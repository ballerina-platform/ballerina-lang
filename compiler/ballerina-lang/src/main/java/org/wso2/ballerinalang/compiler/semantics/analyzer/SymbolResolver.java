/*
 *  Copyright (c) 2017, WSO2 Inc. (http://www.wso2.org) All Rights Reserved.
 *
 *  WSO2 Inc. licenses this file to you under the Apache License,
 *  Version 2.0 (the "License"); you may not use this file except
 *  in compliance with the License.
 *  You may obtain a copy of the License at
 *
 *    http://www.apache.org/licenses/LICENSE-2.0
 *
 *  Unless required by applicable law or agreed to in writing,
 *  software distributed under the License is distributed on an
 *  "AS IS" BASIS, WITHOUT WARRANTIES OR CONDITIONS OF ANY
 *  KIND, either express or implied.  See the License for the
 *  specific language governing permissions and limitations
 *  under the License.
 */
package org.wso2.ballerinalang.compiler.semantics.analyzer;

import io.ballerina.tools.diagnostics.DiagnosticCode;
import io.ballerina.tools.diagnostics.Location;
import org.ballerinalang.model.elements.Flag;
import org.ballerinalang.model.elements.PackageID;
import org.ballerinalang.model.symbols.SymbolKind;
import org.ballerinalang.model.tree.IdentifierNode;
import org.ballerinalang.model.tree.NodeKind;
import org.ballerinalang.model.tree.OperatorKind;
import org.ballerinalang.model.types.IntersectableReferenceType;
import org.ballerinalang.model.types.TypeKind;
import org.ballerinalang.util.diagnostic.DiagnosticErrorCode;
import org.wso2.ballerinalang.compiler.diagnostic.BLangDiagnosticLog;
import org.wso2.ballerinalang.compiler.parser.BLangAnonymousModelHelper;
import org.wso2.ballerinalang.compiler.parser.BLangMissingNodesHelper;
import org.wso2.ballerinalang.compiler.semantics.model.Scope;
import org.wso2.ballerinalang.compiler.semantics.model.Scope.ScopeEntry;
import org.wso2.ballerinalang.compiler.semantics.model.SymbolEnv;
import org.wso2.ballerinalang.compiler.semantics.model.SymbolTable;
import org.wso2.ballerinalang.compiler.semantics.model.symbols.BConstantSymbol;
import org.wso2.ballerinalang.compiler.semantics.model.symbols.BErrorTypeSymbol;
import org.wso2.ballerinalang.compiler.semantics.model.symbols.BInvokableTypeSymbol;
import org.wso2.ballerinalang.compiler.semantics.model.symbols.BObjectTypeSymbol;
import org.wso2.ballerinalang.compiler.semantics.model.symbols.BOperatorSymbol;
import org.wso2.ballerinalang.compiler.semantics.model.symbols.BPackageSymbol;
import org.wso2.ballerinalang.compiler.semantics.model.symbols.BRecordTypeSymbol;
import org.wso2.ballerinalang.compiler.semantics.model.symbols.BSymbol;
import org.wso2.ballerinalang.compiler.semantics.model.symbols.BTypeDefinitionSymbol;
import org.wso2.ballerinalang.compiler.semantics.model.symbols.BTypeSymbol;
import org.wso2.ballerinalang.compiler.semantics.model.symbols.BVarSymbol;
import org.wso2.ballerinalang.compiler.semantics.model.symbols.BXMLNSSymbol;
import org.wso2.ballerinalang.compiler.semantics.model.symbols.SymTag;
import org.wso2.ballerinalang.compiler.semantics.model.symbols.Symbols;
import org.wso2.ballerinalang.compiler.semantics.model.types.BAnydataType;
import org.wso2.ballerinalang.compiler.semantics.model.types.BArrayType;
import org.wso2.ballerinalang.compiler.semantics.model.types.BErrorType;
import org.wso2.ballerinalang.compiler.semantics.model.types.BField;
import org.wso2.ballerinalang.compiler.semantics.model.types.BFiniteType;
import org.wso2.ballerinalang.compiler.semantics.model.types.BFutureType;
import org.wso2.ballerinalang.compiler.semantics.model.types.BIntersectionType;
import org.wso2.ballerinalang.compiler.semantics.model.types.BInvokableType;
import org.wso2.ballerinalang.compiler.semantics.model.types.BJSONType;
import org.wso2.ballerinalang.compiler.semantics.model.types.BMapType;
import org.wso2.ballerinalang.compiler.semantics.model.types.BObjectType;
import org.wso2.ballerinalang.compiler.semantics.model.types.BParameterizedType;
import org.wso2.ballerinalang.compiler.semantics.model.types.BRecordType;
import org.wso2.ballerinalang.compiler.semantics.model.types.BStreamType;
import org.wso2.ballerinalang.compiler.semantics.model.types.BTableType;
import org.wso2.ballerinalang.compiler.semantics.model.types.BTupleType;
import org.wso2.ballerinalang.compiler.semantics.model.types.BType;
import org.wso2.ballerinalang.compiler.semantics.model.types.BTypeIdSet;
import org.wso2.ballerinalang.compiler.semantics.model.types.BTypedescType;
import org.wso2.ballerinalang.compiler.semantics.model.types.BUnionType;
import org.wso2.ballerinalang.compiler.semantics.model.types.BXMLType;
import org.wso2.ballerinalang.compiler.tree.BLangFunction;
import org.wso2.ballerinalang.compiler.tree.BLangIdentifier;
import org.wso2.ballerinalang.compiler.tree.BLangNode;
import org.wso2.ballerinalang.compiler.tree.BLangNodeTransformer;
import org.wso2.ballerinalang.compiler.tree.BLangSimpleVariable;
import org.wso2.ballerinalang.compiler.tree.BLangTableKeySpecifier;
import org.wso2.ballerinalang.compiler.tree.BLangTypeDefinition;
import org.wso2.ballerinalang.compiler.tree.BLangVariable;
import org.wso2.ballerinalang.compiler.tree.expressions.BLangBinaryExpr;
import org.wso2.ballerinalang.compiler.tree.expressions.BLangExpression;
import org.wso2.ballerinalang.compiler.tree.expressions.BLangLambdaFunction;
import org.wso2.ballerinalang.compiler.tree.expressions.BLangLiteral;
import org.wso2.ballerinalang.compiler.tree.expressions.BLangSimpleVarRef;
import org.wso2.ballerinalang.compiler.tree.expressions.BLangTypedescExpr;
import org.wso2.ballerinalang.compiler.tree.types.BLangArrayType;
import org.wso2.ballerinalang.compiler.tree.types.BLangBuiltInRefTypeNode;
import org.wso2.ballerinalang.compiler.tree.types.BLangConstrainedType;
import org.wso2.ballerinalang.compiler.tree.types.BLangErrorType;
import org.wso2.ballerinalang.compiler.tree.types.BLangFiniteTypeNode;
import org.wso2.ballerinalang.compiler.tree.types.BLangFunctionTypeNode;
import org.wso2.ballerinalang.compiler.tree.types.BLangIntersectionTypeNode;
import org.wso2.ballerinalang.compiler.tree.types.BLangObjectTypeNode;
import org.wso2.ballerinalang.compiler.tree.types.BLangRecordTypeNode;
import org.wso2.ballerinalang.compiler.tree.types.BLangStreamType;
import org.wso2.ballerinalang.compiler.tree.types.BLangTableTypeNode;
import org.wso2.ballerinalang.compiler.tree.types.BLangTupleTypeNode;
import org.wso2.ballerinalang.compiler.tree.types.BLangType;
import org.wso2.ballerinalang.compiler.tree.types.BLangUnionTypeNode;
import org.wso2.ballerinalang.compiler.tree.types.BLangUserDefinedType;
import org.wso2.ballerinalang.compiler.tree.types.BLangValueType;
import org.wso2.ballerinalang.compiler.util.BArrayState;
import org.wso2.ballerinalang.compiler.util.CompilerContext;
import org.wso2.ballerinalang.compiler.util.ImmutableTypeCloner;
import org.wso2.ballerinalang.compiler.util.Name;
import org.wso2.ballerinalang.compiler.util.Names;
import org.wso2.ballerinalang.compiler.util.TypeDefBuilderHelper;
import org.wso2.ballerinalang.compiler.util.TypeTags;
import org.wso2.ballerinalang.compiler.util.Unifier;
import org.wso2.ballerinalang.util.Flags;
import org.wso2.ballerinalang.util.Lists;

import java.util.ArrayList;
import java.util.Collection;
import java.util.EnumSet;
import java.util.HashMap;
import java.util.HashSet;
import java.util.Iterator;
import java.util.LinkedHashMap;
import java.util.LinkedHashSet;
import java.util.List;
import java.util.Map;
import java.util.Optional;
import java.util.Set;

import static java.lang.String.format;
import static org.ballerinalang.model.symbols.SymbolOrigin.BUILTIN;
import static org.ballerinalang.model.symbols.SymbolOrigin.SOURCE;
import static org.ballerinalang.model.symbols.SymbolOrigin.VIRTUAL;
import static org.wso2.ballerinalang.compiler.semantics.model.Scope.NOT_FOUND_ENTRY;
import static org.wso2.ballerinalang.compiler.util.Constants.INFERRED_ARRAY_INDICATOR;
import static org.wso2.ballerinalang.compiler.util.Constants.OPEN_ARRAY_INDICATOR;

/**
 * @since 0.94
 */
public class SymbolResolver extends BLangNodeTransformer<SymbolResolver.AnalyzerData, BType> {
    private static final int MAX_ARRAY_SIZE = Integer.MAX_VALUE - 10; // -10 was added due to the JVM limitations
    private static final CompilerContext.Key<SymbolResolver> SYMBOL_RESOLVER_KEY =
            new CompilerContext.Key<>();

    private final SymbolTable symTable;
    private final Names names;
    private final BLangDiagnosticLog dlog;
    private final Types types;

    private final SymbolEnter symbolEnter;
    private final BLangAnonymousModelHelper anonymousModelHelper;
    private final BLangMissingNodesHelper missingNodesHelper;
    private final Unifier unifier;

    public static SymbolResolver getInstance(CompilerContext context) {
        SymbolResolver symbolResolver = context.get(SYMBOL_RESOLVER_KEY);
        if (symbolResolver == null) {
            symbolResolver = new SymbolResolver(context);
        }

        return symbolResolver;
    }

    public SymbolResolver(CompilerContext context) {
        context.put(SYMBOL_RESOLVER_KEY, this);

        this.symTable = SymbolTable.getInstance(context);
        this.names = Names.getInstance(context);
        this.dlog = BLangDiagnosticLog.getInstance(context);
        this.types = Types.getInstance(context);
        this.symbolEnter = SymbolEnter.getInstance(context);
        this.anonymousModelHelper = BLangAnonymousModelHelper.getInstance(context);
        this.missingNodesHelper = BLangMissingNodesHelper.getInstance(context);
        this.unifier = new Unifier();
    }

    @Override
    public BType transformNode(BLangNode node, AnalyzerData props) {
        // Should not reach here
        return symTable.neverType;
    }

    public void checkRedeclaredSymbols(BLangLambdaFunction bLangLambdaFunction)  {
        SymbolEnv env = bLangLambdaFunction.capturedClosureEnv;
        BLangFunction function = bLangLambdaFunction.function;
        for (BLangSimpleVariable simpleVariable : function.requiredParams) {
            if (simpleVariable.symbol != null) {
                checkForUniqueSymbol(simpleVariable.pos, env, simpleVariable.symbol);
            }
        }
        BLangSimpleVariable restParam = function.restParam;
        if (restParam != null && restParam.symbol != null) {
            checkForUniqueSymbol(restParam.pos, env, restParam.symbol);
        }
    }

    public boolean checkForUniqueSymbol(Location pos, SymbolEnv env, BSymbol symbol) {
        //lookup symbol
        BSymbol foundSym = symTable.notFoundSymbol;
        int expSymTag = symbol.tag;
        if ((expSymTag & SymTag.IMPORT) == SymTag.IMPORT) {
            foundSym = lookupSymbolInPrefixSpace(env, symbol.name);
        } else if ((expSymTag & SymTag.ANNOTATION) == SymTag.ANNOTATION) {
            foundSym = lookupSymbolInAnnotationSpace(env, symbol.name);
        } else if ((expSymTag & SymTag.CONSTRUCTOR) == SymTag.CONSTRUCTOR) {
            foundSym = lookupSymbolInConstructorSpace(env, symbol.name);
        }  else if ((expSymTag & SymTag.MAIN) == SymTag.MAIN) {
            // Using this method for looking up in the main symbol space since record field symbols lookup have
            // different semantics depending on whether it's looking up a referenced symbol or looking up to see if
            // the symbol is unique within the scope.
            foundSym = lookupSymbolForDecl(env, symbol.name, SymTag.MAIN);
        }

        if (foundSym == symTable.notFoundSymbol && expSymTag == SymTag.FUNCTION) {
            int dotPosition = symbol.name.value.indexOf('.');
            if (dotPosition > 0 && dotPosition != symbol.name.value.length()) {
                String funcName = symbol.name.value.substring(dotPosition + 1);
                foundSym = lookupSymbolForDecl(env, names.fromString(funcName), SymTag.MAIN);
            }
        }

        //if symbol is not found then it is unique for the current scope
        if (foundSym == symTable.notFoundSymbol) {
            return true;
        }

        // if a symbol is found, then check whether it is unique
        if (!isDistinctSymbol(pos, symbol, foundSym)) {
            return false;
        }

        if (isRedeclaredSymbol(symbol, foundSym)) {

            Name name = symbol.name;
            if (Symbols.isRemote(symbol) ^ Symbols.isRemote(foundSym)) {
                dlog.error(pos, DiagnosticErrorCode.UNSUPPORTED_REMOTE_METHOD_NAME_IN_SCOPE, name);
                return false;
            }
            if (symbol.kind != SymbolKind.CONSTANT) {
                dlog.error(pos, DiagnosticErrorCode.REDECLARED_SYMBOL, name);
            }
            return false;
        }

        // In order to remove duplicate errors.
        return (foundSym.tag & SymTag.SERVICE) != SymTag.SERVICE;
    }

    private boolean isRedeclaredSymbol(BSymbol symbol, BSymbol foundSym) {
        return hasSameOwner(symbol, foundSym) || isSymbolRedeclaredInTestPackage(symbol, foundSym) ||
                isRedeclaredTypeDefinitionSymbol(symbol, foundSym);
    }

    public boolean checkForUniqueSymbol(SymbolEnv env, BSymbol symbol) {
        BSymbol foundSym = lookupSymbolInMainSpace(env, symbol.name);
        if (foundSym == symTable.notFoundSymbol) {
            return true;
        }
        if (symbol.tag == SymTag.CONSTRUCTOR && foundSym.tag == SymTag.ERROR) {
            return false;
        }
        return !hasSameOwner(symbol, foundSym);
    }

    /**
     * This method will check whether the given symbol that is being defined is unique by only checking its current
     * environment scope.
     *
     * @param pos       symbol pos for diagnostic purpose.
     * @param env       symbol environment to lookup.
     * @param symbol    the symbol that is being defined.
     * @param expSymTag expected tag of the symbol for.
     * @return true if the symbol is unique, false otherwise.
     */
    public boolean checkForUniqueSymbolInCurrentScope(Location pos, SymbolEnv env, BSymbol symbol,
                                                      int expSymTag) {
        //lookup in current scope
        BSymbol foundSym = lookupSymbolInGivenScope(env, symbol.name, expSymTag);

        //if symbol is not found then it is unique for the current scope
        if (foundSym == symTable.notFoundSymbol) {
            return true;
        }

        //if a symbol is found, then check whether it is unique
        return isDistinctSymbol(pos, symbol, foundSym);
    }

    /**
     * This method will check whether the symbol being defined is unique comparing it with the found symbol
     * from the scope.
     *
     * @param pos      symbol pos for diagnostic purpose.
     * @param symbol   symbol that is being defined.
     * @param foundSym symbol that is found from the scope.
     * @return true if the symbol is unique, false otherwise.
     */
    private boolean isDistinctSymbol(Location pos, BSymbol symbol, BSymbol foundSym) {
        // It is allowed to have a error constructor symbol with the same name as a type def.
        if (symbol.tag == SymTag.CONSTRUCTOR && foundSym.tag == SymTag.ERROR) {
            return false;
        }

        if (isSymbolDefinedInRootPkgLvl(foundSym)) {
            dlog.error(pos, DiagnosticErrorCode.REDECLARED_BUILTIN_SYMBOL, symbol.name);
            return false;
        }

        return true;
    }

    private boolean hasSameOwner(BSymbol symbol, BSymbol foundSym) {
        // check whether the given symbol owner is same as found symbol's owner
        if (foundSym.owner == symbol.owner) {
            return true;
        } else if (Symbols.isFlagOn(symbol.owner.flags, Flags.LAMBDA) &&
                ((foundSym.owner.tag & SymTag.INVOKABLE) == SymTag.INVOKABLE)) {
            // If the symbol being defined is inside a lambda and the existing symbol is defined inside a function, both
            // symbols are in the same block scope.
            return true;
        } else if (((symbol.owner.tag & SymTag.LET) == SymTag.LET) &&
                ((foundSym.owner.tag & SymTag.INVOKABLE) == SymTag.INVOKABLE)) {
            // If the symbol being defined is inside a let expression and the existing symbol is defined inside a
            // function both symbols are in the same scope.
            return  true;
        }  else if (((symbol.owner.tag & SymTag.FUNCTION_TYPE) == SymTag.FUNCTION_TYPE) &&
                ((foundSym.owner.tag & SymTag.INVOKABLE) == SymTag.INVOKABLE)) {
            // If the symbol being defined is inside a function type and the existing symbol is defined inside a
            // function both symbols are in the same scope.
<<<<<<< HEAD
            return  true;
=======
            return true;
        } else if (Symbols.isFlagOn(symbol.owner.flags, Flags.OBJECT_CTOR) &&
                ((foundSym.owner.tag & SymTag.INVOKABLE) == SymTag.INVOKABLE)) {
            // object ctor is using a symbol inside a function masking the symbol in the function scope
            // This is preventing outer scope variable name crashes with method names inside object ctor
            if (Symbols.isFlagOn(symbol.flags, Flags.ATTACHED) || Symbols.isFlagOn(foundSym.flags, Flags.ATTACHED)) {
                return false;
            }
            // This prevents `self` symbol crash between multilevel object ctors
            if (foundSym.name.value.equals(Names.SELF.value) || symbol.name.value.equals(Names.SELF.value)) {
                return false;
            }
            return true;
>>>>>>> b81100b6
        }
        return  false;
    }

    private boolean isRedeclaredTypeDefinitionSymbol(BSymbol symbol, BSymbol foundSym) {
        if (symbol.kind != SymbolKind.TYPE_DEF && foundSym.kind != SymbolKind.TYPE_DEF) {
            return false;
        }
        if (symbol.kind == SymbolKind.TYPE_DEF) {
            return hasSameOwner(symbol.type.tsymbol, foundSym);
        } else {
            return hasSameOwner(symbol, foundSym.type.tsymbol);
        }
    }

    private boolean isSymbolRedeclaredInTestPackage(BSymbol symbol, BSymbol foundSym) {
        if (Symbols.isFlagOn(symbol.owner.flags, Flags.TESTABLE) &&
                !Symbols.isFlagOn(foundSym.owner.flags, Flags.TESTABLE)) {
            return true;
        }
        return false;
    }

    private boolean isSymbolDefinedInRootPkgLvl(BSymbol foundSym) {
        int foundSymTag = foundSym.tag;
        return symTable.rootPkgSymbol.pkgID.equals(foundSym.pkgID) &&
                (foundSymTag & SymTag.VARIABLE_NAME) == SymTag.VARIABLE_NAME;
    }

    /**
     * Lookup the symbol using given name in the given environment scope only.
     *
     * @param env       environment to lookup the symbol.
     * @param name      name of the symbol to lookup.
     * @param expSymTag expected tag of the symbol.
     * @return if a symbol is found return it.
     */
    public BSymbol lookupSymbolInGivenScope(SymbolEnv env, Name name, int expSymTag) {
        ScopeEntry entry = env.scope.lookup(name);
        while (entry != NOT_FOUND_ENTRY) {
            if (symTable.rootPkgSymbol.pkgID.equals(entry.symbol.pkgID) &&
                    (entry.symbol.tag & SymTag.VARIABLE_NAME) == SymTag.VARIABLE_NAME) {
                return entry.symbol;
            }
            if ((entry.symbol.tag & expSymTag) == expSymTag && !isFieldRefFromWithinARecord(entry.symbol, env)) {
                return entry.symbol;
            }
            entry = entry.next;
        }
        return symTable.notFoundSymbol;
    }

    public boolean checkForUniqueMemberSymbol(Location pos, SymbolEnv env, BSymbol symbol) {
        BSymbol foundSym = lookupMemberSymbol(pos, env.scope, env, symbol.name, symbol.tag);
        if (foundSym != symTable.notFoundSymbol) {
            dlog.error(pos, DiagnosticErrorCode.REDECLARED_SYMBOL, symbol.name);
            return false;
        }

        return true;
    }

    public BSymbol resolveBinaryOperator(OperatorKind opKind,
                                         BType lhsType,
                                         BType rhsType) {
        return resolveOperator(names.fromString(opKind.value()), Lists.of(lhsType, rhsType));
    }

    private BSymbol createEqualityOperator(OperatorKind opKind, BType lhsType, BType rhsType) {
        List<BType> paramTypes = Lists.of(lhsType, rhsType);
        BType retType = symTable.booleanType;
        BInvokableType opType = new BInvokableType(paramTypes, retType, null);
        return new BOperatorSymbol(names.fromString(opKind.value()), null, opType, null, symTable.builtinPos, VIRTUAL);
    }

    public BSymbol resolveUnaryOperator(OperatorKind opKind,
                                        BType type) {
        return resolveOperator(names.fromString(opKind.value()), Lists.of(type));
    }

    public BSymbol resolveOperator(Name name, List<BType> types) {
        ScopeEntry entry = symTable.rootScope.lookup(name);
        return resolveOperator(entry, types);
    }

    private BSymbol createBinaryComparisonOperator(OperatorKind opKind, BType lhsType, BType rhsType) {
        List<BType> paramTypes = Lists.of(lhsType, rhsType);
        BInvokableType opType = new BInvokableType(paramTypes, symTable.booleanType, null);
        return new BOperatorSymbol(names.fromString(opKind.value()), null, opType, null, symTable.builtinPos, VIRTUAL);
    }

    private BSymbol createBinaryOperator(OperatorKind opKind, BType lhsType, BType rhsType, BType retType) {
        List<BType> paramTypes = Lists.of(lhsType, rhsType);
        BInvokableType opType = new BInvokableType(paramTypes, retType, null);
        return new BOperatorSymbol(names.fromString(opKind.value()), null, opType, null, symTable.builtinPos, VIRTUAL);
    }

    BSymbol createUnaryOperator(OperatorKind kind, BType type, BType retType) {
        List<BType> paramTypes = Lists.of(type);
        BInvokableType opType = new BInvokableType(paramTypes, retType, null);
        return new BOperatorSymbol(names.fromString(kind.value()), null, opType, null, symTable.builtinPos, VIRTUAL);
    }

    public BSymbol resolvePkgSymbol(Location pos, SymbolEnv env, Name pkgAlias) {
        if (pkgAlias == Names.EMPTY) {
            // Return the current package symbol
            return env.enclPkg.symbol;
        }

        // Lookup for an imported package
        BSymbol pkgSymbol = lookupSymbolInPrefixSpace(env, pkgAlias);
        if (pkgSymbol == symTable.notFoundSymbol) {
            dlog.error(pos, DiagnosticErrorCode.UNDEFINED_MODULE, pkgAlias.value);
        }

        return pkgSymbol;
    }

    public BSymbol resolvePrefixSymbol(SymbolEnv env, Name pkgAlias, Name compUnit) {
        if (pkgAlias == Names.EMPTY) {
            // Return the current package symbol
            return env.enclPkg.symbol;
        }

        // Lookup for an imported package
        ScopeEntry entry = env.scope.lookup(pkgAlias);
        while (entry != NOT_FOUND_ENTRY) {
            if ((entry.symbol.tag & SymTag.XMLNS) == SymTag.XMLNS) {
                return entry.symbol;
            }

            if ((entry.symbol.tag & SymTag.IMPORT) == SymTag.IMPORT &&
                    ((BPackageSymbol) entry.symbol).compUnit.equals(compUnit)) {
                ((BPackageSymbol) entry.symbol).isUsed = true;
                return entry.symbol;
            }

            entry = entry.next;
        }

        if (env.enclEnv != null) {
            return resolvePrefixSymbol(env.enclEnv, pkgAlias, compUnit);
        }

        return symTable.notFoundSymbol;
    }

    public BSymbol resolveAnnotation(Location pos, SymbolEnv env, Name pkgAlias, Name annotationName) {
        return this.lookupAnnotationSpaceSymbolInPackage(pos, env, pkgAlias, annotationName);
    }

    public BSymbol resolveStructField(Location location, SymbolEnv env, Name fieldName,
                                      BTypeSymbol structSymbol) {
        return lookupMemberSymbol(location, structSymbol.scope, env, fieldName, SymTag.VARIABLE);
    }

    public BSymbol resolveObjectField(Location location, SymbolEnv env, Name fieldName,
                                      BTypeSymbol objectSymbol) {
        return lookupMemberSymbol(location, objectSymbol.scope, env, fieldName, SymTag.VARIABLE);
    }

    public BSymbol resolveObjectMethod(Location pos, SymbolEnv env, Name fieldName,
                                       BObjectTypeSymbol objectSymbol) {
        return lookupMemberSymbol(pos, objectSymbol.scope, env, fieldName, SymTag.VARIABLE);
    }

    public BSymbol resolveInvocableObjectField(Location pos, SymbolEnv env, Name fieldName,
                                               BObjectTypeSymbol objectTypeSymbol) {
        return lookupMemberSymbol(pos, objectTypeSymbol.scope, env, fieldName, SymTag.VARIABLE);
    }

    public BType resolveTypeNode(BLangType typeNode, SymbolEnv env) {
        AnalyzerData data = new AnalyzerData();
        data.env = env;
        return resolveTypeNode(typeNode, data, env, DiagnosticErrorCode.UNKNOWN_TYPE);
    }

    public BType resolveTypeNode(BLangType typeNode, SymbolEnv env, DiagnosticCode diagCode) {
        AnalyzerData data = new AnalyzerData();
        data.env = env;
        return resolveTypeNode(typeNode, data, env, diagCode);
    }

    private BType resolveTypeNode(BLangType typeNode, AnalyzerData data, SymbolEnv env) {
        return resolveTypeNode(typeNode, data, env, DiagnosticErrorCode.UNKNOWN_TYPE);
    }

    private BType resolveTypeNode(BLangType typeNode, AnalyzerData data, SymbolEnv env, DiagnosticCode diagCode) {
        if (typeNode == null) {
            return symTable.neverType;
        }
        SymbolEnv prevEnv = data.env;
        DiagnosticCode preDiagCode = data.diagCode;

        data.env = env; // TODO: can remove?
        data.diagCode = diagCode;
        BType resultType = typeNode.apply(this, data);
        data.env = prevEnv;
        data.diagCode = preDiagCode;

        BType refType = Types.getReferredType(resultType);
        if (refType != symTable.noType) {
            // If the typeNode.nullable is true then convert the resultType to a union type
            // if it is not already a union type, JSON type, or any type
            if (typeNode.nullable && resultType.tag == TypeTags.UNION) {
                BUnionType unionType = (BUnionType) refType;
                unionType.add(symTable.nilType);
            } else if (typeNode.nullable && resultType.tag != TypeTags.JSON && resultType.tag != TypeTags.ANY) {
                resultType = BUnionType.create(null, resultType, symTable.nilType);
            } else if (typeNode.nullable && refType.tag != TypeTags.JSON && refType.tag != TypeTags.ANY) {
                resultType = BUnionType.create(null, resultType, symTable.nilType);
            }
        }

        validateDistinctType(typeNode, resultType);

        typeNode.setBType(resultType);
        return resultType;
    }

    private void validateDistinctType(BLangType typeNode, BType type) {
        if (typeNode.flagSet.contains(Flag.DISTINCT) && !isDistinctAllowedOnType(type)) {
            dlog.error(typeNode.pos, DiagnosticErrorCode.DISTINCT_TYPING_ONLY_SUPPORT_OBJECTS_AND_ERRORS);
        }
    }

    private boolean isDistinctAllowedOnType(BType type) {
        if (type.tag == TypeTags.TYPEREFDESC) {
            return isDistinctAllowedOnType(Types.getReferredType(type));
        }
        if (type.tag == TypeTags.INTERSECTION) {
            for (BType constituentType : ((BIntersectionType) type).getConstituentTypes()) {
                if (!isDistinctAllowedOnType(constituentType)) {
                    return false;
                }
            }
            return true;
        }

        if (type.tag == TypeTags.UNION) {
            for (BType memberType : ((BUnionType) type).getMemberTypes()) {
                if (!isDistinctAllowedOnType(memberType)) {
                    return false;
                }
            }
            return true;

        }

        return type.tag == TypeTags.ERROR
                || type.tag == TypeTags.OBJECT
                || type.tag == TypeTags.NONE
                || type.tag == TypeTags.SEMANTIC_ERROR;
    }

    /**
     * Return the symbol associated with the given name in the current package. This method first searches the symbol in
     * the current scope and proceeds the enclosing scope, if it is not there in the current scope. This process
     * continues until the symbol is found or the root scope is reached. This method is mainly meant for checking
     * whether a given symbol is already defined in the scope hierarchy.
     *
     * @param env       current symbol environment
     * @param name      symbol name
     * @param expSymTag expected symbol type/tag
     * @return resolved symbol
     */
    private BSymbol lookupSymbolForDecl(SymbolEnv env, Name name, int expSymTag) {
        ScopeEntry entry = env.scope.lookup(name);
        while (entry != NOT_FOUND_ENTRY) {
            if ((entry.symbol.tag & expSymTag) == expSymTag) {
                return entry.symbol;
            }
            entry = entry.next;
        }

        if (env.enclEnv != null) {
            return lookupSymbol(env.enclEnv, name, expSymTag);
        }

        return symTable.notFoundSymbol;
    }

    /**
     * Return the symbol associated with the given name in the current package. This method first searches the symbol in
     * the current scope and proceeds the enclosing scope, if it is not there in the current scope. This process
     * continues until the symbol is found or the root scope is reached. This method is meant for looking up a symbol
     * when they are referenced. If looking up a symbol from within a record type definition, this method ignores record
     * fields. This is done so that default value expressions cannot refer to other record fields.
     *
     * @param env       current symbol environment
     * @param name      symbol name
     * @param expSymTag expected symbol type/tag
     * @return resolved symbol
     */
    private BSymbol lookupSymbol(SymbolEnv env, Name name, int expSymTag) {
        ScopeEntry entry = env.scope.lookup(name);
        while (entry != NOT_FOUND_ENTRY) {
            if ((entry.symbol.tag & expSymTag) == expSymTag && !isFieldRefFromWithinARecord(entry.symbol, env)) {
                return entry.symbol;
            }
            entry = entry.next;
        }

        if (env.enclEnv != null) {
            return lookupSymbol(env.enclEnv, name, expSymTag);
        }

        return symTable.notFoundSymbol;
    }

    /**
     * Checks whether the specified symbol is a symbol of a record field and whether that field is referred to from
     * within a record type definition (not necessarily the owner of the field).
     *
     * @param symbol symbol to be tested
     * @param env    the environment in which the symbol was found
     * @return returns `true` if the aboove described condition holds
     */
    private boolean isFieldRefFromWithinARecord(BSymbol symbol, SymbolEnv env) {
        return (symbol.owner.tag & SymTag.RECORD) == SymTag.RECORD &&
                env.enclType != null && env.enclType.getKind() == NodeKind.RECORD_TYPE;
    }

    public BSymbol lookupSymbolInMainSpace(SymbolEnv env, Name name) {
        return lookupSymbol(env, name, SymTag.MAIN);
    }

    public BSymbol lookupSymbolInAnnotationSpace(SymbolEnv env, Name name) {
        return lookupSymbol(env, name, SymTag.ANNOTATION);
    }

    public BSymbol lookupSymbolInPrefixSpace(SymbolEnv env, Name name) {
        return lookupSymbol(env, name, SymTag.IMPORT);
    }

    public BSymbol lookupSymbolInConstructorSpace(SymbolEnv env, Name name) {
        return lookupSymbol(env, name, SymTag.CONSTRUCTOR);
    }

    public BSymbol lookupLangLibMethod(BType type, Name name, SymbolEnv env) {

        if (symTable.langAnnotationModuleSymbol == null) {
            return symTable.notFoundSymbol;
        }
        BSymbol bSymbol;
        switch (type.tag) {
            case TypeTags.ARRAY:
            case TypeTags.TUPLE:
                bSymbol = lookupMethodInModule(symTable.langArrayModuleSymbol, name, env);
                break;
            case TypeTags.DECIMAL:
                bSymbol = lookupMethodInModule(symTable.langDecimalModuleSymbol, name, env);
                break;
            case TypeTags.ERROR:
                bSymbol = lookupMethodInModule(symTable.langErrorModuleSymbol, name, env);
                break;
            case TypeTags.FLOAT:
                bSymbol = lookupMethodInModule(symTable.langFloatModuleSymbol, name, env);
                break;
            case TypeTags.FUTURE:
                bSymbol = lookupMethodInModule(symTable.langFutureModuleSymbol, name, env);
                break;
            case TypeTags.INT:
            case TypeTags.SIGNED32_INT:
            case TypeTags.SIGNED16_INT:
            case TypeTags.SIGNED8_INT:
            case TypeTags.UNSIGNED32_INT:
            case TypeTags.UNSIGNED16_INT:
            case TypeTags.UNSIGNED8_INT:
            case TypeTags.BYTE:
                bSymbol = lookupMethodInModule(symTable.langIntModuleSymbol, name, env);
                break;
            case TypeTags.MAP:
            case TypeTags.RECORD:
                bSymbol = lookupMethodInModule(symTable.langMapModuleSymbol, name, env);
                break;
            case TypeTags.OBJECT:
                bSymbol = lookupMethodInModule(symTable.langObjectModuleSymbol, name, env);
                break;
            case TypeTags.STREAM:
                bSymbol = lookupMethodInModule(symTable.langStreamModuleSymbol, name, env);
                break;
            case TypeTags.TABLE:
                bSymbol = lookupMethodInModule(symTable.langTableModuleSymbol, name, env);
                break;
            case TypeTags.STRING:
            case TypeTags.CHAR_STRING:
                bSymbol = lookupMethodInModule(symTable.langStringModuleSymbol, name, env);
                break;
            case TypeTags.TYPEDESC:
                bSymbol = lookupMethodInModule(symTable.langTypedescModuleSymbol, name, env);
                break;
            case TypeTags.XML:
            case TypeTags.XML_ELEMENT:
            case TypeTags.XML_COMMENT:
            case TypeTags.XML_PI:
                bSymbol = lookupMethodInModule(symTable.langXmlModuleSymbol, name, env);
                break;
            case TypeTags.XML_TEXT:
                bSymbol = lookupMethodInModule(symTable.langXmlModuleSymbol, name, env);
                if (bSymbol == symTable.notFoundSymbol) {
                    bSymbol = lookupMethodInModule(symTable.langStringModuleSymbol, name, env);
                }
                break;
            case TypeTags.BOOLEAN:
                bSymbol = lookupMethodInModule(symTable.langBooleanModuleSymbol, name, env);
                break;
            case TypeTags.UNION:
                Iterator<BType> itr = ((BUnionType) type).getMemberTypes().iterator();

                if (!itr.hasNext()) {
                    throw new IllegalArgumentException(
                            format("Union type '%s' does not have member types", type));
                }

                BType member = Types.getReferredType(itr.next());

                if (TypeTags.isIntegerTypeTag(member.tag) || member.tag == TypeTags.BYTE) {
                    member = symTable.intType;
                } else if (TypeTags.isStringTypeTag(member.tag)) {
                    member = symTable.stringType;
                } else if (member.tag == TypeTags.INTERSECTION) {
                    member = ((BIntersectionType) member).effectiveType;
                }

                if (types.isSubTypeOfBaseType(type, member.tag)) {
                    bSymbol = lookupLangLibMethod(member, name, env);
                } else {
                    bSymbol = symTable.notFoundSymbol;
                }
                break;
            case TypeTags.TYPEREFDESC:
                bSymbol = lookupLangLibMethod(Types.getReferredType(type), name, env);
                break;
            case TypeTags.FINITE:
                if (types.isAssignable(type, symTable.intType)) {
                    return lookupLangLibMethod(symTable.intType, name, env);
                }

                if (types.isAssignable(type, symTable.stringType)) {
                    return lookupLangLibMethod(symTable.stringType, name, env);
                }

                if (types.isAssignable(type, symTable.decimalType)) {
                    return lookupLangLibMethod(symTable.decimalType, name, env);
                }

                if (types.isAssignable(type, symTable.floatType)) {
                    return lookupLangLibMethod(symTable.floatType, name, env);
                }

                if (types.isAssignable(type, symTable.booleanType)) {
                    return lookupLangLibMethod(symTable.booleanType, name, env);
                }

                bSymbol = symTable.notFoundSymbol;
                break;
            case TypeTags.INTERSECTION:
                return lookupLangLibMethod(((BIntersectionType) type).effectiveType, name, env);
            default:
                bSymbol = symTable.notFoundSymbol;
        }
        if (bSymbol == symTable.notFoundSymbol && type.tag != TypeTags.OBJECT) {
            bSymbol = lookupMethodInModule(symTable.langValueModuleSymbol, name, env);
        }

        if (bSymbol == symTable.notFoundSymbol) {
            bSymbol = lookupMethodInModule(symTable.langInternalModuleSymbol, name, env);
        }

        return bSymbol;
    }

    /**
     * Recursively analyse the symbol env to find the closure variable symbol that is being resolved.
     *
     * @param env       symbol env to analyse and find the closure variable.
     * @param name      name of the symbol to lookup
     * @param expSymTag symbol tag
     * @return closure symbol wrapper along with the resolved count
     */
    public BSymbol lookupClosureVarSymbol(SymbolEnv env, Name name, int expSymTag) {
        ScopeEntry entry = env.scope.lookup(name);
        while (entry != NOT_FOUND_ENTRY) {
            if (symTable.rootPkgSymbol.pkgID.equals(entry.symbol.pkgID) &&
                    (entry.symbol.tag & SymTag.VARIABLE_NAME) == SymTag.VARIABLE_NAME) {
                return entry.symbol;
            }
            if ((entry.symbol.tag & expSymTag) == expSymTag && !isFieldRefFromWithinARecord(entry.symbol, env)) {
                return entry.symbol;
            }
            entry = entry.next;
        }

        if (env.enclEnv == null || env.enclEnv.node == null) {
            return symTable.notFoundSymbol;
        }

        return lookupClosureVarSymbol(env.enclEnv, name, expSymTag);
    }

    public BSymbol lookupMainSpaceSymbolInPackage(Location pos,
                                                  SymbolEnv env,
                                                  Name pkgAlias,
                                                  Name name) {
        // 1) Look up the current package if the package alias is empty.
        if (pkgAlias == Names.EMPTY) {
            return lookupSymbolInMainSpace(env, name);
        }

        // 2) Retrieve the package symbol first
        BSymbol pkgSymbol =
                resolvePrefixSymbol(env, pkgAlias, names.fromString(pos.lineRange().filePath()));
        if (pkgSymbol == symTable.notFoundSymbol) {
            dlog.error(pos, DiagnosticErrorCode.UNDEFINED_MODULE, pkgAlias.value);
            return pkgSymbol;
        }

        // 3) Look up the package scope.
        return lookupMemberSymbol(pos, pkgSymbol.scope, env, name, SymTag.MAIN);
    }

    public BSymbol lookupMainSpaceSymbolInPackage(BSymbol pkgSymbol, Location pos, SymbolEnv env, Name name) {
        return lookupMemberSymbol(pos, pkgSymbol.scope, env, name, SymTag.MAIN);
    }

    public BSymbol lookupPrefixSpaceSymbolInPackage(Location pos,
                                                    SymbolEnv env,
                                                    Name pkgAlias,
                                                    Name name) {
        // 1) Look up the current package if the package alias is empty.
        if (pkgAlias == Names.EMPTY) {
            return lookupSymbolInPrefixSpace(env, name);
        }

        // 2) Retrieve the package symbol first
        BSymbol pkgSymbol =
                resolvePrefixSymbol(env, pkgAlias, names.fromString(pos.lineRange().filePath()));
        if (pkgSymbol == symTable.notFoundSymbol) {
            dlog.error(pos, DiagnosticErrorCode.UNDEFINED_MODULE, pkgAlias.value);
            return pkgSymbol;
        }

        // 3) Look up the package scope.
        return lookupMemberSymbol(pos, pkgSymbol.scope, env, name, SymTag.IMPORT);
    }

    public BSymbol lookupAnnotationSpaceSymbolInPackage(Location pos,
                                                        SymbolEnv env,
                                                        Name pkgAlias,
                                                        Name name) {
        // 1) Look up the current package if the package alias is empty.
        if (pkgAlias == Names.EMPTY) {
            return lookupSymbolInAnnotationSpace(env, name);
        }

        // 2) Retrieve the package symbol first
        BSymbol pkgSymbol =
                resolvePrefixSymbol(env, pkgAlias, names.fromString(pos.lineRange().filePath()));
        if (pkgSymbol == symTable.notFoundSymbol) {
            dlog.error(pos, DiagnosticErrorCode.UNDEFINED_MODULE, pkgAlias.value);
            return pkgSymbol;
        }

        // 3) Look up the package scope.
        return lookupMemberSymbol(pos, pkgSymbol.scope, env, name, SymTag.ANNOTATION);
    }

    public BSymbol lookupConstructorSpaceSymbolInPackage(Location pos,
                                                         SymbolEnv env,
                                                         Name pkgAlias,
                                                         Name name) {
        // 1) Look up the current package if the package alias is empty.
        if (pkgAlias == Names.EMPTY) {
            return lookupSymbolInConstructorSpace(env, name);
        }

        // 2) Retrieve the package symbol first
        BSymbol pkgSymbol =
                resolvePrefixSymbol(env, pkgAlias, names.fromString(pos.lineRange().filePath()));
        if (pkgSymbol == symTable.notFoundSymbol) {
            dlog.error(pos, DiagnosticErrorCode.UNDEFINED_MODULE, pkgAlias.value);
            return pkgSymbol;
        }

        // 3) Look up the package scope.
        return lookupMemberSymbol(pos, pkgSymbol.scope, env, name, SymTag.CONSTRUCTOR);
    }

    public BSymbol lookupMethodInModule(BPackageSymbol moduleSymbol, Name name, SymbolEnv env) {
        // What we get here is T.Name, this should convert to
        ScopeEntry entry = moduleSymbol.scope.lookup(name);
        while (entry != NOT_FOUND_ENTRY) {
            if ((entry.symbol.tag & SymTag.FUNCTION) != SymTag.FUNCTION) {
                entry = entry.next;
                continue;
            }
            if (isMemberAccessAllowed(env, entry.symbol)) {
                return entry.symbol;
            }
            return symTable.notFoundSymbol;
        }
        return symTable.notFoundSymbol;
    }

    /**
     * Return the symbol with the given name.
     * This method only looks at the symbol defined in the given scope.
     *
     * @param pos       diagnostic position
     * @param scope     current scope
     * @param env       symbol environment
     * @param name      symbol name
     * @param expSymTag expected symbol type/tag
     * @return resolved symbol
     */
    public BSymbol lookupMemberSymbol(Location pos,
                                      Scope scope,
                                      SymbolEnv env,
                                      Name name,
                                      int expSymTag) {
        ScopeEntry entry = scope.lookup(name);
        while (entry != NOT_FOUND_ENTRY) {
            if ((entry.symbol.tag & expSymTag) != expSymTag) {
                entry = entry.next;
                continue;
            }

            if (isMemberAccessAllowed(env, entry.symbol)) {
                return entry.symbol;
            } else {
                dlog.error(pos, DiagnosticErrorCode.ATTEMPT_REFER_NON_ACCESSIBLE_SYMBOL, entry.symbol.name);
                return symTable.notFoundSymbol;
            }
        }

        return symTable.notFoundSymbol;
    }

    /**
     * Resolve and return the namespaces visible to the given environment, as a map.
     *
     * @param env Environment to get the visible namespaces
     * @return Map of namespace symbols visible to the given environment
     */
    public Map<Name, BXMLNSSymbol> resolveAllNamespaces(SymbolEnv env) {
        Map<Name, BXMLNSSymbol> namespaces = new LinkedHashMap<>();
        addNamespacesInScope(namespaces, env);
        return namespaces;
    }

    public void boostrapErrorType() {

        ScopeEntry entry = symTable.rootPkgSymbol.scope.lookup(Names.ERROR);
        while (entry != NOT_FOUND_ENTRY) {
            if ((entry.symbol.tag & SymTag.TYPE) != SymTag.TYPE) {
                entry = entry.next;
                continue;
            }
            symTable.errorType = (BErrorType) Types.getReferredType(entry.symbol.type);
            symTable.detailType = (BMapType) symTable.errorType.detailType;
            return;
        }
        throw new IllegalStateException("built-in error not found ?");
    }

    public void defineOperators() {
        symTable.defineOperators();
    }

    public void bootstrapAnydataType() {
        ScopeEntry entry = symTable.langAnnotationModuleSymbol.scope.lookup(Names.ANYDATA);
        while (entry != NOT_FOUND_ENTRY) {
            if ((entry.symbol.tag & SymTag.TYPE) != SymTag.TYPE) {
                entry = entry.next;
                continue;
            }
            BUnionType type = (BUnionType) Types.getReferredType(entry.symbol.type);
            symTable.anydataType = new BAnydataType(type);
            symTable.anydataOrReadonly = BUnionType.create(null, symTable.anydataType, symTable.readonlyType);
            entry.symbol.type = symTable.anydataType;
            entry.symbol.origin = BUILTIN;

            symTable.anydataType.tsymbol = new BTypeSymbol(SymTag.TYPE, Flags.PUBLIC, Names.ANYDATA,
                    PackageID.ANNOTATIONS, symTable.anydataType, symTable.rootPkgSymbol, symTable.builtinPos, BUILTIN);
            return;
        }
        throw new IllegalStateException("built-in 'anydata' type not found");
    }

    public void bootstrapJsonType() {
        ScopeEntry entry = symTable.langAnnotationModuleSymbol.scope.lookup(Names.JSON);
        while (entry != NOT_FOUND_ENTRY) {
            if ((entry.symbol.tag & SymTag.TYPE) != SymTag.TYPE) {
                entry = entry.next;
                continue;
            }
            BUnionType type = (BUnionType) Types.getReferredType(entry.symbol.type);
            symTable.jsonType = new BJSONType(type);
            symTable.jsonType.tsymbol = new BTypeSymbol(SymTag.TYPE, Flags.PUBLIC, Names.JSON, PackageID.ANNOTATIONS,
                    symTable.jsonType, symTable.langAnnotationModuleSymbol, symTable.builtinPos, BUILTIN);
            entry.symbol.type = symTable.jsonType;
            entry.symbol.origin = BUILTIN;
            return;
        }
        throw new IllegalStateException("built-in 'json' type not found");
    }

    public void bootstrapCloneableType() {
        if (symTable.langValueModuleSymbol != null) {
            ScopeEntry entry = symTable.langValueModuleSymbol.scope.lookup(Names.CLONEABLE);
            while (entry != NOT_FOUND_ENTRY) {
                if ((entry.symbol.tag & SymTag.TYPE) != SymTag.TYPE) {
                    entry = entry.next;
                    continue;
                }
                symTable.cloneableType = (BUnionType) Types.getReferredType(entry.symbol.type);
                symTable.cloneableType.tsymbol =
                        new BTypeSymbol(SymTag.TYPE, Flags.PUBLIC, Names.CLONEABLE,
                                PackageID.VALUE, symTable.cloneableType, symTable.langValueModuleSymbol,
                                symTable.builtinPos, BUILTIN);
                symTable.detailType = new BMapType(TypeTags.MAP, symTable.cloneableType, null);
                symTable.errorType = new BErrorType(null, symTable.detailType);
                symTable.errorType.tsymbol = new BErrorTypeSymbol(SymTag.ERROR, Flags.PUBLIC, Names.ERROR,
                        symTable.rootPkgSymbol.pkgID, symTable.errorType, symTable.rootPkgSymbol, symTable.builtinPos
                        , BUILTIN);

                symTable.errorOrNilType = BUnionType.create(null, symTable.errorType, symTable.nilType);
                symTable.anyOrErrorType = BUnionType.create(null, symTable.anyType, symTable.errorType);

                symTable.mapAllType = new BMapType(TypeTags.MAP, symTable.anyOrErrorType, null);
                symTable.arrayAllType = new BArrayType(symTable.anyOrErrorType);
                symTable.typeDesc.constraint = symTable.anyOrErrorType;
                symTable.futureType.constraint = symTable.anyOrErrorType;

                symTable.pureType = BUnionType.create(null, symTable.anydataType, symTable.errorType);
                return;
            }
            throw new IllegalStateException("built-in 'lang.value:Cloneable' type not found");
        }

        ScopeEntry entry = symTable.rootPkgSymbol.scope.lookup(Names.CLONEABLE_INTERNAL);
        while (entry != NOT_FOUND_ENTRY) {
            if ((entry.symbol.tag & SymTag.TYPE) != SymTag.TYPE) {
                entry = entry.next;
                continue;
            }
            entry.symbol.type = symTable.cloneableType;
            break;
        }

    }

    public void bootstrapIntRangeType() {
        ScopeEntry entry = symTable.langInternalModuleSymbol.scope.lookup(Names.CREATE_INT_RANGE);
        while (entry != NOT_FOUND_ENTRY) {
            if ((entry.symbol.tag & SymTag.INVOKABLE) != SymTag.INVOKABLE) {
                entry = entry.next;
                continue;
            }
            symTable.intRangeType = (BObjectType) types
                    .getReferredType(((BInvokableType) entry.symbol.type).retType);
            symTable.defineIntRangeOperations();
            return;
        }
        throw new IllegalStateException("built-in Integer Range type not found ?");
    }

    public void bootstrapIterableType() {

        ScopeEntry entry = symTable.langObjectModuleSymbol.scope.lookup(Names.OBJECT_ITERABLE);
        while (entry != NOT_FOUND_ENTRY) {
            if ((entry.symbol.tag & SymTag.TYPE) != SymTag.TYPE) {
                entry = entry.next;
                continue;
            }
            symTable.iterableType = (BObjectType) Types.getReferredType(entry.symbol.type);
            return;
        }
        throw new IllegalStateException("built-in distinct Iterable type not found ?");
    }

    public void loadRawTemplateType() {
        ScopeEntry entry = symTable.langObjectModuleSymbol.scope.lookup(Names.RAW_TEMPLATE);
        while (entry != NOT_FOUND_ENTRY) {
            if ((entry.symbol.tag & SymTag.TYPE) != SymTag.TYPE) {
                entry = entry.next;
                continue;
            }
            symTable.rawTemplateType = (BObjectType) entry.symbol.type;
            return;
        }
        throw new IllegalStateException("'lang.object:RawTemplate' type not found");
    }

    // visit type nodes

    @Override
    public BType transform(BLangValueType valueTypeNode, AnalyzerData data) {
        return visitBuiltInTypeNode(valueTypeNode, data, valueTypeNode.typeKind);
    }

    @Override
    public BType transform(BLangBuiltInRefTypeNode builtInRefType, AnalyzerData data) {
        return visitBuiltInTypeNode(builtInRefType, data, builtInRefType.typeKind);
    }

    @Override
    public BType transform(BLangArrayType arrayTypeNode, AnalyzerData data) {
        // The value of the dimensions field should always be >= 1
        // If sizes is null array is unsealed
        BType resultType = resolveTypeNode(arrayTypeNode.elemtype, data, data.env, data.diagCode);
        if (resultType == symTable.noType) {
            return resultType;
        }
        boolean isError = false;
        for (int i = 0; i < arrayTypeNode.dimensions; i++) {
            BTypeSymbol arrayTypeSymbol = Symbols.createTypeSymbol(SymTag.ARRAY_TYPE, Flags.PUBLIC, Names.EMPTY,
                    data.env.enclPkg.symbol.pkgID, null, data.env.scope.owner, arrayTypeNode.pos, SOURCE);
            BArrayType arrType;
            if (arrayTypeNode.sizes.size() == 0) {
                arrType = new BArrayType(resultType, arrayTypeSymbol);
            } else {
                BLangExpression size = arrayTypeNode.sizes.get(i);
                if (size.getKind() == NodeKind.LITERAL || size.getKind() == NodeKind.NUMERIC_LITERAL) {
                    Integer sizeIndicator = (Integer) (((BLangLiteral) size).getValue());
                    BArrayState arrayState;
                    if (sizeIndicator == OPEN_ARRAY_INDICATOR) {
                        arrayState = BArrayState.OPEN;
                    } else if (sizeIndicator == INFERRED_ARRAY_INDICATOR) {
                        arrayState = BArrayState.INFERRED;
                    } else {
                        arrayState = BArrayState.CLOSED;
                    }
                    arrType = new BArrayType(resultType, arrayTypeSymbol, sizeIndicator, arrayState);
                } else {
                    if (size.getKind() != NodeKind.SIMPLE_VARIABLE_REF) {
                        dlog.error(size.pos, DiagnosticErrorCode.INCOMPATIBLE_TYPES, symTable.intType,
                                ((BLangTypedescExpr) size).getTypeNode());
                        isError = true;
                        continue;
                    }

                    BLangSimpleVarRef sizeReference = (BLangSimpleVarRef) size;
                    Name pkgAlias = names.fromIdNode(sizeReference.pkgAlias);
                    Name typeName = names.fromIdNode(sizeReference.variableName);

                    BSymbol sizeSymbol = lookupMainSpaceSymbolInPackage(size.pos, data.env, pkgAlias, typeName);
                    sizeReference.symbol = sizeSymbol;

                    if (symTable.notFoundSymbol == sizeSymbol) {
                        dlog.error(arrayTypeNode.pos, DiagnosticErrorCode.UNDEFINED_SYMBOL, size);
                        isError = true;
                        continue;
                    }

                    if (sizeSymbol.tag != SymTag.CONSTANT) {
                        dlog.error(size.pos, DiagnosticErrorCode.INVALID_ARRAY_SIZE_REFERENCE, sizeSymbol);
                        isError = true;
                        continue;
                    }

                    BConstantSymbol sizeConstSymbol = (BConstantSymbol) sizeSymbol;
                    BType lengthLiteralType = sizeConstSymbol.literalType;

                    if (lengthLiteralType.tag != TypeTags.INT) {
                        dlog.error(size.pos, DiagnosticErrorCode.INCOMPATIBLE_TYPES, symTable.intType,
                                sizeConstSymbol.literalType);
                        isError = true;
                        continue;
                    }

                    int length;
                    long lengthCheck = Long.parseLong(sizeConstSymbol.type.toString());
                    if (lengthCheck > MAX_ARRAY_SIZE) {
                        length = 0;
                        dlog.error(size.pos,
                                DiagnosticErrorCode.ARRAY_LENGTH_GREATER_THAT_2147483637_NOT_YET_SUPPORTED);
                    } else if (lengthCheck < 0) {
                        length = 0;
                        dlog.error(size.pos, DiagnosticErrorCode.INVALID_ARRAY_LENGTH);
                    } else {
                        length = (int) lengthCheck;
                    }
                    arrType = new BArrayType(resultType, arrayTypeSymbol, length, BArrayState.CLOSED);
                }
            }
            arrayTypeSymbol.type = arrType;
            resultType = arrayTypeSymbol.type;
            markParameterizedType(arrType, arrType.eType);
        }
        if (isError) {
            resultType = symTable.semanticError;
        }
        return resultType;
    }

    @Override
    public BType transform(BLangUnionTypeNode unionTypeNode, AnalyzerData data) {

        LinkedHashSet<BType> memberTypes = new LinkedHashSet<>();

        for (BLangType langType : unionTypeNode.memberTypeNodes) {
            BType resolvedType = resolveTypeNode(langType, data, data.env);
            if (resolvedType == symTable.noType) {
                return symTable.noType;
            }
            memberTypes.add(resolvedType);
        }

        BTypeSymbol unionTypeSymbol = Symbols.createTypeSymbol(SymTag.UNION_TYPE, Flags.asMask(EnumSet.of(Flag.PUBLIC)),
                Names.EMPTY, data.env.enclPkg.symbol.pkgID, null,
                data.env.scope.owner, unionTypeNode.pos, SOURCE);

        BUnionType unionType = BUnionType.create(unionTypeSymbol, memberTypes);
        unionTypeSymbol.type = unionType;

        markParameterizedType(unionType, memberTypes);

        return unionType;
    }

    @Override
    public BType transform(BLangIntersectionTypeNode intersectionTypeNode, AnalyzerData data) {

        return computeIntersectionType(intersectionTypeNode, data);
    }

    @Override
    public BType transform(BLangObjectTypeNode objectTypeNode, AnalyzerData data) {
        EnumSet<Flag> flags = EnumSet.copyOf(objectTypeNode.flagSet);
        if (objectTypeNode.isAnonymous) {
            flags.add(Flag.PUBLIC);
        }

        int typeFlags = 0;
        if (flags.contains(Flag.READONLY)) {
            typeFlags |= Flags.READONLY;
        }

        if (flags.contains(Flag.ISOLATED)) {
            typeFlags |= Flags.ISOLATED;
        }

        if (flags.contains(Flag.SERVICE)) {
            typeFlags |= Flags.SERVICE;
        }

        BTypeSymbol objectSymbol = Symbols.createObjectSymbol(Flags.asMask(flags), Names.EMPTY,
                data.env.enclPkg.symbol.pkgID, null, data.env.scope.owner, objectTypeNode.pos, SOURCE);

        BObjectType objectType = new BObjectType(objectSymbol, typeFlags);

        objectSymbol.type = objectType;
        objectTypeNode.symbol = objectSymbol;

        return objectType;
    }

    @Override
    public BType transform(BLangRecordTypeNode recordTypeNode, AnalyzerData data) {
        // If we cannot resolve a type of a type definition, we create a dummy symbol for it. If the type node is
        // a record, a symbol will be created for it when we define the dummy symbol (from here). When we define the
        // node later, this method will be called again. In such cases, we don't need to create a new symbol here.
        if (recordTypeNode.symbol == null) {
            EnumSet<Flag> flags = recordTypeNode.isAnonymous ? EnumSet.of(Flag.PUBLIC, Flag.ANONYMOUS)
                    : EnumSet.noneOf(Flag.class);
            BRecordTypeSymbol recordSymbol = Symbols.createRecordSymbol(Flags.asMask(flags), Names.EMPTY,
                    data.env.enclPkg.symbol.pkgID, null,
                    data.env.scope.owner, recordTypeNode.pos,
                    recordTypeNode.isAnonymous ? VIRTUAL : SOURCE);
            BRecordType recordType = new BRecordType(recordSymbol);
            recordSymbol.type = recordType;
            recordTypeNode.symbol = recordSymbol;

            if (data.env.node.getKind() != NodeKind.PACKAGE) {
                recordSymbol.name = names.fromString(
                        anonymousModelHelper.getNextAnonymousTypeKey(data.env.enclPkg.packageID));
                symbolEnter.defineSymbol(recordTypeNode.pos, recordTypeNode.symbol, data.env);
                symbolEnter.defineNode(recordTypeNode, data.env);
            }

            return recordType;
        }
        return recordTypeNode.symbol.type;
    }

    @Override
    public BType transform(BLangStreamType streamTypeNode, AnalyzerData data) {
        BType type = resolveTypeNode(streamTypeNode.type, data, data.env);
        BType constraintType = resolveTypeNode(streamTypeNode.constraint, data, data.env);
        BType error = streamTypeNode.error != null ?
                resolveTypeNode(streamTypeNode.error, data, data.env) : symTable.nilType;
        // If the constrained type is undefined, return noType as the type.
        if (constraintType == symTable.noType) {
            return symTable.noType;
        }

        BType streamType = new BStreamType(TypeTags.STREAM, constraintType, error, null);
        BTypeSymbol typeSymbol = type.tsymbol;
        streamType.tsymbol = Symbols.createTypeSymbol(typeSymbol.tag, typeSymbol.flags, typeSymbol.name,
                typeSymbol.originalName, typeSymbol.pkgID, streamType,
                data.env.scope.owner, streamTypeNode.pos, SOURCE);

        markParameterizedType(streamType, constraintType);
        if (error != null) {
            markParameterizedType(streamType, error);
        }

        return streamType;
    }

    @Override
    public BType transform(BLangTableTypeNode tableTypeNode, AnalyzerData data) {
        BType type = resolveTypeNode(tableTypeNode.type, data, data.env);
        BType constraintType = resolveTypeNode(tableTypeNode.constraint, data, data.env);
        // If the constrained type is undefined, return noType as the type.
        if (constraintType == symTable.noType) {
            return symTable.noType;
        }

        BTableType tableType = new BTableType(TypeTags.TABLE, constraintType, null);
        BTypeSymbol typeSymbol = type.tsymbol;
        tableType.tsymbol = Symbols.createTypeSymbol(SymTag.TYPE, Flags.asMask(EnumSet.noneOf(Flag.class)),
                typeSymbol.name, typeSymbol.originalName, typeSymbol.pkgID,
                tableType, data.env.scope.owner, tableTypeNode.pos, SOURCE);
        tableType.tsymbol.flags = typeSymbol.flags;
        tableType.constraintPos = tableTypeNode.constraint.pos;
        tableType.isTypeInlineDefined = tableTypeNode.isTypeInlineDefined;

        if (tableTypeNode.tableKeyTypeConstraint != null) {
            tableType.keyTypeConstraint = resolveTypeNode(tableTypeNode.tableKeyTypeConstraint.keyType, data, data.env);
            tableType.keyPos = tableTypeNode.tableKeyTypeConstraint.pos;
        } else if (tableTypeNode.tableKeySpecifier != null) {
            BLangTableKeySpecifier tableKeySpecifier = tableTypeNode.tableKeySpecifier;
            List<String> fieldNameList = new ArrayList<>();
            for (IdentifierNode identifier : tableKeySpecifier.fieldNameIdentifierList) {
                fieldNameList.add(((BLangIdentifier) identifier).value);
            }
            tableType.fieldNameList = fieldNameList;
            tableType.keyPos = tableKeySpecifier.pos;
        }

        if (Types.getReferredType(constraintType).tag == TypeTags.MAP &&
                (tableType.fieldNameList != null || tableType.keyTypeConstraint != null) &&
                !tableType.tsymbol.owner.getFlags().contains(Flag.LANG_LIB)) {
            dlog.error(tableType.keyPos,
                    DiagnosticErrorCode.KEY_CONSTRAINT_NOT_SUPPORTED_FOR_TABLE_WITH_MAP_CONSTRAINT);
            return symTable.semanticError;
        }

        markParameterizedType(tableType, constraintType);
        tableTypeNode.tableType = tableType;

        return tableType;
    }

    @Override
    public BType transform(BLangFiniteTypeNode finiteTypeNode, AnalyzerData data) {
        BTypeSymbol finiteTypeSymbol = Symbols.createTypeSymbol(SymTag.FINITE_TYPE,
                Flags.asMask(EnumSet.noneOf(Flag.class)), Names.EMPTY,
                data.env.enclPkg.symbol.pkgID, null, data.env.scope.owner,
                finiteTypeNode.pos, SOURCE);

        BFiniteType finiteType = new BFiniteType(finiteTypeSymbol);
        for (BLangExpression literal : finiteTypeNode.valueSpace) {
            literal.setBType(symTable.getTypeFromTag(literal.getBType().tag));
            finiteType.addValue(literal);
        }
        finiteTypeSymbol.type = finiteType;

        return finiteType;
    }

    @Override
    public BType transform(BLangTupleTypeNode tupleTypeNode, AnalyzerData data) {
        List<BType> memberTypes = new ArrayList<>();
        for (BLangType memTypeNode : tupleTypeNode.memberTypeNodes) {
            BType type = resolveTypeNode(memTypeNode, data, data.env);

            // If at least one member is undefined, return noType as the type.
            if (type == symTable.noType) {
                return symTable.noType;
            }

            memberTypes.add(type);
        }

        BTypeSymbol tupleTypeSymbol = Symbols.createTypeSymbol(SymTag.TUPLE_TYPE, Flags.asMask(EnumSet.of(Flag.PUBLIC)),
                Names.EMPTY, data.env.enclPkg.symbol.pkgID, null,
                data.env.scope.owner, tupleTypeNode.pos, SOURCE);

        BTupleType tupleType = new BTupleType(tupleTypeSymbol, memberTypes);
        tupleTypeSymbol.type = tupleType;

        if (tupleTypeNode.restParamType != null) {
            BType tupleRestType = resolveTypeNode(tupleTypeNode.restParamType, data, data.env);
            if (tupleRestType == symTable.noType) {
                return symTable.noType;
            }
            tupleType.restType = tupleRestType;
            markParameterizedType(tupleType, tupleType.restType);
        }

        markParameterizedType(tupleType, memberTypes);

        return tupleType;
    }

    @Override
    public BType transform(BLangErrorType errorTypeNode, AnalyzerData data) {
        BType detailType = Optional.ofNullable(errorTypeNode.detailType)
                .map(bLangType -> resolveTypeNode(bLangType, data, data.env)).orElse(symTable.detailType);

        if (errorTypeNode.isAnonymous) {
            errorTypeNode.flagSet.add(Flag.PUBLIC);
            errorTypeNode.flagSet.add(Flag.ANONYMOUS);
        }

        // The builtin error type
        BErrorType bErrorType = symTable.errorType;

        boolean distinctErrorDef = errorTypeNode.flagSet.contains(Flag.DISTINCT);
        if (detailType == symTable.detailType && !distinctErrorDef &&
                !data.env.enclPkg.packageID.equals(PackageID.ANNOTATIONS)) {
            return bErrorType;
        }

        // Define user define error type.
        BErrorTypeSymbol errorTypeSymbol = Symbols.createErrorSymbol(Flags.asMask(errorTypeNode.flagSet),
                Names.EMPTY, data.env.enclPkg.packageID, null, data.env.scope.owner, errorTypeNode.pos, SOURCE);

        PackageID packageID = data.env.enclPkg.packageID;
        if (data.env.node.getKind() != NodeKind.PACKAGE) {
            errorTypeSymbol.name = names.fromString(
                    anonymousModelHelper.getNextAnonymousTypeKey(packageID));
            symbolEnter.defineSymbol(errorTypeNode.pos, errorTypeSymbol, data.env);
        }

        BErrorType errorType = new BErrorType(errorTypeSymbol, detailType);
        errorType.flags |= errorTypeSymbol.flags;
        errorTypeSymbol.type = errorType;

        markParameterizedType(errorType, detailType);

        errorType.typeIdSet = BTypeIdSet.emptySet();

        if (errorTypeNode.isAnonymous && errorTypeNode.flagSet.contains(Flag.DISTINCT)) {
            errorType.typeIdSet.add(
                    BTypeIdSet.from(packageID, anonymousModelHelper.getNextAnonymousTypeId(packageID), true));
        }

        return errorType;
    }

    @Override
    public BType transform(BLangConstrainedType constrainedTypeNode, AnalyzerData data) {
        BType type = resolveTypeNode(constrainedTypeNode.type, data, data.env);
        BType constraintType = resolveTypeNode(constrainedTypeNode.constraint, data, data.env);
        // If the constrained type is undefined, return noType as the type.
        if (constraintType == symTable.noType) {
            return symTable.noType;
        }

        BType constrainedType;
        if (type.tag == TypeTags.FUTURE) {
            constrainedType = new BFutureType(TypeTags.FUTURE, constraintType, null);
        } else if (type.tag == TypeTags.MAP) {
            constrainedType = new BMapType(TypeTags.MAP, constraintType, null);
        } else if (type.tag == TypeTags.TYPEDESC) {
            constrainedType = new BTypedescType(constraintType, null);
        } else if (type.tag == TypeTags.XML) {
            if (constraintType.tag == TypeTags.PARAMETERIZED_TYPE) {
                BType typedescType = ((BParameterizedType) constraintType).paramSymbol.type;
                BType typedescConstraint = ((BTypedescType) typedescType).constraint;
                validateXMLConstraintType(typedescConstraint, constrainedTypeNode.pos);
            } else {
                validateXMLConstraintType(constraintType, constrainedTypeNode.pos);
            }
            constrainedType = new BXMLType(constraintType, null);
        } else {
            return symTable.neverType;
        }

        BTypeSymbol typeSymbol = type.tsymbol;
        constrainedType.tsymbol = Symbols.createTypeSymbol(typeSymbol.tag, typeSymbol.flags, typeSymbol.name,
                typeSymbol.originalName, typeSymbol.pkgID, constrainedType, typeSymbol.owner,
                constrainedTypeNode.pos, SOURCE);
        markParameterizedType(constrainedType, constraintType);
        return constrainedType;
    }

    private void validateXMLConstraintType(BType type, Location pos) {
        BType constraintType = Types.getReferredType(type);
        int constrainedTag = constraintType.tag;

        if (constrainedTag == TypeTags.UNION) {
            checkUnionTypeForXMLSubTypes((BUnionType) constraintType, pos);
            return;
        }

        if (!TypeTags.isXMLTypeTag(constrainedTag) && constrainedTag != TypeTags.NEVER) {
            dlog.error(pos, DiagnosticErrorCode.INCOMPATIBLE_TYPE_CONSTRAINT, symTable.xmlType, constraintType);
        }
    }

    private void checkUnionTypeForXMLSubTypes(BUnionType constraintUnionType, Location pos) {
        for (BType memberType : constraintUnionType.getMemberTypes()) {
            memberType = Types.getReferredType(memberType);
            if (memberType.tag == TypeTags.UNION) {
                checkUnionTypeForXMLSubTypes((BUnionType) memberType, pos);
            }
            if (!TypeTags.isXMLTypeTag(memberType.tag)) {
                dlog.error(pos, DiagnosticErrorCode.INCOMPATIBLE_TYPE_CONSTRAINT, symTable.xmlType,
                        constraintUnionType);
            }
        }
    }

    @Override
    public BType transform(BLangUserDefinedType userDefinedTypeNode, AnalyzerData data) {
        // 1) Resolve the package scope using the package alias.
        //    If the package alias is not empty or null, then find the package scope,
        //    if not use the current package scope.
        // 2) lookup the typename in the package scope returned from step 1.
        // 3) If the symbol is not found, then lookup in the root scope. e.g. for types such as 'error'

        Name pkgAlias = names.fromIdNode(userDefinedTypeNode.pkgAlias);
        Name typeName = names.fromIdNode(userDefinedTypeNode.typeName);
        BSymbol symbol = symTable.notFoundSymbol;
        SymbolEnv env = data.env;

        // 1) Resolve ANNOTATION type if and only current scope inside ANNOTATION definition.
        // Only valued types and ANNOTATION type allowed.
        if (env.scope.owner.tag == SymTag.ANNOTATION) {
            symbol = lookupAnnotationSpaceSymbolInPackage(userDefinedTypeNode.pos, env, pkgAlias, typeName);
        }

        // 2) Resolve the package scope using the package alias.
        //    If the package alias is not empty or null, then find the package scope,
        if (symbol == symTable.notFoundSymbol) {
            BSymbol tempSymbol = lookupMainSpaceSymbolInPackage(userDefinedTypeNode.pos, env, pkgAlias, typeName);

            BSymbol refSymbol = tempSymbol.tag == SymTag.TYPE_DEF ? Types.getReferredType(tempSymbol.type).tsymbol
                    : tempSymbol;
            if ((refSymbol.tag & SymTag.TYPE) == SymTag.TYPE) {
                symbol = tempSymbol;
            } else if (Symbols.isTagOn(refSymbol, SymTag.VARIABLE) && env.node.getKind() == NodeKind.FUNCTION) {
                BLangFunction func = (BLangFunction) env.node;
                boolean errored = false;

                if (func.returnTypeNode == null ||
                        (func.hasBody() && func.body.getKind() != NodeKind.EXTERN_FUNCTION_BODY)) {
                    dlog.error(userDefinedTypeNode.pos,
                            DiagnosticErrorCode.INVALID_NON_EXTERNAL_DEPENDENTLY_TYPED_FUNCTION);
                    errored = true;
                }

                if (tempSymbol.type != null &&
                        Types.getReferredType(tempSymbol.type).tag != TypeTags.TYPEDESC) {
                    dlog.error(userDefinedTypeNode.pos, DiagnosticErrorCode.INVALID_PARAM_TYPE_FOR_RETURN_TYPE,
                            tempSymbol.type);
                    errored = true;
                }

                if (errored) {
                    return symTable.semanticError;
                }

                ParameterizedTypeInfo parameterizedTypeInfo =
                        getTypedescParamValueType(func.requiredParams, data, refSymbol);
                BType paramValType = parameterizedTypeInfo == null ? null : parameterizedTypeInfo.paramValueType;

                if (paramValType == symTable.semanticError) {
                    return symTable.semanticError;
                }

                if (paramValType != null) {
                    BTypeSymbol tSymbol = new BTypeSymbol(SymTag.TYPE, Flags.PARAMETERIZED | tempSymbol.flags,
                                                          tempSymbol.name, tempSymbol.originalName, tempSymbol.pkgID,
                                                          null, func.symbol, tempSymbol.pos, VIRTUAL);
                    tSymbol.type = new BParameterizedType(paramValType, (BVarSymbol) tempSymbol,
                                                          tSymbol, tempSymbol.name, parameterizedTypeInfo.index);
                    tSymbol.type.flags |= Flags.PARAMETERIZED;

                    userDefinedTypeNode.symbol = tSymbol;
                    return tSymbol.type;
                }
            } else if (Symbols.isTagOn(tempSymbol, SymTag.VARIABLE) && env.node.getKind() == NodeKind.FUNCTION_TYPE) {
                SymbolEnv symbolEnv = env;
                BLangFunction func = null;
                BLangFunctionTypeNode funcTypeNode = null;
                ParameterizedTypeInfo parameterizedTypeInfo = null;
                while ((symbolEnv.node.getKind() == NodeKind.FUNCTION_TYPE ||
                        symbolEnv.node.getKind() == NodeKind.FUNCTION) && parameterizedTypeInfo == null) {
                    if (symbolEnv.node.getKind() == NodeKind.FUNCTION_TYPE) {
                        funcTypeNode = (BLangFunctionTypeNode) symbolEnv.node;
                        parameterizedTypeInfo = getTypedescParamValueType(funcTypeNode.params, data, tempSymbol);
                    } else {
                        func = (BLangFunction) symbolEnv.node;
                        parameterizedTypeInfo = getTypedescParamValueType(func.requiredParams, data, tempSymbol);
                    }
                    symbolEnv = symbolEnv.enclEnv;
                }

                BType paramValType = parameterizedTypeInfo == null ? null : parameterizedTypeInfo.paramValueType;

                if (paramValType == symTable.semanticError) {
                    return symTable.semanticError;
                }
                BSymbol bSymbol;
                if (func != null) {
                    bSymbol = func.symbol;
                } else {
                    bSymbol = funcTypeNode.symbol;
                }

                if (paramValType != null) {
                    BTypeSymbol tSymbol = new BTypeSymbol(SymTag.TYPE, Flags.PARAMETERIZED | tempSymbol.flags,
                            tempSymbol.name, tempSymbol.pkgID, null, bSymbol,
                            tempSymbol.pos, VIRTUAL);
                    tSymbol.type = new BParameterizedType(paramValType, (BVarSymbol) tempSymbol,
                            tSymbol, tempSymbol.name, parameterizedTypeInfo.index);
                    tSymbol.type.flags |= Flags.PARAMETERIZED;
                    userDefinedTypeNode.symbol = tSymbol;
                    return tSymbol.type;
                }
            }
        }

        if (symbol == symTable.notFoundSymbol) {
            // 3) Lookup the root scope for types such as 'error'
            symbol = lookupMemberSymbol(userDefinedTypeNode.pos, symTable.rootScope, env, typeName,
                    SymTag.VARIABLE_NAME);
        }

        if (env.logErrors && symbol == symTable.notFoundSymbol) {
            if (!missingNodesHelper.isMissingNode(pkgAlias) && !missingNodesHelper.isMissingNode(typeName) &&
                    !symbolEnter.isUnknownTypeRef(userDefinedTypeNode)) {
                dlog.error(userDefinedTypeNode.pos, data.diagCode, typeName);
            }
            return symTable.semanticError;
        }

        userDefinedTypeNode.symbol = symbol;

        if (symbol.kind == SymbolKind.TYPE_DEF && !Symbols.isFlagOn(symbol.flags, Flags.ANONYMOUS)) {
            BType referenceType = ((BTypeDefinitionSymbol) symbol).referenceType;
            referenceType.flags |= symbol.type.flags;
            referenceType.tsymbol.flags |= symbol.type.flags;
            return referenceType;
        }
        return symbol.type;
    }

    private ParameterizedTypeInfo getTypedescParamValueType(List<BLangSimpleVariable> params,
                                                            AnalyzerData data, BSymbol varSym) {
        for (int i = 0; i < params.size(); i++) {
            BLangSimpleVariable param = params.get(i);

            if (param.name.value.equals(varSym.name.value)) {
                if (param.expr == null || param.expr.getKind() == NodeKind.INFER_TYPEDESC_EXPR) {
                    return new ParameterizedTypeInfo(
                            ((BTypedescType) Types.getReferredType(varSym.type)).constraint, i);
                }

                NodeKind defaultValueExprKind = param.expr.getKind();

                if (defaultValueExprKind == NodeKind.TYPEDESC_EXPRESSION) {
                    return new ParameterizedTypeInfo(
                            resolveTypeNode(((BLangTypedescExpr) param.expr).typeNode, data, data.env), i);
                }

                if (defaultValueExprKind == NodeKind.SIMPLE_VARIABLE_REF) {
                    Name varName = names.fromIdNode(((BLangSimpleVarRef) param.expr).variableName);
                    BSymbol typeRefSym = lookupSymbolInMainSpace(data.env, varName);
                    if (typeRefSym != symTable.notFoundSymbol) {
                        return new ParameterizedTypeInfo(typeRefSym.type, i);
                    }
                    return new ParameterizedTypeInfo(symTable.semanticError);
                }

                dlog.error(param.pos, DiagnosticErrorCode.INVALID_TYPEDESC_PARAM);
                return new ParameterizedTypeInfo(symTable.semanticError);
            }
        }

        return null;
    }

    @Override
    public BType transform(BLangFunctionTypeNode functionTypeNode, AnalyzerData data) {
        SymbolEnv env = data.env;
        if (functionTypeNode.symbol == null) {
            BInvokableTypeSymbol invokableTypeSymbol;
            BInvokableType invokableType;
            if (functionTypeNode.flagSet.contains(Flag.ANY_FUNCTION)) {
                invokableType = new BInvokableType(null, null, null, null);
                invokableType.flags = Flags.asMask(functionTypeNode.flagSet);
                invokableTypeSymbol = Symbols.createInvokableTypeSymbol(SymTag.FUNCTION_TYPE,
                                                                        Flags.asMask(functionTypeNode.flagSet),
                                                                        env.enclPkg.symbol.pkgID, invokableType,
                                                                        env.scope.owner, functionTypeNode.pos, VIRTUAL);
                invokableTypeSymbol.params = null;
                invokableTypeSymbol.restParam = null;
                invokableTypeSymbol.returnType = null;
                invokableType.tsymbol = invokableTypeSymbol;
                functionTypeNode.symbol = invokableTypeSymbol;
                functionTypeNode.setBType(invokableType);
            } else {
                invokableTypeSymbol = Symbols.createInvokableTypeSymbol(SymTag.FUNCTION_TYPE,
                        Flags.asMask(functionTypeNode.flagSet),
                        env.enclPkg.symbol.pkgID, functionTypeNode.getBType(),
                        env.scope.owner, functionTypeNode.pos, VIRTUAL);
                invokableType = new BInvokableType(invokableTypeSymbol);
                invokableTypeSymbol.type = invokableType;
                functionTypeNode.symbol = invokableTypeSymbol;
                invokableTypeSymbol.name =
                        Names.fromString(anonymousModelHelper.getNextAnonymousTypeKey(env.enclPkg.packageID));
                symbolEnter.defineSymbol(functionTypeNode.pos, invokableTypeSymbol, env);
                if (env.node.getKind() != NodeKind.PACKAGE || !functionTypeNode.isInTypeDefinitionContext) {
                    symbolEnter.defineNode(functionTypeNode, env);
                }
                invokableType = (BInvokableType) invokableTypeSymbol.type;
            }
            List<BLangSimpleVariable> params = functionTypeNode.getParams();
            Location pos = functionTypeNode.pos;
            BLangType returnTypeNode = functionTypeNode.returnTypeNode;
            return validateInferTypedescParams(pos, params,
                    returnTypeNode == null ? null : returnTypeNode.getBType()) ? invokableType : symTable.semanticError;
        } else {
            return functionTypeNode.symbol.type;
        }
    }

    /**
     * Lookup all the visible in-scope symbols for a given environment scope.
     *
     * @param env Symbol environment
     * @return all the visible symbols
     */
    public Map<Name, List<ScopeEntry>> getAllVisibleInScopeSymbols(SymbolEnv env) {
        Map<Name, List<ScopeEntry>> visibleEntries = new HashMap<>();
        env.scope.entries.forEach((key, value) -> {
            ArrayList<ScopeEntry> entryList = new ArrayList<>();
            entryList.add(value);
            visibleEntries.put(key, entryList);
        });
        if (env.enclEnv != null) {
            getAllVisibleInScopeSymbols(env.enclEnv).forEach((name, entryList) -> {
                if (!visibleEntries.containsKey(name)) {
                    visibleEntries.put(name, entryList);
                } else {
                    List<ScopeEntry> scopeEntries = visibleEntries.get(name);
                    entryList.forEach(scopeEntry -> {
                        if (!scopeEntries.contains(scopeEntry) && !isModuleLevelVar(scopeEntry.symbol)) {
                            scopeEntries.add(scopeEntry);
                        }
                    });
                }
            });
        }
        return visibleEntries;
    }

    public BSymbol getBinaryEqualityForTypeSets(OperatorKind opKind, BType lhsType, BType rhsType,
                                                BLangBinaryExpr binaryExpr, SymbolEnv env) {
        boolean validEqualityIntersectionExists;
        switch (opKind) {
            case EQUAL:
            case NOT_EQUAL:
                validEqualityIntersectionExists = types.validEqualityIntersectionExists(lhsType, rhsType);
                break;
            case REF_EQUAL:
            case REF_NOT_EQUAL:
                validEqualityIntersectionExists =
                        types.getTypeIntersection(Types.IntersectionContext.compilerInternalIntersectionTestContext(),
                                lhsType, rhsType, env) != symTable.semanticError;
                break;
            default:
                return symTable.notFoundSymbol;
        }

        if (validEqualityIntersectionExists) {
            if ((!types.isValueType(lhsType) && !types.isValueType(rhsType)) ||
                    (types.isValueType(lhsType) && types.isValueType(rhsType))) {
                return createEqualityOperator(opKind, lhsType, rhsType);
            } else {
                types.setImplicitCastExpr(binaryExpr.rhsExpr, rhsType, symTable.anyType);
                types.setImplicitCastExpr(binaryExpr.lhsExpr, lhsType, symTable.anyType);

                switch (opKind) {
                    case REF_EQUAL:
                        // if one is a value type, consider === the same as ==
                        return createEqualityOperator(OperatorKind.EQUAL, symTable.anyType,
                                symTable.anyType);
                    case REF_NOT_EQUAL:
                        // if one is a value type, consider !== the same as !=
                        return createEqualityOperator(OperatorKind.NOT_EQUAL, symTable.anyType,
                                                      symTable.anyType);
                    default:
                        return createEqualityOperator(opKind, symTable.anyType, symTable.anyType);
                }
            }
        }
        return symTable.notFoundSymbol;
    }

    public BSymbol getBitwiseShiftOpsForTypeSets(OperatorKind opKind, BType lhsType, BType rhsType) {
        boolean validIntTypesExists;
        switch (opKind) {
            case BITWISE_LEFT_SHIFT:
            case BITWISE_RIGHT_SHIFT:
            case BITWISE_UNSIGNED_RIGHT_SHIFT:
                validIntTypesExists = types.validIntegerTypeExists(lhsType) && types.validIntegerTypeExists(rhsType);
                break;
            default:
                return symTable.notFoundSymbol;
        }

        if (validIntTypesExists) {
            switch (opKind) {
                case BITWISE_LEFT_SHIFT:
                    return createShiftOperator(opKind, lhsType, rhsType);
                case BITWISE_RIGHT_SHIFT:
                case BITWISE_UNSIGNED_RIGHT_SHIFT:
                    switch (lhsType.tag) {
                        case TypeTags.UNSIGNED32_INT:
                        case TypeTags.UNSIGNED16_INT:
                        case TypeTags.UNSIGNED8_INT:
                        case TypeTags.BYTE:
                            return createBinaryOperator(opKind, lhsType, rhsType, lhsType);
                        case TypeTags.TYPEREFDESC:
                            return getBitwiseShiftOpsForTypeSets(opKind,
                                    Types.getReferredType(lhsType), rhsType);
                        default:
                            return createShiftOperator(opKind, lhsType, rhsType);
                    }
            }
        }
        return symTable.notFoundSymbol;
    }

    private BSymbol createShiftOperator(OperatorKind opKind, BType lhsType, BType rhsType) {
        if (lhsType.isNullable() || rhsType.isNullable()) {
            BType intOptional = BUnionType.create(null, symTable.intType, symTable.nilType);
            return createBinaryOperator(opKind, lhsType, rhsType, intOptional);
        }
        return createBinaryOperator(opKind, lhsType, rhsType, symTable.intType);
    }

    public BSymbol getArithmeticOpsForTypeSets(OperatorKind opKind, BType lhsType, BType rhsType) {
        boolean validNumericOrStringTypeExists;
        switch (opKind) {
            case ADD:
                validNumericOrStringTypeExists = (types.validNumericTypeExists(lhsType) &&
                        types.validNumericTypeExists(rhsType)) || (types.validStringOrXmlTypeExists(lhsType) &&
                        types.validStringOrXmlTypeExists(rhsType));
                break;
            case SUB:
            case DIV:
            case MUL:
            case MOD:
                validNumericOrStringTypeExists = types.validNumericTypeExists(lhsType) &&
                        types.validNumericTypeExists(rhsType);
                break;
            default:
                return symTable.notFoundSymbol;
        }

        if (validNumericOrStringTypeExists) {
            BType compatibleType1;
            BType compatibleType2;
            if (lhsType.isNullable()) {
                compatibleType1 = types.findCompatibleType(types.getSafeType(lhsType, true, false));
            } else {
                compatibleType1 = types.findCompatibleType(lhsType);
            }

            if (rhsType.isNullable()) {
                compatibleType2 = types.findCompatibleType(types.getSafeType(rhsType, true, false));
            } else {
                compatibleType2 = types.findCompatibleType(rhsType);
            }

            if (types.isBasicNumericType(compatibleType1) && compatibleType1 != compatibleType2) {
                return symTable.notFoundSymbol;
            }
            if (compatibleType1.tag < compatibleType2.tag) {
                return createBinaryOperator(opKind, lhsType, rhsType, compatibleType2);
            }
            if (lhsType.isNullable()) {
                compatibleType1 = BUnionType.create(null, compatibleType1, symTable.nilType);
                return createBinaryOperator(opKind, lhsType, rhsType, compatibleType1);
            }
            if (rhsType.isNullable()) {
                compatibleType2 = BUnionType.create(null, compatibleType2, symTable.nilType);
                return createBinaryOperator(opKind, lhsType, rhsType, compatibleType2);
            }
            return createBinaryOperator(opKind, lhsType, rhsType, compatibleType1);
        }
        return symTable.notFoundSymbol;
    }

    public BSymbol getUnaryOpsForTypeSets(OperatorKind opKind, BType type) {
        boolean validNumericTypeExists;
        switch (opKind) {
            case ADD:
            case SUB:
                validNumericTypeExists = types.validNumericTypeExists(type);
                break;
            default:
                return symTable.notFoundSymbol;
        }
        if (!validNumericTypeExists) {
            return symTable.notFoundSymbol;
        }
        if (opKind == OperatorKind.ADD) {
            return createUnaryOperator(opKind, type, type);
        }
        if (type.isNullable()) {
            BType compatibleType = types.findCompatibleType(types.getSafeType(type, true, false));
            return createUnaryOperator(opKind, type, BUnionType.create(null, compatibleType, symTable.nilType));
        }
        return createUnaryOperator(opKind, type, types.findCompatibleType(type));
    }

    public BSymbol getBinaryBitwiseOpsForTypeSets(OperatorKind opKind, BType lhsType, BType rhsType) {
        boolean validIntTypesExists;
        switch (opKind) {
            case BITWISE_AND:
            case BITWISE_OR:
            case BITWISE_XOR:
                validIntTypesExists = types.validIntegerTypeExists(lhsType) && types.validIntegerTypeExists(rhsType);
                break;
            default:
                return symTable.notFoundSymbol;
        }

        if (validIntTypesExists) {
            switch (opKind) {
                case BITWISE_AND:
                    switch (lhsType.tag) {
                        case TypeTags.UNSIGNED8_INT:
                        case TypeTags.BYTE:
                        case TypeTags.UNSIGNED16_INT:
                        case TypeTags.UNSIGNED32_INT:
                            return createBinaryOperator(opKind, lhsType, rhsType, lhsType);
                        case TypeTags.TYPEREFDESC:
                            return getBinaryBitwiseOpsForTypeSets(opKind,
                                    Types.getReferredType(lhsType), rhsType);
                        case TypeTags.INTERSECTION:
                            return getBinaryBitwiseOpsForTypeSets(opKind, ((BIntersectionType) lhsType).effectiveType,
                                    rhsType);
                    }
                    switch (rhsType.tag) {
                        case TypeTags.UNSIGNED8_INT:
                        case TypeTags.BYTE:
                        case TypeTags.UNSIGNED16_INT:
                        case TypeTags.UNSIGNED32_INT:
                            return createBinaryOperator(opKind, lhsType, rhsType, rhsType);
                        case TypeTags.TYPEREFDESC:
                            return getBinaryBitwiseOpsForTypeSets(opKind, lhsType,
                                    Types.getReferredType(rhsType));
                        case TypeTags.INTERSECTION:
                            return getBinaryBitwiseOpsForTypeSets(opKind, lhsType,
                                    ((BIntersectionType) rhsType).effectiveType);
                    }
                    if (lhsType.isNullable() || rhsType.isNullable()) {
                        BType intOptional = BUnionType.create(null, symTable.intType, symTable.nilType);
                        return createBinaryOperator(opKind, lhsType, rhsType, intOptional);
                    }
                    return createBinaryOperator(opKind, lhsType, rhsType, symTable.intType);
                case BITWISE_OR:
                case BITWISE_XOR:
                    if (lhsType.isNullable() || rhsType.isNullable()) {
                        BType intOptional = BUnionType.create(null, symTable.intType, symTable.nilType);
                        return createBinaryOperator(opKind, lhsType, rhsType, intOptional);
                    }
                    return createBinaryOperator(opKind, lhsType, rhsType, symTable.intType);
            }
        }
        return symTable.notFoundSymbol;
    }

    /**
     * Define binary comparison operator for valid ordered types.
     *
     * @param opKind Binary operator kind
     * @param lhsType Type of the left hand side value
     * @param rhsType Type of the right hand side value
     * @return <, <=, >, or >= symbol
     */
    public BSymbol getBinaryComparisonOpForTypeSets(OperatorKind opKind, BType lhsType, BType rhsType) {
        boolean validOrderedTypesExist;
        switch (opKind) {
            case LESS_THAN:
            case LESS_EQUAL:
            case GREATER_THAN:
            case GREATER_EQUAL:
                validOrderedTypesExist = types.isOrderedType(lhsType, false) &&
                        types.isOrderedType(rhsType, false) && types.isSameOrderedType(lhsType, rhsType);
                break;
            default:
                return symTable.notFoundSymbol;
        }

        if (validOrderedTypesExist) {
            switch (opKind) {
                case LESS_THAN:
                    return createBinaryComparisonOperator(OperatorKind.LESS_THAN, lhsType, rhsType);
                case LESS_EQUAL:
                    return createBinaryComparisonOperator(OperatorKind.LESS_EQUAL, lhsType, rhsType);
                case GREATER_THAN:
                    return createBinaryComparisonOperator(OperatorKind.GREATER_THAN, lhsType, rhsType);
                default:
                    return createBinaryComparisonOperator(OperatorKind.GREATER_EQUAL, lhsType, rhsType);
            }
        }
        return symTable.notFoundSymbol;
    }

    /**
     * Defines {@code ...} or {@code ..<} operator for int subtypes.
     *
     * @param opKind  Binary operator kind
     * @param lhsType Type of the left-hand side value
     * @param rhsType Type of the right-hand side value
     * @return Defined symbol
     */
    public BSymbol getRangeOpsForTypeSets(OperatorKind opKind, BType lhsType, BType rhsType) {
        if (opKind != OperatorKind.CLOSED_RANGE && opKind != OperatorKind.HALF_OPEN_RANGE) {
            return symTable.notFoundSymbol;
        }

        boolean validIntTypesExists = types.validIntegerTypeExists(lhsType) && types.validIntegerTypeExists(rhsType);
        if (!validIntTypesExists) {
            return symTable.notFoundSymbol;
        }

        return createBinaryOperator(opKind, lhsType, rhsType, symTable.intRangeType);
    }

    public boolean isBinaryShiftOperator(OperatorKind binaryOpKind) {
        return binaryOpKind == OperatorKind.BITWISE_LEFT_SHIFT ||
                binaryOpKind == OperatorKind.BITWISE_RIGHT_SHIFT ||
                binaryOpKind == OperatorKind.BITWISE_UNSIGNED_RIGHT_SHIFT;
    }

    public boolean isArithmeticOperator(OperatorKind binaryOpKind) {
        return binaryOpKind == OperatorKind.ADD || binaryOpKind == OperatorKind.SUB ||
                binaryOpKind == OperatorKind.DIV || binaryOpKind == OperatorKind.MUL ||
                binaryOpKind == OperatorKind.MOD;
    }

    public boolean isBinaryComparisonOperator(OperatorKind binaryOpKind) {
        return binaryOpKind == OperatorKind.LESS_THAN ||
                binaryOpKind == OperatorKind.LESS_EQUAL || binaryOpKind == OperatorKind.GREATER_THAN ||
                binaryOpKind == OperatorKind.GREATER_EQUAL;
    }

    public boolean markParameterizedType(BType type, BType constituentType) {
        if (Symbols.isFlagOn(constituentType.flags, Flags.PARAMETERIZED)) {
            type.tsymbol.flags |= Flags.PARAMETERIZED;
            type.flags |= Flags.PARAMETERIZED;
            return true;
        }
        return false;
    }

    public void markParameterizedType(BType enclosingType, Collection<BType> constituentTypes) {
        if (Symbols.isFlagOn(enclosingType.flags, Flags.PARAMETERIZED)) {
            return;
        }

        for (BType type : constituentTypes) {
            if (type == null) {
                // This is to avoid having to have this null check in each caller site, where some constituent types
                // are expected to be null at times. e.g., rest param
                continue;
            }
            if (markParameterizedType(enclosingType, type)) {
                break;
            }
        }
    }

    // private methods

    private BSymbol resolveOperator(ScopeEntry entry, List<BType> typeList) {
        BSymbol foundSymbol = symTable.notFoundSymbol;
        while (entry != NOT_FOUND_ENTRY) {
            BInvokableType opType = (BInvokableType) entry.symbol.type;
            if (typeList.size() == opType.paramTypes.size()) {
                boolean match = true;
                for (int i = 0; i < typeList.size(); i++) {
                    BType t = Types.getReferredType(typeList.get(i));
                    if ((t.getKind() == TypeKind.UNION) &&
                            (opType.paramTypes.get(i).getKind() == TypeKind.UNION)) {
                        if (!this.types.isSameType(t, opType.paramTypes.get(i))) {
                            match = false;
                        }
                    } else if (t.tag != opType.paramTypes.get(i).tag) {
                        match = false;
                        break;
                    }
                }

                if (match) {
                    foundSymbol = entry.symbol;
                    break;
                }
            }

            entry = entry.next;
        }

        return foundSymbol;
    }

    public BType visitBuiltInTypeNode(BLangType typeNode, AnalyzerData data, TypeKind typeKind) {
        Name typeName = names.fromTypeKind(typeKind);
        BSymbol typeSymbol = lookupMemberSymbol(typeNode.pos, symTable.rootScope, data.env, typeName, SymTag.TYPE);
        if (typeSymbol == symTable.notFoundSymbol) {
            dlog.error(typeNode.pos, data.diagCode, typeName);
        }

        typeNode.setBType(typeSymbol.type);
        return typeSymbol.type;
    }

    private void addNamespacesInScope(Map<Name, BXMLNSSymbol> namespaces, SymbolEnv env) {
        if (env == null) {
            return;
        }
        env.scope.entries.forEach((name, scopeEntry) -> {
            if (scopeEntry.symbol.kind == SymbolKind.XMLNS) {
                BXMLNSSymbol nsSymbol = (BXMLNSSymbol) scopeEntry.symbol;
                // Skip if the namespace is already added, by a child scope. That means it has been overridden.
                if (!namespaces.containsKey(name)) {
                    namespaces.put(name, nsSymbol);
                }
            }
        });
        addNamespacesInScope(namespaces, env.enclEnv);
    }

    private boolean isMemberAccessAllowed(SymbolEnv env, BSymbol symbol) {
        if (Symbols.isPublic(symbol)) {
            return true;
        }
        if (!Symbols.isPrivate(symbol)) {
            return env.enclPkg.symbol.pkgID == symbol.pkgID;
        }
        if (env.enclType != null) {
            return env.enclType.getBType().tsymbol == symbol.owner;
        }
        return isMemberAllowed(env, symbol);
    }

    private boolean isMemberAllowed(SymbolEnv env, BSymbol symbol) {
        return env != null && (env.enclInvokable != null
                && env.enclInvokable.symbol.receiverSymbol != null
                && env.enclInvokable.symbol.receiverSymbol.type.tsymbol == symbol.owner
                || isMemberAllowed(env.enclEnv, symbol));
    }

    private BType computeIntersectionType(BLangIntersectionTypeNode intersectionTypeNode, AnalyzerData data) {
        List<BLangType> constituentTypeNodes = intersectionTypeNode.constituentTypeNodes;
        Map<BType, BLangType> typeBLangTypeMap = new HashMap<>();

        boolean validIntersection = true;
        boolean isErrorIntersection = false;
        boolean isAlreadyExistingType = false;

        BLangType bLangTypeOne = constituentTypeNodes.get(0);
        BType typeOne = resolveTypeNode(bLangTypeOne, data, data.env);
        if (typeOne == symTable.noType) {
            return symTable.noType;
        }

        typeBLangTypeMap.put(typeOne, bLangTypeOne);

        BLangType bLangTypeTwo = constituentTypeNodes.get(1);
        BType typeTwo = resolveTypeNode(bLangTypeTwo, data, data.env);
        if (typeTwo == symTable.noType) {
            return symTable.noType;
        }

        BType typeOneReference = Types.getReferredType(typeOne);
        BType typeTwoReference = Types.getReferredType(typeTwo);

        typeBLangTypeMap.put(typeTwo, bLangTypeTwo);

        boolean hasReadOnlyType = typeOneReference == symTable.readonlyType
                || typeTwoReference == symTable.readonlyType;

        if (typeOneReference.tag == TypeTags.ERROR || typeTwoReference.tag == TypeTags.ERROR) {
            isErrorIntersection = true;
        }

        if (!(hasReadOnlyType || isErrorIntersection)) {
            dlog.error(intersectionTypeNode.pos,
                    DiagnosticErrorCode.UNSUPPORTED_TYPE_INTERSECTION, intersectionTypeNode);
            for (int i = 2; i < constituentTypeNodes.size(); i++) {
                resolveTypeNode(constituentTypeNodes.get(i), data.env);
            }
            return symTable.semanticError;
        }

        BType potentialIntersectionType = getPotentialIntersection(
                Types.IntersectionContext.from(dlog, bLangTypeOne.pos, bLangTypeTwo.pos),
                typeOne, typeTwo, data.env);
        if (typeOne == potentialIntersectionType || typeTwo == potentialIntersectionType) {
            isAlreadyExistingType = true;
        }

        LinkedHashSet<BType> constituentBTypes = new LinkedHashSet<>();
        constituentBTypes.add(typeOne);
        constituentBTypes.add(typeTwo);

        if (potentialIntersectionType == symTable.semanticError) {
            validIntersection = false;
        } else {
            for (int i = 2; i < constituentTypeNodes.size(); i++) {
                BLangType bLangType = constituentTypeNodes.get(i);
                BType type = resolveTypeNode(bLangType, data, data.env);
                if (type.tag == TypeTags.ERROR) {
                    isErrorIntersection = true;
                }
                typeBLangTypeMap.put(type, bLangType);

                if (!hasReadOnlyType) {
                    hasReadOnlyType = type == symTable.readonlyType;
                }

                if (type == symTable.noType) {
                    return symTable.noType;
                }

                BType tempIntersectionType = getPotentialIntersection(
                        Types.IntersectionContext.from(dlog, bLangTypeOne.pos, bLangTypeTwo.pos),
                        potentialIntersectionType, type, data.env);
                if (tempIntersectionType == symTable.semanticError) {
                    validIntersection = false;
                    break;
                }

                if (type == tempIntersectionType) {
                    potentialIntersectionType = type;
                    isAlreadyExistingType = true;
                } else if (potentialIntersectionType != tempIntersectionType) {
                    potentialIntersectionType = tempIntersectionType;
                    isAlreadyExistingType = false;
                }
                constituentBTypes.add(type);
            }
        }

        if (!validIntersection) {
            dlog.error(intersectionTypeNode.pos, DiagnosticErrorCode.INVALID_INTERSECTION_TYPE, intersectionTypeNode);
            return symTable.semanticError;
        }

        if (isErrorIntersection && !isAlreadyExistingType) {
            BType detailType = ((BErrorType) potentialIntersectionType).detailType;

            boolean existingErrorDetailType = false;
            if (detailType.tsymbol != null) {
                BSymbol detailTypeSymbol = lookupSymbolInMainSpace(data.env, detailType.tsymbol.name);
                if (detailTypeSymbol != symTable.notFoundSymbol) {
                    existingErrorDetailType = true;
                }
            }

            return createIntersectionErrorType((BErrorType) potentialIntersectionType, intersectionTypeNode.pos,
                    constituentBTypes, existingErrorDetailType, data.env);
        }

        if (types.isInherentlyImmutableType(potentialIntersectionType) ||
                (Symbols.isFlagOn(potentialIntersectionType.flags, Flags.READONLY) &&
                        // For objects, a new type has to be created.
                        !types.isSubTypeOfBaseType(potentialIntersectionType, TypeTags.OBJECT))) {
            return potentialIntersectionType;
        }

        if (!types.isSelectivelyImmutableType(potentialIntersectionType, false)) {
            if (types.isSelectivelyImmutableType(potentialIntersectionType)) {
                // This intersection would have been valid if not for `readonly object`s.
                dlog.error(intersectionTypeNode.pos, DiagnosticErrorCode.INVALID_READONLY_OBJECT_INTERSECTION_TYPE);
            } else {
                dlog.error(intersectionTypeNode.pos, DiagnosticErrorCode.INVALID_READONLY_INTERSECTION_TYPE,
                           potentialIntersectionType);
            }
            return symTable.semanticError;
        }

        BLangType typeNode = typeBLangTypeMap.get(potentialIntersectionType);
        Set<Flag> flagSet;
        if (typeNode == null) {
            flagSet = new HashSet<>();
        } else if (typeNode.getKind() == NodeKind.OBJECT_TYPE) {
            flagSet = ((BLangObjectTypeNode) typeNode).flagSet;
        } else if (typeNode.getKind() == NodeKind.USER_DEFINED_TYPE) {
            flagSet = typeNode.flagSet;
        } else {
            flagSet = new HashSet<>();
        }
        return ImmutableTypeCloner.getImmutableIntersectionType(intersectionTypeNode.pos, types,
                        potentialIntersectionType,
                data.env, symTable, anonymousModelHelper, names, flagSet);
    }

    private BIntersectionType createIntersectionErrorType(BErrorType intersectionErrorType,
                                                          Location pos,
                                                          LinkedHashSet<BType> constituentBTypes,
                                                          boolean isAlreadyDefinedDetailType, SymbolEnv env) {

        BSymbol owner = intersectionErrorType.tsymbol.owner;
        PackageID pkgId = intersectionErrorType.tsymbol.pkgID;
        SymbolEnv pkgEnv = symTable.pkgEnvMap.get(env.enclPkg.symbol);

        if (!isAlreadyDefinedDetailType && intersectionErrorType.detailType.tag == TypeTags.RECORD) {
            defineErrorDetailRecord((BRecordType) intersectionErrorType.detailType, pos, pkgEnv);
        }
        return createIntersectionErrorType(intersectionErrorType, constituentBTypes, pkgId, owner, pos);
    }

    private void defineErrorDetailRecord(BRecordType detailRecord, Location pos, SymbolEnv env) {
        BRecordTypeSymbol detailRecordSymbol = (BRecordTypeSymbol) detailRecord.tsymbol;

        for (BField field : detailRecord.fields.values()) {
            BVarSymbol fieldSymbol = field.symbol;
            detailRecordSymbol.scope.define(fieldSymbol.name, fieldSymbol);
        }

        BLangRecordTypeNode detailRecordTypeNode = TypeDefBuilderHelper.createRecordTypeNode(new ArrayList<>(),
                                                                                             detailRecord, pos);
        TypeDefBuilderHelper.createInitFunctionForRecordType(detailRecordTypeNode, env, names, symTable);
        BLangTypeDefinition detailRecordTypeDefinition = TypeDefBuilderHelper.createTypeDefinitionForTSymbol(
                detailRecord, detailRecordSymbol, detailRecordTypeNode, env);
        detailRecordTypeDefinition.pos = pos;
    }

    private BIntersectionType createIntersectionErrorType(IntersectableReferenceType effectiveType,
                                                          LinkedHashSet<BType> constituentBTypes, PackageID pkgId,
                                                          BSymbol owner, Location pos) {

        BTypeSymbol intersectionTypeSymbol =
                Symbols.createTypeSymbol(SymTag.INTERSECTION_TYPE, Flags.asMask(EnumSet.of(Flag.PUBLIC)), Names.EMPTY,
                        pkgId, null, owner, pos, VIRTUAL);

        BIntersectionType intersectionType =
                new BIntersectionType(intersectionTypeSymbol, constituentBTypes, effectiveType);
        intersectionTypeSymbol.type = intersectionType;
        return intersectionType;
    }

    private BType getPotentialIntersection(Types.IntersectionContext intersectionContext,
                                           BType lhsType, BType rhsType, SymbolEnv env) {
        if (lhsType == symTable.readonlyType) {
            return rhsType;
        }

        if (rhsType == symTable.readonlyType) {
            return lhsType;
        }

        return types.getTypeIntersection(intersectionContext, lhsType, rhsType, env);
    }

    boolean validateInferTypedescParams(Location pos, List<? extends BLangVariable> parameters, BType retType) {
        int inferTypedescParamCount = 0;
        BVarSymbol paramWithInferredTypedescDefault = null;
        Location inferDefaultLocation = null;

        for (BLangVariable parameter : parameters) {
            BType type = parameter.getBType();
            BLangExpression expr = parameter.expr;
            if (type != null && type.tag == TypeTags.TYPEDESC && expr != null &&
                    expr.getKind() == NodeKind.INFER_TYPEDESC_EXPR) {
                paramWithInferredTypedescDefault = parameter.symbol;
                inferDefaultLocation = expr.pos;
                inferTypedescParamCount++;
            }
        }

        if (inferTypedescParamCount > 1) {
            dlog.error(pos, DiagnosticErrorCode.MULTIPLE_INFER_TYPEDESC_PARAMS);
            return false;
        }

        if (paramWithInferredTypedescDefault == null) {
            return true;
        }

        if (retType == null) {
            dlog.error(inferDefaultLocation,
                       DiagnosticErrorCode.CANNOT_USE_INFERRED_TYPEDESC_DEFAULT_WITH_UNREFERENCED_PARAM);
            return false;
        }

        if (unifier.refersInferableParamName(paramWithInferredTypedescDefault.name.value, retType)) {
            return true;
        }

        dlog.error(inferDefaultLocation,
                   DiagnosticErrorCode.CANNOT_USE_INFERRED_TYPEDESC_DEFAULT_WITH_UNREFERENCED_PARAM);
        return false;
    }

    private boolean isModuleLevelVar(BSymbol symbol) {
        return symbol.getKind() == SymbolKind.VARIABLE && symbol.owner.getKind() == SymbolKind.PACKAGE;
    }

    public Set<BVarSymbol> getConfigVarSymbolsIncludingImportedModules(BPackageSymbol packageSymbol) {
        Set<BVarSymbol> configVars = new HashSet<>();
        populateConfigurableVars(packageSymbol, configVars);
        if (!packageSymbol.imports.isEmpty()) {
            for (BPackageSymbol importSymbol : packageSymbol.imports) {
                populateConfigurableVars(importSymbol, configVars);
            }
        }
        return configVars;
    }

    private void populateConfigurableVars(BPackageSymbol pkgSymbol, Set<BVarSymbol> configVars) {
        for (Scope.ScopeEntry entry : pkgSymbol.scope.entries.values()) {
            BSymbol symbol = entry.symbol.tag == SymTag.TYPE_DEF ? entry.symbol.type.tsymbol : entry.symbol;
            if (symbol != null && symbol.tag == SymTag.VARIABLE && Symbols.isFlagOn(symbol.flags, Flags.CONFIGURABLE)) {
                configVars.add((BVarSymbol) symbol);
            }
        }
    }

    private static class ParameterizedTypeInfo {
        BType paramValueType;
        int index = -1;

        private ParameterizedTypeInfo(BType paramValueType) {
            this.paramValueType = paramValueType;
        }

        private ParameterizedTypeInfo(BType paramValueType, int index) {
            this.paramValueType = paramValueType;
            this.index = index;
        }
    }

    /**
     * @since 2.0.0
     */
    public static class AnalyzerData {
        SymbolEnv env;
        DiagnosticCode diagCode;
    }
}<|MERGE_RESOLUTION|>--- conflicted
+++ resolved
@@ -325,23 +325,7 @@
                 ((foundSym.owner.tag & SymTag.INVOKABLE) == SymTag.INVOKABLE)) {
             // If the symbol being defined is inside a function type and the existing symbol is defined inside a
             // function both symbols are in the same scope.
-<<<<<<< HEAD
             return  true;
-=======
-            return true;
-        } else if (Symbols.isFlagOn(symbol.owner.flags, Flags.OBJECT_CTOR) &&
-                ((foundSym.owner.tag & SymTag.INVOKABLE) == SymTag.INVOKABLE)) {
-            // object ctor is using a symbol inside a function masking the symbol in the function scope
-            // This is preventing outer scope variable name crashes with method names inside object ctor
-            if (Symbols.isFlagOn(symbol.flags, Flags.ATTACHED) || Symbols.isFlagOn(foundSym.flags, Flags.ATTACHED)) {
-                return false;
-            }
-            // This prevents `self` symbol crash between multilevel object ctors
-            if (foundSym.name.value.equals(Names.SELF.value) || symbol.name.value.equals(Names.SELF.value)) {
-                return false;
-            }
-            return true;
->>>>>>> b81100b6
         }
         return  false;
     }
