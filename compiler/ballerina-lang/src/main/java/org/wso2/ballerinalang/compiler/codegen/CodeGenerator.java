/*
 *  Copyright (c) 2017, WSO2 Inc. (http://www.wso2.org) All Rights Reserved.
 *
 *  WSO2 Inc. licenses this file to you under the Apache License,
 *  Version 2.0 (the "License"); you may not use this file except
 *  in compliance with the License.
 *  You may obtain a copy of the License at
 *
 *    http://www.apache.org/licenses/LICENSE-2.0
 *
 *  Unless required by applicable law or agreed to in writing,
 *  software distributed under the License is distributed on an
 *  "AS IS" BASIS, WITHOUT WARRANTIES OR CONDITIONS OF ANY
 *  KIND, either express or implied.  See the License for the
 *  specific language governing permissions and limitations
 *  under the License.
 */
package org.wso2.ballerinalang.compiler.codegen;

import org.ballerinalang.compiler.BLangCompilerException;
import org.ballerinalang.compiler.CompilerPhase;
import org.ballerinalang.model.Name;
import org.ballerinalang.model.TreeBuilder;
import org.ballerinalang.model.elements.MarkdownDocAttachment;
import org.ballerinalang.model.elements.PackageID;
import org.ballerinalang.model.symbols.SymbolKind;
import org.ballerinalang.model.tree.NodeKind;
import org.ballerinalang.model.tree.OperatorKind;
import org.ballerinalang.model.types.TypeKind;
import org.ballerinalang.util.FunctionFlags;
import org.ballerinalang.util.TransactionStatus;
import org.wso2.ballerinalang.compiler.PackageCache;
import org.wso2.ballerinalang.compiler.semantics.model.SymbolEnv;
import org.wso2.ballerinalang.compiler.semantics.model.SymbolTable;
import org.wso2.ballerinalang.compiler.semantics.model.symbols.BAnnotationSymbol;
import org.wso2.ballerinalang.compiler.semantics.model.symbols.BAttachedFunction;
import org.wso2.ballerinalang.compiler.semantics.model.symbols.BInvokableSymbol;
import org.wso2.ballerinalang.compiler.semantics.model.symbols.BObjectTypeSymbol;
import org.wso2.ballerinalang.compiler.semantics.model.symbols.BPackageSymbol;
import org.wso2.ballerinalang.compiler.semantics.model.symbols.BRecordTypeSymbol;
import org.wso2.ballerinalang.compiler.semantics.model.symbols.BSymbol;
import org.wso2.ballerinalang.compiler.semantics.model.symbols.BTypeSymbol;
import org.wso2.ballerinalang.compiler.semantics.model.symbols.BVarSymbol;
import org.wso2.ballerinalang.compiler.semantics.model.symbols.BXMLNSSymbol;
import org.wso2.ballerinalang.compiler.semantics.model.symbols.SymTag;
import org.wso2.ballerinalang.compiler.semantics.model.symbols.Symbols;
import org.wso2.ballerinalang.compiler.semantics.model.symbols.TaintRecord;
import org.wso2.ballerinalang.compiler.semantics.model.types.BArrayType;
import org.wso2.ballerinalang.compiler.semantics.model.types.BInvokableType;
import org.wso2.ballerinalang.compiler.semantics.model.types.BMapType;
import org.wso2.ballerinalang.compiler.semantics.model.types.BObjectType;
import org.wso2.ballerinalang.compiler.semantics.model.types.BRecordType;
import org.wso2.ballerinalang.compiler.semantics.model.types.BType;
import org.wso2.ballerinalang.compiler.tree.BLangAction;
import org.wso2.ballerinalang.compiler.tree.BLangAnnotation;
import org.wso2.ballerinalang.compiler.tree.BLangAnnotationAttachment;
import org.wso2.ballerinalang.compiler.tree.BLangEndpoint;
import org.wso2.ballerinalang.compiler.tree.BLangFunction;
import org.wso2.ballerinalang.compiler.tree.BLangIdentifier;
import org.wso2.ballerinalang.compiler.tree.BLangInvokableNode;
import org.wso2.ballerinalang.compiler.tree.BLangNode;
import org.wso2.ballerinalang.compiler.tree.BLangNodeVisitor;
import org.wso2.ballerinalang.compiler.tree.BLangPackage;
import org.wso2.ballerinalang.compiler.tree.BLangResource;
import org.wso2.ballerinalang.compiler.tree.BLangService;
import org.wso2.ballerinalang.compiler.tree.BLangTypeDefinition;
import org.wso2.ballerinalang.compiler.tree.BLangVariable;
import org.wso2.ballerinalang.compiler.tree.BLangWorker;
import org.wso2.ballerinalang.compiler.tree.BLangXMLNS;
import org.wso2.ballerinalang.compiler.tree.BLangXMLNS.BLangLocalXMLNS;
import org.wso2.ballerinalang.compiler.tree.BLangXMLNS.BLangPackageXMLNS;
import org.wso2.ballerinalang.compiler.tree.expressions.BLangArrayLiteral;
import org.wso2.ballerinalang.compiler.tree.expressions.BLangArrayLiteral.BLangJSONArrayLiteral;
import org.wso2.ballerinalang.compiler.tree.expressions.BLangAwaitExpr;
import org.wso2.ballerinalang.compiler.tree.expressions.BLangBinaryExpr;
import org.wso2.ballerinalang.compiler.tree.expressions.BLangBracedOrTupleExpr;
import org.wso2.ballerinalang.compiler.tree.expressions.BLangExpression;
import org.wso2.ballerinalang.compiler.tree.expressions.BLangFieldBasedAccess.BLangStructFunctionVarRef;
import org.wso2.ballerinalang.compiler.tree.expressions.BLangIndexBasedAccess.BLangArrayAccessExpr;
import org.wso2.ballerinalang.compiler.tree.expressions.BLangIndexBasedAccess.BLangJSONAccessExpr;
import org.wso2.ballerinalang.compiler.tree.expressions.BLangIndexBasedAccess.BLangMapAccessExpr;
import org.wso2.ballerinalang.compiler.tree.expressions.BLangIndexBasedAccess.BLangStructFieldAccessExpr;
import org.wso2.ballerinalang.compiler.tree.expressions.BLangIndexBasedAccess.BLangTupleAccessExpr;
import org.wso2.ballerinalang.compiler.tree.expressions.BLangIndexBasedAccess.BLangXMLAccessExpr;
import org.wso2.ballerinalang.compiler.tree.expressions.BLangIntRangeExpression;
import org.wso2.ballerinalang.compiler.tree.expressions.BLangInvocation;
import org.wso2.ballerinalang.compiler.tree.expressions.BLangInvocation.BFunctionPointerInvocation;
import org.wso2.ballerinalang.compiler.tree.expressions.BLangInvocation.BLangActionInvocation;
import org.wso2.ballerinalang.compiler.tree.expressions.BLangInvocation.BLangAttachedFunctionInvocation;
import org.wso2.ballerinalang.compiler.tree.expressions.BLangIsAssignableExpr;
import org.wso2.ballerinalang.compiler.tree.expressions.BLangLambdaFunction;
import org.wso2.ballerinalang.compiler.tree.expressions.BLangLiteral;
import org.wso2.ballerinalang.compiler.tree.expressions.BLangRecordLiteral;
import org.wso2.ballerinalang.compiler.tree.expressions.BLangRecordLiteral.BLangJSONLiteral;
import org.wso2.ballerinalang.compiler.tree.expressions.BLangRecordLiteral.BLangMapLiteral;
import org.wso2.ballerinalang.compiler.tree.expressions.BLangRecordLiteral.BLangRecordKey;
import org.wso2.ballerinalang.compiler.tree.expressions.BLangRecordLiteral.BLangRecordKeyValue;
import org.wso2.ballerinalang.compiler.tree.expressions.BLangRecordLiteral.BLangStreamLiteral;
import org.wso2.ballerinalang.compiler.tree.expressions.BLangRecordLiteral.BLangStructLiteral;
import org.wso2.ballerinalang.compiler.tree.expressions.BLangSimpleVarRef;
import org.wso2.ballerinalang.compiler.tree.expressions.BLangSimpleVarRef.BLangFieldVarRef;
import org.wso2.ballerinalang.compiler.tree.expressions.BLangSimpleVarRef.BLangFunctionVarRef;
import org.wso2.ballerinalang.compiler.tree.expressions.BLangSimpleVarRef.BLangLocalVarRef;
import org.wso2.ballerinalang.compiler.tree.expressions.BLangSimpleVarRef.BLangPackageVarRef;
import org.wso2.ballerinalang.compiler.tree.expressions.BLangSimpleVarRef.BLangTypeLoad;
import org.wso2.ballerinalang.compiler.tree.expressions.BLangStatementExpression;
import org.wso2.ballerinalang.compiler.tree.expressions.BLangStringTemplateLiteral;
import org.wso2.ballerinalang.compiler.tree.expressions.BLangTableLiteral;
import org.wso2.ballerinalang.compiler.tree.expressions.BLangTernaryExpr;
import org.wso2.ballerinalang.compiler.tree.expressions.BLangTypeConversionExpr;
import org.wso2.ballerinalang.compiler.tree.expressions.BLangTypeInit;
import org.wso2.ballerinalang.compiler.tree.expressions.BLangTypedescExpr;
import org.wso2.ballerinalang.compiler.tree.expressions.BLangUnaryExpr;
import org.wso2.ballerinalang.compiler.tree.expressions.BLangVariableReference;
import org.wso2.ballerinalang.compiler.tree.expressions.BLangXMLAttribute;
import org.wso2.ballerinalang.compiler.tree.expressions.BLangXMLAttributeAccess;
import org.wso2.ballerinalang.compiler.tree.expressions.BLangXMLCommentLiteral;
import org.wso2.ballerinalang.compiler.tree.expressions.BLangXMLElementLiteral;
import org.wso2.ballerinalang.compiler.tree.expressions.BLangXMLProcInsLiteral;
import org.wso2.ballerinalang.compiler.tree.expressions.BLangXMLQName;
import org.wso2.ballerinalang.compiler.tree.expressions.BLangXMLQuotedString;
import org.wso2.ballerinalang.compiler.tree.expressions.BLangXMLSequenceLiteral;
import org.wso2.ballerinalang.compiler.tree.expressions.BLangXMLTextLiteral;
import org.wso2.ballerinalang.compiler.tree.statements.BLangAbort;
import org.wso2.ballerinalang.compiler.tree.statements.BLangAssignment;
import org.wso2.ballerinalang.compiler.tree.statements.BLangBlockStmt;
import org.wso2.ballerinalang.compiler.tree.statements.BLangBreak;
import org.wso2.ballerinalang.compiler.tree.statements.BLangCatch;
import org.wso2.ballerinalang.compiler.tree.statements.BLangCompensate;
import org.wso2.ballerinalang.compiler.tree.statements.BLangContinue;
import org.wso2.ballerinalang.compiler.tree.statements.BLangDone;
import org.wso2.ballerinalang.compiler.tree.statements.BLangExpressionStmt;
import org.wso2.ballerinalang.compiler.tree.statements.BLangForeach;
import org.wso2.ballerinalang.compiler.tree.statements.BLangForever;
import org.wso2.ballerinalang.compiler.tree.statements.BLangForkJoin;
import org.wso2.ballerinalang.compiler.tree.statements.BLangIf;
import org.wso2.ballerinalang.compiler.tree.statements.BLangLock;
import org.wso2.ballerinalang.compiler.tree.statements.BLangMatch;
import org.wso2.ballerinalang.compiler.tree.statements.BLangRetry;
import org.wso2.ballerinalang.compiler.tree.statements.BLangReturn;
import org.wso2.ballerinalang.compiler.tree.statements.BLangScope;
import org.wso2.ballerinalang.compiler.tree.statements.BLangStatement;
import org.wso2.ballerinalang.compiler.tree.statements.BLangThrow;
import org.wso2.ballerinalang.compiler.tree.statements.BLangTransaction;
import org.wso2.ballerinalang.compiler.tree.statements.BLangTryCatchFinally;
import org.wso2.ballerinalang.compiler.tree.statements.BLangVariableDef;
import org.wso2.ballerinalang.compiler.tree.statements.BLangWhile;
import org.wso2.ballerinalang.compiler.tree.statements.BLangWorkerReceive;
import org.wso2.ballerinalang.compiler.tree.statements.BLangWorkerSend;
import org.wso2.ballerinalang.compiler.tree.statements.BLangXMLNSStatement;
import org.wso2.ballerinalang.compiler.tree.types.BLangFiniteTypeNode;
import org.wso2.ballerinalang.compiler.tree.types.BLangObjectTypeNode;
import org.wso2.ballerinalang.compiler.tree.types.BLangRecordTypeNode;
import org.wso2.ballerinalang.compiler.util.BArrayState;
import org.wso2.ballerinalang.compiler.util.CompilerContext;
import org.wso2.ballerinalang.compiler.util.CompilerUtils;
import org.wso2.ballerinalang.compiler.util.FieldKind;
import org.wso2.ballerinalang.compiler.util.Names;
import org.wso2.ballerinalang.compiler.util.TypeTags;
import org.wso2.ballerinalang.compiler.util.diagnotic.DiagnosticPos;
import org.wso2.ballerinalang.programfile.AnnotationInfo;
import org.wso2.ballerinalang.programfile.CallableUnitInfo;
import org.wso2.ballerinalang.programfile.CompiledBinaryFile;
import org.wso2.ballerinalang.programfile.CompiledBinaryFile.PackageFile;
import org.wso2.ballerinalang.programfile.CompiledBinaryFile.ProgramFile;
import org.wso2.ballerinalang.programfile.DefaultValue;
import org.wso2.ballerinalang.programfile.ErrorTableEntry;
import org.wso2.ballerinalang.programfile.FiniteTypeInfo;
import org.wso2.ballerinalang.programfile.ForkjoinInfo;
import org.wso2.ballerinalang.programfile.FunctionInfo;
import org.wso2.ballerinalang.programfile.ImportPackageInfo;
import org.wso2.ballerinalang.programfile.Instruction;
import org.wso2.ballerinalang.programfile.Instruction.Operand;
import org.wso2.ballerinalang.programfile.Instruction.RegIndex;
import org.wso2.ballerinalang.programfile.InstructionCodes;
import org.wso2.ballerinalang.programfile.InstructionFactory;
import org.wso2.ballerinalang.programfile.LabelTypeInfo;
import org.wso2.ballerinalang.programfile.LineNumberInfo;
import org.wso2.ballerinalang.programfile.LocalVariableInfo;
import org.wso2.ballerinalang.programfile.ObjectTypeInfo;
import org.wso2.ballerinalang.programfile.PackageInfo;
import org.wso2.ballerinalang.programfile.PackageInfoWriter;
import org.wso2.ballerinalang.programfile.PackageVarInfo;
import org.wso2.ballerinalang.programfile.RecordTypeInfo;
import org.wso2.ballerinalang.programfile.ResourceInfo;
import org.wso2.ballerinalang.programfile.ServiceInfo;
import org.wso2.ballerinalang.programfile.StructFieldInfo;
import org.wso2.ballerinalang.programfile.TypeDefInfo;
import org.wso2.ballerinalang.programfile.ValueSpaceItemInfo;
import org.wso2.ballerinalang.programfile.WorkerDataChannelInfo;
import org.wso2.ballerinalang.programfile.WorkerInfo;
import org.wso2.ballerinalang.programfile.attributes.AttributeInfo;
import org.wso2.ballerinalang.programfile.attributes.AttributeInfoPool;
import org.wso2.ballerinalang.programfile.attributes.CodeAttributeInfo;
import org.wso2.ballerinalang.programfile.attributes.DefaultValueAttributeInfo;
import org.wso2.ballerinalang.programfile.attributes.DocumentationAttributeInfo;
import org.wso2.ballerinalang.programfile.attributes.DocumentationAttributeInfo.ParameterDocumentInfo;
import org.wso2.ballerinalang.programfile.attributes.ErrorTableAttributeInfo;
import org.wso2.ballerinalang.programfile.attributes.LineNumberTableAttributeInfo;
import org.wso2.ballerinalang.programfile.attributes.LocalVariableAttributeInfo;
import org.wso2.ballerinalang.programfile.attributes.ParamDefaultValueAttributeInfo;
import org.wso2.ballerinalang.programfile.attributes.ParameterAttributeInfo;
import org.wso2.ballerinalang.programfile.attributes.TaintTableAttributeInfo;
import org.wso2.ballerinalang.programfile.attributes.VarTypeCountAttributeInfo;
import org.wso2.ballerinalang.programfile.cpentries.BlobCPEntry;
import org.wso2.ballerinalang.programfile.cpentries.ByteCPEntry;
import org.wso2.ballerinalang.programfile.cpentries.ConstantPool;
import org.wso2.ballerinalang.programfile.cpentries.FloatCPEntry;
import org.wso2.ballerinalang.programfile.cpentries.ForkJoinCPEntry;
import org.wso2.ballerinalang.programfile.cpentries.FunctionRefCPEntry;
import org.wso2.ballerinalang.programfile.cpentries.IntegerCPEntry;
import org.wso2.ballerinalang.programfile.cpentries.PackageRefCPEntry;
import org.wso2.ballerinalang.programfile.cpentries.StringCPEntry;
import org.wso2.ballerinalang.programfile.cpentries.StructureRefCPEntry;
import org.wso2.ballerinalang.programfile.cpentries.TypeRefCPEntry;
import org.wso2.ballerinalang.programfile.cpentries.UTF8CPEntry;
import org.wso2.ballerinalang.programfile.cpentries.WorkerDataChannelRefCPEntry;

import java.io.IOException;
import java.util.ArrayList;
import java.util.Arrays;
import java.util.HashMap;
import java.util.List;
import java.util.Map;
import java.util.Map.Entry;
import java.util.Optional;
import java.util.Stack;
import java.util.stream.Collectors;

import javax.xml.XMLConstants;

import static org.wso2.ballerinalang.compiler.codegen.CodeGenerator.VariableIndex.Kind.FIELD;
import static org.wso2.ballerinalang.compiler.codegen.CodeGenerator.VariableIndex.Kind.LOCAL;
import static org.wso2.ballerinalang.compiler.codegen.CodeGenerator.VariableIndex.Kind.PACKAGE;
import static org.wso2.ballerinalang.compiler.codegen.CodeGenerator.VariableIndex.Kind.REG;
import static org.wso2.ballerinalang.programfile.ProgramFileConstants.BOOL_OFFSET;
import static org.wso2.ballerinalang.programfile.ProgramFileConstants.BYTE_NEGATIVE_OFFSET;
import static org.wso2.ballerinalang.programfile.ProgramFileConstants.FLOAT_OFFSET;
import static org.wso2.ballerinalang.programfile.ProgramFileConstants.INT_OFFSET;
import static org.wso2.ballerinalang.programfile.ProgramFileConstants.REF_OFFSET;
import static org.wso2.ballerinalang.programfile.ProgramFileConstants.STRING_OFFSET;

/**
 * Generates Ballerina bytecode by visiting the AST.
 *
 * @since 0.94
 */
public class CodeGenerator extends BLangNodeVisitor {

    private static final CompilerContext.Key<CodeGenerator> CODE_GENERATOR_KEY =
            new CompilerContext.Key<>();
    /**
     * This structure holds current package-level variable indexes.
     */
    private VariableIndex pvIndexes = new VariableIndex(PACKAGE);

    /**
     * This structure holds current local variable indexes.
     */
    private VariableIndex lvIndexes = new VariableIndex(LOCAL);

    /**
     * This structure holds current field indexes.
     */
    private VariableIndex fieldIndexes = new VariableIndex(FIELD);

    /**
     * This structure holds current register indexes.
     */
    private VariableIndex regIndexes = new VariableIndex(REG);

    /**
     * This structure holds the maximum register count per type.
     * This structure is updated for every statement.
     */
    private VariableIndex maxRegIndexes = new VariableIndex(REG);

    private List<RegIndex> regIndexList = new ArrayList<>();

    /**
     * This structure holds child scopes of a given scope.
     */
    private Map<String, Stack<String>> childScopesMap = new HashMap<>();

    private SymbolEnv env;
    // TODO Remove this dependency from the code generator
    private final SymbolTable symTable;
    private final PackageCache packageCache;

    private PackageInfo currentPkgInfo;
    private PackageID currentPkgID;
    private int currentPackageRefCPIndex;

    private LineNumberTableAttributeInfo lineNoAttrInfo;
    private CallableUnitInfo currentCallableUnitInfo;
    private LocalVariableAttributeInfo localVarAttrInfo;
    private WorkerInfo currentWorkerInfo;
    private ServiceInfo currentServiceInfo;

    // Required variables to generate code for assignment statements
    private boolean varAssignment = false;

    // Disable register index reset behaviour.
    // By default register indexes get reset for every statement.
    // We need to disable this behaviour for desugared expressions.
    private boolean regIndexResetDisabled = false;

    private int transactionIndex = 0;

    private Stack<Instruction> loopResetInstructionStack = new Stack<>();
    private Stack<Instruction> loopExitInstructionStack = new Stack<>();
    private Stack<Instruction> abortInstructions = new Stack<>();
    private Stack<Instruction> failInstructions = new Stack<>();
    private Stack<Integer> tryCatchErrorRangeFromIPStack = new Stack<>();
    private Stack<Integer> tryCatchErrorRangeToIPStack = new Stack<>();

    private int workerChannelCount = 0;
    private int forkJoinCount = 0;

    public static CodeGenerator getInstance(CompilerContext context) {
        CodeGenerator codeGenerator = context.get(CODE_GENERATOR_KEY);
        if (codeGenerator == null) {
            codeGenerator = new CodeGenerator(context);
        }

        return codeGenerator;
    }

    public CodeGenerator(CompilerContext context) {
        context.put(CODE_GENERATOR_KEY, this);
        this.symTable = SymbolTable.getInstance(context);
        this.packageCache = PackageCache.getInstance(context);
    }

    public ProgramFile generateBALX(BLangPackage pkgNode) {
        ProgramFile programFile = new ProgramFile();

        // Add all the packages to the program file structure.
        addPackageInfo(pkgNode.symbol, programFile);
        programFile.entryPkgCPIndex = addPackageRefCPEntry(programFile, pkgNode.symbol.pkgID);
        // TODO Remove the following line..
        setEntryPoints(programFile, pkgNode);
        return programFile;
    }

    public BLangPackage generateBALO(BLangPackage pkgNode) {
        // Reset package level variable indexes.
        this.pvIndexes = new VariableIndex(VariableIndex.Kind.PACKAGE);

        // Generate code for the given package.
        this.currentPkgInfo = new PackageInfo();
        genNode(pkgNode, this.symTable.pkgEnvMap.get(pkgNode.symbol));

        // Add global variable indexes to the ProgramFile
        // Create Global variable attribute info
        prepareIndexes(this.pvIndexes);
        addVarCountAttrInfo(this.currentPkgInfo, this.currentPkgInfo, pvIndexes);

        pkgNode.symbol.packageFile = new PackageFile(getPackageBinaryContent(pkgNode));
        setEntryPoints(pkgNode.symbol.packageFile, pkgNode);
        this.currentPkgInfo = null;
        return pkgNode;
    }

    private void setEntryPoints(CompiledBinaryFile compiledBinaryFile, BLangPackage pkgNode) {
        BLangFunction mainFunc = getMainFunction(pkgNode);
        if (mainFunc != null) {
            compiledBinaryFile.setMainEPAvailable(true);
            pkgNode.symbol.entryPointExists = true;
        }

        if (pkgNode.services.size() != 0) {
            compiledBinaryFile.setServiceEPAvailable(true);
            pkgNode.symbol.entryPointExists = true;
        }
    }

    private BLangFunction getMainFunction(BLangPackage pkgNode) {
        for (BLangFunction funcNode : pkgNode.functions) {
            if (CompilerUtils.isMainFunction(funcNode)) {
                return funcNode;
            }
        }
        return null;
    }

    public void visit(BLangPackage pkgNode) {
        if (pkgNode.completedPhases.contains(CompilerPhase.CODE_GEN)) {
            return;
        }

        pkgNode.imports.forEach(impPkgNode -> {
            int impPkgOrgNameCPIndex = addUTF8CPEntry(this.currentPkgInfo, impPkgNode.symbol.pkgID.orgName.value);
            int impPkgNameCPIndex = addUTF8CPEntry(this.currentPkgInfo, impPkgNode.symbol.pkgID.name.value);
            int impPkgVersionCPIndex = addUTF8CPEntry(this.currentPkgInfo, impPkgNode.symbol.pkgID.version.value);
            ImportPackageInfo importPkgInfo =
                    new ImportPackageInfo(impPkgOrgNameCPIndex, impPkgNameCPIndex, impPkgVersionCPIndex);
            this.currentPkgInfo.importPkgInfoSet.add(importPkgInfo);
        });

        // Add the current package to the program file
        BPackageSymbol pkgSymbol = pkgNode.symbol;
        currentPkgID = pkgSymbol.pkgID;
        currentPkgInfo.orgNameCPIndex = addUTF8CPEntry(currentPkgInfo, currentPkgID.orgName.value);
        currentPkgInfo.nameCPIndex = addUTF8CPEntry(currentPkgInfo, currentPkgID.name.value);
        currentPkgInfo.versionCPIndex = addUTF8CPEntry(currentPkgInfo, currentPkgID.version.value);

        // Insert the package reference to the constant pool of the current package
        currentPackageRefCPIndex = addPackageRefCPEntry(currentPkgInfo, currentPkgID);

        // This attribute keep track of line numbers
        int lineNoAttrNameIndex = addUTF8CPEntry(currentPkgInfo,
                AttributeInfo.Kind.LINE_NUMBER_TABLE_ATTRIBUTE.value());
        lineNoAttrInfo = new LineNumberTableAttributeInfo(lineNoAttrNameIndex);

        // This attribute keep package-level variable information
        int pkgVarAttrNameIndex = addUTF8CPEntry(currentPkgInfo,
                AttributeInfo.Kind.LOCAL_VARIABLES_ATTRIBUTE.value());
        currentPkgInfo.addAttributeInfo(AttributeInfo.Kind.LOCAL_VARIABLES_ATTRIBUTE,
                new LocalVariableAttributeInfo(pkgVarAttrNameIndex));

        pkgNode.globalVars.forEach(this::createPackageVarInfo);
        pkgNode.typeDefinitions.forEach(this::createTypeDefinitionInfoEntry);
        pkgNode.annotations.forEach(this::createAnnotationInfoEntry);
        pkgNode.functions.forEach(this::createFunctionInfoEntry);
        pkgNode.services.forEach(this::createServiceInfoEntry);
        pkgNode.functions.forEach(this::createFunctionInfoEntry);

        // Visit package builtin function
        visitBuiltinFunctions(pkgNode.initFunction);
        visitBuiltinFunctions(pkgNode.startFunction);
        visitBuiltinFunctions(pkgNode.stopFunction);

        pkgNode.topLevelNodes.stream()
                .filter(pkgLevelNode -> pkgLevelNode.getKind() != NodeKind.VARIABLE &&
                        pkgLevelNode.getKind() != NodeKind.XMLNS)
                .forEach(pkgLevelNode -> genNode((BLangNode) pkgLevelNode, this.env));

        pkgNode.functions.forEach(funcNode -> {
            funcNode.symbol = funcNode.originalFuncSymbol;
        });

        currentPkgInfo.addAttributeInfo(AttributeInfo.Kind.LINE_NUMBER_TABLE_ATTRIBUTE, lineNoAttrInfo);
        currentPackageRefCPIndex = -1;
        currentPkgID = null;
        pkgNode.completedPhases.add(CompilerPhase.CODE_GEN);
    }

    private void visitBuiltinFunctions(BLangFunction function) {
        createFunctionInfoEntry(function);
        genNode(function, this.env);
    }

    public void visit(BLangService serviceNode) {
        BLangFunction initFunction = (BLangFunction) serviceNode.getInitFunction();
        visit(initFunction);

        currentServiceInfo = currentPkgInfo.getServiceInfo(serviceNode.getName().getValue());

        SymbolEnv serviceEnv = SymbolEnv.createServiceEnv(serviceNode, serviceNode.symbol.scope, this.env);
        serviceNode.resources.forEach(resource -> genNode(resource, serviceEnv));
    }

    public void visit(BLangResource resourceNode) {
        ResourceInfo resourceInfo = currentServiceInfo.resourceInfoMap.get(resourceNode.name.getValue());
        currentCallableUnitInfo = resourceInfo;

        SymbolEnv resourceEnv = SymbolEnv
                .createResourceActionSymbolEnv(resourceNode, resourceNode.symbol.scope, this.env);
        visitInvokableNode(resourceNode, currentCallableUnitInfo, resourceEnv);
    }

    public void visit(BLangFunction funcNode) {
        SymbolEnv funcEnv = SymbolEnv.createFunctionEnv(funcNode, funcNode.symbol.scope, this.env);
        currentCallableUnitInfo = currentPkgInfo.functionInfoMap.get(funcNode.symbol.name.value);
        visitInvokableNode(funcNode, currentCallableUnitInfo, funcEnv);
    }

    public void visit(BLangBlockStmt blockNode) {
        SymbolEnv blockEnv = SymbolEnv.createBlockEnv(blockNode, this.env);

        for (BLangStatement stmt : blockNode.stmts) {
            if (stmt.getKind() != NodeKind.TRY && stmt.getKind() != NodeKind.CATCH
                    && stmt.getKind() != NodeKind.IF) {
                addLineNumberInfo(stmt.pos);
            }

            genNode(stmt, blockEnv);
            if (regIndexResetDisabled) {
                // This block node is possibly be part of a desugered expression
                continue;
            }

            // Update the maxRegIndexes structure
            setMaxRegIndexes(regIndexes, maxRegIndexes);

            // Reset the regIndexes structure for every statement
            regIndexes = new VariableIndex(REG);
        }
    }

    public void visit(BLangVariable varNode) {
        BVarSymbol varSymbol = varNode.symbol;
        int ownerSymTag = env.scope.owner.tag;
        if ((ownerSymTag & SymTag.INVOKABLE) == SymTag.INVOKABLE) {
            varSymbol.varIndex = getLVIndex(varSymbol.type.tag);
            LocalVariableInfo localVarInfo = getLocalVarAttributeInfo(varSymbol);
            setVariableScopeStart(localVarInfo, varNode);
            setVariableScopeEnd(localVarInfo, varNode);
            localVarAttrInfo.localVars.add(localVarInfo);
        } else {
            // TODO Support other variable nodes
            throw new IllegalStateException("");
        }

        BLangExpression rhsExpr = varNode.expr;
        if (rhsExpr != null) {
            rhsExpr.regIndex = varSymbol.varIndex;
            genNode(rhsExpr, this.env);
        }
    }

    // Statements

    public void visit(BLangVariableDef varDefNode) {
        genNode(varDefNode.var, this.env);
    }

    @Override
    public void visit(BLangMatch matchStmt) {
        // TODO
    }

    public void visit(BLangReturn returnNode) {
        if (returnNode.expr.type != symTable.nilType) {
            BLangExpression expr = returnNode.expr;
            this.genNode(expr, this.env);
            emit(this.typeTagToInstr(expr.type.tag), getOperand(0), expr.regIndex);
        }
        generateFinallyInstructions(returnNode);
        emit(InstructionCodes.RET);
    }

    private int typeTagToInstr(int typeTag) {
        switch (typeTag) {
            case TypeTags.INT:
                return InstructionCodes.IRET;
            case TypeTags.BYTE:
                return InstructionCodes.BRET;
            case TypeTags.FLOAT:
                return InstructionCodes.FRET;
            case TypeTags.STRING:
                return InstructionCodes.SRET;
            case TypeTags.BOOLEAN:
                return InstructionCodes.BRET;
            default:
                return InstructionCodes.RRET;
        }
    }


    // Expressions

    @Override
    public void visit(BLangLiteral literalExpr) {
        int opcode;
        Operand regIndex = calcAndGetExprRegIndex(literalExpr);
        int typeTag = literalExpr.type.tag;

        switch (typeTag) {
            case TypeTags.INT:
                long longVal = (Long) literalExpr.value;
                if (longVal >= 0 && longVal <= 5) {
                    opcode = InstructionCodes.ICONST_0 + (int) longVal;
                    emit(opcode, regIndex);
                } else {
                    int intCPEntryIndex = currentPkgInfo.addCPEntry(new IntegerCPEntry(longVal));
                    emit(InstructionCodes.ICONST, getOperand(intCPEntryIndex), regIndex);
                }
                break;

            case TypeTags.BYTE:
                byte byteVal = (Byte) literalExpr.value;
                int byteCPEntryIndex = currentPkgInfo.addCPEntry(new ByteCPEntry(byteVal));
                emit(InstructionCodes.BICONST, getOperand(byteCPEntryIndex), regIndex);
                break;

            case TypeTags.FLOAT:
                double doubleVal = (Double) literalExpr.value;
                if (doubleVal == 0 || doubleVal == 1 || doubleVal == 2 ||
                        doubleVal == 3 || doubleVal == 4 || doubleVal == 5) {
                    opcode = InstructionCodes.FCONST_0 + (int) doubleVal;
                    emit(opcode, regIndex);
                } else {
                    int floatCPEntryIndex = currentPkgInfo.addCPEntry(new FloatCPEntry(doubleVal));
                    emit(InstructionCodes.FCONST, getOperand(floatCPEntryIndex), regIndex);
                }
                break;

            case TypeTags.STRING:
                String strValue = (String) literalExpr.value;
                StringCPEntry stringCPEntry = new StringCPEntry(addUTF8CPEntry(currentPkgInfo, strValue), strValue);
                int strCPIndex = currentPkgInfo.addCPEntry(stringCPEntry);
                emit(InstructionCodes.SCONST, getOperand(strCPIndex), regIndex);
                break;

            case TypeTags.BOOLEAN:
                boolean booleanVal = (Boolean) literalExpr.value;
                if (!booleanVal) {
                    opcode = InstructionCodes.BCONST_0;
                } else {
                    opcode = InstructionCodes.BCONST_1;
                }
                emit(opcode, regIndex);
                break;

            case TypeTags.ARRAY:
                if (TypeTags.BYTE == ((BArrayType) literalExpr.type).eType.tag) {
                    BlobCPEntry blobCPEntry = new BlobCPEntry((byte[]) literalExpr.value);
                    int blobCPIndex = currentPkgInfo.addCPEntry(blobCPEntry);
                    emit(InstructionCodes.BACONST, getOperand(blobCPIndex), regIndex);
                }
                break;

            case TypeTags.NIL:
                emit(InstructionCodes.RCONST_NULL, regIndex);
        }
    }

    @Override
    public void visit(BLangArrayLiteral arrayLiteral) {
        BType etype;
        if (arrayLiteral.type.tag == TypeTags.ANY) {
            etype = arrayLiteral.type;
        } else {
            etype = ((BArrayType) arrayLiteral.type).eType;
        }

        // Emit create array instruction
        int opcode = getOpcodeForArrayOperations(etype.tag, InstructionCodes.INEWARRAY);
        Operand arrayVarRegIndex = calcAndGetExprRegIndex(arrayLiteral);
        Operand typeCPIndex = getTypeCPIndex(arrayLiteral.type);

        long size = arrayLiteral.type.tag == TypeTags.ARRAY &&
                ((BArrayType) arrayLiteral.type).state != BArrayState.UNSEALED ?
                (long) ((BArrayType) arrayLiteral.type).size : -1L;
        BLangLiteral arraySizeLiteral = generateIntegerLiteralNode(arrayLiteral, size);

        emit(opcode, arrayVarRegIndex, typeCPIndex, arraySizeLiteral.regIndex);

        // Emit instructions populate initial array values;
        for (int i = 0; i < arrayLiteral.exprs.size(); i++) {
            BLangExpression argExpr = arrayLiteral.exprs.get(i);
            genNode(argExpr, this.env);

            BLangLiteral indexLiteral = new BLangLiteral();
            indexLiteral.pos = arrayLiteral.pos;
            indexLiteral.value = (long) i;
            indexLiteral.type = symTable.intType;
            genNode(indexLiteral, this.env);

            opcode = getOpcodeForArrayOperations(argExpr.type.tag, InstructionCodes.IASTORE);
            emit(opcode, arrayVarRegIndex, indexLiteral.regIndex, argExpr.regIndex);
        }
    }

    @Override
    public void visit(BLangJSONArrayLiteral arrayLiteral) {
        // Emit create array instruction
        int opcode = getOpcodeForArrayOperations(arrayLiteral.type.tag, InstructionCodes.INEWARRAY);
        Operand arrayVarRegIndex = calcAndGetExprRegIndex(arrayLiteral);
        Operand typeCPIndex = getTypeCPIndex(arrayLiteral.type);

        long size = arrayLiteral.type.tag == TypeTags.ARRAY &&
                ((BArrayType) arrayLiteral.type).state != BArrayState.UNSEALED ?
                (long) ((BArrayType) arrayLiteral.type).size : -1L;
        BLangLiteral arraySizeLiteral = generateIntegerLiteralNode(arrayLiteral, size);

        emit(opcode, arrayVarRegIndex, typeCPIndex, arraySizeLiteral.regIndex);

        for (int i = 0; i < arrayLiteral.exprs.size(); i++) {
            BLangExpression argExpr = arrayLiteral.exprs.get(i);
            genNode(argExpr, this.env);

            BLangLiteral indexLiteral = new BLangLiteral();
            indexLiteral.pos = arrayLiteral.pos;
            indexLiteral.value = (long) i;
            indexLiteral.type = symTable.intType;
            genNode(indexLiteral, this.env);
            emit(InstructionCodes.JSONASTORE, arrayLiteral.regIndex, indexLiteral.regIndex, argExpr.regIndex);
        }
    }

    @Override
    public void visit(BLangJSONLiteral jsonLiteral) {
        jsonLiteral.regIndex = calcAndGetExprRegIndex(jsonLiteral);
        Operand typeCPIndex = getTypeCPIndex(jsonLiteral.type);
        emit(InstructionCodes.NEWMAP, jsonLiteral.regIndex, typeCPIndex);

        for (BLangRecordKeyValue keyValue : jsonLiteral.keyValuePairs) {
            BLangExpression keyExpr = keyValue.key.expr;
            genNode(keyExpr, this.env);

            BLangExpression valueExpr = keyValue.valueExpr;
            genNode(valueExpr, this.env);

            emit(InstructionCodes.JSONSTORE, jsonLiteral.regIndex, keyExpr.regIndex, valueExpr.regIndex);
        }
    }

    @Override
    public void visit(BLangMapLiteral mapLiteral) {
        Operand mapVarRegIndex = calcAndGetExprRegIndex(mapLiteral);
        Operand typeCPIndex = getTypeCPIndex(mapLiteral.type);
        emit(InstructionCodes.NEWMAP, mapVarRegIndex, typeCPIndex);

        // Handle Map init stuff
        for (BLangRecordKeyValue keyValue : mapLiteral.keyValuePairs) {
            BLangExpression keyExpr = keyValue.key.expr;
            genNode(keyExpr, this.env);

            BLangExpression valueExpr = keyValue.valueExpr;
            genNode(valueExpr, this.env);

            BMapType mapType = (BMapType) mapLiteral.type;

            int opcode = getValueToRefTypeCastOpcode(mapType.constraint.tag);
            if (opcode == InstructionCodes.NOP) {
                emit(InstructionCodes.MAPSTORE, mapVarRegIndex, keyExpr.regIndex, valueExpr.regIndex);
            } else {
                RegIndex refRegMapValue = getRegIndex(TypeTags.ANY);
                emit(opcode, valueExpr.regIndex, refRegMapValue);
                emit(InstructionCodes.MAPSTORE, mapVarRegIndex, keyExpr.regIndex, refRegMapValue);
            }
        }
    }

    @Override
    public void visit(BLangStructLiteral structLiteral) {
        BRecordTypeSymbol structSymbol = (BRecordTypeSymbol) structLiteral.type.tsymbol;
        int pkgCPIndex = addPackageRefCPEntry(currentPkgInfo, structSymbol.pkgID);
        int structNameCPIndex = addUTF8CPEntry(currentPkgInfo, structSymbol.name.value);
        StructureRefCPEntry structureRefCPEntry = new StructureRefCPEntry(pkgCPIndex, structNameCPIndex);
        Operand structCPIndex = getOperand(currentPkgInfo.addCPEntry(structureRefCPEntry));

        // Emit an instruction to create a new record.
        RegIndex structRegIndex = calcAndGetExprRegIndex(structLiteral);
        emit(InstructionCodes.NEWSTRUCT, structCPIndex, structRegIndex);

        // Invoke the struct default values init function here.
        if (structSymbol.defaultsValuesInitFunc != null) {
            int funcRefCPIndex = getFuncRefCPIndex(structSymbol.defaultsValuesInitFunc.symbol);
            // call funcRefCPIndex 1 structRegIndex 0
            Operand[] operands = new Operand[6];
            operands[0] = getOperand(funcRefCPIndex);
            operands[1] = getOperand(false);
            operands[2] = getOperand(1);
            operands[3] = structRegIndex;
            // Earlier, init function did not return any value. But now all functions should return a value. So we add
            // new two operands to indicate the return value of the init function. The first one is the number of
            // return values and the second one is the type of the return value.
            operands[4] = getOperand(1);
            operands[5] = getRegIndex(TypeTags.NIL);
            emit(InstructionCodes.CALL, operands);
        }

        // Invoke the struct initializer here.
        if (structLiteral.initializer != null) {
            int funcRefCPIndex = getFuncRefCPIndex(structLiteral.initializer.symbol);
            // call funcRefCPIndex 1 structRegIndex 0
            Operand[] operands = new Operand[6];
            operands[0] = getOperand(funcRefCPIndex);
            operands[1] = getOperand(false);
            operands[2] = getOperand(1);
            operands[3] = structRegIndex;
            operands[4] = getOperand(1);
            operands[5] = getRegIndex(TypeTags.NIL);
            emit(InstructionCodes.CALL, operands);
        }

        // Generate code the struct literal.
        for (BLangRecordKeyValue keyValue : structLiteral.keyValuePairs) {
            BLangRecordKey key = keyValue.key;
            genNode(key.expr, this.env);

            genNode(keyValue.valueExpr, this.env);
            storeStructField(keyValue.valueExpr, structRegIndex, key.expr.regIndex);
        }
    }

    @Override
    public void visit(BLangTableLiteral tableLiteral) {
        tableLiteral.regIndex = calcAndGetExprRegIndex(tableLiteral);
        Operand typeCPIndex = getTypeCPIndex(tableLiteral.type);
        ArrayList<BLangExpression> dataRows = new ArrayList<>();
        for (int i = 0; i < tableLiteral.tableDataRows.size(); i++) {
            BLangExpression dataRowExpr = tableLiteral.tableDataRows.get(i);
            genNode(dataRowExpr, this.env);
            dataRows.add(dataRowExpr);
        }
        BLangArrayLiteral arrayLiteral = (BLangArrayLiteral) TreeBuilder.createArrayLiteralNode();
        arrayLiteral.exprs = dataRows;
        arrayLiteral.type = new BArrayType(symTable.anyType);
        genNode(arrayLiteral, this.env);
        genNode(tableLiteral.indexColumnsArrayLiteral, this.env);
        genNode(tableLiteral.keyColumnsArrayLiteral, this.env);
        emit(InstructionCodes.NEWTABLE, tableLiteral.regIndex, typeCPIndex,
                tableLiteral.indexColumnsArrayLiteral.regIndex, tableLiteral.keyColumnsArrayLiteral.regIndex,
                arrayLiteral.regIndex);
    }

    @Override
    public void visit(BLangStreamLiteral streamLiteral) {
        streamLiteral.regIndex = calcAndGetExprRegIndex(streamLiteral);
        Operand typeCPIndex = getTypeCPIndex(streamLiteral.type);
        StringCPEntry nameCPEntry = new StringCPEntry(addUTF8CPEntry(currentPkgInfo, streamLiteral.name.value),
                streamLiteral.name.value);
        Operand nameCPIndex = getOperand(currentPkgInfo.addCPEntry(nameCPEntry));
        emit(InstructionCodes.NEWSTREAM, streamLiteral.regIndex, typeCPIndex, nameCPIndex);
    }

    @Override
    public void visit(BLangLocalVarRef localVarRef) {
        if (localVarRef.regIndex != null && (localVarRef.regIndex.isLHSIndex || localVarRef.regIndex.isVarIndex)) {
            emit(getOpcode(localVarRef.type.tag, InstructionCodes.IMOVE),
                    localVarRef.varSymbol.varIndex, localVarRef.regIndex);
            return;
        }

        localVarRef.regIndex = localVarRef.varSymbol.varIndex;
    }

    @Override
    public void visit(BLangFieldVarRef fieldVarRef) {
        String fieldName = fieldVarRef.varSymbol.name.value;
        RegIndex fieldNameRegIndex = createStringLiteral(fieldName, null, env);

        // This is a connector field.
        // the connector reference must be stored in the current reference register index.
        Operand varRegIndex = getOperand(0);
        if (varAssignment) {
            storeStructField(fieldVarRef, varRegIndex, fieldNameRegIndex);
            return;
        }

        loadStructField(fieldVarRef, varRegIndex, fieldNameRegIndex);
    }

    @Override
    public void visit(BLangPackageVarRef packageVarRef) {
        BPackageSymbol pkgSymbol;
        BSymbol ownerSymbol = packageVarRef.symbol.owner;
        if (ownerSymbol.tag == SymTag.SERVICE) {
            pkgSymbol = (BPackageSymbol) ownerSymbol.owner;
        } else {
            pkgSymbol = (BPackageSymbol) ownerSymbol;
        }

        Operand gvIndex = packageVarRef.varSymbol.varIndex;
        int pkgRefCPIndex = addPackageRefCPEntry(currentPkgInfo, pkgSymbol.pkgID);
        if (varAssignment) {
            int opcode = getOpcode(packageVarRef.type.tag, InstructionCodes.IGSTORE);
            emit(opcode, getOperand(pkgRefCPIndex), packageVarRef.regIndex, gvIndex);
        } else {
            int opcode = getOpcode(packageVarRef.type.tag, InstructionCodes.IGLOAD);
            packageVarRef.regIndex = calcAndGetExprRegIndex(packageVarRef);
            emit(opcode, getOperand(pkgRefCPIndex), gvIndex, packageVarRef.regIndex);
        }
    }

    @Override
    public void visit(BLangFunctionVarRef functionVarRef) {
        visitFunctionPointerLoad(functionVarRef, (BInvokableSymbol) functionVarRef.symbol);
    }

    @Override
    public void visit(BLangTypeLoad typeLoad) {
        Operand typeCPIndex = getTypeCPIndex(typeLoad.symbol.type);
        emit(InstructionCodes.TYPELOAD, typeCPIndex, calcAndGetExprRegIndex(typeLoad));
    }

    @Override
    public void visit(BLangStructFieldAccessExpr fieldAccessExpr) {
        boolean variableStore = this.varAssignment;
        this.varAssignment = false;

        genNode(fieldAccessExpr.expr, this.env);
        Operand varRefRegIndex = fieldAccessExpr.expr.regIndex;

        genNode(fieldAccessExpr.indexExpr, this.env);
        Operand keyRegIndex = fieldAccessExpr.indexExpr.regIndex;

        if (variableStore) {
            storeStructField(fieldAccessExpr, varRefRegIndex, keyRegIndex);
        } else {
            loadStructField(fieldAccessExpr, varRefRegIndex, keyRegIndex);
        }

        this.varAssignment = variableStore;
    }

    @Override
    public void visit(BLangStructFunctionVarRef functionVarRef) {
        visitFunctionPointerLoad(functionVarRef, (BInvokableSymbol) functionVarRef.symbol);
    }

    @Override
    public void visit(BLangMapAccessExpr mapKeyAccessExpr) {
        boolean variableStore = this.varAssignment;
        this.varAssignment = false;

        genNode(mapKeyAccessExpr.expr, this.env);
        Operand varRefRegIndex = mapKeyAccessExpr.expr.regIndex;

        genNode(mapKeyAccessExpr.indexExpr, this.env);
        Operand keyRegIndex = mapKeyAccessExpr.indexExpr.regIndex;

        BMapType mapType = (BMapType) mapKeyAccessExpr.expr.type;
        if (variableStore) {
            int opcode = getValueToRefTypeCastOpcode(mapType.constraint.tag);
            if (opcode == InstructionCodes.NOP || !mapKeyAccessExpr.except) {
                emit(InstructionCodes.MAPSTORE, varRefRegIndex, keyRegIndex, mapKeyAccessExpr.regIndex);
            } else {
                RegIndex refRegMapValue = getRegIndex(TypeTags.ANY);
                emit(opcode, mapKeyAccessExpr.regIndex, refRegMapValue);
                emit(InstructionCodes.MAPSTORE, varRefRegIndex, keyRegIndex, refRegMapValue);
            }
        } else {
            IntegerCPEntry exceptCPEntry = new IntegerCPEntry(mapKeyAccessExpr.except ? 1 : 0);
            Operand except = getOperand(currentPkgInfo.addCPEntry(exceptCPEntry));
            int opcode = getRefToValueTypeCastOpcode(mapType.constraint.tag);
            if (opcode == InstructionCodes.NOP || !mapKeyAccessExpr.except) {
                emit(InstructionCodes.MAPLOAD, varRefRegIndex, keyRegIndex, calcAndGetExprRegIndex(mapKeyAccessExpr),
                        except);
            } else {
                RegIndex refRegMapValue = getRegIndex(TypeTags.ANY);
                emit(InstructionCodes.MAPLOAD, varRefRegIndex, keyRegIndex, refRegMapValue, except);
                emit(opcode, refRegMapValue, calcAndGetExprRegIndex(mapKeyAccessExpr));
            }
        }

        this.varAssignment = variableStore;
    }

    @Override
    public void visit(BLangTupleAccessExpr tupleIndexAccessExpr) {
        boolean variableStore = this.varAssignment;
        this.varAssignment = false;

        genNode(tupleIndexAccessExpr.expr, this.env);
        Operand varRefRegIndex = tupleIndexAccessExpr.expr.regIndex;

        genNode(tupleIndexAccessExpr.indexExpr, this.env);
        Operand indexRegIndex = tupleIndexAccessExpr.indexExpr.regIndex;

        if (variableStore) {
            int opcode = getValueToRefTypeCastOpcode(tupleIndexAccessExpr.type.tag);
            if (opcode == InstructionCodes.NOP) {
                emit(InstructionCodes.RASTORE, varRefRegIndex, indexRegIndex, tupleIndexAccessExpr.regIndex);
            } else {
                RegIndex refRegTupleValue = getRegIndex(TypeTags.ANY);
                emit(opcode, tupleIndexAccessExpr.regIndex, refRegTupleValue);
                emit(InstructionCodes.RASTORE, varRefRegIndex, indexRegIndex, refRegTupleValue);
            }
        } else {
            int opcode = getRefToValueTypeCastOpcode(tupleIndexAccessExpr.type.tag);
            if (opcode == InstructionCodes.NOP) {
                emit(InstructionCodes.RALOAD,
                        varRefRegIndex, indexRegIndex, calcAndGetExprRegIndex(tupleIndexAccessExpr));
            } else {
                RegIndex refRegTupleValue = getRegIndex(TypeTags.ANY);
                emit(InstructionCodes.RALOAD, varRefRegIndex, indexRegIndex, refRegTupleValue);
                emit(opcode, refRegTupleValue, calcAndGetExprRegIndex(tupleIndexAccessExpr));
            }
        }

        this.varAssignment = variableStore;
    }

    @Override
    public void visit(BLangJSONAccessExpr jsonAccessExpr) {
        boolean variableStore = this.varAssignment;
        this.varAssignment = false;

        genNode(jsonAccessExpr.expr, this.env);
        Operand varRefRegIndex = jsonAccessExpr.expr.regIndex;

        genNode(jsonAccessExpr.indexExpr, this.env);
        Operand keyRegIndex = jsonAccessExpr.indexExpr.regIndex;

        if (jsonAccessExpr.indexExpr.type.tag == TypeTags.INT) {
            if (variableStore) {
                emit(InstructionCodes.JSONASTORE, varRefRegIndex, keyRegIndex, jsonAccessExpr.regIndex);
            } else {
                emit(InstructionCodes.JSONALOAD, varRefRegIndex, keyRegIndex, calcAndGetExprRegIndex(jsonAccessExpr));
            }
        } else {
            if (variableStore) {
                emit(InstructionCodes.JSONSTORE, varRefRegIndex, keyRegIndex, jsonAccessExpr.regIndex);
            } else {
                emit(InstructionCodes.JSONLOAD, varRefRegIndex, keyRegIndex, calcAndGetExprRegIndex(jsonAccessExpr));
            }
        }

        this.varAssignment = variableStore;
    }

    @Override
    public void visit(BLangXMLAccessExpr xmlIndexAccessExpr) {
        boolean variableStore = this.varAssignment;
        this.varAssignment = false;

        genNode(xmlIndexAccessExpr.expr, this.env);
        RegIndex varRefRegIndex = xmlIndexAccessExpr.expr.regIndex;

        genNode(xmlIndexAccessExpr.indexExpr, this.env);
        RegIndex indexRegIndex = xmlIndexAccessExpr.indexExpr.regIndex;

        RegIndex elementRegIndex = calcAndGetExprRegIndex(xmlIndexAccessExpr);
        if (xmlIndexAccessExpr.fieldType == FieldKind.ALL) {
            emit(InstructionCodes.XMLLOADALL, varRefRegIndex, elementRegIndex);
        } else if (xmlIndexAccessExpr.indexExpr.type.tag == TypeTags.STRING) {
            emit(InstructionCodes.XMLLOAD, varRefRegIndex, indexRegIndex, elementRegIndex);
        } else {
            emit(InstructionCodes.XMLSEQLOAD, varRefRegIndex, indexRegIndex, elementRegIndex);
        }

        this.varAssignment = variableStore;
    }

    @Override
    public void visit(BLangArrayAccessExpr arrayIndexAccessExpr) {
        boolean variableStore = this.varAssignment;
        this.varAssignment = false;

        genNode(arrayIndexAccessExpr.expr, this.env);
        Operand varRefRegIndex = arrayIndexAccessExpr.expr.regIndex;

        genNode(arrayIndexAccessExpr.indexExpr, this.env);
        Operand indexRegIndex = arrayIndexAccessExpr.indexExpr.regIndex;

        BArrayType arrayType = (BArrayType) arrayIndexAccessExpr.expr.type;
        if (variableStore) {
            int opcode = getOpcodeForArrayOperations(arrayType.eType.tag, InstructionCodes.IASTORE);
            emit(opcode, varRefRegIndex, indexRegIndex, arrayIndexAccessExpr.regIndex);
        } else {
            int opcode = getOpcodeForArrayOperations(arrayType.eType.tag, InstructionCodes.IALOAD);
            emit(opcode, varRefRegIndex, indexRegIndex, calcAndGetExprRegIndex(arrayIndexAccessExpr));
        }

        this.varAssignment = variableStore;
    }

    @Override
    public void visit(BLangBinaryExpr binaryExpr) {
        if (OperatorKind.AND.equals(binaryExpr.opKind)) {
            visitAndExpression(binaryExpr);
        } else if (OperatorKind.OR.equals(binaryExpr.opKind)) {
            visitOrExpression(binaryExpr);
        } else if (binaryExpr.opSymbol.opcode == InstructionCodes.REQ_NULL ||
                binaryExpr.opSymbol.opcode == InstructionCodes.RNE_NULL ||
                binaryExpr.opSymbol.opcode == InstructionCodes.SEQ_NULL ||
                binaryExpr.opSymbol.opcode == InstructionCodes.SNE_NULL) {
            BLangExpression expr = (binaryExpr.lhsExpr.type.tag == TypeTags.NIL) ?
                    binaryExpr.rhsExpr : binaryExpr.lhsExpr;
            genNode(expr, this.env);
            emit(binaryExpr.opSymbol.opcode, expr.regIndex, calcAndGetExprRegIndex(binaryExpr));
        } else {
            genNode(binaryExpr.lhsExpr, this.env);
            genNode(binaryExpr.rhsExpr, this.env);
            RegIndex regIndex = calcAndGetExprRegIndex(binaryExpr);
            int opCode = binaryExpr.opSymbol.opcode;
            if (opCode == InstructionCodes.INT_RANGE) {
                if (binaryExpr.parent instanceof BLangForeach) {
                    // Avoid creating an array if the range is only used in a foreach statement
                    emit(InstructionCodes.NEW_INT_RANGE, binaryExpr.lhsExpr.regIndex, binaryExpr.rhsExpr.regIndex,
                            regIndex);
                } else {
                    emit(opCode, binaryExpr.lhsExpr.regIndex, binaryExpr.rhsExpr.regIndex, regIndex);
                }
            } else {
                emit(opCode, binaryExpr.lhsExpr.regIndex, binaryExpr.rhsExpr.regIndex, regIndex);
            }
        }
    }

    @Override
    public void visit(BLangIsAssignableExpr assignableExpr) {
        genNode(assignableExpr.lhsExpr, this.env);
        RegIndex regIndex = calcAndGetExprRegIndex(assignableExpr);
        Operand typeCPIndex = getTypeCPIndex(assignableExpr.targetType);
        emit(assignableExpr.opSymbol.opcode, assignableExpr.lhsExpr.regIndex, typeCPIndex, regIndex);
    }

    @Override
    public void visit(BLangBracedOrTupleExpr bracedOrTupleExpr) {
        // Emit create array instruction
        RegIndex exprRegIndex = calcAndGetExprRegIndex(bracedOrTupleExpr);
        Operand typeCPIndex = getTypeCPIndex(bracedOrTupleExpr.type);
        BLangLiteral sizeLiteral = generateIntegerLiteralNode(bracedOrTupleExpr, bracedOrTupleExpr.expressions.size());

        emit(InstructionCodes.RNEWARRAY, exprRegIndex, typeCPIndex, sizeLiteral.regIndex);

        // Emit instructions populate initial array values;
        for (int i = 0; i < bracedOrTupleExpr.expressions.size(); i++) {
            BLangExpression argExpr = bracedOrTupleExpr.expressions.get(i);
            genNode(argExpr, this.env);

            BLangLiteral indexLiteral = new BLangLiteral();
            indexLiteral.pos = argExpr.pos;
            indexLiteral.value = (long) i;
            indexLiteral.type = symTable.intType;
            genNode(indexLiteral, this.env);
            emit(InstructionCodes.RASTORE, exprRegIndex, indexLiteral.regIndex, argExpr.regIndex);
        }
    }

    private void visitAndExpression(BLangBinaryExpr binaryExpr) {
        // Code address to jump if at least one of the expressions get evaluated to false.
        // short-circuit evaluation
        Operand falseJumpAddr = getOperand(-1);

        // Generate code for the left hand side
        genNode(binaryExpr.lhsExpr, this.env);
        emit(InstructionCodes.BR_FALSE, binaryExpr.lhsExpr.regIndex, falseJumpAddr);

        // Generate code for the right hand side
        genNode(binaryExpr.rhsExpr, this.env);
        emit(InstructionCodes.BR_FALSE, binaryExpr.rhsExpr.regIndex, falseJumpAddr);

        // If both l and r conditions are true, then load 'true'
        calcAndGetExprRegIndex(binaryExpr);
        emit(InstructionCodes.BCONST_1, binaryExpr.regIndex);

        Operand gotoAddr = getOperand(-1);
        emit(InstructionCodes.GOTO, gotoAddr);

        falseJumpAddr.value = nextIP();

        // Load 'false' if the both conditions are false;
        emit(InstructionCodes.BCONST_0, binaryExpr.regIndex);
        gotoAddr.value = nextIP();
    }

    private void visitOrExpression(BLangBinaryExpr binaryExpr) {
        // short-circuit evaluation
        // Code address to jump if the lhs expression gets evaluated to 'true'.
        Operand lExprTrueJumpAddr = getOperand(-1);

        // Code address to jump if the rhs expression gets evaluated to 'false'.
        Operand rExprFalseJumpAddr = getOperand(-1);

        // Generate code for the left hand side
        genNode(binaryExpr.lhsExpr, this.env);
        emit(InstructionCodes.BR_TRUE, binaryExpr.lhsExpr.regIndex, lExprTrueJumpAddr);

        // Generate code for the right hand side
        genNode(binaryExpr.rhsExpr, this.env);
        emit(InstructionCodes.BR_FALSE, binaryExpr.rhsExpr.regIndex, rExprFalseJumpAddr);

        lExprTrueJumpAddr.value = nextIP();
        RegIndex exprRegIndex = calcAndGetExprRegIndex(binaryExpr);
        emit(InstructionCodes.BCONST_1, exprRegIndex);

        Operand gotoAddr = getOperand(-1);
        emit(InstructionCodes.GOTO, gotoAddr);
        rExprFalseJumpAddr.value = nextIP();

        // Load 'false' if the both conditions are false;
        emit(InstructionCodes.BCONST_0, exprRegIndex);
        gotoAddr.value = nextIP();
    }

    public void visit(BLangInvocation iExpr) {
        if (iExpr.expr != null) {
            return;
        }

        Operand[] operands = getFuncOperands(iExpr);
        emit(InstructionCodes.CALL, operands);
    }

    public void visit(BLangActionInvocation aIExpr) {
    }

    public void visit(BLangTypeInit cIExpr) {
        BSymbol structSymbol = cIExpr.type.tsymbol;
        int pkgCPIndex = addPackageRefCPEntry(currentPkgInfo, structSymbol.pkgID);
        int structNameCPIndex = addUTF8CPEntry(currentPkgInfo, structSymbol.name.value);
        StructureRefCPEntry structureRefCPEntry = new StructureRefCPEntry(pkgCPIndex, structNameCPIndex);
        Operand structCPIndex = getOperand(currentPkgInfo.addCPEntry(structureRefCPEntry));

        //Emit an instruction to create a new struct.
        RegIndex structRegIndex = calcAndGetExprRegIndex(cIExpr);
        emit(InstructionCodes.NEWSTRUCT, structCPIndex, structRegIndex);

        // Invoke the struct initializer here.
        Operand[] operands = getFuncOperands(cIExpr.objectInitInvocation);

        Operand[] callOperands = new Operand[operands.length + 1];
        callOperands[0] = operands[0];
        callOperands[1] = operands[1];
        callOperands[2] = getOperand(operands[2].value + 1);
        callOperands[3] = structRegIndex;

        System.arraycopy(operands, 3, callOperands, 4, operands.length - 3);
        emit(InstructionCodes.CALL, callOperands);
    }

    public void visit(BLangAttachedFunctionInvocation iExpr) {
        Operand[] operands = getFuncOperands(iExpr);
        if (iExpr.expr.type.tag == TypeTags.OBJECT) {
            Operand[] vCallOperands = new Operand[operands.length + 1];
            vCallOperands[0] = iExpr.expr.regIndex;
            System.arraycopy(operands, 0, vCallOperands, 1, operands.length);
            emit(InstructionCodes.VCALL, vCallOperands);
        } else {
            emit(InstructionCodes.CALL, operands);
        }
    }

    public void visit(BFunctionPointerInvocation iExpr) {
        Operand[] operands = getFuncOperands(iExpr, -1);
        genNode(iExpr.expr, env);
        operands[0] = iExpr.expr.regIndex;
        emit(InstructionCodes.FPCALL, operands);
    }

    public void visit(BLangTypeConversionExpr convExpr) {
        int opcode = convExpr.conversionSymbol.opcode;

        // Figure out the reg index of the result value
        BType castExprType = convExpr.type;
        RegIndex convExprRegIndex = calcAndGetExprRegIndex(convExpr.regIndex, castExprType.tag);
        convExpr.regIndex = convExprRegIndex;
        if (opcode == InstructionCodes.NOP) {
            convExpr.expr.regIndex = createLHSRegIndex(convExprRegIndex);
            genNode(convExpr.expr, this.env);
            return;
        }

        genNode(convExpr.expr, this.env);
        if (opcode == InstructionCodes.MAP2T ||
                opcode == InstructionCodes.JSON2T ||
                opcode == InstructionCodes.ANY2T ||
                opcode == InstructionCodes.ANY2C ||
                opcode == InstructionCodes.ANY2E ||
                opcode == InstructionCodes.T2JSON ||
                opcode == InstructionCodes.MAP2JSON ||
                opcode == InstructionCodes.JSON2MAP ||
                opcode == InstructionCodes.JSON2ARRAY ||
                opcode == InstructionCodes.O2JSON ||
                opcode == InstructionCodes.CHECKCAST) {
            Operand typeCPIndex = getTypeCPIndex(convExpr.targetType);
            emit(opcode, convExpr.expr.regIndex, typeCPIndex, convExprRegIndex);
        } else {
            emit(opcode, convExpr.expr.regIndex, convExprRegIndex);
        }
    }

    public void visit(BLangRecordLiteral recordLiteral) {
        /* ignore */
    }

    public void visit(BLangTernaryExpr ternaryExpr) {
        // Determine the reg index of the ternary expression and this reg index will be used by both then and else
        // expressions to store their result
        RegIndex ternaryExprRegIndex = calcAndGetExprRegIndex(ternaryExpr);

        // Generate code for the condition
        this.genNode(ternaryExpr.expr, this.env);
        Operand ifFalseJumpAddr = getOperand(-1);
        this.emit(InstructionCodes.BR_FALSE, ternaryExpr.expr.regIndex, ifFalseJumpAddr);

        // Generate code for the then expression
        ternaryExpr.thenExpr.regIndex = createLHSRegIndex(ternaryExprRegIndex);
        this.genNode(ternaryExpr.thenExpr, this.env);
        Operand endJumpAddr = getOperand(-1);
        this.emit(InstructionCodes.GOTO, endJumpAddr);
        ifFalseJumpAddr.value = nextIP();

        // Generate code for the then expression
        ternaryExpr.elseExpr.regIndex = createLHSRegIndex(ternaryExprRegIndex);
        this.genNode(ternaryExpr.elseExpr, this.env);
        endJumpAddr.value = nextIP();
    }

    public void visit(BLangAwaitExpr awaitExpr) {
        Operand valueRegIndex;
        if (awaitExpr.type != null) {
            valueRegIndex = calcAndGetExprRegIndex(awaitExpr);
        } else {
            valueRegIndex = this.getOperand(-1);
        }
        genNode(awaitExpr.expr, this.env);
        Operand futureRegIndex = awaitExpr.expr.regIndex;
        this.emit(InstructionCodes.AWAIT, futureRegIndex, valueRegIndex);
    }

    public void visit(BLangTypedescExpr accessExpr) {
        Operand typeCPIndex = getTypeCPIndex(accessExpr.resolvedType);
        emit(InstructionCodes.TYPELOAD, typeCPIndex, calcAndGetExprRegIndex(accessExpr));
    }

    public void visit(BLangUnaryExpr unaryExpr) {
        RegIndex exprIndex = calcAndGetExprRegIndex(unaryExpr);

        if (OperatorKind.ADD.equals(unaryExpr.operator) || OperatorKind.UNTAINT.equals(unaryExpr.operator)) {
            unaryExpr.expr.regIndex = createLHSRegIndex(unaryExpr.regIndex);
            genNode(unaryExpr.expr, this.env);
            return;
        }

        int opcode;
        genNode(unaryExpr.expr, this.env);
        if (OperatorKind.LENGTHOF.equals(unaryExpr.operator)) {
            Operand typeCPIndex = getTypeCPIndex(unaryExpr.expr.type);
            opcode = unaryExpr.opSymbol.opcode;
            emit(opcode, unaryExpr.expr.regIndex, typeCPIndex, exprIndex);
        } else {
            opcode = unaryExpr.opSymbol.opcode;
            emit(opcode, unaryExpr.expr.regIndex, exprIndex);
        }
    }

    public void visit(BLangLambdaFunction bLangLambdaFunction) {
        visitFunctionPointerLoad(bLangLambdaFunction, ((BLangFunction) bLangLambdaFunction.getFunctionNode()).symbol);
    }

    public void visit(BLangStatementExpression bLangStatementExpression) {
        bLangStatementExpression.regIndex = calcAndGetExprRegIndex(bLangStatementExpression);

        boolean prevRegIndexResetDisabledState = this.regIndexResetDisabled;
        this.regIndexResetDisabled = true;
        genNode(bLangStatementExpression.stmt, this.env);
        this.regIndexResetDisabled = prevRegIndexResetDisabledState;

        genNode(bLangStatementExpression.expr, this.env);
        emit(getOpcode(bLangStatementExpression.expr.type.tag, InstructionCodes.IMOVE),
                bLangStatementExpression.expr.regIndex, bLangStatementExpression.regIndex);
    }

    public void visit(BLangScope scopeNode) {
        // add the child nodes to the map
        childScopesMap.put(scopeNode.name.getValue(), scopeNode.childScopes);
        visit(scopeNode.scopeBody);

        // generating scope end instruction
        int pkgRefCPIndex = addPackageRefCPEntry(currentPkgInfo, currentPkgID);
        int funcNameCPIndex = addUTF8CPEntry(currentPkgInfo, Names.GEN_VAR_PREFIX + scopeNode.name.getValue());
        FunctionRefCPEntry funcRefCPEntry = new FunctionRefCPEntry(pkgRefCPIndex, funcNameCPIndex);
        int funcRefCPIndex = currentPkgInfo.addCPEntry(funcRefCPEntry);
        int i = 0;
        //functionRefCP, scopenameUTF8CP, nChild, children
        Operand[] operands = new Operand[3 + scopeNode.childScopes.size()];
        operands[i++] = getOperand(funcRefCPIndex);
        int scopeNameCPIndex = addUTF8CPEntry(currentPkgInfo, scopeNode.getScopeName().getValue());
        operands[i++] = getOperand(scopeNameCPIndex);

        operands[i++] = getOperand(scopeNode.childScopes.size());

        for (String child : scopeNode.childScopes) {
            int childScopeNameIndex = addUTF8CPEntry(currentPkgInfo, child);
            operands[i++] = getOperand(childScopeNameIndex);
        }

        Operand typeCPIndex = getTypeCPIndex(scopeNode.compensationFunction.function.symbol.type);
        RegIndex nextIndex = calcAndGetExprRegIndex(scopeNode.compensationFunction);
        Operand[] closureOperands = calcClosureOperands(scopeNode.compensationFunction.function, funcRefCPIndex,
                nextIndex, typeCPIndex);

        Operand[] finalOperands = new Operand[operands.length + closureOperands.length];
        System.arraycopy(operands, 0, finalOperands, 0, operands.length);
        System.arraycopy(closureOperands, 0, finalOperands, operands.length, closureOperands.length);

        emit(InstructionCodes.SCOPE_END, finalOperands);
    }

    public void visit(BLangCompensate compensate) {
        Operand jumpAddr = getOperand(nextIP());
<<<<<<< HEAD
        //Add child function refs
        Stack<String> children = childScopesMap.get(compensate.scopeName.getValue());
=======
        // Add child function refs.
        Stack children = childScopesMap.get(compensate.scopeName.getValue());
>>>>>>> 0d29f131

        int i = 0;
        // Operands: scopeName, child count, children, NIL return.
        Operand[] operands = new Operand[3 + children.size()];

        int scopeNameCPIndex = addUTF8CPEntry(currentPkgInfo, compensate.invocation.name.value);
        operands[i++] = getOperand(scopeNameCPIndex);

        operands[i++] = getOperand(children.size());
        while (children != null && !children.isEmpty()) {
            String childName = children.pop();
            int childNameCP = currentPkgInfo.addCPEntry(new UTF8CPEntry(childName));
            operands[i++] = getOperand(childNameCP);
        }
        // Compensation block is modeled as an anonymous function, which require a return reg.
        operands[i++] = getRegIndex(TypeTags.NIL);

        emit(InstructionCodes.COMPENSATE, operands);
        emit(InstructionCodes.LOOP_COMPENSATE, jumpAddr);
    }

    // private methods

    private <T extends BLangNode, U extends SymbolEnv> T genNode(T t, U u) {
        SymbolEnv prevEnv = this.env;
        this.env = u;
        t.accept(this);
        this.env = prevEnv;
        return t;
    }

    private String generateSig(BType[] types) {
        StringBuilder builder = new StringBuilder();
        Arrays.stream(types).forEach(e -> builder.append(e.getDesc()));
        return builder.toString();
    }

    private String generateFunctionSig(BType[] paramTypes, BType retType) {
        return "(" + generateSig(paramTypes) + ")(" + retType.getDesc() + ")";
    }

    private String generateFunctionSig(BType[] paramTypes) {
        return "(" + generateSig(paramTypes) + ")()";
    }

    private BLangLiteral generateIntegerLiteralNode(BLangNode node, long integer) {
        BLangLiteral literal = new BLangLiteral();
        literal.pos = node.pos;
        literal.value = integer;
        literal.type = symTable.intType;
        genNode(literal, this.env);
        return literal;
    }

    private int getNextIndex(int typeTag, VariableIndex indexes) {
        int index;
        switch (typeTag) {
            case TypeTags.INT:
                index = ++indexes.tInt;
                break;
            case TypeTags.BYTE:
                index = ++indexes.tBoolean;
                break;
            case TypeTags.FLOAT:
                index = ++indexes.tFloat;
                break;
            case TypeTags.STRING:
                index = ++indexes.tString;
                break;
            case TypeTags.BOOLEAN:
                index = ++indexes.tBoolean;
                break;
            default:
                index = ++indexes.tRef;
                break;
        }

        return index;
    }

    private int getOpcode(int typeTag, int baseOpcode) {
        int opcode;
        switch (typeTag) {
            case TypeTags.INT:
                opcode = baseOpcode;
                break;
            case TypeTags.FLOAT:
                opcode = baseOpcode + FLOAT_OFFSET;
                break;
            case TypeTags.STRING:
                opcode = baseOpcode + STRING_OFFSET;
                break;
            case TypeTags.BYTE:
            case TypeTags.BOOLEAN:
                opcode = baseOpcode + BOOL_OFFSET;
                break;
            default:
                opcode = baseOpcode + REF_OFFSET;
                break;
        }

        return opcode;
    }

    /**
     * This is a separate method that calculates opcode values for array related operations such as INEWARRAY, IALOAD,
     * IALOAD. A separate methods is added to adhere to the same pattern of using INT as a base opcode and to support
     * byte array related operations.
     */
    private int getOpcodeForArrayOperations(int typeTag, int baseOpcode) {
        int opcode;
        switch (typeTag) {
            case TypeTags.BYTE:
                opcode = baseOpcode - BYTE_NEGATIVE_OFFSET;
                break;
            case TypeTags.INT:
                opcode = baseOpcode;
                break;
            case TypeTags.FLOAT:
                opcode = baseOpcode + FLOAT_OFFSET;
                break;
            case TypeTags.STRING:
                opcode = baseOpcode + STRING_OFFSET;
                break;
            case TypeTags.BOOLEAN:
                opcode = baseOpcode + BOOL_OFFSET;
                break;
            default:
                opcode = baseOpcode + REF_OFFSET;
                break;
        }

        return opcode;
    }

    private Operand getOperand(int value) {
        return new Operand(value);
    }

    private Operand getOperand(boolean value) {
        return new Operand(value ? 1 : 0);
    }

    private RegIndex getLVIndex(int typeTag) {
        return getRegIndexInternal(typeTag, LOCAL);
    }

    private RegIndex getPVIndex(int typeTag) {
        return getRegIndexInternal(typeTag, PACKAGE);
    }

    private RegIndex getFieldIndex(int typeTag) {
        return getRegIndexInternal(typeTag, FIELD);
    }

    private RegIndex getRegIndex(int typeTag) {
        RegIndex regIndex = getRegIndexInternal(typeTag, REG);
        addToRegIndexList(regIndex);
        return regIndex;
    }

    private RegIndex getRegIndexInternal(int typeTag, VariableIndex.Kind varIndexKind) {
        int index;
        switch (varIndexKind) {
            case REG:
                return new RegIndex(getNextIndex(typeTag, regIndexes), typeTag);
            case PACKAGE:
                index = getNextIndex(typeTag, pvIndexes);
                break;
            case FIELD:
                index = getNextIndex(typeTag, fieldIndexes);
                break;
            default:
                index = getNextIndex(typeTag, lvIndexes);
                break;
        }

        RegIndex regIndex = new RegIndex(index, typeTag);
        regIndex.isVarIndex = true;
        return regIndex;
    }

    private RegIndex calcAndGetExprRegIndex(BLangExpression expr) {
        expr.regIndex = calcAndGetExprRegIndex(expr.regIndex, expr.type.tag);
        return expr.regIndex;
    }

    private RegIndex calcAndGetExprRegIndex(RegIndex regIndex, int typeTag) {
        if (regIndex != null && (regIndex.isVarIndex || regIndex.isLHSIndex)) {
            return regIndex;
        }

        return getRegIndex(typeTag);
    }

    private RegIndex createLHSRegIndex(RegIndex regIndex) {
        if (regIndex.isVarIndex || regIndex.isLHSIndex) {
            return regIndex;
        }

        RegIndex lhsRegIndex = new RegIndex(regIndex.value, regIndex.typeTag, true);
        addToRegIndexList(lhsRegIndex);
        return lhsRegIndex;
    }

    private void addToRegIndexList(RegIndex regIndex) {
        if (regIndex.isVarIndex) {
            throw new IllegalStateException("");
        }
        regIndexList.add(regIndex);
    }

    private LocalVariableInfo getLocalVarAttributeInfo(BVarSymbol varSymbol) {
        int varNameCPIndex = addUTF8CPEntry(currentPkgInfo, varSymbol.name.value);
        int varIndex = varSymbol.varIndex.value;
        int sigCPIndex = addUTF8CPEntry(currentPkgInfo, varSymbol.type.getDesc());
        return new LocalVariableInfo(varNameCPIndex, sigCPIndex, varIndex);
    }

    private void visitInvokableNode(BLangInvokableNode invokableNode,
                                    CallableUnitInfo callableUnitInfo,
                                    SymbolEnv invokableSymbolEnv) {
        int localVarAttrNameIndex = addUTF8CPEntry(currentPkgInfo,
                AttributeInfo.Kind.LOCAL_VARIABLES_ATTRIBUTE.value());
        LocalVariableAttributeInfo localVarAttributeInfo = new LocalVariableAttributeInfo(localVarAttrNameIndex);

        // TODO Read annotations attached to this callableUnit

        // Add local variable indexes to the parameters and return parameters
        visitInvokableNodeParams(invokableNode.symbol, callableUnitInfo, localVarAttributeInfo);

        if (invokableNode.pos != null) {
            localVarAttributeInfo.localVars.forEach(param -> {
                param.scopeStartLineNumber = invokableNode.pos.sLine;
                param.scopeEndLineNumber = invokableNode.pos.eLine;
            });
        }

        if (Symbols.isNative(invokableNode.symbol)) {
            this.processWorker(callableUnitInfo.defaultWorkerInfo, null,
                    localVarAttributeInfo, invokableSymbolEnv, null);
        } else {
            // Clone lvIndex structure here. This structure contain local variable indexes of the input and
            // out parameters and they are common for all the workers.
            VariableIndex lvIndexCopy = this.copyVarIndex(lvIndexes);
            this.processWorker(callableUnitInfo.defaultWorkerInfo, invokableNode.body,
                    localVarAttributeInfo, invokableSymbolEnv, lvIndexCopy);
            for (BLangWorker worker : invokableNode.getWorkers()) {
                this.processWorker(callableUnitInfo.getWorkerInfo(worker.name.value),
                        worker.body, localVarAttributeInfo, invokableSymbolEnv, this.copyVarIndex(lvIndexCopy));
            }
        }

        if (invokableNode.symbol.taintTable != null) {
            int taintTableAttributeNameIndex = addUTF8CPEntry(currentPkgInfo, AttributeInfo.Kind.TAINT_TABLE.value());
            TaintTableAttributeInfo taintTableAttributeInfo = new TaintTableAttributeInfo(taintTableAttributeNameIndex);
            visitTaintTable(invokableNode.symbol.taintTable, taintTableAttributeInfo);
            callableUnitInfo.addAttributeInfo(AttributeInfo.Kind.TAINT_TABLE, taintTableAttributeInfo);
        }
    }

    private void visitTaintTable(Map<Integer, TaintRecord> taintTable,
                                 TaintTableAttributeInfo taintTableAttributeInfo) {
        int rowCount = 0;
        for (Integer paramIndex : taintTable.keySet()) {
            TaintRecord taintRecord = taintTable.get(paramIndex);
            boolean added = addTaintTableEntry(taintTableAttributeInfo, paramIndex, taintRecord);
            if (added) {
                // Number of columns required is: One column per parameter and one column for return tainted status.
                taintTableAttributeInfo.columnCount = taintRecord.parameterTaintedStatusList.size() + 1;
                rowCount++;
            }
        }
        taintTableAttributeInfo.rowCount = rowCount;
    }

    private boolean addTaintTableEntry(TaintTableAttributeInfo taintTableAttributeInfo, int index,
                                       TaintRecord taintRecord) {
        // Add to attribute info only if the current record has tainted status of return, but not taint errors.
        // It is not useful to preserve the propagated taint errors, since user will not be able to correct the compiled
        // code and will not need to know internals of the already compiled code.
        if (taintRecord.taintError == null || taintRecord.taintError.isEmpty()) {
            List<Boolean> storedTaintTableValue = new ArrayList<>();
            storedTaintTableValue.add(taintRecord.returnTaintedStatus);
            storedTaintTableValue.addAll(taintRecord.parameterTaintedStatusList);
            taintTableAttributeInfo.taintTable.put(index, storedTaintTableValue);
            return true;
        }
        return false;
    }

    private void processWorker(WorkerInfo workerInfo, BLangBlockStmt body,
                               LocalVariableAttributeInfo localVarAttributeInfo, SymbolEnv invokableSymbolEnv,
                               VariableIndex lvIndexCopy) {
        workerInfo.codeAttributeInfo.attributeNameIndex = this.addUTF8CPEntry(
                this.currentPkgInfo, AttributeInfo.Kind.CODE_ATTRIBUTE.value());
        workerInfo.addAttributeInfo(AttributeInfo.Kind.LOCAL_VARIABLES_ATTRIBUTE, localVarAttributeInfo);
        if (body != null) {
            localVarAttrInfo = new LocalVariableAttributeInfo(localVarAttributeInfo.attributeNameIndex);
            localVarAttrInfo.localVars = new ArrayList<>(localVarAttributeInfo.localVars);
            workerInfo.addAttributeInfo(AttributeInfo.Kind.LOCAL_VARIABLES_ATTRIBUTE, localVarAttrInfo);
            workerInfo.codeAttributeInfo.codeAddrs = nextIP();
            this.lvIndexes = lvIndexCopy;
            this.currentWorkerInfo = workerInfo;
            this.genNode(body, invokableSymbolEnv);
        }
        this.endWorkerInfoUnit(workerInfo.codeAttributeInfo);
        this.emit(InstructionCodes.HALT);
    }

    private void visitInvokableNodeParams(BInvokableSymbol invokableSymbol, CallableUnitInfo callableUnitInfo,
                                          LocalVariableAttributeInfo localVarAttrInfo) {

        // Visit the the receiver if this is an attached function
        if (invokableSymbol.receiverSymbol != null) {
            visitVarSymbol(invokableSymbol.receiverSymbol, lvIndexes, localVarAttrInfo);
        }

        // TODO Read param and return param annotations
        invokableSymbol.params.forEach(param -> visitVarSymbol(param, lvIndexes, localVarAttrInfo));
        invokableSymbol.defaultableParams.forEach(param -> visitVarSymbol(param, lvIndexes, localVarAttrInfo));
        if (invokableSymbol.restParam != null) {
            visitVarSymbol(invokableSymbol.restParam, lvIndexes, localVarAttrInfo);
        }

        callableUnitInfo.addAttributeInfo(AttributeInfo.Kind.LOCAL_VARIABLES_ATTRIBUTE, localVarAttrInfo);
    }

    private void visitVarSymbol(BVarSymbol varSymbol, VariableIndex variableIndex,
                                LocalVariableAttributeInfo localVarAttrInfo) {
        varSymbol.varIndex = getRegIndexInternal(varSymbol.type.tag, variableIndex.kind);
        LocalVariableInfo localVarInfo = getLocalVarAttributeInfo(varSymbol);
        localVarAttrInfo.localVars.add(localVarInfo);
    }

    private VariableIndex copyVarIndex(VariableIndex that) {
        VariableIndex vIndexes = new VariableIndex(that.kind);
        vIndexes.tInt = that.tInt;
        vIndexes.tFloat = that.tFloat;
        vIndexes.tString = that.tString;
        vIndexes.tBoolean = that.tBoolean;
        vIndexes.tRef = that.tRef;
        return vIndexes;
    }

    private int nextIP() {
        return currentPkgInfo.instructionList.size();
    }

    private void endWorkerInfoUnit(CodeAttributeInfo codeAttributeInfo) {
        codeAttributeInfo.maxLongLocalVars = lvIndexes.tInt + 1;
        codeAttributeInfo.maxDoubleLocalVars = lvIndexes.tFloat + 1;
        codeAttributeInfo.maxStringLocalVars = lvIndexes.tString + 1;
        codeAttributeInfo.maxIntLocalVars = lvIndexes.tBoolean + 1;
        codeAttributeInfo.maxRefLocalVars = lvIndexes.tRef + 1;

        codeAttributeInfo.maxLongRegs = codeAttributeInfo.maxLongLocalVars + maxRegIndexes.tInt + 1;
        codeAttributeInfo.maxDoubleRegs = codeAttributeInfo.maxDoubleLocalVars + maxRegIndexes.tFloat + 1;
        codeAttributeInfo.maxStringRegs = codeAttributeInfo.maxStringLocalVars + maxRegIndexes.tString + 1;
        codeAttributeInfo.maxIntRegs = codeAttributeInfo.maxIntLocalVars + maxRegIndexes.tBoolean + 1;
        codeAttributeInfo.maxRefRegs = codeAttributeInfo.maxRefLocalVars + maxRegIndexes.tRef + 1;

        // Update register indexes.
        for (RegIndex regIndex : regIndexList) {
            switch (regIndex.typeTag) {
                case TypeTags.INT:
                    regIndex.value = regIndex.value + codeAttributeInfo.maxLongLocalVars;
                    break;
                case TypeTags.BYTE:
                    regIndex.value = regIndex.value + codeAttributeInfo.maxIntLocalVars;
                    break;
                case TypeTags.FLOAT:
                    regIndex.value = regIndex.value + codeAttributeInfo.maxDoubleLocalVars;
                    break;
                case TypeTags.STRING:
                    regIndex.value = regIndex.value + codeAttributeInfo.maxStringLocalVars;
                    break;
                case TypeTags.BOOLEAN:
                    regIndex.value = regIndex.value + codeAttributeInfo.maxIntLocalVars;
                    break;
                default:
                    regIndex.value = regIndex.value + codeAttributeInfo.maxRefLocalVars;
                    break;
            }
        }

        regIndexList = new ArrayList<>();
        lvIndexes = new VariableIndex(LOCAL);
        regIndexes = new VariableIndex(REG);
        maxRegIndexes = new VariableIndex(REG);
    }

    private void setMaxRegIndexes(VariableIndex current, VariableIndex max) {
        max.tInt = (max.tInt > current.tInt) ? max.tInt : current.tInt;
        max.tFloat = (max.tFloat > current.tFloat) ? max.tFloat : current.tFloat;
        max.tString = (max.tString > current.tString) ? max.tString : current.tString;
        max.tBoolean = (max.tBoolean > current.tBoolean) ? max.tBoolean : current.tBoolean;
        max.tRef = (max.tRef > current.tRef) ? max.tRef : current.tRef;
    }

    private void prepareIndexes(VariableIndex indexes) {
        indexes.tInt++;
        indexes.tFloat++;
        indexes.tString++;
        indexes.tBoolean++;
        indexes.tRef++;
    }

    private int emit(int opcode) {
        currentPkgInfo.instructionList.add(InstructionFactory.get(opcode));
        return currentPkgInfo.instructionList.size();
    }

    private int emit(int opcode, Operand... operands) {
        currentPkgInfo.instructionList.add(InstructionFactory.get(opcode, operands));
        return currentPkgInfo.instructionList.size();
    }

    private int emit(Instruction instr) {
        currentPkgInfo.instructionList.add(instr);
        return currentPkgInfo.instructionList.size();
    }

    private void addVarCountAttrInfo(ConstantPool constantPool,
                                     AttributeInfoPool attributeInfoPool,
                                     VariableIndex fieldCount) {
        int attrNameCPIndex = addUTF8CPEntry(constantPool,
                AttributeInfo.Kind.VARIABLE_TYPE_COUNT_ATTRIBUTE.value());
        VarTypeCountAttributeInfo varCountAttribInfo = new VarTypeCountAttributeInfo(attrNameCPIndex);
        varCountAttribInfo.setMaxLongVars(fieldCount.tInt);
        varCountAttribInfo.setMaxDoubleVars(fieldCount.tFloat);
        varCountAttribInfo.setMaxStringVars(fieldCount.tString);
        varCountAttribInfo.setMaxIntVars(fieldCount.tBoolean);
        varCountAttribInfo.setMaxRefVars(fieldCount.tRef);
        attributeInfoPool.addAttributeInfo(AttributeInfo.Kind.VARIABLE_TYPE_COUNT_ATTRIBUTE, varCountAttribInfo);
    }

    private Operand[] getFuncOperands(BLangInvocation iExpr) {
        int funcRefCPIndex = getFuncRefCPIndex((BInvokableSymbol) iExpr.symbol);
        return getFuncOperands(iExpr, funcRefCPIndex);
    }

    private int getFuncRefCPIndex(BInvokableSymbol invokableSymbol) {
        int pkgRefCPIndex = addPackageRefCPEntry(currentPkgInfo, invokableSymbol.pkgID);
        int funcNameCPIndex = addUTF8CPEntry(currentPkgInfo, invokableSymbol.name.value);
        FunctionRefCPEntry funcRefCPEntry = new FunctionRefCPEntry(pkgRefCPIndex, funcNameCPIndex);
        return currentPkgInfo.addCPEntry(funcRefCPEntry);
    }

    private Operand[] getFuncOperands(BLangInvocation iExpr, int funcRefCPIndex) {
        // call funcRefCPIndex, nArgRegs, argRegs[nArgRegs], nRetRegs, retRegs[nRetRegs]
        int i = 0;
        int nArgRegs = iExpr.requiredArgs.size() + iExpr.namedArgs.size() + iExpr.restArgs.size();
        int nRetRegs = 1; // TODO Improve balx format and VM side
        int flags = FunctionFlags.NOTHING;
        Operand[] operands = new Operand[nArgRegs + nRetRegs + 4];
        operands[i++] = getOperand(funcRefCPIndex);
        if (iExpr.async) {
            flags = FunctionFlags.markAsync(flags);
        }
        if (iExpr.actionInvocation) {
            flags = FunctionFlags.markObserved(flags);
        }
        operands[i++] = getOperand(flags);
        operands[i++] = getOperand(nArgRegs);

        // Write required arguments
        for (BLangExpression argExpr : iExpr.requiredArgs) {
            operands[i++] = genNode(argExpr, this.env).regIndex;
        }

        // Write named arguments
        i = generateNamedArgs(iExpr, operands, i);

        // Write rest arguments
        for (BLangExpression argExpr : iExpr.restArgs) {
            operands[i++] = genNode(argExpr, this.env).regIndex;
        }

        // Calculate registers to store return values
        operands[i++] = getOperand(nRetRegs);

        iExpr.regIndex = calcAndGetExprRegIndex(iExpr.regIndex, iExpr.type.tag);
        operands[i] = iExpr.regIndex;
        return operands;
    }

    private int generateNamedArgs(BLangInvocation iExpr, Operand[] operands, int currentIndex) {
        if (iExpr.namedArgs.isEmpty()) {
            return currentIndex;
        }

        if (iExpr.symbol.kind != SymbolKind.FUNCTION) {
            throw new IllegalStateException("Unsupported callable unit");
        }

        for (BLangExpression argExpr : iExpr.namedArgs) {
            operands[currentIndex++] = genNode(argExpr, this.env).regIndex;
        }

        return currentIndex;
    }

    private void addVariableCountAttributeInfo(ConstantPool constantPool,
                                               AttributeInfoPool attributeInfoPool,
                                               int[] fieldCount) {
        UTF8CPEntry attribNameCPEntry = new UTF8CPEntry(AttributeInfo.Kind.VARIABLE_TYPE_COUNT_ATTRIBUTE.toString());
        int attribNameCPIndex = constantPool.addCPEntry(attribNameCPEntry);
        VarTypeCountAttributeInfo varCountAttribInfo = new VarTypeCountAttributeInfo(attribNameCPIndex);
        varCountAttribInfo.setMaxLongVars(fieldCount[INT_OFFSET]);
        varCountAttribInfo.setMaxDoubleVars(fieldCount[FLOAT_OFFSET]);
        varCountAttribInfo.setMaxStringVars(fieldCount[STRING_OFFSET]);
        varCountAttribInfo.setMaxIntVars(fieldCount[BOOL_OFFSET]);
        varCountAttribInfo.setMaxRefVars(fieldCount[REF_OFFSET]);
        attributeInfoPool.addAttributeInfo(AttributeInfo.Kind.VARIABLE_TYPE_COUNT_ATTRIBUTE, varCountAttribInfo);
    }

    private DefaultValue getDefaultValue(Object value) {
        BType type;
        if (value == null) {
            type = symTable.nilType;
        } else if (value instanceof Long) {
            type = symTable.intType;
        } else if (value instanceof Double) {
            type = symTable.floatType;
        } else if (value instanceof String) {
            type = symTable.stringType;
        } else if (value instanceof Boolean) {
            type = symTable.booleanType;
        } else {
            throw new IllegalStateException();
        }

        return getDefaultValue(value, type);
    }

    private DefaultValue getDefaultValue(Object value, BType typeOfValue) {
        int typeDescCPIndex = addUTF8CPEntry(currentPkgInfo, typeOfValue.getDesc());
        DefaultValue defaultValue = new DefaultValue(typeDescCPIndex, typeOfValue.getDesc());
        switch (typeOfValue.tag) {
            case TypeTags.INT:
                defaultValue.intValue = (Long) value;
                defaultValue.valueCPIndex = currentPkgInfo.addCPEntry(new IntegerCPEntry(defaultValue.intValue));
                break;
            case TypeTags.BYTE:
                defaultValue.byteValue = (Byte) value;
                defaultValue.valueCPIndex = currentPkgInfo.addCPEntry(new ByteCPEntry(defaultValue.byteValue));
                break;
            case TypeTags.FLOAT:
                defaultValue.floatValue = (Double) value;
                defaultValue.valueCPIndex = currentPkgInfo.addCPEntry(new FloatCPEntry(defaultValue.floatValue));
                break;
            case TypeTags.STRING:
                defaultValue.stringValue = (String) value;
                defaultValue.valueCPIndex = currentPkgInfo.addCPEntry(new UTF8CPEntry(defaultValue.stringValue));
                break;
            case TypeTags.BOOLEAN:
                defaultValue.booleanValue = (Boolean) value;
                break;
            case TypeTags.NIL:
                break;
            default:
                defaultValue = null;
        }

        return defaultValue;
    }

    private DefaultValue getDefaultValue(BLangLiteral literalExpr) {
        return getDefaultValue(literalExpr.value, literalExpr.type);
    }

    private DefaultValueAttributeInfo getDefaultValueAttributeInfo(BLangLiteral literalExpr) {
        DefaultValue defaultValue = getDefaultValue(literalExpr);
        UTF8CPEntry defaultValueAttribUTF8CPEntry =
                new UTF8CPEntry(AttributeInfo.Kind.DEFAULT_VALUE_ATTRIBUTE.toString());
        int defaultValueAttribNameIndex = currentPkgInfo.addCPEntry(defaultValueAttribUTF8CPEntry);

        return new DefaultValueAttributeInfo(defaultValueAttribNameIndex, defaultValue);
    }


    // Create info entries

    private void createPackageVarInfo(BLangVariable varNode) {
        BVarSymbol varSymbol = varNode.symbol;
        varSymbol.varIndex = getPVIndex(varSymbol.type.tag);

        int varNameCPIndex = addUTF8CPEntry(currentPkgInfo, varSymbol.name.value);
        int typeSigCPIndex = addUTF8CPEntry(currentPkgInfo, varSymbol.type.getDesc());
        PackageVarInfo pkgVarInfo = new PackageVarInfo(varNameCPIndex, typeSigCPIndex, varSymbol.flags,
                varSymbol.varIndex.value);
        currentPkgInfo.pkgVarInfoMap.put(varSymbol.name.value, pkgVarInfo);

        LocalVariableInfo localVarInfo = getLocalVarAttributeInfo(varSymbol);
        LocalVariableAttributeInfo pkgVarAttrInfo = (LocalVariableAttributeInfo)
                currentPkgInfo.getAttributeInfo(AttributeInfo.Kind.LOCAL_VARIABLES_ATTRIBUTE);
        pkgVarAttrInfo.localVars.add(localVarInfo);

        // TODO Populate annotation attribute

        // Add documentation attributes
        addDocAttachmentAttrInfo(varNode.symbol.markdownDocumentation, pkgVarInfo);
    }

    public void visit(BLangTypeDefinition typeDefinition) {
        //TODO
    }

    private void createAnnotationInfoEntry(BLangAnnotation annotation) {
        int nameCPIndex = addUTF8CPEntry(currentPkgInfo, annotation.name.value);
        int typeSigCPIndex = -1;
        if (annotation.typeNode != null) {
            typeSigCPIndex = addUTF8CPEntry(currentPkgInfo, annotation.typeNode.type.getDesc());
        }

        AnnotationInfo annotationInfo = new AnnotationInfo(nameCPIndex, typeSigCPIndex,
                annotation.symbol.flags, ((BAnnotationSymbol) annotation.symbol).attachPoints);
        currentPkgInfo.annotationInfoMap.put(annotation.name.value, annotationInfo);
    }

    private void createTypeDefinitionInfoEntry(BLangTypeDefinition typeDefinition) {
        BTypeSymbol typeDefSymbol = typeDefinition.symbol;
        int typeDefNameCPIndex = addUTF8CPEntry(currentPkgInfo, typeDefSymbol.name.value);
        TypeDefInfo typeDefInfo = new TypeDefInfo(currentPackageRefCPIndex,
                typeDefNameCPIndex, typeDefSymbol.flags);
        typeDefInfo.isLabel = typeDefinition.symbol.isLabel;

        typeDefInfo.typeTag = typeDefSymbol.type.tag;

        if (typeDefinition.symbol.isLabel) {
            createLabelTypeTypeDef(typeDefinition, typeDefInfo);
            // Add documentation attributes
            addDocAttachmentAttrInfo(typeDefinition.symbol.markdownDocumentation, typeDefInfo);

            currentPkgInfo.addTypeDefInfo(typeDefSymbol.name.value, typeDefInfo);
            return;
        }

        switch (typeDefinition.symbol.tag) {
            case SymTag.OBJECT:
                createObjectTypeTypeDef(typeDefinition, typeDefInfo, typeDefSymbol);
                break;
            case SymTag.RECORD:
                createRecordTypeTypeDef(typeDefinition, typeDefInfo, typeDefSymbol);
                break;
            case SymTag.FINITE_TYPE:
                createFiniteTypeTypeDef(typeDefinition, typeDefInfo);
                break;
            default:
                createLabelTypeTypeDef(typeDefinition, typeDefInfo);
                break;
        }
        // Add documentation attributes
        addDocAttachmentAttrInfo(typeDefinition.symbol.markdownDocumentation, typeDefInfo);

        currentPkgInfo.addTypeDefInfo(typeDefSymbol.name.value, typeDefInfo);
    }

    private void createObjectTypeTypeDef(BLangTypeDefinition typeDefinition,
                                         TypeDefInfo typeDefInfo, BTypeSymbol typeDefSymbol) {
        ObjectTypeInfo objInfo = new ObjectTypeInfo();
        BObjectTypeSymbol objectSymbol = (BObjectTypeSymbol) typeDefSymbol;
        // Add Struct name as an UTFCPEntry to the constant pool
        objInfo.objectType = (BObjectType) objectSymbol.type;

        BLangObjectTypeNode objectTypeNode = (BLangObjectTypeNode) typeDefinition.typeNode;

        List<BLangVariable> objFields = objectTypeNode.fields;
        for (BLangVariable objField : objFields) {
            // Create StructFieldInfo Entry
            int fieldNameCPIndex = addUTF8CPEntry(currentPkgInfo, objField.name.value);
            int sigCPIndex = addUTF8CPEntry(currentPkgInfo, objField.type.getDesc());

            objField.symbol.varIndex = getFieldIndex(objField.symbol.type.tag);
            StructFieldInfo objFieldInfo = new StructFieldInfo(fieldNameCPIndex,
                    sigCPIndex, objField.symbol.flags, objField.symbol.varIndex.value);
            objFieldInfo.fieldType = objField.type;

            // Populate default values
            if (objField.expr != null && (objField.expr.getKind() == NodeKind.LITERAL &&
                    objField.expr.type.getKind() != TypeKind.ARRAY)) {
                DefaultValueAttributeInfo defaultVal = getDefaultValueAttributeInfo((BLangLiteral) objField.expr);
                objFieldInfo.addAttributeInfo(AttributeInfo.Kind.DEFAULT_VALUE_ATTRIBUTE, defaultVal);
            }

            objInfo.fieldInfoEntries.add(objFieldInfo);

            // Add documentation attributes
            addDocAttachmentAttrInfo(objField.symbol.markdownDocumentation, objFieldInfo);
        }

        // Create variable count attribute info
        prepareIndexes(fieldIndexes);
        int[] fieldCount = new int[]{fieldIndexes.tInt, fieldIndexes.tFloat,
                fieldIndexes.tString, fieldIndexes.tBoolean, fieldIndexes.tRef};
        addVariableCountAttributeInfo(currentPkgInfo, objInfo, fieldCount);
        fieldIndexes = new VariableIndex(FIELD);

        for (BAttachedFunction attachedFunc : objectSymbol.referencedFunctions) {
            createAttachedFunctionInfo(attachedFunc.funcName, attachedFunc.symbol, objectSymbol);
        }

        //TODO decide what happens to documentations for interface functions and their implementations.

        typeDefInfo.typeInfo = objInfo;
    }
    
    private void createAttachedFunctionInfo(Name funcName, BInvokableSymbol funcSymbol,
                                            BObjectTypeSymbol objectSymbol) {
        // Add function name as an UTFCPEntry to the constant pool
        int funcNameCPIndex = this.addUTF8CPEntry(currentPkgInfo, funcName.getValue());

        FunctionInfo funcInfo = new FunctionInfo(currentPackageRefCPIndex, funcNameCPIndex);
        BInvokableType funcType = (BInvokableType) funcSymbol.type;
        funcInfo.paramTypes = funcType.paramTypes.toArray(new BType[0]);
        populateInvokableSignature(funcType, funcInfo);

        funcInfo.flags = funcSymbol.flags;
        funcInfo.attachedToTypeCPIndex = getTypeCPIndex(objectSymbol.type).value;

        // Add local var attributes. This will not be added automatically since this attached
        // function doesn't have a body, and wont get visited in the normal flow.
        int localVarAttNameIndex = addUTF8CPEntry(currentPkgInfo, AttributeInfo.Kind.LOCAL_VARIABLES_ATTRIBUTE.value());
        LocalVariableAttributeInfo localVarAttributeInfo = new LocalVariableAttributeInfo(localVarAttNameIndex);
        visitInvokableNodeParams(funcSymbol, funcInfo, localVarAttributeInfo);

        // Add parameter default value info
        addParameterAttributeInfo(funcSymbol, funcInfo);

        // Add documentation attributes
        addDocAttachmentAttrInfo(funcSymbol.markdownDocumentation, funcInfo);

        this.currentPkgInfo.functionInfoMap.put(funcSymbol.name.value, funcInfo);
    }

    private void createRecordTypeTypeDef(BLangTypeDefinition typeDefinition,
                                         TypeDefInfo typeDefInfo, BTypeSymbol typeDefSymbol) {
        RecordTypeInfo recordInfo = new RecordTypeInfo();
        BRecordTypeSymbol recordSymbol = (BRecordTypeSymbol) typeDefSymbol;
        // Add Struct name as an UTFCPEntry to the constant pool
        recordInfo.recordType = (BRecordType) recordSymbol.type;

        if (!recordInfo.recordType.sealed) {
            recordInfo.restFieldTypeSigCPIndex = addUTF8CPEntry(currentPkgInfo,
                    recordInfo.recordType.restFieldType.getDesc());
        }

        BLangRecordTypeNode recordTypeNode = (BLangRecordTypeNode) typeDefinition.typeNode;

        List<BLangVariable> recordFields = recordTypeNode.fields;
        for (BLangVariable recordField : recordFields) {
            // Create StructFieldInfo Entry
            int fieldNameCPIndex = addUTF8CPEntry(currentPkgInfo, recordField.name.value);
            int sigCPIndex = addUTF8CPEntry(currentPkgInfo, recordField.type.getDesc());

            recordField.symbol.varIndex = getFieldIndex(recordField.symbol.type.tag);
            StructFieldInfo recordFieldInfo = new StructFieldInfo(fieldNameCPIndex,
                    sigCPIndex, recordField.symbol.flags, recordField.symbol.varIndex.value);
            recordFieldInfo.fieldType = recordField.type;

            // Populate default values
            if (recordField.expr != null && (recordField.expr.getKind() == NodeKind.LITERAL &&
                    recordField.expr.type.getKind() != TypeKind.ARRAY)) {
                DefaultValueAttributeInfo defaultVal
                        = getDefaultValueAttributeInfo((BLangLiteral) recordField.expr);
                recordFieldInfo.addAttributeInfo(AttributeInfo.Kind.DEFAULT_VALUE_ATTRIBUTE, defaultVal);
            }

            recordInfo.fieldInfoEntries.add(recordFieldInfo);

            // Add documentation attributes
            addDocAttachmentAttrInfo(recordField.symbol.markdownDocumentation, recordFieldInfo);
        }

        // Create variable count attribute info
        prepareIndexes(fieldIndexes);
        int[] fieldCount = new int[]{fieldIndexes.tInt, fieldIndexes.tFloat,
                fieldIndexes.tString, fieldIndexes.tBoolean, fieldIndexes.tRef};
        addVariableCountAttributeInfo(currentPkgInfo, recordInfo, fieldCount);
        fieldIndexes = new VariableIndex(FIELD);
        typeDefInfo.typeInfo = recordInfo;
    }

    private void createFiniteTypeTypeDef(BLangTypeDefinition typeDefinition,
                                         TypeDefInfo typeDefInfo) {
        BLangFiniteTypeNode typeNode = (BLangFiniteTypeNode) typeDefinition.typeNode;
        FiniteTypeInfo typeInfo = new FiniteTypeInfo();

        for (BLangExpression literal : typeNode.valueSpace) {
            typeInfo.valueSpaceItemInfos.add(new ValueSpaceItemInfo(getDefaultValue((BLangLiteral) literal)));
        }

        typeDefInfo.typeInfo = typeInfo;
    }

    private void createLabelTypeTypeDef(BLangTypeDefinition typeDefinition,
                                        TypeDefInfo typeDefInfo) {
        int sigCPIndex = addUTF8CPEntry(currentPkgInfo, typeDefinition.typeNode.type.getDesc());
        typeDefInfo.typeInfo = new LabelTypeInfo(sigCPIndex);
    }

    /**
     * Creates a {@code FunctionInfo} from the given function node in AST.
     *
     * @param funcNode function node in AST
     */
    private void createFunctionInfoEntry(BLangFunction funcNode) {
        BInvokableSymbol funcSymbol = funcNode.symbol;
        BInvokableType funcType = (BInvokableType) funcSymbol.type;

        // Add function name as an UTFCPEntry to the constant pool
        int funcNameCPIndex = this.addUTF8CPEntry(currentPkgInfo, funcNode.name.value);

        FunctionInfo funcInfo = new FunctionInfo(currentPackageRefCPIndex, funcNameCPIndex);
        funcInfo.paramTypes = funcType.paramTypes.toArray(new BType[0]);
        populateInvokableSignature(funcType, funcInfo);

        funcInfo.flags = funcSymbol.flags;
        if (funcNode.receiver != null) {
            funcInfo.attachedToTypeCPIndex = getTypeCPIndex(funcNode.receiver.type).value;
        }

        this.addWorkerInfoEntries(funcInfo, funcNode.getWorkers());

        // Add parameter default value info
        addParameterAttributeInfo(funcSymbol, funcInfo);

        // Add documentation attributes
        addDocAttachmentAttrInfo(funcNode.symbol.markdownDocumentation, funcInfo);

        this.currentPkgInfo.functionInfoMap.put(funcSymbol.name.value, funcInfo);
    }

    private void populateInvokableSignature(BInvokableType bInvokableType, CallableUnitInfo callableUnitInfo) {
        callableUnitInfo.retParamTypes = new BType[1];
        callableUnitInfo.retParamTypes[0] = bInvokableType.retType;
        callableUnitInfo.signatureCPIndex = addUTF8CPEntry(this.currentPkgInfo,
                generateFunctionSig(callableUnitInfo.paramTypes, bInvokableType.retType));
    }

    private void addWorkerInfoEntries(CallableUnitInfo callableUnitInfo, List<BLangWorker> workers) {
        UTF8CPEntry workerNameCPEntry = new UTF8CPEntry("default");
        int workerNameCPIndex = this.currentPkgInfo.addCPEntry(workerNameCPEntry);
        WorkerInfo defaultWorkerInfo = new WorkerInfo(workerNameCPIndex, "default");
        callableUnitInfo.defaultWorkerInfo = defaultWorkerInfo;
        for (BLangWorker worker : workers) {
            workerNameCPEntry = new UTF8CPEntry(worker.name.value);
            workerNameCPIndex = currentPkgInfo.addCPEntry(workerNameCPEntry);
            WorkerInfo workerInfo = new WorkerInfo(workerNameCPIndex, worker.getName().value);
            callableUnitInfo.addWorkerInfo(worker.getName().value, workerInfo);
        }
    }

    @Override
    public void visit(BLangEndpoint endpointNode) {
    }

    private void createServiceInfoEntry(BLangService serviceNode) {
        // Add service name as an UTFCPEntry to the constant pool
        int serviceNameCPIndex = addUTF8CPEntry(currentPkgInfo, serviceNode.name.value);
        //Create service info
        if (serviceNode.endpointType != null) {
            String endPointQName = serviceNode.endpointType.tsymbol.toString();
            //TODO: bvmAlias needed?
            int epNameCPIndex = addUTF8CPEntry(currentPkgInfo, endPointQName);
            ServiceInfo serviceInfo = new ServiceInfo(currentPackageRefCPIndex, serviceNameCPIndex,
                    serviceNode.symbol.flags, epNameCPIndex);
            // Add service level variables
            int localVarAttNameIndex = addUTF8CPEntry(currentPkgInfo,
                    AttributeInfo.Kind.LOCAL_VARIABLES_ATTRIBUTE.value());
            LocalVariableAttributeInfo localVarAttributeInfo = new LocalVariableAttributeInfo(localVarAttNameIndex);
            serviceNode.vars.forEach(var -> visitVarSymbol(var.var.symbol, pvIndexes, localVarAttributeInfo));
            serviceInfo.addAttributeInfo(AttributeInfo.Kind.LOCAL_VARIABLES_ATTRIBUTE, localVarAttributeInfo);
            // Create the init function info
            BLangFunction serviceInitFunction = (BLangFunction) serviceNode.getInitFunction();
            createFunctionInfoEntry(serviceInitFunction);
            serviceInfo.initFuncInfo = currentPkgInfo.functionInfoMap.get(serviceInitFunction.name.toString());
            currentPkgInfo.addServiceInfo(serviceNode.name.value, serviceInfo);
            // Create resource info entries for all resources
            serviceNode.resources.forEach(res -> createResourceInfoEntry(res, serviceInfo));

            // Add documentation attributes
            addDocAttachmentAttrInfo(serviceNode.symbol.markdownDocumentation, serviceInfo);
        }
    }

    private void createResourceInfoEntry(BLangResource resourceNode, ServiceInfo serviceInfo) {
        BInvokableType resourceType = (BInvokableType) resourceNode.symbol.type;
        // Add resource name as an UTFCPEntry to the constant pool
        int serviceNameCPIndex = addUTF8CPEntry(currentPkgInfo, resourceNode.name.value);
        ResourceInfo resourceInfo = new ResourceInfo(currentPackageRefCPIndex, serviceNameCPIndex);
        resourceInfo.paramTypes = resourceType.paramTypes.toArray(new BType[0]);
        setParameterNames(resourceNode, resourceInfo);
        resourceInfo.retParamTypes = new BType[0];
        resourceInfo.signatureCPIndex = addUTF8CPEntry(currentPkgInfo,
                generateFunctionSig(resourceInfo.paramTypes));
        // Add worker info
        int workerNameCPIndex = addUTF8CPEntry(currentPkgInfo, "default");
        resourceInfo.defaultWorkerInfo = new WorkerInfo(workerNameCPIndex, "default");
        resourceNode.workers.forEach(worker -> addWorkerInfoEntry(worker, resourceInfo));
        // Add resource info to the service info
        serviceInfo.resourceInfoMap.put(resourceNode.name.getValue(), resourceInfo);

        // Add documentation attributes
        addDocAttachmentAttrInfo(resourceNode.symbol.markdownDocumentation, resourceInfo);
    }

    private void addWorkerInfoEntry(BLangWorker worker, CallableUnitInfo callableUnitInfo) {
        int workerNameCPIndex = addUTF8CPEntry(currentPkgInfo, worker.name.value);
        WorkerInfo workerInfo = new WorkerInfo(workerNameCPIndex, worker.name.value);
        callableUnitInfo.addWorkerInfo(worker.name.value, workerInfo);
    }

    private ErrorTableAttributeInfo createErrorTableIfAbsent(PackageInfo packageInfo) {
        ErrorTableAttributeInfo errorTable =
                (ErrorTableAttributeInfo) packageInfo.getAttributeInfo(AttributeInfo.Kind.ERROR_TABLE);
        if (errorTable == null) {
            UTF8CPEntry attribNameCPEntry = new UTF8CPEntry(AttributeInfo.Kind.ERROR_TABLE.toString());
            int attribNameCPIndex = packageInfo.addCPEntry(attribNameCPEntry);
            errorTable = new ErrorTableAttributeInfo(attribNameCPIndex);
            packageInfo.addAttributeInfo(AttributeInfo.Kind.ERROR_TABLE, errorTable);
        }
        return errorTable;
    }

    private void addLineNumberInfo(DiagnosticPos pos) {
        LineNumberInfo lineNumInfo = createLineNumberInfo(pos, currentPkgInfo, currentPkgInfo.instructionList.size());
        lineNoAttrInfo.addLineNumberInfo(lineNumInfo);
    }

    private LineNumberInfo createLineNumberInfo(DiagnosticPos pos, PackageInfo packageInfo, int ip) {
        UTF8CPEntry fileNameUTF8CPEntry = new UTF8CPEntry(pos.src.cUnitName);
        int fileNameCPEntryIndex = packageInfo.addCPEntry(fileNameUTF8CPEntry);
        LineNumberInfo lineNumberInfo = new LineNumberInfo(pos.sLine, fileNameCPEntryIndex, pos.src.cUnitName, ip);
        lineNumberInfo.setPackageInfo(packageInfo);
        lineNumberInfo.setIp(ip);
        return lineNumberInfo;
    }

    private void setParameterNames(BLangResource resourceNode, ResourceInfo resourceInfo) {
        int paramCount = resourceNode.requiredParams.size();
        resourceInfo.paramNameCPIndexes = new int[paramCount];
        for (int i = 0; i < paramCount; i++) {
            BLangVariable paramVar = resourceNode.requiredParams.get(i);
            String paramName = null;
            boolean isAnnotated = false;
            for (BLangAnnotationAttachment annotationAttachment : paramVar.annAttachments) {
                String attachmentName = annotationAttachment.getAnnotationName().getValue();
                if ("PathParam".equalsIgnoreCase(attachmentName) || "QueryParam".equalsIgnoreCase(attachmentName)) {
                    //TODO:
                    //paramName = annotationAttachment.getAttributeNameValuePairs().get("value")
                    // .getLiteralValue().stringValue();
                    isAnnotated = true;
                    break;
                }
            }
            if (!isAnnotated) {
                paramName = paramVar.name.getValue();
            }
            int paramNameCPIndex = addUTF8CPEntry(currentPkgInfo, paramName);
            resourceInfo.paramNameCPIndexes[i] = paramNameCPIndex;
        }
    }

    private WorkerDataChannelInfo getWorkerDataChannelInfo(CallableUnitInfo callableUnit,
                                                           String source, String target) {
        WorkerDataChannelInfo workerDataChannelInfo = callableUnit.getWorkerDataChannelInfo(
                WorkerDataChannelInfo.generateChannelName(source, target));
        if (workerDataChannelInfo == null) {
            UTF8CPEntry sourceCPEntry = new UTF8CPEntry(source);
            int sourceCPIndex = this.currentPkgInfo.addCPEntry(sourceCPEntry);
            UTF8CPEntry targetCPEntry = new UTF8CPEntry(target);
            int targetCPIndex = this.currentPkgInfo.addCPEntry(targetCPEntry);
            workerDataChannelInfo = new WorkerDataChannelInfo(sourceCPIndex, source, targetCPIndex, target);
            workerDataChannelInfo.setUniqueName(workerDataChannelInfo.getChannelName() + this.workerChannelCount);
            String uniqueName = workerDataChannelInfo.getUniqueName();
            UTF8CPEntry uniqueNameCPEntry = new UTF8CPEntry(uniqueName);
            int uniqueNameCPIndex = this.currentPkgInfo.addCPEntry(uniqueNameCPEntry);
            workerDataChannelInfo.setUniqueNameCPIndex(uniqueNameCPIndex);
            callableUnit.addWorkerDataChannelInfo(workerDataChannelInfo);
            this.workerChannelCount++;
        }
        return workerDataChannelInfo;
    }

    // Constant pool related utility classes

    private int addUTF8CPEntry(ConstantPool pool, String value) {
        UTF8CPEntry pkgPathCPEntry = new UTF8CPEntry(value);
        return pool.addCPEntry(pkgPathCPEntry);
    }

    private int addPackageRefCPEntry(ConstantPool pool, PackageID pkgID) {
        int nameCPIndex = addUTF8CPEntry(pool, pkgID.toString());
        int versionCPIndex = addUTF8CPEntry(pool, pkgID.version.value);
        PackageRefCPEntry packageRefCPEntry = new PackageRefCPEntry(nameCPIndex, versionCPIndex);
        return pool.addCPEntry(packageRefCPEntry);
    }

    /**
     * Holds the variable index per type.
     *
     * @since 0.94
     */
    static class VariableIndex {
        public enum Kind {
            LOCAL,
            FIELD,
            PACKAGE,
            REG
        }

        int tInt = -1;
        int tFloat = -1;
        int tString = -1;
        int tBoolean = -1;
        int tRef = -1;
        Kind kind;

        VariableIndex(Kind kind) {
            this.kind = kind;
        }

        public int[] toArray() {
            int[] result = new int[6];
            result[0] = this.tInt;
            result[1] = this.tFloat;
            result[2] = this.tString;
            result[3] = this.tBoolean;
            result[4] = this.tRef;
            return result;
        }

    }

    public void visit(BLangWorker workerNode) {
        this.genNode(workerNode.body, this.env);
    }

    /* visit the workers within fork-join block */
    private void processJoinWorkers(BLangForkJoin forkJoin, ForkjoinInfo forkjoinInfo,
                                    SymbolEnv forkJoinEnv) {
        UTF8CPEntry codeUTF8CPEntry = new UTF8CPEntry(AttributeInfo.Kind.CODE_ATTRIBUTE.toString());
        int codeAttribNameIndex = this.currentPkgInfo.addCPEntry(codeUTF8CPEntry);
        for (BLangWorker worker : forkJoin.workers) {
            VariableIndex lvIndexesCopy = copyVarIndex(this.lvIndexes);
            this.regIndexes = new VariableIndex(REG);
            VariableIndex regIndexesCopy = this.regIndexes;
            this.regIndexes = new VariableIndex(REG);
            VariableIndex maxRegIndexesCopy = this.maxRegIndexes;
            this.maxRegIndexes = new VariableIndex(REG);
            List<RegIndex> regIndexListCopy = this.regIndexList;
            this.regIndexList = new ArrayList<>();

            WorkerInfo workerInfo = forkjoinInfo.getWorkerInfo(worker.name.value);
            workerInfo.codeAttributeInfo.attributeNameIndex = codeAttribNameIndex;
            workerInfo.codeAttributeInfo.codeAddrs = this.nextIP();
            this.currentWorkerInfo = workerInfo;
            this.genNode(worker.body, forkJoinEnv);
            this.endWorkerInfoUnit(workerInfo.codeAttributeInfo);
            this.emit(InstructionCodes.HALT);

            this.lvIndexes = lvIndexesCopy;
            this.regIndexes = regIndexesCopy;
            this.maxRegIndexes = maxRegIndexesCopy;
            this.regIndexList = regIndexListCopy;
        }
    }

    private void populateForkJoinWorkerInfo(BLangForkJoin forkJoin, ForkjoinInfo forkjoinInfo) {
        for (BLangWorker worker : forkJoin.workers) {
            UTF8CPEntry workerNameCPEntry = new UTF8CPEntry(worker.name.value);
            int workerNameCPIndex = this.currentPkgInfo.addCPEntry(workerNameCPEntry);
            WorkerInfo workerInfo = new WorkerInfo(workerNameCPIndex, worker.name.value);
            forkjoinInfo.addWorkerInfo(worker.name.value, workerInfo);
        }
    }

    /* generate code for Join block */
    private void processJoinBlock(BLangForkJoin forkJoin, ForkjoinInfo forkjoinInfo, SymbolEnv forkJoinEnv,
                                  RegIndex joinVarRegIndex, Operand joinBlockAddr) {
        UTF8CPEntry joinType = new UTF8CPEntry(forkJoin.joinType.name());
        int joinTypeCPIndex = this.currentPkgInfo.addCPEntry(joinType);
        forkjoinInfo.setJoinType(forkJoin.joinType.name());
        forkjoinInfo.setJoinTypeCPIndex(joinTypeCPIndex);
        joinBlockAddr.value = nextIP();

        if (forkJoin.joinResultVar != null) {
            visitForkJoinParameterDefs(forkJoin.joinResultVar, forkJoinEnv);
            joinVarRegIndex.value = forkJoin.joinResultVar.symbol.varIndex.value;
        }

        if (forkJoin.joinedBody != null) {
            this.genNode(forkJoin.joinedBody, forkJoinEnv);
        }
    }

    /* generate code for timeout block */
    private void processTimeoutBlock(BLangForkJoin forkJoin, SymbolEnv forkJoinEnv,
                                     RegIndex timeoutVarRegIndex, Operand timeoutBlockAddr) {
        /* emit a GOTO instruction to jump out of the timeout block */
        Operand gotoAddr = getOperand(-1);
        this.emit(InstructionCodes.GOTO, gotoAddr);
        timeoutBlockAddr.value = nextIP();

        if (forkJoin.timeoutVariable != null) {
            visitForkJoinParameterDefs(forkJoin.timeoutVariable, forkJoinEnv);
            timeoutVarRegIndex.value = forkJoin.timeoutVariable.symbol.varIndex.value;
        }

        if (forkJoin.timeoutBody != null) {
            this.genNode(forkJoin.timeoutBody, forkJoinEnv);
        }
        gotoAddr.value = nextIP();
    }

    public void visit(BLangForkJoin forkJoin) {
        SymbolEnv forkJoinEnv = SymbolEnv.createForkJoinSymbolEnv(forkJoin, this.env);
        ForkjoinInfo forkjoinInfo = new ForkjoinInfo(this.lvIndexes.toArray());
        this.populateForkJoinWorkerInfo(forkJoin, forkjoinInfo);
        int forkJoinInfoIndex = this.forkJoinCount++;
        /* was I already inside a fork/join */
        if (this.env.forkJoin != null) {
            this.currentWorkerInfo.addForkJoinInfo(forkjoinInfo);
        } else {
            this.currentCallableUnitInfo.defaultWorkerInfo.addForkJoinInfo(forkjoinInfo);
        }
        ForkJoinCPEntry forkJoinCPEntry = new ForkJoinCPEntry(forkJoinInfoIndex);
        Operand forkJoinCPIndex = getOperand(this.currentPkgInfo.addCPEntry(forkJoinCPEntry));
        forkjoinInfo.setIndexCPIndex(forkJoinCPIndex.value);

        RegIndex timeoutRegIndex = new RegIndex(-1, TypeTags.INT);
        addToRegIndexList(timeoutRegIndex);

        if (forkJoin.timeoutExpression != null) {
            forkjoinInfo.setTimeoutAvailable(true);
            this.genNode(forkJoin.timeoutExpression, forkJoinEnv);
            timeoutRegIndex.value = forkJoin.timeoutExpression.regIndex.value;
        }

        // FORKJOIN forkJoinCPIndex timeoutRegIndex joinVarRegIndex joinBlockAddr timeoutVarRegIndex timeoutBlockAddr
        RegIndex joinVarRegIndex = new RegIndex(-1, TypeTags.MAP);
        Operand joinBlockAddr = getOperand(-1);
        RegIndex timeoutVarRegIndex = new RegIndex(-1, TypeTags.MAP);
        Operand timeoutBlockAddr = getOperand(-1);
        this.emit(InstructionCodes.FORKJOIN, forkJoinCPIndex, timeoutRegIndex,
                joinVarRegIndex, joinBlockAddr, timeoutVarRegIndex, timeoutBlockAddr);

        VariableIndex lvIndexesCopy = copyVarIndex(this.lvIndexes);
        VariableIndex regIndexesCopy = this.regIndexes;
        VariableIndex maxRegIndexesCopy = this.maxRegIndexes;
        List<RegIndex> regIndexListCopy = this.regIndexList;

        this.processJoinWorkers(forkJoin, forkjoinInfo, forkJoinEnv);

        this.lvIndexes = lvIndexesCopy;
        this.regIndexes = regIndexesCopy;
        this.maxRegIndexes = maxRegIndexesCopy;
        this.regIndexList = regIndexListCopy;

        int i = 0;
        int[] joinWrkrNameCPIndexes = new int[forkJoin.joinedWorkers.size()];
        String[] joinWrkrNames = new String[joinWrkrNameCPIndexes.length];
        for (BLangIdentifier workerName : forkJoin.joinedWorkers) {
            UTF8CPEntry workerNameCPEntry = new UTF8CPEntry(workerName.value);
            int workerNameCPIndex = this.currentPkgInfo.addCPEntry(workerNameCPEntry);
            joinWrkrNameCPIndexes[i] = workerNameCPIndex;
            joinWrkrNames[i] = workerName.value;
            i++;
        }
        forkjoinInfo.setJoinWrkrNameIndexes(joinWrkrNameCPIndexes);
        forkjoinInfo.setJoinWorkerNames(joinWrkrNames);
        forkjoinInfo.setWorkerCount(forkJoin.joinedWorkerCount);
        this.processJoinBlock(forkJoin, forkjoinInfo, forkJoinEnv, joinVarRegIndex, joinBlockAddr);
        this.processTimeoutBlock(forkJoin, forkJoinEnv, timeoutVarRegIndex, timeoutBlockAddr);
    }

    private void visitForkJoinParameterDefs(BLangVariable parameterDef, SymbolEnv forkJoinEnv) {
        LocalVariableAttributeInfo localVariableAttributeInfo = new LocalVariableAttributeInfo(1);
        parameterDef.symbol.varIndex = getLVIndex(parameterDef.type.tag);
        this.genNode(parameterDef, forkJoinEnv);
        LocalVariableInfo localVariableDetails = this.getLocalVarAttributeInfo(parameterDef.symbol);
        localVariableAttributeInfo.localVars.add(localVariableDetails);
    }

    public void visit(BLangWorkerSend workerSendStmt) {
        if (workerSendStmt.isChannel) {
            visitChannelSend(workerSendStmt);
            return;
        }
        WorkerDataChannelInfo workerDataChannelInfo = this.getWorkerDataChannelInfo(this.currentCallableUnitInfo,
                this.currentWorkerInfo.getWorkerName(), workerSendStmt.workerIdentifier.value);
        WorkerDataChannelRefCPEntry wrkrInvRefCPEntry = new WorkerDataChannelRefCPEntry(workerDataChannelInfo
                .getUniqueNameCPIndex(), workerDataChannelInfo.getUniqueName());
        wrkrInvRefCPEntry.setWorkerDataChannelInfo(workerDataChannelInfo);
        Operand wrkrInvRefCPIndex = getOperand(currentPkgInfo.addCPEntry(wrkrInvRefCPEntry));
        if (workerSendStmt.isForkJoinSend) {
            this.currentWorkerInfo.setWrkrDtChnlRefCPIndex(wrkrInvRefCPIndex.value);
            this.currentWorkerInfo.setWorkerDataChannelInfoForForkJoin(workerDataChannelInfo);
        }
        workerDataChannelInfo.setDataChannelRefIndex(wrkrInvRefCPIndex.value);

        genNode(workerSendStmt.expr, this.env);
        RegIndex argReg = workerSendStmt.expr.regIndex;
        BType bType = workerSendStmt.expr.type;
        UTF8CPEntry sigCPEntry = new UTF8CPEntry(this.generateSig(new BType[]{bType}));
        Operand sigCPIndex = getOperand(this.currentPkgInfo.addCPEntry(sigCPEntry));

        // WRKSEND wrkrInvRefCPIndex typesCPIndex regIndex
        Operand[] wrkSendArgRegs = new Operand[3];
        wrkSendArgRegs[0] = wrkrInvRefCPIndex;
        wrkSendArgRegs[1] = sigCPIndex;
        wrkSendArgRegs[2] = argReg;
        this.emit(InstructionCodes.WRKSEND, wrkSendArgRegs);
    }

    public void visit(BLangWorkerReceive workerReceiveStmt) {
        if (workerReceiveStmt.isChannel) {
            visitChannelReceive(workerReceiveStmt);
            return;
        }
        WorkerDataChannelInfo workerDataChannelInfo = this.getWorkerDataChannelInfo(this.currentCallableUnitInfo,
                workerReceiveStmt.workerIdentifier.value, this.currentWorkerInfo.getWorkerName());
        WorkerDataChannelRefCPEntry wrkrChnlRefCPEntry = new WorkerDataChannelRefCPEntry(workerDataChannelInfo
                .getUniqueNameCPIndex(), workerDataChannelInfo.getUniqueName());
        wrkrChnlRefCPEntry.setWorkerDataChannelInfo(workerDataChannelInfo);
        Operand wrkrRplyRefCPIndex = getOperand(currentPkgInfo.addCPEntry(wrkrChnlRefCPEntry));
        workerDataChannelInfo.setDataChannelRefIndex(wrkrRplyRefCPIndex.value);

        BLangExpression lExpr = workerReceiveStmt.expr;
        RegIndex regIndex;
        BType bType;
        if (lExpr.getKind() == NodeKind.SIMPLE_VARIABLE_REF && lExpr instanceof BLangLocalVarRef) {
            lExpr.regIndex = ((BLangLocalVarRef) lExpr).varSymbol.varIndex;
            regIndex = lExpr.regIndex;
        } else {
            lExpr.regIndex = getRegIndex(lExpr.type.tag);
            lExpr.regIndex.isLHSIndex = true;
            regIndex = lExpr.regIndex;
        }
        bType = lExpr.type;

        UTF8CPEntry sigCPEntry = new UTF8CPEntry(this.generateSig(new BType[]{bType}));
        Operand sigCPIndex = getOperand(currentPkgInfo.addCPEntry(sigCPEntry));

        // WRKRECEIVE wrkrRplyRefCPIndex typesCPIndex regIndex
        Operand[] wrkReceiveArgRegs = new Operand[3];
        wrkReceiveArgRegs[0] = wrkrRplyRefCPIndex;
        wrkReceiveArgRegs[1] = sigCPIndex;
        wrkReceiveArgRegs[2] = regIndex;
        emit(InstructionCodes.WRKRECEIVE, wrkReceiveArgRegs);

        if (!(lExpr.getKind() == NodeKind.SIMPLE_VARIABLE_REF &&
                lExpr instanceof BLangLocalVarRef)) {
            this.varAssignment = true;
            this.genNode(lExpr, this.env);
            this.varAssignment = false;
        }
    }

    public void visit(BLangAction actionNode) {
    }

    public void visit(BLangForever foreverStatement) {
        /* ignore */
    }

    public void visit(BLangSimpleVarRef varRefExpr) {
        /* ignore */
    }

    public void visit(BLangIdentifier identifierNode) {
        /* ignore */
    }

    public void visit(BLangAnnotation annotationNode) {
        /* ignore */
    }

    public void visit(BLangAnnotationAttachment annAttachmentNode) {
        /* ignore */
    }

    public void visit(BLangAssignment assignNode) {
        BLangExpression lhrExpr = assignNode.varRef;
        if (assignNode.declaredWithVar) {
            BLangVariableReference varRef = (BLangVariableReference) lhrExpr;
            visitVarSymbol((BVarSymbol) varRef.symbol, lvIndexes, localVarAttrInfo);
        }

        BLangExpression rhsExpr = assignNode.expr;
        if (lhrExpr.type.tag != TypeTags.NONE && lhrExpr.getKind() == NodeKind.SIMPLE_VARIABLE_REF &&
                lhrExpr instanceof BLangLocalVarRef) {
            lhrExpr.regIndex = ((BVarSymbol) ((BLangVariableReference) lhrExpr).symbol).varIndex;
            rhsExpr.regIndex = lhrExpr.regIndex;
        }

        genNode(rhsExpr, this.env);
        if (lhrExpr.type.tag == TypeTags.NONE ||
                (lhrExpr.getKind() == NodeKind.SIMPLE_VARIABLE_REF &&
                        lhrExpr instanceof BLangLocalVarRef)) {
            return;
        }

        varAssignment = true;
        lhrExpr.regIndex = rhsExpr.regIndex;
        genNode(lhrExpr, this.env);
        varAssignment = false;
    }

    public void visit(BLangContinue continueNode) {
        generateFinallyInstructions(continueNode, NodeKind.WHILE, NodeKind.FOREACH);
        this.emit(this.loopResetInstructionStack.peek());
    }

    public void visit(BLangBreak breakNode) {
        generateFinallyInstructions(breakNode, NodeKind.WHILE, NodeKind.FOREACH);
        this.emit(this.loopExitInstructionStack.peek());
    }

    public void visit(BLangThrow throwNode) {
        genNode(throwNode.expr, env);
        emit(InstructionFactory.get(InstructionCodes.THROW, throwNode.expr.regIndex));
    }

    public void visit(BLangIf ifNode) {
        addLineNumberInfo(ifNode.pos);

        // Generate code for the if condition evaluation
        genNode(ifNode.expr, this.env);
        Operand ifCondJumpAddr = getOperand(-1);
        emit(InstructionCodes.BR_FALSE, ifNode.expr.regIndex, ifCondJumpAddr);

        // Generate code for the then body
        genNode(ifNode.body, this.env);
        Operand endJumpAddr = getOperand(-1);
        emit(InstructionCodes.GOTO, endJumpAddr);
        ifCondJumpAddr.value = nextIP();

        // Visit else statement if any
        if (ifNode.elseStmt != null) {
            genNode(ifNode.elseStmt, this.env);
        }
        endJumpAddr.value = nextIP();
    }

    public void visit(BLangForeach foreach) {
        // Calculate temporary scope variables for iteration.
        Operand iteratorVar = getLVIndex(TypeTags.ITERATOR);
        Operand conditionVar = getLVIndex(TypeTags.BOOLEAN);

        // Create new Iterator for given collection.
        this.genNode(foreach.collection, env);
        this.emit(InstructionCodes.ITR_NEW, foreach.collection.regIndex, iteratorVar);

        Operand foreachStartAddress = new Operand(nextIP());
        Operand foreachEndAddress = new Operand(-1);
        Instruction gotoStartInstruction = InstructionFactory.get(InstructionCodes.GOTO, foreachStartAddress);
        Instruction gotoEndInstruction = InstructionFactory.get(InstructionCodes.GOTO, foreachEndAddress);

        // Checks given iterator has a next value.
        this.emit(InstructionCodes.ITR_HAS_NEXT, iteratorVar, conditionVar);
        this.emit(InstructionCodes.BR_FALSE, conditionVar, foreachEndAddress);

        // assign variables.
        generateForeachVarAssignment(foreach, iteratorVar);

        this.loopResetInstructionStack.push(gotoStartInstruction);
        this.loopExitInstructionStack.push(gotoEndInstruction);
        this.genNode(foreach.body, env);                        // generate foreach body.
        this.loopResetInstructionStack.pop();
        this.loopExitInstructionStack.pop();

        this.emit(gotoStartInstruction);  // move to next iteration.
        foreachEndAddress.value = this.nextIP();
    }

    public void visit(BLangWhile whileNode) {
        Instruction gotoTopJumpInstr = InstructionFactory.get(InstructionCodes.GOTO, getOperand(this.nextIP()));
        this.genNode(whileNode.expr, this.env);

        Operand exitLoopJumpAddr = getOperand(-1);
        Instruction exitLoopJumpInstr = InstructionFactory.get(InstructionCodes.GOTO, exitLoopJumpAddr);
        emit(InstructionCodes.BR_FALSE, whileNode.expr.regIndex, exitLoopJumpAddr);

        this.loopResetInstructionStack.push(gotoTopJumpInstr);
        this.loopExitInstructionStack.push(exitLoopJumpInstr);
        this.genNode(whileNode.body, this.env);
        this.loopResetInstructionStack.pop();
        this.loopExitInstructionStack.pop();
        this.emit(gotoTopJumpInstr);

        exitLoopJumpAddr.value = nextIP();
    }

    public void visit(BLangLock lockNode) {
        if (lockNode.lockVariables.isEmpty()) {
            this.genNode(lockNode.body, this.env);
            return;
        }
        Operand gotoLockEndAddr = getOperand(-1);
        Instruction instructGotoLockEnd = InstructionFactory.get(InstructionCodes.GOTO, gotoLockEndAddr);
        Operand[] operands = getOperands(lockNode);
        ErrorTableAttributeInfo errorTable = createErrorTableIfAbsent(currentPkgInfo);

        int fromIP = nextIP();
        emit((InstructionCodes.LOCK), operands);

        this.genNode(lockNode.body, this.env);
        int toIP = nextIP() - 1;

        emit((InstructionCodes.UNLOCK), operands);
        emit(instructGotoLockEnd);

        ErrorTableEntry errorTableEntry = new ErrorTableEntry(fromIP, toIP, nextIP(), 0, -1);
        errorTable.addErrorTableEntry(errorTableEntry);

        emit((InstructionCodes.UNLOCK), operands);
        emit(InstructionFactory.get(InstructionCodes.THROW, getOperand(-1)));
        gotoLockEndAddr.value = nextIP();
    }

    private Operand[] getOperands(BLangLock lockNode) {
        Operand[] operands = new Operand[(lockNode.lockVariables.size() * 3) + 1];
        int i = 0;
        operands[i++] = new Operand(lockNode.lockVariables.size());
        for (BVarSymbol varSymbol : lockNode.lockVariables) {
            BPackageSymbol pkgSymbol;
            BSymbol ownerSymbol = varSymbol.owner;
            if (ownerSymbol.tag == SymTag.SERVICE) {
                pkgSymbol = (BPackageSymbol) ownerSymbol.owner;
            } else {
                pkgSymbol = (BPackageSymbol) ownerSymbol;
            }
            int pkgRefCPIndex = addPackageRefCPEntry(currentPkgInfo, pkgSymbol.pkgID);

            int typeSigCPIndex = addUTF8CPEntry(currentPkgInfo, varSymbol.getType().getDesc());
            TypeRefCPEntry typeRefCPEntry = new TypeRefCPEntry(typeSigCPIndex);
            operands[i++] = getOperand(currentPkgInfo.addCPEntry(typeRefCPEntry));
            operands[i++] = getOperand(pkgRefCPIndex);
            operands[i++] = varSymbol.varIndex;
        }
        return operands;
    }

    public void visit(BLangTransaction transactionNode) {
        ++transactionIndex;
        Operand transactionIndexOperand = getOperand(transactionIndex);
        Operand retryCountRegIndex = new RegIndex(-1, TypeTags.INT);
        if (transactionNode.retryCount != null) {
            this.genNode(transactionNode.retryCount, this.env);
            retryCountRegIndex = transactionNode.retryCount.regIndex;
        }

        Operand committedFuncRegIndex = new RegIndex(-1, TypeTags.INVOKABLE);
        if (transactionNode.onCommitFunction != null) {
            committedFuncRegIndex.value = getFuncRefCPIndex(
                    (BInvokableSymbol) ((BLangFunctionVarRef) transactionNode.onCommitFunction).symbol);
        }

        Operand abortedFuncRegIndex = new RegIndex(-1, TypeTags.INVOKABLE);
        if (transactionNode.onAbortFunction != null) {
            abortedFuncRegIndex.value = getFuncRefCPIndex(
                    (BInvokableSymbol) ((BLangFunctionVarRef) transactionNode.onAbortFunction).symbol);
        }

        ErrorTableAttributeInfo errorTable = createErrorTableIfAbsent(currentPkgInfo);
        Operand transStmtEndAddr = getOperand(-1);
        Operand transStmtAbortEndAddr = getOperand(-1);
        Operand transStmtFailEndAddr = getOperand(-1);
        Instruction gotoAbortTransBlockEnd = InstructionFactory.get(InstructionCodes.GOTO, transStmtAbortEndAddr);
        Instruction gotoFailTransBlockEnd = InstructionFactory.get(InstructionCodes.GOTO, transStmtFailEndAddr);

        abortInstructions.push(gotoAbortTransBlockEnd);
        failInstructions.push(gotoFailTransBlockEnd);

        //start transaction
        this.emit(InstructionCodes.TR_BEGIN, transactionIndexOperand, retryCountRegIndex, committedFuncRegIndex,
                abortedFuncRegIndex);
        Operand transBlockStartAddr = getOperand(nextIP());

        //retry transaction;
        Operand retryEndWithThrowAddr = getOperand(-1);
        Operand retryEndWithNoThrowAddr = getOperand(-1);
        this.emit(InstructionCodes.TR_RETRY, transactionIndexOperand, retryEndWithThrowAddr, retryEndWithNoThrowAddr);

        //process transaction statements
        this.genNode(transactionNode.transactionBody, this.env);

        //end the transaction
        int transBlockEndAddr = nextIP();
        this.emit(InstructionCodes.TR_END, transactionIndexOperand, getOperand(TransactionStatus.SUCCESS.value()));

        abortInstructions.pop();
        failInstructions.pop();

        emit(InstructionCodes.GOTO, transStmtEndAddr);

        // CodeGen for error handling.
        int errorTargetIP = nextIP();
        transStmtFailEndAddr.value = errorTargetIP;
        emit(InstructionCodes.TR_END, transactionIndexOperand, getOperand(TransactionStatus.FAILED.value()));
        if (transactionNode.onRetryBody != null) {
            this.genNode(transactionNode.onRetryBody, this.env);

        }
        emit(InstructionCodes.GOTO, transBlockStartAddr);
        retryEndWithThrowAddr.value = nextIP();
        emit(InstructionCodes.TR_END, transactionIndexOperand, getOperand(TransactionStatus.END.value()));

        emit(InstructionCodes.THROW, getOperand(-1));
        ErrorTableEntry errorTableEntry = new ErrorTableEntry(transBlockStartAddr.value,
                transBlockEndAddr, errorTargetIP, 0, -1);
        errorTable.addErrorTableEntry(errorTableEntry);

        transStmtAbortEndAddr.value = nextIP();
        emit(InstructionCodes.TR_END, transactionIndexOperand, getOperand(TransactionStatus.ABORTED.value()));

        int transactionEndIp = nextIP();
        transStmtEndAddr.value = transactionEndIp;
        retryEndWithNoThrowAddr.value = transactionEndIp;
        emit(InstructionCodes.TR_END, transactionIndexOperand, getOperand(TransactionStatus.END.value()));
    }

    public void visit(BLangAbort abortNode) {
        generateFinallyInstructions(abortNode, NodeKind.TRANSACTION);
        this.emit(abortInstructions.peek());
    }

    public void visit(BLangDone doneNode) {
        generateFinallyInstructions(doneNode, NodeKind.DONE);
        this.emit(InstructionCodes.HALT);
    }

    public void visit(BLangRetry retryNode) {
        generateFinallyInstructions(retryNode, NodeKind.TRANSACTION);
        this.emit(failInstructions.peek());
    }

    @Override
    public void visit(BLangXMLNSStatement xmlnsStmtNode) {
        xmlnsStmtNode.xmlnsDecl.accept(this);
    }

    @Override
    public void visit(BLangXMLNS xmlnsNode) {
    }

    @Override
    public void visit(BLangLocalXMLNS xmlnsNode) {
        RegIndex lvIndex = getLVIndex(TypeTags.STRING);
        BLangExpression nsURIExpr = xmlnsNode.namespaceURI;
        nsURIExpr.regIndex = createLHSRegIndex(lvIndex);
        genNode(nsURIExpr, env);

        BXMLNSSymbol nsSymbol = (BXMLNSSymbol) xmlnsNode.symbol;
        nsSymbol.nsURIIndex = lvIndex;
    }

    @Override
    public void visit(BLangPackageXMLNS xmlnsNode) {
        BLangExpression nsURIExpr = xmlnsNode.namespaceURI;
        Operand pvIndex = getPVIndex(TypeTags.STRING);
        BXMLNSSymbol nsSymbol = (BXMLNSSymbol) xmlnsNode.symbol;
        genNode(nsURIExpr, env);
        nsSymbol.nsURIIndex = pvIndex;

        int pkgIndex = addPackageRefCPEntry(this.currentPkgInfo, this.currentPkgID);
        emit(InstructionCodes.SGSTORE, getOperand(pkgIndex), nsURIExpr.regIndex, pvIndex);
    }

    @Override
    public void visit(BLangXMLQName xmlQName) {
        // If the QName is use outside of XML, treat it as string.
        if (!xmlQName.isUsedInXML) {
            xmlQName.regIndex = calcAndGetExprRegIndex(xmlQName);
            String qName = xmlQName.namespaceURI == null ? xmlQName.localname.value
                    : ("{" + xmlQName.namespaceURI + "}" + xmlQName.localname);
            xmlQName.regIndex = createStringLiteral(qName, xmlQName.regIndex, env);
            return;
        }

        // Else, treat it as QName
        RegIndex nsURIIndex = getNamespaceURIIndex(xmlQName.nsSymbol, env);
        RegIndex localnameIndex = createStringLiteral(xmlQName.localname.value, null, env);
        RegIndex prefixIndex = createStringLiteral(xmlQName.prefix.value, null, env);
        xmlQName.regIndex = calcAndGetExprRegIndex(xmlQName.regIndex, TypeTags.XML);
        emit(InstructionCodes.NEWQNAME, localnameIndex, nsURIIndex, prefixIndex, xmlQName.regIndex);
    }

    @Override
    public void visit(BLangXMLAttribute xmlAttribute) {
        SymbolEnv xmlAttributeEnv = SymbolEnv.getXMLAttributeEnv(xmlAttribute, env);
        BLangExpression attrNameExpr = xmlAttribute.name;
        attrNameExpr.regIndex = calcAndGetExprRegIndex(attrNameExpr);
        genNode(attrNameExpr, xmlAttributeEnv);
        RegIndex attrQNameRegIndex = attrNameExpr.regIndex;

        // If the attribute name is a string representation of qname
        if (attrNameExpr.getKind() != NodeKind.XML_QNAME) {
            RegIndex localNameRegIndex = getRegIndex(TypeTags.STRING);
            RegIndex uriRegIndex = getRegIndex(TypeTags.STRING);
            emit(InstructionCodes.S2QNAME, attrQNameRegIndex, localNameRegIndex, uriRegIndex);

            attrQNameRegIndex = getRegIndex(TypeTags.XML);
            generateURILookupInstructions(((BLangXMLElementLiteral) env.node).namespacesInScope, localNameRegIndex,
                    uriRegIndex, attrQNameRegIndex, xmlAttribute.pos, xmlAttributeEnv);
            attrNameExpr.regIndex = attrQNameRegIndex;
        }

        BLangExpression attrValueExpr = xmlAttribute.value;
        genNode(attrValueExpr, env);

        if (xmlAttribute.isNamespaceDeclr) {
            ((BXMLNSSymbol) xmlAttribute.symbol).nsURIIndex = attrValueExpr.regIndex;
        }
    }

    @Override
    public void visit(BLangXMLElementLiteral xmlElementLiteral) {
        SymbolEnv xmlElementEnv = SymbolEnv.getXMLElementEnv(xmlElementLiteral, env);
        xmlElementLiteral.regIndex = calcAndGetExprRegIndex(xmlElementLiteral);

        // Visit in-line namespace declarations. These needs to be visited first before visiting the 
        // attributes, start and end tag names of the element.
        xmlElementLiteral.inlineNamespaces.forEach(xmlns -> {
            genNode(xmlns, xmlElementEnv);
        });

        // Create start tag name
        BLangExpression startTagName = (BLangExpression) xmlElementLiteral.getStartTagName();
        RegIndex startTagNameRegIndex = visitXMLTagName(startTagName, xmlElementEnv, xmlElementLiteral);

        // Create end tag name. If there is no endtag name (empty XML tag), 
        // then consider start tag name as the end tag name too.
        BLangExpression endTagName = (BLangExpression) xmlElementLiteral.getEndTagName();
        RegIndex endTagNameRegIndex = endTagName == null ? startTagNameRegIndex
                : visitXMLTagName(endTagName, xmlElementEnv, xmlElementLiteral);

        // Create an XML with the given QName
        RegIndex defaultNsURIIndex = getNamespaceURIIndex(xmlElementLiteral.defaultNsSymbol, xmlElementEnv);
        emit(InstructionCodes.NEWXMLELEMENT, xmlElementLiteral.regIndex, startTagNameRegIndex, endTagNameRegIndex,
                defaultNsURIIndex);

        // Add namespaces decelerations visible to this element.
        xmlElementLiteral.namespacesInScope.forEach((name, symbol) -> {
            BLangXMLQName nsQName = new BLangXMLQName(name.getValue(), XMLConstants.XMLNS_ATTRIBUTE);
            genNode(nsQName, xmlElementEnv);
            RegIndex uriIndex = getNamespaceURIIndex(symbol, xmlElementEnv);
            emit(InstructionCodes.XMLATTRSTORE, xmlElementLiteral.regIndex, nsQName.regIndex, uriIndex);
        });

        // Add attributes
        xmlElementLiteral.attributes.forEach(attribute -> {
            genNode(attribute, xmlElementEnv);
            emit(InstructionCodes.XMLATTRSTORE, xmlElementLiteral.regIndex, attribute.name.regIndex,
                    attribute.value.regIndex);
        });

        // Add children
        xmlElementLiteral.modifiedChildren.forEach(child -> {
            genNode(child, xmlElementEnv);
            emit(InstructionCodes.XMLSEQSTORE, xmlElementLiteral.regIndex, child.regIndex);
        });
    }

    @Override
    public void visit(BLangXMLTextLiteral xmlTextLiteral) {
        if (xmlTextLiteral.type == null) {
            xmlTextLiteral.regIndex = calcAndGetExprRegIndex(xmlTextLiteral.regIndex, TypeTags.XML);
        } else {
            xmlTextLiteral.regIndex = calcAndGetExprRegIndex(xmlTextLiteral);
        }
        genNode(xmlTextLiteral.concatExpr, env);
        emit(InstructionCodes.NEWXMLTEXT, xmlTextLiteral.regIndex, xmlTextLiteral.concatExpr.regIndex);
    }

    @Override
    public void visit(BLangXMLCommentLiteral xmlCommentLiteral) {
        xmlCommentLiteral.regIndex = calcAndGetExprRegIndex(xmlCommentLiteral);
        genNode(xmlCommentLiteral.concatExpr, env);
        emit(InstructionCodes.NEWXMLCOMMENT, xmlCommentLiteral.regIndex, xmlCommentLiteral.concatExpr.regIndex);
    }

    @Override
    public void visit(BLangXMLProcInsLiteral xmlProcInsLiteral) {
        xmlProcInsLiteral.regIndex = calcAndGetExprRegIndex(xmlProcInsLiteral);
        genNode(xmlProcInsLiteral.dataConcatExpr, env);
        genNode(xmlProcInsLiteral.target, env);
        emit(InstructionCodes.NEWXMLPI, xmlProcInsLiteral.regIndex, xmlProcInsLiteral.target.regIndex,
                xmlProcInsLiteral.dataConcatExpr.regIndex);
    }

    @Override
    public void visit(BLangXMLQuotedString xmlQuotedString) {
        xmlQuotedString.concatExpr.regIndex = calcAndGetExprRegIndex(xmlQuotedString);
        genNode(xmlQuotedString.concatExpr, env);
        xmlQuotedString.regIndex = xmlQuotedString.concatExpr.regIndex;
    }

    @Override
    public void visit(BLangXMLSequenceLiteral xmlSeqLiteral) {
        xmlSeqLiteral.regIndex = calcAndGetExprRegIndex(xmlSeqLiteral);
        // It is assumed that the sequence is always empty.
        emit(InstructionCodes.NEWXMLSEQ, xmlSeqLiteral.regIndex);
    }

    @Override
    public void visit(BLangStringTemplateLiteral stringTemplateLiteral) {
        stringTemplateLiteral.concatExpr.regIndex = calcAndGetExprRegIndex(stringTemplateLiteral);
        genNode(stringTemplateLiteral.concatExpr, env);
        stringTemplateLiteral.regIndex = stringTemplateLiteral.concatExpr.regIndex;
    }

    @Override
    public void visit(BLangXMLAttributeAccess xmlAttributeAccessExpr) {
        boolean variableStore = this.varAssignment;
        this.varAssignment = false;

        genNode(xmlAttributeAccessExpr.expr, this.env);
        RegIndex varRefRegIndex = xmlAttributeAccessExpr.expr.regIndex;

        if (xmlAttributeAccessExpr.indexExpr == null) {
            RegIndex xmlValueRegIndex = calcAndGetExprRegIndex(xmlAttributeAccessExpr);
            emit(InstructionCodes.XML2XMLATTRS, varRefRegIndex, xmlValueRegIndex);
            return;
        }

        BLangExpression indexExpr = xmlAttributeAccessExpr.indexExpr;
        genNode(xmlAttributeAccessExpr.indexExpr, this.env);
        RegIndex qnameRegIndex = xmlAttributeAccessExpr.indexExpr.regIndex;

        // If this is a string representation of qname
        if (indexExpr.getKind() != NodeKind.XML_QNAME) {
            RegIndex localNameRegIndex = getRegIndex(TypeTags.STRING);
            RegIndex uriRegIndex = getRegIndex(TypeTags.STRING);
            emit(InstructionCodes.S2QNAME, qnameRegIndex, localNameRegIndex, uriRegIndex);

            qnameRegIndex = getRegIndex(TypeTags.XML);
            generateURILookupInstructions(xmlAttributeAccessExpr.namespaces, localNameRegIndex,
                    uriRegIndex, qnameRegIndex, indexExpr.pos, env);
        }

        if (variableStore) {
            emit(InstructionCodes.XMLATTRSTORE, varRefRegIndex, qnameRegIndex, xmlAttributeAccessExpr.regIndex);
        } else {
            RegIndex xmlValueRegIndex = calcAndGetExprRegIndex(xmlAttributeAccessExpr);
            emit(InstructionCodes.XMLATTRLOAD, varRefRegIndex, qnameRegIndex, xmlValueRegIndex);
        }
    }

    public void visit(BLangTryCatchFinally tryNode) {
        int toIPPlaceHolder = -1;
        Operand gotoTryCatchEndAddr = getOperand(-1);
        Instruction instructGotoTryCatchEnd = InstructionFactory.get(InstructionCodes.GOTO, gotoTryCatchEndAddr);
        List<int[]> unhandledErrorRangeList = new ArrayList<>();
        ErrorTableAttributeInfo errorTable = createErrorTableIfAbsent(currentPkgInfo);

        int fromIP = nextIP();
        tryCatchErrorRangeToIPStack.push(toIPPlaceHolder);
        // Handle try block.
        genNode(tryNode.tryBody, env);

        // Pop out the final additional IP pushed on to the stack, if pushed when generating finally instrructions due
        // to a return statement being present in the try block
        if (!tryCatchErrorRangeFromIPStack.empty()) {
            tryCatchErrorRangeFromIPStack.pop();
        }

        while (!tryCatchErrorRangeFromIPStack.empty() && !tryCatchErrorRangeToIPStack.empty()
                && tryCatchErrorRangeToIPStack.peek() != toIPPlaceHolder) {
            unhandledErrorRangeList.add(new int[]{tryCatchErrorRangeFromIPStack.pop(),
                    tryCatchErrorRangeToIPStack.pop()});
        }

        int toIP = tryCatchErrorRangeToIPStack.pop();
        toIP = (toIP == toIPPlaceHolder) ? (nextIP() - 1) : toIP;

        unhandledErrorRangeList.add(new int[]{fromIP, toIP});

        // Append finally block instructions.
        if (tryNode.finallyBody != null) {
            genNode(tryNode.finallyBody, env);
        }
        emit(instructGotoTryCatchEnd);

        // Handle catch blocks.
        // Temporary error range list for new error ranges identified in catch blocks
        List<int[]> unhandledCatchErrorRangeList = new ArrayList<>();
        int order = 0;
        for (BLangCatch bLangCatch : tryNode.getCatchBlocks()) {
            addLineNumberInfo(bLangCatch.pos);
            int targetIP = nextIP();
            tryCatchErrorRangeToIPStack.push(toIPPlaceHolder);
            genNode(bLangCatch, env);

            if (!tryCatchErrorRangeFromIPStack.empty()) {
                tryCatchErrorRangeFromIPStack.pop();
            }

            while (tryCatchErrorRangeFromIPStack.size() > 1 && !tryCatchErrorRangeToIPStack.empty()
                    && tryCatchErrorRangeToIPStack.peek() != toIPPlaceHolder) {
                unhandledCatchErrorRangeList.add(new int[]{tryCatchErrorRangeFromIPStack.pop(),
                        tryCatchErrorRangeToIPStack.pop()});
            }
            int catchToIP = tryCatchErrorRangeToIPStack.pop();
            catchToIP = (catchToIP == toIPPlaceHolder) ? (nextIP() - 1) : catchToIP;
            unhandledCatchErrorRangeList.add(new int[]{targetIP, catchToIP});

            // Append finally block instructions.
            if (tryNode.finallyBody != null) {
                genNode(tryNode.finallyBody, env);
            }

            emit(instructGotoTryCatchEnd);
            // Create Error table entry for this catch block
            BTypeSymbol structSymbol = bLangCatch.param.symbol.type.tsymbol;
            BPackageSymbol packageSymbol = (BPackageSymbol) bLangCatch.param.symbol.type.tsymbol.owner;
            int pkgCPIndex = addPackageRefCPEntry(currentPkgInfo, packageSymbol.pkgID);
            int structNameCPIndex = addUTF8CPEntry(currentPkgInfo, structSymbol.name.value);
            StructureRefCPEntry structureRefCPEntry = new StructureRefCPEntry(pkgCPIndex, structNameCPIndex);
            int structCPEntryIndex = currentPkgInfo.addCPEntry(structureRefCPEntry);

            int currentOrder = order++;
            for (int[] range : unhandledErrorRangeList) {
                ErrorTableEntry errorTableEntry = new ErrorTableEntry(range[0], range[1], targetIP, currentOrder,
                        structCPEntryIndex);
                errorTable.addErrorTableEntry(errorTableEntry);
            }
        }

        if (tryNode.finallyBody != null) {
            unhandledErrorRangeList.addAll(unhandledCatchErrorRangeList);

            // Create Error table entry for unhandled errors in try and catch(s) blocks
            for (int[] range : unhandledErrorRangeList) {
                ErrorTableEntry errorTableEntry = new ErrorTableEntry(range[0], range[1], nextIP(), order++, -1);
                errorTable.addErrorTableEntry(errorTableEntry);
            }
            // Append finally block instruction.
            genNode(tryNode.finallyBody, env);
            emit(InstructionFactory.get(InstructionCodes.THROW, getOperand(-1)));
        }
        gotoTryCatchEndAddr.value = nextIP();
    }

    public void visit(BLangCatch bLangCatch) {
        // Define local variable index for Error.
        BLangVariable variable = bLangCatch.param;
        RegIndex lvIndex = getLVIndex(variable.symbol.type.tag);
        variable.symbol.varIndex = lvIndex;
        emit(InstructionFactory.get(InstructionCodes.ERRSTORE, lvIndex));

        // Visit Catch Block.
        genNode(bLangCatch.body, env);
    }

    public void visit(BLangExpressionStmt exprStmtNode) {
        genNode(exprStmtNode.expr, this.env);
    }

    @Override
    public void visit(BLangIntRangeExpression rangeExpr) {
        BLangExpression startExpr = rangeExpr.startExpr;
        BLangExpression endExpr = rangeExpr.endExpr;

        genNode(startExpr, env);
        genNode(endExpr, env);
        rangeExpr.regIndex = calcAndGetExprRegIndex(rangeExpr);

        emit(InstructionCodes.NEW_INT_RANGE, startExpr.regIndex, endExpr.regIndex, rangeExpr.regIndex);
    }

    // private helper methods of visitors.

    private void visitChannelSend(BLangWorkerSend channelSend) {
        //CHNSEND hasKey, keyIndex, keyTypeCPIndex  channelName, dataIndex, dataTypeCPIndex
        int i = 0;
        Operand[] argRegs;
        if (channelSend.keyExpr != null) {
            genNode(channelSend.keyExpr, this.env);
            argRegs = new Operand[6];
            argRegs[i++] = getOperand(true);

            RegIndex keyReg = channelSend.keyExpr.regIndex;
            BType keyType = channelSend.keyExpr.type;
            UTF8CPEntry keyCPEntry = new UTF8CPEntry(this.generateSig(new BType[] { keyType }));
            Operand keyCPIndex = getOperand(this.currentPkgInfo.addCPEntry(keyCPEntry));
            argRegs[i++] = keyReg;
            argRegs[i++] = keyCPIndex;
        } else {
            argRegs = new Operand[4];
            argRegs[i++] = getOperand(false);
        }
        int channelName = addUTF8CPEntry(currentPkgInfo, channelSend.env.enclPkg.symbol.name + "."
                + channelSend.getWorkerName().getValue());
        argRegs[i++] = getOperand(channelName);

        genNode(channelSend.expr, this.env);
        RegIndex dataReg = channelSend.expr.regIndex;
        BType dataType = channelSend.expr.type;
        UTF8CPEntry dataCPEntry = new UTF8CPEntry(this.generateSig(new BType[] { dataType }));
        Operand dataCPIndex = getOperand(this.currentPkgInfo.addCPEntry(dataCPEntry));
        argRegs[i++] = dataReg;
        argRegs[i] = dataCPIndex;

        emit(InstructionCodes.CHNSEND, argRegs);
    }

    private void visitChannelReceive(BLangWorkerReceive channelReceive) {
        // CHNRECEIVE hasKey, (keyTypeCPIndex, keyRegIndex), channelName, receiverTypeCPIndex, receiverRegIndex
        Operand[] chnReceiveArgRegs;
        int i = 0;
        if (channelReceive.keyExpr != null) {
            genNode(channelReceive.keyExpr, this.env);
            chnReceiveArgRegs = new Operand[6];
            chnReceiveArgRegs[i++] = getOperand(true);
            RegIndex keyReg = channelReceive.keyExpr.regIndex;
            BType keyType = channelReceive.keyExpr.type;
            UTF8CPEntry keyCPEntry = new UTF8CPEntry(this.generateSig(new BType[] { keyType }));
            Operand keyCPIndex = getOperand(this.currentPkgInfo.addCPEntry(keyCPEntry));
            chnReceiveArgRegs[i++] = keyCPIndex;
            chnReceiveArgRegs[i++] = keyReg;
        } else {
            chnReceiveArgRegs = new Operand[4];
            chnReceiveArgRegs[i++] = getOperand(false);
        }

        int chnName = addUTF8CPEntry(currentPkgInfo, channelReceive.env.enclPkg.symbol.name + "."
                + channelReceive.getWorkerName().getValue());
        chnReceiveArgRegs[i++] = getOperand(chnName);

        BLangExpression receiverExpr = channelReceive.expr;
        RegIndex regIndex;
        BType bType;
        if (receiverExpr.getKind() == NodeKind.SIMPLE_VARIABLE_REF && receiverExpr instanceof BLangLocalVarRef) {
            receiverExpr.regIndex = ((BLangLocalVarRef) receiverExpr).varSymbol.varIndex;
            regIndex = receiverExpr.regIndex;
        } else {
            receiverExpr.regIndex = getRegIndex(receiverExpr.type.tag);
            receiverExpr.regIndex.isLHSIndex = true;
            regIndex = receiverExpr.regIndex;
        }

        bType = receiverExpr.type;
        UTF8CPEntry sigCPEntry = new UTF8CPEntry(this.generateSig(new BType[] { bType }));
        Operand sigCPIndex = getOperand(currentPkgInfo.addCPEntry(sigCPEntry));
        chnReceiveArgRegs[i++] = sigCPIndex;
        chnReceiveArgRegs[i] = regIndex;

        emit(InstructionCodes.CHNRECEIVE, chnReceiveArgRegs);
    }

    private void generateForeachVarAssignment(BLangForeach foreach, Operand iteratorIndex) {
        List<BLangVariableReference> variables = foreach.varRefs.stream()
                .map(expr -> (BLangVariableReference) expr)
                .collect(Collectors.toList());
        // create Local variable Info entries.
        variables.stream()
                .filter(v -> v.type.tag != TypeTags.NONE)   // Ignoring ignored ("_") variables.
                .forEach(varRef -> visitVarSymbol((BVarSymbol) varRef.symbol, lvIndexes, localVarAttrInfo));
        List<Operand> nextOperands = new ArrayList<>();
        nextOperands.add(iteratorIndex);
        nextOperands.add(new Operand(variables.size()));
        foreach.varTypes.forEach(v -> nextOperands.add(new Operand(v.tag)));
        nextOperands.add(new Operand(variables.size()));
        for (int i = 0; i < variables.size(); i++) {
            BLangVariableReference varRef = variables.get(i);
            nextOperands.add(Optional.ofNullable(((BVarSymbol) varRef.symbol).varIndex)
                    .orElse(getRegIndex(foreach.varTypes.get(i).tag)));
        }
        this.emit(InstructionCodes.ITR_NEXT, nextOperands.toArray(new Operand[0]));
    }

    private void visitFunctionPointerLoad(BLangExpression fpExpr, BInvokableSymbol funcSymbol) {
        int pkgRefCPIndex = addPackageRefCPEntry(currentPkgInfo, funcSymbol.pkgID);
        int funcNameCPIndex = addUTF8CPEntry(currentPkgInfo, funcSymbol.name.value);
        FunctionRefCPEntry funcRefCPEntry = new FunctionRefCPEntry(pkgRefCPIndex, funcNameCPIndex);
        Operand typeCPIndex = getTypeCPIndex(funcSymbol.type);

        int funcRefCPIndex = currentPkgInfo.addCPEntry(funcRefCPEntry);
        RegIndex nextIndex = calcAndGetExprRegIndex(fpExpr);
        Operand[] operands;
        if (NodeKind.FIELD_BASED_ACCESS_EXPR == fpExpr.getKind()) {
            operands = calcObjectAttachedFPOperands((BLangStructFunctionVarRef) fpExpr, typeCPIndex, funcRefCPIndex,
                    nextIndex);
            //Separating this with a instruction code, so that at runtime, actual function can be loaded
            emit(InstructionCodes.VFPLOAD, operands);
            return;
        }
        if (NodeKind.LAMBDA == fpExpr.getKind()) {
            operands = calcClosureOperands(((BLangLambdaFunction) fpExpr).function, funcRefCPIndex, nextIndex,
                    typeCPIndex);
        } else {
            operands = new Operand[4];
            operands[0] = getOperand(funcRefCPIndex);
            operands[1] = nextIndex;
            operands[2] = typeCPIndex;
            operands[3] = new Operand(0);
        }
        emit(InstructionCodes.FPLOAD, operands);
    }

    /**
     * This is a helper method which calculate the required additional indexes needed for object attached function
     * invoked as a function pointer scenario.
     */
    private Operand[] calcObjectAttachedFPOperands(BLangStructFunctionVarRef fpExpr, Operand typeCPIndex,
                                                   int funcRefCPIndex, RegIndex nextIndex) {
        Operand[] operands = new Operand[6];
        operands[0] = getOperand(funcRefCPIndex);
        operands[1] = nextIndex;
        operands[2] = typeCPIndex;
        operands[3] = getOperand(2);
        operands[4] = getOperand(((BVarSymbol) fpExpr.expr.symbol).type.tag);
        operands[5] = getOperand(((BVarSymbol) fpExpr.expr.symbol).varIndex.value);
        return operands;
    }

    /**
     * This is a helper method which calculate the required additional indexes needed for closure scenarios.
     * If there are no closure variables found, then this method will just add 0 as the termination index
     * which is used at runtime.
     */
    private Operand[] calcClosureOperands(BLangFunction function, int funcRefCPIndex, RegIndex nextIndex,
                                          Operand typeCPIndex) {
        List<Operand> closureOperandList = new ArrayList<>();


        for (BVarSymbol symbol : function.symbol.params) {
            if (!symbol.closure || function.requiredParams.stream().anyMatch(var -> var.symbol.equals(symbol))) {
                continue;
            }
            Operand type = new Operand(symbol.type.tag);
            Operand index = new Operand(symbol.varIndex.value);
            closureOperandList.add(type);
            closureOperandList.add(index);
        }
        Operand[] operands;
        if (!closureOperandList.isEmpty()) {
            Operand[] closureIndexes = closureOperandList.toArray(new Operand[]{});
            operands = new Operand[4 + closureIndexes.length];
            operands[0] = getOperand(funcRefCPIndex);
            operands[1] = nextIndex;
            operands[2] = typeCPIndex;
            operands[3] = getOperand(closureIndexes.length);
            System.arraycopy(closureIndexes, 0, operands, 4, closureIndexes.length);
        } else {
            operands = new Operand[4];
            operands[0] = getOperand(funcRefCPIndex);
            operands[1] = nextIndex;
            operands[2] = typeCPIndex;
            operands[3] = getOperand(0);
        }
        return operands;
    }

    private void generateFinallyInstructions(BLangStatement statement) {
        generateFinallyInstructions(statement, new NodeKind[0]);
    }

    private void generateFinallyInstructions(BLangStatement statement, NodeKind... expectedParentKinds) {
        int returnInFinallyToIPPlaceHolder = -2;
        BLangStatement current = statement;
        boolean hasReturn = false;
        while (current != null && current.statementLink.parent != null) {
            BLangStatement parent = current.statementLink.parent.statement;
            for (NodeKind expected : expectedParentKinds) {
                if (expected == parent.getKind()) {
                    return;
                }
            }

            if (current.getKind() == NodeKind.RETURN) {
                hasReturn = true;
            }

            if (NodeKind.TRY == parent.getKind()) {
                boolean returnInFinally = false;
                if (hasReturn) {
                    //if generateFinallyInstructions is called due to a return statement being present in a try,
                    // catch block, maintain the current IP (before code generation for the finally block)
                    // to use as the toIP of the error table entry
                    if (!tryCatchErrorRangeToIPStack.isEmpty()) {
                        if (tryCatchErrorRangeToIPStack.peek() != returnInFinallyToIPPlaceHolder) {
                            tryCatchErrorRangeToIPStack.push(nextIP() - 1);
                        } else {
                            returnInFinally = true;
                        }
                    } else {
                        tryCatchErrorRangeToIPStack.push(nextIP() - 1);
                    }
                }

                BLangTryCatchFinally tryCatchFinally = (BLangTryCatchFinally) parent;
                if (tryCatchFinally.finallyBody != null && current != tryCatchFinally.finallyBody) {
                    tryCatchErrorRangeToIPStack.push(returnInFinallyToIPPlaceHolder);
                    genNode(tryCatchFinally.finallyBody, env);
                    tryCatchErrorRangeToIPStack.pop();
                }

                if (!returnInFinally) {
                    tryCatchErrorRangeFromIPStack.push(nextIP() + 1);
                }
            } else if (NodeKind.LOCK == parent.getKind()) {
                BLangLock lockNode = (BLangLock) parent;
                if (!lockNode.lockVariables.isEmpty()) {
                    Operand[] operands = getOperands(lockNode);
                    emit((InstructionCodes.UNLOCK), operands);
                }
            }
            current = parent;
        }
    }

    private RegIndex getNamespaceURIIndex(BXMLNSSymbol namespaceSymbol, SymbolEnv env) {
        if (namespaceSymbol == null && env.node.getKind() == NodeKind.XML_ATTRIBUTE) {
            return createStringLiteral(XMLConstants.NULL_NS_URI, null, env);
        }

        if (namespaceSymbol == null) {
            return createStringLiteral(null, null, env);
        }

        // If the namespace is defined within a callable unit or service, get the URI index in the 
        // local var registry. Otherwise get the URI index in the global var registry.
        if ((namespaceSymbol.owner.tag & SymTag.INVOKABLE) == SymTag.INVOKABLE ||
                (namespaceSymbol.owner.tag & SymTag.SERVICE) == SymTag.SERVICE) {
            return (RegIndex) namespaceSymbol.nsURIIndex;
        }

        int pkgIndex = addPackageRefCPEntry(this.currentPkgInfo, namespaceSymbol.owner.pkgID);
        RegIndex index = getRegIndex(TypeTags.STRING);
        emit(InstructionCodes.SGLOAD, getOperand(pkgIndex), namespaceSymbol.nsURIIndex, index);
        return index;
    }

    private void generateURILookupInstructions(Map<Name, BXMLNSSymbol> namespaces, RegIndex localNameRegIndex,
                                               RegIndex uriRegIndex, RegIndex targetQNameRegIndex, DiagnosticPos pos,
                                               SymbolEnv symbolEnv) {
        if (namespaces.isEmpty()) {
            createQNameWithoutPrefix(localNameRegIndex, uriRegIndex, targetQNameRegIndex);
            return;
        }

        Stack<Operand> endJumpInstrStack = new Stack<>();
        String prefix;

        for (Entry<Name, BXMLNSSymbol> keyValues : namespaces.entrySet()) {
            prefix = keyValues.getKey().getValue();

            // skip the default namespace
            if (prefix.equals(XMLConstants.DEFAULT_NS_PREFIX)) {
                continue;
            }

            // Below section creates the condition to compare the namespace URIs

            // store the comparing uri as string
            BXMLNSSymbol nsSymbol = keyValues.getValue();

            int opcode = getOpcode(TypeTags.STRING, InstructionCodes.IEQ);
            RegIndex conditionExprIndex = getRegIndex(TypeTags.BOOLEAN);
            emit(opcode, uriRegIndex, getNamespaceURIIndex(nsSymbol, symbolEnv), conditionExprIndex);

            Operand ifCondJumpAddr = getOperand(-1);
            emit(InstructionCodes.BR_FALSE, conditionExprIndex, ifCondJumpAddr);

            // Below section creates instructions to be executed, if the above condition succeeds (then body)

            // create the prefix literal
            RegIndex prefixIndex = createStringLiteral(prefix, null, env);

            // create a qname
            emit(InstructionCodes.NEWQNAME, localNameRegIndex, uriRegIndex, prefixIndex, targetQNameRegIndex);

            Operand endJumpAddr = getOperand(-1);
            emit(InstructionCodes.GOTO, endJumpAddr);
            endJumpInstrStack.add(endJumpAddr);

            ifCondJumpAddr.value = nextIP();
        }

        // else part. create a qname with empty prefix
        createQNameWithoutPrefix(localNameRegIndex, uriRegIndex, targetQNameRegIndex);

        while (!endJumpInstrStack.isEmpty()) {
            endJumpInstrStack.pop().value = nextIP();
        }
    }

    private void createQNameWithoutPrefix(RegIndex localNameRegIndex, RegIndex uriRegIndex,
                                          RegIndex targetQNameRegIndex) {
        RegIndex prefixIndex = createStringLiteral(null, null, env);
        emit(InstructionCodes.NEWQNAME, localNameRegIndex, uriRegIndex, prefixIndex, targetQNameRegIndex);
    }

    /**
     * Creates a string literal expression, generate the code and returns the registry index.
     *
     * @param value    String value to generate the string literal
     * @param regIndex String literal expression's reg index
     * @param env      Environment
     * @return String registry index of the generated string
     */
    private RegIndex createStringLiteral(String value, RegIndex regIndex, SymbolEnv env) {
        // TODO: remove RegIndex arg
        BLangLiteral prefixLiteral = (BLangLiteral) TreeBuilder.createLiteralExpression();
        prefixLiteral.value = value;
        prefixLiteral.typeTag = TypeTags.STRING;
        prefixLiteral.type = symTable.stringType;
        prefixLiteral.regIndex = regIndex;
        genNode(prefixLiteral, env);
        return prefixLiteral.regIndex;
    }

    /**
     * Visit XML tag name and return the index of the tag name in the reference registry.
     *
     * @param tagName           Tag name expression
     * @param xmlElementEnv     Environment of the XML element of the tag
     * @param xmlElementLiteral XML element literal to which the tag name belongs to
     * @return Index of the tag name, in the reference registry
     */
    private RegIndex visitXMLTagName(BLangExpression tagName, SymbolEnv xmlElementEnv,
                                     BLangXMLElementLiteral xmlElementLiteral) {
        genNode(tagName, xmlElementEnv);
        RegIndex startTagNameRegIndex = tagName.regIndex;

        // If this is a string representation of element name, generate the namespace lookup instructions
        if (tagName.getKind() != NodeKind.XML_QNAME) {
            RegIndex localNameRegIndex = getRegIndex(TypeTags.STRING);
            RegIndex uriRegIndex = getRegIndex(TypeTags.STRING);
            emit(InstructionCodes.S2QNAME, startTagNameRegIndex, localNameRegIndex, uriRegIndex);

            startTagNameRegIndex = getRegIndex(TypeTags.XML);
            generateURILookupInstructions(xmlElementLiteral.namespacesInScope, localNameRegIndex, uriRegIndex,
                    startTagNameRegIndex, xmlElementLiteral.pos, xmlElementEnv);
            tagName.regIndex = startTagNameRegIndex;
        }

        return startTagNameRegIndex;
    }

    /**
     * Get the constant pool entry index of a given type.
     *
     * @param type Type to get the constant pool entry index
     * @return constant pool entry index of the type
     */
    private Operand getTypeCPIndex(BType type) {
        int typeSigCPIndex = addUTF8CPEntry(currentPkgInfo, type.getDesc());
        TypeRefCPEntry typeRefCPEntry = new TypeRefCPEntry(typeSigCPIndex);
        return getOperand(currentPkgInfo.addCPEntry(typeRefCPEntry));
    }

    private void addDocAttachmentAttrInfo(MarkdownDocAttachment docAttachment, AttributeInfoPool attrInfoPool) {
        if (docAttachment == null) {
            return;
        }
        int docAttrIndex = addUTF8CPEntry(currentPkgInfo, AttributeInfo.Kind.DOCUMENT_ATTACHMENT_ATTRIBUTE.value());
        int descCPIndex = addUTF8CPEntry(currentPkgInfo, docAttachment.description);
        DocumentationAttributeInfo docAttributeInfo = new DocumentationAttributeInfo(docAttrIndex, descCPIndex);

        for (MarkdownDocAttachment.Parameter docAttribute : docAttachment.parameters) {
            int nameCPIndex = addUTF8CPEntry(currentPkgInfo, docAttribute.name);
            int descriptionCPIndex = addUTF8CPEntry(currentPkgInfo, docAttribute.description);
            ParameterDocumentInfo paramDocInfo = new ParameterDocumentInfo(nameCPIndex, descriptionCPIndex);
            docAttributeInfo.paramDocInfoList.add(paramDocInfo);
        }

        if (docAttachment.returnValueDescription != null) {
            docAttributeInfo.returnParameterDescriptionCPIndex = addUTF8CPEntry(currentPkgInfo,
                    docAttachment.returnValueDescription);
        }

        attrInfoPool.addAttributeInfo(AttributeInfo.Kind.DOCUMENT_ATTACHMENT_ATTRIBUTE, docAttributeInfo);
    }

    private void addParameterAttributeInfo(BInvokableSymbol funcSymbol, CallableUnitInfo callableUnitInfo) {
        // Add required params, defaultable params and rest params counts
        int paramAttrIndex =
                addUTF8CPEntry(currentPkgInfo, AttributeInfo.Kind.PARAMETERS_ATTRIBUTE.value());
        ParameterAttributeInfo paramAttrInfo =
                new ParameterAttributeInfo(paramAttrIndex);
        paramAttrInfo.requiredParamsCount = funcSymbol.params.size();
        paramAttrInfo.defaultableParamsCount = funcSymbol.defaultableParams.size();
        paramAttrInfo.restParamCount = funcSymbol.restParam != null ? 1 : 0;
        callableUnitInfo.addAttributeInfo(AttributeInfo.Kind.PARAMETERS_ATTRIBUTE, paramAttrInfo);

        // Add parameter default values
        addParameterDefaultValues(funcSymbol, callableUnitInfo);
    }

    private void addParameterDefaultValues(BInvokableSymbol funcSymbol, CallableUnitInfo callableUnitInfo) {
        int paramDefaultsAttrNameIndex =
                addUTF8CPEntry(currentPkgInfo, AttributeInfo.Kind.PARAMETER_DEFAULTS_ATTRIBUTE.value());
        ParamDefaultValueAttributeInfo paramDefaulValAttrInfo =
                new ParamDefaultValueAttributeInfo(paramDefaultsAttrNameIndex);

        // Only named parameters can have default values.
        for (BVarSymbol param : funcSymbol.defaultableParams) {
            DefaultValue defaultVal = getDefaultValue(param.defaultValue);
            paramDefaulValAttrInfo.addParamDefaultValueInfo(defaultVal);
        }

        callableUnitInfo.addAttributeInfo(AttributeInfo.Kind.PARAMETER_DEFAULTS_ATTRIBUTE, paramDefaulValAttrInfo);
    }

    private int getValueToRefTypeCastOpcode(int typeTag) {
        int opcode;
        switch (typeTag) {
            case TypeTags.INT:
                opcode = InstructionCodes.I2ANY;
                break;
            case TypeTags.BYTE:
                opcode = InstructionCodes.BI2ANY;
                break;
            case TypeTags.FLOAT:
                opcode = InstructionCodes.F2ANY;
                break;
            case TypeTags.STRING:
                opcode = InstructionCodes.S2ANY;
                break;
            case TypeTags.BOOLEAN:
                opcode = InstructionCodes.B2ANY;
                break;
            default:
                opcode = InstructionCodes.NOP;
                break;
        }
        return opcode;
    }

    private int getRefToValueTypeCastOpcode(int typeTag) {
        int opcode;
        switch (typeTag) {
            case TypeTags.INT:
                opcode = InstructionCodes.ANY2I;
                break;
            case TypeTags.BYTE:
                opcode = InstructionCodes.ANY2BI;
                break;
            case TypeTags.FLOAT:
                opcode = InstructionCodes.ANY2F;
                break;
            case TypeTags.STRING:
                opcode = InstructionCodes.ANY2S;
                break;
            case TypeTags.BOOLEAN:
                opcode = InstructionCodes.ANY2B;
                break;
            default:
                opcode = InstructionCodes.NOP;
                break;
        }
        return opcode;
    }

    private void addPackageInfo(BPackageSymbol packageSymbol, ProgramFile programFile) {
        BLangPackage pkgNode = this.packageCache.get(packageSymbol.pkgID);
        if (pkgNode == null) {
            // This is a package loaded from a BALO
            packageSymbol.imports.forEach(importPkdSymbol -> addPackageInfo(importPkdSymbol, programFile));
            if (!programFile.packageFileMap.containsKey(packageSymbol.pkgID.toString())
                    && !packageSymbol.pkgID.orgName.equals(Names.BUILTIN_ORG)) {
                programFile.packageFileMap.put(packageSymbol.pkgID.toString(), packageSymbol.packageFile);
            }
            return;
        }

        pkgNode.imports.forEach(importPkdNode -> addPackageInfo(importPkdNode.symbol, programFile));
        if (!programFile.packageFileMap.containsKey(packageSymbol.pkgID.toString())
                && !packageSymbol.pkgID.orgName.equals(Names.BUILTIN_ORG)) {
            programFile.packageFileMap.put(packageSymbol.pkgID.toString(), packageSymbol.packageFile);
        }
    }

    private byte[] getPackageBinaryContent(BLangPackage pkgNode) {
        try {
            return PackageInfoWriter.getPackageBinary(this.currentPkgInfo);
        } catch (IOException e) {
            // This code will not be executed under normal condition
            throw new BLangCompilerException("failed to generate bytecode for package '" +
                    pkgNode.packageID + "': " + e.getMessage(), e);
        }
    }

    private void storeStructField(BLangExpression fieldAccessExpr, Operand varRefRegIndex, Operand keyRegIndex) {
        int opcode;
        opcode = getValueToRefTypeCastOpcode(fieldAccessExpr.type.tag);
        if (opcode == InstructionCodes.NOP) {
            // If the field is ref type, then struct field store will pick the value from ref reg.
            emit(InstructionCodes.MAPSTORE, varRefRegIndex, keyRegIndex, fieldAccessExpr.regIndex);
        } else {
            // Cast the value to ref type and put it in ref reg.
            // Then struct field store will take the value from ref reg.
            RegIndex valueRegIndex = getRegIndex(TypeTags.ANY);
            emit(opcode, fieldAccessExpr.regIndex, valueRegIndex);
            emit(InstructionCodes.MAPSTORE, varRefRegIndex, keyRegIndex, valueRegIndex);
        }
    }

    private void loadStructField(BLangExpression fieldAccessExpr, Operand varRefRegIndex, Operand keyRegIndex) {
        // Flag indicating whether to throw runtime error if the field does not exist.
        // This is currently set to false always, since the fields are checked during compile time.
        final int except = 0;

        IntegerCPEntry exceptCPEntry = new IntegerCPEntry(except);
        Operand exceptOp = getOperand(currentPkgInfo.addCPEntry(exceptCPEntry));
        int opcode = getRefToValueTypeCastOpcode(fieldAccessExpr.type.tag);
        if (opcode == InstructionCodes.NOP) {
            emit(InstructionCodes.MAPLOAD, varRefRegIndex, keyRegIndex, calcAndGetExprRegIndex(fieldAccessExpr),
                    exceptOp);
        } else {
            // Get the value from struct, and put it in ref reg. Then cast the ref value to the value type
            RegIndex targetRegIndex = getRegIndex(TypeTags.ANY);
            emit(InstructionCodes.MAPLOAD, varRefRegIndex, keyRegIndex, targetRegIndex, exceptOp);
            emit(opcode, targetRegIndex, calcAndGetExprRegIndex(fieldAccessExpr));
        }
    }

    private void setVariableScopeStart(LocalVariableInfo localVarInfo, BLangVariable varNode) {
        if (varNode.pos != null) {
            localVarInfo.scopeStartLineNumber = varNode.pos.sLine;
        }
    }

    private void setVariableScopeEnd(LocalVariableInfo localVarInfo, BLangVariable varNode) {
        if ((varNode.parent == null) && (varNode.pos != null)) {
            localVarInfo.scopeEndLineNumber = varNode.pos.eLine;
            return;
        }
        BLangNode parentNode = varNode;
        while ((parentNode.parent != null)) {
            parentNode = parentNode.parent;
            if ((parentNode.getKind().equals(NodeKind.BLOCK)) && (parentNode.parent != null) &&
                    (parentNode.parent.pos != null)) {
                localVarInfo.scopeEndLineNumber = parentNode.parent.pos.eLine;
                break;
            }
        }
    }
}<|MERGE_RESOLUTION|>--- conflicted
+++ resolved
@@ -1378,13 +1378,8 @@
 
     public void visit(BLangCompensate compensate) {
         Operand jumpAddr = getOperand(nextIP());
-<<<<<<< HEAD
         //Add child function refs
         Stack<String> children = childScopesMap.get(compensate.scopeName.getValue());
-=======
-        // Add child function refs.
-        Stack children = childScopesMap.get(compensate.scopeName.getValue());
->>>>>>> 0d29f131
 
         int i = 0;
         // Operands: scopeName, child count, children, NIL return.
