/*
 *  Copyright (c) 2017, WSO2 Inc. (http://www.wso2.org) All Rights Reserved.
 *
 *  WSO2 Inc. licenses this file to you under the Apache License,
 *  Version 2.0 (the "License"); you may not use this file except
 *  in compliance with the License.
 *  You may obtain a copy of the License at
 *
 *    http://www.apache.org/licenses/LICENSE-2.0
 *
 *  Unless required by applicable law or agreed to in writing,
 *  software distributed under the License is distributed on an
 *  "AS IS" BASIS, WITHOUT WARRANTIES OR CONDITIONS OF ANY
 *  KIND, either express or implied.  See the License for the
 *  specific language governing permissions and limitations
 *  under the License.
 */
package org.wso2.ballerinalang.compiler.codegen;

import org.ballerinalang.compiler.CompilerPhase;
import org.ballerinalang.model.Name;
import org.ballerinalang.model.TreeBuilder;
import org.ballerinalang.model.elements.PackageID;
import org.ballerinalang.model.tree.NodeKind;
import org.ballerinalang.model.tree.OperatorKind;
import org.ballerinalang.model.tree.TopLevelNode;
import org.ballerinalang.util.TransactionStatus;
import org.wso2.ballerinalang.compiler.semantics.model.SymbolEnv;
import org.wso2.ballerinalang.compiler.semantics.model.SymbolTable;
import org.wso2.ballerinalang.compiler.semantics.model.symbols.BConnectorSymbol;
import org.wso2.ballerinalang.compiler.semantics.model.symbols.BInvokableSymbol;
import org.wso2.ballerinalang.compiler.semantics.model.symbols.BPackageSymbol;
import org.wso2.ballerinalang.compiler.semantics.model.symbols.BServiceSymbol;
import org.wso2.ballerinalang.compiler.semantics.model.symbols.BStructSymbol;
import org.wso2.ballerinalang.compiler.semantics.model.symbols.BStructSymbol.BAttachedFunction;
import org.wso2.ballerinalang.compiler.semantics.model.symbols.BSymbol;
import org.wso2.ballerinalang.compiler.semantics.model.symbols.BTypeSymbol;
import org.wso2.ballerinalang.compiler.semantics.model.symbols.BVarSymbol;
import org.wso2.ballerinalang.compiler.semantics.model.symbols.BXMLNSSymbol;
import org.wso2.ballerinalang.compiler.semantics.model.symbols.SymTag;
import org.wso2.ballerinalang.compiler.semantics.model.symbols.Symbols;
import org.wso2.ballerinalang.compiler.semantics.model.symbols.TaintRecord;
import org.wso2.ballerinalang.compiler.semantics.model.types.BArrayType;
import org.wso2.ballerinalang.compiler.semantics.model.types.BConnectorType;
import org.wso2.ballerinalang.compiler.semantics.model.types.BEnumType;
import org.wso2.ballerinalang.compiler.semantics.model.types.BInvokableType;
import org.wso2.ballerinalang.compiler.semantics.model.types.BStructType;
import org.wso2.ballerinalang.compiler.semantics.model.types.BType;
import org.wso2.ballerinalang.compiler.tree.BLangAction;
import org.wso2.ballerinalang.compiler.tree.BLangAnnotAttribute;
import org.wso2.ballerinalang.compiler.tree.BLangAnnotation;
import org.wso2.ballerinalang.compiler.tree.BLangAnnotationAttachment;
import org.wso2.ballerinalang.compiler.tree.BLangConnector;
import org.wso2.ballerinalang.compiler.tree.BLangEndpoint;
import org.wso2.ballerinalang.compiler.tree.BLangEnum;
import org.wso2.ballerinalang.compiler.tree.BLangEnum.BLangEnumerator;
import org.wso2.ballerinalang.compiler.tree.BLangFunction;
import org.wso2.ballerinalang.compiler.tree.BLangIdentifier;
import org.wso2.ballerinalang.compiler.tree.BLangImportPackage;
import org.wso2.ballerinalang.compiler.tree.BLangInvokableNode;
import org.wso2.ballerinalang.compiler.tree.BLangNode;
import org.wso2.ballerinalang.compiler.tree.BLangNodeVisitor;
import org.wso2.ballerinalang.compiler.tree.BLangPackage;
import org.wso2.ballerinalang.compiler.tree.BLangResource;
import org.wso2.ballerinalang.compiler.tree.BLangService;
import org.wso2.ballerinalang.compiler.tree.BLangStruct;
import org.wso2.ballerinalang.compiler.tree.BLangTransformer;
import org.wso2.ballerinalang.compiler.tree.BLangVariable;
import org.wso2.ballerinalang.compiler.tree.BLangWorker;
import org.wso2.ballerinalang.compiler.tree.BLangXMLNS;
import org.wso2.ballerinalang.compiler.tree.BLangXMLNS.BLangLocalXMLNS;
import org.wso2.ballerinalang.compiler.tree.BLangXMLNS.BLangPackageXMLNS;
import org.wso2.ballerinalang.compiler.tree.expressions.BLangAnnotAttachmentAttribute;
import org.wso2.ballerinalang.compiler.tree.expressions.BLangAnnotAttachmentAttributeValue;
import org.wso2.ballerinalang.compiler.tree.expressions.BLangArrayLiteral;
import org.wso2.ballerinalang.compiler.tree.expressions.BLangArrayLiteral.BLangJSONArrayLiteral;
import org.wso2.ballerinalang.compiler.tree.expressions.BLangBinaryExpr;
import org.wso2.ballerinalang.compiler.tree.expressions.BLangExpression;
import org.wso2.ballerinalang.compiler.tree.expressions.BLangFieldBasedAccess.BLangEnumeratorAccessExpr;
import org.wso2.ballerinalang.compiler.tree.expressions.BLangFieldBasedAccess.BLangStructFieldAccessExpr;
import org.wso2.ballerinalang.compiler.tree.expressions.BLangIndexBasedAccess.BLangArrayAccessExpr;
import org.wso2.ballerinalang.compiler.tree.expressions.BLangIndexBasedAccess.BLangJSONAccessExpr;
import org.wso2.ballerinalang.compiler.tree.expressions.BLangIndexBasedAccess.BLangMapAccessExpr;
import org.wso2.ballerinalang.compiler.tree.expressions.BLangIndexBasedAccess.BLangXMLAccessExpr;
import org.wso2.ballerinalang.compiler.tree.expressions.BLangIntRangeExpression;
import org.wso2.ballerinalang.compiler.tree.expressions.BLangInvocation;
import org.wso2.ballerinalang.compiler.tree.expressions.BLangInvocation.BFunctionPointerInvocation;
import org.wso2.ballerinalang.compiler.tree.expressions.BLangInvocation.BLangActionInvocation;
import org.wso2.ballerinalang.compiler.tree.expressions.BLangInvocation.BLangAttachedFunctionInvocation;
import org.wso2.ballerinalang.compiler.tree.expressions.BLangInvocation.BLangTransformerInvocation;
import org.wso2.ballerinalang.compiler.tree.expressions.BLangLambdaFunction;
import org.wso2.ballerinalang.compiler.tree.expressions.BLangLiteral;
import org.wso2.ballerinalang.compiler.tree.expressions.BLangRecordLiteral;
import org.wso2.ballerinalang.compiler.tree.expressions.BLangRecordLiteral.BLangJSONLiteral;
import org.wso2.ballerinalang.compiler.tree.expressions.BLangRecordLiteral.BLangMapLiteral;
import org.wso2.ballerinalang.compiler.tree.expressions.BLangRecordLiteral.BLangRecordKey;
import org.wso2.ballerinalang.compiler.tree.expressions.BLangRecordLiteral.BLangRecordKeyValue;
import org.wso2.ballerinalang.compiler.tree.expressions.BLangRecordLiteral.BLangStructLiteral;
import org.wso2.ballerinalang.compiler.tree.expressions.BLangRecordLiteral.BLangTableLiteral;
import org.wso2.ballerinalang.compiler.tree.expressions.BLangSimpleVarRef.BLangFieldVarRef;
import org.wso2.ballerinalang.compiler.tree.expressions.BLangSimpleVarRef.BLangFunctionVarRef;
import org.wso2.ballerinalang.compiler.tree.expressions.BLangSimpleVarRef.BLangLocalVarRef;
import org.wso2.ballerinalang.compiler.tree.expressions.BLangSimpleVarRef.BLangPackageVarRef;
import org.wso2.ballerinalang.compiler.tree.expressions.BLangStringTemplateLiteral;
import org.wso2.ballerinalang.compiler.tree.expressions.BLangTernaryExpr;
import org.wso2.ballerinalang.compiler.tree.expressions.BLangTypeCastExpr;
import org.wso2.ballerinalang.compiler.tree.expressions.BLangTypeConversionExpr;
import org.wso2.ballerinalang.compiler.tree.expressions.BLangTypeInit;
import org.wso2.ballerinalang.compiler.tree.expressions.BLangTypeofExpr;
import org.wso2.ballerinalang.compiler.tree.expressions.BLangUnaryExpr;
import org.wso2.ballerinalang.compiler.tree.expressions.BLangVariableReference;
import org.wso2.ballerinalang.compiler.tree.expressions.BLangXMLAttribute;
import org.wso2.ballerinalang.compiler.tree.expressions.BLangXMLAttributeAccess;
import org.wso2.ballerinalang.compiler.tree.expressions.BLangXMLCommentLiteral;
import org.wso2.ballerinalang.compiler.tree.expressions.BLangXMLElementLiteral;
import org.wso2.ballerinalang.compiler.tree.expressions.BLangXMLProcInsLiteral;
import org.wso2.ballerinalang.compiler.tree.expressions.BLangXMLQName;
import org.wso2.ballerinalang.compiler.tree.expressions.BLangXMLQuotedString;
import org.wso2.ballerinalang.compiler.tree.expressions.BLangXMLTextLiteral;
import org.wso2.ballerinalang.compiler.tree.expressions.MultiReturnExpr;
import org.wso2.ballerinalang.compiler.tree.statements.BLangAbort;
import org.wso2.ballerinalang.compiler.tree.statements.BLangAssignment;
import org.wso2.ballerinalang.compiler.tree.statements.BLangBlockStmt;
import org.wso2.ballerinalang.compiler.tree.statements.BLangBreak;
import org.wso2.ballerinalang.compiler.tree.statements.BLangCatch;
import org.wso2.ballerinalang.compiler.tree.statements.BLangExpressionStmt;
import org.wso2.ballerinalang.compiler.tree.statements.BLangForeach;
import org.wso2.ballerinalang.compiler.tree.statements.BLangForkJoin;
import org.wso2.ballerinalang.compiler.tree.statements.BLangIf;
import org.wso2.ballerinalang.compiler.tree.statements.BLangLock;
import org.wso2.ballerinalang.compiler.tree.statements.BLangNext;
import org.wso2.ballerinalang.compiler.tree.statements.BLangReturn;
import org.wso2.ballerinalang.compiler.tree.statements.BLangStatement;
import org.wso2.ballerinalang.compiler.tree.statements.BLangThrow;
import org.wso2.ballerinalang.compiler.tree.statements.BLangTransaction;
import org.wso2.ballerinalang.compiler.tree.statements.BLangTryCatchFinally;
import org.wso2.ballerinalang.compiler.tree.statements.BLangVariableDef;
import org.wso2.ballerinalang.compiler.tree.statements.BLangWhile;
import org.wso2.ballerinalang.compiler.tree.statements.BLangWorkerReceive;
import org.wso2.ballerinalang.compiler.tree.statements.BLangWorkerSend;
import org.wso2.ballerinalang.compiler.tree.statements.BLangXMLNSStatement;
import org.wso2.ballerinalang.compiler.util.CompilerContext;
import org.wso2.ballerinalang.compiler.util.TypeTags;
import org.wso2.ballerinalang.compiler.util.diagnotic.DiagnosticPos;
import org.wso2.ballerinalang.programfile.ActionInfo;
import org.wso2.ballerinalang.programfile.AttachedFunctionInfo;
import org.wso2.ballerinalang.programfile.CallableUnitInfo;
import org.wso2.ballerinalang.programfile.ConnectorInfo;
import org.wso2.ballerinalang.programfile.EnumInfo;
import org.wso2.ballerinalang.programfile.EnumeratorInfo;
import org.wso2.ballerinalang.programfile.ErrorTableEntry;
import org.wso2.ballerinalang.programfile.ForkjoinInfo;
import org.wso2.ballerinalang.programfile.FunctionInfo;
import org.wso2.ballerinalang.programfile.Instruction;
import org.wso2.ballerinalang.programfile.Instruction.Operand;
import org.wso2.ballerinalang.programfile.Instruction.RegIndex;
import org.wso2.ballerinalang.programfile.InstructionCodes;
import org.wso2.ballerinalang.programfile.InstructionFactory;
import org.wso2.ballerinalang.programfile.LineNumberInfo;
import org.wso2.ballerinalang.programfile.LocalVariableInfo;
import org.wso2.ballerinalang.programfile.PackageInfo;
import org.wso2.ballerinalang.programfile.PackageVarInfo;
import org.wso2.ballerinalang.programfile.ProgramFile;
import org.wso2.ballerinalang.programfile.ResourceInfo;
import org.wso2.ballerinalang.programfile.ServiceInfo;
import org.wso2.ballerinalang.programfile.StructFieldDefaultValue;
import org.wso2.ballerinalang.programfile.StructFieldInfo;
import org.wso2.ballerinalang.programfile.StructInfo;
import org.wso2.ballerinalang.programfile.TransformerInfo;
import org.wso2.ballerinalang.programfile.WorkerDataChannelInfo;
import org.wso2.ballerinalang.programfile.WorkerInfo;
import org.wso2.ballerinalang.programfile.attributes.AttributeInfo;
import org.wso2.ballerinalang.programfile.attributes.AttributeInfoPool;
import org.wso2.ballerinalang.programfile.attributes.CodeAttributeInfo;
import org.wso2.ballerinalang.programfile.attributes.DefaultValueAttributeInfo;
import org.wso2.ballerinalang.programfile.attributes.ErrorTableAttributeInfo;
import org.wso2.ballerinalang.programfile.attributes.LineNumberTableAttributeInfo;
import org.wso2.ballerinalang.programfile.attributes.LocalVariableAttributeInfo;
import org.wso2.ballerinalang.programfile.attributes.TaintTableAttributeInfo;
import org.wso2.ballerinalang.programfile.attributes.VarTypeCountAttributeInfo;
import org.wso2.ballerinalang.programfile.cpentries.ActionRefCPEntry;
import org.wso2.ballerinalang.programfile.cpentries.ConstantPool;
import org.wso2.ballerinalang.programfile.cpentries.FloatCPEntry;
import org.wso2.ballerinalang.programfile.cpentries.ForkJoinCPEntry;
import org.wso2.ballerinalang.programfile.cpentries.FunctionRefCPEntry;
import org.wso2.ballerinalang.programfile.cpentries.IntegerCPEntry;
import org.wso2.ballerinalang.programfile.cpentries.PackageRefCPEntry;
import org.wso2.ballerinalang.programfile.cpentries.StringCPEntry;
import org.wso2.ballerinalang.programfile.cpentries.StructureRefCPEntry;
import org.wso2.ballerinalang.programfile.cpentries.TransformerRefCPEntry;
import org.wso2.ballerinalang.programfile.cpentries.TypeRefCPEntry;
import org.wso2.ballerinalang.programfile.cpentries.UTF8CPEntry;
import org.wso2.ballerinalang.programfile.cpentries.WorkerDataChannelRefCPEntry;

import java.util.ArrayList;
import java.util.Arrays;
import java.util.List;
import java.util.Map;
import java.util.Map.Entry;
import java.util.Optional;
import java.util.Stack;
import java.util.stream.Collectors;
import javax.xml.XMLConstants;

import static org.wso2.ballerinalang.compiler.codegen.CodeGenerator.VariableIndex.Kind.FIELD;
import static org.wso2.ballerinalang.compiler.codegen.CodeGenerator.VariableIndex.Kind.LOCAL;
import static org.wso2.ballerinalang.compiler.codegen.CodeGenerator.VariableIndex.Kind.PACKAGE;
import static org.wso2.ballerinalang.compiler.codegen.CodeGenerator.VariableIndex.Kind.REG;
import static org.wso2.ballerinalang.programfile.ProgramFileConstants.BLOB_OFFSET;
import static org.wso2.ballerinalang.programfile.ProgramFileConstants.BOOL_OFFSET;
import static org.wso2.ballerinalang.programfile.ProgramFileConstants.FLOAT_OFFSET;
import static org.wso2.ballerinalang.programfile.ProgramFileConstants.INT_OFFSET;
import static org.wso2.ballerinalang.programfile.ProgramFileConstants.REF_OFFSET;
import static org.wso2.ballerinalang.programfile.ProgramFileConstants.STRING_OFFSET;

/**
 * Generates Ballerina bytecode by visiting the AST.
 *
 * @since 0.94
 */
public class CodeGenerator extends BLangNodeVisitor {

    private static final CompilerContext.Key<CodeGenerator> CODE_GENERATOR_KEY =
            new CompilerContext.Key<>();
    /**
     * This structure holds current package-level variable indexes.
     */
    private VariableIndex pvIndexes = new VariableIndex(PACKAGE);

    /**
     * This structure holds current local variable indexes.
     */
    private VariableIndex lvIndexes = new VariableIndex(LOCAL);

    /**
     * This structure holds current field indexes.
     */
    private VariableIndex fieldIndexes = new VariableIndex(FIELD);

    /**
     * This structure holds current register indexes.
     */
    private VariableIndex regIndexes = new VariableIndex(REG);

    /**
     * This structure holds the maximum register count per type.
     * This structure is updated for every statement.
     */
    private VariableIndex maxRegIndexes = new VariableIndex(REG);

    private List<RegIndex> regIndexList = new ArrayList<>();

    private SymbolEnv env;
    // TODO Remove this dependency from the code generator
    private SymbolTable symTable;

    private ProgramFile programFile;

    private PackageInfo currentPkgInfo;
    private PackageID currentPkgID;
    private int currentPackageRefCPIndex;

    private LineNumberTableAttributeInfo lineNoAttrInfo;
    private CallableUnitInfo currentCallableUnitInfo;
    private LocalVariableAttributeInfo localVarAttrInfo;
    private WorkerInfo currentWorkerInfo;
    private ServiceInfo currentServiceInfo;
    private ConnectorInfo currentConnectorInfo;

    // Required variables to generate code for assignment statements
    private boolean varAssignment = false;

    private int transactionIndex = 0;

    private Stack<Instruction> loopResetInstructionStack = new Stack<>();
    private Stack<Instruction> loopExitInstructionStack = new Stack<>();
    private Stack<Instruction> abortInstructions = new Stack<>();

    private int workerChannelCount = 0;
    private int forkJoinCount = 0;

    private static final String MAIN_FUNCTION_NAME = "main";

    public static CodeGenerator getInstance(CompilerContext context) {
        CodeGenerator codeGenerator = context.get(CODE_GENERATOR_KEY);
        if (codeGenerator == null) {
            codeGenerator = new CodeGenerator(context);
        }

        return codeGenerator;
    }

    public CodeGenerator(CompilerContext context) {
        context.put(CODE_GENERATOR_KEY, this);
        this.symTable = SymbolTable.getInstance(context);
    }

    public ProgramFile generate(BLangPackage pkgNode) {
        programFile = new ProgramFile();
        // TODO: Fix this. Added temporally for codegen. Load this from VM side.
        genPackage(this.symTable.builtInPackageSymbol);

        // Normal Flow.
        BPackageSymbol pkgSymbol = pkgNode.symbol;
        genPackage(pkgSymbol);

        programFile.entryPkgCPIndex = addPackageRefCPEntry(programFile, pkgSymbol.pkgID);

        setEntryPoints(programFile, pkgNode);

        // Add global variable indexes to the ProgramFile
        prepareIndexes(pvIndexes);

        // Create Global variable attribute info
        addVarCountAttrInfo(programFile, programFile, pvIndexes);

        return programFile;
    }

    private static void setEntryPoints(ProgramFile programFile, BLangPackage pkgNode) {
        BLangFunction mainFunc = getMainFunction(pkgNode);
        if (mainFunc != null) {
            programFile.setMainEPAvailable(true);
        }

        if (pkgNode.services.size() != 0) {
            programFile.setServiceEPAvailable(true);
        }
    }

    private static BLangFunction getMainFunction(BLangPackage pkgNode) {
        List<BLangFunction> functions = pkgNode.functions.stream().filter(f -> (f.name.value
                .equals(MAIN_FUNCTION_NAME) && f.symbol.params.size() == 1 && f.symbol.retParams.size() == 0))
                .collect(Collectors.toList());
        if (functions.isEmpty()) {
            return null;
        }
        for (BLangFunction f : functions) {
            BType paramType = f.symbol.params.get(0).type;
            if (paramType.tag != TypeTags.ARRAY) {
                continue;
            }
            BArrayType arrayType = (BArrayType) paramType;
            if (arrayType.eType.tag == TypeTags.STRING) {
                return f;
            }
        }
        return null;
    }

    public void visit(BLangPackage pkgNode) {
        if (pkgNode.completedPhases.contains(CompilerPhase.CODE_GEN)) {
            return;
        }
        // first visit all the imports
        pkgNode.imports.forEach(impPkgNode -> genNode(impPkgNode, this.env));

        // Add the current package to the program file
        BPackageSymbol pkgSymbol = pkgNode.symbol;
        currentPkgID = pkgSymbol.pkgID;
        int pkgNameCPIndex = addUTF8CPEntry(programFile, currentPkgID.name.value);
        int pkgVersionCPIndex = addUTF8CPEntry(programFile, currentPkgID.version.value);
        currentPkgInfo = new PackageInfo(pkgNameCPIndex, pkgVersionCPIndex);

        // TODO We need to create identifier for both name and the version
        programFile.packageInfoMap.put(currentPkgID.name.value, currentPkgInfo);

        // Insert the package reference to the constant pool of the Ballerina program
        addPackageRefCPEntry(programFile, currentPkgID);

        // Insert the package reference to the constant pool of the current package
        currentPackageRefCPIndex = addPackageRefCPEntry(currentPkgInfo, currentPkgID);

        // This attribute keep track of line numbers
        int lineNoAttrNameIndex = addUTF8CPEntry(currentPkgInfo,
                AttributeInfo.Kind.LINE_NUMBER_TABLE_ATTRIBUTE.value());
        lineNoAttrInfo = new LineNumberTableAttributeInfo(lineNoAttrNameIndex);

        // This attribute keep package-level variable information
        int pkgVarAttrNameIndex = addUTF8CPEntry(currentPkgInfo,
                AttributeInfo.Kind.LOCAL_VARIABLES_ATTRIBUTE.value());
        currentPkgInfo.addAttributeInfo(AttributeInfo.Kind.LOCAL_VARIABLES_ATTRIBUTE,
                new LocalVariableAttributeInfo(pkgVarAttrNameIndex));

        pkgNode.globalVars.forEach(this::createPackageVarInfo);
        pkgNode.structs.forEach(this::createStructInfoEntry);
        pkgNode.enums.forEach(this::createEnumInfoEntry);
        pkgNode.connectors.forEach(this::createConnectorInfoEntry);
        pkgNode.functions.forEach(this::createFunctionInfoEntry);
        pkgNode.services.forEach(this::createServiceInfoEntry);
        pkgNode.functions.forEach(this::createFunctionInfoEntry);
        pkgNode.transformers.forEach(this::createTransformerInfoEntry);

        // Visit package builtin function
        visitBuiltinFunctions(pkgNode.initFunction);
        visitBuiltinFunctions(pkgNode.startFunction);
        visitBuiltinFunctions(pkgNode.stopFunction);

        for (TopLevelNode pkgLevelNode : pkgNode.topLevelNodes) {
            if (pkgLevelNode.getKind() == NodeKind.VARIABLE || pkgLevelNode.getKind() == NodeKind.XMLNS) {
                continue;
            }
            genNode((BLangNode) pkgLevelNode, this.env);
        }

        currentPkgInfo.addAttributeInfo(AttributeInfo.Kind.LINE_NUMBER_TABLE_ATTRIBUTE, lineNoAttrInfo);
        currentPackageRefCPIndex = -1;
        currentPkgID = null;
        pkgNode.completedPhases.add(CompilerPhase.CODE_GEN);
    }

    private void visitBuiltinFunctions(BLangFunction function) {
        createFunctionInfoEntry(function);
        genNode(function, this.env);
    }

    public void visit(BLangImportPackage importPkgNode) {
        BPackageSymbol pkgSymbol = importPkgNode.symbol;
        genPackage(pkgSymbol);
    }

    public void visit(BLangService serviceNode) {
        BLangFunction initFunction = (BLangFunction) serviceNode.getInitFunction();
        visit(initFunction);

        currentServiceInfo = currentPkgInfo.getServiceInfo(serviceNode.getName().getValue());

        SymbolEnv serviceEnv = SymbolEnv.createServiceEnv(serviceNode, serviceNode.symbol.scope, this.env);
        serviceNode.resources.forEach(resource -> genNode(resource, serviceEnv));
    }

    public void visit(BLangResource resourceNode) {
        ResourceInfo resourceInfo = currentServiceInfo.resourceInfoMap.get(resourceNode.name.getValue());
        currentCallableUnitInfo = resourceInfo;

        SymbolEnv resourceEnv = SymbolEnv
                .createResourceActionSymbolEnv(resourceNode, resourceNode.symbol.scope, this.env);
        visitInvokableNode(resourceNode, currentCallableUnitInfo, resourceEnv);
    }

    public void visit(BLangFunction funcNode) {
        SymbolEnv funcEnv = SymbolEnv.createFunctionEnv(funcNode, funcNode.symbol.scope, this.env);
        currentCallableUnitInfo = currentPkgInfo.functionInfoMap.get(funcNode.symbol.name.value);
<<<<<<< HEAD

        int annotationAttribNameIndex = addUTF8CPEntry(currentPkgInfo,
                AttributeInfo.Kind.ANNOTATIONS_ATTRIBUTE.value());
        AnnotationAttributeInfo attributeInfo = new AnnotationAttributeInfo(annotationAttribNameIndex);
        funcNode.annAttachments.forEach(annt -> visitAnnotationAttachment(annt, attributeInfo));
        currentCallableUnitInfo.addAttributeInfo(AttributeInfo.Kind.ANNOTATIONS_ATTRIBUTE, attributeInfo);

        if (funcNode.symbol.taintTable != null) {
            int taintTableAttribNameIndex = addUTF8CPEntry(currentPkgInfo, AttributeInfo.Kind.TAINT_TABLE.value());
            TaintTableAttributeInfo taintTableAttributeInfo = new TaintTableAttributeInfo(taintTableAttribNameIndex);
            taintTableAttributeInfo.retParamCount = funcNode.retParams.size();
            visitTaintTable(funcNode.symbol.taintTable, taintTableAttributeInfo);
            taintTableAttributeInfo.tableSize = taintTableAttributeInfo.taintTable.size();
            currentCallableUnitInfo.addAttributeInfo(AttributeInfo.Kind.TAINT_TABLE, taintTableAttributeInfo);
        } else {
            funcNode.symbol = funcNode.symbol;
        }

=======
>>>>>>> 9ac83d97
        visitInvokableNode(funcNode, currentCallableUnitInfo, funcEnv);
    }

    private void visitTaintTable(Map<Integer, TaintRecord> taintTable,
                                 TaintTableAttributeInfo taintTableAttributeInfo) {
        TaintRecord allUntaintedTaintRecord = taintTable.get(-1);
        addTaintTableEntry(taintTableAttributeInfo, -1, allUntaintedTaintRecord);
        taintTable.forEach((paramIndex, taintRecord) -> addTaintTableEntry(taintTableAttributeInfo, paramIndex,
                taintRecord));
    }

    private void addTaintTableEntry(TaintTableAttributeInfo taintTableAttributeInfo, int index,
                                    TaintRecord taintRecord) {
        if (taintRecord != null && (taintRecord.taintError == null || taintRecord.taintError.isEmpty())) {
            taintTableAttributeInfo.taintTable.put(index, taintRecord.retParamTaintedStatus);
        }
    }

    public void visit(BLangBlockStmt blockNode) {
        SymbolEnv blockEnv = SymbolEnv.createBlockEnv(blockNode, this.env);

        for (BLangStatement stmt : blockNode.stmts) {
            if (stmt.getKind() != NodeKind.TRY && stmt.getKind() != NodeKind.CATCH
                    && stmt.getKind() != NodeKind.IF) {
                addLineNumberInfo(stmt.pos);
            }

            genNode(stmt, blockEnv);

            // Update the maxRegIndexes structure
            setMaxRegIndexes(regIndexes, maxRegIndexes);

            // Reset the regIndexes structure for every statement
            regIndexes = new VariableIndex(REG);
        }
    }

    public void visit(BLangEnum enumNode) {
    }

    public void visit(BLangVariable varNode) {
        BVarSymbol varSymbol = varNode.symbol;
        int ownerSymTag = env.scope.owner.tag;
        if ((ownerSymTag & SymTag.INVOKABLE) == SymTag.INVOKABLE) {
            varSymbol.varIndex = getLVIndex(varSymbol.type.tag);
            LocalVariableInfo localVarInfo = getLocalVarAttributeInfo(varSymbol);
            localVarAttrInfo.localVars.add(localVarInfo);
        } else {
            // TODO Support other variable nodes
            throw new IllegalStateException("");
        }

        BLangExpression rhsExpr = varNode.expr;
        if (rhsExpr != null) {
            rhsExpr.regIndex = varSymbol.varIndex;
            genNode(rhsExpr, this.env);
        }
    }

    public void visit(BLangTransformer transformerNode) {
        SymbolEnv transformerEnv =
                SymbolEnv.createTransformerEnv(transformerNode, transformerNode.symbol.scope, this.env);
        currentCallableUnitInfo = currentPkgInfo.transformerInfoMap.get(transformerNode.symbol.name.value);
        visitInvokableNode(transformerNode, currentCallableUnitInfo, transformerEnv);
    }

    // Statements

    public void visit(BLangVariableDef varDefNode) {
        genNode(varDefNode.var, this.env);
    }

    public void visit(BLangReturn returnNode) {
        visitReturnStatementsExprs(returnNode);
        emit(InstructionCodes.RET);
    }

    private int typeTagToInstr(int typeTag) {
        switch (typeTag) {
            case TypeTags.INT:
                return InstructionCodes.IRET;
            case TypeTags.FLOAT:
                return InstructionCodes.FRET;
            case TypeTags.STRING:
                return InstructionCodes.SRET;
            case TypeTags.BOOLEAN:
                return InstructionCodes.BRET;
            case TypeTags.BLOB:
                return InstructionCodes.LRET;
            default:
                return InstructionCodes.RRET;
        }
    }


    // Expressions

    @Override
    public void visit(BLangLiteral literalExpr) {
        int opcode;
        Operand regIndex = calcAndGetExprRegIndex(literalExpr);
        int typeTag = literalExpr.type.tag;

        switch (typeTag) {
            case TypeTags.INT:
                long longVal = (Long) literalExpr.value;
                if (longVal >= 0 && longVal <= 5) {
                    opcode = InstructionCodes.ICONST_0 + (int) longVal;
                    emit(opcode, regIndex);
                } else {
                    int intCPEntryIndex = currentPkgInfo.addCPEntry(new IntegerCPEntry(longVal));
                    emit(InstructionCodes.ICONST, getOperand(intCPEntryIndex), regIndex);
                }
                break;

            case TypeTags.FLOAT:
                double doubleVal = (Double) literalExpr.value;
                if (doubleVal == 0 || doubleVal == 1 || doubleVal == 2 ||
                        doubleVal == 3 || doubleVal == 4 || doubleVal == 5) {
                    opcode = InstructionCodes.FCONST_0 + (int) doubleVal;
                    emit(opcode, regIndex);
                } else {
                    int floatCPEntryIndex = currentPkgInfo.addCPEntry(new FloatCPEntry(doubleVal));
                    emit(InstructionCodes.FCONST, getOperand(floatCPEntryIndex), regIndex);
                }
                break;

            case TypeTags.STRING:
                String strValue = (String) literalExpr.value;
                StringCPEntry stringCPEntry = new StringCPEntry(addUTF8CPEntry(currentPkgInfo, strValue), strValue);
                int strCPIndex = currentPkgInfo.addCPEntry(stringCPEntry);
                emit(InstructionCodes.SCONST, getOperand(strCPIndex), regIndex);
                break;

            case TypeTags.BOOLEAN:
                boolean booleanVal = (Boolean) literalExpr.value;
                if (!booleanVal) {
                    opcode = InstructionCodes.BCONST_0;
                } else {
                    opcode = InstructionCodes.BCONST_1;
                }
                emit(opcode, regIndex);
                break;
            case TypeTags.NULL:
                emit(InstructionCodes.RCONST_NULL, regIndex);
        }
    }

    @Override
    public void visit(BLangArrayLiteral arrayLiteral) {
        BType etype;
        if (arrayLiteral.type.tag == TypeTags.ANY) {
            etype = arrayLiteral.type;
        } else {
            etype = ((BArrayType) arrayLiteral.type).eType;
        }

        // Emit create array instruction
        int opcode = getOpcode(etype.tag, InstructionCodes.INEWARRAY);
        Operand arrayVarRegIndex = calcAndGetExprRegIndex(arrayLiteral);
        Operand typeCPIndex = getTypeCPIndex(arrayLiteral.type);
        emit(opcode, arrayVarRegIndex, typeCPIndex);

        // Emit instructions populate initial array values;
        for (int i = 0; i < arrayLiteral.exprs.size(); i++) {
            BLangExpression argExpr = arrayLiteral.exprs.get(i);
            genNode(argExpr, this.env);

            BLangLiteral indexLiteral = new BLangLiteral();
            indexLiteral.pos = arrayLiteral.pos;
            indexLiteral.value = (long) i;
            indexLiteral.type = symTable.intType;
            genNode(indexLiteral, this.env);

            opcode = getOpcode(argExpr.type.tag, InstructionCodes.IASTORE);
            emit(opcode, arrayVarRegIndex, indexLiteral.regIndex, argExpr.regIndex);
        }
    }

    @Override
    public void visit(BLangJSONArrayLiteral arrayLiteral) {
        arrayLiteral.regIndex = calcAndGetExprRegIndex(arrayLiteral);
        List<BLangExpression> argExprs = arrayLiteral.exprs;

        BLangLiteral arraySizeLiteral = new BLangLiteral();
        arraySizeLiteral.pos = arrayLiteral.pos;
        arraySizeLiteral.value = (long) argExprs.size();
        arraySizeLiteral.type = symTable.intType;
        genNode(arraySizeLiteral, this.env);
        emit(InstructionCodes.JSONNEWARRAY, arrayLiteral.regIndex, arraySizeLiteral.regIndex);

        for (int i = 0; i < argExprs.size(); i++) {
            BLangExpression argExpr = argExprs.get(i);
            genNode(argExpr, this.env);

            BLangLiteral indexLiteral = new BLangLiteral();
            indexLiteral.pos = arrayLiteral.pos;
            indexLiteral.value = (long) i;
            indexLiteral.type = symTable.intType;
            genNode(indexLiteral, this.env);
            emit(InstructionCodes.JSONASTORE, arrayLiteral.regIndex, indexLiteral.regIndex, argExpr.regIndex);
        }
    }

    @Override
    public void visit(BLangJSONLiteral jsonLiteral) {
        jsonLiteral.regIndex = calcAndGetExprRegIndex(jsonLiteral);
        Operand typeCPIndex = getTypeCPIndex(jsonLiteral.type);
        emit(InstructionCodes.NEWJSON, jsonLiteral.regIndex, typeCPIndex);

        for (BLangRecordKeyValue keyValue : jsonLiteral.keyValuePairs) {
            BLangExpression keyExpr = keyValue.key.expr;
            genNode(keyExpr, this.env);

            BLangExpression valueExpr = keyValue.valueExpr;
            genNode(valueExpr, this.env);

            emit(InstructionCodes.JSONSTORE, jsonLiteral.regIndex, keyExpr.regIndex, valueExpr.regIndex);
        }
    }

    @Override
    public void visit(BLangMapLiteral mapLiteral) {
        Operand mapVarRegIndex = calcAndGetExprRegIndex(mapLiteral);
        emit(InstructionCodes.NEWMAP, mapVarRegIndex);

        // Handle Map init stuff
        for (BLangRecordKeyValue keyValue : mapLiteral.keyValuePairs) {
            BLangExpression keyExpr = keyValue.key.expr;
            genNode(keyExpr, this.env);

            BLangExpression valueExpr = keyValue.valueExpr;
            genNode(valueExpr, this.env);

            emit(InstructionCodes.MAPSTORE, mapVarRegIndex, keyExpr.regIndex, valueExpr.regIndex);
        }
    }

    @Override
    public void visit(BLangStructLiteral structLiteral) {
        BSymbol structSymbol = structLiteral.type.tsymbol;
        int pkgCPIndex = addPackageRefCPEntry(currentPkgInfo, structSymbol.pkgID);
        int structNameCPIndex = addUTF8CPEntry(currentPkgInfo, structSymbol.name.value);
        StructureRefCPEntry structureRefCPEntry = new StructureRefCPEntry(pkgCPIndex, structNameCPIndex);
        Operand structCPIndex = getOperand(currentPkgInfo.addCPEntry(structureRefCPEntry));

        //Emit an instruction to create a new struct.
        RegIndex structRegIndex = calcAndGetExprRegIndex(structLiteral);
        emit(InstructionCodes.NEWSTRUCT, structCPIndex, structRegIndex);

        // Invoke the struct initializer here.
        if (structLiteral.initializer != null) {
            int funcRefCPIndex = getFuncRefCPIndex(structLiteral.initializer.symbol);
            // call funcRefCPIndex 1 structRegIndex 0
            Operand[] operands = new Operand[4];
            operands[0] = getOperand(funcRefCPIndex);
            operands[1] = getOperand(1);
            operands[2] = structRegIndex;
            operands[3] = getOperand(0);
            emit(InstructionCodes.CALL, operands);
        }

        // Generate code the struct literal.
        for (BLangRecordKeyValue keyValue : structLiteral.keyValuePairs) {
            BLangRecordKey key = keyValue.key;
            Operand fieldIndex = key.fieldSymbol.varIndex;

            genNode(keyValue.valueExpr, this.env);

            int opcode = getOpcode(key.fieldSymbol.type.tag, InstructionCodes.IFIELDSTORE);
            emit(opcode, structRegIndex, fieldIndex, keyValue.valueExpr.regIndex);
        }
    }

    @Override
    public void visit(BLangTableLiteral tableLiteral) {
        tableLiteral.regIndex = calcAndGetExprRegIndex(tableLiteral);
        Operand typeCPIndex = getTypeCPIndex(tableLiteral.type);
        emit(InstructionCodes.NEWTABLE, tableLiteral.regIndex, typeCPIndex);
    }

    @Override
    public void visit(BLangLocalVarRef localVarRef) {
        if (localVarRef.regIndex != null && (localVarRef.regIndex.isLHSIndex || localVarRef.regIndex.isVarIndex)) {
            emit(getOpcode(localVarRef.type.tag, InstructionCodes.IMOVE),
                    localVarRef.symbol.varIndex, localVarRef.regIndex);
            return;
        }

        localVarRef.regIndex = localVarRef.symbol.varIndex;
    }

    @Override
    public void visit(BLangFieldVarRef fieldVarRef) {
        RegIndex fieldIndex = fieldVarRef.symbol.varIndex;

        // This is a connector field.
        // the connector reference must be stored in the current reference register index.
        Operand varRegIndex = getOperand(0);
        if (varAssignment) {
            int opcode = getOpcode(fieldVarRef.type.tag, InstructionCodes.IFIELDSTORE);
            emit(opcode, varRegIndex, fieldIndex, fieldVarRef.regIndex);
            return;
        }

        int opcode = getOpcode(fieldVarRef.type.tag, InstructionCodes.IFIELDLOAD);
        RegIndex exprRegIndex = calcAndGetExprRegIndex(fieldVarRef);
        emit(opcode, varRegIndex, fieldIndex, exprRegIndex);
    }

    @Override
    public void visit(BLangPackageVarRef packageVarRef) {
        Operand gvIndex = packageVarRef.symbol.varIndex;
        if (varAssignment) {
            int opcode = getOpcode(packageVarRef.type.tag, InstructionCodes.IGSTORE);
            emit(opcode, packageVarRef.regIndex, gvIndex);
            return;
        }

        int opcode = getOpcode(packageVarRef.type.tag, InstructionCodes.IGLOAD);
        packageVarRef.regIndex = calcAndGetExprRegIndex(packageVarRef);
        emit(opcode, gvIndex, packageVarRef.regIndex);
    }

    @Override
    public void visit(BLangFunctionVarRef functionVarRef) {
        visitFunctionPointerLoad(functionVarRef, (BInvokableSymbol) functionVarRef.symbol);
    }

    @Override
    public void visit(BLangStructFieldAccessExpr fieldAccessExpr) {
        boolean variableStore = this.varAssignment;
        this.varAssignment = false;

        genNode(fieldAccessExpr.expr, this.env);
        Operand varRefRegIndex = fieldAccessExpr.expr.regIndex;

        int opcode;
        Operand fieldIndex = fieldAccessExpr.symbol.varIndex;
        if (variableStore) {
            opcode = getOpcode(fieldAccessExpr.symbol.type.tag, InstructionCodes.IFIELDSTORE);
            emit(opcode, varRefRegIndex, fieldIndex, fieldAccessExpr.regIndex);
        } else {
            opcode = getOpcode(fieldAccessExpr.symbol.type.tag, InstructionCodes.IFIELDLOAD);
            emit(opcode, varRefRegIndex, fieldIndex, calcAndGetExprRegIndex(fieldAccessExpr));
        }

        this.varAssignment = variableStore;
    }

    @Override
    public void visit(BLangMapAccessExpr mapKeyAccessExpr) {
        boolean variableStore = this.varAssignment;
        this.varAssignment = false;

        genNode(mapKeyAccessExpr.expr, this.env);
        Operand varRefRegIndex = mapKeyAccessExpr.expr.regIndex;

        genNode(mapKeyAccessExpr.indexExpr, this.env);
        Operand keyRegIndex = mapKeyAccessExpr.indexExpr.regIndex;

        if (variableStore) {
            emit(InstructionCodes.MAPSTORE, varRefRegIndex, keyRegIndex, mapKeyAccessExpr.regIndex);
        } else {
            emit(InstructionCodes.MAPLOAD, varRefRegIndex, keyRegIndex, calcAndGetExprRegIndex(mapKeyAccessExpr));
        }

        this.varAssignment = variableStore;
    }

    @Override
    public void visit(BLangJSONAccessExpr jsonAccessExpr) {
        boolean variableStore = this.varAssignment;
        this.varAssignment = false;

        genNode(jsonAccessExpr.expr, this.env);
        Operand varRefRegIndex = jsonAccessExpr.expr.regIndex;

        genNode(jsonAccessExpr.indexExpr, this.env);
        Operand keyRegIndex = jsonAccessExpr.indexExpr.regIndex;

        if (jsonAccessExpr.indexExpr.type.tag == TypeTags.INT) {
            if (variableStore) {
                emit(InstructionCodes.JSONASTORE, varRefRegIndex, keyRegIndex, jsonAccessExpr.regIndex);
            } else {
                emit(InstructionCodes.JSONALOAD, varRefRegIndex, keyRegIndex, calcAndGetExprRegIndex(jsonAccessExpr));
            }
        } else {
            if (variableStore) {
                emit(InstructionCodes.JSONSTORE, varRefRegIndex, keyRegIndex, jsonAccessExpr.regIndex);
            } else {
                emit(InstructionCodes.JSONLOAD, varRefRegIndex, keyRegIndex, calcAndGetExprRegIndex(jsonAccessExpr));
            }
        }

        this.varAssignment = variableStore;
    }

    @Override
    public void visit(BLangXMLAccessExpr xmlIndexAccessExpr) {
        boolean variableStore = this.varAssignment;
        this.varAssignment = false;

        genNode(xmlIndexAccessExpr.expr, this.env);
        RegIndex varRefRegIndex = xmlIndexAccessExpr.expr.regIndex;

        genNode(xmlIndexAccessExpr.indexExpr, this.env);
        RegIndex indexRegIndex = xmlIndexAccessExpr.indexExpr.regIndex;

        RegIndex elementRegIndex = calcAndGetExprRegIndex(xmlIndexAccessExpr);
        emit(InstructionCodes.XMLLOAD, varRefRegIndex, indexRegIndex, elementRegIndex);
        this.varAssignment = variableStore;
    }

    @Override
    public void visit(BLangArrayAccessExpr arrayIndexAccessExpr) {
        boolean variableStore = this.varAssignment;
        this.varAssignment = false;

        genNode(arrayIndexAccessExpr.expr, this.env);
        Operand varRefRegIndex = arrayIndexAccessExpr.expr.regIndex;

        genNode(arrayIndexAccessExpr.indexExpr, this.env);
        Operand indexRegIndex = arrayIndexAccessExpr.indexExpr.regIndex;

        BArrayType arrayType = (BArrayType) arrayIndexAccessExpr.expr.type;
        if (variableStore) {
            int opcode = getOpcode(arrayType.eType.tag, InstructionCodes.IASTORE);
            emit(opcode, varRefRegIndex, indexRegIndex, arrayIndexAccessExpr.regIndex);
        } else {
            int opcode = getOpcode(arrayType.eType.tag, InstructionCodes.IALOAD);
            emit(opcode, varRefRegIndex, indexRegIndex, calcAndGetExprRegIndex(arrayIndexAccessExpr));
        }

        this.varAssignment = variableStore;
    }

    @Override
    public void visit(BLangEnumeratorAccessExpr enumeratorAccessExpr) {
        Operand typeCPIndex = getTypeCPIndex(enumeratorAccessExpr.type);
        Operand varIndex = enumeratorAccessExpr.symbol.varIndex;
        emit(InstructionCodes.ENUMERATORLOAD, typeCPIndex, varIndex,
                calcAndGetExprRegIndex(enumeratorAccessExpr));
    }

    public void visit(BLangBinaryExpr binaryExpr) {
        if (OperatorKind.AND.equals(binaryExpr.opKind)) {
            visitAndExpression(binaryExpr);
        } else if (OperatorKind.OR.equals(binaryExpr.opKind)) {
            visitOrExpression(binaryExpr);
        } else if (binaryExpr.opSymbol.opcode == InstructionCodes.REQ_NULL ||
                binaryExpr.opSymbol.opcode == InstructionCodes.RNE_NULL ||
                binaryExpr.opSymbol.opcode == InstructionCodes.SEQ_NULL ||
                binaryExpr.opSymbol.opcode == InstructionCodes.SNE_NULL) {
            BLangExpression expr = (binaryExpr.lhsExpr.type.tag == TypeTags.NULL) ?
                    binaryExpr.rhsExpr : binaryExpr.lhsExpr;
            genNode(expr, this.env);
            emit(binaryExpr.opSymbol.opcode, expr.regIndex, calcAndGetExprRegIndex(binaryExpr));
        } else {
            genNode(binaryExpr.lhsExpr, this.env);
            genNode(binaryExpr.rhsExpr, this.env);
            RegIndex regIndex = calcAndGetExprRegIndex(binaryExpr);
            emit(binaryExpr.opSymbol.opcode, binaryExpr.lhsExpr.regIndex, binaryExpr.rhsExpr.regIndex, regIndex);
        }
    }

    private void visitAndExpression(BLangBinaryExpr binaryExpr) {
        // Code address to jump if at least one of the expressions get evaluated to false.
        // short-circuit evaluation
        Operand falseJumpAddr = getOperand(-1);

        // Generate code for the left hand side
        genNode(binaryExpr.lhsExpr, this.env);
        emit(InstructionCodes.BR_FALSE, binaryExpr.lhsExpr.regIndex, falseJumpAddr);

        // Generate code for the right hand side
        genNode(binaryExpr.rhsExpr, this.env);
        emit(InstructionCodes.BR_FALSE, binaryExpr.rhsExpr.regIndex, falseJumpAddr);

        // If both l and r conditions are true, then load 'true'
        calcAndGetExprRegIndex(binaryExpr);
        emit(InstructionCodes.BCONST_1, binaryExpr.regIndex);

        Operand gotoAddr = getOperand(-1);
        emit(InstructionCodes.GOTO, gotoAddr);

        falseJumpAddr.value = nextIP();

        // Load 'false' if the both conditions are false;
        emit(InstructionCodes.BCONST_0, binaryExpr.regIndex);
        gotoAddr.value = nextIP();
    }

    private void visitOrExpression(BLangBinaryExpr binaryExpr) {
        // short-circuit evaluation
        // Code address to jump if the lhs expression gets evaluated to 'true'.
        Operand lExprTrueJumpAddr = getOperand(-1);

        // Code address to jump if the rhs expression gets evaluated to 'false'.
        Operand rExprFalseJumpAddr = getOperand(-1);

        // Generate code for the left hand side
        genNode(binaryExpr.lhsExpr, this.env);
        emit(InstructionCodes.BR_TRUE, binaryExpr.lhsExpr.regIndex, lExprTrueJumpAddr);

        // Generate code for the right hand side
        genNode(binaryExpr.rhsExpr, this.env);
        emit(InstructionCodes.BR_FALSE, binaryExpr.rhsExpr.regIndex, rExprFalseJumpAddr);

        lExprTrueJumpAddr.value = nextIP();
        RegIndex exprRegIndex = calcAndGetExprRegIndex(binaryExpr);
        emit(InstructionCodes.BCONST_1, exprRegIndex);

        Operand gotoAddr = getOperand(-1);
        emit(InstructionCodes.GOTO, gotoAddr);
        rExprFalseJumpAddr.value = nextIP();

        // Load 'false' if the both conditions are false;
        emit(InstructionCodes.BCONST_0, exprRegIndex);
        gotoAddr.value = nextIP();
    }

    public void visit(BLangInvocation iExpr) {
        if (iExpr.expr != null) {
            return;
        }

        Operand[] operands = getFuncOperands(iExpr);
        emit(InstructionCodes.CALL, operands);
    }

    public void visit(BLangActionInvocation aIExpr) {
        BInvokableSymbol actionSymbol = (BInvokableSymbol) aIExpr.symbol;
        int pkgRefCPIndex = addPackageRefCPEntry(currentPkgInfo, actionSymbol.pkgID);
        int actionNameCPIndex = addUTF8CPEntry(currentPkgInfo, actionSymbol.name.value);

        ActionRefCPEntry actionRefCPEntry = new ActionRefCPEntry(pkgRefCPIndex, actionNameCPIndex);
        int actionRefCPIndex = currentPkgInfo.addCPEntry(actionRefCPEntry);
        Operand[] operands = getFuncOperands(aIExpr, actionRefCPIndex);

        emit(InstructionCodes.ACALL, operands);
    }

    public void visit(BLangTypeInit cIExpr) {
        BConnectorType connectorType = (BConnectorType) cIExpr.type;
        BConnectorSymbol connectorSymbol = (BConnectorSymbol) connectorType.tsymbol;

        int pkgRefCPIndex = addPackageRefCPEntry(currentPkgInfo, connectorSymbol.pkgID);
        int connNameCPIndex = addUTF8CPEntry(currentPkgInfo, connectorSymbol.name.value);
        StructureRefCPEntry structureRefCPEntry = new StructureRefCPEntry(pkgRefCPIndex, connNameCPIndex);
        Operand structureRefCPIndex = getOperand(currentPkgInfo.addCPEntry(structureRefCPEntry));

        //Emit an instruction to create a new connector.
        RegIndex connectorRegIndex = calcAndGetExprRegIndex(cIExpr);
        emit(InstructionCodes.NEWCONNECTOR, structureRefCPIndex, connectorRegIndex);

        List<BLangExpression> argExprs = cIExpr.argsExpr;
        for (int i = 0; i < argExprs.size(); i++) {
            BLangExpression argExpr = argExprs.get(i);
            genNode(argExpr, this.env);
            BVarSymbol paramSymbol = connectorSymbol.params.get(i);
            int opcode = getOpcode(paramSymbol.type.tag, InstructionCodes.IFIELDSTORE);
            emit(opcode, connectorRegIndex, paramSymbol.varIndex, argExpr.regIndex);
        }

        BInvokableSymbol initFunc = connectorSymbol.initFunctionSymbol;
        int initFuncNameIndex = addUTF8CPEntry(currentPkgInfo, initFunc.name.value);
        FunctionRefCPEntry funcRefCPEntry = new FunctionRefCPEntry(pkgRefCPIndex, initFuncNameIndex);
        Operand initFuncRefCPIndex = getOperand(currentPkgInfo.addCPEntry(funcRefCPEntry));
        Operand[] operands = new Operand[]{initFuncRefCPIndex, getOperand(1), connectorRegIndex, getOperand(0)};
        emit(InstructionCodes.CALL, operands);

        int actionNameCPIndex = addUTF8CPEntry(currentPkgInfo, "<init>");
        ActionRefCPEntry actionRefCPEntry = new ActionRefCPEntry(pkgRefCPIndex, actionNameCPIndex);
        Operand actionRefCPIndex = getOperand(currentPkgInfo.addCPEntry(actionRefCPEntry));
        operands = new Operand[]{actionRefCPIndex, getOperand(1), connectorRegIndex, getOperand(0)};
        emit(InstructionCodes.ACALL, operands);
    }

    public void visit(BLangAttachedFunctionInvocation iExpr) {
        Operand[] operands = getFuncOperands(iExpr);
        if (iExpr.expr.type.tag == TypeTags.STRUCT) {
            Operand[] vCallOperands = new Operand[operands.length + 1];
            vCallOperands[0] = iExpr.expr.regIndex;
            System.arraycopy(operands, 0, vCallOperands, 1, operands.length);
            emit(InstructionCodes.VCALL, vCallOperands);
        } else {
            emit(InstructionCodes.CALL, operands);
        }
    }

    public void visit(BLangTransformerInvocation iExpr) {
        BInvokableSymbol transformerSymbol = (BInvokableSymbol) iExpr.symbol;
        int pkgRefCPIndex = addPackageRefCPEntry(currentPkgInfo, transformerSymbol.pkgID);
        int transformerNameCPIndex = addUTF8CPEntry(currentPkgInfo, transformerSymbol.name.value);
        TransformerRefCPEntry transformerRefCPEntry = new TransformerRefCPEntry(pkgRefCPIndex, transformerNameCPIndex);

        int transformerRefCPIndex = currentPkgInfo.addCPEntry(transformerRefCPEntry);
        Operand[] operands = getFuncOperands(iExpr, transformerRefCPIndex);

        emit(InstructionCodes.TCALL, operands);
    }

    public void visit(BFunctionPointerInvocation iExpr) {
        Operand[] operands = getFuncOperands(iExpr, -1);
        genNode(iExpr.expr, env);
        operands[0] = iExpr.expr.regIndex;
        emit(InstructionCodes.FPCALL, operands);
    }

    public void visit(BLangTypeCastExpr castExpr) {
        int opcode = castExpr.castSymbol.opcode;
        RegIndex[] castExprRegIndexes = castExpr.getRegIndexes();

        // Figure out the reg index of the error value
        RegIndex errorRegIndex = castExprRegIndexes == null ?
                calcAndGetExprRegIndex(null, TypeTags.STRUCT) :
                calcAndGetExprRegIndex(castExprRegIndexes[1], TypeTags.STRUCT);

        // Figure out the reg index of the result value
        BType castExprType = castExpr.types.get(0);
        RegIndex castExprRegIndex = castExprRegIndexes == null ?
                calcAndGetExprRegIndex(castExpr.regIndex, castExprType.tag) :
                calcAndGetExprRegIndex(castExprRegIndexes[0], castExprType.tag);

        castExprRegIndexes = new RegIndex[]{castExprRegIndex, errorRegIndex};
        castExpr.setRegIndexes(castExprRegIndexes);
        if (opcode == InstructionCodes.NOP) {
            castExpr.expr.regIndex = createLHSRegIndex(castExprRegIndex);
            genNode(castExpr.expr, this.env);
            return;
        }

        genNode(castExpr.expr, this.env);
        if (opcode == InstructionCodes.ANY2T ||
                opcode == InstructionCodes.ANY2C ||
                opcode == InstructionCodes.ANY2E ||
                opcode == InstructionCodes.CHECKCAST) {
            Operand typeCPIndex = getTypeCPIndex(castExpr.type);
            emit(opcode, castExpr.expr.regIndex, typeCPIndex, castExprRegIndex, errorRegIndex);
        } else {
            emit(opcode, castExpr.expr.regIndex, castExprRegIndex, errorRegIndex);
        }
    }


    public void visit(BLangTypeConversionExpr convExpr) {
        int opcode = convExpr.conversionSymbol.opcode;
        RegIndex[] convExprRegIndexes = convExpr.getRegIndexes();

        // Figure out the reg index of the error value
        RegIndex errorRegIndex = convExprRegIndexes == null ?
                calcAndGetExprRegIndex(null, TypeTags.STRUCT) :
                calcAndGetExprRegIndex(convExprRegIndexes[1], TypeTags.STRUCT);

        // Figure out the reg index of the result value
        BType castExprType = convExpr.types.get(0);
        RegIndex convExprRegIndex = convExprRegIndexes == null ?
                calcAndGetExprRegIndex(convExpr.regIndex, castExprType.tag) :
                calcAndGetExprRegIndex(convExprRegIndexes[0], castExprType.tag);

        convExprRegIndexes = new RegIndex[]{convExprRegIndex, errorRegIndex};
        convExpr.setRegIndexes(convExprRegIndexes);
        if (opcode == InstructionCodes.NOP) {
            convExpr.expr.regIndex = createLHSRegIndex(convExprRegIndex);
            genNode(convExpr.expr, this.env);
            return;
        }

        genNode(convExpr.expr, this.env);
        if (opcode == InstructionCodes.MAP2T || opcode == InstructionCodes.JSON2T) {
            Operand typeCPIndex = getTypeCPIndex(convExpr.type);
            emit(opcode, convExpr.expr.regIndex, typeCPIndex, convExprRegIndex, errorRegIndex);

        } else {
            emit(opcode, convExpr.expr.regIndex, convExprRegIndex, errorRegIndex);
        }
    }

    public void visit(BLangRecordLiteral recordLiteral) {
        /* ignore */
    }

    public void visit(BLangTernaryExpr ternaryExpr) {
        // Determine the reg index of the ternary expression and this reg index will be used by both then and else
        // expressions to store their result
        RegIndex ternaryExprRegIndex = calcAndGetExprRegIndex(ternaryExpr);

        // Generate code for the condition
        this.genNode(ternaryExpr.expr, this.env);
        Operand ifFalseJumpAddr = getOperand(-1);
        this.emit(InstructionCodes.BR_FALSE, ternaryExpr.expr.regIndex, ifFalseJumpAddr);

        // Generate code for the then expression
        ternaryExpr.thenExpr.regIndex = createLHSRegIndex(ternaryExprRegIndex);
        this.genNode(ternaryExpr.thenExpr, this.env);
        Operand endJumpAddr = getOperand(-1);
        this.emit(InstructionCodes.GOTO, endJumpAddr);
        ifFalseJumpAddr.value = nextIP();

        // Generate code for the then expression
        ternaryExpr.elseExpr.regIndex = createLHSRegIndex(ternaryExprRegIndex);
        this.genNode(ternaryExpr.elseExpr, this.env);
        endJumpAddr.value = nextIP();
    }

    public void visit(BLangTypeofExpr accessExpr) {
        Operand typeCPIndex = getTypeCPIndex(accessExpr.resolvedType);
        emit(InstructionCodes.TYPELOAD, typeCPIndex, calcAndGetExprRegIndex(accessExpr));
    }

    public void visit(BLangUnaryExpr unaryExpr) {
        RegIndex exprIndex = calcAndGetExprRegIndex(unaryExpr);

        if (OperatorKind.ADD.equals(unaryExpr.operator) || OperatorKind.UNTAINT.equals(unaryExpr.operator)) {
            unaryExpr.expr.regIndex = createLHSRegIndex(unaryExpr.regIndex);
            genNode(unaryExpr.expr, this.env);
            return;
        }

        int opcode;
        genNode(unaryExpr.expr, this.env);
        if (OperatorKind.TYPEOF.equals(unaryExpr.operator)) {
            opcode = unaryExpr.opSymbol.opcode;
            if (opcode == InstructionCodes.TYPEOF) {
                emit(opcode, unaryExpr.expr.regIndex, exprIndex);
            } else {
                Operand typeCPIndex = getTypeCPIndex(unaryExpr.expr.type);
                emit(opcode, typeCPIndex, exprIndex);
            }
        } else if (OperatorKind.LENGTHOF.equals(unaryExpr.operator)) {
            Operand typeCPIndex = getTypeCPIndex(unaryExpr.expr.type);
            opcode = unaryExpr.opSymbol.opcode;
            emit(opcode, unaryExpr.expr.regIndex, typeCPIndex, exprIndex);
        } else {
            opcode = unaryExpr.opSymbol.opcode;
            emit(opcode, unaryExpr.expr.regIndex, exprIndex);
        }
    }

    public void visit(BLangLambdaFunction bLangLambdaFunction) {
        visitFunctionPointerLoad(bLangLambdaFunction, ((BLangFunction) bLangLambdaFunction.getFunctionNode()).symbol);
    }


    // private methods

    private <T extends BLangNode, U extends SymbolEnv> T genNode(T t, U u) {
        SymbolEnv prevEnv = this.env;
        this.env = u;
        t.accept(this);
        this.env = prevEnv;
        return t;
    }

    private void genPackage(BPackageSymbol pkgSymbol) {
        // TODO First check whether this symbol is from a BALO file.
        SymbolEnv pkgEnv = symTable.pkgEnvMap.get(pkgSymbol);
        genNode(pkgEnv.node, pkgEnv);
    }

    private String generateSig(BType[] types) {
        StringBuilder builder = new StringBuilder();
        Arrays.stream(types).forEach(e -> builder.append(e.getDesc()));
        return builder.toString();
    }

    private String generateFunctionSig(BType[] paramTypes, BType[] retTypes) {
        return "(" + generateSig(paramTypes) + ")(" + generateSig(retTypes) + ")";
    }

    private String generateConnectorSig(ConnectorInfo callableUnitInfo) {
        return "(" + generateSig(callableUnitInfo.paramTypes) + ")";
    }

    private int getNextIndex(int typeTag, VariableIndex indexes) {
        int index;
        switch (typeTag) {
            case TypeTags.INT:
                index = ++indexes.tInt;
                break;
            case TypeTags.FLOAT:
                index = ++indexes.tFloat;
                break;
            case TypeTags.STRING:
                index = ++indexes.tString;
                break;
            case TypeTags.BOOLEAN:
                index = ++indexes.tBoolean;
                break;
            case TypeTags.BLOB:
                index = ++indexes.tBlob;
                break;
            default:
                index = ++indexes.tRef;
                break;
        }

        return index;
    }

    private int getOpcode(int typeTag, int baseOpcode) {
        int opcode;
        switch (typeTag) {
            case TypeTags.INT:
                opcode = baseOpcode;
                break;
            case TypeTags.FLOAT:
                opcode = baseOpcode + FLOAT_OFFSET;
                break;
            case TypeTags.STRING:
                opcode = baseOpcode + STRING_OFFSET;
                break;
            case TypeTags.BOOLEAN:
                opcode = baseOpcode + BOOL_OFFSET;
                break;
            case TypeTags.BLOB:
                opcode = baseOpcode + BLOB_OFFSET;
                break;
            default:
                opcode = baseOpcode + REF_OFFSET;
                break;
        }

        return opcode;
    }

    private Operand getOperand(int value) {
        return new Operand(value);
    }

    private RegIndex getLVIndex(int typeTag) {
        return getRegIndexInternal(typeTag, LOCAL);
    }

    private RegIndex getPVIndex(int typeTag) {
        return getRegIndexInternal(typeTag, PACKAGE);
    }

    private RegIndex getFieldIndex(int typeTag) {
        return getRegIndexInternal(typeTag, FIELD);
    }

    private RegIndex getRegIndex(int typeTag) {
        RegIndex regIndex = getRegIndexInternal(typeTag, REG);
        addToRegIndexList(regIndex);
        return regIndex;
    }

    private RegIndex getRegIndexInternal(int typeTag, VariableIndex.Kind varIndexKind) {
        int index;
        switch (varIndexKind) {
            case REG:
                return new RegIndex(getNextIndex(typeTag, regIndexes), typeTag);
            case PACKAGE:
                index = getNextIndex(typeTag, pvIndexes);
                break;
            case FIELD:
                index = getNextIndex(typeTag, fieldIndexes);
                break;
            default:
                index = getNextIndex(typeTag, lvIndexes);
                break;
        }

        RegIndex regIndex = new RegIndex(index, typeTag);
        regIndex.isVarIndex = true;
        return regIndex;
    }

    private RegIndex calcAndGetExprRegIndex(BLangExpression expr) {
        expr.regIndex = calcAndGetExprRegIndex(expr.regIndex, expr.type.tag);
        return expr.regIndex;
    }

    private RegIndex calcAndGetExprRegIndex(RegIndex regIndex, int typeTag) {
        if (regIndex != null && (regIndex.isVarIndex || regIndex.isLHSIndex)) {
            return regIndex;
        }

        return getRegIndex(typeTag);
    }

    private RegIndex createLHSRegIndex(RegIndex regIndex) {
        if (regIndex.isVarIndex || regIndex.isLHSIndex) {
            return regIndex;
        }

        RegIndex lhsRegIndex = new RegIndex(regIndex.value, regIndex.typeTag, true);
        addToRegIndexList(lhsRegIndex);
        return lhsRegIndex;
    }

    private void addToRegIndexList(RegIndex regIndex) {
        if (regIndex.isVarIndex) {
            throw new IllegalStateException("");
        }
        regIndexList.add(regIndex);
    }

    private LocalVariableInfo getLocalVarAttributeInfo(BVarSymbol varSymbol) {
        int varNameCPIndex = addUTF8CPEntry(currentPkgInfo, varSymbol.name.value);
        int varIndex = varSymbol.varIndex.value;
        int sigCPIndex = addUTF8CPEntry(currentPkgInfo, varSymbol.type.getDesc());
        return new LocalVariableInfo(varNameCPIndex, sigCPIndex, varIndex);
    }

    private void visitInvokableNode(BLangInvokableNode invokableNode,
                                    CallableUnitInfo callableUnitInfo,
                                    SymbolEnv invokableSymbolEnv) {
        int localVarAttrNameIndex = addUTF8CPEntry(currentPkgInfo,
                AttributeInfo.Kind.LOCAL_VARIABLES_ATTRIBUTE.value());
        LocalVariableAttributeInfo localVarAttributeInfo = new LocalVariableAttributeInfo(localVarAttrNameIndex);

        // TODO Read annotations attached to this callableUnit

        // Add local variable indexes to the parameters and return parameters
        visitInvokableNodeParams(invokableNode.symbol, callableUnitInfo, localVarAttributeInfo);

        if (Symbols.isNative(invokableNode.symbol)) {
            this.processWorker(invokableNode, callableUnitInfo.defaultWorkerInfo, null,
                    localVarAttributeInfo, invokableSymbolEnv, true, null);
        } else {
            // Clone lvIndex structure here. This structure contain local variable indexes of the input and
            // out parameters and they are common for all the workers.
            VariableIndex lvIndexCopy = this.copyVarIndex(lvIndexes);
            this.processWorker(invokableNode, callableUnitInfo.defaultWorkerInfo, invokableNode.body,
                    localVarAttributeInfo, invokableSymbolEnv, true, lvIndexCopy);
            for (BLangWorker worker : invokableNode.getWorkers()) {
                this.processWorker(invokableNode, callableUnitInfo.getWorkerInfo(worker.name.value),
                        worker.body, localVarAttributeInfo, invokableSymbolEnv, false, this.copyVarIndex(lvIndexCopy));
            }
        }
    }

    private void processWorker(BLangInvokableNode invokableNode, WorkerInfo workerInfo, BLangBlockStmt body,
                               LocalVariableAttributeInfo localVarAttributeInfo, SymbolEnv invokableSymbolEnv,
                               boolean defaultWorker, VariableIndex lvIndexCopy) {
        int codeAttrNameCPIndex = this.addUTF8CPEntry(this.currentPkgInfo, AttributeInfo.Kind.CODE_ATTRIBUTE.value());
        workerInfo.codeAttributeInfo.attributeNameIndex = codeAttrNameCPIndex;
        workerInfo.addAttributeInfo(AttributeInfo.Kind.LOCAL_VARIABLES_ATTRIBUTE, localVarAttributeInfo);
        if (body != null) {
            localVarAttrInfo = new LocalVariableAttributeInfo(localVarAttributeInfo.attributeNameIndex);
            localVarAttrInfo.localVars = new ArrayList<>(localVarAttributeInfo.localVars);
            workerInfo.addAttributeInfo(AttributeInfo.Kind.LOCAL_VARIABLES_ATTRIBUTE, localVarAttrInfo);
            workerInfo.codeAttributeInfo.codeAddrs = nextIP();
            this.lvIndexes = lvIndexCopy;
            this.currentWorkerInfo = workerInfo;
            this.genNode(body, invokableSymbolEnv);
        }
        this.endWorkerInfoUnit(workerInfo.codeAttributeInfo);
        this.emit(InstructionCodes.HALT);
    }

    private void visitInvokableNodeParams(BInvokableSymbol invokableSymbol, CallableUnitInfo callableUnitInfo,
                                          LocalVariableAttributeInfo localVarAttrInfo) {

        // TODO Read param and return param annotations
        invokableSymbol.params.forEach(param -> visitVarSymbol(param, lvIndexes, localVarAttrInfo));
        invokableSymbol.retParams.forEach(param -> visitVarSymbol(param, lvIndexes, localVarAttrInfo));
        callableUnitInfo.addAttributeInfo(AttributeInfo.Kind.LOCAL_VARIABLES_ATTRIBUTE, localVarAttrInfo);
    }

    private void visitVarSymbol(BVarSymbol varSymbol, VariableIndex variableIndex,
                                LocalVariableAttributeInfo localVarAttrInfo) {
        varSymbol.varIndex = getRegIndexInternal(varSymbol.type.tag, variableIndex.kind);
        LocalVariableInfo localVarInfo = getLocalVarAttributeInfo(varSymbol);
        localVarAttrInfo.localVars.add(localVarInfo);
    }

    private void visitReturnStatementsExprs(BLangReturn returnNode) {
        int i = 0;
        while (i < returnNode.exprs.size()) {
            BLangExpression expr = returnNode.exprs.get(i);
            this.genNode(expr, this.env);
            if (expr.isMultiReturnExpr()) {
                MultiReturnExpr invExpr = (MultiReturnExpr) expr;
                for (int j = 0; j < invExpr.getRegIndexes().length; j++) {
                    emit(this.typeTagToInstr(invExpr.getTypes().get(j).tag), getOperand(i), invExpr.getRegIndexes()[j]);
                    i++;
                }
            } else {
                emit(this.typeTagToInstr(expr.type.tag), getOperand(i), expr.regIndex);
                i++;
            }
        }
        generateFinallyInstructions(returnNode);
    }

    private VariableIndex copyVarIndex(VariableIndex that) {
        VariableIndex vIndexes = new VariableIndex(that.kind);
        vIndexes.tInt = that.tInt;
        vIndexes.tFloat = that.tFloat;
        vIndexes.tString = that.tString;
        vIndexes.tBoolean = that.tBoolean;
        vIndexes.tBlob = that.tBlob;
        vIndexes.tRef = that.tRef;
        return vIndexes;
    }

    private int nextIP() {
        return currentPkgInfo.instructionList.size();
    }

    private void endWorkerInfoUnit(CodeAttributeInfo codeAttributeInfo) {
        codeAttributeInfo.maxLongLocalVars = lvIndexes.tInt + 1;
        codeAttributeInfo.maxDoubleLocalVars = lvIndexes.tFloat + 1;
        codeAttributeInfo.maxStringLocalVars = lvIndexes.tString + 1;
        codeAttributeInfo.maxIntLocalVars = lvIndexes.tBoolean + 1;
        codeAttributeInfo.maxByteLocalVars = lvIndexes.tBlob + 1;
        codeAttributeInfo.maxRefLocalVars = lvIndexes.tRef + 1;

        codeAttributeInfo.maxLongRegs = codeAttributeInfo.maxLongLocalVars + maxRegIndexes.tInt + 1;
        codeAttributeInfo.maxDoubleRegs = codeAttributeInfo.maxDoubleLocalVars + maxRegIndexes.tFloat + 1;
        codeAttributeInfo.maxStringRegs = codeAttributeInfo.maxStringLocalVars + maxRegIndexes.tString + 1;
        codeAttributeInfo.maxIntRegs = codeAttributeInfo.maxIntLocalVars + maxRegIndexes.tBoolean + 1;
        codeAttributeInfo.maxByteRegs = codeAttributeInfo.maxByteLocalVars + maxRegIndexes.tBlob + 1;
        codeAttributeInfo.maxRefRegs = codeAttributeInfo.maxRefLocalVars + maxRegIndexes.tRef + 1;

        // Update register indexes.
        for (RegIndex regIndex : regIndexList) {
            switch (regIndex.typeTag) {
                case TypeTags.INT:
                    regIndex.value = regIndex.value + codeAttributeInfo.maxLongLocalVars;
                    break;
                case TypeTags.FLOAT:
                    regIndex.value = regIndex.value + codeAttributeInfo.maxDoubleLocalVars;
                    break;
                case TypeTags.STRING:
                    regIndex.value = regIndex.value + codeAttributeInfo.maxStringLocalVars;
                    break;
                case TypeTags.BOOLEAN:
                    regIndex.value = regIndex.value + codeAttributeInfo.maxIntLocalVars;
                    break;
                case TypeTags.BLOB:
                    regIndex.value = regIndex.value + codeAttributeInfo.maxByteLocalVars;
                    break;
                default:
                    regIndex.value = regIndex.value + codeAttributeInfo.maxRefLocalVars;
                    break;
            }
        }

        regIndexList = new ArrayList<>();
        lvIndexes = new VariableIndex(LOCAL);
        regIndexes = new VariableIndex(REG);
        maxRegIndexes = new VariableIndex(REG);
    }

    private void setMaxRegIndexes(VariableIndex current, VariableIndex max) {
        max.tInt = (max.tInt > current.tInt) ? max.tInt : current.tInt;
        max.tFloat = (max.tFloat > current.tFloat) ? max.tFloat : current.tFloat;
        max.tString = (max.tString > current.tString) ? max.tString : current.tString;
        max.tBoolean = (max.tBoolean > current.tBoolean) ? max.tBoolean : current.tBoolean;
        max.tBlob = (max.tBlob > current.tBlob) ? max.tBlob : current.tBlob;
        max.tRef = (max.tRef > current.tRef) ? max.tRef : current.tRef;
    }

    private void prepareIndexes(VariableIndex indexes) {
        indexes.tInt++;
        indexes.tFloat++;
        indexes.tString++;
        indexes.tBoolean++;
        indexes.tBlob++;
        indexes.tRef++;
    }

    private int emit(int opcode) {
        currentPkgInfo.instructionList.add(InstructionFactory.get(opcode));
        return currentPkgInfo.instructionList.size();
    }

    private int emit(int opcode, Operand... operands) {
        currentPkgInfo.instructionList.add(InstructionFactory.get(opcode, operands));
        return currentPkgInfo.instructionList.size();
    }

    private int emit(Instruction instr) {
        currentPkgInfo.instructionList.add(instr);
        return currentPkgInfo.instructionList.size();
    }

    private void addVarCountAttrInfo(ConstantPool constantPool,
                                     AttributeInfoPool attributeInfoPool,
                                     VariableIndex fieldCount) {
        int attrNameCPIndex = addUTF8CPEntry(constantPool,
                AttributeInfo.Kind.VARIABLE_TYPE_COUNT_ATTRIBUTE.value());
        VarTypeCountAttributeInfo varCountAttribInfo = new VarTypeCountAttributeInfo(attrNameCPIndex);
        varCountAttribInfo.setMaxLongVars(fieldCount.tInt);
        varCountAttribInfo.setMaxDoubleVars(fieldCount.tFloat);
        varCountAttribInfo.setMaxStringVars(fieldCount.tString);
        varCountAttribInfo.setMaxIntVars(fieldCount.tBoolean);
        varCountAttribInfo.setMaxByteVars(fieldCount.tBlob);
        varCountAttribInfo.setMaxRefVars(fieldCount.tRef);
        attributeInfoPool.addAttributeInfo(AttributeInfo.Kind.VARIABLE_TYPE_COUNT_ATTRIBUTE, varCountAttribInfo);
    }

    private Operand[] getFuncOperands(BLangInvocation iExpr) {
        int funcRefCPIndex = getFuncRefCPIndex((BInvokableSymbol) iExpr.symbol);
        return getFuncOperands(iExpr, funcRefCPIndex);
    }

    private int getFuncRefCPIndex(BInvokableSymbol invokableSymbol) {
        int pkgRefCPIndex = addPackageRefCPEntry(currentPkgInfo, invokableSymbol.pkgID);
        int funcNameCPIndex = addUTF8CPEntry(currentPkgInfo, invokableSymbol.name.value);
        FunctionRefCPEntry funcRefCPEntry = new FunctionRefCPEntry(pkgRefCPIndex, funcNameCPIndex);
        return currentPkgInfo.addCPEntry(funcRefCPEntry);
    }

    private Operand[] getFuncOperands(BLangInvocation iExpr, int funcRefCPIndex) {
        // call funcRefCPIndex, nArgRegs, argRegs[nArgRegs], nRetRegs, retRegs[nRetRegs]
        int i = 0;
        int nArgRegs = iExpr.argExprs.size();
        int nRetRegs = iExpr.types.size();
        Operand[] operands = new Operand[nArgRegs + nRetRegs + 3];
        operands[i++] = getOperand(funcRefCPIndex);
        operands[i++] = getOperand(nArgRegs);
        for (BLangExpression argExpr : iExpr.argExprs) {
            operands[i++] = genNode(argExpr, this.env).regIndex;
        }

        // Calculate registers to store return values
        operands[i++] = getOperand(nRetRegs);
        RegIndex[] iExprRegIndexes;
        if (iExpr.getRegIndexes() != null) {
            iExprRegIndexes = iExpr.getRegIndexes();
        } else if (iExpr.regIndex != null) {
            iExprRegIndexes = new RegIndex[nRetRegs];
            iExprRegIndexes[0] = iExpr.regIndex;
        } else {
            iExprRegIndexes = new RegIndex[nRetRegs];
        }

        for (int j = 0; j < nRetRegs; j++) {
            RegIndex regIndex = calcAndGetExprRegIndex(iExprRegIndexes[j], iExpr.getTypes().get(j).tag);
            iExprRegIndexes[j] = regIndex;
            operands[i++] = regIndex;
        }

        iExpr.setRegIndexes(iExprRegIndexes);
        return operands;
    }

    private void addVariableCountAttributeInfo(ConstantPool constantPool,
                                               AttributeInfoPool attributeInfoPool,
                                               int[] fieldCount) {
        UTF8CPEntry attribNameCPEntry = new UTF8CPEntry(AttributeInfo.Kind.VARIABLE_TYPE_COUNT_ATTRIBUTE.toString());
        int attribNameCPIndex = constantPool.addCPEntry(attribNameCPEntry);
        VarTypeCountAttributeInfo varCountAttribInfo = new VarTypeCountAttributeInfo(attribNameCPIndex);
        varCountAttribInfo.setMaxLongVars(fieldCount[INT_OFFSET]);
        varCountAttribInfo.setMaxDoubleVars(fieldCount[FLOAT_OFFSET]);
        varCountAttribInfo.setMaxStringVars(fieldCount[STRING_OFFSET]);
        varCountAttribInfo.setMaxIntVars(fieldCount[BOOL_OFFSET]);
        varCountAttribInfo.setMaxByteVars(fieldCount[BLOB_OFFSET]);
        varCountAttribInfo.setMaxRefVars(fieldCount[REF_OFFSET]);
        attributeInfoPool.addAttributeInfo(AttributeInfo.Kind.VARIABLE_TYPE_COUNT_ATTRIBUTE, varCountAttribInfo);
    }

    private DefaultValueAttributeInfo getStructFieldDefaultValue(BLangLiteral literalExpr) {
        String desc = literalExpr.type.getDesc();
        int typeDescCPIndex = addUTF8CPEntry(currentPkgInfo, desc);
        StructFieldDefaultValue defaultValue = new StructFieldDefaultValue(typeDescCPIndex, desc);

        int typeTag = literalExpr.type.tag;
        switch (typeTag) {
            case TypeTags.INT:
                defaultValue.intValue = (Long) literalExpr.value;
                defaultValue.valueCPIndex = currentPkgInfo.addCPEntry(new IntegerCPEntry(defaultValue.intValue));
                break;
            case TypeTags.FLOAT:
                defaultValue.floatValue = (Double) literalExpr.value;
                defaultValue.valueCPIndex = currentPkgInfo.addCPEntry(new FloatCPEntry(defaultValue.floatValue));
                break;
            case TypeTags.STRING:
                defaultValue.stringValue = (String) literalExpr.value;
                defaultValue.valueCPIndex = currentPkgInfo.addCPEntry(new UTF8CPEntry(defaultValue.stringValue));
                break;
            case TypeTags.BOOLEAN:
                defaultValue.booleanValue = (Boolean) literalExpr.value;
                break;
        }

        UTF8CPEntry defaultValueAttribUTF8CPEntry =
                new UTF8CPEntry(AttributeInfo.Kind.DEFAULT_VALUE_ATTRIBUTE.toString());
        int defaultValueAttribNameIndex = currentPkgInfo.addCPEntry(defaultValueAttribUTF8CPEntry);

        return new DefaultValueAttributeInfo(defaultValueAttribNameIndex, defaultValue);
    }


    // Create info entries

    private void createPackageVarInfo(BLangVariable varNode) {
        BVarSymbol varSymbol = varNode.symbol;
        varSymbol.varIndex = getPVIndex(varSymbol.type.tag);

        int varNameCPIndex = addUTF8CPEntry(currentPkgInfo, varSymbol.name.value);
        int typeSigCPIndex = addUTF8CPEntry(currentPkgInfo, varSymbol.type.getDesc());
        PackageVarInfo pkgVarInfo = new PackageVarInfo(varNameCPIndex, typeSigCPIndex, varSymbol.flags,
                varSymbol.varIndex.value);
        currentPkgInfo.pkgVarInfoMap.put(varSymbol.name.value, pkgVarInfo);

        LocalVariableInfo localVarInfo = getLocalVarAttributeInfo(varSymbol);
        LocalVariableAttributeInfo pkgVarAttrInfo = (LocalVariableAttributeInfo)
                currentPkgInfo.getAttributeInfo(AttributeInfo.Kind.LOCAL_VARIABLES_ATTRIBUTE);
        pkgVarAttrInfo.localVars.add(localVarInfo);

        // TODO Populate annotation attribute
    }

    private void createStructInfoEntry(BLangStruct structNode) {
        BStructSymbol structSymbol = (BStructSymbol) structNode.symbol;
        // Add Struct name as an UTFCPEntry to the constant pool
        int structNameCPIndex = addUTF8CPEntry(currentPkgInfo, structSymbol.name.value);
        StructInfo structInfo = new StructInfo(currentPackageRefCPIndex, structNameCPIndex, structSymbol.flags);
        currentPkgInfo.addStructInfo(structSymbol.name.value, structInfo);
        structInfo.structType = (BStructType) structSymbol.type;

        List<BLangVariable> structFields = structNode.fields;
        for (BLangVariable structField : structFields) {
            // Create StructFieldInfo Entry
            int fieldNameCPIndex = addUTF8CPEntry(currentPkgInfo, structField.name.value);
            int sigCPIndex = addUTF8CPEntry(currentPkgInfo, structField.type.getDesc());

            StructFieldInfo structFieldInfo = new StructFieldInfo(fieldNameCPIndex,
                    sigCPIndex, structField.symbol.flags);
            structFieldInfo.fieldType = structField.type;

            // Populate default values
            if (structField.expr != null) {
                DefaultValueAttributeInfo defaultVal = getStructFieldDefaultValue((BLangLiteral) structField.expr);
                structFieldInfo.addAttributeInfo(AttributeInfo.Kind.DEFAULT_VALUE_ATTRIBUTE, defaultVal);
            }

            structInfo.fieldInfoEntries.add(structFieldInfo);
            structField.symbol.varIndex = getFieldIndex(structField.symbol.type.tag);
        }

        // Create variable count attribute info
        prepareIndexes(fieldIndexes);
        int[] fieldCount = new int[]{fieldIndexes.tInt, fieldIndexes.tFloat,
                fieldIndexes.tString, fieldIndexes.tBoolean, fieldIndexes.tBlob, fieldIndexes.tRef};
        addVariableCountAttributeInfo(currentPkgInfo, structInfo, fieldCount);
        fieldIndexes = new VariableIndex(FIELD);

        // Create attached function info entries
        for (BAttachedFunction attachedFunc : structSymbol.attachedFuncs) {
            int funcNameCPIndex = addUTF8CPEntry(currentPkgInfo, attachedFunc.funcName.value);

            // Remove the first type. The first type is always the type to which the function is attached to
            BType[] paramTypes = attachedFunc.type.paramTypes.toArray(new BType[0]);
            if (paramTypes.length == 1) {
                paramTypes = new BType[0];
            } else {
                paramTypes = attachedFunc.type.paramTypes.toArray(new BType[0]);
                paramTypes = Arrays.copyOfRange(paramTypes, 1, paramTypes.length);
            }
            int sigCPIndex = addUTF8CPEntry(currentPkgInfo,
                    generateFunctionSig(paramTypes, attachedFunc.type.retTypes.toArray(new BType[0])));
            int flags = attachedFunc.symbol.flags;
            structInfo.attachedFuncInfoEntries.add(new AttachedFunctionInfo(funcNameCPIndex, sigCPIndex, flags));
        }
    }

    private void createEnumInfoEntry(BLangEnum enumNode) {
        BTypeSymbol enumSymbol = (BTypeSymbol) enumNode.symbol;
        // Add Enum name as an UTFCPEntry to the constant pool
        int enumNameCPIndex = addUTF8CPEntry(currentPkgInfo, enumSymbol.name.value);
        EnumInfo enumInfo = new EnumInfo(currentPackageRefCPIndex, enumNameCPIndex, enumSymbol.flags);
        currentPkgInfo.addEnumInfo(enumSymbol.name.value, enumInfo);
        enumInfo.enumType = (BEnumType) enumSymbol.type;

        for (int i = 0; i < enumNode.enumerators.size(); i++) {
            BLangEnumerator enumeratorNode = enumNode.enumerators.get(i);
            enumeratorNode.symbol.varIndex = new RegIndex(i, enumSymbol.type.tag);
            enumeratorNode.symbol.varIndex.isVarIndex = true;

            int enumeratorNameCPIndex = addUTF8CPEntry(currentPkgInfo, enumeratorNode.symbol.name.toString());
            EnumeratorInfo enumeratorInfo = new EnumeratorInfo(enumeratorNameCPIndex, i, enumInfo.enumType);
            enumInfo.enumeratorInfoList.add(enumeratorInfo);
        }
    }

    /**
     * Creates a {@code FunctionInfo} from the given function node in AST.
     *
     * @param funcNode function node in AST
     */
    private void createFunctionInfoEntry(BLangFunction funcNode) {
        BInvokableSymbol funcSymbol = funcNode.symbol;
        BInvokableType funcType = (BInvokableType) funcSymbol.type;

        // Add function name as an UTFCPEntry to the constant pool
        int funcNameCPIndex = this.addUTF8CPEntry(currentPkgInfo, funcNode.name.value);

        FunctionInfo funcInfo = new FunctionInfo(currentPackageRefCPIndex, funcNameCPIndex);
        funcInfo.paramTypes = funcType.paramTypes.toArray(new BType[0]);
        funcInfo.retParamTypes = funcType.retTypes.toArray(new BType[0]);
        funcInfo.signatureCPIndex = addUTF8CPEntry(this.currentPkgInfo,
                generateFunctionSig(funcInfo.paramTypes, funcInfo.retParamTypes));
        funcInfo.flags = funcSymbol.flags;
        if (funcNode.receiver != null) {
            funcInfo.attachedToTypeCPIndex = getTypeCPIndex(funcNode.receiver.type).value;
        }

        this.addWorkerInfoEntries(funcInfo, funcNode.getWorkers());
        this.currentPkgInfo.functionInfoMap.put(funcSymbol.name.value, funcInfo);
    }

    private void createTransformerInfoEntry(BLangInvokableNode invokable) {
        BInvokableSymbol transformerSymbol = invokable.symbol;
        BInvokableType transformerType = (BInvokableType) transformerSymbol.type;

        // Add transformer name as an UTFCPEntry to the constant pool
        int transformerNameCPIndex = this.addUTF8CPEntry(currentPkgInfo, transformerSymbol.name.value);

        TransformerInfo transformerInfo = new TransformerInfo(currentPackageRefCPIndex, transformerNameCPIndex);
        transformerInfo.paramTypes = transformerType.paramTypes.toArray(new BType[0]);
        transformerInfo.retParamTypes = transformerType.retTypes.toArray(new BType[0]);
        transformerInfo.flags = transformerSymbol.flags;

        this.addWorkerInfoEntries(transformerInfo, invokable.getWorkers());

        transformerInfo.signatureCPIndex = addUTF8CPEntry(this.currentPkgInfo,
                generateFunctionSig(transformerInfo.paramTypes, transformerInfo.retParamTypes));
        this.currentPkgInfo.transformerInfoMap.put(transformerSymbol.name.value, transformerInfo);
    }

    private void addWorkerInfoEntries(CallableUnitInfo callableUnitInfo, List<BLangWorker> workers) {
        UTF8CPEntry workerNameCPEntry = new UTF8CPEntry("default");
        int workerNameCPIndex = this.currentPkgInfo.addCPEntry(workerNameCPEntry);
        WorkerInfo defaultWorkerInfo = new WorkerInfo(workerNameCPIndex, "default");
        callableUnitInfo.defaultWorkerInfo = defaultWorkerInfo;
        for (BLangWorker worker : workers) {
            workerNameCPEntry = new UTF8CPEntry(worker.name.value);
            workerNameCPIndex = currentPkgInfo.addCPEntry(workerNameCPEntry);
            WorkerInfo workerInfo = new WorkerInfo(workerNameCPIndex, worker.getName().value);
            callableUnitInfo.addWorkerInfo(worker.getName().value, workerInfo);
        }
    }

    private void createConnectorInfoEntry(BLangConnector connectorNode) {
        BConnectorType connectorType = (BConnectorType) connectorNode.symbol.type;
        // Add connector name as an UTFCPEntry to the constant pool
        int connectorNameCPIndex = addUTF8CPEntry(currentPkgInfo, connectorNode.name.value);
        //Create connector info
        ConnectorInfo connectorInfo = new ConnectorInfo(currentPackageRefCPIndex,
                connectorNameCPIndex, connectorNode.symbol.flags);
        connectorInfo.paramTypes = connectorType.paramTypes.toArray(new BType[0]);
        connectorInfo.signatureCPIndex = addUTF8CPEntry(this.currentPkgInfo, generateConnectorSig(connectorInfo));
        // Add connector level variables
        int localVarAttNameIndex = addUTF8CPEntry(currentPkgInfo, AttributeInfo.Kind.LOCAL_VARIABLES_ATTRIBUTE.value());
        LocalVariableAttributeInfo localVarAttributeInfo = new LocalVariableAttributeInfo(localVarAttNameIndex);
        connectorNode.params.forEach(var -> visitVarSymbol(var.symbol, fieldIndexes, localVarAttributeInfo));
        connectorNode.varDefs.forEach(var -> visitVarSymbol(var.var.symbol, fieldIndexes, localVarAttributeInfo));
        connectorInfo.addAttributeInfo(AttributeInfo.Kind.LOCAL_VARIABLES_ATTRIBUTE, localVarAttributeInfo);

        // Create variable count attribute info
        prepareIndexes(fieldIndexes);
        int[] fieldCount = new int[]{fieldIndexes.tInt, fieldIndexes.tFloat,
                fieldIndexes.tString, fieldIndexes.tBoolean, fieldIndexes.tBlob, fieldIndexes.tRef};
        addVariableCountAttributeInfo(currentPkgInfo, connectorInfo, fieldCount);

        // Create the init function info
        BLangFunction connectorInitFunction = (BLangFunction) connectorNode.getInitFunction();
        createFunctionInfoEntry(connectorInitFunction);
        this.currentPkgInfo.connectorInfoMap.put(connectorNode.name.value, connectorInfo);
        // Create action info entries for all actions
        connectorNode.actions.forEach(res -> createActionInfoEntry(res, connectorInfo));
        createActionInfoEntry(connectorNode.initAction, connectorInfo);
        fieldIndexes = new VariableIndex(FIELD);
    }

    private void createActionInfoEntry(BLangAction actionNode, ConnectorInfo connectorInfo) {
        BInvokableSymbol actionSymbol = actionNode.symbol;
        BInvokableType actionType = (BInvokableType) actionSymbol.type;
        // Add action name as an UTFCPEntry to the constant pool
        int actionNameCPIndex = addUTF8CPEntry(currentPkgInfo, actionNode.name.value);
        ActionInfo actionInfo = new ActionInfo(currentPackageRefCPIndex, actionNameCPIndex);

        actionInfo.paramTypes = actionType.paramTypes.toArray(new BType[0]);
        actionInfo.retParamTypes = actionType.retTypes.toArray(new BType[0]);
        actionInfo.flags = actionSymbol.flags;
//        setParameterNames(actionNode, actionInfo);
        actionInfo.signatureCPIndex = addUTF8CPEntry(currentPkgInfo,
                generateFunctionSig(actionInfo.paramTypes, actionInfo.retParamTypes));
        // Add worker info
        this.addWorkerInfoEntries(actionInfo, actionNode.getWorkers());

        // Add action info to the connector info
        connectorInfo.actionInfoMap.put(actionNode.name.getValue(), actionInfo);
    }

    @Override
    public void visit(BLangEndpoint endpointNode) {
    }

    private void createServiceInfoEntry(BLangService serviceNode) {
        // Add service name as an UTFCPEntry to the constant pool
        int serviceNameCPIndex = addUTF8CPEntry(currentPkgInfo, serviceNode.name.value);
        //Create service info
        if (((BServiceSymbol) serviceNode.symbol).endpointType != null) {
            String endPointQName = ((BServiceSymbol) serviceNode.symbol).endpointType.tsymbol.toString();
            int epNameCPIndex = addUTF8CPEntry(currentPkgInfo, endPointQName);
            ServiceInfo serviceInfo = new ServiceInfo(currentPackageRefCPIndex, serviceNameCPIndex,
                    serviceNode.symbol.flags, epNameCPIndex);
            // Add service level variables
            int localVarAttNameIndex = addUTF8CPEntry(currentPkgInfo,
                    AttributeInfo.Kind.LOCAL_VARIABLES_ATTRIBUTE.value());
            LocalVariableAttributeInfo localVarAttributeInfo = new LocalVariableAttributeInfo(localVarAttNameIndex);
            serviceNode.vars.forEach(var -> visitVarSymbol(var.var.symbol, pvIndexes, localVarAttributeInfo));
            serviceInfo.addAttributeInfo(AttributeInfo.Kind.LOCAL_VARIABLES_ATTRIBUTE, localVarAttributeInfo);
            // Create the init function info
            BLangFunction serviceInitFunction = (BLangFunction) serviceNode.getInitFunction();
            createFunctionInfoEntry(serviceInitFunction);
            serviceInfo.initFuncInfo = currentPkgInfo.functionInfoMap.get(serviceInitFunction.name.toString());
            currentPkgInfo.addServiceInfo(serviceNode.name.value, serviceInfo);
            // Create resource info entries for all resources
            serviceNode.resources.forEach(res -> createResourceInfoEntry(res, serviceInfo));
        }
    }

    private void createResourceInfoEntry(BLangResource resourceNode, ServiceInfo serviceInfo) {
        BInvokableType resourceType = (BInvokableType) resourceNode.symbol.type;
        // Add resource name as an UTFCPEntry to the constant pool
        int serviceNameCPIndex = addUTF8CPEntry(currentPkgInfo, resourceNode.name.value);
        ResourceInfo resourceInfo = new ResourceInfo(currentPackageRefCPIndex, serviceNameCPIndex);
        resourceInfo.paramTypes = resourceType.paramTypes.toArray(new BType[0]);
        setParameterNames(resourceNode, resourceInfo);
        resourceInfo.retParamTypes = new BType[0];
        resourceInfo.signatureCPIndex = addUTF8CPEntry(currentPkgInfo,
                generateFunctionSig(resourceInfo.paramTypes, resourceInfo.retParamTypes));
        // Add worker info
        int workerNameCPIndex = addUTF8CPEntry(currentPkgInfo, "default");
        resourceInfo.defaultWorkerInfo = new WorkerInfo(workerNameCPIndex, "default");
        resourceNode.workers.forEach(worker -> addWorkerInfoEntry(worker, resourceInfo));
        // Add resource info to the service info
        serviceInfo.resourceInfoMap.put(resourceNode.name.getValue(), resourceInfo);
    }

    private void addWorkerInfoEntry(BLangWorker worker, CallableUnitInfo callableUnitInfo) {
        int workerNameCPIndex = addUTF8CPEntry(currentPkgInfo, worker.name.value);
        WorkerInfo workerInfo = new WorkerInfo(workerNameCPIndex, worker.name.value);
        callableUnitInfo.addWorkerInfo(worker.name.value, workerInfo);
    }

    private ErrorTableAttributeInfo createErrorTableIfAbsent(PackageInfo packageInfo) {
        ErrorTableAttributeInfo errorTable =
                (ErrorTableAttributeInfo) packageInfo.getAttributeInfo(AttributeInfo.Kind.ERROR_TABLE);
        if (errorTable == null) {
            UTF8CPEntry attribNameCPEntry = new UTF8CPEntry(AttributeInfo.Kind.ERROR_TABLE.toString());
            int attribNameCPIndex = packageInfo.addCPEntry(attribNameCPEntry);
            errorTable = new ErrorTableAttributeInfo(attribNameCPIndex);
            packageInfo.addAttributeInfo(AttributeInfo.Kind.ERROR_TABLE, errorTable);
        }
        return errorTable;
    }

    private void addLineNumberInfo(DiagnosticPos pos) {
        LineNumberInfo lineNumInfo = createLineNumberInfo(pos, currentPkgInfo, currentPkgInfo.instructionList.size());
        lineNoAttrInfo.addLineNumberInfo(lineNumInfo);
    }

    private LineNumberInfo createLineNumberInfo(DiagnosticPos pos, PackageInfo packageInfo, int ip) {
        UTF8CPEntry fileNameUTF8CPEntry = new UTF8CPEntry(pos.src.cUnitName);
        int fileNameCPEntryIndex = packageInfo.addCPEntry(fileNameUTF8CPEntry);
        LineNumberInfo lineNumberInfo = new LineNumberInfo(pos.sLine, fileNameCPEntryIndex, pos.src.cUnitName, ip);
        lineNumberInfo.setPackageInfo(packageInfo);
        lineNumberInfo.setIp(ip);
        return lineNumberInfo;
    }

    private void setParameterNames(BLangResource resourceNode, ResourceInfo resourceInfo) {
        int paramCount = resourceNode.params.size();
        resourceInfo.paramNameCPIndexes = new int[paramCount];
        for (int i = 0; i < paramCount; i++) {
            BLangVariable paramVar = resourceNode.params.get(i);
            String paramName = null;
            boolean isAnnotated = false;
            for (BLangAnnotationAttachment annotationAttachment : paramVar.annAttachments) {
                String attachmentName = annotationAttachment.getAnnotationName().getValue();
                if ("PathParam".equalsIgnoreCase(attachmentName) || "QueryParam".equalsIgnoreCase(attachmentName)) {
                    //TODO:
                    //paramName = annotationAttachment.getAttributeNameValuePairs().get("value")
                    // .getLiteralValue().stringValue();
                    isAnnotated = true;
                    break;
                }
            }
            if (!isAnnotated) {
                paramName = paramVar.name.getValue();
            }
            int paramNameCPIndex = addUTF8CPEntry(currentPkgInfo, paramName);
            resourceInfo.paramNameCPIndexes[i] = paramNameCPIndex;
        }
    }

    private WorkerDataChannelInfo getWorkerDataChannelInfo(CallableUnitInfo callableUnit,
                                                           String source, String target) {
        WorkerDataChannelInfo workerDataChannelInfo = callableUnit.getWorkerDataChannelInfo(
                WorkerDataChannelInfo.generateChannelName(source, target));
        if (workerDataChannelInfo == null) {
            UTF8CPEntry sourceCPEntry = new UTF8CPEntry(source);
            int sourceCPIndex = this.currentPkgInfo.addCPEntry(sourceCPEntry);
            UTF8CPEntry targetCPEntry = new UTF8CPEntry(target);
            int targetCPIndex = this.currentPkgInfo.addCPEntry(targetCPEntry);
            workerDataChannelInfo = new WorkerDataChannelInfo(sourceCPIndex, source, targetCPIndex, target);
            workerDataChannelInfo.setUniqueName(workerDataChannelInfo.getChannelName() + this.workerChannelCount);
            String uniqueName = workerDataChannelInfo.getUniqueName();
            UTF8CPEntry uniqueNameCPEntry = new UTF8CPEntry(uniqueName);
            int uniqueNameCPIndex = this.currentPkgInfo.addCPEntry(uniqueNameCPEntry);
            workerDataChannelInfo.setUniqueNameCPIndex(uniqueNameCPIndex);
            callableUnit.addWorkerDataChannelInfo(workerDataChannelInfo);
            this.workerChannelCount++;
        }
        return workerDataChannelInfo;
    }

    // Constant pool related utility classes

    private int addUTF8CPEntry(ConstantPool pool, String value) {
        UTF8CPEntry pkgPathCPEntry = new UTF8CPEntry(value);
        return pool.addCPEntry(pkgPathCPEntry);
    }

    private int addPackageRefCPEntry(ConstantPool pool, PackageID pkgID) {
        int nameCPIndex = addUTF8CPEntry(pool, pkgID.name.value);
        int versionCPIndex = addUTF8CPEntry(pool, pkgID.version.value);
        PackageRefCPEntry packageRefCPEntry = new PackageRefCPEntry(nameCPIndex, versionCPIndex);
        return pool.addCPEntry(packageRefCPEntry);
    }

    /**
     * Holds the variable index per type.
     *
     * @since 0.94
     */
    static class VariableIndex {
        public enum Kind {
            LOCAL,
            FIELD,
            PACKAGE,
            REG
        }

        int tInt = -1;
        int tFloat = -1;
        int tString = -1;
        int tBoolean = -1;
        int tBlob = -1;
        int tRef = -1;
        Kind kind;

        VariableIndex(Kind kind) {
            this.kind = kind;
        }

        public int[] toArray() {
            int[] result = new int[6];
            result[0] = this.tInt;
            result[1] = this.tFloat;
            result[2] = this.tString;
            result[3] = this.tBoolean;
            result[4] = this.tBlob;
            result[5] = this.tRef;
            return result;
        }

    }

    public void visit(BLangWorker workerNode) {
        this.genNode(workerNode.body, this.env);
    }

    /* visit the workers within fork-join block */
    private void processJoinWorkers(BLangForkJoin forkJoin, ForkjoinInfo forkjoinInfo,
                                    SymbolEnv forkJoinEnv) {
        UTF8CPEntry codeUTF8CPEntry = new UTF8CPEntry(AttributeInfo.Kind.CODE_ATTRIBUTE.toString());
        int codeAttribNameIndex = this.currentPkgInfo.addCPEntry(codeUTF8CPEntry);
        for (BLangWorker worker : forkJoin.workers) {
            VariableIndex lvIndexesCopy = copyVarIndex(this.lvIndexes);
            this.regIndexes = new VariableIndex(REG);
            VariableIndex regIndexesCopy = this.regIndexes;
            this.regIndexes = new VariableIndex(REG);
            VariableIndex maxRegIndexesCopy = this.maxRegIndexes;
            this.maxRegIndexes = new VariableIndex(REG);
            List<RegIndex> regIndexListCopy = this.regIndexList;
            this.regIndexList = new ArrayList<>();

            WorkerInfo workerInfo = forkjoinInfo.getWorkerInfo(worker.name.value);
            workerInfo.codeAttributeInfo.attributeNameIndex = codeAttribNameIndex;
            workerInfo.codeAttributeInfo.codeAddrs = this.nextIP();
            this.currentWorkerInfo = workerInfo;
            this.genNode(worker.body, forkJoinEnv);
            this.endWorkerInfoUnit(workerInfo.codeAttributeInfo);
            this.emit(InstructionCodes.HALT);

            this.lvIndexes = lvIndexesCopy;
            this.regIndexes = regIndexesCopy;
            this.maxRegIndexes = maxRegIndexesCopy;
            this.regIndexList = regIndexListCopy;
        }
    }

    private void populateForkJoinWorkerInfo(BLangForkJoin forkJoin, ForkjoinInfo forkjoinInfo) {
        for (BLangWorker worker : forkJoin.workers) {
            UTF8CPEntry workerNameCPEntry = new UTF8CPEntry(worker.name.value);
            int workerNameCPIndex = this.currentPkgInfo.addCPEntry(workerNameCPEntry);
            WorkerInfo workerInfo = new WorkerInfo(workerNameCPIndex, worker.name.value);
            forkjoinInfo.addWorkerInfo(worker.name.value, workerInfo);
        }
    }

    /* generate code for Join block */
    private void processJoinBlock(BLangForkJoin forkJoin, ForkjoinInfo forkjoinInfo, SymbolEnv forkJoinEnv,
                                  RegIndex joinVarRegIndex, Operand joinBlockAddr) {
        UTF8CPEntry joinType = new UTF8CPEntry(forkJoin.joinType.name());
        int joinTypeCPIndex = this.currentPkgInfo.addCPEntry(joinType);
        forkjoinInfo.setJoinType(forkJoin.joinType.name());
        forkjoinInfo.setJoinTypeCPIndex(joinTypeCPIndex);
        joinBlockAddr.value = nextIP();

        if (forkJoin.joinResultVar != null) {
            visitForkJoinParameterDefs(forkJoin.joinResultVar, forkJoinEnv);
            joinVarRegIndex.value = forkJoin.joinResultVar.symbol.varIndex.value;
        }

        if (forkJoin.joinedBody != null) {
            this.genNode(forkJoin.joinedBody, forkJoinEnv);
        }
    }

    /* generate code for timeout block */
    private void processTimeoutBlock(BLangForkJoin forkJoin, SymbolEnv forkJoinEnv,
                                     RegIndex timeoutVarRegIndex, Operand timeoutBlockAddr) {
        /* emit a GOTO instruction to jump out of the timeout block */
        Operand gotoAddr = getOperand(-1);
        this.emit(InstructionCodes.GOTO, gotoAddr);
        timeoutBlockAddr.value = nextIP();

        if (forkJoin.timeoutVariable != null) {
            visitForkJoinParameterDefs(forkJoin.timeoutVariable, forkJoinEnv);
            timeoutVarRegIndex.value = forkJoin.timeoutVariable.symbol.varIndex.value;
        }

        if (forkJoin.timeoutBody != null) {
            this.genNode(forkJoin.timeoutBody, forkJoinEnv);
        }
        gotoAddr.value = nextIP();
    }

    public void visit(BLangForkJoin forkJoin) {
        SymbolEnv forkJoinEnv = SymbolEnv.createForkJoinSymbolEnv(forkJoin, this.env);
        ForkjoinInfo forkjoinInfo = new ForkjoinInfo(this.lvIndexes.toArray());
        this.populateForkJoinWorkerInfo(forkJoin, forkjoinInfo);
        int forkJoinInfoIndex = this.forkJoinCount++;
        /* was I already inside a fork/join */
        if (this.env.forkJoin != null) {
            this.currentWorkerInfo.addForkJoinInfo(forkjoinInfo);
        } else {
            this.currentCallableUnitInfo.defaultWorkerInfo.addForkJoinInfo(forkjoinInfo);
        }
        ForkJoinCPEntry forkJoinCPEntry = new ForkJoinCPEntry(forkJoinInfoIndex);
        Operand forkJoinCPIndex = getOperand(this.currentPkgInfo.addCPEntry(forkJoinCPEntry));
        forkjoinInfo.setIndexCPIndex(forkJoinCPIndex.value);

        RegIndex timeoutRegIndex = new RegIndex(-1, TypeTags.INT);
        addToRegIndexList(timeoutRegIndex);
        if (forkJoin.timeoutExpression != null) {
            forkjoinInfo.setTimeoutAvailable(true);
            this.genNode(forkJoin.timeoutExpression, forkJoinEnv);
            timeoutRegIndex.value = forkJoin.timeoutExpression.regIndex.value;
        }

        // FORKJOIN forkJoinCPIndex timeoutRegIndex joinVarRegIndex joinBlockAddr timeoutVarRegIndex timeoutBlockAddr
        RegIndex joinVarRegIndex = new RegIndex(-1, TypeTags.MAP);
        Operand joinBlockAddr = getOperand(-1);
        RegIndex timeoutVarRegIndex = new RegIndex(-1, TypeTags.MAP);
        Operand timeoutBlockAddr = getOperand(-1);
        this.emit(InstructionCodes.FORKJOIN, forkJoinCPIndex, timeoutRegIndex,
                joinVarRegIndex, joinBlockAddr, timeoutVarRegIndex, timeoutBlockAddr);

        this.processJoinWorkers(forkJoin, forkjoinInfo, forkJoinEnv);

        int i = 0;
        int[] joinWrkrNameCPIndexes = new int[forkJoin.joinedWorkers.size()];
        String[] joinWrkrNames = new String[joinWrkrNameCPIndexes.length];
        for (BLangIdentifier workerName : forkJoin.joinedWorkers) {
            UTF8CPEntry workerNameCPEntry = new UTF8CPEntry(workerName.value);
            int workerNameCPIndex = this.currentPkgInfo.addCPEntry(workerNameCPEntry);
            joinWrkrNameCPIndexes[i] = workerNameCPIndex;
            joinWrkrNames[i] = workerName.value;
            i++;
        }
        forkjoinInfo.setJoinWrkrNameIndexes(joinWrkrNameCPIndexes);
        forkjoinInfo.setJoinWorkerNames(joinWrkrNames);
        forkjoinInfo.setWorkerCount(forkJoin.joinedWorkerCount);
        this.processJoinBlock(forkJoin, forkjoinInfo, forkJoinEnv, joinVarRegIndex, joinBlockAddr);
        this.processTimeoutBlock(forkJoin, forkJoinEnv, timeoutVarRegIndex, timeoutBlockAddr);
    }

    private void visitForkJoinParameterDefs(BLangVariable parameterDef, SymbolEnv forkJoinEnv) {
        LocalVariableAttributeInfo localVariableAttributeInfo = new LocalVariableAttributeInfo(1);
        parameterDef.symbol.varIndex = getLVIndex(parameterDef.type.tag);
        this.genNode(parameterDef, forkJoinEnv);
        LocalVariableInfo localVariableDetails = this.getLocalVarAttributeInfo(parameterDef.symbol);
        localVariableAttributeInfo.localVars.add(localVariableDetails);
    }

    public void visit(BLangWorkerSend workerSendStmt) {
        WorkerDataChannelInfo workerDataChannelInfo = this.getWorkerDataChannelInfo(this.currentCallableUnitInfo,
                this.currentWorkerInfo.getWorkerName(), workerSendStmt.workerIdentifier.value);
        WorkerDataChannelRefCPEntry wrkrInvRefCPEntry = new WorkerDataChannelRefCPEntry(workerDataChannelInfo
                .getUniqueNameCPIndex(), workerDataChannelInfo.getUniqueName());
        wrkrInvRefCPEntry.setWorkerDataChannelInfo(workerDataChannelInfo);
        Operand wrkrInvRefCPIndex = getOperand(currentPkgInfo.addCPEntry(wrkrInvRefCPEntry));
        if (workerSendStmt.isForkJoinSend) {
            this.currentWorkerInfo.setWrkrDtChnlRefCPIndex(wrkrInvRefCPIndex.value);
            this.currentWorkerInfo.setWorkerDataChannelInfoForForkJoin(workerDataChannelInfo);
        }
        workerDataChannelInfo.setDataChannelRefIndex(wrkrInvRefCPIndex.value);

        int nArgExprs = workerSendStmt.exprs.size();
        RegIndex[] argRegs = new RegIndex[nArgExprs];
        BType[] bTypes = new BType[nArgExprs];
        for (int i = 0; i < nArgExprs; i++) {
            BLangExpression argExpr = workerSendStmt.exprs.get(i);
            genNode(argExpr, this.env);
            argRegs[i] = argExpr.regIndex;
            bTypes[i] = argExpr.type;
        }
        UTF8CPEntry sigCPEntry = new UTF8CPEntry(this.generateSig(bTypes));
        Operand sigCPIndex = getOperand(this.currentPkgInfo.addCPEntry(sigCPEntry));

        // WRKSEND wrkrInvRefCPIndex typesCPIndex nRegIndexes, regIndexes[nRegIndexes]
        Operand[] wrkSendArgRegs = new Operand[nArgExprs + 3];
        wrkSendArgRegs[0] = wrkrInvRefCPIndex;
        wrkSendArgRegs[1] = sigCPIndex;
        wrkSendArgRegs[2] = getOperand(nArgExprs);
        System.arraycopy(argRegs, 0, wrkSendArgRegs, 3, argRegs.length);
        this.emit(InstructionCodes.WRKSEND, wrkSendArgRegs);
    }

    public void visit(BLangWorkerReceive workerReceiveStmt) {
        WorkerDataChannelInfo workerDataChannelInfo = this.getWorkerDataChannelInfo(this.currentCallableUnitInfo,
                workerReceiveStmt.workerIdentifier.value, this.currentWorkerInfo.getWorkerName());
        WorkerDataChannelRefCPEntry wrkrChnlRefCPEntry = new WorkerDataChannelRefCPEntry(workerDataChannelInfo
                .getUniqueNameCPIndex(), workerDataChannelInfo.getUniqueName());
        wrkrChnlRefCPEntry.setWorkerDataChannelInfo(workerDataChannelInfo);
        Operand wrkrRplyRefCPIndex = getOperand(currentPkgInfo.addCPEntry(wrkrChnlRefCPEntry));
        workerDataChannelInfo.setDataChannelRefIndex(wrkrRplyRefCPIndex.value);

        List<BLangExpression> lhsExprs = workerReceiveStmt.exprs;
        int nLHSExprs = lhsExprs.size();
        RegIndex[] regIndexes = new RegIndex[nLHSExprs];
        BType[] bTypes = new BType[nLHSExprs];
        for (int i = 0; i < nLHSExprs; i++) {
            BLangExpression lExpr = lhsExprs.get(i);
            if (lExpr.getKind() == NodeKind.SIMPLE_VARIABLE_REF && lExpr instanceof BLangLocalVarRef) {
                lExpr.regIndex = ((BLangLocalVarRef) lExpr).symbol.varIndex;
                regIndexes[i] = lExpr.regIndex;
            } else {
                lExpr.regIndex = getRegIndex(lExpr.type.tag);
                lExpr.regIndex.isLHSIndex = true;
                regIndexes[i] = lExpr.regIndex;
            }

            bTypes[i] = lExpr.type;
        }

        UTF8CPEntry sigCPEntry = new UTF8CPEntry(this.generateSig(bTypes));
        Operand sigCPIndex = getOperand(currentPkgInfo.addCPEntry(sigCPEntry));

        // WRKRECEIVE wrkrRplyRefCPIndex typesCPIndex nRegIndexes, regIndexes[nRegIndexes]
        Operand[] wrkReceiveArgRegs = new Operand[nLHSExprs + 3];
        wrkReceiveArgRegs[0] = wrkrRplyRefCPIndex;
        wrkReceiveArgRegs[1] = sigCPIndex;
        wrkReceiveArgRegs[2] = getOperand(nLHSExprs);
        System.arraycopy(regIndexes, 0, wrkReceiveArgRegs, 3, regIndexes.length);
        emit(InstructionCodes.WRKRECEIVE, wrkReceiveArgRegs);

        for (BLangExpression lExpr : lhsExprs) {
            if (lExpr.getKind() == NodeKind.SIMPLE_VARIABLE_REF &&
                    lExpr instanceof BLangLocalVarRef) {
                continue;
            }

            this.varAssignment = true;
            this.genNode(lExpr, this.env);
            this.varAssignment = false;
        }

    }

    public void visit(BLangConnector connectorNode) {
        BLangFunction initFunction = (BLangFunction) connectorNode.getInitFunction();
        visit(initFunction);

        currentConnectorInfo = currentPkgInfo.getConnectorInfo(connectorNode.getName().getValue());

        SymbolEnv connectorEnv = SymbolEnv.createConnectorEnv(connectorNode, connectorNode.symbol.scope, this.env);
        connectorNode.actions.forEach(action -> genNode(action, connectorEnv));
        genNode(connectorNode.initAction, connectorEnv);
    }

    public void visit(BLangAction actionNode) {
        ActionInfo actionInfo = currentConnectorInfo.actionInfoMap.get(actionNode.name.getValue());
        currentCallableUnitInfo = actionInfo;

        SymbolEnv actionEnv = SymbolEnv
                .createResourceActionSymbolEnv(actionNode, actionNode.symbol.scope, this.env);
        visitInvokableNode(actionNode, currentCallableUnitInfo, actionEnv);
    }

    public void visit(BLangStruct structNode) {
    }

    public void visit(BLangIdentifier identifierNode) {
        /* ignore */
    }

    public void visit(BLangAnnotation annotationNode) {
        /* ignore */
    }

    public void visit(BLangAnnotAttribute annotationAttribute) {
        /* ignore */
    }

    public void visit(BLangAnnotationAttachment annAttachmentNode) {
        /* ignore */
    }

    public void visit(BLangAnnotAttachmentAttributeValue annotAttributeValue) {
        /* ignore */
    }

    public void visit(BLangAnnotAttachmentAttribute annotAttachmentAttribute) {
        /* ignore */
    }

    public void visit(BLangAssignment assignNode) {
        List<BLangExpression> lhrExprs = assignNode.varRefs;
        if (assignNode.declaredWithVar) {
            lhrExprs.stream()
                    .filter(lhsExr -> lhsExr.type.tag != TypeTags.NONE)
                    .map(lhsExr -> (BLangVariableReference) lhsExr)
                    .forEach(varRef -> {
                        visitVarSymbol(varRef.symbol, lvIndexes, localVarAttrInfo);
                    });
        }

        // Calculate the register indexes of lhs expressions.
        int nLHSExpr = lhrExprs.size();
        RegIndex[] regIndexes = new RegIndex[nLHSExpr];
        for (int i = 0; i < nLHSExpr; i++) {
            BLangExpression lExpr = lhrExprs.get(i);
            if (lExpr.type.tag == TypeTags.NONE) {
                continue;
            }

            if (lExpr.getKind() == NodeKind.SIMPLE_VARIABLE_REF &&
                    lExpr instanceof BLangLocalVarRef) {
                lExpr.regIndex = ((BLangVariableReference) lExpr).symbol.varIndex;
                regIndexes[i] = lExpr.regIndex;
            }
        }

        // Set calculated reg indexes and visit rhs expression
        BLangExpression rhsExpr = assignNode.expr;
        if (rhsExpr.isMultiReturnExpr()) {
            ((MultiReturnExpr) rhsExpr).setRegIndexes(regIndexes);
        } else {
            rhsExpr.regIndex = regIndexes[0];
        }
        genNode(rhsExpr, this.env);


        // Set the reg indexes generated by visiting rhs expression to lhs expression
        if (rhsExpr.isMultiReturnExpr()) {
            regIndexes = ((MultiReturnExpr) rhsExpr).getRegIndexes();
        } else {
            regIndexes[0] = rhsExpr.regIndex;
        }
        for (int i = 0; i < lhrExprs.size(); i++) {
            BLangExpression lExpr = lhrExprs.get(i);
            if (lExpr.type.tag == TypeTags.NONE) {
                continue;
            }

            if (lExpr.getKind() == NodeKind.SIMPLE_VARIABLE_REF &&
                    lExpr instanceof BLangLocalVarRef) {
                continue;
            }

            varAssignment = true;
            lExpr.regIndex = regIndexes[i];
            genNode(lExpr, this.env);
            varAssignment = false;
        }
    }

    public void visit(BLangNext nextNode) {
        generateFinallyInstructions(nextNode, NodeKind.WHILE, NodeKind.FOREACH);
        this.emit(this.loopResetInstructionStack.peek());
    }

    public void visit(BLangBreak breakNode) {
        generateFinallyInstructions(breakNode, NodeKind.WHILE, NodeKind.FOREACH);
        this.emit(this.loopExitInstructionStack.peek());
    }

    public void visit(BLangThrow throwNode) {
        genNode(throwNode.expr, env);
        emit(InstructionFactory.get(InstructionCodes.THROW, throwNode.expr.regIndex));
    }

    public void visit(BLangIf ifNode) {
        addLineNumberInfo(ifNode.pos);

        // Generate code for the if condition evaluation
        genNode(ifNode.expr, this.env);
        Operand ifCondJumpAddr = getOperand(-1);
        emit(InstructionCodes.BR_FALSE, ifNode.expr.regIndex, ifCondJumpAddr);

        // Generate code for the then body
        genNode(ifNode.body, this.env);
        Operand endJumpAddr = getOperand(-1);
        emit(InstructionCodes.GOTO, endJumpAddr);
        ifCondJumpAddr.value = nextIP();

        // Visit else statement if any
        if (ifNode.elseStmt != null) {
            genNode(ifNode.elseStmt, this.env);
        }
        endJumpAddr.value = nextIP();
    }

    public void visit(BLangForeach foreach) {
        // Calculate temporary scope variables for iteration.
        Operand iteratorVar = getLVIndex(TypeTags.ITERATOR);
        Operand conditionVar = getLVIndex(TypeTags.BOOLEAN);

        // Create new Iterator for given collection.
        this.genNode(foreach.collection, env);
        this.emit(InstructionCodes.ITR_NEW, foreach.collection.regIndex, iteratorVar);

        Operand foreachStartAddress = new Operand(nextIP());
        Operand foreachEndAddress = new Operand(-1);
        Instruction gotoStartInstruction = InstructionFactory.get(InstructionCodes.GOTO, foreachStartAddress);
        Instruction gotoEndInstruction = InstructionFactory.get(InstructionCodes.GOTO, foreachEndAddress);

        // Checks given iterator has a next value.
        this.emit(InstructionCodes.ITR_HAS_NEXT, iteratorVar, conditionVar);
        this.emit(InstructionCodes.BR_FALSE, conditionVar, foreachEndAddress);

        // assign variables.
        generateForeachVarAssignment(foreach, iteratorVar);

        this.loopResetInstructionStack.push(gotoStartInstruction);
        this.loopExitInstructionStack.push(gotoEndInstruction);
        this.genNode(foreach.body, env);                        // generate foreach body.
        this.loopResetInstructionStack.pop();
        this.loopExitInstructionStack.pop();

        this.emit(gotoStartInstruction);  // move to next iteration.
        foreachEndAddress.value = this.nextIP();
    }

    public void visit(BLangWhile whileNode) {
        Instruction gotoTopJumpInstr = InstructionFactory.get(InstructionCodes.GOTO, getOperand(this.nextIP()));
        this.genNode(whileNode.expr, this.env);

        Operand exitLoopJumpAddr = getOperand(-1);
        Instruction exitLoopJumpInstr = InstructionFactory.get(InstructionCodes.GOTO, exitLoopJumpAddr);
        emit(InstructionCodes.BR_FALSE, whileNode.expr.regIndex, exitLoopJumpAddr);

        this.loopResetInstructionStack.push(gotoTopJumpInstr);
        this.loopExitInstructionStack.push(exitLoopJumpInstr);
        this.genNode(whileNode.body, this.env);
        this.loopResetInstructionStack.pop();
        this.loopExitInstructionStack.pop();
        this.emit(gotoTopJumpInstr);

        exitLoopJumpAddr.value = nextIP();
    }

    public void visit(BLangLock lockNode) {
        if (lockNode.lockVariables.isEmpty()) {
            this.genNode(lockNode.body, this.env);
            return;
        }
        Operand gotoLockEndAddr = getOperand(-1);
        Instruction instructGotoLockEnd = InstructionFactory.get(InstructionCodes.GOTO, gotoLockEndAddr);
        Operand[] operands = getOperands(lockNode);
        ErrorTableAttributeInfo errorTable = createErrorTableIfAbsent(currentPkgInfo);

        int fromIP = nextIP();
        emit((InstructionCodes.LOCK), operands);

        this.genNode(lockNode.body, this.env);
        int toIP = nextIP() - 1;

        emit((InstructionCodes.UNLOCK), operands);
        emit(instructGotoLockEnd);

        ErrorTableEntry errorTableEntry = new ErrorTableEntry(fromIP, toIP, nextIP(), 0, -1);
        errorTable.addErrorTableEntry(errorTableEntry);

        emit((InstructionCodes.UNLOCK), operands);
        emit(InstructionFactory.get(InstructionCodes.THROW, getOperand(-1)));
        gotoLockEndAddr.value = nextIP();
    }

    private Operand[] getOperands(BLangLock lockNode) {
        Operand[] operands = new Operand[(lockNode.lockVariables.size() * 2) + 1];
        int i = 0;
        operands[i++] = new Operand(lockNode.lockVariables.size());
        for (BVarSymbol varSymbol : lockNode.lockVariables) {
            int typeSigCPIndex = addUTF8CPEntry(currentPkgInfo, varSymbol.getType().getDesc());
            TypeRefCPEntry typeRefCPEntry = new TypeRefCPEntry(typeSigCPIndex);
            operands[i++] = getOperand(currentPkgInfo.addCPEntry(typeRefCPEntry));
            operands[i++] = varSymbol.varIndex;
        }
        return operands;
    }

    public void visit(BLangTransaction transactionNode) {
        ++transactionIndex;
        Operand transactionIndexOperand = getOperand(transactionIndex);
        Operand retryCountRegIndex = new RegIndex(-1, TypeTags.INT);
        if (transactionNode.retryCount != null) {
            this.genNode(transactionNode.retryCount, this.env);
            retryCountRegIndex = transactionNode.retryCount.regIndex;
        }

        ErrorTableAttributeInfo errorTable = createErrorTableIfAbsent(currentPkgInfo);
        Operand transStmtEndAddr = getOperand(-1);
        Operand transStmtAbortEndAddr = getOperand(-1);
        Instruction gotoFailedTransBlockEnd = InstructionFactory.get(InstructionCodes.GOTO, transStmtAbortEndAddr);
        abortInstructions.push(gotoFailedTransBlockEnd);

        //start transaction
        this.emit(InstructionCodes.TR_BEGIN, transactionIndexOperand, retryCountRegIndex);
        Operand transBlockStartAddr = getOperand(nextIP());

        //retry transaction;
        Operand retryInsAddr = getOperand(-1);
        this.emit(InstructionCodes.TR_RETRY, transactionIndexOperand, retryInsAddr);

        //process transaction statements
        this.genNode(transactionNode.transactionBody, this.env);

        //end the transaction
        int transBlockEndAddr = nextIP();
        this.emit(InstructionCodes.TR_END, transactionIndexOperand, getOperand(TransactionStatus.SUCCESS.value()));

        abortInstructions.pop();

        emit(InstructionCodes.GOTO, transStmtEndAddr);

        // CodeGen for error handling.
        int errorTargetIP = nextIP();
        emit(InstructionCodes.TR_END, transactionIndexOperand, getOperand(TransactionStatus.FAILED.value()));
        if (transactionNode.failedBody != null) {
            this.genNode(transactionNode.failedBody, this.env);

        }
        emit(InstructionCodes.GOTO, transBlockStartAddr);
        retryInsAddr.value = nextIP();
        emit(InstructionCodes.TR_END, transactionIndexOperand, getOperand(TransactionStatus.END.value()));

        emit(InstructionCodes.THROW, getOperand(-1));
        ErrorTableEntry errorTableEntry = new ErrorTableEntry(transBlockStartAddr.value,
                transBlockEndAddr, errorTargetIP, 0, -1);
        errorTable.addErrorTableEntry(errorTableEntry);

        transStmtAbortEndAddr.value = nextIP();
        emit(InstructionCodes.TR_END, transactionIndexOperand, getOperand(TransactionStatus.ABORTED.value()));

        transStmtEndAddr.value = nextIP();
        emit(InstructionCodes.TR_END, transactionIndexOperand, getOperand(TransactionStatus.END.value()));
    }

    public void visit(BLangAbort abortNode) {
        generateFinallyInstructions(abortNode, NodeKind.TRANSACTION);
        this.emit(abortInstructions.peek());
    }

    @Override
    public void visit(BLangXMLNSStatement xmlnsStmtNode) {
        xmlnsStmtNode.xmlnsDecl.accept(this);
    }

    @Override
    public void visit(BLangXMLNS xmlnsNode) {
    }

    @Override
    public void visit(BLangLocalXMLNS xmlnsNode) {
        RegIndex lvIndex = getLVIndex(TypeTags.STRING);
        BLangExpression nsURIExpr = xmlnsNode.namespaceURI;
        nsURIExpr.regIndex = createLHSRegIndex(lvIndex);
        genNode(nsURIExpr, env);

        BXMLNSSymbol nsSymbol = (BXMLNSSymbol) xmlnsNode.symbol;
        nsSymbol.nsURIIndex = lvIndex;
    }

    @Override
    public void visit(BLangPackageXMLNS xmlnsNode) {
        BLangExpression nsURIExpr = xmlnsNode.namespaceURI;
        Operand pvIndex = getPVIndex(TypeTags.STRING);
        BXMLNSSymbol nsSymbol = (BXMLNSSymbol) xmlnsNode.symbol;
        genNode(nsURIExpr, env);
        nsSymbol.nsURIIndex = pvIndex;
        emit(InstructionCodes.SGSTORE, nsURIExpr.regIndex, pvIndex);
    }

    @Override
    public void visit(BLangXMLQName xmlQName) {
        // If the QName is use outside of XML, treat it as string.
        if (!xmlQName.isUsedInXML) {
            xmlQName.regIndex = calcAndGetExprRegIndex(xmlQName);
            String qName = xmlQName.namespaceURI == null ? xmlQName.localname.value
                    : ("{" + xmlQName.namespaceURI + "}" + xmlQName.localname);
            xmlQName.regIndex = createStringLiteral(qName, xmlQName.regIndex, env);
            return;
        }

        // Else, treat it as QName
        RegIndex nsURIIndex = getNamespaceURIIndex(xmlQName.nsSymbol, env);
        RegIndex localnameIndex = createStringLiteral(xmlQName.localname.value, null, env);
        RegIndex prefixIndex = createStringLiteral(xmlQName.prefix.value, null, env);
        xmlQName.regIndex = calcAndGetExprRegIndex(xmlQName.regIndex, TypeTags.XML);
        emit(InstructionCodes.NEWQNAME, localnameIndex, nsURIIndex, prefixIndex, xmlQName.regIndex);
    }

    @Override
    public void visit(BLangXMLAttribute xmlAttribute) {
        SymbolEnv xmlAttributeEnv = SymbolEnv.getXMLAttributeEnv(xmlAttribute, env);
        BLangExpression attrNameExpr = xmlAttribute.name;
        attrNameExpr.regIndex = calcAndGetExprRegIndex(attrNameExpr);
        genNode(attrNameExpr, xmlAttributeEnv);
        RegIndex attrQNameRegIndex = attrNameExpr.regIndex;

        // If the attribute name is a string representation of qname
        if (attrNameExpr.getKind() != NodeKind.XML_QNAME) {
            RegIndex localNameRegIndex = getRegIndex(TypeTags.STRING);
            RegIndex uriRegIndex = getRegIndex(TypeTags.STRING);
            emit(InstructionCodes.S2QNAME, attrQNameRegIndex, localNameRegIndex, uriRegIndex);

            attrQNameRegIndex = getRegIndex(TypeTags.XML);
            generateURILookupInstructions(((BLangXMLElementLiteral) env.node).namespacesInScope, localNameRegIndex,
                    uriRegIndex, attrQNameRegIndex, xmlAttribute.pos, xmlAttributeEnv);
            attrNameExpr.regIndex = attrQNameRegIndex;
        }

        BLangExpression attrValueExpr = xmlAttribute.value;
        genNode(attrValueExpr, env);

        if (xmlAttribute.isNamespaceDeclr) {
            ((BXMLNSSymbol) xmlAttribute.symbol).nsURIIndex = attrValueExpr.regIndex;
        }
    }

    @Override
    public void visit(BLangXMLElementLiteral xmlElementLiteral) {
        SymbolEnv xmlElementEnv = SymbolEnv.getXMLElementEnv(xmlElementLiteral, env);
        xmlElementLiteral.regIndex = calcAndGetExprRegIndex(xmlElementLiteral);

        // Visit in-line namespace declarations. These needs to be visited first before visiting the 
        // attributes, start and end tag names of the element.
        xmlElementLiteral.inlineNamespaces.forEach(xmlns -> {
            genNode(xmlns, xmlElementEnv);
        });

        // Create start tag name
        BLangExpression startTagName = (BLangExpression) xmlElementLiteral.getStartTagName();
        RegIndex startTagNameRegIndex = visitXMLTagName(startTagName, xmlElementEnv, xmlElementLiteral);

        // Create end tag name. If there is no endtag name (empty XML tag), 
        // then consider start tag name as the end tag name too.
        BLangExpression endTagName = (BLangExpression) xmlElementLiteral.getEndTagName();
        RegIndex endTagNameRegIndex = endTagName == null ? startTagNameRegIndex
                : visitXMLTagName(endTagName, xmlElementEnv, xmlElementLiteral);

        // Create an XML with the given QName
        RegIndex defaultNsURIIndex = getNamespaceURIIndex(xmlElementLiteral.defaultNsSymbol, xmlElementEnv);
        emit(InstructionCodes.NEWXMLELEMENT, xmlElementLiteral.regIndex, startTagNameRegIndex, endTagNameRegIndex,
                defaultNsURIIndex);

        // Add namespaces decelerations visible to this element.
        xmlElementLiteral.namespacesInScope.forEach((name, symbol) -> {
            BLangXMLQName nsQName = new BLangXMLQName(name.getValue(), XMLConstants.XMLNS_ATTRIBUTE);
            genNode(nsQName, xmlElementEnv);
            RegIndex uriIndex = getNamespaceURIIndex(symbol, xmlElementEnv);
            emit(InstructionCodes.XMLATTRSTORE, xmlElementLiteral.regIndex, nsQName.regIndex, uriIndex);
        });

        // Add attributes
        xmlElementLiteral.attributes.forEach(attribute -> {
            genNode(attribute, xmlElementEnv);
            emit(InstructionCodes.XMLATTRSTORE, xmlElementLiteral.regIndex, attribute.name.regIndex,
                    attribute.value.regIndex);
        });

        // Add children
        xmlElementLiteral.modifiedChildren.forEach(child -> {
            genNode(child, xmlElementEnv);
            emit(InstructionCodes.XMLSTORE, xmlElementLiteral.regIndex, child.regIndex);
        });
    }

    @Override
    public void visit(BLangXMLTextLiteral xmlTextLiteral) {
        if (xmlTextLiteral.type == null) {
            xmlTextLiteral.regIndex = calcAndGetExprRegIndex(xmlTextLiteral.regIndex, TypeTags.XML);
        } else {
            xmlTextLiteral.regIndex = calcAndGetExprRegIndex(xmlTextLiteral);
        }
        genNode(xmlTextLiteral.concatExpr, env);
        emit(InstructionCodes.NEWXMLTEXT, xmlTextLiteral.regIndex, xmlTextLiteral.concatExpr.regIndex);
    }

    @Override
    public void visit(BLangXMLCommentLiteral xmlCommentLiteral) {
        xmlCommentLiteral.regIndex = calcAndGetExprRegIndex(xmlCommentLiteral);
        genNode(xmlCommentLiteral.concatExpr, env);
        emit(InstructionCodes.NEWXMLCOMMENT, xmlCommentLiteral.regIndex, xmlCommentLiteral.concatExpr.regIndex);
    }

    @Override
    public void visit(BLangXMLProcInsLiteral xmlProcInsLiteral) {
        xmlProcInsLiteral.regIndex = calcAndGetExprRegIndex(xmlProcInsLiteral);
        genNode(xmlProcInsLiteral.dataConcatExpr, env);
        genNode(xmlProcInsLiteral.target, env);
        emit(InstructionCodes.NEWXMLPI, xmlProcInsLiteral.regIndex, xmlProcInsLiteral.target.regIndex,
                xmlProcInsLiteral.dataConcatExpr.regIndex);
    }

    @Override
    public void visit(BLangXMLQuotedString xmlQuotedString) {
        xmlQuotedString.concatExpr.regIndex = calcAndGetExprRegIndex(xmlQuotedString);
        genNode(xmlQuotedString.concatExpr, env);
        xmlQuotedString.regIndex = xmlQuotedString.concatExpr.regIndex;
    }

    @Override
    public void visit(BLangStringTemplateLiteral stringTemplateLiteral) {
        stringTemplateLiteral.concatExpr.regIndex = calcAndGetExprRegIndex(stringTemplateLiteral);
        genNode(stringTemplateLiteral.concatExpr, env);
        stringTemplateLiteral.regIndex = stringTemplateLiteral.concatExpr.regIndex;
    }

    @Override
    public void visit(BLangXMLAttributeAccess xmlAttributeAccessExpr) {
        boolean variableStore = this.varAssignment;
        this.varAssignment = false;

        genNode(xmlAttributeAccessExpr.expr, this.env);
        RegIndex varRefRegIndex = xmlAttributeAccessExpr.expr.regIndex;

        if (xmlAttributeAccessExpr.indexExpr == null) {
            RegIndex xmlValueRegIndex = calcAndGetExprRegIndex(xmlAttributeAccessExpr);
            emit(InstructionCodes.XML2XMLATTRS, varRefRegIndex, xmlValueRegIndex);
            return;
        }

        BLangExpression indexExpr = xmlAttributeAccessExpr.indexExpr;
        genNode(xmlAttributeAccessExpr.indexExpr, this.env);
        RegIndex qnameRegIndex = xmlAttributeAccessExpr.indexExpr.regIndex;

        // If this is a string representation of qname
        if (indexExpr.getKind() != NodeKind.XML_QNAME) {
            RegIndex localNameRegIndex = getRegIndex(TypeTags.STRING);
            RegIndex uriRegIndex = getRegIndex(TypeTags.STRING);
            emit(InstructionCodes.S2QNAME, qnameRegIndex, localNameRegIndex, uriRegIndex);

            qnameRegIndex = getRegIndex(TypeTags.XML);
            generateURILookupInstructions(xmlAttributeAccessExpr.namespaces, localNameRegIndex,
                    uriRegIndex, qnameRegIndex, indexExpr.pos, env);
        }

        if (variableStore) {
            emit(InstructionCodes.XMLATTRSTORE, varRefRegIndex, qnameRegIndex, xmlAttributeAccessExpr.regIndex);
        } else {
            RegIndex xmlValueRegIndex = calcAndGetExprRegIndex(xmlAttributeAccessExpr);
            emit(InstructionCodes.XMLATTRLOAD, varRefRegIndex, qnameRegIndex, xmlValueRegIndex);
        }
    }

    public void visit(BLangTryCatchFinally tryNode) {
        Operand gotoTryCatchEndAddr = getOperand(-1);
        Instruction instructGotoTryCatchEnd = InstructionFactory.get(InstructionCodes.GOTO, gotoTryCatchEndAddr);
        List<int[]> unhandledErrorRangeList = new ArrayList<>();
        ErrorTableAttributeInfo errorTable = createErrorTableIfAbsent(currentPkgInfo);

        // Handle try block.
        int fromIP = nextIP();
        genNode(tryNode.tryBody, env);
        int toIP = nextIP() - 1;

        // Append finally block instructions.
        if (tryNode.finallyBody != null) {
            genNode(tryNode.finallyBody, env);
        }
        emit(instructGotoTryCatchEnd);
        unhandledErrorRangeList.add(new int[]{fromIP, toIP});
        // Handle catch blocks.
        int order = 0;
        for (BLangCatch bLangCatch : tryNode.getCatchBlocks()) {
            addLineNumberInfo(bLangCatch.pos);
            int targetIP = nextIP();
            genNode(bLangCatch, env);
            unhandledErrorRangeList.add(new int[]{targetIP, nextIP() - 1});
            // Append finally block instructions.
            if (tryNode.finallyBody != null) {
                genNode(tryNode.finallyBody, env);
            }
            emit(instructGotoTryCatchEnd);
            // Create Error table entry for this catch block
            BTypeSymbol structSymbol = bLangCatch.param.symbol.type.tsymbol;
            BPackageSymbol packageSymbol = (BPackageSymbol) bLangCatch.param.symbol.type.tsymbol.owner;
            int pkgCPIndex = addPackageRefCPEntry(currentPkgInfo, packageSymbol.pkgID);
            int structNameCPIndex = addUTF8CPEntry(currentPkgInfo, structSymbol.name.value);
            StructureRefCPEntry structureRefCPEntry = new StructureRefCPEntry(pkgCPIndex, structNameCPIndex);
            int structCPEntryIndex = currentPkgInfo.addCPEntry(structureRefCPEntry);
            StructInfo errorStructInfo = this.programFile.getPackageInfo(packageSymbol.name.value)
                    .getStructInfo(structSymbol.name.value);
            ErrorTableEntry errorTableEntry = new ErrorTableEntry(fromIP, toIP, targetIP, order++, structCPEntryIndex);
            errorTableEntry.setError(errorStructInfo);
            errorTable.addErrorTableEntry(errorTableEntry);
        }

        if (tryNode.finallyBody != null) {
            // Create Error table entry for unhandled errors in try and catch(s) blocks
            for (int[] range : unhandledErrorRangeList) {
                ErrorTableEntry errorTableEntry = new ErrorTableEntry(range[0], range[1], nextIP(), order++, -1);
                errorTable.addErrorTableEntry(errorTableEntry);
            }
            // Append finally block instruction.
            genNode(tryNode.finallyBody, env);
            emit(InstructionFactory.get(InstructionCodes.THROW, getOperand(-1)));
        }
        gotoTryCatchEndAddr.value = nextIP();
    }

    public void visit(BLangCatch bLangCatch) {
        // Define local variable index for Error.
        BLangVariable variable = bLangCatch.param;
        RegIndex lvIndex = getLVIndex(variable.symbol.type.tag);
        variable.symbol.varIndex = lvIndex;
        emit(InstructionFactory.get(InstructionCodes.ERRSTORE, lvIndex));

        // Visit Catch Block.
        genNode(bLangCatch.body, env);
    }

    public void visit(BLangExpressionStmt exprStmtNode) {
        genNode(exprStmtNode.expr, this.env);
    }

    @Override
    public void visit(BLangIntRangeExpression rangeExpr) {
        BLangExpression startExpr = rangeExpr.startExpr;
        BLangExpression endExpr = rangeExpr.endExpr;

        genNode(startExpr, env);
        genNode(endExpr, env);
        rangeExpr.regIndex = calcAndGetExprRegIndex(rangeExpr);

        if (!rangeExpr.includeStart || !rangeExpr.includeEnd) {
            RegIndex const1RegIndex = getRegIndex(TypeTags.INT);
            emit(InstructionCodes.ICONST_1, const1RegIndex);
            if (!rangeExpr.includeStart) {
                emit(InstructionCodes.IADD, startExpr.regIndex, const1RegIndex, startExpr.regIndex);
            }
            if (!rangeExpr.includeEnd) {
                emit(InstructionCodes.ISUB, endExpr.regIndex, const1RegIndex, endExpr.regIndex);
            }
        }
        emit(InstructionCodes.NEW_INT_RANGE, startExpr.regIndex, endExpr.regIndex, rangeExpr.regIndex);
    }

    // private helper methods of visitors.

    private void generateForeachVarAssignment(BLangForeach foreach, Operand iteratorIndex) {
        List<BLangVariableReference> variables = foreach.varRefs.stream()
                .map(expr -> (BLangVariableReference) expr)
                .collect(Collectors.toList());
        // create Local variable Info entries.
        variables.stream()
                .filter(v -> v.type.tag != TypeTags.NONE)   // Ignoring ignored ("_") variables.
                .forEach(varRef -> visitVarSymbol(varRef.symbol, lvIndexes, localVarAttrInfo));
        List<Operand> nextOperands = new ArrayList<>();
        nextOperands.add(iteratorIndex);
        nextOperands.add(new Operand(variables.size()));
        foreach.varTypes.forEach(v -> nextOperands.add(new Operand(v.tag)));
        nextOperands.add(new Operand(variables.size()));
        for (int i = 0; i < variables.size(); i++) {
            BLangVariableReference varRef = variables.get(i);
            nextOperands.add(Optional.ofNullable(varRef.symbol.varIndex)
                    .orElse(getRegIndex(foreach.varTypes.get(i).tag)));
        }
        this.emit(InstructionCodes.ITR_NEXT, nextOperands.toArray(new Operand[0]));
    }

    private void visitFunctionPointerLoad(BLangExpression fpExpr, BInvokableSymbol funcSymbol) {
        int pkgRefCPIndex = addPackageRefCPEntry(currentPkgInfo, funcSymbol.pkgID);
        int funcNameCPIndex = addUTF8CPEntry(currentPkgInfo, funcSymbol.name.value);
        FunctionRefCPEntry funcRefCPEntry = new FunctionRefCPEntry(pkgRefCPIndex, funcNameCPIndex);

        int funcRefCPIndex = currentPkgInfo.addCPEntry(funcRefCPEntry);
        RegIndex nextIndex = calcAndGetExprRegIndex(fpExpr);
        emit(InstructionCodes.FPLOAD, getOperand(funcRefCPIndex), nextIndex);
    }

    private void generateFinallyInstructions(BLangStatement statement) {
        generateFinallyInstructions(statement, new NodeKind[0]);
    }

    private void generateFinallyInstructions(BLangStatement statement, NodeKind... expectedParentKinds) {
        BLangStatement current = statement;
        while (current != null && current.statementLink.parent != null) {
            BLangStatement parent = current.statementLink.parent.statement;
            for (NodeKind expected : expectedParentKinds) {
                if (expected == parent.getKind()) {
                    return;
                }
            }
            if (NodeKind.TRY == parent.getKind()) {
                BLangTryCatchFinally tryCatchFinally = (BLangTryCatchFinally) parent;
                if (tryCatchFinally.finallyBody != null && current != tryCatchFinally.finallyBody) {
                    genNode(tryCatchFinally.finallyBody, env);
                }
            } else if (NodeKind.LOCK == parent.getKind()) {
                BLangLock lockNode = (BLangLock) parent;
                if (!lockNode.lockVariables.isEmpty()) {
                    Operand[] operands = getOperands(lockNode);
                    emit((InstructionCodes.UNLOCK), operands);
                }
            }
            current = parent;
        }
    }

    private RegIndex getNamespaceURIIndex(BXMLNSSymbol namespaceSymbol, SymbolEnv env) {
        if (namespaceSymbol == null && env.node.getKind() == NodeKind.XML_ATTRIBUTE) {
            return createStringLiteral(XMLConstants.NULL_NS_URI, null, env);
        }

        if (namespaceSymbol == null) {
            return createStringLiteral(null, null, env);
        }

        // If the namespace is defined within a callable unit, get the URI index in the local var registry.
        // Otherwise get the URI index in the global var registry.
        if ((namespaceSymbol.owner.tag & SymTag.INVOKABLE) == SymTag.INVOKABLE) {
            return (RegIndex) namespaceSymbol.nsURIIndex;
        }

        RegIndex index = getRegIndex(TypeTags.STRING);
        emit(InstructionCodes.SGLOAD, namespaceSymbol.nsURIIndex, index);
        return index;
    }

    private void generateURILookupInstructions(Map<Name, BXMLNSSymbol> namespaces, RegIndex localNameRegIndex,
                                               RegIndex uriRegIndex, RegIndex targetQNameRegIndex, DiagnosticPos pos,
                                               SymbolEnv symbolEnv) {
        if (namespaces.isEmpty()) {
            createQNameWithoutPrefix(localNameRegIndex, uriRegIndex, targetQNameRegIndex);
            return;
        }

        Stack<Operand> endJumpInstrStack = new Stack<>();
        String prefix;

        for (Entry<Name, BXMLNSSymbol> keyValues : namespaces.entrySet()) {
            prefix = keyValues.getKey().getValue();

            // skip the default namespace
            if (prefix.equals(XMLConstants.DEFAULT_NS_PREFIX)) {
                continue;
            }

            // Below section creates the condition to compare the namespace URIs

            // store the comparing uri as string
            BXMLNSSymbol nsSymbol = keyValues.getValue();

            int opcode = getOpcode(TypeTags.STRING, InstructionCodes.IEQ);
            RegIndex conditionExprIndex = getRegIndex(TypeTags.BOOLEAN);
            emit(opcode, uriRegIndex, getNamespaceURIIndex(nsSymbol, symbolEnv), conditionExprIndex);

            Operand ifCondJumpAddr = getOperand(-1);
            emit(InstructionCodes.BR_FALSE, conditionExprIndex, ifCondJumpAddr);

            // Below section creates instructions to be executed, if the above condition succeeds (then body)

            // create the prefix literal
            RegIndex prefixIndex = createStringLiteral(prefix, null, env);

            // create a qname
            emit(InstructionCodes.NEWQNAME, localNameRegIndex, uriRegIndex, prefixIndex, targetQNameRegIndex);

            Operand endJumpAddr = getOperand(-1);
            emit(InstructionCodes.GOTO, endJumpAddr);
            endJumpInstrStack.add(endJumpAddr);

            ifCondJumpAddr.value = nextIP();
        }

        // else part. create a qname with empty prefix
        createQNameWithoutPrefix(localNameRegIndex, uriRegIndex, targetQNameRegIndex);

        while (!endJumpInstrStack.isEmpty()) {
            endJumpInstrStack.pop().value = nextIP();
        }
    }

    private void createQNameWithoutPrefix(RegIndex localNameRegIndex, RegIndex uriRegIndex,
                                          RegIndex targetQNameRegIndex) {
        RegIndex prefixIndex = createStringLiteral(null, null, env);
        emit(InstructionCodes.NEWQNAME, localNameRegIndex, uriRegIndex, prefixIndex, targetQNameRegIndex);
    }

    /**
     * Creates a string literal expression, generate the code and returns the registry index.
     *
     * @param value    String value to generate the string literal
     * @param regIndex String literal expression's reg index
     * @param env      Environment
     * @return String registry index of the generated string
     */
    private RegIndex createStringLiteral(String value, RegIndex regIndex, SymbolEnv env) {
        BLangLiteral prefixLiteral = (BLangLiteral) TreeBuilder.createLiteralExpression();
        prefixLiteral.value = value;
        prefixLiteral.typeTag = TypeTags.STRING;
        prefixLiteral.type = symTable.stringType;
        prefixLiteral.regIndex = regIndex;
        genNode(prefixLiteral, env);
        return prefixLiteral.regIndex;
    }

    /**
     * Visit XML tag name and return the index of the tag name in the reference registry.
     *
     * @param tagName           Tag name expression
     * @param xmlElementEnv     Environment of the XML element of the tag
     * @param xmlElementLiteral XML element literal to which the tag name belongs to
     * @return Index of the tag name, in the reference registry
     */
    private RegIndex visitXMLTagName(BLangExpression tagName, SymbolEnv xmlElementEnv,
                                     BLangXMLElementLiteral xmlElementLiteral) {
        genNode(tagName, xmlElementEnv);
        RegIndex startTagNameRegIndex = tagName.regIndex;

        // If this is a string representation of element name, generate the namespace lookup instructions
        if (tagName.getKind() != NodeKind.XML_QNAME) {
            RegIndex localNameRegIndex = getRegIndex(TypeTags.STRING);
            RegIndex uriRegIndex = getRegIndex(TypeTags.STRING);
            emit(InstructionCodes.S2QNAME, startTagNameRegIndex, localNameRegIndex, uriRegIndex);

            startTagNameRegIndex = getRegIndex(TypeTags.XML);
            generateURILookupInstructions(xmlElementLiteral.namespacesInScope, localNameRegIndex, uriRegIndex,
                    startTagNameRegIndex, xmlElementLiteral.pos, xmlElementEnv);
            tagName.regIndex = startTagNameRegIndex;
        }

        return startTagNameRegIndex;
    }

    /**
     * Get the constant pool entry index of a given type.
     *
     * @param type Type to get the constant pool entry index
     * @return constant pool entry index of the type
     */
    private Operand getTypeCPIndex(BType type) {
        int typeSigCPIndex = addUTF8CPEntry(currentPkgInfo, type.getDesc());
        TypeRefCPEntry typeRefCPEntry = new TypeRefCPEntry(typeSigCPIndex);
        return getOperand(currentPkgInfo.addCPEntry(typeRefCPEntry));
    }
}<|MERGE_RESOLUTION|>--- conflicted
+++ resolved
@@ -441,27 +441,6 @@
     public void visit(BLangFunction funcNode) {
         SymbolEnv funcEnv = SymbolEnv.createFunctionEnv(funcNode, funcNode.symbol.scope, this.env);
         currentCallableUnitInfo = currentPkgInfo.functionInfoMap.get(funcNode.symbol.name.value);
-<<<<<<< HEAD
-
-        int annotationAttribNameIndex = addUTF8CPEntry(currentPkgInfo,
-                AttributeInfo.Kind.ANNOTATIONS_ATTRIBUTE.value());
-        AnnotationAttributeInfo attributeInfo = new AnnotationAttributeInfo(annotationAttribNameIndex);
-        funcNode.annAttachments.forEach(annt -> visitAnnotationAttachment(annt, attributeInfo));
-        currentCallableUnitInfo.addAttributeInfo(AttributeInfo.Kind.ANNOTATIONS_ATTRIBUTE, attributeInfo);
-
-        if (funcNode.symbol.taintTable != null) {
-            int taintTableAttribNameIndex = addUTF8CPEntry(currentPkgInfo, AttributeInfo.Kind.TAINT_TABLE.value());
-            TaintTableAttributeInfo taintTableAttributeInfo = new TaintTableAttributeInfo(taintTableAttribNameIndex);
-            taintTableAttributeInfo.retParamCount = funcNode.retParams.size();
-            visitTaintTable(funcNode.symbol.taintTable, taintTableAttributeInfo);
-            taintTableAttributeInfo.tableSize = taintTableAttributeInfo.taintTable.size();
-            currentCallableUnitInfo.addAttributeInfo(AttributeInfo.Kind.TAINT_TABLE, taintTableAttributeInfo);
-        } else {
-            funcNode.symbol = funcNode.symbol;
-        }
-
-=======
->>>>>>> 9ac83d97
         visitInvokableNode(funcNode, currentCallableUnitInfo, funcEnv);
     }
 
@@ -1394,6 +1373,15 @@
                 this.processWorker(invokableNode, callableUnitInfo.getWorkerInfo(worker.name.value),
                         worker.body, localVarAttributeInfo, invokableSymbolEnv, false, this.copyVarIndex(lvIndexCopy));
             }
+        }
+
+        if (invokableNode.symbol.taintTable != null) {
+            int taintTableAttributeNameIndex = addUTF8CPEntry(currentPkgInfo, AttributeInfo.Kind.TAINT_TABLE.value());
+            TaintTableAttributeInfo taintTableAttributeInfo = new TaintTableAttributeInfo(taintTableAttributeNameIndex);
+            taintTableAttributeInfo.retParamCount = invokableNode.retParams.size();
+            visitTaintTable(invokableNode.symbol.taintTable, taintTableAttributeInfo);
+            taintTableAttributeInfo.tableSize = taintTableAttributeInfo.taintTable.size();
+            callableUnitInfo.addAttributeInfo(AttributeInfo.Kind.TAINT_TABLE, taintTableAttributeInfo);
         }
     }
 
