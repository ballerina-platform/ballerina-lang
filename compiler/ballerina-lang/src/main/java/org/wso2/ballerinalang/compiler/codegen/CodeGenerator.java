--- conflicted
+++ resolved
@@ -906,24 +906,15 @@
                 emit(InstructionCodes.MAPSTORE, varRefRegIndex, keyRegIndex, refRegMapValue);
             }
         } else {
-<<<<<<< HEAD
-            int opcode = getRefToValueTypeCastOpcode(mapType.constraint);
-=======
             IntegerCPEntry exceptCPEntry = new IntegerCPEntry(mapKeyAccessExpr.except ? 1 : 0);
             Operand except = getOperand(currentPkgInfo.addCPEntry(exceptCPEntry));
-            int opcode = getRefToValueTypeCastOpcode(mapType.constraint.tag);
->>>>>>> a5fdeae3
+            int opcode = getRefToValueTypeCastOpcode(mapType.constraint);
             if (opcode == InstructionCodes.NOP) {
                 emit(InstructionCodes.MAPLOAD, varRefRegIndex, keyRegIndex, calcAndGetExprRegIndex(mapKeyAccessExpr),
                         except);
             } else {
-<<<<<<< HEAD
                 RegIndex refRegMapValue = getRegIndex(symTable.anyType);
-                emit(InstructionCodes.MAPLOAD, varRefRegIndex, keyRegIndex, refRegMapValue);
-=======
-                RegIndex refRegMapValue = getRegIndex(TypeTags.ANY);
                 emit(InstructionCodes.MAPLOAD, varRefRegIndex, keyRegIndex, refRegMapValue, except);
->>>>>>> a5fdeae3
                 emit(opcode, refRegMapValue, calcAndGetExprRegIndex(mapKeyAccessExpr));
             }
         }
