--- conflicted
+++ resolved
@@ -1420,21 +1420,6 @@
     }
 
     public void visit(BLangWaitExpr waitExpr) {
-<<<<<<< HEAD
-        Operand valueRegIndex;
-        if (waitExpr.type != null) {
-            valueRegIndex = calcAndGetExprRegIndex(waitExpr);
-        } else {
-            valueRegIndex = this.getOperand(-1);
-        }
-
-        List<Operand> operands = new ArrayList<>();
-        operands.add(valueRegIndex);
-        for (BLangExpression expr : waitExpr.exprList) {
-            genNode(expr, this.env);
-            operands.add(expr.regIndex);
-        }
-=======
         Operand valueRegIndex = calcAndGetExprRegIndex(waitExpr);
 
         Operand length = this.getOperand(-1);
@@ -1446,12 +1431,7 @@
             operands.add(expr.regIndex);
         }
         length.value = operands.size() - 2;
->>>>>>> 5e1df69e
         this.emit(InstructionCodes.WAIT, operands.toArray(new Operand[operands.size()]));
-    }
-
-    @Override
-    public void visit(BLangWaitForAllExpr awaitExpr) {
     }
 
     @Override
