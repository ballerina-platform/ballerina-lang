/*
 *  Copyright (c) 2017, WSO2 Inc. (http://www.wso2.org) All Rights Reserved.
 *
 *  WSO2 Inc. licenses this file to you under the Apache License,
 *  Version 2.0 (the "License"); you may not use this file except
 *  in compliance with the License.
 *  You may obtain a copy of the License at
 *
 *    http://www.apache.org/licenses/LICENSE-2.0
 *
 *  Unless required by applicable law or agreed to in writing,
 *  software distributed under the License is distributed on an
 *  "AS IS" BASIS, WITHOUT WARRANTIES OR CONDITIONS OF ANY
 *  KIND, either express or implied.  See the License for the
 *  specific language governing permissions and limitations
 *  under the License.
 */
package org.wso2.ballerinalang.compiler.codegen;

import org.ballerinalang.compiler.CompilerPhase;
import org.ballerinalang.model.Name;
import org.ballerinalang.model.TreeBuilder;
import org.ballerinalang.model.elements.PackageID;
import org.ballerinalang.model.symbols.SymbolKind;
import org.ballerinalang.model.tree.NodeKind;
import org.ballerinalang.model.tree.OperatorKind;
import org.ballerinalang.util.FunctionFlags;
import org.ballerinalang.util.TransactionStatus;
import org.wso2.ballerinalang.compiler.semantics.model.SymbolEnv;
import org.wso2.ballerinalang.compiler.semantics.model.SymbolTable;
import org.wso2.ballerinalang.compiler.semantics.model.symbols.BInvokableSymbol;
import org.wso2.ballerinalang.compiler.semantics.model.symbols.BPackageSymbol;
import org.wso2.ballerinalang.compiler.semantics.model.symbols.BStructSymbol;
import org.wso2.ballerinalang.compiler.semantics.model.symbols.BStructSymbol.BAttachedFunction;
import org.wso2.ballerinalang.compiler.semantics.model.symbols.BSymbol;
import org.wso2.ballerinalang.compiler.semantics.model.symbols.BTypeSymbol;
import org.wso2.ballerinalang.compiler.semantics.model.symbols.BVarSymbol;
import org.wso2.ballerinalang.compiler.semantics.model.symbols.BXMLNSSymbol;
import org.wso2.ballerinalang.compiler.semantics.model.symbols.SymTag;
import org.wso2.ballerinalang.compiler.semantics.model.symbols.Symbols;
import org.wso2.ballerinalang.compiler.semantics.model.types.BArrayType;
import org.wso2.ballerinalang.compiler.semantics.model.types.BInvokableType;
import org.wso2.ballerinalang.compiler.semantics.model.types.BMapType;
import org.wso2.ballerinalang.compiler.semantics.model.types.BSingletonType;
import org.wso2.ballerinalang.compiler.semantics.model.types.BStructType;
import org.wso2.ballerinalang.compiler.semantics.model.types.BType;
import org.wso2.ballerinalang.compiler.tree.BLangAction;
import org.wso2.ballerinalang.compiler.tree.BLangAnnotAttribute;
import org.wso2.ballerinalang.compiler.tree.BLangAnnotation;
import org.wso2.ballerinalang.compiler.tree.BLangAnnotationAttachment;
import org.wso2.ballerinalang.compiler.tree.BLangConnector;
import org.wso2.ballerinalang.compiler.tree.BLangEndpoint;
import org.wso2.ballerinalang.compiler.tree.BLangEnum;
import org.wso2.ballerinalang.compiler.tree.BLangFunction;
import org.wso2.ballerinalang.compiler.tree.BLangIdentifier;
import org.wso2.ballerinalang.compiler.tree.BLangImportPackage;
import org.wso2.ballerinalang.compiler.tree.BLangInvokableNode;
import org.wso2.ballerinalang.compiler.tree.BLangNode;
import org.wso2.ballerinalang.compiler.tree.BLangNodeVisitor;
import org.wso2.ballerinalang.compiler.tree.BLangObject;
import org.wso2.ballerinalang.compiler.tree.BLangPackage;
import org.wso2.ballerinalang.compiler.tree.BLangRecord;
import org.wso2.ballerinalang.compiler.tree.BLangResource;
import org.wso2.ballerinalang.compiler.tree.BLangService;
import org.wso2.ballerinalang.compiler.tree.BLangSingleton;
import org.wso2.ballerinalang.compiler.tree.BLangStruct;
import org.wso2.ballerinalang.compiler.tree.BLangTransformer;
import org.wso2.ballerinalang.compiler.tree.BLangTypeDefinition;
import org.wso2.ballerinalang.compiler.tree.BLangVariable;
import org.wso2.ballerinalang.compiler.tree.BLangWorker;
import org.wso2.ballerinalang.compiler.tree.BLangXMLNS;
import org.wso2.ballerinalang.compiler.tree.BLangXMLNS.BLangLocalXMLNS;
import org.wso2.ballerinalang.compiler.tree.BLangXMLNS.BLangPackageXMLNS;
import org.wso2.ballerinalang.compiler.tree.expressions.BLangAnnotAttachmentAttribute;
import org.wso2.ballerinalang.compiler.tree.expressions.BLangAnnotAttachmentAttributeValue;
import org.wso2.ballerinalang.compiler.tree.expressions.BLangArrayLiteral;
import org.wso2.ballerinalang.compiler.tree.expressions.BLangArrayLiteral.BLangJSONArrayLiteral;
import org.wso2.ballerinalang.compiler.tree.expressions.BLangAwaitExpr;
import org.wso2.ballerinalang.compiler.tree.expressions.BLangBinaryExpr;
import org.wso2.ballerinalang.compiler.tree.expressions.BLangBracedOrTupleExpr;
import org.wso2.ballerinalang.compiler.tree.expressions.BLangElvisExpr;
import org.wso2.ballerinalang.compiler.tree.expressions.BLangExpression;
import org.wso2.ballerinalang.compiler.tree.expressions.BLangFieldBasedAccess.BLangEnumeratorAccessExpr;
import org.wso2.ballerinalang.compiler.tree.expressions.BLangFieldBasedAccess.BLangStructFieldAccessExpr;
import org.wso2.ballerinalang.compiler.tree.expressions.BLangFieldBasedAccess.BLangStructFunctionVarRef;
import org.wso2.ballerinalang.compiler.tree.expressions.BLangIndexBasedAccess.BLangArrayAccessExpr;
import org.wso2.ballerinalang.compiler.tree.expressions.BLangIndexBasedAccess.BLangJSONAccessExpr;
import org.wso2.ballerinalang.compiler.tree.expressions.BLangIndexBasedAccess.BLangMapAccessExpr;
import org.wso2.ballerinalang.compiler.tree.expressions.BLangIndexBasedAccess.BLangXMLAccessExpr;
import org.wso2.ballerinalang.compiler.tree.expressions.BLangIntRangeExpression;
import org.wso2.ballerinalang.compiler.tree.expressions.BLangInvocation;
import org.wso2.ballerinalang.compiler.tree.expressions.BLangInvocation.BFunctionPointerInvocation;
import org.wso2.ballerinalang.compiler.tree.expressions.BLangInvocation.BLangActionInvocation;
import org.wso2.ballerinalang.compiler.tree.expressions.BLangInvocation.BLangAttachedFunctionInvocation;
import org.wso2.ballerinalang.compiler.tree.expressions.BLangInvocation.BLangTransformerInvocation;
import org.wso2.ballerinalang.compiler.tree.expressions.BLangIsAssignableExpr;
import org.wso2.ballerinalang.compiler.tree.expressions.BLangLambdaFunction;
import org.wso2.ballerinalang.compiler.tree.expressions.BLangLiteral;
import org.wso2.ballerinalang.compiler.tree.expressions.BLangRecordLiteral;
import org.wso2.ballerinalang.compiler.tree.expressions.BLangRecordLiteral.BLangJSONLiteral;
import org.wso2.ballerinalang.compiler.tree.expressions.BLangRecordLiteral.BLangMapLiteral;
import org.wso2.ballerinalang.compiler.tree.expressions.BLangRecordLiteral.BLangRecordKey;
import org.wso2.ballerinalang.compiler.tree.expressions.BLangRecordLiteral.BLangRecordKeyValue;
import org.wso2.ballerinalang.compiler.tree.expressions.BLangRecordLiteral.BLangStreamLiteral;
import org.wso2.ballerinalang.compiler.tree.expressions.BLangRecordLiteral.BLangStructLiteral;
import org.wso2.ballerinalang.compiler.tree.expressions.BLangSimpleVarRef;
import org.wso2.ballerinalang.compiler.tree.expressions.BLangSimpleVarRef.BLangFieldVarRef;
import org.wso2.ballerinalang.compiler.tree.expressions.BLangSimpleVarRef.BLangFunctionVarRef;
import org.wso2.ballerinalang.compiler.tree.expressions.BLangSimpleVarRef.BLangLocalVarRef;
import org.wso2.ballerinalang.compiler.tree.expressions.BLangSimpleVarRef.BLangPackageVarRef;
import org.wso2.ballerinalang.compiler.tree.expressions.BLangStatementExpression;
import org.wso2.ballerinalang.compiler.tree.expressions.BLangStringTemplateLiteral;
import org.wso2.ballerinalang.compiler.tree.expressions.BLangTableLiteral;
import org.wso2.ballerinalang.compiler.tree.expressions.BLangTernaryExpr;
import org.wso2.ballerinalang.compiler.tree.expressions.BLangTypeConversionExpr;
import org.wso2.ballerinalang.compiler.tree.expressions.BLangTypeInit;
import org.wso2.ballerinalang.compiler.tree.expressions.BLangTypedescExpr;
import org.wso2.ballerinalang.compiler.tree.expressions.BLangUnaryExpr;
import org.wso2.ballerinalang.compiler.tree.expressions.BLangVariableReference;
import org.wso2.ballerinalang.compiler.tree.expressions.BLangXMLAttribute;
import org.wso2.ballerinalang.compiler.tree.expressions.BLangXMLAttributeAccess;
import org.wso2.ballerinalang.compiler.tree.expressions.BLangXMLCommentLiteral;
import org.wso2.ballerinalang.compiler.tree.expressions.BLangXMLElementLiteral;
import org.wso2.ballerinalang.compiler.tree.expressions.BLangXMLProcInsLiteral;
import org.wso2.ballerinalang.compiler.tree.expressions.BLangXMLQName;
import org.wso2.ballerinalang.compiler.tree.expressions.BLangXMLQuotedString;
import org.wso2.ballerinalang.compiler.tree.expressions.BLangXMLSequenceLiteral;
import org.wso2.ballerinalang.compiler.tree.expressions.BLangXMLTextLiteral;
import org.wso2.ballerinalang.compiler.tree.statements.BLangAbort;
import org.wso2.ballerinalang.compiler.tree.statements.BLangAssignment;
import org.wso2.ballerinalang.compiler.tree.statements.BLangBlockStmt;
import org.wso2.ballerinalang.compiler.tree.statements.BLangBreak;
import org.wso2.ballerinalang.compiler.tree.statements.BLangCatch;
import org.wso2.ballerinalang.compiler.tree.statements.BLangDone;
import org.wso2.ballerinalang.compiler.tree.statements.BLangExpressionStmt;
import org.wso2.ballerinalang.compiler.tree.statements.BLangFail;
import org.wso2.ballerinalang.compiler.tree.statements.BLangForeach;
import org.wso2.ballerinalang.compiler.tree.statements.BLangForever;
import org.wso2.ballerinalang.compiler.tree.statements.BLangForkJoin;
import org.wso2.ballerinalang.compiler.tree.statements.BLangIf;
import org.wso2.ballerinalang.compiler.tree.statements.BLangLock;
import org.wso2.ballerinalang.compiler.tree.statements.BLangMatch;
import org.wso2.ballerinalang.compiler.tree.statements.BLangNext;
import org.wso2.ballerinalang.compiler.tree.statements.BLangReturn;
import org.wso2.ballerinalang.compiler.tree.statements.BLangStatement;
import org.wso2.ballerinalang.compiler.tree.statements.BLangThrow;
import org.wso2.ballerinalang.compiler.tree.statements.BLangTransaction;
import org.wso2.ballerinalang.compiler.tree.statements.BLangTryCatchFinally;
import org.wso2.ballerinalang.compiler.tree.statements.BLangVariableDef;
import org.wso2.ballerinalang.compiler.tree.statements.BLangWhile;
import org.wso2.ballerinalang.compiler.tree.statements.BLangWorkerReceive;
import org.wso2.ballerinalang.compiler.tree.statements.BLangWorkerSend;
import org.wso2.ballerinalang.compiler.tree.statements.BLangXMLNSStatement;
import org.wso2.ballerinalang.compiler.util.CompilerContext;
import org.wso2.ballerinalang.compiler.util.CompilerUtils;
import org.wso2.ballerinalang.compiler.util.FieldKind;
import org.wso2.ballerinalang.compiler.util.TypeDescriptor;
import org.wso2.ballerinalang.compiler.util.TypeTags;
import org.wso2.ballerinalang.compiler.util.diagnotic.DiagnosticPos;
import org.wso2.ballerinalang.programfile.AttachedFunctionInfo;
import org.wso2.ballerinalang.programfile.CallableUnitInfo;
import org.wso2.ballerinalang.programfile.CompiledBinaryFile.PackageFile;
import org.wso2.ballerinalang.programfile.CompiledBinaryFile.ProgramFile;
import org.wso2.ballerinalang.programfile.DefaultValue;
import org.wso2.ballerinalang.programfile.ErrorTableEntry;
import org.wso2.ballerinalang.programfile.ForkjoinInfo;
import org.wso2.ballerinalang.programfile.FunctionInfo;
import org.wso2.ballerinalang.programfile.ImportPackageInfo;
import org.wso2.ballerinalang.programfile.Instruction;
import org.wso2.ballerinalang.programfile.Instruction.Operand;
import org.wso2.ballerinalang.programfile.Instruction.RegIndex;
import org.wso2.ballerinalang.programfile.InstructionCodes;
import org.wso2.ballerinalang.programfile.InstructionFactory;
import org.wso2.ballerinalang.programfile.LineNumberInfo;
import org.wso2.ballerinalang.programfile.LocalVariableInfo;
import org.wso2.ballerinalang.programfile.PackageInfo;
import org.wso2.ballerinalang.programfile.PackageVarInfo;
import org.wso2.ballerinalang.programfile.ResourceInfo;
import org.wso2.ballerinalang.programfile.ServiceInfo;
import org.wso2.ballerinalang.programfile.SingletonInfo;
import org.wso2.ballerinalang.programfile.StructFieldInfo;
import org.wso2.ballerinalang.programfile.StructInfo;
import org.wso2.ballerinalang.programfile.TransformerInfo;
import org.wso2.ballerinalang.programfile.ValueSpaceInfo;
import org.wso2.ballerinalang.programfile.WorkerDataChannelInfo;
import org.wso2.ballerinalang.programfile.WorkerInfo;
import org.wso2.ballerinalang.programfile.attributes.AttributeInfo;
import org.wso2.ballerinalang.programfile.attributes.AttributeInfoPool;
import org.wso2.ballerinalang.programfile.attributes.CodeAttributeInfo;
import org.wso2.ballerinalang.programfile.attributes.DefaultValueAttributeInfo;
import org.wso2.ballerinalang.programfile.attributes.ErrorTableAttributeInfo;
import org.wso2.ballerinalang.programfile.attributes.LineNumberTableAttributeInfo;
import org.wso2.ballerinalang.programfile.attributes.LocalVariableAttributeInfo;
import org.wso2.ballerinalang.programfile.attributes.ParamDefaultValueAttributeInfo;
import org.wso2.ballerinalang.programfile.attributes.VarTypeCountAttributeInfo;
import org.wso2.ballerinalang.programfile.cpentries.ConstantPool;
import org.wso2.ballerinalang.programfile.cpentries.FloatCPEntry;
import org.wso2.ballerinalang.programfile.cpentries.ForkJoinCPEntry;
import org.wso2.ballerinalang.programfile.cpentries.FunctionRefCPEntry;
import org.wso2.ballerinalang.programfile.cpentries.IntegerCPEntry;
import org.wso2.ballerinalang.programfile.cpentries.PackageRefCPEntry;
import org.wso2.ballerinalang.programfile.cpentries.StringCPEntry;
import org.wso2.ballerinalang.programfile.cpentries.StructureRefCPEntry;
import org.wso2.ballerinalang.programfile.cpentries.TransformerRefCPEntry;
import org.wso2.ballerinalang.programfile.cpentries.TypeRefCPEntry;
import org.wso2.ballerinalang.programfile.cpentries.UTF8CPEntry;
import org.wso2.ballerinalang.programfile.cpentries.WorkerDataChannelRefCPEntry;

import java.util.ArrayList;
import java.util.Arrays;
import java.util.List;
import java.util.Map;
import java.util.Map.Entry;
import java.util.Optional;
import java.util.Stack;
import java.util.stream.Collectors;
import javax.xml.XMLConstants;

import static org.wso2.ballerinalang.compiler.codegen.CodeGenerator.VariableIndex.Kind.FIELD;
import static org.wso2.ballerinalang.compiler.codegen.CodeGenerator.VariableIndex.Kind.LOCAL;
import static org.wso2.ballerinalang.compiler.codegen.CodeGenerator.VariableIndex.Kind.PACKAGE;
import static org.wso2.ballerinalang.compiler.codegen.CodeGenerator.VariableIndex.Kind.REG;
import static org.wso2.ballerinalang.programfile.ProgramFileConstants.BLOB_OFFSET;
import static org.wso2.ballerinalang.programfile.ProgramFileConstants.BOOL_OFFSET;
import static org.wso2.ballerinalang.programfile.ProgramFileConstants.FLOAT_OFFSET;
import static org.wso2.ballerinalang.programfile.ProgramFileConstants.INT_OFFSET;
import static org.wso2.ballerinalang.programfile.ProgramFileConstants.REF_OFFSET;
import static org.wso2.ballerinalang.programfile.ProgramFileConstants.STRING_OFFSET;

/**
 * Generates Ballerina bytecode by visiting the AST.
 *
 * @since 0.94
 */
public class CodeGenerator extends BLangNodeVisitor {

    private static final CompilerContext.Key<CodeGenerator> CODE_GENERATOR_KEY =
            new CompilerContext.Key<>();
    /**
     * This structure holds current package-level variable indexes.
     */
    private VariableIndex pvIndexes = new VariableIndex(PACKAGE);

    /**
     * This structure holds current local variable indexes.
     */
    private VariableIndex lvIndexes = new VariableIndex(LOCAL);

    /**
     * This structure holds current field indexes.
     */
    private VariableIndex fieldIndexes = new VariableIndex(FIELD);

    /**
     * This structure holds current register indexes.
     */
    private VariableIndex regIndexes = new VariableIndex(REG);

    /**
     * This structure holds the maximum register count per type.
     * This structure is updated for every statement.
     */
    private VariableIndex maxRegIndexes = new VariableIndex(REG);

    private List<RegIndex> regIndexList = new ArrayList<>();

    private SymbolEnv env;
    // TODO Remove this dependency from the code generator
    private SymbolTable symTable;

    private boolean buildCompiledPackage;
    private ProgramFile programFile;
    private PackageFile packageFile;

    private PackageInfo currentPkgInfo;
    private PackageID currentPkgID;
    private int currentPackageRefCPIndex;

    private LineNumberTableAttributeInfo lineNoAttrInfo;
    private CallableUnitInfo currentCallableUnitInfo;
    private LocalVariableAttributeInfo localVarAttrInfo;
    private WorkerInfo currentWorkerInfo;
    private ServiceInfo currentServiceInfo;

    // Required variables to generate code for assignment statements
    private boolean varAssignment = false;

    // Disable register index reset behaviour.
    // By default register indexes get reset for every statement.
    // We need to disable this behaviour for desugared expressions.
    private boolean regIndexResetDisabled = false;

    private int transactionIndex = 0;

    private Stack<Instruction> loopResetInstructionStack = new Stack<>();
    private Stack<Instruction> loopExitInstructionStack = new Stack<>();
    private Stack<Instruction> abortInstructions = new Stack<>();
    private Stack<Instruction> failInstructions = new Stack<>();

    private int workerChannelCount = 0;
    private int forkJoinCount = 0;

    public static CodeGenerator getInstance(CompilerContext context) {
        CodeGenerator codeGenerator = context.get(CODE_GENERATOR_KEY);
        if (codeGenerator == null) {
            codeGenerator = new CodeGenerator(context);
        }

        return codeGenerator;
    }

    public CodeGenerator(CompilerContext context) {
        context.put(CODE_GENERATOR_KEY, this);
        this.symTable = SymbolTable.getInstance(context);
    }

    public ProgramFile generateBALX(BLangPackage pkgNode) {
        programFile = new ProgramFile();
        // TODO: Fix this. Added temporally for codegen. Load this from VM side.
        genPackage(this.symTable.builtInPackageSymbol);

        // Normal Flow.
        BPackageSymbol pkgSymbol = pkgNode.symbol;
        genPackage(pkgSymbol);

        programFile.entryPkgCPIndex = addPackageRefCPEntry(programFile, pkgSymbol.pkgID);

        setEntryPoints(programFile, pkgNode);

        // Add global variable indexes to the ProgramFile
        prepareIndexes(pvIndexes);

        // Create Global variable attribute info
        addVarCountAttrInfo(programFile, programFile, pvIndexes);

        return programFile;
    }

    public PackageFile generateBALO(BLangPackage pkgNode) {
        this.buildCompiledPackage = true;
        this.packageFile = new PackageFile();
        genPackage(pkgNode.symbol);

        // Add global variable indexes to the ProgramFile
        prepareIndexes(pvIndexes);

        // Create Global variable attribute info
        addVarCountAttrInfo(this.packageFile, this.packageFile, pvIndexes);
        return this.packageFile;
    }

    private void setEntryPoints(ProgramFile programFile, BLangPackage pkgNode) {
        BLangFunction mainFunc = getMainFunction(pkgNode);
        if (mainFunc != null) {
            programFile.setMainEPAvailable(true);
        }

        if (pkgNode.services.size() != 0) {
            programFile.setServiceEPAvailable(true);
        }
    }

    private BLangFunction getMainFunction(BLangPackage pkgNode) {
<<<<<<< HEAD
        List<BLangFunction> functions = pkgNode.functions.stream()
                .filter(f -> (f.name.value.equals(MAIN_FUNCTION_NAME) &&
                        f.symbol.params.size() == 1 &&
                        f.symbol.retType == symTable.nilType))
                .collect(Collectors.toList());
        if (functions.isEmpty()) {
            return null;
        }
        for (BLangFunction f : functions) {
            BType paramType = f.symbol.params.get(0).type;
            if (paramType.tag != TypeTags.ARRAY) {
                continue;
            }
            BArrayType arrayType = (BArrayType) paramType;
            if (resolveToSuperType(arrayType.eType).tag == TypeTags.STRING) {
                return f;
=======
        for (BLangFunction funcNode : pkgNode.functions) {
            if (CompilerUtils.isMainFunction(funcNode)) {
                return funcNode;
>>>>>>> a33226e5
            }
        }
        return null;
    }

    public void visit(BLangPackage pkgNode) {
        if (pkgNode.completedPhases.contains(CompilerPhase.CODE_GEN)) {
            if (!buildCompiledPackage) {
                programFile.packageInfoMap.put(pkgNode.symbol.pkgID.bvmAlias(), pkgNode.symbol.packageInfo);
            }
            return;
        }

        // TODO Improve this design without if/else
        PackageInfo packageInfo = new PackageInfo();
        pkgNode.symbol.packageInfo = packageInfo;
        if (buildCompiledPackage) {
            // Generating the BALO
            pkgNode.imports.forEach(impPkgNode -> {
                int impPkgNameCPIndex = addUTF8CPEntry(packageInfo, impPkgNode.symbol.name.value);
                // TODO Improve the import package version once it is available
                int impPkgVersionCPIndex = addUTF8CPEntry(packageInfo, PackageID.DEFAULT.version.value);
                ImportPackageInfo importPkgInfo = new ImportPackageInfo(impPkgNameCPIndex, impPkgVersionCPIndex);
                packageInfo.importPkgInfoSet.add(importPkgInfo);
                packageFile.packageInfo = packageInfo;
            });
        } else {
            // Generating a BALX
            // first visit all the imports
            pkgNode.imports.forEach(impPkgNode -> genNode(impPkgNode, this.env));
            // TODO We need to create identifier for both name and the version
            programFile.packageInfoMap.put(pkgNode.symbol.pkgID.bvmAlias(), packageInfo);
        }

        // Add the current package to the program file
        BPackageSymbol pkgSymbol = pkgNode.symbol;
        currentPkgID = pkgSymbol.pkgID;
        currentPkgInfo = packageInfo;
        currentPkgInfo.nameCPIndex = addUTF8CPEntry(currentPkgInfo,
                                                    currentPkgID.bvmAlias());
        currentPkgInfo.versionCPIndex = addUTF8CPEntry(currentPkgInfo, currentPkgID.version.value);

        // Insert the package reference to the constant pool of the current package
        currentPackageRefCPIndex = addPackageRefCPEntry(currentPkgInfo, currentPkgID);

        // This attribute keep track of line numbers
        int lineNoAttrNameIndex = addUTF8CPEntry(currentPkgInfo,
                AttributeInfo.Kind.LINE_NUMBER_TABLE_ATTRIBUTE.value());
        lineNoAttrInfo = new LineNumberTableAttributeInfo(lineNoAttrNameIndex);

        // This attribute keep package-level variable information
        int pkgVarAttrNameIndex = addUTF8CPEntry(currentPkgInfo,
                AttributeInfo.Kind.LOCAL_VARIABLES_ATTRIBUTE.value());
        currentPkgInfo.addAttributeInfo(AttributeInfo.Kind.LOCAL_VARIABLES_ATTRIBUTE,
                new LocalVariableAttributeInfo(pkgVarAttrNameIndex));

        pkgNode.globalVars.forEach(this::createPackageVarInfo);
        pkgNode.structs.forEach(this::createStructInfoEntry);
        pkgNode.functions.forEach(this::createFunctionInfoEntry);
        pkgNode.services.forEach(this::createServiceInfoEntry);
        pkgNode.functions.forEach(this::createFunctionInfoEntry);
        pkgNode.transformers.forEach(this::createTransformerInfoEntry);
        pkgNode.singletons.forEach(this::createSingletonInfoEntry);

        // Visit package builtin function
        visitBuiltinFunctions(pkgNode.initFunction);
        visitBuiltinFunctions(pkgNode.startFunction);
        visitBuiltinFunctions(pkgNode.stopFunction);

        pkgNode.topLevelNodes.stream()
                .filter(pkgLevelNode -> pkgLevelNode.getKind() != NodeKind.VARIABLE &&
                        pkgLevelNode.getKind() != NodeKind.XMLNS)
                .forEach(pkgLevelNode -> genNode((BLangNode) pkgLevelNode, this.env));

        currentPkgInfo.addAttributeInfo(AttributeInfo.Kind.LINE_NUMBER_TABLE_ATTRIBUTE, lineNoAttrInfo);
        currentPackageRefCPIndex = -1;
        currentPkgID = null;
        pkgNode.completedPhases.add(CompilerPhase.CODE_GEN);
    }

    private void visitBuiltinFunctions(BLangFunction function) {
        createFunctionInfoEntry(function);
        genNode(function, this.env);
    }

    public void visit(BLangImportPackage importPkgNode) {
        BPackageSymbol pkgSymbol = importPkgNode.symbol;
        genPackage(pkgSymbol);
    }

    public void visit(BLangService serviceNode) {
        BLangFunction initFunction = (BLangFunction) serviceNode.getInitFunction();
        visit(initFunction);

        currentServiceInfo = currentPkgInfo.getServiceInfo(serviceNode.getName().getValue());

        SymbolEnv serviceEnv = SymbolEnv.createServiceEnv(serviceNode, serviceNode.symbol.scope, this.env);
        serviceNode.resources.forEach(resource -> genNode(resource, serviceEnv));
    }

    public void visit(BLangResource resourceNode) {
        ResourceInfo resourceInfo = currentServiceInfo.resourceInfoMap.get(resourceNode.name.getValue());
        currentCallableUnitInfo = resourceInfo;

        SymbolEnv resourceEnv = SymbolEnv
                .createResourceActionSymbolEnv(resourceNode, resourceNode.symbol.scope, this.env);
        visitInvokableNode(resourceNode, currentCallableUnitInfo, resourceEnv);
    }

    public void visit(BLangFunction funcNode) {
        SymbolEnv funcEnv = SymbolEnv.createFunctionEnv(funcNode, funcNode.symbol.scope, this.env);
        currentCallableUnitInfo = currentPkgInfo.functionInfoMap.get(funcNode.symbol.name.value);
        visitInvokableNode(funcNode, currentCallableUnitInfo, funcEnv);
    }

    public void visit(BLangBlockStmt blockNode) {
        SymbolEnv blockEnv = SymbolEnv.createBlockEnv(blockNode, this.env);

        for (BLangStatement stmt : blockNode.stmts) {
            if (stmt.getKind() != NodeKind.TRY && stmt.getKind() != NodeKind.CATCH
                    && stmt.getKind() != NodeKind.IF) {
                addLineNumberInfo(stmt.pos);
            }

            genNode(stmt, blockEnv);
            if (regIndexResetDisabled) {
                // This block node is possibly be part of a desugered expression
                continue;
            }

            // Update the maxRegIndexes structure
            setMaxRegIndexes(regIndexes, maxRegIndexes);

            // Reset the regIndexes structure for every statement
            regIndexes = new VariableIndex(REG);
        }
    }

    public void visit(BLangEnum enumNode) {
    }

    public void visit(BLangVariable varNode) {
        BVarSymbol varSymbol = varNode.symbol;
        int ownerSymTag = env.scope.owner.tag;
        if ((ownerSymTag & SymTag.INVOKABLE) == SymTag.INVOKABLE) {
            varSymbol.varIndex = getLVIndex(varSymbol.type);
            LocalVariableInfo localVarInfo = getLocalVarAttributeInfo(varSymbol);
            localVarAttrInfo.localVars.add(localVarInfo);
        } else {
            // TODO Support other variable nodes
            throw new IllegalStateException("");
        }

        BLangExpression rhsExpr = varNode.expr;
        if (rhsExpr != null) {
            rhsExpr.regIndex = varSymbol.varIndex;
            genNode(rhsExpr, this.env);
        }
    }

    public void visit(BLangTransformer transformerNode) {
        SymbolEnv transformerEnv =
                SymbolEnv.createTransformerEnv(transformerNode, transformerNode.symbol.scope, this.env);
        currentCallableUnitInfo = currentPkgInfo.transformerInfoMap.get(transformerNode.symbol.name.value);
        visitInvokableNode(transformerNode, currentCallableUnitInfo, transformerEnv);
    }

    // Statements

    public void visit(BLangVariableDef varDefNode) {
        genNode(varDefNode.var, this.env);
    }

    @Override
    public void visit(BLangMatch matchStmt) {
        // TODO
    }

    public void visit(BLangReturn returnNode) {
        if (resolveToSuperType(returnNode.expr.type) != symTable.nilType) {
            BLangExpression expr = returnNode.expr;
            this.genNode(expr, this.env);
            emit(this.typeTagToInstr(expr.type), getOperand(0), expr.regIndex);
        }
        generateFinallyInstructions(returnNode);
        emit(InstructionCodes.RET);
    }

    private int typeTagToInstr(BType bType) {
        return typeTagToInstr(resolveToSuperType(bType).tag);
    }

    private int typeTagToInstr(int typeTag) {
        switch (typeTag) {
            case TypeTags.INT:
                return InstructionCodes.IRET;
            case TypeTags.FLOAT:
                return InstructionCodes.FRET;
            case TypeTags.STRING:
                return InstructionCodes.SRET;
            case TypeTags.BOOLEAN:
                return InstructionCodes.BRET;
            case TypeTags.BLOB:
                return InstructionCodes.LRET;
            default:
                return InstructionCodes.RRET;
        }
    }


    // Expressions

    @Override
    public void visit(BLangLiteral literalExpr) {
        int opcode;
        Operand regIndex = calcAndGetExprRegIndex(literalExpr);
        int typeTag = resolveToSuperType(literalExpr.type).tag;

        switch (typeTag) {
            case TypeTags.INT:
                long longVal = (Long) literalExpr.value;
                if (longVal >= 0 && longVal <= 5) {
                    opcode = InstructionCodes.ICONST_0 + (int) longVal;
                    emit(opcode, regIndex);
                } else {
                    int intCPEntryIndex = currentPkgInfo.addCPEntry(new IntegerCPEntry(longVal));
                    emit(InstructionCodes.ICONST, getOperand(intCPEntryIndex), regIndex);
                }
                break;

            case TypeTags.FLOAT:
                double doubleVal = (Double) literalExpr.value;
                if (doubleVal == 0 || doubleVal == 1 || doubleVal == 2 ||
                        doubleVal == 3 || doubleVal == 4 || doubleVal == 5) {
                    opcode = InstructionCodes.FCONST_0 + (int) doubleVal;
                    emit(opcode, regIndex);
                } else {
                    int floatCPEntryIndex = currentPkgInfo.addCPEntry(new FloatCPEntry(doubleVal));
                    emit(InstructionCodes.FCONST, getOperand(floatCPEntryIndex), regIndex);
                }
                break;

            case TypeTags.STRING:
                String strValue = (String) literalExpr.value;
                StringCPEntry stringCPEntry = new StringCPEntry(addUTF8CPEntry(currentPkgInfo, strValue), strValue);
                int strCPIndex = currentPkgInfo.addCPEntry(stringCPEntry);
                emit(InstructionCodes.SCONST, getOperand(strCPIndex), regIndex);
                break;

            case TypeTags.BOOLEAN:
                boolean booleanVal = (Boolean) literalExpr.value;
                if (!booleanVal) {
                    opcode = InstructionCodes.BCONST_0;
                } else {
                    opcode = InstructionCodes.BCONST_1;
                }
                emit(opcode, regIndex);
                break;
            case TypeTags.NIL:
                emit(InstructionCodes.RCONST_NULL, regIndex);
        }
    }

    @Override
    public void visit(BLangArrayLiteral arrayLiteral) {
        BType etype;
        if (arrayLiteral.type.tag == TypeTags.ANY) {
            etype = arrayLiteral.type;
        } else {
            etype = ((BArrayType) arrayLiteral.type).eType;
        }

        // Emit create array instruction
        int opcode = getOpcode(etype, InstructionCodes.INEWARRAY);
        Operand arrayVarRegIndex = calcAndGetExprRegIndex(arrayLiteral);
        Operand typeCPIndex = getTypeCPIndex(arrayLiteral.type);
        emit(opcode, arrayVarRegIndex, typeCPIndex);

        // Emit instructions populate initial array values;
        for (int i = 0; i < arrayLiteral.exprs.size(); i++) {
            BLangExpression argExpr = arrayLiteral.exprs.get(i);
            genNode(argExpr, this.env);

            BLangLiteral indexLiteral = new BLangLiteral();
            indexLiteral.pos = arrayLiteral.pos;
            indexLiteral.value = (long) i;
            indexLiteral.type = symTable.intType;
            genNode(indexLiteral, this.env);

            opcode = getOpcode(argExpr.type, InstructionCodes.IASTORE);
            emit(opcode, arrayVarRegIndex, indexLiteral.regIndex, argExpr.regIndex);
        }
    }

    @Override
    public void visit(BLangJSONArrayLiteral arrayLiteral) {
        arrayLiteral.regIndex = calcAndGetExprRegIndex(arrayLiteral);
        List<BLangExpression> argExprs = arrayLiteral.exprs;

        BLangLiteral arraySizeLiteral = new BLangLiteral();
        arraySizeLiteral.pos = arrayLiteral.pos;
        arraySizeLiteral.value = (long) argExprs.size();
        arraySizeLiteral.type = symTable.intType;
        genNode(arraySizeLiteral, this.env);
        emit(InstructionCodes.JSONNEWARRAY, arrayLiteral.regIndex, arraySizeLiteral.regIndex);

        for (int i = 0; i < argExprs.size(); i++) {
            BLangExpression argExpr = argExprs.get(i);
            genNode(argExpr, this.env);

            BLangLiteral indexLiteral = new BLangLiteral();
            indexLiteral.pos = arrayLiteral.pos;
            indexLiteral.value = (long) i;
            indexLiteral.type = symTable.intType;
            genNode(indexLiteral, this.env);
            emit(InstructionCodes.JSONASTORE, arrayLiteral.regIndex, indexLiteral.regIndex, argExpr.regIndex);
        }
    }

    @Override
    public void visit(BLangJSONLiteral jsonLiteral) {
        jsonLiteral.regIndex = calcAndGetExprRegIndex(jsonLiteral);
        Operand typeCPIndex = getTypeCPIndex(jsonLiteral.type);
        emit(InstructionCodes.NEWJSON, jsonLiteral.regIndex, typeCPIndex);

        for (BLangRecordKeyValue keyValue : jsonLiteral.keyValuePairs) {
            BLangExpression keyExpr = keyValue.key.expr;
            genNode(keyExpr, this.env);

            BLangExpression valueExpr = keyValue.valueExpr;
            genNode(valueExpr, this.env);

            emit(InstructionCodes.JSONSTORE, jsonLiteral.regIndex, keyExpr.regIndex, valueExpr.regIndex);
        }
    }

    @Override
    public void visit(BLangMapLiteral mapLiteral) {
        Operand mapVarRegIndex = calcAndGetExprRegIndex(mapLiteral);
        Operand typeCPIndex = getTypeCPIndex(mapLiteral.type);
        emit(InstructionCodes.NEWMAP, mapVarRegIndex, typeCPIndex);

        // Handle Map init stuff
        for (BLangRecordKeyValue keyValue : mapLiteral.keyValuePairs) {
            BLangExpression keyExpr = keyValue.key.expr;
            genNode(keyExpr, this.env);

            BLangExpression valueExpr = keyValue.valueExpr;
            genNode(valueExpr, this.env);

            BMapType mapType = (BMapType) mapLiteral.type;

            int opcode = getValueToRefTypeCastOpcode(mapType.constraint);
            if (opcode == InstructionCodes.NOP) {
                emit(InstructionCodes.MAPSTORE, mapVarRegIndex, keyExpr.regIndex, valueExpr.regIndex);
            } else {
                RegIndex refRegMapValue = getRegIndex(symTable.anyType);
                emit(opcode, valueExpr.regIndex, refRegMapValue);
                emit(InstructionCodes.MAPSTORE, mapVarRegIndex, keyExpr.regIndex, refRegMapValue);
            }
        }
    }

    @Override
    public void visit(BLangStructLiteral structLiteral) {
        BStructSymbol structSymbol = (BStructSymbol) structLiteral.type.tsymbol;
        int pkgCPIndex = addPackageRefCPEntry(currentPkgInfo, structSymbol.pkgID);
        int structNameCPIndex = addUTF8CPEntry(currentPkgInfo, structSymbol.name.value);
        StructureRefCPEntry structureRefCPEntry = new StructureRefCPEntry(pkgCPIndex, structNameCPIndex);
        Operand structCPIndex = getOperand(currentPkgInfo.addCPEntry(structureRefCPEntry));

        //Emit an instruction to create a new struct.
        RegIndex structRegIndex = calcAndGetExprRegIndex(structLiteral);
        emit(InstructionCodes.NEWSTRUCT, structCPIndex, structRegIndex);

        // Invoke the struct default values init function here.
        if (structSymbol.defaultsValuesInitFunc != null) {
            int funcRefCPIndex = getFuncRefCPIndex(structSymbol.defaultsValuesInitFunc.symbol);
            // call funcRefCPIndex 1 structRegIndex 0
            Operand[] operands = new Operand[5];
            operands[0] = getOperand(funcRefCPIndex);
            operands[1] = getOperand(false);
            operands[2] = getOperand(1);
            operands[3] = structRegIndex;
            operands[4] = getOperand(0);
            emit(InstructionCodes.CALL, operands);
        }

        // Invoke the struct initializer here.
        if (structLiteral.initializer != null) {
            int funcRefCPIndex = getFuncRefCPIndex(structLiteral.initializer.symbol);
            // call funcRefCPIndex 1 structRegIndex 0
            Operand[] operands = new Operand[5];
            operands[0] = getOperand(funcRefCPIndex);
            operands[1] = getOperand(false);
            operands[2] = getOperand(1);
            operands[3] = structRegIndex;
            operands[4] = getOperand(0);
            emit(InstructionCodes.CALL, operands);
        }

        // Generate code the struct literal.
        for (BLangRecordKeyValue keyValue : structLiteral.keyValuePairs) {
            BLangRecordKey key = keyValue.key;
            Operand fieldIndex = key.fieldSymbol.varIndex;

            genNode(keyValue.valueExpr, this.env);

            int opcode = getOpcode(key.fieldSymbol.type, InstructionCodes.IFIELDSTORE);
            emit(opcode, structRegIndex, fieldIndex, keyValue.valueExpr.regIndex);
        }
    }

    @Override
    public void visit(BLangTableLiteral tableLiteral) {
        genNode(tableLiteral.configurationExpr, this.env);
        Operand varRefRegIndex = tableLiteral.configurationExpr.regIndex;

        tableLiteral.regIndex = calcAndGetExprRegIndex(tableLiteral);
        Operand typeCPIndex = getTypeCPIndex(tableLiteral.type);
        emit(InstructionCodes.NEWTABLE, tableLiteral.regIndex, typeCPIndex, varRefRegIndex);
    }

    @Override
    public void visit(BLangStreamLiteral streamLiteral) {
        streamLiteral.regIndex = calcAndGetExprRegIndex(streamLiteral);
        Operand typeCPIndex = getTypeCPIndex(streamLiteral.type);
        StringCPEntry nameCPEntry = new StringCPEntry(addUTF8CPEntry(currentPkgInfo, streamLiteral.name.value),
                streamLiteral.name.value);
        Operand nameCPIndex = getOperand(currentPkgInfo.addCPEntry(nameCPEntry));
        emit(InstructionCodes.NEWSTREAM, streamLiteral.regIndex, typeCPIndex, nameCPIndex);
    }

    @Override
    public void visit(BLangLocalVarRef localVarRef) {
        if (localVarRef.regIndex != null && (localVarRef.regIndex.isLHSIndex || localVarRef.regIndex.isVarIndex)) {
            emit(getOpcode(localVarRef.type, InstructionCodes.IMOVE),
                    localVarRef.varSymbol.varIndex, localVarRef.regIndex);
            return;
        }

        localVarRef.regIndex = localVarRef.varSymbol.varIndex;
    }

    @Override
    public void visit(BLangFieldVarRef fieldVarRef) {
        RegIndex fieldIndex = fieldVarRef.varSymbol.varIndex;

        // This is a connector field.
        // the connector reference must be stored in the current reference register index.
        Operand varRegIndex = getOperand(0);
        if (varAssignment) {
            int opcode = getOpcode(fieldVarRef.type, InstructionCodes.IFIELDSTORE);
            emit(opcode, varRegIndex, fieldIndex, fieldVarRef.regIndex);
            return;
        }

        int opcode = getOpcode(fieldVarRef.type, InstructionCodes.IFIELDLOAD);
        RegIndex exprRegIndex = calcAndGetExprRegIndex(fieldVarRef);
        emit(opcode, varRegIndex, fieldIndex, exprRegIndex);
    }

    @Override
    public void visit(BLangPackageVarRef packageVarRef) {
        Operand gvIndex = packageVarRef.varSymbol.varIndex;
        if (varAssignment) {
            int opcode = getOpcode(packageVarRef.type, InstructionCodes.IGSTORE);
            emit(opcode, packageVarRef.regIndex, gvIndex);
            return;
        }

        int opcode = getOpcode(packageVarRef.type, InstructionCodes.IGLOAD);
        packageVarRef.regIndex = calcAndGetExprRegIndex(packageVarRef);
        emit(opcode, gvIndex, packageVarRef.regIndex);
    }

    @Override
    public void visit(BLangFunctionVarRef functionVarRef) {
        visitFunctionPointerLoad(functionVarRef, (BInvokableSymbol) functionVarRef.symbol);
    }

    @Override
    public void visit(BLangSimpleVarRef.BLangTypeLoad typeLoad) {
        Operand typeCPIndex = getTypeCPIndex(typeLoad.symbol.type);
        emit(InstructionCodes.TYPELOAD, typeCPIndex, calcAndGetExprRegIndex(typeLoad));
    }

    @Override
    public void visit(BLangStructFieldAccessExpr fieldAccessExpr) {
        boolean variableStore = this.varAssignment;
        this.varAssignment = false;

        genNode(fieldAccessExpr.expr, this.env);
        Operand varRefRegIndex = fieldAccessExpr.expr.regIndex;

        int opcode;
        Operand fieldIndex = fieldAccessExpr.varSymbol.varIndex;
        if (variableStore) {
            opcode = getOpcode(fieldAccessExpr.symbol.type, InstructionCodes.IFIELDSTORE);
            emit(opcode, varRefRegIndex, fieldIndex, fieldAccessExpr.regIndex);
        } else {
            opcode = getOpcode(fieldAccessExpr.symbol.type, InstructionCodes.IFIELDLOAD);
            emit(opcode, varRefRegIndex, fieldIndex, calcAndGetExprRegIndex(fieldAccessExpr));
        }

        this.varAssignment = variableStore;
    }

    @Override
    public void visit(BLangStructFunctionVarRef functionVarRef) {
        visitFunctionPointerLoad(functionVarRef, (BInvokableSymbol) functionVarRef.symbol);
    }

    @Override
    public void visit(BLangMapAccessExpr mapKeyAccessExpr) {
        boolean variableStore = this.varAssignment;
        this.varAssignment = false;

        genNode(mapKeyAccessExpr.expr, this.env);
        Operand varRefRegIndex = mapKeyAccessExpr.expr.regIndex;

        genNode(mapKeyAccessExpr.indexExpr, this.env);
        Operand keyRegIndex = mapKeyAccessExpr.indexExpr.regIndex;

        BMapType mapType = (BMapType) mapKeyAccessExpr.expr.type;
        if (variableStore) {
            int opcode = getValueToRefTypeCastOpcode(mapType.constraint);
            if (opcode == InstructionCodes.NOP) {
                emit(InstructionCodes.MAPSTORE, varRefRegIndex, keyRegIndex, mapKeyAccessExpr.regIndex);
            } else {
                RegIndex refRegMapValue = getRegIndex(symTable.anyType);
                emit(opcode, mapKeyAccessExpr.regIndex, refRegMapValue);
                emit(InstructionCodes.MAPSTORE, varRefRegIndex, keyRegIndex, refRegMapValue);
            }
        } else {
            int opcode = getRefToValueTypeCastOpcode(mapType.constraint);
            if (opcode == InstructionCodes.NOP) {
                emit(InstructionCodes.MAPLOAD, varRefRegIndex, keyRegIndex, calcAndGetExprRegIndex(mapKeyAccessExpr));
            } else {
                RegIndex refRegMapValue = getRegIndex(symTable.anyType);
                emit(InstructionCodes.MAPLOAD, varRefRegIndex, keyRegIndex, refRegMapValue);
                emit(opcode, refRegMapValue, calcAndGetExprRegIndex(mapKeyAccessExpr));
            }
        }

        this.varAssignment = variableStore;
    }

    @Override
    public void visit(BLangJSONAccessExpr jsonAccessExpr) {
        boolean variableStore = this.varAssignment;
        this.varAssignment = false;

        genNode(jsonAccessExpr.expr, this.env);
        Operand varRefRegIndex = jsonAccessExpr.expr.regIndex;

        genNode(jsonAccessExpr.indexExpr, this.env);
        Operand keyRegIndex = jsonAccessExpr.indexExpr.regIndex;

        if (resolveToSuperType(jsonAccessExpr.indexExpr.type).tag == TypeTags.INT) {
            if (variableStore) {
                emit(InstructionCodes.JSONASTORE, varRefRegIndex, keyRegIndex, jsonAccessExpr.regIndex);
            } else {
                emit(InstructionCodes.JSONALOAD, varRefRegIndex, keyRegIndex, calcAndGetExprRegIndex(jsonAccessExpr));
            }
        } else {
            if (variableStore) {
                emit(InstructionCodes.JSONSTORE, varRefRegIndex, keyRegIndex, jsonAccessExpr.regIndex);
            } else {
                emit(InstructionCodes.JSONLOAD, varRefRegIndex, keyRegIndex, calcAndGetExprRegIndex(jsonAccessExpr));
            }
        }

        this.varAssignment = variableStore;
    }

    @Override
    public void visit(BLangXMLAccessExpr xmlIndexAccessExpr) {
        boolean variableStore = this.varAssignment;
        this.varAssignment = false;

        genNode(xmlIndexAccessExpr.expr, this.env);
        RegIndex varRefRegIndex = xmlIndexAccessExpr.expr.regIndex;

        genNode(xmlIndexAccessExpr.indexExpr, this.env);
        RegIndex indexRegIndex = xmlIndexAccessExpr.indexExpr.regIndex;

        RegIndex elementRegIndex = calcAndGetExprRegIndex(xmlIndexAccessExpr);
        if (xmlIndexAccessExpr.fieldType == FieldKind.ALL) {
            emit(InstructionCodes.XMLLOADALL, varRefRegIndex, elementRegIndex);
        } else if (resolveToSuperType(xmlIndexAccessExpr.indexExpr.type).tag == TypeTags.STRING) {
            emit(InstructionCodes.XMLLOAD, varRefRegIndex, indexRegIndex, elementRegIndex);
        } else {
            emit(InstructionCodes.XMLSEQLOAD, varRefRegIndex, indexRegIndex, elementRegIndex);
        }

        this.varAssignment = variableStore;
    }

    @Override
    public void visit(BLangArrayAccessExpr arrayIndexAccessExpr) {
        boolean variableStore = this.varAssignment;
        this.varAssignment = false;

        genNode(arrayIndexAccessExpr.expr, this.env);
        Operand varRefRegIndex = arrayIndexAccessExpr.expr.regIndex;

        genNode(arrayIndexAccessExpr.indexExpr, this.env);
        Operand indexRegIndex = arrayIndexAccessExpr.indexExpr.regIndex;

        BArrayType arrayType = (BArrayType) arrayIndexAccessExpr.expr.type;
        if (variableStore) {
            int opcode = getOpcode(arrayType.eType, InstructionCodes.IASTORE);
            emit(opcode, varRefRegIndex, indexRegIndex, arrayIndexAccessExpr.regIndex);
        } else {
            int opcode = getOpcode(arrayType.eType, InstructionCodes.IALOAD);
            emit(opcode, varRefRegIndex, indexRegIndex, calcAndGetExprRegIndex(arrayIndexAccessExpr));
        }

        this.varAssignment = variableStore;
    }

    @Override
    public void visit(BLangEnumeratorAccessExpr enumeratorAccessExpr) {
    }

    @Override
    public void visit(BLangBinaryExpr binaryExpr) {
        if (OperatorKind.AND.equals(binaryExpr.opKind)) {
            visitAndExpression(binaryExpr);
        } else if (OperatorKind.OR.equals(binaryExpr.opKind)) {
            visitOrExpression(binaryExpr);
        } else if (binaryExpr.opSymbol.opcode == InstructionCodes.REQ_NULL ||
                binaryExpr.opSymbol.opcode == InstructionCodes.RNE_NULL ||
                binaryExpr.opSymbol.opcode == InstructionCodes.SEQ_NULL ||
                binaryExpr.opSymbol.opcode == InstructionCodes.SNE_NULL) {
            BLangExpression expr = (binaryExpr.lhsExpr.type.tag == TypeTags.NIL) ?
                    binaryExpr.rhsExpr : binaryExpr.lhsExpr;
            genNode(expr, this.env);
            emit(binaryExpr.opSymbol.opcode, expr.regIndex, calcAndGetExprRegIndex(binaryExpr));
        } else {
            genNode(binaryExpr.lhsExpr, this.env);
            genNode(binaryExpr.rhsExpr, this.env);
            RegIndex regIndex = calcAndGetExprRegIndex(binaryExpr);
            emit(binaryExpr.opSymbol.opcode, binaryExpr.lhsExpr.regIndex, binaryExpr.rhsExpr.regIndex, regIndex);
        }
    }

    public void visit(BLangElvisExpr elvisExpr) {
    }

    @Override
    public void visit(BLangIsAssignableExpr assignableExpr) {
        genNode(assignableExpr.lhsExpr, this.env);
        RegIndex regIndex = calcAndGetExprRegIndex(assignableExpr);
        Operand typeCPIndex = getTypeCPIndex(assignableExpr.targetType);
        emit(assignableExpr.opSymbol.opcode, assignableExpr.lhsExpr.regIndex, typeCPIndex, regIndex);
    }

    @Override
    public void visit(BLangBracedOrTupleExpr bracedOrTupleExpr) {
        // Emit create array instruction
        RegIndex exprRegIndex = calcAndGetExprRegIndex(bracedOrTupleExpr);
        Operand typeCPIndex = getTypeCPIndex(bracedOrTupleExpr.type);
        emit(InstructionCodes.RNEWARRAY, exprRegIndex, typeCPIndex);

        // Emit instructions populate initial array values;
        for (int i = 0; i < bracedOrTupleExpr.expressions.size(); i++) {
            BLangExpression argExpr = bracedOrTupleExpr.expressions.get(i);
            genNode(argExpr, this.env);

            BLangLiteral indexLiteral = new BLangLiteral();
            indexLiteral.pos = argExpr.pos;
            indexLiteral.value = (long) i;
            indexLiteral.type = symTable.intType;
            genNode(indexLiteral, this.env);
            emit(InstructionCodes.RASTORE, exprRegIndex, indexLiteral.regIndex, argExpr.regIndex);
        }
    }

    private void visitAndExpression(BLangBinaryExpr binaryExpr) {
        // Code address to jump if at least one of the expressions get evaluated to false.
        // short-circuit evaluation
        Operand falseJumpAddr = getOperand(-1);

        // Generate code for the left hand side
        genNode(binaryExpr.lhsExpr, this.env);
        emit(InstructionCodes.BR_FALSE, binaryExpr.lhsExpr.regIndex, falseJumpAddr);

        // Generate code for the right hand side
        genNode(binaryExpr.rhsExpr, this.env);
        emit(InstructionCodes.BR_FALSE, binaryExpr.rhsExpr.regIndex, falseJumpAddr);

        // If both l and r conditions are true, then load 'true'
        calcAndGetExprRegIndex(binaryExpr);
        emit(InstructionCodes.BCONST_1, binaryExpr.regIndex);

        Operand gotoAddr = getOperand(-1);
        emit(InstructionCodes.GOTO, gotoAddr);

        falseJumpAddr.value = nextIP();

        // Load 'false' if the both conditions are false;
        emit(InstructionCodes.BCONST_0, binaryExpr.regIndex);
        gotoAddr.value = nextIP();
    }

    private void visitOrExpression(BLangBinaryExpr binaryExpr) {
        // short-circuit evaluation
        // Code address to jump if the lhs expression gets evaluated to 'true'.
        Operand lExprTrueJumpAddr = getOperand(-1);

        // Code address to jump if the rhs expression gets evaluated to 'false'.
        Operand rExprFalseJumpAddr = getOperand(-1);

        // Generate code for the left hand side
        genNode(binaryExpr.lhsExpr, this.env);
        emit(InstructionCodes.BR_TRUE, binaryExpr.lhsExpr.regIndex, lExprTrueJumpAddr);

        // Generate code for the right hand side
        genNode(binaryExpr.rhsExpr, this.env);
        emit(InstructionCodes.BR_FALSE, binaryExpr.rhsExpr.regIndex, rExprFalseJumpAddr);

        lExprTrueJumpAddr.value = nextIP();
        RegIndex exprRegIndex = calcAndGetExprRegIndex(binaryExpr);
        emit(InstructionCodes.BCONST_1, exprRegIndex);

        Operand gotoAddr = getOperand(-1);
        emit(InstructionCodes.GOTO, gotoAddr);
        rExprFalseJumpAddr.value = nextIP();

        // Load 'false' if the both conditions are false;
        emit(InstructionCodes.BCONST_0, exprRegIndex);
        gotoAddr.value = nextIP();
    }

    public void visit(BLangInvocation iExpr) {
        if (iExpr.expr != null) {
            return;
        }

        Operand[] operands = getFuncOperands(iExpr);
        emit(InstructionCodes.CALL, operands);
    }

    public void visit(BLangActionInvocation aIExpr) {
    }

    public void visit(BLangTypeInit cIExpr) {
        BSymbol structSymbol = cIExpr.type.tsymbol;
        int pkgCPIndex = addPackageRefCPEntry(currentPkgInfo, structSymbol.pkgID);
        int structNameCPIndex = addUTF8CPEntry(currentPkgInfo, structSymbol.name.value);
        StructureRefCPEntry structureRefCPEntry = new StructureRefCPEntry(pkgCPIndex, structNameCPIndex);
        Operand structCPIndex = getOperand(currentPkgInfo.addCPEntry(structureRefCPEntry));

        //Emit an instruction to create a new struct.
        RegIndex structRegIndex = calcAndGetExprRegIndex(cIExpr);
        emit(InstructionCodes.NEWSTRUCT, structCPIndex, structRegIndex);

        // Invoke the struct initializer here.
        Operand[] operands = getFuncOperands(cIExpr.objectInitInvocation);

        Operand[] callOperands = new Operand[operands.length + 1];
        callOperands[0] = operands[0];
        callOperands[1] = operands[1];
        callOperands[2] = getOperand(operands[2].value + 1);
        callOperands[3] = structRegIndex;

        System.arraycopy(operands, 3, callOperands, 4, operands.length - 3);
        emit(InstructionCodes.CALL, callOperands);
    }

    public void visit(BLangAttachedFunctionInvocation iExpr) {
        Operand[] operands = getFuncOperands(iExpr);
        if (iExpr.expr.type.tag == TypeTags.STRUCT) {
            Operand[] vCallOperands = new Operand[operands.length + 1];
            vCallOperands[0] = iExpr.expr.regIndex;
            System.arraycopy(operands, 0, vCallOperands, 1, operands.length);
            emit(InstructionCodes.VCALL, vCallOperands);
        } else {
            emit(InstructionCodes.CALL, operands);
        }
    }

    public void visit(BLangTransformerInvocation iExpr) {
        BInvokableSymbol transformerSymbol = (BInvokableSymbol) iExpr.symbol;
        int pkgRefCPIndex = addPackageRefCPEntry(currentPkgInfo, transformerSymbol.pkgID);
        int transformerNameCPIndex = addUTF8CPEntry(currentPkgInfo, transformerSymbol.name.value);
        TransformerRefCPEntry transformerRefCPEntry = new TransformerRefCPEntry(pkgRefCPIndex, transformerNameCPIndex);

        int transformerRefCPIndex = currentPkgInfo.addCPEntry(transformerRefCPEntry);
        Operand[] operands = getFuncOperands(iExpr, transformerRefCPIndex);

        emit(InstructionCodes.TCALL, operands);
    }

    public void visit(BFunctionPointerInvocation iExpr) {
        Operand[] operands = getFuncOperands(iExpr, -1);
        genNode(iExpr.expr, env);
        operands[0] = iExpr.expr.regIndex;
        emit(InstructionCodes.FPCALL, operands);
    }

    public void visit(BLangTypeConversionExpr convExpr) {
        int opcode = convExpr.conversionSymbol.opcode;

        // Figure out the reg index of the result value
        BType castExprType = convExpr.type;
        RegIndex convExprRegIndex = calcAndGetExprRegIndex(convExpr.regIndex, castExprType);
        convExpr.regIndex = convExprRegIndex;
        if (opcode == InstructionCodes.NOP) {
            convExpr.expr.regIndex = createLHSRegIndex(convExprRegIndex);
            genNode(convExpr.expr, this.env);
            return;
        }

        genNode(convExpr.expr, this.env);
        if (opcode == InstructionCodes.MAP2T ||
                opcode == InstructionCodes.JSON2T ||
                opcode == InstructionCodes.ANY2T ||
                opcode == InstructionCodes.ANY2C ||
                opcode == InstructionCodes.ANY2E ||
                opcode == InstructionCodes.ANY2M ||
                opcode == InstructionCodes.T2JSON ||
                opcode == InstructionCodes.MAP2JSON ||
                opcode == InstructionCodes.JSON2MAP ||
                opcode == InstructionCodes.JSON2ARRAY ||
                opcode == InstructionCodes.CHECKCAST) {
            Operand typeCPIndex = getTypeCPIndex(convExpr.targetType);
            emit(opcode, convExpr.expr.regIndex, typeCPIndex, convExprRegIndex);
        } else {
            emit(opcode, convExpr.expr.regIndex, convExprRegIndex);
        }
    }

    public void visit(BLangRecordLiteral recordLiteral) {
        /* ignore */
    }

    public void visit(BLangTernaryExpr ternaryExpr) {
        // Determine the reg index of the ternary expression and this reg index will be used by both then and else
        // expressions to store their result
        RegIndex ternaryExprRegIndex = calcAndGetExprRegIndex(ternaryExpr);

        // Generate code for the condition
        this.genNode(ternaryExpr.expr, this.env);
        Operand ifFalseJumpAddr = getOperand(-1);
        this.emit(InstructionCodes.BR_FALSE, ternaryExpr.expr.regIndex, ifFalseJumpAddr);

        // Generate code for the then expression
        ternaryExpr.thenExpr.regIndex = createLHSRegIndex(ternaryExprRegIndex);
        this.genNode(ternaryExpr.thenExpr, this.env);
        Operand endJumpAddr = getOperand(-1);
        this.emit(InstructionCodes.GOTO, endJumpAddr);
        ifFalseJumpAddr.value = nextIP();

        // Generate code for the then expression
        ternaryExpr.elseExpr.regIndex = createLHSRegIndex(ternaryExprRegIndex);
        this.genNode(ternaryExpr.elseExpr, this.env);
        endJumpAddr.value = nextIP();
    }

    public void visit(BLangAwaitExpr awaitExpr) {
        Operand valueRegIndex;
        if (awaitExpr.type != null) {
            valueRegIndex = calcAndGetExprRegIndex(awaitExpr);
        } else {
            valueRegIndex = this.getOperand(-1);
        }
        genNode(awaitExpr.expr, this.env);
        Operand futureRegIndex = awaitExpr.expr.regIndex;
        this.emit(InstructionCodes.AWAIT, futureRegIndex, valueRegIndex);
    }

    public void visit(BLangTypedescExpr accessExpr) {
        Operand typeCPIndex = getTypeCPIndex(accessExpr.resolvedType);
        emit(InstructionCodes.TYPELOAD, typeCPIndex, calcAndGetExprRegIndex(accessExpr));
    }

    public void visit(BLangUnaryExpr unaryExpr) {
        RegIndex exprIndex = calcAndGetExprRegIndex(unaryExpr);

        if (OperatorKind.ADD.equals(unaryExpr.operator) || OperatorKind.UNTAINT.equals(unaryExpr.operator)) {
            unaryExpr.expr.regIndex = createLHSRegIndex(unaryExpr.regIndex);
            genNode(unaryExpr.expr, this.env);
            return;
        }

        int opcode;
        genNode(unaryExpr.expr, this.env);
        if (OperatorKind.LENGTHOF.equals(unaryExpr.operator)) {
            Operand typeCPIndex = getTypeCPIndex(unaryExpr.expr.type);
            opcode = unaryExpr.opSymbol.opcode;
            emit(opcode, unaryExpr.expr.regIndex, typeCPIndex, exprIndex);
        } else {
            opcode = unaryExpr.opSymbol.opcode;
            emit(opcode, unaryExpr.expr.regIndex, exprIndex);
        }
    }

    public void visit(BLangLambdaFunction bLangLambdaFunction) {
        visitFunctionPointerLoad(bLangLambdaFunction, ((BLangFunction) bLangLambdaFunction.getFunctionNode()).symbol);
    }

    public void visit(BLangStatementExpression bLangStatementExpression) {
        bLangStatementExpression.regIndex = calcAndGetExprRegIndex(bLangStatementExpression);

        boolean prevRegIndexResetDisabledState = this.regIndexResetDisabled;
        this.regIndexResetDisabled = true;
        genNode(bLangStatementExpression.stmt, this.env);
        this.regIndexResetDisabled = prevRegIndexResetDisabledState;

        genNode(bLangStatementExpression.expr, this.env);
        emit(getOpcode(bLangStatementExpression.expr.type, InstructionCodes.IMOVE),
                bLangStatementExpression.expr.regIndex, bLangStatementExpression.regIndex);
    }

    // private methods

    private <T extends BLangNode, U extends SymbolEnv> T genNode(T t, U u) {
        SymbolEnv prevEnv = this.env;
        this.env = u;
        t.accept(this);
        this.env = prevEnv;
        return t;
    }

    private void genPackage(BPackageSymbol pkgSymbol) {
        // TODO First check whether this symbol is from a BALO file.
        SymbolEnv pkgEnv = symTable.pkgEnvMap.get(pkgSymbol);
        genNode(pkgEnv.node, pkgEnv);
    }

    private String generateSig(BType[] types) {
        StringBuilder builder = new StringBuilder();
        Arrays.stream(types).forEach(e -> builder.append(e.getDesc()));
        return builder.toString();
    }

    private String generateFunctionSig(BType[] paramTypes, BType retType) {
        return "(" + generateSig(paramTypes) + ")(" + retType.getDesc() + ")";
    }

    private String generateFunctionSig(BType[] paramTypes) {
        return "(" + generateSig(paramTypes) + ")()";
    }

    private int getNextIndex(int typeTag, VariableIndex indexes) {
        int index;
        switch (typeTag) {
            case TypeTags.INT:
                index = ++indexes.tInt;
                break;
            case TypeTags.FLOAT:
                index = ++indexes.tFloat;
                break;
            case TypeTags.STRING:
                index = ++indexes.tString;
                break;
            case TypeTags.BOOLEAN:
                index = ++indexes.tBoolean;
                break;
            case TypeTags.BLOB:
                index = ++indexes.tBlob;
                break;
            default:
                index = ++indexes.tRef;
                break;
        }

        return index;
    }

    private int getOpcode(BType type, int baseOpcode) {
        return getOpcode(resolveToSuperType(type).tag, baseOpcode);
    }

    private int getOpcode(int typeTag, int baseOpcode) {
        int opcode;
        switch (typeTag) {
            case TypeTags.INT:
                opcode = baseOpcode;
                break;
            case TypeTags.FLOAT:
                opcode = baseOpcode + FLOAT_OFFSET;
                break;
            case TypeTags.STRING:
                opcode = baseOpcode + STRING_OFFSET;
                break;
            case TypeTags.BOOLEAN:
                opcode = baseOpcode + BOOL_OFFSET;
                break;
            case TypeTags.BLOB:
                opcode = baseOpcode + BLOB_OFFSET;
                break;
            default:
                opcode = baseOpcode + REF_OFFSET;
                break;
        }

        return opcode;
    }

    private Operand getOperand(int value) {
        return new Operand(value);
    }

    private Operand getOperand(boolean value) {
        return new Operand(value ? 1 : 0);
    }

    private RegIndex getLVIndex(int typeTag) {
        return getRegIndexInternal(typeTag, LOCAL);
    }

    private RegIndex getLVIndex(BType bType) {
        return getLVIndex(resolveToSuperType(bType).tag);
    }

    private RegIndex getPVIndex(int typeTag) {
        return getRegIndexInternal(typeTag, PACKAGE);
    }

    private RegIndex getPVIndex(BType bType) {
        return getPVIndex(resolveToSuperType(bType).tag);
    }

    private RegIndex getFieldIndex(int typeTag) {
        return getRegIndexInternal(typeTag, FIELD);
    }

    private RegIndex getFieldIndex(BType bType) {
        return getFieldIndex(resolveToSuperType(bType).tag);
    }

    private RegIndex getRegIndex(int typeTag) {
        RegIndex regIndex = getRegIndexInternal(typeTag, REG);
        addToRegIndexList(regIndex);
        return regIndex;
    }

    private RegIndex getRegIndex(BType bType) {
        return getRegIndex(resolveToSuperType(bType).tag);
    }

    private BType resolveToSuperType(BType bType) {
        if (bType.tag == TypeTags.SINGLETON) {
            return ((BSingletonType) bType).superSetType;
        }
        return bType;
    }

    private RegIndex getRegIndexInternal(int typeTag, VariableIndex.Kind varIndexKind) {
        int index;
        switch (varIndexKind) {
            case REG:
                return new RegIndex(getNextIndex(typeTag, regIndexes), typeTag);
            case PACKAGE:
                index = getNextIndex(typeTag, pvIndexes);
                break;
            case FIELD:
                index = getNextIndex(typeTag, fieldIndexes);
                break;
            default:
                index = getNextIndex(typeTag, lvIndexes);
                break;
        }

        RegIndex regIndex = new RegIndex(index, typeTag);
        regIndex.isVarIndex = true;
        return regIndex;
    }

    private RegIndex calcAndGetExprRegIndex(BLangExpression expr) {
        expr.regIndex = calcAndGetExprRegIndex(expr.regIndex, expr.type);
        return expr.regIndex;
    }

    private RegIndex calcAndGetExprRegIndex(RegIndex regIndex, BType type) {
        if (regIndex != null && (regIndex.isVarIndex || regIndex.isLHSIndex)) {
            return regIndex;
        }

        return getRegIndex(type);
    }

    private RegIndex createLHSRegIndex(RegIndex regIndex) {
        if (regIndex.isVarIndex || regIndex.isLHSIndex) {
            return regIndex;
        }

        RegIndex lhsRegIndex = new RegIndex(regIndex.value, regIndex.typeTag, true);
        addToRegIndexList(lhsRegIndex);
        return lhsRegIndex;
    }

    private void addToRegIndexList(RegIndex regIndex) {
        if (regIndex.isVarIndex) {
            throw new IllegalStateException("");
        }
        regIndexList.add(regIndex);
    }

    private LocalVariableInfo getLocalVarAttributeInfo(BVarSymbol varSymbol) {
        int varNameCPIndex = addUTF8CPEntry(currentPkgInfo, varSymbol.name.value);
        int varIndex = varSymbol.varIndex.value;
        int sigCPIndex = addUTF8CPEntry(currentPkgInfo, varSymbol.type.getDesc());
        return new LocalVariableInfo(varNameCPIndex, sigCPIndex, varIndex);
    }

    private void visitInvokableNode(BLangInvokableNode invokableNode,
                                    CallableUnitInfo callableUnitInfo,
                                    SymbolEnv invokableSymbolEnv) {
        int localVarAttrNameIndex = addUTF8CPEntry(currentPkgInfo,
                AttributeInfo.Kind.LOCAL_VARIABLES_ATTRIBUTE.value());
        LocalVariableAttributeInfo localVarAttributeInfo = new LocalVariableAttributeInfo(localVarAttrNameIndex);

        // TODO Read annotations attached to this callableUnit

        // Add local variable indexes to the parameters and return parameters
        visitInvokableNodeParams(invokableNode.symbol, callableUnitInfo, localVarAttributeInfo);

        if (Symbols.isNative(invokableNode.symbol)) {
            this.processWorker(invokableNode, callableUnitInfo.defaultWorkerInfo, null,
                    localVarAttributeInfo, invokableSymbolEnv, true, null);
        } else {
            // Clone lvIndex structure here. This structure contain local variable indexes of the input and
            // out parameters and they are common for all the workers.
            VariableIndex lvIndexCopy = this.copyVarIndex(lvIndexes);
            this.processWorker(invokableNode, callableUnitInfo.defaultWorkerInfo, invokableNode.body,
                    localVarAttributeInfo, invokableSymbolEnv, true, lvIndexCopy);
            for (BLangWorker worker : invokableNode.getWorkers()) {
                this.processWorker(invokableNode, callableUnitInfo.getWorkerInfo(worker.name.value),
                        worker.body, localVarAttributeInfo, invokableSymbolEnv, false, this.copyVarIndex(lvIndexCopy));
            }
        }
    }

    private void processWorker(BLangInvokableNode invokableNode, WorkerInfo workerInfo, BLangBlockStmt body,
                               LocalVariableAttributeInfo localVarAttributeInfo, SymbolEnv invokableSymbolEnv,
                               boolean defaultWorker, VariableIndex lvIndexCopy) {
        int codeAttrNameCPIndex = this.addUTF8CPEntry(this.currentPkgInfo, AttributeInfo.Kind.CODE_ATTRIBUTE.value());
        workerInfo.codeAttributeInfo.attributeNameIndex = codeAttrNameCPIndex;
        workerInfo.addAttributeInfo(AttributeInfo.Kind.LOCAL_VARIABLES_ATTRIBUTE, localVarAttributeInfo);
        if (body != null) {
            localVarAttrInfo = new LocalVariableAttributeInfo(localVarAttributeInfo.attributeNameIndex);
            localVarAttrInfo.localVars = new ArrayList<>(localVarAttributeInfo.localVars);
            workerInfo.addAttributeInfo(AttributeInfo.Kind.LOCAL_VARIABLES_ATTRIBUTE, localVarAttrInfo);
            workerInfo.codeAttributeInfo.codeAddrs = nextIP();
            this.lvIndexes = lvIndexCopy;
            this.currentWorkerInfo = workerInfo;
            this.genNode(body, invokableSymbolEnv);
        }
        this.endWorkerInfoUnit(workerInfo.codeAttributeInfo);
        this.emit(InstructionCodes.HALT);
    }

    private void visitInvokableNodeParams(BInvokableSymbol invokableSymbol, CallableUnitInfo callableUnitInfo,
                                          LocalVariableAttributeInfo localVarAttrInfo) {

        // TODO Read param and return param annotations
        invokableSymbol.params.forEach(param -> visitVarSymbol(param, lvIndexes, localVarAttrInfo));
        invokableSymbol.defaultableParams.forEach(param -> visitVarSymbol(param, lvIndexes, localVarAttrInfo));
        if (invokableSymbol.restParam != null) {
            visitVarSymbol(invokableSymbol.restParam, lvIndexes, localVarAttrInfo);
        }

        callableUnitInfo.addAttributeInfo(AttributeInfo.Kind.LOCAL_VARIABLES_ATTRIBUTE, localVarAttrInfo);
    }

    private void visitVarSymbol(BVarSymbol varSymbol, VariableIndex variableIndex,
                                LocalVariableAttributeInfo localVarAttrInfo) {
        varSymbol.varIndex = getRegIndexInternal(resolveToSuperType(varSymbol.type).tag, variableIndex.kind);
        LocalVariableInfo localVarInfo = getLocalVarAttributeInfo(varSymbol);
        localVarAttrInfo.localVars.add(localVarInfo);
    }

    private VariableIndex copyVarIndex(VariableIndex that) {
        VariableIndex vIndexes = new VariableIndex(that.kind);
        vIndexes.tInt = that.tInt;
        vIndexes.tFloat = that.tFloat;
        vIndexes.tString = that.tString;
        vIndexes.tBoolean = that.tBoolean;
        vIndexes.tBlob = that.tBlob;
        vIndexes.tRef = that.tRef;
        return vIndexes;
    }

    private int nextIP() {
        return currentPkgInfo.instructionList.size();
    }

    private void endWorkerInfoUnit(CodeAttributeInfo codeAttributeInfo) {
        codeAttributeInfo.maxLongLocalVars = lvIndexes.tInt + 1;
        codeAttributeInfo.maxDoubleLocalVars = lvIndexes.tFloat + 1;
        codeAttributeInfo.maxStringLocalVars = lvIndexes.tString + 1;
        codeAttributeInfo.maxIntLocalVars = lvIndexes.tBoolean + 1;
        codeAttributeInfo.maxByteLocalVars = lvIndexes.tBlob + 1;
        codeAttributeInfo.maxRefLocalVars = lvIndexes.tRef + 1;

        codeAttributeInfo.maxLongRegs = codeAttributeInfo.maxLongLocalVars + maxRegIndexes.tInt + 1;
        codeAttributeInfo.maxDoubleRegs = codeAttributeInfo.maxDoubleLocalVars + maxRegIndexes.tFloat + 1;
        codeAttributeInfo.maxStringRegs = codeAttributeInfo.maxStringLocalVars + maxRegIndexes.tString + 1;
        codeAttributeInfo.maxIntRegs = codeAttributeInfo.maxIntLocalVars + maxRegIndexes.tBoolean + 1;
        codeAttributeInfo.maxByteRegs = codeAttributeInfo.maxByteLocalVars + maxRegIndexes.tBlob + 1;
        codeAttributeInfo.maxRefRegs = codeAttributeInfo.maxRefLocalVars + maxRegIndexes.tRef + 1;

        // Update register indexes.
        for (RegIndex regIndex : regIndexList) {
            switch (regIndex.typeTag) {
                case TypeTags.INT:
                    regIndex.value = regIndex.value + codeAttributeInfo.maxLongLocalVars;
                    break;
                case TypeTags.FLOAT:
                    regIndex.value = regIndex.value + codeAttributeInfo.maxDoubleLocalVars;
                    break;
                case TypeTags.STRING:
                    regIndex.value = regIndex.value + codeAttributeInfo.maxStringLocalVars;
                    break;
                case TypeTags.BOOLEAN:
                    regIndex.value = regIndex.value + codeAttributeInfo.maxIntLocalVars;
                    break;
                case TypeTags.BLOB:
                    regIndex.value = regIndex.value + codeAttributeInfo.maxByteLocalVars;
                    break;
                default:
                    regIndex.value = regIndex.value + codeAttributeInfo.maxRefLocalVars;
                    break;
            }
        }

        regIndexList = new ArrayList<>();
        lvIndexes = new VariableIndex(LOCAL);
        regIndexes = new VariableIndex(REG);
        maxRegIndexes = new VariableIndex(REG);
    }

    private void setMaxRegIndexes(VariableIndex current, VariableIndex max) {
        max.tInt = (max.tInt > current.tInt) ? max.tInt : current.tInt;
        max.tFloat = (max.tFloat > current.tFloat) ? max.tFloat : current.tFloat;
        max.tString = (max.tString > current.tString) ? max.tString : current.tString;
        max.tBoolean = (max.tBoolean > current.tBoolean) ? max.tBoolean : current.tBoolean;
        max.tBlob = (max.tBlob > current.tBlob) ? max.tBlob : current.tBlob;
        max.tRef = (max.tRef > current.tRef) ? max.tRef : current.tRef;
    }

    private void prepareIndexes(VariableIndex indexes) {
        indexes.tInt++;
        indexes.tFloat++;
        indexes.tString++;
        indexes.tBoolean++;
        indexes.tBlob++;
        indexes.tRef++;
    }

    private int emit(int opcode) {
        currentPkgInfo.instructionList.add(InstructionFactory.get(opcode));
        return currentPkgInfo.instructionList.size();
    }

    private int emit(int opcode, Operand... operands) {
        currentPkgInfo.instructionList.add(InstructionFactory.get(opcode, operands));
        return currentPkgInfo.instructionList.size();
    }

    private int emit(Instruction instr) {
        currentPkgInfo.instructionList.add(instr);
        return currentPkgInfo.instructionList.size();
    }

    private void addVarCountAttrInfo(ConstantPool constantPool,
                                     AttributeInfoPool attributeInfoPool,
                                     VariableIndex fieldCount) {
        int attrNameCPIndex = addUTF8CPEntry(constantPool,
                AttributeInfo.Kind.VARIABLE_TYPE_COUNT_ATTRIBUTE.value());
        VarTypeCountAttributeInfo varCountAttribInfo = new VarTypeCountAttributeInfo(attrNameCPIndex);
        varCountAttribInfo.setMaxLongVars(fieldCount.tInt);
        varCountAttribInfo.setMaxDoubleVars(fieldCount.tFloat);
        varCountAttribInfo.setMaxStringVars(fieldCount.tString);
        varCountAttribInfo.setMaxIntVars(fieldCount.tBoolean);
        varCountAttribInfo.setMaxByteVars(fieldCount.tBlob);
        varCountAttribInfo.setMaxRefVars(fieldCount.tRef);
        attributeInfoPool.addAttributeInfo(AttributeInfo.Kind.VARIABLE_TYPE_COUNT_ATTRIBUTE, varCountAttribInfo);
    }

    private Operand[] getFuncOperands(BLangInvocation iExpr) {
        int funcRefCPIndex = getFuncRefCPIndex((BInvokableSymbol) iExpr.symbol);
        return getFuncOperands(iExpr, funcRefCPIndex);
    }

    private int getFuncRefCPIndex(BInvokableSymbol invokableSymbol) {
        int pkgRefCPIndex = addPackageRefCPEntry(currentPkgInfo, invokableSymbol.pkgID);
        int funcNameCPIndex = addUTF8CPEntry(currentPkgInfo, invokableSymbol.name.value);
        FunctionRefCPEntry funcRefCPEntry = new FunctionRefCPEntry(pkgRefCPIndex, funcNameCPIndex);
        return currentPkgInfo.addCPEntry(funcRefCPEntry);
    }

    private Operand[] getFuncOperands(BLangInvocation iExpr, int funcRefCPIndex) {
        // call funcRefCPIndex, nArgRegs, argRegs[nArgRegs], nRetRegs, retRegs[nRetRegs]
        int i = 0;
        int nArgRegs = iExpr.requiredArgs.size() + iExpr.namedArgs.size() + iExpr.restArgs.size();
        int nRetRegs = 1; // TODO Improve balx format and VM side
        int flags = FunctionFlags.NOTHING;
        Operand[] operands = new Operand[nArgRegs + nRetRegs + 4];
        operands[i++] = getOperand(funcRefCPIndex);
        if (iExpr.async) {
            flags = FunctionFlags.markAsync(flags);
        }
        if (iExpr.actionInvocation) {
            flags = FunctionFlags.markObserved(flags);
        }
        operands[i++] = getOperand(flags);
        operands[i++] = getOperand(nArgRegs);

        // Write required arguments
        for (BLangExpression argExpr : iExpr.requiredArgs) {
            operands[i++] = genNode(argExpr, this.env).regIndex;
        }

        // Write named arguments
        i = generateNamedArgs(iExpr, operands, i);

        // Write rest arguments
        for (BLangExpression argExpr : iExpr.restArgs) {
            operands[i++] = genNode(argExpr, this.env).regIndex;
        }

        // Calculate registers to store return values
        operands[i++] = getOperand(nRetRegs);

        iExpr.regIndex = calcAndGetExprRegIndex(iExpr.regIndex, iExpr.type);
        operands[i] = iExpr.regIndex;
        return operands;
    }

    private int generateNamedArgs(BLangInvocation iExpr, Operand[] operands, int currentIndex) {
        if (iExpr.namedArgs.isEmpty()) {
            return currentIndex;
        }

        PackageInfo pkgInfo = programFile.packageInfoMap.get(iExpr.symbol.pkgID.bvmAlias());

        CallableUnitInfo callableUnitInfo;
        if (iExpr.symbol.kind == SymbolKind.FUNCTION) {
            callableUnitInfo = pkgInfo.functionInfoMap.get(iExpr.symbol.name.value);
        } else {
            throw new IllegalStateException("Unsupported callable unit");
        }

        ParamDefaultValueAttributeInfo defaultValAttrInfo = (ParamDefaultValueAttributeInfo) callableUnitInfo
                .getAttributeInfo(AttributeInfo.Kind.PARAMETER_DEFAULTS_ATTRIBUTE);

        for (int i = 0; i < iExpr.namedArgs.size(); i++) {
            BLangExpression argExpr = iExpr.namedArgs.get(i);
            // If some named parameter is not passed when invoking the function, then it will be null
            // at this point. If so, get the default value for that parameter from the function info.
            if (argExpr == null) {
                DefaultValue defaultVal = defaultValAttrInfo.getDefaultValueInfo()[i];
                argExpr = getDefaultValExpr(defaultVal);
            }
            operands[currentIndex++] = genNode(argExpr, this.env).regIndex;
        }

        return currentIndex;
    }

    private BLangExpression getDefaultValExpr(DefaultValue defaultVal) {
        switch (defaultVal.desc) {
            case TypeDescriptor.SIG_INT:
                return getIntLiteral(defaultVal.intValue);
            case TypeDescriptor.SIG_FLOAT:
                return getFloatLiteral(defaultVal.floatValue);
            case TypeDescriptor.SIG_STRING:
                return getStringLiteral(defaultVal.stringValue);
            case TypeDescriptor.SIG_BOOLEAN:
                return getBooleanLiteral(defaultVal.booleanValue);
            default:
                throw new IllegalStateException("Unsupported default value type");
        }
    }

    private BLangLiteral getStringLiteral(String value) {
        BLangLiteral literal = (BLangLiteral) TreeBuilder.createLiteralExpression();
        literal.value = value;
        literal.typeTag = TypeTags.STRING;
        literal.type = symTable.stringType;
        return literal;
    }

    private BLangLiteral getIntLiteral(long value) {
        BLangLiteral literal = (BLangLiteral) TreeBuilder.createLiteralExpression();
        literal.value = value;
        literal.typeTag = TypeTags.INT;
        literal.type = symTable.intType;
        return literal;
    }

    private BLangLiteral getFloatLiteral(double value) {
        BLangLiteral literal = (BLangLiteral) TreeBuilder.createLiteralExpression();
        literal.value = value;
        literal.typeTag = TypeTags.FLOAT;
        literal.type = symTable.floatType;
        return literal;
    }

    private BLangLiteral getBooleanLiteral(boolean value) {
        BLangLiteral literal = (BLangLiteral) TreeBuilder.createLiteralExpression();
        literal.value = value;
        literal.typeTag = TypeTags.BOOLEAN;
        literal.type = symTable.booleanType;
        return literal;
    }

    private void addVariableCountAttributeInfo(ConstantPool constantPool,
                                               AttributeInfoPool attributeInfoPool,
                                               int[] fieldCount) {
        UTF8CPEntry attribNameCPEntry = new UTF8CPEntry(AttributeInfo.Kind.VARIABLE_TYPE_COUNT_ATTRIBUTE.toString());
        int attribNameCPIndex = constantPool.addCPEntry(attribNameCPEntry);
        VarTypeCountAttributeInfo varCountAttribInfo = new VarTypeCountAttributeInfo(attribNameCPIndex);
        varCountAttribInfo.setMaxLongVars(fieldCount[INT_OFFSET]);
        varCountAttribInfo.setMaxDoubleVars(fieldCount[FLOAT_OFFSET]);
        varCountAttribInfo.setMaxStringVars(fieldCount[STRING_OFFSET]);
        varCountAttribInfo.setMaxIntVars(fieldCount[BOOL_OFFSET]);
        varCountAttribInfo.setMaxByteVars(fieldCount[BLOB_OFFSET]);
        varCountAttribInfo.setMaxRefVars(fieldCount[REF_OFFSET]);
        attributeInfoPool.addAttributeInfo(AttributeInfo.Kind.VARIABLE_TYPE_COUNT_ATTRIBUTE, varCountAttribInfo);
    }

    private DefaultValue getDefaultValue(BLangLiteral literalExpr) {
        BType effectiveType = resolveToSuperType(literalExpr.type);
        String desc = effectiveType.getDesc();
        int typeDescCPIndex = addUTF8CPEntry(currentPkgInfo, desc);
        DefaultValue defaultValue = new DefaultValue(typeDescCPIndex, desc);

        int typeTag = effectiveType.tag;
        switch (typeTag) {
            case TypeTags.INT:
                defaultValue.intValue = (Long) literalExpr.value;
                defaultValue.valueCPIndex = currentPkgInfo.addCPEntry(new IntegerCPEntry(defaultValue.intValue));
                break;
            case TypeTags.FLOAT:
                defaultValue.floatValue = (Double) literalExpr.value;
                defaultValue.valueCPIndex = currentPkgInfo.addCPEntry(new FloatCPEntry(defaultValue.floatValue));
                break;
            case TypeTags.STRING:
                defaultValue.stringValue = (String) literalExpr.value;
                defaultValue.valueCPIndex = currentPkgInfo.addCPEntry(new UTF8CPEntry(defaultValue.stringValue));
                break;
            case TypeTags.BOOLEAN:
                defaultValue.booleanValue = (Boolean) literalExpr.value;
                break;
            default:
                defaultValue = null;
        }

        return defaultValue;
    }

    private DefaultValueAttributeInfo getDefaultValueAttributeInfo(BLangLiteral literalExpr) {
        DefaultValue defaultValue = getDefaultValue(literalExpr);
        UTF8CPEntry defaultValueAttribUTF8CPEntry =
                new UTF8CPEntry(AttributeInfo.Kind.DEFAULT_VALUE_ATTRIBUTE.toString());
        int defaultValueAttribNameIndex = currentPkgInfo.addCPEntry(defaultValueAttribUTF8CPEntry);

        return new DefaultValueAttributeInfo(defaultValueAttribNameIndex, defaultValue);
    }


    // Create info entries

    private void createPackageVarInfo(BLangVariable varNode) {
        BVarSymbol varSymbol = varNode.symbol;
        varSymbol.varIndex = getPVIndex(varSymbol.type);

        int varNameCPIndex = addUTF8CPEntry(currentPkgInfo, varSymbol.name.value);
        int typeSigCPIndex = addUTF8CPEntry(currentPkgInfo, varSymbol.type.getDesc());
        PackageVarInfo pkgVarInfo = new PackageVarInfo(varNameCPIndex, typeSigCPIndex, varSymbol.flags,
                varSymbol.varIndex.value);
        currentPkgInfo.pkgVarInfoMap.put(varSymbol.name.value, pkgVarInfo);

        LocalVariableInfo localVarInfo = getLocalVarAttributeInfo(varSymbol);
        LocalVariableAttributeInfo pkgVarAttrInfo = (LocalVariableAttributeInfo)
                currentPkgInfo.getAttributeInfo(AttributeInfo.Kind.LOCAL_VARIABLES_ATTRIBUTE);
        pkgVarAttrInfo.localVars.add(localVarInfo);

        // TODO Populate annotation attribute
    }

    private void createStructInfoEntry(BLangStruct structNode) {
        BStructSymbol structSymbol = (BStructSymbol) structNode.symbol;
        // Add Struct name as an UTFCPEntry to the constant pool
        int structNameCPIndex = addUTF8CPEntry(currentPkgInfo, structSymbol.name.value);
        StructInfo structInfo = new StructInfo(currentPackageRefCPIndex, structNameCPIndex, structSymbol.flags);
        currentPkgInfo.addStructInfo(structSymbol.name.value, structInfo);
        structInfo.structType = (BStructType) structSymbol.type;

        List<BLangVariable> structFields = structNode.fields;
        for (BLangVariable structField : structFields) {
            // Create StructFieldInfo Entry
            int fieldNameCPIndex = addUTF8CPEntry(currentPkgInfo, structField.name.value);
            int sigCPIndex = addUTF8CPEntry(currentPkgInfo, structField.type.getDesc());

            StructFieldInfo structFieldInfo = new StructFieldInfo(fieldNameCPIndex,
                    sigCPIndex, structField.symbol.flags);
            structFieldInfo.fieldType = structField.type;

            // Populate default values
            if (structField.expr != null && structField.expr.getKind() == NodeKind.LITERAL) {
                DefaultValueAttributeInfo defaultVal = getDefaultValueAttributeInfo((BLangLiteral) structField.expr);
                structFieldInfo.addAttributeInfo(AttributeInfo.Kind.DEFAULT_VALUE_ATTRIBUTE, defaultVal);
            }

            structInfo.fieldInfoEntries.add(structFieldInfo);
            structField.symbol.varIndex = getFieldIndex(structField.symbol.type);
        }

        // Create variable count attribute info
        prepareIndexes(fieldIndexes);
        int[] fieldCount = new int[]{fieldIndexes.tInt, fieldIndexes.tFloat,
                fieldIndexes.tString, fieldIndexes.tBoolean, fieldIndexes.tBlob, fieldIndexes.tRef};
        addVariableCountAttributeInfo(currentPkgInfo, structInfo, fieldCount);
        fieldIndexes = new VariableIndex(FIELD);

        // Create attached function info entries
        for (BAttachedFunction attachedFunc : structSymbol.attachedFuncs) {
            int funcNameCPIndex = addUTF8CPEntry(currentPkgInfo, attachedFunc.funcName.value);

            // Remove the first type. The first type is always the type to which the function is attached to
            BType[] paramTypes = attachedFunc.type.paramTypes.toArray(new BType[0]);
            if (paramTypes.length == 1) {
                paramTypes = new BType[0];
            } else {
                paramTypes = attachedFunc.type.paramTypes.toArray(new BType[0]);
                paramTypes = Arrays.copyOfRange(paramTypes, 1, paramTypes.length);
            }
            int sigCPIndex = addUTF8CPEntry(currentPkgInfo,
                    generateFunctionSig(paramTypes, attachedFunc.type.retType));
            int flags = attachedFunc.symbol.flags;
            structInfo.attachedFuncInfoEntries.add(new AttachedFunctionInfo(funcNameCPIndex, sigCPIndex, flags));
        }
    }

    public void visit(BLangTypeDefinition typeDefinition) {
        //TODO
    }

    public void visit(BLangSingleton singleton) {
        //TODO
    }

    /**
     * Creates a {@code FunctionInfo} from the given function node in AST.
     *
     * @param funcNode function node in AST
     */
    private void createFunctionInfoEntry(BLangFunction funcNode) {
        BInvokableSymbol funcSymbol = funcNode.symbol;
        BInvokableType funcType = (BInvokableType) funcSymbol.type;

        // Add function name as an UTFCPEntry to the constant pool
        int funcNameCPIndex = this.addUTF8CPEntry(currentPkgInfo, funcNode.name.value);

        FunctionInfo funcInfo = new FunctionInfo(currentPackageRefCPIndex, funcNameCPIndex);
        funcInfo.paramTypes = funcType.paramTypes.toArray(new BType[0]);
        populateInvokableSignature(funcType, funcInfo);

        funcInfo.flags = funcSymbol.flags;
        if (funcNode.receiver != null) {
            funcInfo.attachedToTypeCPIndex = getTypeCPIndex(funcNode.receiver.type).value;
        }

        this.addWorkerInfoEntries(funcInfo, funcNode.getWorkers());

        // Add parameter default value info
        addParameterDefaultValues(funcNode, funcInfo);

        this.currentPkgInfo.functionInfoMap.put(funcSymbol.name.value, funcInfo);
    }

    private void createSingletonInfoEntry(BLangSingleton singleton) {
        BTypeSymbol singletonDefSymbol = (BTypeSymbol) singleton.symbol;

        int singletonNameCPIndex = addUTF8CPEntry(currentPkgInfo, singletonDefSymbol.name.value);
        SingletonInfo singletonDefInfo = new SingletonInfo(currentPackageRefCPIndex,
                singletonNameCPIndex, singletonDefSymbol.flags);
        currentPkgInfo.addSingletonInfo(singletonDefSymbol.name.value, singletonDefInfo);
        singletonDefInfo.singletonType = singletonDefSymbol.type;
        singletonDefInfo.valueSpace = getSingletonValueSpace((BLangLiteral) singleton.valueSpace);
    }

    private void createTransformerInfoEntry(BLangInvokableNode invokable) {
        BInvokableSymbol transformerSymbol = invokable.symbol;
        BInvokableType transformerType = (BInvokableType) transformerSymbol.type;

        // Add transformer name as an UTFCPEntry to the constant pool
        int transformerNameCPIndex = this.addUTF8CPEntry(currentPkgInfo, transformerSymbol.name.value);

        TransformerInfo transformerInfo = new TransformerInfo(currentPackageRefCPIndex, transformerNameCPIndex);
        transformerInfo.paramTypes = transformerType.paramTypes.toArray(new BType[0]);
        populateInvokableSignature(transformerType, transformerInfo);

        transformerInfo.retParamTypes = new BType[1];
        transformerInfo.retParamTypes[0] = transformerType.retType;
        transformerInfo.flags = transformerSymbol.flags;

        this.addWorkerInfoEntries(transformerInfo, invokable.getWorkers());

        // Add parameter default value info
        addParameterDefaultValues(invokable, transformerInfo);
        this.currentPkgInfo.transformerInfoMap.put(transformerSymbol.name.value, transformerInfo);
    }

    private void populateInvokableSignature(BInvokableType bInvokableType, CallableUnitInfo callableUnitInfo) {
        if (bInvokableType.retType == symTable.nilType) {
            callableUnitInfo.retParamTypes = new BType[0];
            callableUnitInfo.signatureCPIndex = addUTF8CPEntry(this.currentPkgInfo,
                    generateFunctionSig(callableUnitInfo.paramTypes));
        } else {
            callableUnitInfo.retParamTypes = new BType[1];
            callableUnitInfo.retParamTypes[0] = bInvokableType.retType;
            callableUnitInfo.signatureCPIndex = addUTF8CPEntry(this.currentPkgInfo,
                    generateFunctionSig(callableUnitInfo.paramTypes, bInvokableType.retType));
        }
    }

    private void addWorkerInfoEntries(CallableUnitInfo callableUnitInfo, List<BLangWorker> workers) {
        UTF8CPEntry workerNameCPEntry = new UTF8CPEntry("default");
        int workerNameCPIndex = this.currentPkgInfo.addCPEntry(workerNameCPEntry);
        WorkerInfo defaultWorkerInfo = new WorkerInfo(workerNameCPIndex, "default");
        callableUnitInfo.defaultWorkerInfo = defaultWorkerInfo;
        for (BLangWorker worker : workers) {
            workerNameCPEntry = new UTF8CPEntry(worker.name.value);
            workerNameCPIndex = currentPkgInfo.addCPEntry(workerNameCPEntry);
            WorkerInfo workerInfo = new WorkerInfo(workerNameCPIndex, worker.getName().value);
            callableUnitInfo.addWorkerInfo(worker.getName().value, workerInfo);
        }
    }

    @Override
    public void visit(BLangEndpoint endpointNode) {
    }

    private void createServiceInfoEntry(BLangService serviceNode) {
        // Add service name as an UTFCPEntry to the constant pool
        int serviceNameCPIndex = addUTF8CPEntry(currentPkgInfo, serviceNode.name.value);
        //Create service info
        if (serviceNode.endpointType != null) {
            String endPointQName = serviceNode.endpointType.tsymbol.toString();
            //TODO: bvmAlias needed?
            int epNameCPIndex = addUTF8CPEntry(currentPkgInfo, endPointQName);
            ServiceInfo serviceInfo = new ServiceInfo(currentPackageRefCPIndex, serviceNameCPIndex,
                    serviceNode.symbol.flags, epNameCPIndex);
            // Add service level variables
            int localVarAttNameIndex = addUTF8CPEntry(currentPkgInfo,
                    AttributeInfo.Kind.LOCAL_VARIABLES_ATTRIBUTE.value());
            LocalVariableAttributeInfo localVarAttributeInfo = new LocalVariableAttributeInfo(localVarAttNameIndex);
            serviceNode.vars.forEach(var -> visitVarSymbol(var.var.symbol, pvIndexes, localVarAttributeInfo));
            serviceInfo.addAttributeInfo(AttributeInfo.Kind.LOCAL_VARIABLES_ATTRIBUTE, localVarAttributeInfo);
            // Create the init function info
            BLangFunction serviceInitFunction = (BLangFunction) serviceNode.getInitFunction();
            createFunctionInfoEntry(serviceInitFunction);
            serviceInfo.initFuncInfo = currentPkgInfo.functionInfoMap.get(serviceInitFunction.name.toString());
            currentPkgInfo.addServiceInfo(serviceNode.name.value, serviceInfo);
            // Create resource info entries for all resources
            serviceNode.resources.forEach(res -> createResourceInfoEntry(res, serviceInfo));
        }
    }

    private void createResourceInfoEntry(BLangResource resourceNode, ServiceInfo serviceInfo) {
        BInvokableType resourceType = (BInvokableType) resourceNode.symbol.type;
        // Add resource name as an UTFCPEntry to the constant pool
        int serviceNameCPIndex = addUTF8CPEntry(currentPkgInfo, resourceNode.name.value);
        ResourceInfo resourceInfo = new ResourceInfo(currentPackageRefCPIndex, serviceNameCPIndex);
        resourceInfo.paramTypes = resourceType.paramTypes.toArray(new BType[0]);
        setParameterNames(resourceNode, resourceInfo);
        resourceInfo.retParamTypes = new BType[0];
        resourceInfo.signatureCPIndex = addUTF8CPEntry(currentPkgInfo,
                generateFunctionSig(resourceInfo.paramTypes));
        // Add worker info
        int workerNameCPIndex = addUTF8CPEntry(currentPkgInfo, "default");
        resourceInfo.defaultWorkerInfo = new WorkerInfo(workerNameCPIndex, "default");
        resourceNode.workers.forEach(worker -> addWorkerInfoEntry(worker, resourceInfo));
        // Add resource info to the service info
        serviceInfo.resourceInfoMap.put(resourceNode.name.getValue(), resourceInfo);
    }

    private void addWorkerInfoEntry(BLangWorker worker, CallableUnitInfo callableUnitInfo) {
        int workerNameCPIndex = addUTF8CPEntry(currentPkgInfo, worker.name.value);
        WorkerInfo workerInfo = new WorkerInfo(workerNameCPIndex, worker.name.value);
        callableUnitInfo.addWorkerInfo(worker.name.value, workerInfo);
    }

    private ErrorTableAttributeInfo createErrorTableIfAbsent(PackageInfo packageInfo) {
        ErrorTableAttributeInfo errorTable =
                (ErrorTableAttributeInfo) packageInfo.getAttributeInfo(AttributeInfo.Kind.ERROR_TABLE);
        if (errorTable == null) {
            UTF8CPEntry attribNameCPEntry = new UTF8CPEntry(AttributeInfo.Kind.ERROR_TABLE.toString());
            int attribNameCPIndex = packageInfo.addCPEntry(attribNameCPEntry);
            errorTable = new ErrorTableAttributeInfo(attribNameCPIndex);
            packageInfo.addAttributeInfo(AttributeInfo.Kind.ERROR_TABLE, errorTable);
        }
        return errorTable;
    }

    private void addLineNumberInfo(DiagnosticPos pos) {
        LineNumberInfo lineNumInfo = createLineNumberInfo(pos, currentPkgInfo, currentPkgInfo.instructionList.size());
        lineNoAttrInfo.addLineNumberInfo(lineNumInfo);
    }

    private LineNumberInfo createLineNumberInfo(DiagnosticPos pos, PackageInfo packageInfo, int ip) {
        UTF8CPEntry fileNameUTF8CPEntry = new UTF8CPEntry(pos.src.cUnitName);
        int fileNameCPEntryIndex = packageInfo.addCPEntry(fileNameUTF8CPEntry);
        LineNumberInfo lineNumberInfo = new LineNumberInfo(pos.sLine, fileNameCPEntryIndex, pos.src.cUnitName, ip);
        lineNumberInfo.setPackageInfo(packageInfo);
        lineNumberInfo.setIp(ip);
        return lineNumberInfo;
    }

    private void setParameterNames(BLangResource resourceNode, ResourceInfo resourceInfo) {
        int paramCount = resourceNode.requiredParams.size();
        resourceInfo.paramNameCPIndexes = new int[paramCount];
        for (int i = 0; i < paramCount; i++) {
            BLangVariable paramVar = resourceNode.requiredParams.get(i);
            String paramName = null;
            boolean isAnnotated = false;
            for (BLangAnnotationAttachment annotationAttachment : paramVar.annAttachments) {
                String attachmentName = annotationAttachment.getAnnotationName().getValue();
                if ("PathParam".equalsIgnoreCase(attachmentName) || "QueryParam".equalsIgnoreCase(attachmentName)) {
                    //TODO:
                    //paramName = annotationAttachment.getAttributeNameValuePairs().get("value")
                    // .getLiteralValue().stringValue();
                    isAnnotated = true;
                    break;
                }
            }
            if (!isAnnotated) {
                paramName = paramVar.name.getValue();
            }
            int paramNameCPIndex = addUTF8CPEntry(currentPkgInfo, paramName);
            resourceInfo.paramNameCPIndexes[i] = paramNameCPIndex;
        }
    }

    private WorkerDataChannelInfo getWorkerDataChannelInfo(CallableUnitInfo callableUnit,
                                                           String source, String target) {
        WorkerDataChannelInfo workerDataChannelInfo = callableUnit.getWorkerDataChannelInfo(
                WorkerDataChannelInfo.generateChannelName(source, target));
        if (workerDataChannelInfo == null) {
            UTF8CPEntry sourceCPEntry = new UTF8CPEntry(source);
            int sourceCPIndex = this.currentPkgInfo.addCPEntry(sourceCPEntry);
            UTF8CPEntry targetCPEntry = new UTF8CPEntry(target);
            int targetCPIndex = this.currentPkgInfo.addCPEntry(targetCPEntry);
            workerDataChannelInfo = new WorkerDataChannelInfo(sourceCPIndex, source, targetCPIndex, target);
            workerDataChannelInfo.setUniqueName(workerDataChannelInfo.getChannelName() + this.workerChannelCount);
            String uniqueName = workerDataChannelInfo.getUniqueName();
            UTF8CPEntry uniqueNameCPEntry = new UTF8CPEntry(uniqueName);
            int uniqueNameCPIndex = this.currentPkgInfo.addCPEntry(uniqueNameCPEntry);
            workerDataChannelInfo.setUniqueNameCPIndex(uniqueNameCPIndex);
            callableUnit.addWorkerDataChannelInfo(workerDataChannelInfo);
            this.workerChannelCount++;
        }
        return workerDataChannelInfo;
    }

    // Constant pool related utility classes

    private int addUTF8CPEntry(ConstantPool pool, String value) {
        UTF8CPEntry pkgPathCPEntry = new UTF8CPEntry(value);
        return pool.addCPEntry(pkgPathCPEntry);
    }

    private int addPackageRefCPEntry(ConstantPool pool, PackageID pkgID) {
        int nameCPIndex = addUTF8CPEntry(pool, pkgID.bvmAlias());
        int versionCPIndex = addUTF8CPEntry(pool, pkgID.version.value);
        PackageRefCPEntry packageRefCPEntry = new PackageRefCPEntry(nameCPIndex, versionCPIndex);
        return pool.addCPEntry(packageRefCPEntry);
    }

    /**
     * Holds the variable index per type.
     *
     * @since 0.94
     */
    static class VariableIndex {
        public enum Kind {
            LOCAL,
            FIELD,
            PACKAGE,
            REG
        }

        int tInt = -1;
        int tFloat = -1;
        int tString = -1;
        int tBoolean = -1;
        int tBlob = -1;
        int tRef = -1;
        Kind kind;

        VariableIndex(Kind kind) {
            this.kind = kind;
        }

        public int[] toArray() {
            int[] result = new int[6];
            result[0] = this.tInt;
            result[1] = this.tFloat;
            result[2] = this.tString;
            result[3] = this.tBoolean;
            result[4] = this.tBlob;
            result[5] = this.tRef;
            return result;
        }

    }

    public void visit(BLangWorker workerNode) {
        this.genNode(workerNode.body, this.env);
    }

    /* visit the workers within fork-join block */
    private void processJoinWorkers(BLangForkJoin forkJoin, ForkjoinInfo forkjoinInfo,
                                    SymbolEnv forkJoinEnv) {
        UTF8CPEntry codeUTF8CPEntry = new UTF8CPEntry(AttributeInfo.Kind.CODE_ATTRIBUTE.toString());
        int codeAttribNameIndex = this.currentPkgInfo.addCPEntry(codeUTF8CPEntry);
        for (BLangWorker worker : forkJoin.workers) {
            VariableIndex lvIndexesCopy = copyVarIndex(this.lvIndexes);
            this.regIndexes = new VariableIndex(REG);
            VariableIndex regIndexesCopy = this.regIndexes;
            this.regIndexes = new VariableIndex(REG);
            VariableIndex maxRegIndexesCopy = this.maxRegIndexes;
            this.maxRegIndexes = new VariableIndex(REG);
            List<RegIndex> regIndexListCopy = this.regIndexList;
            this.regIndexList = new ArrayList<>();

            WorkerInfo workerInfo = forkjoinInfo.getWorkerInfo(worker.name.value);
            workerInfo.codeAttributeInfo.attributeNameIndex = codeAttribNameIndex;
            workerInfo.codeAttributeInfo.codeAddrs = this.nextIP();
            this.currentWorkerInfo = workerInfo;
            this.genNode(worker.body, forkJoinEnv);
            this.endWorkerInfoUnit(workerInfo.codeAttributeInfo);
            this.emit(InstructionCodes.HALT);

            this.lvIndexes = lvIndexesCopy;
            this.regIndexes = regIndexesCopy;
            this.maxRegIndexes = maxRegIndexesCopy;
            this.regIndexList = regIndexListCopy;
        }
    }

    private void populateForkJoinWorkerInfo(BLangForkJoin forkJoin, ForkjoinInfo forkjoinInfo) {
        for (BLangWorker worker : forkJoin.workers) {
            UTF8CPEntry workerNameCPEntry = new UTF8CPEntry(worker.name.value);
            int workerNameCPIndex = this.currentPkgInfo.addCPEntry(workerNameCPEntry);
            WorkerInfo workerInfo = new WorkerInfo(workerNameCPIndex, worker.name.value);
            forkjoinInfo.addWorkerInfo(worker.name.value, workerInfo);
        }
    }

    /* generate code for Join block */
    private void processJoinBlock(BLangForkJoin forkJoin, ForkjoinInfo forkjoinInfo, SymbolEnv forkJoinEnv,
                                  RegIndex joinVarRegIndex, Operand joinBlockAddr) {
        UTF8CPEntry joinType = new UTF8CPEntry(forkJoin.joinType.name());
        int joinTypeCPIndex = this.currentPkgInfo.addCPEntry(joinType);
        forkjoinInfo.setJoinType(forkJoin.joinType.name());
        forkjoinInfo.setJoinTypeCPIndex(joinTypeCPIndex);
        joinBlockAddr.value = nextIP();

        if (forkJoin.joinResultVar != null) {
            visitForkJoinParameterDefs(forkJoin.joinResultVar, forkJoinEnv);
            joinVarRegIndex.value = forkJoin.joinResultVar.symbol.varIndex.value;
        }

        if (forkJoin.joinedBody != null) {
            this.genNode(forkJoin.joinedBody, forkJoinEnv);
        }
    }

    /* generate code for timeout block */
    private void processTimeoutBlock(BLangForkJoin forkJoin, SymbolEnv forkJoinEnv,
                                     RegIndex timeoutVarRegIndex, Operand timeoutBlockAddr) {
        /* emit a GOTO instruction to jump out of the timeout block */
        Operand gotoAddr = getOperand(-1);
        this.emit(InstructionCodes.GOTO, gotoAddr);
        timeoutBlockAddr.value = nextIP();

        if (forkJoin.timeoutVariable != null) {
            visitForkJoinParameterDefs(forkJoin.timeoutVariable, forkJoinEnv);
            timeoutVarRegIndex.value = forkJoin.timeoutVariable.symbol.varIndex.value;
        }

        if (forkJoin.timeoutBody != null) {
            this.genNode(forkJoin.timeoutBody, forkJoinEnv);
        }
        gotoAddr.value = nextIP();
    }

    public void visit(BLangForkJoin forkJoin) {
        SymbolEnv forkJoinEnv = SymbolEnv.createForkJoinSymbolEnv(forkJoin, this.env);
        ForkjoinInfo forkjoinInfo = new ForkjoinInfo(this.lvIndexes.toArray());
        this.populateForkJoinWorkerInfo(forkJoin, forkjoinInfo);
        int forkJoinInfoIndex = this.forkJoinCount++;
        /* was I already inside a fork/join */
        if (this.env.forkJoin != null) {
            this.currentWorkerInfo.addForkJoinInfo(forkjoinInfo);
        } else {
            this.currentCallableUnitInfo.defaultWorkerInfo.addForkJoinInfo(forkjoinInfo);
        }
        ForkJoinCPEntry forkJoinCPEntry = new ForkJoinCPEntry(forkJoinInfoIndex);
        Operand forkJoinCPIndex = getOperand(this.currentPkgInfo.addCPEntry(forkJoinCPEntry));
        forkjoinInfo.setIndexCPIndex(forkJoinCPIndex.value);

        RegIndex timeoutRegIndex = new RegIndex(-1, TypeTags.INT);
        addToRegIndexList(timeoutRegIndex);
        if (forkJoin.timeoutExpression != null) {
            forkjoinInfo.setTimeoutAvailable(true);
            this.genNode(forkJoin.timeoutExpression, forkJoinEnv);
            timeoutRegIndex.value = forkJoin.timeoutExpression.regIndex.value;
        }

        // FORKJOIN forkJoinCPIndex timeoutRegIndex joinVarRegIndex joinBlockAddr timeoutVarRegIndex timeoutBlockAddr
        RegIndex joinVarRegIndex = new RegIndex(-1, TypeTags.MAP);
        Operand joinBlockAddr = getOperand(-1);
        RegIndex timeoutVarRegIndex = new RegIndex(-1, TypeTags.MAP);
        Operand timeoutBlockAddr = getOperand(-1);
        this.emit(InstructionCodes.FORKJOIN, forkJoinCPIndex, timeoutRegIndex,
                joinVarRegIndex, joinBlockAddr, timeoutVarRegIndex, timeoutBlockAddr);

        this.processJoinWorkers(forkJoin, forkjoinInfo, forkJoinEnv);

        int i = 0;
        int[] joinWrkrNameCPIndexes = new int[forkJoin.joinedWorkers.size()];
        String[] joinWrkrNames = new String[joinWrkrNameCPIndexes.length];
        for (BLangIdentifier workerName : forkJoin.joinedWorkers) {
            UTF8CPEntry workerNameCPEntry = new UTF8CPEntry(workerName.value);
            int workerNameCPIndex = this.currentPkgInfo.addCPEntry(workerNameCPEntry);
            joinWrkrNameCPIndexes[i] = workerNameCPIndex;
            joinWrkrNames[i] = workerName.value;
            i++;
        }
        forkjoinInfo.setJoinWrkrNameIndexes(joinWrkrNameCPIndexes);
        forkjoinInfo.setJoinWorkerNames(joinWrkrNames);
        forkjoinInfo.setWorkerCount(forkJoin.joinedWorkerCount);
        this.processJoinBlock(forkJoin, forkjoinInfo, forkJoinEnv, joinVarRegIndex, joinBlockAddr);
        this.processTimeoutBlock(forkJoin, forkJoinEnv, timeoutVarRegIndex, timeoutBlockAddr);
    }

    private void visitForkJoinParameterDefs(BLangVariable parameterDef, SymbolEnv forkJoinEnv) {
        LocalVariableAttributeInfo localVariableAttributeInfo = new LocalVariableAttributeInfo(1);
        parameterDef.symbol.varIndex = getLVIndex(parameterDef.type);
        this.genNode(parameterDef, forkJoinEnv);
        LocalVariableInfo localVariableDetails = this.getLocalVarAttributeInfo(parameterDef.symbol);
        localVariableAttributeInfo.localVars.add(localVariableDetails);
    }

    public void visit(BLangWorkerSend workerSendStmt) {
        WorkerDataChannelInfo workerDataChannelInfo = this.getWorkerDataChannelInfo(this.currentCallableUnitInfo,
                this.currentWorkerInfo.getWorkerName(), workerSendStmt.workerIdentifier.value);
        WorkerDataChannelRefCPEntry wrkrInvRefCPEntry = new WorkerDataChannelRefCPEntry(workerDataChannelInfo
                .getUniqueNameCPIndex(), workerDataChannelInfo.getUniqueName());
        wrkrInvRefCPEntry.setWorkerDataChannelInfo(workerDataChannelInfo);
        Operand wrkrInvRefCPIndex = getOperand(currentPkgInfo.addCPEntry(wrkrInvRefCPEntry));
        if (workerSendStmt.isForkJoinSend) {
            this.currentWorkerInfo.setWrkrDtChnlRefCPIndex(wrkrInvRefCPIndex.value);
            this.currentWorkerInfo.setWorkerDataChannelInfoForForkJoin(workerDataChannelInfo);
        }
        workerDataChannelInfo.setDataChannelRefIndex(wrkrInvRefCPIndex.value);

        genNode(workerSendStmt.expr, this.env);
        RegIndex argReg = workerSendStmt.expr.regIndex;
        BType bType = workerSendStmt.expr.type;
        UTF8CPEntry sigCPEntry = new UTF8CPEntry(this.generateSig(new BType[] { bType }));
        Operand sigCPIndex = getOperand(this.currentPkgInfo.addCPEntry(sigCPEntry));

        // WRKSEND wrkrInvRefCPIndex typesCPIndex regIndex
        Operand[] wrkSendArgRegs = new Operand[3];
        wrkSendArgRegs[0] = wrkrInvRefCPIndex;
        wrkSendArgRegs[1] = sigCPIndex;
        wrkSendArgRegs[2] = argReg;
        this.emit(InstructionCodes.WRKSEND, wrkSendArgRegs);
    }

    public void visit(BLangWorkerReceive workerReceiveStmt) {
        WorkerDataChannelInfo workerDataChannelInfo = this.getWorkerDataChannelInfo(this.currentCallableUnitInfo,
                workerReceiveStmt.workerIdentifier.value, this.currentWorkerInfo.getWorkerName());
        WorkerDataChannelRefCPEntry wrkrChnlRefCPEntry = new WorkerDataChannelRefCPEntry(workerDataChannelInfo
                .getUniqueNameCPIndex(), workerDataChannelInfo.getUniqueName());
        wrkrChnlRefCPEntry.setWorkerDataChannelInfo(workerDataChannelInfo);
        Operand wrkrRplyRefCPIndex = getOperand(currentPkgInfo.addCPEntry(wrkrChnlRefCPEntry));
        workerDataChannelInfo.setDataChannelRefIndex(wrkrRplyRefCPIndex.value);

        BLangExpression lExpr = workerReceiveStmt.expr;
        RegIndex regIndex;
        BType bType;
        if (lExpr.getKind() == NodeKind.SIMPLE_VARIABLE_REF && lExpr instanceof BLangLocalVarRef) {
            lExpr.regIndex = ((BLangLocalVarRef) lExpr).varSymbol.varIndex;
            regIndex = lExpr.regIndex;
        } else {
            lExpr.regIndex = getRegIndex(lExpr.type);
            lExpr.regIndex.isLHSIndex = true;
            regIndex = lExpr.regIndex;
        }
        bType = lExpr.type;

        UTF8CPEntry sigCPEntry = new UTF8CPEntry(this.generateSig(new BType[] { bType }));
        Operand sigCPIndex = getOperand(currentPkgInfo.addCPEntry(sigCPEntry));

        // WRKRECEIVE wrkrRplyRefCPIndex typesCPIndex regIndex
        Operand[] wrkReceiveArgRegs = new Operand[3];
        wrkReceiveArgRegs[0] = wrkrRplyRefCPIndex;
        wrkReceiveArgRegs[1] = sigCPIndex;
        wrkReceiveArgRegs[2] = regIndex;
        emit(InstructionCodes.WRKRECEIVE, wrkReceiveArgRegs);

        if (!(lExpr.getKind() == NodeKind.SIMPLE_VARIABLE_REF &&
                lExpr instanceof BLangLocalVarRef)) {
            this.varAssignment = true;
            this.genNode(lExpr, this.env);
            this.varAssignment = false;
        }
    }

    public void visit(BLangConnector connectorNode) {
    }

    public void visit(BLangAction actionNode) {
    }

    public void visit(BLangForever foreverStatement) {
        /* ignore */
    }

    public void visit(BLangSimpleVarRef varRefExpr) {
        /* ignore */
    }

    public void visit(BLangStruct structNode) {
    }

    public void visit(BLangObject objectNode) {
        /* ignore */
    }

    public void visit(BLangRecord recordNode) {
        /* ignore */
    }

    public void visit(BLangIdentifier identifierNode) {
        /* ignore */
    }

    public void visit(BLangAnnotation annotationNode) {
        /* ignore */
    }

    public void visit(BLangAnnotAttribute annotationAttribute) {
        /* ignore */
    }

    public void visit(BLangAnnotationAttachment annAttachmentNode) {
        /* ignore */
    }

    public void visit(BLangAnnotAttachmentAttributeValue annotAttributeValue) {
        /* ignore */
    }

    public void visit(BLangAnnotAttachmentAttribute annotAttachmentAttribute) {
        /* ignore */
    }

    public void visit(BLangAssignment assignNode) {
        BLangExpression lhrExpr = assignNode.varRef;
        if (assignNode.declaredWithVar) {
            BLangVariableReference varRef = (BLangVariableReference) lhrExpr;
            visitVarSymbol((BVarSymbol) varRef.symbol, lvIndexes, localVarAttrInfo);
        }

        BLangExpression rhsExpr = assignNode.expr;
        if (lhrExpr.type.tag != TypeTags.NONE && lhrExpr.getKind() == NodeKind.SIMPLE_VARIABLE_REF &&
                lhrExpr instanceof BLangLocalVarRef) {
            lhrExpr.regIndex = ((BVarSymbol) ((BLangVariableReference) lhrExpr).symbol).varIndex;
            rhsExpr.regIndex = lhrExpr.regIndex;
        }

        genNode(rhsExpr, this.env);
        if (lhrExpr.type.tag == TypeTags.NONE ||
                (lhrExpr.getKind() == NodeKind.SIMPLE_VARIABLE_REF &&
                        lhrExpr instanceof BLangLocalVarRef)) {
            return;
        }

        varAssignment = true;
        lhrExpr.regIndex = rhsExpr.regIndex;
        genNode(lhrExpr, this.env);
        varAssignment = false;
    }

    public void visit(BLangNext nextNode) {
        generateFinallyInstructions(nextNode, NodeKind.WHILE, NodeKind.FOREACH);
        this.emit(this.loopResetInstructionStack.peek());
    }

    public void visit(BLangBreak breakNode) {
        generateFinallyInstructions(breakNode, NodeKind.WHILE, NodeKind.FOREACH);
        this.emit(this.loopExitInstructionStack.peek());
    }

    public void visit(BLangThrow throwNode) {
        genNode(throwNode.expr, env);
        emit(InstructionFactory.get(InstructionCodes.THROW, throwNode.expr.regIndex));
    }

    public void visit(BLangIf ifNode) {
        addLineNumberInfo(ifNode.pos);

        // Generate code for the if condition evaluation
        genNode(ifNode.expr, this.env);
        Operand ifCondJumpAddr = getOperand(-1);
        emit(InstructionCodes.BR_FALSE, ifNode.expr.regIndex, ifCondJumpAddr);

        // Generate code for the then body
        genNode(ifNode.body, this.env);
        Operand endJumpAddr = getOperand(-1);
        emit(InstructionCodes.GOTO, endJumpAddr);
        ifCondJumpAddr.value = nextIP();

        // Visit else statement if any
        if (ifNode.elseStmt != null) {
            genNode(ifNode.elseStmt, this.env);
        }
        endJumpAddr.value = nextIP();
    }

    public void visit(BLangForeach foreach) {
        // Calculate temporary scope variables for iteration.
        Operand iteratorVar = getLVIndex(TypeTags.ITERATOR);
        Operand conditionVar = getLVIndex(symTable.booleanType);

        // Create new Iterator for given collection.
        this.genNode(foreach.collection, env);
        this.emit(InstructionCodes.ITR_NEW, foreach.collection.regIndex, iteratorVar);

        Operand foreachStartAddress = new Operand(nextIP());
        Operand foreachEndAddress = new Operand(-1);
        Instruction gotoStartInstruction = InstructionFactory.get(InstructionCodes.GOTO, foreachStartAddress);
        Instruction gotoEndInstruction = InstructionFactory.get(InstructionCodes.GOTO, foreachEndAddress);

        // Checks given iterator has a next value.
        this.emit(InstructionCodes.ITR_HAS_NEXT, iteratorVar, conditionVar);
        this.emit(InstructionCodes.BR_FALSE, conditionVar, foreachEndAddress);

        // assign variables.
        generateForeachVarAssignment(foreach, iteratorVar);

        this.loopResetInstructionStack.push(gotoStartInstruction);
        this.loopExitInstructionStack.push(gotoEndInstruction);
        this.genNode(foreach.body, env);                        // generate foreach body.
        this.loopResetInstructionStack.pop();
        this.loopExitInstructionStack.pop();

        this.emit(gotoStartInstruction);  // move to next iteration.
        foreachEndAddress.value = this.nextIP();
    }

    public void visit(BLangWhile whileNode) {
        Instruction gotoTopJumpInstr = InstructionFactory.get(InstructionCodes.GOTO, getOperand(this.nextIP()));
        this.genNode(whileNode.expr, this.env);

        Operand exitLoopJumpAddr = getOperand(-1);
        Instruction exitLoopJumpInstr = InstructionFactory.get(InstructionCodes.GOTO, exitLoopJumpAddr);
        emit(InstructionCodes.BR_FALSE, whileNode.expr.regIndex, exitLoopJumpAddr);

        this.loopResetInstructionStack.push(gotoTopJumpInstr);
        this.loopExitInstructionStack.push(exitLoopJumpInstr);
        this.genNode(whileNode.body, this.env);
        this.loopResetInstructionStack.pop();
        this.loopExitInstructionStack.pop();
        this.emit(gotoTopJumpInstr);

        exitLoopJumpAddr.value = nextIP();
    }

    public void visit(BLangLock lockNode) {
        if (lockNode.lockVariables.isEmpty()) {
            this.genNode(lockNode.body, this.env);
            return;
        }
        Operand gotoLockEndAddr = getOperand(-1);
        Instruction instructGotoLockEnd = InstructionFactory.get(InstructionCodes.GOTO, gotoLockEndAddr);
        Operand[] operands = getOperands(lockNode);
        ErrorTableAttributeInfo errorTable = createErrorTableIfAbsent(currentPkgInfo);

        int fromIP = nextIP();
        emit((InstructionCodes.LOCK), operands);

        this.genNode(lockNode.body, this.env);
        int toIP = nextIP() - 1;

        emit((InstructionCodes.UNLOCK), operands);
        emit(instructGotoLockEnd);

        ErrorTableEntry errorTableEntry = new ErrorTableEntry(fromIP, toIP, nextIP(), 0, -1);
        errorTable.addErrorTableEntry(errorTableEntry);

        emit((InstructionCodes.UNLOCK), operands);
        emit(InstructionFactory.get(InstructionCodes.THROW, getOperand(-1)));
        gotoLockEndAddr.value = nextIP();
    }

    private Operand[] getOperands(BLangLock lockNode) {
        Operand[] operands = new Operand[(lockNode.lockVariables.size() * 2) + 1];
        int i = 0;
        operands[i++] = new Operand(lockNode.lockVariables.size());
        for (BVarSymbol varSymbol : lockNode.lockVariables) {
            int typeSigCPIndex = addUTF8CPEntry(currentPkgInfo, varSymbol.getType().getDesc());
            TypeRefCPEntry typeRefCPEntry = new TypeRefCPEntry(typeSigCPIndex);
            operands[i++] = getOperand(currentPkgInfo.addCPEntry(typeRefCPEntry));
            operands[i++] = varSymbol.varIndex;
        }
        return operands;
    }

    public void visit(BLangTransaction transactionNode) {
        ++transactionIndex;
        Operand transactionIndexOperand = getOperand(transactionIndex);
        Operand retryCountRegIndex = new RegIndex(-1, TypeTags.INT);
        if (transactionNode.retryCount != null) {
            this.genNode(transactionNode.retryCount, this.env);
            retryCountRegIndex = transactionNode.retryCount.regIndex;
        }

        Operand committedFuncRegIndex = new RegIndex(-1, TypeTags.INVOKABLE);
        if (transactionNode.onCommitFunction != null) {
            committedFuncRegIndex.value = getFuncRefCPIndex(
                    (BInvokableSymbol) ((BLangFunctionVarRef) transactionNode.onCommitFunction).symbol);
        }

        Operand abortedFuncRegIndex = new RegIndex(-1, TypeTags.INVOKABLE);
        if (transactionNode.onAbortFunction != null) {
            abortedFuncRegIndex.value = getFuncRefCPIndex(
                    (BInvokableSymbol) ((BLangFunctionVarRef) transactionNode.onAbortFunction).symbol);
        }

        ErrorTableAttributeInfo errorTable = createErrorTableIfAbsent(currentPkgInfo);
        Operand transStmtEndAddr = getOperand(-1);
        Operand transStmtAbortEndAddr = getOperand(-1);
        Operand transStmtFailEndAddr = getOperand(-1);
        Instruction gotoAbortTransBlockEnd = InstructionFactory.get(InstructionCodes.GOTO, transStmtAbortEndAddr);
        Instruction gotoFailTransBlockEnd = InstructionFactory.get(InstructionCodes.GOTO, transStmtFailEndAddr);

        abortInstructions.push(gotoAbortTransBlockEnd);
        failInstructions.push(gotoFailTransBlockEnd);

        //start transaction
        this.emit(InstructionCodes.TR_BEGIN, transactionIndexOperand, retryCountRegIndex, committedFuncRegIndex,
                abortedFuncRegIndex);
        Operand transBlockStartAddr = getOperand(nextIP());

        //retry transaction;
        Operand retryEndWithThrowAddr = getOperand(-1);
        Operand retryEndWithNoThrowAddr = getOperand(-1);
        this.emit(InstructionCodes.TR_RETRY, transactionIndexOperand, retryEndWithThrowAddr, retryEndWithNoThrowAddr);

        //process transaction statements
        this.genNode(transactionNode.transactionBody, this.env);

        //end the transaction
        int transBlockEndAddr = nextIP();
        this.emit(InstructionCodes.TR_END, transactionIndexOperand, getOperand(TransactionStatus.SUCCESS.value()));

        abortInstructions.pop();
        failInstructions.pop();

        emit(InstructionCodes.GOTO, transStmtEndAddr);

        // CodeGen for error handling.
        int errorTargetIP = nextIP();
        transStmtFailEndAddr.value = errorTargetIP;
        emit(InstructionCodes.TR_END, transactionIndexOperand, getOperand(TransactionStatus.FAILED.value()));
        if (transactionNode.onRetryBody != null) {
            this.genNode(transactionNode.onRetryBody, this.env);

        }
        emit(InstructionCodes.GOTO, transBlockStartAddr);
        retryEndWithThrowAddr.value = nextIP();
        emit(InstructionCodes.TR_END, transactionIndexOperand, getOperand(TransactionStatus.END.value()));

        emit(InstructionCodes.THROW, getOperand(-1));
        ErrorTableEntry errorTableEntry = new ErrorTableEntry(transBlockStartAddr.value,
                transBlockEndAddr, errorTargetIP, 0, -1);
        errorTable.addErrorTableEntry(errorTableEntry);

        transStmtAbortEndAddr.value = nextIP();
        emit(InstructionCodes.TR_END, transactionIndexOperand, getOperand(TransactionStatus.ABORTED.value()));

        int transactionEndIp = nextIP();
        transStmtEndAddr.value = transactionEndIp;
        retryEndWithNoThrowAddr.value = transactionEndIp;
        emit(InstructionCodes.TR_END, transactionIndexOperand, getOperand(TransactionStatus.END.value()));
    }

    public void visit(BLangAbort abortNode) {
        generateFinallyInstructions(abortNode, NodeKind.TRANSACTION);
        this.emit(abortInstructions.peek());
    }
    
    public void visit(BLangDone doneNode) {
        generateFinallyInstructions(doneNode, NodeKind.DONE);
        this.emit(InstructionCodes.HALT);
    }

    public void visit(BLangFail failNode) {
        generateFinallyInstructions(failNode, NodeKind.TRANSACTION);
        this.emit(failInstructions.peek());
    }

    @Override
    public void visit(BLangXMLNSStatement xmlnsStmtNode) {
        xmlnsStmtNode.xmlnsDecl.accept(this);
    }

    @Override
    public void visit(BLangXMLNS xmlnsNode) {
    }

    @Override
    public void visit(BLangLocalXMLNS xmlnsNode) {
        RegIndex lvIndex = getLVIndex(symTable.stringType);
        BLangExpression nsURIExpr = xmlnsNode.namespaceURI;
        nsURIExpr.regIndex = createLHSRegIndex(lvIndex);
        genNode(nsURIExpr, env);

        BXMLNSSymbol nsSymbol = (BXMLNSSymbol) xmlnsNode.symbol;
        nsSymbol.nsURIIndex = lvIndex;
    }

    @Override
    public void visit(BLangPackageXMLNS xmlnsNode) {
        BLangExpression nsURIExpr = xmlnsNode.namespaceURI;
        Operand pvIndex = getPVIndex(symTable.stringType);
        BXMLNSSymbol nsSymbol = (BXMLNSSymbol) xmlnsNode.symbol;
        genNode(nsURIExpr, env);
        nsSymbol.nsURIIndex = pvIndex;
        emit(InstructionCodes.SGSTORE, nsURIExpr.regIndex, pvIndex);
    }

    @Override
    public void visit(BLangXMLQName xmlQName) {
        // If the QName is use outside of XML, treat it as string.
        if (!xmlQName.isUsedInXML) {
            xmlQName.regIndex = calcAndGetExprRegIndex(xmlQName);
            String qName = xmlQName.namespaceURI == null ? xmlQName.localname.value
                    : ("{" + xmlQName.namespaceURI + "}" + xmlQName.localname);
            xmlQName.regIndex = createStringLiteral(qName, xmlQName.regIndex, env);
            return;
        }

        // Else, treat it as QName
        RegIndex nsURIIndex = getNamespaceURIIndex(xmlQName.nsSymbol, env);
        RegIndex localnameIndex = createStringLiteral(xmlQName.localname.value, null, env);
        RegIndex prefixIndex = createStringLiteral(xmlQName.prefix.value, null, env);
        xmlQName.regIndex = calcAndGetExprRegIndex(xmlQName.regIndex, symTable.xmlType);
        emit(InstructionCodes.NEWQNAME, localnameIndex, nsURIIndex, prefixIndex, xmlQName.regIndex);
    }

    @Override
    public void visit(BLangXMLAttribute xmlAttribute) {
        SymbolEnv xmlAttributeEnv = SymbolEnv.getXMLAttributeEnv(xmlAttribute, env);
        BLangExpression attrNameExpr = xmlAttribute.name;
        attrNameExpr.regIndex = calcAndGetExprRegIndex(attrNameExpr);
        genNode(attrNameExpr, xmlAttributeEnv);
        RegIndex attrQNameRegIndex = attrNameExpr.regIndex;

        // If the attribute name is a string representation of qname
        if (attrNameExpr.getKind() != NodeKind.XML_QNAME) {
            RegIndex localNameRegIndex = getRegIndex(symTable.stringType);
            RegIndex uriRegIndex = getRegIndex(symTable.stringType);
            emit(InstructionCodes.S2QNAME, attrQNameRegIndex, localNameRegIndex, uriRegIndex);

            attrQNameRegIndex = getRegIndex(symTable.xmlType);
            generateURILookupInstructions(((BLangXMLElementLiteral) env.node).namespacesInScope, localNameRegIndex,
                    uriRegIndex, attrQNameRegIndex, xmlAttribute.pos, xmlAttributeEnv);
            attrNameExpr.regIndex = attrQNameRegIndex;
        }

        BLangExpression attrValueExpr = xmlAttribute.value;
        genNode(attrValueExpr, env);

        if (xmlAttribute.isNamespaceDeclr) {
            ((BXMLNSSymbol) xmlAttribute.symbol).nsURIIndex = attrValueExpr.regIndex;
        }
    }

    @Override
    public void visit(BLangXMLElementLiteral xmlElementLiteral) {
        SymbolEnv xmlElementEnv = SymbolEnv.getXMLElementEnv(xmlElementLiteral, env);
        xmlElementLiteral.regIndex = calcAndGetExprRegIndex(xmlElementLiteral);

        // Visit in-line namespace declarations. These needs to be visited first before visiting the 
        // attributes, start and end tag names of the element.
        xmlElementLiteral.inlineNamespaces.forEach(xmlns -> {
            genNode(xmlns, xmlElementEnv);
        });

        // Create start tag name
        BLangExpression startTagName = (BLangExpression) xmlElementLiteral.getStartTagName();
        RegIndex startTagNameRegIndex = visitXMLTagName(startTagName, xmlElementEnv, xmlElementLiteral);

        // Create end tag name. If there is no endtag name (empty XML tag), 
        // then consider start tag name as the end tag name too.
        BLangExpression endTagName = (BLangExpression) xmlElementLiteral.getEndTagName();
        RegIndex endTagNameRegIndex = endTagName == null ? startTagNameRegIndex
                : visitXMLTagName(endTagName, xmlElementEnv, xmlElementLiteral);

        // Create an XML with the given QName
        RegIndex defaultNsURIIndex = getNamespaceURIIndex(xmlElementLiteral.defaultNsSymbol, xmlElementEnv);
        emit(InstructionCodes.NEWXMLELEMENT, xmlElementLiteral.regIndex, startTagNameRegIndex, endTagNameRegIndex,
                defaultNsURIIndex);

        // Add namespaces decelerations visible to this element.
        xmlElementLiteral.namespacesInScope.forEach((name, symbol) -> {
            BLangXMLQName nsQName = new BLangXMLQName(name.getValue(), XMLConstants.XMLNS_ATTRIBUTE);
            genNode(nsQName, xmlElementEnv);
            RegIndex uriIndex = getNamespaceURIIndex(symbol, xmlElementEnv);
            emit(InstructionCodes.XMLATTRSTORE, xmlElementLiteral.regIndex, nsQName.regIndex, uriIndex);
        });

        // Add attributes
        xmlElementLiteral.attributes.forEach(attribute -> {
            genNode(attribute, xmlElementEnv);
            emit(InstructionCodes.XMLATTRSTORE, xmlElementLiteral.regIndex, attribute.name.regIndex,
                    attribute.value.regIndex);
        });

        // Add children
        xmlElementLiteral.modifiedChildren.forEach(child -> {
            genNode(child, xmlElementEnv);
            emit(InstructionCodes.XMLSEQSTORE, xmlElementLiteral.regIndex, child.regIndex);
        });
    }

    @Override
    public void visit(BLangXMLTextLiteral xmlTextLiteral) {
        if (xmlTextLiteral.type == null) {
            xmlTextLiteral.regIndex = calcAndGetExprRegIndex(xmlTextLiteral.regIndex, symTable.xmlType);
        } else {
            xmlTextLiteral.regIndex = calcAndGetExprRegIndex(xmlTextLiteral);
        }
        genNode(xmlTextLiteral.concatExpr, env);
        emit(InstructionCodes.NEWXMLTEXT, xmlTextLiteral.regIndex, xmlTextLiteral.concatExpr.regIndex);
    }

    @Override
    public void visit(BLangXMLCommentLiteral xmlCommentLiteral) {
        xmlCommentLiteral.regIndex = calcAndGetExprRegIndex(xmlCommentLiteral);
        genNode(xmlCommentLiteral.concatExpr, env);
        emit(InstructionCodes.NEWXMLCOMMENT, xmlCommentLiteral.regIndex, xmlCommentLiteral.concatExpr.regIndex);
    }

    @Override
    public void visit(BLangXMLProcInsLiteral xmlProcInsLiteral) {
        xmlProcInsLiteral.regIndex = calcAndGetExprRegIndex(xmlProcInsLiteral);
        genNode(xmlProcInsLiteral.dataConcatExpr, env);
        genNode(xmlProcInsLiteral.target, env);
        emit(InstructionCodes.NEWXMLPI, xmlProcInsLiteral.regIndex, xmlProcInsLiteral.target.regIndex,
                xmlProcInsLiteral.dataConcatExpr.regIndex);
    }

    @Override
    public void visit(BLangXMLQuotedString xmlQuotedString) {
        xmlQuotedString.concatExpr.regIndex = calcAndGetExprRegIndex(xmlQuotedString);
        genNode(xmlQuotedString.concatExpr, env);
        xmlQuotedString.regIndex = xmlQuotedString.concatExpr.regIndex;
    }

    @Override
    public void visit(BLangXMLSequenceLiteral xmlSeqLiteral) {
        xmlSeqLiteral.regIndex = calcAndGetExprRegIndex(xmlSeqLiteral);
        // It is assumed that the sequence is always empty.
        emit(InstructionCodes.NEWXMLSEQ, xmlSeqLiteral.regIndex);
    }

    @Override
    public void visit(BLangStringTemplateLiteral stringTemplateLiteral) {
        stringTemplateLiteral.concatExpr.regIndex = calcAndGetExprRegIndex(stringTemplateLiteral);
        genNode(stringTemplateLiteral.concatExpr, env);
        stringTemplateLiteral.regIndex = stringTemplateLiteral.concatExpr.regIndex;
    }

    @Override
    public void visit(BLangXMLAttributeAccess xmlAttributeAccessExpr) {
        boolean variableStore = this.varAssignment;
        this.varAssignment = false;

        genNode(xmlAttributeAccessExpr.expr, this.env);
        RegIndex varRefRegIndex = xmlAttributeAccessExpr.expr.regIndex;

        if (xmlAttributeAccessExpr.indexExpr == null) {
            RegIndex xmlValueRegIndex = calcAndGetExprRegIndex(xmlAttributeAccessExpr);
            emit(InstructionCodes.XML2XMLATTRS, varRefRegIndex, xmlValueRegIndex);
            return;
        }

        BLangExpression indexExpr = xmlAttributeAccessExpr.indexExpr;
        genNode(xmlAttributeAccessExpr.indexExpr, this.env);
        RegIndex qnameRegIndex = xmlAttributeAccessExpr.indexExpr.regIndex;

        // If this is a string representation of qname
        if (indexExpr.getKind() != NodeKind.XML_QNAME) {
            RegIndex localNameRegIndex = getRegIndex(symTable.stringType);
            RegIndex uriRegIndex = getRegIndex(symTable.stringType);
            emit(InstructionCodes.S2QNAME, qnameRegIndex, localNameRegIndex, uriRegIndex);

            qnameRegIndex = getRegIndex(symTable.xmlType);
            generateURILookupInstructions(xmlAttributeAccessExpr.namespaces, localNameRegIndex,
                    uriRegIndex, qnameRegIndex, indexExpr.pos, env);
        }

        if (variableStore) {
            emit(InstructionCodes.XMLATTRSTORE, varRefRegIndex, qnameRegIndex, xmlAttributeAccessExpr.regIndex);
        } else {
            RegIndex xmlValueRegIndex = calcAndGetExprRegIndex(xmlAttributeAccessExpr);
            emit(InstructionCodes.XMLATTRLOAD, varRefRegIndex, qnameRegIndex, xmlValueRegIndex);
        }
    }

    public void visit(BLangTryCatchFinally tryNode) {
        Operand gotoTryCatchEndAddr = getOperand(-1);
        Instruction instructGotoTryCatchEnd = InstructionFactory.get(InstructionCodes.GOTO, gotoTryCatchEndAddr);
        List<int[]> unhandledErrorRangeList = new ArrayList<>();
        ErrorTableAttributeInfo errorTable = createErrorTableIfAbsent(currentPkgInfo);

        // Handle try block.
        int fromIP = nextIP();
        genNode(tryNode.tryBody, env);
        int toIP = nextIP() - 1;

        // Append finally block instructions.
        if (tryNode.finallyBody != null) {
            genNode(tryNode.finallyBody, env);
        }
        emit(instructGotoTryCatchEnd);
        unhandledErrorRangeList.add(new int[]{fromIP, toIP});
        // Handle catch blocks.
        int order = 0;
        for (BLangCatch bLangCatch : tryNode.getCatchBlocks()) {
            addLineNumberInfo(bLangCatch.pos);
            int targetIP = nextIP();
            genNode(bLangCatch, env);
            unhandledErrorRangeList.add(new int[]{targetIP, nextIP() - 1});
            // Append finally block instructions.
            if (tryNode.finallyBody != null) {
                genNode(tryNode.finallyBody, env);
            }
            emit(instructGotoTryCatchEnd);
            // Create Error table entry for this catch block
            BTypeSymbol structSymbol = bLangCatch.param.symbol.type.tsymbol;
            BPackageSymbol packageSymbol = (BPackageSymbol) bLangCatch.param.symbol.type.tsymbol.owner;
            int pkgCPIndex = addPackageRefCPEntry(currentPkgInfo, packageSymbol.pkgID);
            int structNameCPIndex = addUTF8CPEntry(currentPkgInfo, structSymbol.name.value);
            StructureRefCPEntry structureRefCPEntry = new StructureRefCPEntry(pkgCPIndex, structNameCPIndex);
            int structCPEntryIndex = currentPkgInfo.addCPEntry(structureRefCPEntry);
            StructInfo errorStructInfo = this.programFile.packageInfoMap.get(packageSymbol.pkgID.bvmAlias())
                                                                        .getStructInfo(structSymbol.name.value);
            ErrorTableEntry errorTableEntry = new ErrorTableEntry(fromIP, toIP, targetIP, order++, structCPEntryIndex);
            errorTableEntry.setError(errorStructInfo);
            errorTable.addErrorTableEntry(errorTableEntry);
        }

        if (tryNode.finallyBody != null) {
            // Create Error table entry for unhandled errors in try and catch(s) blocks
            for (int[] range : unhandledErrorRangeList) {
                ErrorTableEntry errorTableEntry = new ErrorTableEntry(range[0], range[1], nextIP(), order++, -1);
                errorTable.addErrorTableEntry(errorTableEntry);
            }
            // Append finally block instruction.
            genNode(tryNode.finallyBody, env);
            emit(InstructionFactory.get(InstructionCodes.THROW, getOperand(-1)));
        }
        gotoTryCatchEndAddr.value = nextIP();
    }

    public void visit(BLangCatch bLangCatch) {
        // Define local variable index for Error.
        BLangVariable variable = bLangCatch.param;
        RegIndex lvIndex = getLVIndex(variable.symbol.type);
        variable.symbol.varIndex = lvIndex;
        emit(InstructionFactory.get(InstructionCodes.ERRSTORE, lvIndex));

        // Visit Catch Block.
        genNode(bLangCatch.body, env);
    }

    public void visit(BLangExpressionStmt exprStmtNode) {
        genNode(exprStmtNode.expr, this.env);
    }

    @Override
    public void visit(BLangIntRangeExpression rangeExpr) {
        BLangExpression startExpr = rangeExpr.startExpr;
        BLangExpression endExpr = rangeExpr.endExpr;

        genNode(startExpr, env);
        genNode(endExpr, env);
        rangeExpr.regIndex = calcAndGetExprRegIndex(rangeExpr);

        if (!rangeExpr.includeStart || !rangeExpr.includeEnd) {
            RegIndex const1RegIndex = getRegIndex(symTable.intType);
            emit(InstructionCodes.ICONST_1, const1RegIndex);
            if (!rangeExpr.includeStart) {
                emit(InstructionCodes.IADD, startExpr.regIndex, const1RegIndex, startExpr.regIndex);
            }
            if (!rangeExpr.includeEnd) {
                emit(InstructionCodes.ISUB, endExpr.regIndex, const1RegIndex, endExpr.regIndex);
            }
        }
        emit(InstructionCodes.NEW_INT_RANGE, startExpr.regIndex, endExpr.regIndex, rangeExpr.regIndex);
    }

    // private helper methods of visitors.

    private void generateForeachVarAssignment(BLangForeach foreach, Operand iteratorIndex) {
        List<BLangVariableReference> variables = foreach.varRefs.stream()
                .map(expr -> (BLangVariableReference) expr)
                .collect(Collectors.toList());
        // create Local variable Info entries.
        variables.stream()
                .filter(v -> v.type.tag != TypeTags.NONE)   // Ignoring ignored ("_") variables.
                .forEach(varRef -> visitVarSymbol((BVarSymbol) varRef.symbol, lvIndexes, localVarAttrInfo));
        List<Operand> nextOperands = new ArrayList<>();
        nextOperands.add(iteratorIndex);
        nextOperands.add(new Operand(variables.size()));
        foreach.varTypes.forEach(v -> nextOperands.add(new Operand(v.tag)));
        nextOperands.add(new Operand(variables.size()));
        for (int i = 0; i < variables.size(); i++) {
            BLangVariableReference varRef = variables.get(i);
            nextOperands.add(Optional.ofNullable(((BVarSymbol) varRef.symbol).varIndex)
                    .orElse(getRegIndex(foreach.varTypes.get(i))));
        }
        this.emit(InstructionCodes.ITR_NEXT, nextOperands.toArray(new Operand[0]));
    }

    private void visitFunctionPointerLoad(BLangExpression fpExpr, BInvokableSymbol funcSymbol) {
        int pkgRefCPIndex = addPackageRefCPEntry(currentPkgInfo, funcSymbol.pkgID);
        int funcNameCPIndex = addUTF8CPEntry(currentPkgInfo, funcSymbol.name.value);
        FunctionRefCPEntry funcRefCPEntry = new FunctionRefCPEntry(pkgRefCPIndex, funcNameCPIndex);

        int funcRefCPIndex = currentPkgInfo.addCPEntry(funcRefCPEntry);
        RegIndex nextIndex = calcAndGetExprRegIndex(fpExpr);
        Operand[] operands;
        if (!(fpExpr instanceof BLangLambdaFunction)) {
            operands = new Operand[3];
            operands[0] = getOperand(funcRefCPIndex);
            operands[1] = nextIndex;
            operands[2] = new Operand(0);
        } else {
            Operand[] closureIndexes = calcAndGetClosureIndexes(((BLangLambdaFunction) fpExpr).function);
            operands = new Operand[2 + closureIndexes.length];
            operands[0] = getOperand(funcRefCPIndex);
            operands[1] = nextIndex;
            System.arraycopy(closureIndexes, 0, operands, 2, closureIndexes.length);
        }
        emit(InstructionCodes.FPLOAD, operands);
    }

    private Operand[] calcAndGetClosureIndexes(BLangFunction function) {
        List<Operand> operands = new ArrayList<>();

        int closureOperandPairs = 0;

        for (BVarSymbol symbol : function.symbol.params) {
            if (!symbol.closure || function.requiredParams.stream().anyMatch(var -> var.symbol.equals(symbol))) {
                continue;
            }
            Operand type = new Operand(symbol.type.tag);
            Operand index = new Operand(symbol.varIndex.value);
            operands.add(type);
            operands.add(index);
            closureOperandPairs++;
        }

        operands.add(0, new Operand(closureOperandPairs));
        return operands.toArray(new Operand[]{});
    }

    private void generateFinallyInstructions(BLangStatement statement) {
        generateFinallyInstructions(statement, new NodeKind[0]);
    }

    private void generateFinallyInstructions(BLangStatement statement, NodeKind... expectedParentKinds) {
        BLangStatement current = statement;
        while (current != null && current.statementLink.parent != null) {
            BLangStatement parent = current.statementLink.parent.statement;
            for (NodeKind expected : expectedParentKinds) {
                if (expected == parent.getKind()) {
                    return;
                }
            }
            if (NodeKind.TRY == parent.getKind()) {
                BLangTryCatchFinally tryCatchFinally = (BLangTryCatchFinally) parent;
                if (tryCatchFinally.finallyBody != null && current != tryCatchFinally.finallyBody) {
                    genNode(tryCatchFinally.finallyBody, env);
                }
            } else if (NodeKind.LOCK == parent.getKind()) {
                BLangLock lockNode = (BLangLock) parent;
                if (!lockNode.lockVariables.isEmpty()) {
                    Operand[] operands = getOperands(lockNode);
                    emit((InstructionCodes.UNLOCK), operands);
                }
            }
            current = parent;
        }
    }

    private RegIndex getNamespaceURIIndex(BXMLNSSymbol namespaceSymbol, SymbolEnv env) {
        if (namespaceSymbol == null && env.node.getKind() == NodeKind.XML_ATTRIBUTE) {
            return createStringLiteral(XMLConstants.NULL_NS_URI, null, env);
        }

        if (namespaceSymbol == null) {
            return createStringLiteral(null, null, env);
        }

        // If the namespace is defined within a callable unit, get the URI index in the local var registry.
        // Otherwise get the URI index in the global var registry.
        if ((namespaceSymbol.owner.tag & SymTag.INVOKABLE) == SymTag.INVOKABLE) {
            return (RegIndex) namespaceSymbol.nsURIIndex;
        }

        RegIndex index = getRegIndex(symTable.stringType);
        emit(InstructionCodes.SGLOAD, namespaceSymbol.nsURIIndex, index);
        return index;
    }

    private void generateURILookupInstructions(Map<Name, BXMLNSSymbol> namespaces, RegIndex localNameRegIndex,
                                               RegIndex uriRegIndex, RegIndex targetQNameRegIndex, DiagnosticPos pos,
                                               SymbolEnv symbolEnv) {
        if (namespaces.isEmpty()) {
            createQNameWithoutPrefix(localNameRegIndex, uriRegIndex, targetQNameRegIndex);
            return;
        }

        Stack<Operand> endJumpInstrStack = new Stack<>();
        String prefix;

        for (Entry<Name, BXMLNSSymbol> keyValues : namespaces.entrySet()) {
            prefix = keyValues.getKey().getValue();

            // skip the default namespace
            if (prefix.equals(XMLConstants.DEFAULT_NS_PREFIX)) {
                continue;
            }

            // Below section creates the condition to compare the namespace URIs

            // store the comparing uri as string
            BXMLNSSymbol nsSymbol = keyValues.getValue();

            int opcode = getOpcode(symTable.stringType, InstructionCodes.IEQ);
            RegIndex conditionExprIndex = getRegIndex(symTable.booleanType);
            emit(opcode, uriRegIndex, getNamespaceURIIndex(nsSymbol, symbolEnv), conditionExprIndex);

            Operand ifCondJumpAddr = getOperand(-1);
            emit(InstructionCodes.BR_FALSE, conditionExprIndex, ifCondJumpAddr);

            // Below section creates instructions to be executed, if the above condition succeeds (then body)

            // create the prefix literal
            RegIndex prefixIndex = createStringLiteral(prefix, null, env);

            // create a qname
            emit(InstructionCodes.NEWQNAME, localNameRegIndex, uriRegIndex, prefixIndex, targetQNameRegIndex);

            Operand endJumpAddr = getOperand(-1);
            emit(InstructionCodes.GOTO, endJumpAddr);
            endJumpInstrStack.add(endJumpAddr);

            ifCondJumpAddr.value = nextIP();
        }

        // else part. create a qname with empty prefix
        createQNameWithoutPrefix(localNameRegIndex, uriRegIndex, targetQNameRegIndex);

        while (!endJumpInstrStack.isEmpty()) {
            endJumpInstrStack.pop().value = nextIP();
        }
    }

    private void createQNameWithoutPrefix(RegIndex localNameRegIndex, RegIndex uriRegIndex,
                                          RegIndex targetQNameRegIndex) {
        RegIndex prefixIndex = createStringLiteral(null, null, env);
        emit(InstructionCodes.NEWQNAME, localNameRegIndex, uriRegIndex, prefixIndex, targetQNameRegIndex);
    }

    /**
     * Creates a string literal expression, generate the code and returns the registry index.
     *
     * @param value    String value to generate the string literal
     * @param regIndex String literal expression's reg index
     * @param env      Environment
     * @return String registry index of the generated string
     */
    private RegIndex createStringLiteral(String value, RegIndex regIndex, SymbolEnv env) {
        BLangLiteral prefixLiteral = (BLangLiteral) TreeBuilder.createLiteralExpression();
        prefixLiteral.value = value;
        prefixLiteral.typeTag = TypeTags.STRING;
        prefixLiteral.type = symTable.stringType;
        prefixLiteral.regIndex = regIndex;
        genNode(prefixLiteral, env);
        return prefixLiteral.regIndex;
    }

    /**
     * Visit XML tag name and return the index of the tag name in the reference registry.
     *
     * @param tagName           Tag name expression
     * @param xmlElementEnv     Environment of the XML element of the tag
     * @param xmlElementLiteral XML element literal to which the tag name belongs to
     * @return Index of the tag name, in the reference registry
     */
    private RegIndex visitXMLTagName(BLangExpression tagName, SymbolEnv xmlElementEnv,
                                     BLangXMLElementLiteral xmlElementLiteral) {
        genNode(tagName, xmlElementEnv);
        RegIndex startTagNameRegIndex = tagName.regIndex;

        // If this is a string representation of element name, generate the namespace lookup instructions
        if (tagName.getKind() != NodeKind.XML_QNAME) {
            RegIndex localNameRegIndex = getRegIndex(symTable.stringType);
            RegIndex uriRegIndex = getRegIndex(symTable.stringType);
            emit(InstructionCodes.S2QNAME, startTagNameRegIndex, localNameRegIndex, uriRegIndex);

            startTagNameRegIndex = getRegIndex(symTable.xmlType);
            generateURILookupInstructions(xmlElementLiteral.namespacesInScope, localNameRegIndex, uriRegIndex,
                    startTagNameRegIndex, xmlElementLiteral.pos, xmlElementEnv);
            tagName.regIndex = startTagNameRegIndex;
        }

        return startTagNameRegIndex;
    }

    /**
     * Get the constant pool entry index of a given type.
     *
     * @param type Type to get the constant pool entry index
     * @return constant pool entry index of the type
     */
    private Operand getTypeCPIndex(BType type) {
        int typeSigCPIndex = addUTF8CPEntry(currentPkgInfo, type.getDesc());
        TypeRefCPEntry typeRefCPEntry = new TypeRefCPEntry(typeSigCPIndex);
        return getOperand(currentPkgInfo.addCPEntry(typeRefCPEntry));
    }

    private void addParameterDefaultValues(BLangInvokableNode invokableNode, CallableUnitInfo callableUnitInfo) {
        int paramDefaultsAttrNameIndex =
                addUTF8CPEntry(currentPkgInfo, AttributeInfo.Kind.PARAMETER_DEFAULTS_ATTRIBUTE.value());
        ParamDefaultValueAttributeInfo paramDefaulValAttrInfo =
                new ParamDefaultValueAttributeInfo(paramDefaultsAttrNameIndex);

        // Only named parameters can have default values.
        for (BLangVariableDef param : invokableNode.defaultableParams) {
            DefaultValue defaultVal = getDefaultValue((BLangLiteral) param.var.expr);
            paramDefaulValAttrInfo.addParamDefaultValueInfo(defaultVal);
        }

        callableUnitInfo.addAttributeInfo(AttributeInfo.Kind.PARAMETER_DEFAULTS_ATTRIBUTE, paramDefaulValAttrInfo);
    }

    private int getValueToRefTypeCastOpcode(BType type) {
        return getValueToRefTypeCastOpcode(resolveToSuperType(type).tag);
    }

    private int getValueToRefTypeCastOpcode(int typeTag) {
        int opcode;
        switch (typeTag) {
            case TypeTags.INT:
                opcode = InstructionCodes.I2ANY;
                break;
            case TypeTags.FLOAT:
                opcode = InstructionCodes.F2ANY;
                break;
            case TypeTags.STRING:
                opcode = InstructionCodes.S2ANY;
                break;
            case TypeTags.BOOLEAN:
                opcode = InstructionCodes.B2ANY;
                break;
            case TypeTags.BLOB:
                opcode = InstructionCodes.L2ANY;
                break;
            default:
                opcode = InstructionCodes.NOP;
                break;
        }
        return opcode;
    }

    private int getRefToValueTypeCastOpcode(BType type) {
        return getRefToValueTypeCastOpcode(resolveToSuperType(type).tag);
    }

    private int getRefToValueTypeCastOpcode(int typeTag) {
        int opcode;
        switch (typeTag) {
            case TypeTags.INT:
                opcode = InstructionCodes.ANY2I;
                break;
            case TypeTags.FLOAT:
                opcode = InstructionCodes.ANY2F;
                break;
            case TypeTags.STRING:
                opcode = InstructionCodes.ANY2S;
                break;
            case TypeTags.BOOLEAN:
                opcode = InstructionCodes.ANY2B;
                break;
            case TypeTags.BLOB:
                opcode = InstructionCodes.ANY2L;
                break;
            default:
                opcode = InstructionCodes.NOP;
                break;
        }
        return opcode;
    }

    private ValueSpaceInfo getSingletonValueSpace(BLangLiteral literalExpr) {
        BType effectiveType = resolveToSuperType(literalExpr.type);
        String desc = effectiveType.getDesc();
        int typeDescCPIndex = addUTF8CPEntry(currentPkgInfo, desc);
        ValueSpaceInfo valueSpaceInfo = new ValueSpaceInfo(typeDescCPIndex, desc);

        int typeTag = effectiveType.tag;
        switch (typeTag) {
            case TypeTags.INT:
                valueSpaceInfo.intValue = (Long) literalExpr.value;
                valueSpaceInfo.valueCPIndex = currentPkgInfo.addCPEntry(new IntegerCPEntry(valueSpaceInfo.intValue));
                break;
            case TypeTags.FLOAT:
                valueSpaceInfo.floatValue = (Double) literalExpr.value;
                valueSpaceInfo.valueCPIndex = currentPkgInfo.addCPEntry(new FloatCPEntry(valueSpaceInfo.floatValue));
                break;
            case TypeTags.STRING:
                valueSpaceInfo.stringValue = (String) literalExpr.value;
                valueSpaceInfo.valueCPIndex = currentPkgInfo.addCPEntry(new UTF8CPEntry(valueSpaceInfo.stringValue));
                break;
            case TypeTags.BOOLEAN:
                valueSpaceInfo.booleanValue = (Boolean) literalExpr.value;
                break;
            default:
                valueSpaceInfo = null;
        }

        return valueSpaceInfo;
    }

}<|MERGE_RESOLUTION|>--- conflicted
+++ resolved
@@ -361,28 +361,9 @@
     }
 
     private BLangFunction getMainFunction(BLangPackage pkgNode) {
-<<<<<<< HEAD
-        List<BLangFunction> functions = pkgNode.functions.stream()
-                .filter(f -> (f.name.value.equals(MAIN_FUNCTION_NAME) &&
-                        f.symbol.params.size() == 1 &&
-                        f.symbol.retType == symTable.nilType))
-                .collect(Collectors.toList());
-        if (functions.isEmpty()) {
-            return null;
-        }
-        for (BLangFunction f : functions) {
-            BType paramType = f.symbol.params.get(0).type;
-            if (paramType.tag != TypeTags.ARRAY) {
-                continue;
-            }
-            BArrayType arrayType = (BArrayType) paramType;
-            if (resolveToSuperType(arrayType.eType).tag == TypeTags.STRING) {
-                return f;
-=======
         for (BLangFunction funcNode : pkgNode.functions) {
             if (CompilerUtils.isMainFunction(funcNode)) {
                 return funcNode;
->>>>>>> a33226e5
             }
         }
         return null;
