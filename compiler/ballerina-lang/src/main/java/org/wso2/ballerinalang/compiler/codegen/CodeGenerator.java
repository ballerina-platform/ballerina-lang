/*
 *  Copyright (c) 2017, WSO2 Inc. (http://www.wso2.org) All Rights Reserved.
 *
 *  WSO2 Inc. licenses this file to you under the Apache License,
 *  Version 2.0 (the "License"); you may not use this file except
 *  in compliance with the License.
 *  You may obtain a copy of the License at
 *
 *    http://www.apache.org/licenses/LICENSE-2.0
 *
 *  Unless required by applicable law or agreed to in writing,
 *  software distributed under the License is distributed on an
 *  "AS IS" BASIS, WITHOUT WARRANTIES OR CONDITIONS OF ANY
 *  KIND, either express or implied.  See the License for the
 *  specific language governing permissions and limitations
 *  under the License.
 */
package org.wso2.ballerinalang.compiler.codegen;

import org.ballerinalang.compiler.BLangCompilerException;
import org.ballerinalang.compiler.CompilerPhase;
import org.ballerinalang.model.Name;
import org.ballerinalang.model.TreeBuilder;
import org.ballerinalang.model.elements.PackageID;
import org.ballerinalang.model.symbols.SymbolKind;
import org.ballerinalang.model.tree.NodeKind;
import org.ballerinalang.model.tree.OperatorKind;
import org.ballerinalang.util.FunctionFlags;
import org.ballerinalang.util.TransactionStatus;
<<<<<<< HEAD
import org.wso2.ballerinalang.compiler.PackageCache;
=======
import org.wso2.ballerinalang.compiler.semantics.analyzer.SymbolResolver;
import org.wso2.ballerinalang.compiler.semantics.analyzer.Types;
>>>>>>> 5974a5f3
import org.wso2.ballerinalang.compiler.semantics.model.SymbolEnv;
import org.wso2.ballerinalang.compiler.semantics.model.SymbolTable;
import org.wso2.ballerinalang.compiler.semantics.model.symbols.BConversionOperatorSymbol;
import org.wso2.ballerinalang.compiler.semantics.model.symbols.BInvokableSymbol;
import org.wso2.ballerinalang.compiler.semantics.model.symbols.BPackageSymbol;
import org.wso2.ballerinalang.compiler.semantics.model.symbols.BStructSymbol;
import org.wso2.ballerinalang.compiler.semantics.model.symbols.BStructSymbol.BAttachedFunction;
import org.wso2.ballerinalang.compiler.semantics.model.symbols.BSymbol;
import org.wso2.ballerinalang.compiler.semantics.model.symbols.BTypeSymbol;
import org.wso2.ballerinalang.compiler.semantics.model.symbols.BVarSymbol;
import org.wso2.ballerinalang.compiler.semantics.model.symbols.BXMLNSSymbol;
import org.wso2.ballerinalang.compiler.semantics.model.symbols.SymTag;
import org.wso2.ballerinalang.compiler.semantics.model.symbols.Symbols;
import org.wso2.ballerinalang.compiler.semantics.model.types.BArrayType;
import org.wso2.ballerinalang.compiler.semantics.model.types.BFiniteType;
import org.wso2.ballerinalang.compiler.semantics.model.types.BInvokableType;
import org.wso2.ballerinalang.compiler.semantics.model.types.BMapType;
import org.wso2.ballerinalang.compiler.semantics.model.types.BStructType;
import org.wso2.ballerinalang.compiler.semantics.model.types.BType;
import org.wso2.ballerinalang.compiler.semantics.model.types.BUnionType;
import org.wso2.ballerinalang.compiler.tree.BLangAction;
import org.wso2.ballerinalang.compiler.tree.BLangAnnotAttribute;
import org.wso2.ballerinalang.compiler.tree.BLangAnnotation;
import org.wso2.ballerinalang.compiler.tree.BLangAnnotationAttachment;
import org.wso2.ballerinalang.compiler.tree.BLangConnector;
import org.wso2.ballerinalang.compiler.tree.BLangEndpoint;
import org.wso2.ballerinalang.compiler.tree.BLangEnum;
import org.wso2.ballerinalang.compiler.tree.BLangFunction;
import org.wso2.ballerinalang.compiler.tree.BLangIdentifier;
import org.wso2.ballerinalang.compiler.tree.BLangInvokableNode;
import org.wso2.ballerinalang.compiler.tree.BLangNode;
import org.wso2.ballerinalang.compiler.tree.BLangNodeVisitor;
import org.wso2.ballerinalang.compiler.tree.BLangObject;
import org.wso2.ballerinalang.compiler.tree.BLangPackage;
import org.wso2.ballerinalang.compiler.tree.BLangRecord;
import org.wso2.ballerinalang.compiler.tree.BLangResource;
import org.wso2.ballerinalang.compiler.tree.BLangService;
import org.wso2.ballerinalang.compiler.tree.BLangStruct;
import org.wso2.ballerinalang.compiler.tree.BLangTransformer;
import org.wso2.ballerinalang.compiler.tree.BLangTypeDefinition;
import org.wso2.ballerinalang.compiler.tree.BLangVariable;
import org.wso2.ballerinalang.compiler.tree.BLangWorker;
import org.wso2.ballerinalang.compiler.tree.BLangXMLNS;
import org.wso2.ballerinalang.compiler.tree.BLangXMLNS.BLangLocalXMLNS;
import org.wso2.ballerinalang.compiler.tree.BLangXMLNS.BLangPackageXMLNS;
import org.wso2.ballerinalang.compiler.tree.expressions.BLangAnnotAttachmentAttribute;
import org.wso2.ballerinalang.compiler.tree.expressions.BLangAnnotAttachmentAttributeValue;
import org.wso2.ballerinalang.compiler.tree.expressions.BLangArrayLiteral;
import org.wso2.ballerinalang.compiler.tree.expressions.BLangArrayLiteral.BLangJSONArrayLiteral;
import org.wso2.ballerinalang.compiler.tree.expressions.BLangAwaitExpr;
import org.wso2.ballerinalang.compiler.tree.expressions.BLangBinaryExpr;
import org.wso2.ballerinalang.compiler.tree.expressions.BLangBracedOrTupleExpr;
import org.wso2.ballerinalang.compiler.tree.expressions.BLangElvisExpr;
import org.wso2.ballerinalang.compiler.tree.expressions.BLangExpression;
import org.wso2.ballerinalang.compiler.tree.expressions.BLangFieldBasedAccess.BLangEnumeratorAccessExpr;
import org.wso2.ballerinalang.compiler.tree.expressions.BLangFieldBasedAccess.BLangStructFieldAccessExpr;
import org.wso2.ballerinalang.compiler.tree.expressions.BLangFieldBasedAccess.BLangStructFunctionVarRef;
import org.wso2.ballerinalang.compiler.tree.expressions.BLangIndexBasedAccess.BLangArrayAccessExpr;
import org.wso2.ballerinalang.compiler.tree.expressions.BLangIndexBasedAccess.BLangJSONAccessExpr;
import org.wso2.ballerinalang.compiler.tree.expressions.BLangIndexBasedAccess.BLangMapAccessExpr;
import org.wso2.ballerinalang.compiler.tree.expressions.BLangIndexBasedAccess.BLangXMLAccessExpr;
import org.wso2.ballerinalang.compiler.tree.expressions.BLangIntRangeExpression;
import org.wso2.ballerinalang.compiler.tree.expressions.BLangInvocation;
import org.wso2.ballerinalang.compiler.tree.expressions.BLangInvocation.BFunctionPointerInvocation;
import org.wso2.ballerinalang.compiler.tree.expressions.BLangInvocation.BLangActionInvocation;
import org.wso2.ballerinalang.compiler.tree.expressions.BLangInvocation.BLangAttachedFunctionInvocation;
import org.wso2.ballerinalang.compiler.tree.expressions.BLangInvocation.BLangTransformerInvocation;
import org.wso2.ballerinalang.compiler.tree.expressions.BLangIsAssignableExpr;
import org.wso2.ballerinalang.compiler.tree.expressions.BLangLambdaFunction;
import org.wso2.ballerinalang.compiler.tree.expressions.BLangLiteral;
import org.wso2.ballerinalang.compiler.tree.expressions.BLangRecordLiteral;
import org.wso2.ballerinalang.compiler.tree.expressions.BLangRecordLiteral.BLangJSONLiteral;
import org.wso2.ballerinalang.compiler.tree.expressions.BLangRecordLiteral.BLangMapLiteral;
import org.wso2.ballerinalang.compiler.tree.expressions.BLangRecordLiteral.BLangRecordKey;
import org.wso2.ballerinalang.compiler.tree.expressions.BLangRecordLiteral.BLangRecordKeyValue;
import org.wso2.ballerinalang.compiler.tree.expressions.BLangRecordLiteral.BLangStreamLiteral;
import org.wso2.ballerinalang.compiler.tree.expressions.BLangRecordLiteral.BLangStructLiteral;
import org.wso2.ballerinalang.compiler.tree.expressions.BLangSimpleVarRef;
import org.wso2.ballerinalang.compiler.tree.expressions.BLangSimpleVarRef.BLangFieldVarRef;
import org.wso2.ballerinalang.compiler.tree.expressions.BLangSimpleVarRef.BLangFunctionVarRef;
import org.wso2.ballerinalang.compiler.tree.expressions.BLangSimpleVarRef.BLangLocalVarRef;
import org.wso2.ballerinalang.compiler.tree.expressions.BLangSimpleVarRef.BLangPackageVarRef;
import org.wso2.ballerinalang.compiler.tree.expressions.BLangStatementExpression;
import org.wso2.ballerinalang.compiler.tree.expressions.BLangStringTemplateLiteral;
import org.wso2.ballerinalang.compiler.tree.expressions.BLangTableLiteral;
import org.wso2.ballerinalang.compiler.tree.expressions.BLangTernaryExpr;
import org.wso2.ballerinalang.compiler.tree.expressions.BLangTypeConversionExpr;
import org.wso2.ballerinalang.compiler.tree.expressions.BLangTypeInit;
import org.wso2.ballerinalang.compiler.tree.expressions.BLangTypedescExpr;
import org.wso2.ballerinalang.compiler.tree.expressions.BLangUnaryExpr;
import org.wso2.ballerinalang.compiler.tree.expressions.BLangVariableReference;
import org.wso2.ballerinalang.compiler.tree.expressions.BLangXMLAttribute;
import org.wso2.ballerinalang.compiler.tree.expressions.BLangXMLAttributeAccess;
import org.wso2.ballerinalang.compiler.tree.expressions.BLangXMLCommentLiteral;
import org.wso2.ballerinalang.compiler.tree.expressions.BLangXMLElementLiteral;
import org.wso2.ballerinalang.compiler.tree.expressions.BLangXMLProcInsLiteral;
import org.wso2.ballerinalang.compiler.tree.expressions.BLangXMLQName;
import org.wso2.ballerinalang.compiler.tree.expressions.BLangXMLQuotedString;
import org.wso2.ballerinalang.compiler.tree.expressions.BLangXMLSequenceLiteral;
import org.wso2.ballerinalang.compiler.tree.expressions.BLangXMLTextLiteral;
import org.wso2.ballerinalang.compiler.tree.statements.BLangAbort;
import org.wso2.ballerinalang.compiler.tree.statements.BLangAssignment;
import org.wso2.ballerinalang.compiler.tree.statements.BLangBlockStmt;
import org.wso2.ballerinalang.compiler.tree.statements.BLangBreak;
import org.wso2.ballerinalang.compiler.tree.statements.BLangCatch;
import org.wso2.ballerinalang.compiler.tree.statements.BLangDone;
import org.wso2.ballerinalang.compiler.tree.statements.BLangExpressionStmt;
import org.wso2.ballerinalang.compiler.tree.statements.BLangFail;
import org.wso2.ballerinalang.compiler.tree.statements.BLangForeach;
import org.wso2.ballerinalang.compiler.tree.statements.BLangForever;
import org.wso2.ballerinalang.compiler.tree.statements.BLangForkJoin;
import org.wso2.ballerinalang.compiler.tree.statements.BLangIf;
import org.wso2.ballerinalang.compiler.tree.statements.BLangLock;
import org.wso2.ballerinalang.compiler.tree.statements.BLangMatch;
import org.wso2.ballerinalang.compiler.tree.statements.BLangNext;
import org.wso2.ballerinalang.compiler.tree.statements.BLangReturn;
import org.wso2.ballerinalang.compiler.tree.statements.BLangStatement;
import org.wso2.ballerinalang.compiler.tree.statements.BLangThrow;
import org.wso2.ballerinalang.compiler.tree.statements.BLangTransaction;
import org.wso2.ballerinalang.compiler.tree.statements.BLangTryCatchFinally;
import org.wso2.ballerinalang.compiler.tree.statements.BLangVariableDef;
import org.wso2.ballerinalang.compiler.tree.statements.BLangWhile;
import org.wso2.ballerinalang.compiler.tree.statements.BLangWorkerReceive;
import org.wso2.ballerinalang.compiler.tree.statements.BLangWorkerSend;
import org.wso2.ballerinalang.compiler.tree.statements.BLangXMLNSStatement;
import org.wso2.ballerinalang.compiler.util.CompilerContext;
import org.wso2.ballerinalang.compiler.util.CompilerUtils;
import org.wso2.ballerinalang.compiler.util.FieldKind;
import org.wso2.ballerinalang.compiler.util.TypeTags;
import org.wso2.ballerinalang.compiler.util.diagnotic.DiagnosticPos;
import org.wso2.ballerinalang.programfile.AttachedFunctionInfo;
import org.wso2.ballerinalang.programfile.CallableUnitInfo;
import org.wso2.ballerinalang.programfile.CompiledBinaryFile;
import org.wso2.ballerinalang.programfile.CompiledBinaryFile.PackageFile;
import org.wso2.ballerinalang.programfile.CompiledBinaryFile.ProgramFile;
import org.wso2.ballerinalang.programfile.DefaultValue;
import org.wso2.ballerinalang.programfile.ErrorTableEntry;
import org.wso2.ballerinalang.programfile.ForkjoinInfo;
import org.wso2.ballerinalang.programfile.FunctionInfo;
import org.wso2.ballerinalang.programfile.ImportPackageInfo;
import org.wso2.ballerinalang.programfile.Instruction;
import org.wso2.ballerinalang.programfile.Instruction.Operand;
import org.wso2.ballerinalang.programfile.Instruction.RegIndex;
import org.wso2.ballerinalang.programfile.InstructionCodes;
import org.wso2.ballerinalang.programfile.InstructionFactory;
import org.wso2.ballerinalang.programfile.LineNumberInfo;
import org.wso2.ballerinalang.programfile.LocalVariableInfo;
import org.wso2.ballerinalang.programfile.PackageFileWriter;
import org.wso2.ballerinalang.programfile.PackageInfo;
import org.wso2.ballerinalang.programfile.PackageVarInfo;
import org.wso2.ballerinalang.programfile.ResourceInfo;
import org.wso2.ballerinalang.programfile.ServiceInfo;
import org.wso2.ballerinalang.programfile.StructFieldInfo;
import org.wso2.ballerinalang.programfile.StructInfo;
import org.wso2.ballerinalang.programfile.TransformerInfo;
import org.wso2.ballerinalang.programfile.TypeDefinitionInfo;
import org.wso2.ballerinalang.programfile.ValueSpaceItemInfo;
import org.wso2.ballerinalang.programfile.WorkerDataChannelInfo;
import org.wso2.ballerinalang.programfile.WorkerInfo;
import org.wso2.ballerinalang.programfile.attributes.AttributeInfo;
import org.wso2.ballerinalang.programfile.attributes.AttributeInfoPool;
import org.wso2.ballerinalang.programfile.attributes.CodeAttributeInfo;
import org.wso2.ballerinalang.programfile.attributes.DefaultValueAttributeInfo;
import org.wso2.ballerinalang.programfile.attributes.ErrorTableAttributeInfo;
import org.wso2.ballerinalang.programfile.attributes.LineNumberTableAttributeInfo;
import org.wso2.ballerinalang.programfile.attributes.LocalVariableAttributeInfo;
import org.wso2.ballerinalang.programfile.attributes.ParamDefaultValueAttributeInfo;
import org.wso2.ballerinalang.programfile.attributes.VarTypeCountAttributeInfo;
import org.wso2.ballerinalang.programfile.cpentries.ConstantPool;
import org.wso2.ballerinalang.programfile.cpentries.FloatCPEntry;
import org.wso2.ballerinalang.programfile.cpentries.ForkJoinCPEntry;
import org.wso2.ballerinalang.programfile.cpentries.FunctionRefCPEntry;
import org.wso2.ballerinalang.programfile.cpentries.IntegerCPEntry;
import org.wso2.ballerinalang.programfile.cpentries.PackageRefCPEntry;
import org.wso2.ballerinalang.programfile.cpentries.StringCPEntry;
import org.wso2.ballerinalang.programfile.cpentries.StructureRefCPEntry;
import org.wso2.ballerinalang.programfile.cpentries.TransformerRefCPEntry;
import org.wso2.ballerinalang.programfile.cpentries.TypeRefCPEntry;
import org.wso2.ballerinalang.programfile.cpentries.UTF8CPEntry;
import org.wso2.ballerinalang.programfile.cpentries.WorkerDataChannelRefCPEntry;

import java.io.ByteArrayOutputStream;
import java.io.IOException;
import java.util.ArrayList;
import java.util.Arrays;
import java.util.Iterator;
import java.util.List;
import java.util.Map;
import java.util.Map.Entry;
import java.util.Optional;
import java.util.Stack;
import java.util.stream.Collectors;
import javax.xml.XMLConstants;

import static org.wso2.ballerinalang.compiler.codegen.CodeGenerator.VariableIndex.Kind.FIELD;
import static org.wso2.ballerinalang.compiler.codegen.CodeGenerator.VariableIndex.Kind.LOCAL;
import static org.wso2.ballerinalang.compiler.codegen.CodeGenerator.VariableIndex.Kind.PACKAGE;
import static org.wso2.ballerinalang.compiler.codegen.CodeGenerator.VariableIndex.Kind.REG;
import static org.wso2.ballerinalang.programfile.ProgramFileConstants.BLOB_OFFSET;
import static org.wso2.ballerinalang.programfile.ProgramFileConstants.BOOL_OFFSET;
import static org.wso2.ballerinalang.programfile.ProgramFileConstants.FLOAT_OFFSET;
import static org.wso2.ballerinalang.programfile.ProgramFileConstants.INT_OFFSET;
import static org.wso2.ballerinalang.programfile.ProgramFileConstants.REF_OFFSET;
import static org.wso2.ballerinalang.programfile.ProgramFileConstants.STRING_OFFSET;

/**
 * Generates Ballerina bytecode by visiting the AST.
 *
 * @since 0.94
 */
public class CodeGenerator extends BLangNodeVisitor {

    private static final CompilerContext.Key<CodeGenerator> CODE_GENERATOR_KEY =
            new CompilerContext.Key<>();
    /**
     * This structure holds current package-level variable indexes.
     */
    private VariableIndex pvIndexes = new VariableIndex(PACKAGE);

    /**
     * This structure holds current local variable indexes.
     */
    private VariableIndex lvIndexes = new VariableIndex(LOCAL);

    /**
     * This structure holds current field indexes.
     */
    private VariableIndex fieldIndexes = new VariableIndex(FIELD);

    /**
     * This structure holds current register indexes.
     */
    private VariableIndex regIndexes = new VariableIndex(REG);

    /**
     * This structure holds the maximum register count per type.
     * This structure is updated for every statement.
     */
    private VariableIndex maxRegIndexes = new VariableIndex(REG);

    private List<RegIndex> regIndexList = new ArrayList<>();

    private SymbolEnv env;
    // TODO Remove this dependency from the code generator
<<<<<<< HEAD
    private final SymbolTable symTable;
    private final PackageCache packageCache;
=======
    private SymbolTable symTable;
    private SymbolResolver symResolver;
    private Types types;

    private boolean buildCompiledPackage;
    private ProgramFile programFile;
    private PackageFile packageFile;
>>>>>>> 5974a5f3

    private PackageInfo currentPkgInfo;
    private PackageID currentPkgID;
    private int currentPackageRefCPIndex;

    private LineNumberTableAttributeInfo lineNoAttrInfo;
    private CallableUnitInfo currentCallableUnitInfo;
    private LocalVariableAttributeInfo localVarAttrInfo;
    private WorkerInfo currentWorkerInfo;
    private ServiceInfo currentServiceInfo;

    // Required variables to generate code for assignment statements
    private boolean varAssignment = false;

    // Disable register index reset behaviour.
    // By default register indexes get reset for every statement.
    // We need to disable this behaviour for desugared expressions.
    private boolean regIndexResetDisabled = false;

    private int transactionIndex = 0;

    private Stack<Instruction> loopResetInstructionStack = new Stack<>();
    private Stack<Instruction> loopExitInstructionStack = new Stack<>();
    private Stack<Instruction> abortInstructions = new Stack<>();
    private Stack<Instruction> failInstructions = new Stack<>();

    private int workerChannelCount = 0;
    private int forkJoinCount = 0;

    public static CodeGenerator getInstance(CompilerContext context) {
        CodeGenerator codeGenerator = context.get(CODE_GENERATOR_KEY);
        if (codeGenerator == null) {
            codeGenerator = new CodeGenerator(context);
        }

        return codeGenerator;
    }

    public CodeGenerator(CompilerContext context) {
        context.put(CODE_GENERATOR_KEY, this);
        this.symTable = SymbolTable.getInstance(context);
<<<<<<< HEAD
        this.packageCache = PackageCache.getInstance(context);
=======
        this.symResolver = SymbolResolver.getInstance(context);
        this.types = Types.getInstance(context);
>>>>>>> 5974a5f3
    }

    public ProgramFile generateBALX(BLangPackage pkgNode) {
        ProgramFile programFile = new ProgramFile();

        // TODO: Fix this. Added temporally for codegen. Load this from VM side.
        programFile.packageInfoMap.put(this.symTable.builtInPackageSymbol.pkgID.bvmAlias(),
                this.symTable.builtInPackageSymbol.packageFile.packageInfo);

        // Add all the packages to the program file structure.
        addPackageInfo(pkgNode.symbol, programFile);
        programFile.entryPkgCPIndex = addPackageRefCPEntry(programFile, pkgNode.symbol.pkgID);
        // TODO Remove the following line..
        setEntryPoints(programFile, pkgNode);
        return programFile;
    }

    public BLangPackage generateBALO(BLangPackage pkgNode) {
        // Reset package level variable indexes.
        this.pvIndexes = new VariableIndex(VariableIndex.Kind.REG);

        // Generate code for the given package.
        this.currentPkgInfo = new PackageInfo();
        genNode(pkgNode, this.symTable.pkgEnvMap.get(pkgNode.symbol));

        // Add global variable indexes to the ProgramFile
        // Create Global variable attribute info
        prepareIndexes(this.pvIndexes);
        addVarCountAttrInfo(this.currentPkgInfo, this.currentPkgInfo, pvIndexes);

        byte[] pkgBinaryContent = getPackageBinaryContent(pkgNode);
        pkgNode.symbol.packageFile = new PackageFile(this.currentPkgInfo, pkgBinaryContent);
        setEntryPoints(pkgNode.symbol.packageFile, pkgNode);
        this.currentPkgInfo = null;
        return pkgNode;
    }

    private void setEntryPoints(CompiledBinaryFile compiledBinaryFile, BLangPackage pkgNode) {
        BLangFunction mainFunc = getMainFunction(pkgNode);
        if (mainFunc != null) {
            compiledBinaryFile.setMainEPAvailable(true);
            pkgNode.symbol.entryPointExists = true;
        }

        if (pkgNode.services.size() != 0) {
            compiledBinaryFile.setServiceEPAvailable(true);
            pkgNode.symbol.entryPointExists = true;
        }
    }

    private BLangFunction getMainFunction(BLangPackage pkgNode) {
        for (BLangFunction funcNode : pkgNode.functions) {
            if (CompilerUtils.isMainFunction(funcNode)) {
                return funcNode;
            }
        }
        return null;
    }

    public void visit(BLangPackage pkgNode) {
        if (pkgNode.completedPhases.contains(CompilerPhase.CODE_GEN)) {
            return;
        }

        pkgNode.imports.forEach(impPkgNode -> {
            int impPkgNameCPIndex = addUTF8CPEntry(this.currentPkgInfo, impPkgNode.symbol.pkgID.bvmAlias());
            int impPkgVersionCPIndex = addUTF8CPEntry(this.currentPkgInfo, impPkgNode.symbol.pkgID.version.value);
            ImportPackageInfo importPkgInfo = new ImportPackageInfo(impPkgNameCPIndex, impPkgVersionCPIndex);
            this.currentPkgInfo.importPkgInfoSet.add(importPkgInfo);
        });

        // Add the current package to the program file
        BPackageSymbol pkgSymbol = pkgNode.symbol;
        currentPkgID = pkgSymbol.pkgID;
        currentPkgInfo.nameCPIndex = addUTF8CPEntry(currentPkgInfo, currentPkgID.bvmAlias());
        currentPkgInfo.versionCPIndex = addUTF8CPEntry(currentPkgInfo, currentPkgID.version.value);

        // Insert the package reference to the constant pool of the current package
        currentPackageRefCPIndex = addPackageRefCPEntry(currentPkgInfo, currentPkgID);

        // This attribute keep track of line numbers
        int lineNoAttrNameIndex = addUTF8CPEntry(currentPkgInfo,
                AttributeInfo.Kind.LINE_NUMBER_TABLE_ATTRIBUTE.value());
        lineNoAttrInfo = new LineNumberTableAttributeInfo(lineNoAttrNameIndex);

        // This attribute keep package-level variable information
        int pkgVarAttrNameIndex = addUTF8CPEntry(currentPkgInfo,
                AttributeInfo.Kind.LOCAL_VARIABLES_ATTRIBUTE.value());
        currentPkgInfo.addAttributeInfo(AttributeInfo.Kind.LOCAL_VARIABLES_ATTRIBUTE,
                new LocalVariableAttributeInfo(pkgVarAttrNameIndex));

        pkgNode.globalVars.forEach(this::createPackageVarInfo);
        pkgNode.structs.forEach(this::createStructInfoEntry);
        pkgNode.typeDefinitions.forEach(this::createTypeDefinitionInfoEntry);
        pkgNode.functions.forEach(this::createFunctionInfoEntry);
        pkgNode.services.forEach(this::createServiceInfoEntry);
        pkgNode.functions.forEach(this::createFunctionInfoEntry);
        pkgNode.transformers.forEach(this::createTransformerInfoEntry);

        // Visit package builtin function
        visitBuiltinFunctions(pkgNode.initFunction);
        visitBuiltinFunctions(pkgNode.startFunction);
        visitBuiltinFunctions(pkgNode.stopFunction);

        pkgNode.topLevelNodes.stream()
                .filter(pkgLevelNode -> pkgLevelNode.getKind() != NodeKind.VARIABLE &&
                        pkgLevelNode.getKind() != NodeKind.XMLNS)
                .forEach(pkgLevelNode -> genNode((BLangNode) pkgLevelNode, this.env));

        pkgNode.functions.forEach(funcNode -> {
            funcNode.symbol = funcNode.originalFuncSymbol;
        });

        currentPkgInfo.addAttributeInfo(AttributeInfo.Kind.LINE_NUMBER_TABLE_ATTRIBUTE, lineNoAttrInfo);
        currentPackageRefCPIndex = -1;
        currentPkgID = null;
        pkgNode.completedPhases.add(CompilerPhase.CODE_GEN);
    }

    private void visitBuiltinFunctions(BLangFunction function) {
        createFunctionInfoEntry(function);
        genNode(function, this.env);
    }

    public void visit(BLangService serviceNode) {
        BLangFunction initFunction = (BLangFunction) serviceNode.getInitFunction();
        visit(initFunction);

        currentServiceInfo = currentPkgInfo.getServiceInfo(serviceNode.getName().getValue());

        SymbolEnv serviceEnv = SymbolEnv.createServiceEnv(serviceNode, serviceNode.symbol.scope, this.env);
        serviceNode.resources.forEach(resource -> genNode(resource, serviceEnv));
    }

    public void visit(BLangResource resourceNode) {
        ResourceInfo resourceInfo = currentServiceInfo.resourceInfoMap.get(resourceNode.name.getValue());
        currentCallableUnitInfo = resourceInfo;

        SymbolEnv resourceEnv = SymbolEnv
                .createResourceActionSymbolEnv(resourceNode, resourceNode.symbol.scope, this.env);
        visitInvokableNode(resourceNode, currentCallableUnitInfo, resourceEnv);
    }

    public void visit(BLangFunction funcNode) {
        SymbolEnv funcEnv = SymbolEnv.createFunctionEnv(funcNode, funcNode.symbol.scope, this.env);
        currentCallableUnitInfo = currentPkgInfo.functionInfoMap.get(funcNode.symbol.name.value);
        visitInvokableNode(funcNode, currentCallableUnitInfo, funcEnv);
    }

    public void visit(BLangBlockStmt blockNode) {
        SymbolEnv blockEnv = SymbolEnv.createBlockEnv(blockNode, this.env);

        for (BLangStatement stmt : blockNode.stmts) {
            if (stmt.getKind() != NodeKind.TRY && stmt.getKind() != NodeKind.CATCH
                    && stmt.getKind() != NodeKind.IF) {
                addLineNumberInfo(stmt.pos);
            }

            genNode(stmt, blockEnv);
            if (regIndexResetDisabled) {
                // This block node is possibly be part of a desugered expression
                continue;
            }

            // Update the maxRegIndexes structure
            setMaxRegIndexes(regIndexes, maxRegIndexes);

            // Reset the regIndexes structure for every statement
            regIndexes = new VariableIndex(REG);
        }
    }

    public void visit(BLangEnum enumNode) {
    }

    public void visit(BLangVariable varNode) {
        BVarSymbol varSymbol = varNode.symbol;
        int ownerSymTag = env.scope.owner.tag;
        if ((ownerSymTag & SymTag.INVOKABLE) == SymTag.INVOKABLE) {
            varSymbol.varIndex = getLVIndex(varSymbol.type.tag);
            LocalVariableInfo localVarInfo = getLocalVarAttributeInfo(varSymbol);
            localVarAttrInfo.localVars.add(localVarInfo);
        } else {
            // TODO Support other variable nodes
            throw new IllegalStateException("");
        }

        BLangExpression rhsExpr = varNode.expr;
        if (rhsExpr != null) {
            rhsExpr.regIndex = varSymbol.varIndex;
            genNode(rhsExpr, this.env);
        }
    }

    public void visit(BLangTransformer transformerNode) {
        SymbolEnv transformerEnv =
                SymbolEnv.createTransformerEnv(transformerNode, transformerNode.symbol.scope, this.env);
        currentCallableUnitInfo = currentPkgInfo.transformerInfoMap.get(transformerNode.symbol.name.value);
        visitInvokableNode(transformerNode, currentCallableUnitInfo, transformerEnv);
    }

    // Statements

    public void visit(BLangVariableDef varDefNode) {
        genNode(varDefNode.var, this.env);
    }

    @Override
    public void visit(BLangMatch matchStmt) {
        // TODO
    }

    public void visit(BLangReturn returnNode) {
        if (returnNode.expr.type != symTable.nilType) {
            BLangExpression expr = returnNode.expr;
            this.genNode(expr, this.env);
            emit(this.typeTagToInstr(expr.type.tag), getOperand(0), expr.regIndex);
        }
        generateFinallyInstructions(returnNode);
        emit(InstructionCodes.RET);
    }

    private int typeTagToInstr(int typeTag) {
        switch (typeTag) {
            case TypeTags.INT:
                return InstructionCodes.IRET;
            case TypeTags.FLOAT:
                return InstructionCodes.FRET;
            case TypeTags.STRING:
                return InstructionCodes.SRET;
            case TypeTags.BOOLEAN:
                return InstructionCodes.BRET;
            case TypeTags.BLOB:
                return InstructionCodes.LRET;
            default:
                return InstructionCodes.RRET;
        }
    }


    // Expressions

    @Override
    public void visit(BLangLiteral literalExpr) {
        int opcode;
        Operand regIndex = calcAndGetExprRegIndex(literalExpr);
        int typeTag = literalExpr.type.tag;

        switch (typeTag) {
            case TypeTags.INT:
                long longVal = (Long) literalExpr.value;
                if (longVal >= 0 && longVal <= 5) {
                    opcode = InstructionCodes.ICONST_0 + (int) longVal;
                    emit(opcode, regIndex);
                } else {
                    int intCPEntryIndex = currentPkgInfo.addCPEntry(new IntegerCPEntry(longVal));
                    emit(InstructionCodes.ICONST, getOperand(intCPEntryIndex), regIndex);
                }
                break;

            case TypeTags.FLOAT:
                double doubleVal = (Double) literalExpr.value;
                if (doubleVal == 0 || doubleVal == 1 || doubleVal == 2 ||
                        doubleVal == 3 || doubleVal == 4 || doubleVal == 5) {
                    opcode = InstructionCodes.FCONST_0 + (int) doubleVal;
                    emit(opcode, regIndex);
                } else {
                    int floatCPEntryIndex = currentPkgInfo.addCPEntry(new FloatCPEntry(doubleVal));
                    emit(InstructionCodes.FCONST, getOperand(floatCPEntryIndex), regIndex);
                }
                break;

            case TypeTags.STRING:
                String strValue = (String) literalExpr.value;
                StringCPEntry stringCPEntry = new StringCPEntry(addUTF8CPEntry(currentPkgInfo, strValue), strValue);
                int strCPIndex = currentPkgInfo.addCPEntry(stringCPEntry);
                emit(InstructionCodes.SCONST, getOperand(strCPIndex), regIndex);
                break;

            case TypeTags.BOOLEAN:
                boolean booleanVal = (Boolean) literalExpr.value;
                if (!booleanVal) {
                    opcode = InstructionCodes.BCONST_0;
                } else {
                    opcode = InstructionCodes.BCONST_1;
                }
                emit(opcode, regIndex);
                break;
            case TypeTags.NIL:
                emit(InstructionCodes.RCONST_NULL, regIndex);
        }
    }

    @Override
    public void visit(BLangArrayLiteral arrayLiteral) {
        BType etype;
        if (arrayLiteral.type.tag == TypeTags.ANY) {
            etype = arrayLiteral.type;
        } else {
            etype = ((BArrayType) arrayLiteral.type).eType;
        }

        // Emit create array instruction
        int opcode = getOpcode(etype.tag, InstructionCodes.INEWARRAY);
        Operand arrayVarRegIndex = calcAndGetExprRegIndex(arrayLiteral);
        Operand typeCPIndex = getTypeCPIndex(arrayLiteral.type);
        emit(opcode, arrayVarRegIndex, typeCPIndex);

        // Emit instructions populate initial array values;
        for (int i = 0; i < arrayLiteral.exprs.size(); i++) {
            BLangExpression argExpr = arrayLiteral.exprs.get(i);
            genNode(argExpr, this.env);

            BLangLiteral indexLiteral = new BLangLiteral();
            indexLiteral.pos = arrayLiteral.pos;
            indexLiteral.value = (long) i;
            indexLiteral.type = symTable.intType;
            genNode(indexLiteral, this.env);

            opcode = getOpcode(argExpr.type.tag, InstructionCodes.IASTORE);
            emit(opcode, arrayVarRegIndex, indexLiteral.regIndex, argExpr.regIndex);
        }
    }

    @Override
    public void visit(BLangJSONArrayLiteral arrayLiteral) {
        arrayLiteral.regIndex = calcAndGetExprRegIndex(arrayLiteral);
        List<BLangExpression> argExprs = arrayLiteral.exprs;

        BLangLiteral arraySizeLiteral = new BLangLiteral();
        arraySizeLiteral.pos = arrayLiteral.pos;
        arraySizeLiteral.value = (long) argExprs.size();
        arraySizeLiteral.type = symTable.intType;
        genNode(arraySizeLiteral, this.env);
        emit(InstructionCodes.JSONNEWARRAY, arrayLiteral.regIndex, arraySizeLiteral.regIndex);

        for (int i = 0; i < argExprs.size(); i++) {
            BLangExpression argExpr = argExprs.get(i);
            genNode(argExpr, this.env);

            BLangLiteral indexLiteral = new BLangLiteral();
            indexLiteral.pos = arrayLiteral.pos;
            indexLiteral.value = (long) i;
            indexLiteral.type = symTable.intType;
            genNode(indexLiteral, this.env);
            emit(InstructionCodes.JSONASTORE, arrayLiteral.regIndex, indexLiteral.regIndex, argExpr.regIndex);
        }
    }

    @Override
    public void visit(BLangJSONLiteral jsonLiteral) {
        jsonLiteral.regIndex = calcAndGetExprRegIndex(jsonLiteral);
        Operand typeCPIndex = getTypeCPIndex(jsonLiteral.type);
        emit(InstructionCodes.NEWJSON, jsonLiteral.regIndex, typeCPIndex);

        for (BLangRecordKeyValue keyValue : jsonLiteral.keyValuePairs) {
            BLangExpression keyExpr = keyValue.key.expr;
            genNode(keyExpr, this.env);

            BLangExpression valueExpr = keyValue.valueExpr;
            genNode(valueExpr, this.env);

            emit(InstructionCodes.JSONSTORE, jsonLiteral.regIndex, keyExpr.regIndex, valueExpr.regIndex);
        }
    }

    @Override
    public void visit(BLangMapLiteral mapLiteral) {
        Operand mapVarRegIndex = calcAndGetExprRegIndex(mapLiteral);
        Operand typeCPIndex = getTypeCPIndex(mapLiteral.type);
        emit(InstructionCodes.NEWMAP, mapVarRegIndex, typeCPIndex);

        // Handle Map init stuff
        for (BLangRecordKeyValue keyValue : mapLiteral.keyValuePairs) {
            BLangExpression keyExpr = keyValue.key.expr;
            genNode(keyExpr, this.env);

            BLangExpression valueExpr = keyValue.valueExpr;
            genNode(valueExpr, this.env);

            BMapType mapType = (BMapType) mapLiteral.type;

            int opcode = getValueToRefTypeCastOpcode(mapType.constraint.tag);
            if (opcode == InstructionCodes.NOP) {
                emit(InstructionCodes.MAPSTORE, mapVarRegIndex, keyExpr.regIndex, valueExpr.regIndex);
            } else {
                RegIndex refRegMapValue = getRegIndex(TypeTags.ANY);
                emit(opcode, valueExpr.regIndex, refRegMapValue);
                emit(InstructionCodes.MAPSTORE, mapVarRegIndex, keyExpr.regIndex, refRegMapValue);
            }
        }
    }

    @Override
    public void visit(BLangStructLiteral structLiteral) {
        BStructSymbol structSymbol = (BStructSymbol) structLiteral.type.tsymbol;
        int pkgCPIndex = addPackageRefCPEntry(currentPkgInfo, structSymbol.pkgID);
        int structNameCPIndex = addUTF8CPEntry(currentPkgInfo, structSymbol.name.value);
        StructureRefCPEntry structureRefCPEntry = new StructureRefCPEntry(pkgCPIndex, structNameCPIndex);
        Operand structCPIndex = getOperand(currentPkgInfo.addCPEntry(structureRefCPEntry));

        //Emit an instruction to create a new struct.
        RegIndex structRegIndex = calcAndGetExprRegIndex(structLiteral);
        emit(InstructionCodes.NEWSTRUCT, structCPIndex, structRegIndex);

        // Invoke the struct default values init function here.
        if (structSymbol.defaultsValuesInitFunc != null) {
            int funcRefCPIndex = getFuncRefCPIndex(structSymbol.defaultsValuesInitFunc.symbol);
            // call funcRefCPIndex 1 structRegIndex 0
            Operand[] operands = new Operand[5];
            operands[0] = getOperand(funcRefCPIndex);
            operands[1] = getOperand(false);
            operands[2] = getOperand(1);
            operands[3] = structRegIndex;
            operands[4] = getOperand(0);
            emit(InstructionCodes.CALL, operands);
        }

        // Invoke the struct initializer here.
        if (structLiteral.initializer != null) {
            int funcRefCPIndex = getFuncRefCPIndex(structLiteral.initializer.symbol);
            // call funcRefCPIndex 1 structRegIndex 0
            Operand[] operands = new Operand[5];
            operands[0] = getOperand(funcRefCPIndex);
            operands[1] = getOperand(false);
            operands[2] = getOperand(1);
            operands[3] = structRegIndex;
            operands[4] = getOperand(0);
            emit(InstructionCodes.CALL, operands);
        }

        // Generate code the struct literal.
        for (BLangRecordKeyValue keyValue : structLiteral.keyValuePairs) {
            BLangRecordKey key = keyValue.key;
            Operand fieldIndex = key.fieldSymbol.varIndex;

            genNode(keyValue.valueExpr, this.env);

            int opcode = getOpcode(key.fieldSymbol.type.tag, InstructionCodes.IFIELDSTORE);
            emit(opcode, structRegIndex, fieldIndex, keyValue.valueExpr.regIndex);
        }
    }

    @Override
    public void visit(BLangTableLiteral tableLiteral) {
        genNode(tableLiteral.configurationExpr, this.env);
        Operand varRefRegIndex = tableLiteral.configurationExpr.regIndex;

        tableLiteral.regIndex = calcAndGetExprRegIndex(tableLiteral);
        Operand typeCPIndex = getTypeCPIndex(tableLiteral.type);
        emit(InstructionCodes.NEWTABLE, tableLiteral.regIndex, typeCPIndex, varRefRegIndex);
    }

    @Override
    public void visit(BLangStreamLiteral streamLiteral) {
        streamLiteral.regIndex = calcAndGetExprRegIndex(streamLiteral);
        Operand typeCPIndex = getTypeCPIndex(streamLiteral.type);
        StringCPEntry nameCPEntry = new StringCPEntry(addUTF8CPEntry(currentPkgInfo, streamLiteral.name.value),
                streamLiteral.name.value);
        Operand nameCPIndex = getOperand(currentPkgInfo.addCPEntry(nameCPEntry));
        emit(InstructionCodes.NEWSTREAM, streamLiteral.regIndex, typeCPIndex, nameCPIndex);
    }

    @Override
    public void visit(BLangLocalVarRef localVarRef) {
        if (localVarRef.regIndex != null && (localVarRef.regIndex.isLHSIndex || localVarRef.regIndex.isVarIndex)) {
            emit(getOpcode(localVarRef.type.tag, InstructionCodes.IMOVE),
                    localVarRef.varSymbol.varIndex, localVarRef.regIndex);
            return;
        }

        localVarRef.regIndex = localVarRef.varSymbol.varIndex;
    }

    @Override
    public void visit(BLangFieldVarRef fieldVarRef) {
        RegIndex fieldIndex = fieldVarRef.varSymbol.varIndex;

        // This is a connector field.
        // the connector reference must be stored in the current reference register index.
        Operand varRegIndex = getOperand(0);
        if (varAssignment) {
            int opcode = getOpcode(fieldVarRef.type.tag, InstructionCodes.IFIELDSTORE);
            emit(opcode, varRegIndex, fieldIndex, fieldVarRef.regIndex);
            return;
        }

        int opcode = getOpcode(fieldVarRef.type.tag, InstructionCodes.IFIELDLOAD);
        RegIndex exprRegIndex = calcAndGetExprRegIndex(fieldVarRef);
        emit(opcode, varRegIndex, fieldIndex, exprRegIndex);
    }

    @Override
    public void visit(BLangPackageVarRef packageVarRef) {
        BPackageSymbol pkgSymbol;
        BSymbol ownerSymbol = packageVarRef.symbol.owner;
        if (ownerSymbol.tag == SymTag.SERVICE) {
            pkgSymbol = (BPackageSymbol) ownerSymbol.owner;
        } else {
            pkgSymbol = (BPackageSymbol) ownerSymbol;
        }

        Operand gvIndex = packageVarRef.varSymbol.varIndex;
        int pkgRefCPIndex = addPackageRefCPEntry(currentPkgInfo, pkgSymbol.pkgID);
        if (varAssignment) {
            int opcode = getOpcode(packageVarRef.type.tag, InstructionCodes.IGSTORE);
            emit(opcode, getOperand(pkgRefCPIndex), packageVarRef.regIndex, gvIndex);
        } else {
            int opcode = getOpcode(packageVarRef.type.tag, InstructionCodes.IGLOAD);
            packageVarRef.regIndex = calcAndGetExprRegIndex(packageVarRef);
            emit(opcode, getOperand(pkgRefCPIndex), gvIndex, packageVarRef.regIndex);
        }
    }

    @Override
    public void visit(BLangFunctionVarRef functionVarRef) {
        visitFunctionPointerLoad(functionVarRef, (BInvokableSymbol) functionVarRef.symbol);
    }

    @Override
    public void visit(BLangSimpleVarRef.BLangTypeLoad typeLoad) {
        Operand typeCPIndex = getTypeCPIndex(typeLoad.symbol.type);
        emit(InstructionCodes.TYPELOAD, typeCPIndex, calcAndGetExprRegIndex(typeLoad));
    }

    @Override
    public void visit(BLangStructFieldAccessExpr fieldAccessExpr) {
        boolean variableStore = this.varAssignment;
        this.varAssignment = false;

        genNode(fieldAccessExpr.expr, this.env);
        Operand varRefRegIndex = fieldAccessExpr.expr.regIndex;

        int opcode;
        Operand fieldIndex = fieldAccessExpr.varSymbol.varIndex;
        if (variableStore) {
            opcode = getOpcode(fieldAccessExpr.symbol.type.tag, InstructionCodes.IFIELDSTORE);
            emit(opcode, varRefRegIndex, fieldIndex, fieldAccessExpr.regIndex);
        } else {
            opcode = getOpcode(fieldAccessExpr.symbol.type.tag, InstructionCodes.IFIELDLOAD);
            emit(opcode, varRefRegIndex, fieldIndex, calcAndGetExprRegIndex(fieldAccessExpr));
        }

        this.varAssignment = variableStore;
    }

    @Override
    public void visit(BLangStructFunctionVarRef functionVarRef) {
        visitFunctionPointerLoad(functionVarRef, (BInvokableSymbol) functionVarRef.symbol);
    }

    @Override
    public void visit(BLangMapAccessExpr mapKeyAccessExpr) {
        boolean variableStore = this.varAssignment;
        this.varAssignment = false;

        genNode(mapKeyAccessExpr.expr, this.env);
        Operand varRefRegIndex = mapKeyAccessExpr.expr.regIndex;

        genNode(mapKeyAccessExpr.indexExpr, this.env);
        Operand keyRegIndex = mapKeyAccessExpr.indexExpr.regIndex;

        BMapType mapType = (BMapType) mapKeyAccessExpr.expr.type;
        if (variableStore) {
            int opcode = getValueToRefTypeCastOpcode(mapType.constraint.tag);
            if (opcode == InstructionCodes.NOP) {
                emit(InstructionCodes.MAPSTORE, varRefRegIndex, keyRegIndex, mapKeyAccessExpr.regIndex);
            } else {
                RegIndex refRegMapValue = getRegIndex(TypeTags.ANY);
                emit(opcode, mapKeyAccessExpr.regIndex, refRegMapValue);
                emit(InstructionCodes.MAPSTORE, varRefRegIndex, keyRegIndex, refRegMapValue);
            }
        } else {
            IntegerCPEntry exceptCPEntry = new IntegerCPEntry(mapKeyAccessExpr.except ? 1 : 0);
            Operand except = getOperand(currentPkgInfo.addCPEntry(exceptCPEntry));
            int opcode = getRefToValueTypeCastOpcode(mapType.constraint.tag);
            if (opcode == InstructionCodes.NOP) {
                emit(InstructionCodes.MAPLOAD, varRefRegIndex, keyRegIndex, calcAndGetExprRegIndex(mapKeyAccessExpr),
                        except);
            } else {
                RegIndex refRegMapValue = getRegIndex(TypeTags.ANY);
                emit(InstructionCodes.MAPLOAD, varRefRegIndex, keyRegIndex, refRegMapValue, except);
                emit(opcode, refRegMapValue, calcAndGetExprRegIndex(mapKeyAccessExpr));
            }
        }

        this.varAssignment = variableStore;
    }

    @Override
    public void visit(BLangJSONAccessExpr jsonAccessExpr) {
        boolean variableStore = this.varAssignment;
        this.varAssignment = false;

        genNode(jsonAccessExpr.expr, this.env);
        Operand varRefRegIndex = jsonAccessExpr.expr.regIndex;

        genNode(jsonAccessExpr.indexExpr, this.env);
        Operand keyRegIndex = jsonAccessExpr.indexExpr.regIndex;

        if (jsonAccessExpr.indexExpr.type.tag == TypeTags.INT) {
            if (variableStore) {
                emit(InstructionCodes.JSONASTORE, varRefRegIndex, keyRegIndex, jsonAccessExpr.regIndex);
            } else {
                emit(InstructionCodes.JSONALOAD, varRefRegIndex, keyRegIndex, calcAndGetExprRegIndex(jsonAccessExpr));
            }
        } else {
            if (variableStore) {
                emit(InstructionCodes.JSONSTORE, varRefRegIndex, keyRegIndex, jsonAccessExpr.regIndex);
            } else {
                emit(InstructionCodes.JSONLOAD, varRefRegIndex, keyRegIndex, calcAndGetExprRegIndex(jsonAccessExpr));
            }
        }

        this.varAssignment = variableStore;
    }

    @Override
    public void visit(BLangXMLAccessExpr xmlIndexAccessExpr) {
        boolean variableStore = this.varAssignment;
        this.varAssignment = false;

        genNode(xmlIndexAccessExpr.expr, this.env);
        RegIndex varRefRegIndex = xmlIndexAccessExpr.expr.regIndex;

        genNode(xmlIndexAccessExpr.indexExpr, this.env);
        RegIndex indexRegIndex = xmlIndexAccessExpr.indexExpr.regIndex;

        RegIndex elementRegIndex = calcAndGetExprRegIndex(xmlIndexAccessExpr);
        if (xmlIndexAccessExpr.fieldType == FieldKind.ALL) {
            emit(InstructionCodes.XMLLOADALL, varRefRegIndex, elementRegIndex);
        } else if (xmlIndexAccessExpr.indexExpr.type.tag == TypeTags.STRING) {
            emit(InstructionCodes.XMLLOAD, varRefRegIndex, indexRegIndex, elementRegIndex);
        } else {
            emit(InstructionCodes.XMLSEQLOAD, varRefRegIndex, indexRegIndex, elementRegIndex);
        }

        this.varAssignment = variableStore;
    }

    @Override
    public void visit(BLangArrayAccessExpr arrayIndexAccessExpr) {
        boolean variableStore = this.varAssignment;
        this.varAssignment = false;

        genNode(arrayIndexAccessExpr.expr, this.env);
        Operand varRefRegIndex = arrayIndexAccessExpr.expr.regIndex;

        genNode(arrayIndexAccessExpr.indexExpr, this.env);
        Operand indexRegIndex = arrayIndexAccessExpr.indexExpr.regIndex;

        BArrayType arrayType = (BArrayType) arrayIndexAccessExpr.expr.type;
        if (variableStore) {
            int opcode = getOpcode(arrayType.eType.tag, InstructionCodes.IASTORE);
            emit(opcode, varRefRegIndex, indexRegIndex, arrayIndexAccessExpr.regIndex);
        } else {
            int opcode = getOpcode(arrayType.eType.tag, InstructionCodes.IALOAD);
            emit(opcode, varRefRegIndex, indexRegIndex, calcAndGetExprRegIndex(arrayIndexAccessExpr));
        }

        this.varAssignment = variableStore;
    }

    @Override
    public void visit(BLangEnumeratorAccessExpr enumeratorAccessExpr) {
    }

    @Override
    public void visit(BLangBinaryExpr binaryExpr) {
        if (OperatorKind.AND.equals(binaryExpr.opKind)) {
            visitAndExpression(binaryExpr);
        } else if (OperatorKind.OR.equals(binaryExpr.opKind)) {
            visitOrExpression(binaryExpr);
        } else if (binaryExpr.opSymbol.opcode == InstructionCodes.REQ_NULL ||
                binaryExpr.opSymbol.opcode == InstructionCodes.RNE_NULL ||
                binaryExpr.opSymbol.opcode == InstructionCodes.SEQ_NULL ||
                binaryExpr.opSymbol.opcode == InstructionCodes.SNE_NULL) {
            BLangExpression expr = (binaryExpr.lhsExpr.type.tag == TypeTags.NIL) ?
                    binaryExpr.rhsExpr : binaryExpr.lhsExpr;
            genNode(expr, this.env);
            emit(binaryExpr.opSymbol.opcode, expr.regIndex, calcAndGetExprRegIndex(binaryExpr));
        } else {
            genNode(binaryExpr.lhsExpr, this.env);
            genNode(binaryExpr.rhsExpr, this.env);
            RegIndex regIndex = calcAndGetExprRegIndex(binaryExpr);
            emit(binaryExpr.opSymbol.opcode, binaryExpr.lhsExpr.regIndex, binaryExpr.rhsExpr.regIndex, regIndex);
        }
    }

    public void visit(BLangElvisExpr elvisExpr) {
    }

    @Override
    public void visit(BLangIsAssignableExpr assignableExpr) {
        genNode(assignableExpr.lhsExpr, this.env);
        RegIndex regIndex = calcAndGetExprRegIndex(assignableExpr);
        Operand typeCPIndex = getTypeCPIndex(assignableExpr.targetType);
        emit(assignableExpr.opSymbol.opcode, assignableExpr.lhsExpr.regIndex, typeCPIndex, regIndex);
    }

    @Override
    public void visit(BLangBracedOrTupleExpr bracedOrTupleExpr) {
        // Emit create array instruction
        RegIndex exprRegIndex = calcAndGetExprRegIndex(bracedOrTupleExpr);
        Operand typeCPIndex = getTypeCPIndex(bracedOrTupleExpr.type);
        emit(InstructionCodes.RNEWARRAY, exprRegIndex, typeCPIndex);

        // Emit instructions populate initial array values;
        for (int i = 0; i < bracedOrTupleExpr.expressions.size(); i++) {
            BLangExpression argExpr = bracedOrTupleExpr.expressions.get(i);
            genNode(argExpr, this.env);

            BLangLiteral indexLiteral = new BLangLiteral();
            indexLiteral.pos = argExpr.pos;
            indexLiteral.value = (long) i;
            indexLiteral.type = symTable.intType;
            genNode(indexLiteral, this.env);
            emit(InstructionCodes.RASTORE, exprRegIndex, indexLiteral.regIndex, argExpr.regIndex);
        }
    }

    private void visitAndExpression(BLangBinaryExpr binaryExpr) {
        // Code address to jump if at least one of the expressions get evaluated to false.
        // short-circuit evaluation
        Operand falseJumpAddr = getOperand(-1);

        // Generate code for the left hand side
        genNode(binaryExpr.lhsExpr, this.env);
        emit(InstructionCodes.BR_FALSE, binaryExpr.lhsExpr.regIndex, falseJumpAddr);

        // Generate code for the right hand side
        genNode(binaryExpr.rhsExpr, this.env);
        emit(InstructionCodes.BR_FALSE, binaryExpr.rhsExpr.regIndex, falseJumpAddr);

        // If both l and r conditions are true, then load 'true'
        calcAndGetExprRegIndex(binaryExpr);
        emit(InstructionCodes.BCONST_1, binaryExpr.regIndex);

        Operand gotoAddr = getOperand(-1);
        emit(InstructionCodes.GOTO, gotoAddr);

        falseJumpAddr.value = nextIP();

        // Load 'false' if the both conditions are false;
        emit(InstructionCodes.BCONST_0, binaryExpr.regIndex);
        gotoAddr.value = nextIP();
    }

    private void visitOrExpression(BLangBinaryExpr binaryExpr) {
        // short-circuit evaluation
        // Code address to jump if the lhs expression gets evaluated to 'true'.
        Operand lExprTrueJumpAddr = getOperand(-1);

        // Code address to jump if the rhs expression gets evaluated to 'false'.
        Operand rExprFalseJumpAddr = getOperand(-1);

        // Generate code for the left hand side
        genNode(binaryExpr.lhsExpr, this.env);
        emit(InstructionCodes.BR_TRUE, binaryExpr.lhsExpr.regIndex, lExprTrueJumpAddr);

        // Generate code for the right hand side
        genNode(binaryExpr.rhsExpr, this.env);
        emit(InstructionCodes.BR_FALSE, binaryExpr.rhsExpr.regIndex, rExprFalseJumpAddr);

        lExprTrueJumpAddr.value = nextIP();
        RegIndex exprRegIndex = calcAndGetExprRegIndex(binaryExpr);
        emit(InstructionCodes.BCONST_1, exprRegIndex);

        Operand gotoAddr = getOperand(-1);
        emit(InstructionCodes.GOTO, gotoAddr);
        rExprFalseJumpAddr.value = nextIP();

        // Load 'false' if the both conditions are false;
        emit(InstructionCodes.BCONST_0, exprRegIndex);
        gotoAddr.value = nextIP();
    }

    public void visit(BLangInvocation iExpr) {
        if (iExpr.expr != null) {
            return;
        }

        Operand[] operands = getFuncOperands(iExpr);
        emit(InstructionCodes.CALL, operands);
    }

    public void visit(BLangActionInvocation aIExpr) {
    }

    public void visit(BLangTypeInit cIExpr) {
        BSymbol structSymbol = cIExpr.type.tsymbol;
        int pkgCPIndex = addPackageRefCPEntry(currentPkgInfo, structSymbol.pkgID);
        int structNameCPIndex = addUTF8CPEntry(currentPkgInfo, structSymbol.name.value);
        StructureRefCPEntry structureRefCPEntry = new StructureRefCPEntry(pkgCPIndex, structNameCPIndex);
        Operand structCPIndex = getOperand(currentPkgInfo.addCPEntry(structureRefCPEntry));

        //Emit an instruction to create a new struct.
        RegIndex structRegIndex = calcAndGetExprRegIndex(cIExpr);
        emit(InstructionCodes.NEWSTRUCT, structCPIndex, structRegIndex);

        // Invoke the struct initializer here.
        Operand[] operands = getFuncOperands(cIExpr.objectInitInvocation);

        Operand[] callOperands = new Operand[operands.length + 1];
        callOperands[0] = operands[0];
        callOperands[1] = operands[1];
        callOperands[2] = getOperand(operands[2].value + 1);
        callOperands[3] = structRegIndex;

        System.arraycopy(operands, 3, callOperands, 4, operands.length - 3);
        emit(InstructionCodes.CALL, callOperands);
    }

    public void visit(BLangAttachedFunctionInvocation iExpr) {
        Operand[] operands = getFuncOperands(iExpr);
        if (iExpr.expr.type.tag == TypeTags.STRUCT) {
            Operand[] vCallOperands = new Operand[operands.length + 1];
            vCallOperands[0] = iExpr.expr.regIndex;
            System.arraycopy(operands, 0, vCallOperands, 1, operands.length);
            emit(InstructionCodes.VCALL, vCallOperands);
        } else {
            emit(InstructionCodes.CALL, operands);
        }
    }

    public void visit(BLangTransformerInvocation iExpr) {
        BInvokableSymbol transformerSymbol = (BInvokableSymbol) iExpr.symbol;
        int pkgRefCPIndex = addPackageRefCPEntry(currentPkgInfo, transformerSymbol.pkgID);
        int transformerNameCPIndex = addUTF8CPEntry(currentPkgInfo, transformerSymbol.name.value);
        TransformerRefCPEntry transformerRefCPEntry = new TransformerRefCPEntry(pkgRefCPIndex, transformerNameCPIndex);

        int transformerRefCPIndex = currentPkgInfo.addCPEntry(transformerRefCPEntry);
        Operand[] operands = getFuncOperands(iExpr, transformerRefCPIndex);

        emit(InstructionCodes.TCALL, operands);
    }

    public void visit(BFunctionPointerInvocation iExpr) {
        Operand[] operands = getFuncOperands(iExpr, -1);
        genNode(iExpr.expr, env);
        operands[0] = iExpr.expr.regIndex;
        emit(InstructionCodes.FPCALL, operands);
    }

    public void visit(BLangTypeConversionExpr convExpr) {
        int opcode = convExpr.conversionSymbol.opcode;

        // Figure out the reg index of the result value
        BType castExprType = convExpr.type;
        RegIndex convExprRegIndex = calcAndGetExprRegIndex(convExpr.regIndex, castExprType.tag);
        convExpr.regIndex = convExprRegIndex;
        if (opcode == InstructionCodes.NOP) {
            convExpr.expr.regIndex = createLHSRegIndex(convExprRegIndex);
            genNode(convExpr.expr, this.env);
            return;
        }

        genNode(convExpr.expr, this.env);
        if (opcode == InstructionCodes.MAP2T ||
                opcode == InstructionCodes.JSON2T ||
                opcode == InstructionCodes.ANY2T ||
                opcode == InstructionCodes.ANY2C ||
                opcode == InstructionCodes.ANY2E ||
                opcode == InstructionCodes.ANY2M ||
                opcode == InstructionCodes.T2JSON ||
                opcode == InstructionCodes.MAP2JSON ||
                opcode == InstructionCodes.JSON2MAP ||
                opcode == InstructionCodes.JSON2ARRAY ||
                opcode == InstructionCodes.CHECKCAST) {
            Operand typeCPIndex = getTypeCPIndex(convExpr.targetType);
            emit(opcode, convExpr.expr.regIndex, typeCPIndex, convExprRegIndex);
        } else {
            emit(opcode, convExpr.expr.regIndex, convExprRegIndex);
        }
    }

    public void visit(BLangRecordLiteral recordLiteral) {
        /* ignore */
    }

    public void visit(BLangTernaryExpr ternaryExpr) {
        // Determine the reg index of the ternary expression and this reg index will be used by both then and else
        // expressions to store their result
        RegIndex ternaryExprRegIndex = calcAndGetExprRegIndex(ternaryExpr);

        // Generate code for the condition
        this.genNode(ternaryExpr.expr, this.env);
        Operand ifFalseJumpAddr = getOperand(-1);
        this.emit(InstructionCodes.BR_FALSE, ternaryExpr.expr.regIndex, ifFalseJumpAddr);

        // Generate code for the then expression
        ternaryExpr.thenExpr.regIndex = createLHSRegIndex(ternaryExprRegIndex);
        this.genNode(ternaryExpr.thenExpr, this.env);
        Operand endJumpAddr = getOperand(-1);
        this.emit(InstructionCodes.GOTO, endJumpAddr);
        ifFalseJumpAddr.value = nextIP();

        // Generate code for the then expression
        ternaryExpr.elseExpr.regIndex = createLHSRegIndex(ternaryExprRegIndex);
        this.genNode(ternaryExpr.elseExpr, this.env);
        endJumpAddr.value = nextIP();
    }

    public void visit(BLangAwaitExpr awaitExpr) {
        Operand valueRegIndex;
        if (awaitExpr.type != null) {
            valueRegIndex = calcAndGetExprRegIndex(awaitExpr);
        } else {
            valueRegIndex = this.getOperand(-1);
        }
        genNode(awaitExpr.expr, this.env);
        Operand futureRegIndex = awaitExpr.expr.regIndex;
        this.emit(InstructionCodes.AWAIT, futureRegIndex, valueRegIndex);
    }

    public void visit(BLangTypedescExpr accessExpr) {
        Operand typeCPIndex = getTypeCPIndex(accessExpr.resolvedType);
        emit(InstructionCodes.TYPELOAD, typeCPIndex, calcAndGetExprRegIndex(accessExpr));
    }

    public void visit(BLangUnaryExpr unaryExpr) {
        RegIndex exprIndex = calcAndGetExprRegIndex(unaryExpr);

        if (OperatorKind.ADD.equals(unaryExpr.operator) || OperatorKind.UNTAINT.equals(unaryExpr.operator)) {
            unaryExpr.expr.regIndex = createLHSRegIndex(unaryExpr.regIndex);
            genNode(unaryExpr.expr, this.env);
            return;
        }

        int opcode;
        genNode(unaryExpr.expr, this.env);
        if (OperatorKind.LENGTHOF.equals(unaryExpr.operator)) {
            Operand typeCPIndex = getTypeCPIndex(unaryExpr.expr.type);
            opcode = unaryExpr.opSymbol.opcode;
            emit(opcode, unaryExpr.expr.regIndex, typeCPIndex, exprIndex);
        } else {
            opcode = unaryExpr.opSymbol.opcode;
            emit(opcode, unaryExpr.expr.regIndex, exprIndex);
        }
    }

    public void visit(BLangLambdaFunction bLangLambdaFunction) {
        visitFunctionPointerLoad(bLangLambdaFunction, ((BLangFunction) bLangLambdaFunction.getFunctionNode()).symbol);
    }

    public void visit(BLangStatementExpression bLangStatementExpression) {
        bLangStatementExpression.regIndex = calcAndGetExprRegIndex(bLangStatementExpression);

        boolean prevRegIndexResetDisabledState = this.regIndexResetDisabled;
        this.regIndexResetDisabled = true;
        genNode(bLangStatementExpression.stmt, this.env);
        this.regIndexResetDisabled = prevRegIndexResetDisabledState;

        genNode(bLangStatementExpression.expr, this.env);
        emit(getOpcode(bLangStatementExpression.expr.type.tag, InstructionCodes.IMOVE),
                bLangStatementExpression.expr.regIndex, bLangStatementExpression.regIndex);
    }

    // private methods

    private <T extends BLangNode, U extends SymbolEnv> T genNode(T t, U u) {
        SymbolEnv prevEnv = this.env;
        this.env = u;
        t.accept(this);
        this.env = prevEnv;
        return t;
    }

    private String generateSig(BType[] types) {
        StringBuilder builder = new StringBuilder();
        Arrays.stream(types).forEach(e -> builder.append(e.getDesc()));
        return builder.toString();
    }

    private String generateFunctionSig(BType[] paramTypes, BType retType) {
        return "(" + generateSig(paramTypes) + ")(" + retType.getDesc() + ")";
    }

    private String generateFunctionSig(BType[] paramTypes) {
        return "(" + generateSig(paramTypes) + ")()";
    }

    private int getNextIndex(int typeTag, VariableIndex indexes) {
        int index;
        switch (typeTag) {
            case TypeTags.INT:
                index = ++indexes.tInt;
                break;
            case TypeTags.FLOAT:
                index = ++indexes.tFloat;
                break;
            case TypeTags.STRING:
                index = ++indexes.tString;
                break;
            case TypeTags.BOOLEAN:
                index = ++indexes.tBoolean;
                break;
            case TypeTags.BLOB:
                index = ++indexes.tBlob;
                break;
            default:
                index = ++indexes.tRef;
                break;
        }

        return index;
    }

    private int getOpcode(int typeTag, int baseOpcode) {
        int opcode;
        switch (typeTag) {
            case TypeTags.INT:
                opcode = baseOpcode;
                break;
            case TypeTags.FLOAT:
                opcode = baseOpcode + FLOAT_OFFSET;
                break;
            case TypeTags.STRING:
                opcode = baseOpcode + STRING_OFFSET;
                break;
            case TypeTags.BOOLEAN:
                opcode = baseOpcode + BOOL_OFFSET;
                break;
            case TypeTags.BLOB:
                opcode = baseOpcode + BLOB_OFFSET;
                break;
            default:
                opcode = baseOpcode + REF_OFFSET;
                break;
        }

        return opcode;
    }

    private Operand getOperand(int value) {
        return new Operand(value);
    }

    private Operand getOperand(boolean value) {
        return new Operand(value ? 1 : 0);
    }

    private RegIndex getLVIndex(int typeTag) {
        return getRegIndexInternal(typeTag, LOCAL);
    }

    private RegIndex getPVIndex(int typeTag) {
        return getRegIndexInternal(typeTag, PACKAGE);
    }

    private RegIndex getFieldIndex(int typeTag) {
        return getRegIndexInternal(typeTag, FIELD);
    }

    private RegIndex getRegIndex(int typeTag) {
        RegIndex regIndex = getRegIndexInternal(typeTag, REG);
        addToRegIndexList(regIndex);
        return regIndex;
    }

    private RegIndex getRegIndexInternal(int typeTag, VariableIndex.Kind varIndexKind) {
        int index;
        switch (varIndexKind) {
            case REG:
                return new RegIndex(getNextIndex(typeTag, regIndexes), typeTag);
            case PACKAGE:
                index = getNextIndex(typeTag, pvIndexes);
                break;
            case FIELD:
                index = getNextIndex(typeTag, fieldIndexes);
                break;
            default:
                index = getNextIndex(typeTag, lvIndexes);
                break;
        }

        RegIndex regIndex = new RegIndex(index, typeTag);
        regIndex.isVarIndex = true;
        return regIndex;
    }

    private RegIndex calcAndGetExprRegIndex(BLangExpression expr) {
        expr.regIndex = calcAndGetExprRegIndex(expr.regIndex, expr.type.tag);
        return expr.regIndex;
    }

    private RegIndex calcAndGetExprRegIndex(RegIndex regIndex, int typeTag) {
        if (regIndex != null && (regIndex.isVarIndex || regIndex.isLHSIndex)) {
            return regIndex;
        }

        return getRegIndex(typeTag);
    }

    private RegIndex createLHSRegIndex(RegIndex regIndex) {
        if (regIndex.isVarIndex || regIndex.isLHSIndex) {
            return regIndex;
        }

        RegIndex lhsRegIndex = new RegIndex(regIndex.value, regIndex.typeTag, true);
        addToRegIndexList(lhsRegIndex);
        return lhsRegIndex;
    }

    private void addToRegIndexList(RegIndex regIndex) {
        if (regIndex.isVarIndex) {
            throw new IllegalStateException("");
        }
        regIndexList.add(regIndex);
    }

    private LocalVariableInfo getLocalVarAttributeInfo(BVarSymbol varSymbol) {
        int varNameCPIndex = addUTF8CPEntry(currentPkgInfo, varSymbol.name.value);
        int varIndex = varSymbol.varIndex.value;
        int sigCPIndex = addUTF8CPEntry(currentPkgInfo, varSymbol.type.getDesc());
        return new LocalVariableInfo(varNameCPIndex, sigCPIndex, varIndex);
    }

    private void visitInvokableNode(BLangInvokableNode invokableNode,
                                    CallableUnitInfo callableUnitInfo,
                                    SymbolEnv invokableSymbolEnv) {
        int localVarAttrNameIndex = addUTF8CPEntry(currentPkgInfo,
                AttributeInfo.Kind.LOCAL_VARIABLES_ATTRIBUTE.value());
        LocalVariableAttributeInfo localVarAttributeInfo = new LocalVariableAttributeInfo(localVarAttrNameIndex);

        // TODO Read annotations attached to this callableUnit

        // Add local variable indexes to the parameters and return parameters
        visitInvokableNodeParams(invokableNode.symbol, callableUnitInfo, localVarAttributeInfo);

        if (Symbols.isNative(invokableNode.symbol)) {
            this.processWorker(callableUnitInfo.defaultWorkerInfo, null,
                    localVarAttributeInfo, invokableSymbolEnv, null);
        } else {
            // Clone lvIndex structure here. This structure contain local variable indexes of the input and
            // out parameters and they are common for all the workers.
            VariableIndex lvIndexCopy = this.copyVarIndex(lvIndexes);
            this.processWorker(callableUnitInfo.defaultWorkerInfo, invokableNode.body,
                    localVarAttributeInfo, invokableSymbolEnv, lvIndexCopy);
            for (BLangWorker worker : invokableNode.getWorkers()) {
                this.processWorker(callableUnitInfo.getWorkerInfo(worker.name.value),
                        worker.body, localVarAttributeInfo, invokableSymbolEnv, this.copyVarIndex(lvIndexCopy));
            }
        }
    }

    private void processWorker(WorkerInfo workerInfo, BLangBlockStmt body,
                               LocalVariableAttributeInfo localVarAttributeInfo, SymbolEnv invokableSymbolEnv,
                               VariableIndex lvIndexCopy) {
        workerInfo.codeAttributeInfo.attributeNameIndex = this.addUTF8CPEntry(
                this.currentPkgInfo, AttributeInfo.Kind.CODE_ATTRIBUTE.value());
        workerInfo.addAttributeInfo(AttributeInfo.Kind.LOCAL_VARIABLES_ATTRIBUTE, localVarAttributeInfo);
        if (body != null) {
            localVarAttrInfo = new LocalVariableAttributeInfo(localVarAttributeInfo.attributeNameIndex);
            localVarAttrInfo.localVars = new ArrayList<>(localVarAttributeInfo.localVars);
            workerInfo.addAttributeInfo(AttributeInfo.Kind.LOCAL_VARIABLES_ATTRIBUTE, localVarAttrInfo);
            workerInfo.codeAttributeInfo.codeAddrs = nextIP();
            this.lvIndexes = lvIndexCopy;
            this.currentWorkerInfo = workerInfo;
            this.genNode(body, invokableSymbolEnv);
        }
        this.endWorkerInfoUnit(workerInfo.codeAttributeInfo);
        this.emit(InstructionCodes.HALT);
    }

    private void visitInvokableNodeParams(BInvokableSymbol invokableSymbol, CallableUnitInfo callableUnitInfo,
                                          LocalVariableAttributeInfo localVarAttrInfo) {

        // TODO Read param and return param annotations
        invokableSymbol.params.forEach(param -> visitVarSymbol(param, lvIndexes, localVarAttrInfo));
        invokableSymbol.defaultableParams.forEach(param -> visitVarSymbol(param, lvIndexes, localVarAttrInfo));
        if (invokableSymbol.restParam != null) {
            visitVarSymbol(invokableSymbol.restParam, lvIndexes, localVarAttrInfo);
        }

        callableUnitInfo.addAttributeInfo(AttributeInfo.Kind.LOCAL_VARIABLES_ATTRIBUTE, localVarAttrInfo);
    }

    private void visitVarSymbol(BVarSymbol varSymbol, VariableIndex variableIndex,
                                LocalVariableAttributeInfo localVarAttrInfo) {
        varSymbol.varIndex = getRegIndexInternal(varSymbol.type.tag, variableIndex.kind);
        LocalVariableInfo localVarInfo = getLocalVarAttributeInfo(varSymbol);
        localVarAttrInfo.localVars.add(localVarInfo);
    }

    private VariableIndex copyVarIndex(VariableIndex that) {
        VariableIndex vIndexes = new VariableIndex(that.kind);
        vIndexes.tInt = that.tInt;
        vIndexes.tFloat = that.tFloat;
        vIndexes.tString = that.tString;
        vIndexes.tBoolean = that.tBoolean;
        vIndexes.tBlob = that.tBlob;
        vIndexes.tRef = that.tRef;
        return vIndexes;
    }

    private int nextIP() {
        return currentPkgInfo.instructionList.size();
    }

    private void endWorkerInfoUnit(CodeAttributeInfo codeAttributeInfo) {
        codeAttributeInfo.maxLongLocalVars = lvIndexes.tInt + 1;
        codeAttributeInfo.maxDoubleLocalVars = lvIndexes.tFloat + 1;
        codeAttributeInfo.maxStringLocalVars = lvIndexes.tString + 1;
        codeAttributeInfo.maxIntLocalVars = lvIndexes.tBoolean + 1;
        codeAttributeInfo.maxByteLocalVars = lvIndexes.tBlob + 1;
        codeAttributeInfo.maxRefLocalVars = lvIndexes.tRef + 1;

        codeAttributeInfo.maxLongRegs = codeAttributeInfo.maxLongLocalVars + maxRegIndexes.tInt + 1;
        codeAttributeInfo.maxDoubleRegs = codeAttributeInfo.maxDoubleLocalVars + maxRegIndexes.tFloat + 1;
        codeAttributeInfo.maxStringRegs = codeAttributeInfo.maxStringLocalVars + maxRegIndexes.tString + 1;
        codeAttributeInfo.maxIntRegs = codeAttributeInfo.maxIntLocalVars + maxRegIndexes.tBoolean + 1;
        codeAttributeInfo.maxByteRegs = codeAttributeInfo.maxByteLocalVars + maxRegIndexes.tBlob + 1;
        codeAttributeInfo.maxRefRegs = codeAttributeInfo.maxRefLocalVars + maxRegIndexes.tRef + 1;

        // Update register indexes.
        for (RegIndex regIndex : regIndexList) {
            switch (regIndex.typeTag) {
                case TypeTags.INT:
                    regIndex.value = regIndex.value + codeAttributeInfo.maxLongLocalVars;
                    break;
                case TypeTags.FLOAT:
                    regIndex.value = regIndex.value + codeAttributeInfo.maxDoubleLocalVars;
                    break;
                case TypeTags.STRING:
                    regIndex.value = regIndex.value + codeAttributeInfo.maxStringLocalVars;
                    break;
                case TypeTags.BOOLEAN:
                    regIndex.value = regIndex.value + codeAttributeInfo.maxIntLocalVars;
                    break;
                case TypeTags.BLOB:
                    regIndex.value = regIndex.value + codeAttributeInfo.maxByteLocalVars;
                    break;
                default:
                    regIndex.value = regIndex.value + codeAttributeInfo.maxRefLocalVars;
                    break;
            }
        }

        regIndexList = new ArrayList<>();
        lvIndexes = new VariableIndex(LOCAL);
        regIndexes = new VariableIndex(REG);
        maxRegIndexes = new VariableIndex(REG);
    }

    private void setMaxRegIndexes(VariableIndex current, VariableIndex max) {
        max.tInt = (max.tInt > current.tInt) ? max.tInt : current.tInt;
        max.tFloat = (max.tFloat > current.tFloat) ? max.tFloat : current.tFloat;
        max.tString = (max.tString > current.tString) ? max.tString : current.tString;
        max.tBoolean = (max.tBoolean > current.tBoolean) ? max.tBoolean : current.tBoolean;
        max.tBlob = (max.tBlob > current.tBlob) ? max.tBlob : current.tBlob;
        max.tRef = (max.tRef > current.tRef) ? max.tRef : current.tRef;
    }

    private void prepareIndexes(VariableIndex indexes) {
        indexes.tInt++;
        indexes.tFloat++;
        indexes.tString++;
        indexes.tBoolean++;
        indexes.tBlob++;
        indexes.tRef++;
    }

    private int emit(int opcode) {
        currentPkgInfo.instructionList.add(InstructionFactory.get(opcode));
        return currentPkgInfo.instructionList.size();
    }

    private int emit(int opcode, Operand... operands) {
        currentPkgInfo.instructionList.add(InstructionFactory.get(opcode, operands));
        return currentPkgInfo.instructionList.size();
    }

    private int emit(Instruction instr) {
        currentPkgInfo.instructionList.add(instr);
        return currentPkgInfo.instructionList.size();
    }

    private void addVarCountAttrInfo(ConstantPool constantPool,
                                     AttributeInfoPool attributeInfoPool,
                                     VariableIndex fieldCount) {
        int attrNameCPIndex = addUTF8CPEntry(constantPool,
                AttributeInfo.Kind.VARIABLE_TYPE_COUNT_ATTRIBUTE.value());
        VarTypeCountAttributeInfo varCountAttribInfo = new VarTypeCountAttributeInfo(attrNameCPIndex);
        varCountAttribInfo.setMaxLongVars(fieldCount.tInt);
        varCountAttribInfo.setMaxDoubleVars(fieldCount.tFloat);
        varCountAttribInfo.setMaxStringVars(fieldCount.tString);
        varCountAttribInfo.setMaxIntVars(fieldCount.tBoolean);
        varCountAttribInfo.setMaxByteVars(fieldCount.tBlob);
        varCountAttribInfo.setMaxRefVars(fieldCount.tRef);
        attributeInfoPool.addAttributeInfo(AttributeInfo.Kind.VARIABLE_TYPE_COUNT_ATTRIBUTE, varCountAttribInfo);
    }

    private Operand[] getFuncOperands(BLangInvocation iExpr) {
        int funcRefCPIndex = getFuncRefCPIndex((BInvokableSymbol) iExpr.symbol);
        return getFuncOperands(iExpr, funcRefCPIndex);
    }

    private int getFuncRefCPIndex(BInvokableSymbol invokableSymbol) {
        int pkgRefCPIndex = addPackageRefCPEntry(currentPkgInfo, invokableSymbol.pkgID);
        int funcNameCPIndex = addUTF8CPEntry(currentPkgInfo, invokableSymbol.name.value);
        FunctionRefCPEntry funcRefCPEntry = new FunctionRefCPEntry(pkgRefCPIndex, funcNameCPIndex);
        return currentPkgInfo.addCPEntry(funcRefCPEntry);
    }

    private Operand[] getFuncOperands(BLangInvocation iExpr, int funcRefCPIndex) {
        // call funcRefCPIndex, nArgRegs, argRegs[nArgRegs], nRetRegs, retRegs[nRetRegs]
        int i = 0;
        int nArgRegs = iExpr.requiredArgs.size() + iExpr.namedArgs.size() + iExpr.restArgs.size();
        int nRetRegs = 1; // TODO Improve balx format and VM side
        int flags = FunctionFlags.NOTHING;
        Operand[] operands = new Operand[nArgRegs + nRetRegs + 4];
        operands[i++] = getOperand(funcRefCPIndex);
        if (iExpr.async) {
            flags = FunctionFlags.markAsync(flags);
        }
        if (iExpr.actionInvocation) {
            flags = FunctionFlags.markObserved(flags);
        }
        operands[i++] = getOperand(flags);
        operands[i++] = getOperand(nArgRegs);

        // Write required arguments
        for (BLangExpression argExpr : iExpr.requiredArgs) {
            operands[i++] = genNode(argExpr, this.env).regIndex;
        }

        // Write named arguments
        i = generateNamedArgs(iExpr, operands, i);

        // Write rest arguments
        for (BLangExpression argExpr : iExpr.restArgs) {
            operands[i++] = genNode(argExpr, this.env).regIndex;
        }

        // Calculate registers to store return values
        operands[i++] = getOperand(nRetRegs);

        iExpr.regIndex = calcAndGetExprRegIndex(iExpr.regIndex, iExpr.type.tag);
        operands[i] = iExpr.regIndex;
        return operands;
    }

    private int generateNamedArgs(BLangInvocation iExpr, Operand[] operands, int currentIndex) {
        if (iExpr.namedArgs.isEmpty()) {
            return currentIndex;
        }

        BInvokableSymbol invokableSymbol = (BInvokableSymbol) iExpr.symbol;
        if (iExpr.symbol.kind != SymbolKind.FUNCTION) {
            throw new IllegalStateException("Unsupported callable unit");
        }

        for (int i = 0; i < iExpr.namedArgs.size(); i++) {
            BLangExpression argExpr = iExpr.namedArgs.get(i);
            // If some named parameter is not passed when invoking the function, then it will be null
            // at this point. If so, get the default value for that parameter from the function info.
            if (argExpr == null) {
<<<<<<< HEAD
                BVarSymbol varSymbol = invokableSymbol.getDefaultableParameters().get(i);
                argExpr = getDefaultValExpr(varSymbol.type, varSymbol.defaultValue);
=======
                DefaultValue defaultVal = defaultValAttrInfo.getDefaultValueInfo()[i];
                BLangExpression defaultValExpr = getDefaultValExpr(defaultVal);
                int paramPosition = iExpr.requiredArgs.size() + i +
                        (((BInvokableSymbol) iExpr.symbol).receiverSymbol != null ? 1 : 0);
                BType namedArgType = callableUnitInfo.paramTypes[paramPosition];
                argExpr = createTypeConversionExpr(defaultValExpr, namedArgType);
>>>>>>> 5974a5f3
            }
            operands[currentIndex++] = genNode(argExpr, this.env).regIndex;
        }

        return currentIndex;
    }

<<<<<<< HEAD
    private BLangExpression getDefaultValExpr(BType type, Object value) {
        switch (type.tag) {
            case TypeTags.INT:
                return getIntLiteral((Long) value);
            case TypeTags.FLOAT:
                return getFloatLiteral((Double) value);
            case TypeTags.STRING:
                return getStringLiteral((String) value);
            case TypeTags.BOOLEAN:
                return getBooleanLiteral((Boolean) value);
=======
    private BLangExpression createTypeConversionExpr(BLangExpression expr, BType lhsType) {
        BType rhsType = expr.type;
        if (types.isSameType(rhsType, lhsType)) {
            return expr;
        }

        types.setImplicitCastExpr(expr, rhsType, lhsType);
        if (expr.impConversionExpr != null) {
            return expr.impConversionExpr;
        }

        if (lhsType.isNullable() && rhsType.tag == TypeTags.NIL) {
            return expr;
        }

        BConversionOperatorSymbol symbol = (BConversionOperatorSymbol)
                this.symResolver.resolveConversionOperator(rhsType, lhsType);
        BLangTypeConversionExpr conversionExpr = (BLangTypeConversionExpr) TreeBuilder.createTypeConversionNode();
        conversionExpr.pos = expr.pos;
        conversionExpr.expr = expr;
        conversionExpr.type = lhsType;
        conversionExpr.conversionSymbol = symbol;
        return conversionExpr;
    }

    private BLangExpression getDefaultValExpr(DefaultValue defaultVal) {
        switch (defaultVal.desc) {
            case TypeDescriptor.SIG_INT:
                return getIntLiteral(defaultVal.intValue);
            case TypeDescriptor.SIG_FLOAT:
                return getFloatLiteral(defaultVal.floatValue);
            case TypeDescriptor.SIG_STRING:
                return getStringLiteral(defaultVal.stringValue);
            case TypeDescriptor.SIG_BOOLEAN:
                return getBooleanLiteral(defaultVal.booleanValue);
            case TypeDescriptor.SIG_NULL:
                return getNullLiteral();
>>>>>>> 5974a5f3
            default:
                throw new IllegalStateException("Unsupported default value type");
        }
    }

    private BLangLiteral getStringLiteral(String value) {
        BLangLiteral literal = (BLangLiteral) TreeBuilder.createLiteralExpression();
        literal.value = value;
        literal.typeTag = TypeTags.STRING;
        literal.type = symTable.stringType;
        return literal;
    }

    private BLangLiteral getIntLiteral(long value) {
        BLangLiteral literal = (BLangLiteral) TreeBuilder.createLiteralExpression();
        literal.value = value;
        literal.typeTag = TypeTags.INT;
        literal.type = symTable.intType;
        return literal;
    }

    private BLangLiteral getFloatLiteral(double value) {
        BLangLiteral literal = (BLangLiteral) TreeBuilder.createLiteralExpression();
        literal.value = value;
        literal.typeTag = TypeTags.FLOAT;
        literal.type = symTable.floatType;
        return literal;
    }

    private BLangLiteral getBooleanLiteral(boolean value) {
        BLangLiteral literal = (BLangLiteral) TreeBuilder.createLiteralExpression();
        literal.value = value;
        literal.typeTag = TypeTags.BOOLEAN;
        literal.type = symTable.booleanType;
        return literal;
    }

    private BLangLiteral getNullLiteral() {
        BLangLiteral literal = (BLangLiteral) TreeBuilder.createLiteralExpression();
        literal.typeTag = TypeTags.NIL;
        literal.type = symTable.nilType;
        return literal;
    }

    private void addVariableCountAttributeInfo(ConstantPool constantPool,
                                               AttributeInfoPool attributeInfoPool,
                                               int[] fieldCount) {
        UTF8CPEntry attribNameCPEntry = new UTF8CPEntry(AttributeInfo.Kind.VARIABLE_TYPE_COUNT_ATTRIBUTE.toString());
        int attribNameCPIndex = constantPool.addCPEntry(attribNameCPEntry);
        VarTypeCountAttributeInfo varCountAttribInfo = new VarTypeCountAttributeInfo(attribNameCPIndex);
        varCountAttribInfo.setMaxLongVars(fieldCount[INT_OFFSET]);
        varCountAttribInfo.setMaxDoubleVars(fieldCount[FLOAT_OFFSET]);
        varCountAttribInfo.setMaxStringVars(fieldCount[STRING_OFFSET]);
        varCountAttribInfo.setMaxIntVars(fieldCount[BOOL_OFFSET]);
        varCountAttribInfo.setMaxByteVars(fieldCount[BLOB_OFFSET]);
        varCountAttribInfo.setMaxRefVars(fieldCount[REF_OFFSET]);
        attributeInfoPool.addAttributeInfo(AttributeInfo.Kind.VARIABLE_TYPE_COUNT_ATTRIBUTE, varCountAttribInfo);
    }

    private DefaultValue getDefaultValue(BLangLiteral literalExpr) {
        String desc = literalExpr.type.getDesc();
        int typeDescCPIndex = addUTF8CPEntry(currentPkgInfo, desc);
        DefaultValue defaultValue = new DefaultValue(typeDescCPIndex, desc);

        int typeTag = literalExpr.type.tag;
        switch (typeTag) {
            case TypeTags.INT:
                defaultValue.intValue = (Long) literalExpr.value;
                defaultValue.valueCPIndex = currentPkgInfo.addCPEntry(new IntegerCPEntry(defaultValue.intValue));
                break;
            case TypeTags.FLOAT:
                defaultValue.floatValue = (Double) literalExpr.value;
                defaultValue.valueCPIndex = currentPkgInfo.addCPEntry(new FloatCPEntry(defaultValue.floatValue));
                break;
            case TypeTags.STRING:
                defaultValue.stringValue = (String) literalExpr.value;
                defaultValue.valueCPIndex = currentPkgInfo.addCPEntry(new UTF8CPEntry(defaultValue.stringValue));
                break;
            case TypeTags.BOOLEAN:
                defaultValue.booleanValue = (Boolean) literalExpr.value;
                break;
            case TypeTags.NIL:
                break;
            default:
                defaultValue = null;
        }

        return defaultValue;
    }

    private DefaultValueAttributeInfo getDefaultValueAttributeInfo(BLangLiteral literalExpr) {
        DefaultValue defaultValue = getDefaultValue(literalExpr);
        UTF8CPEntry defaultValueAttribUTF8CPEntry =
                new UTF8CPEntry(AttributeInfo.Kind.DEFAULT_VALUE_ATTRIBUTE.toString());
        int defaultValueAttribNameIndex = currentPkgInfo.addCPEntry(defaultValueAttribUTF8CPEntry);

        return new DefaultValueAttributeInfo(defaultValueAttribNameIndex, defaultValue);
    }


    // Create info entries

    private void createPackageVarInfo(BLangVariable varNode) {
        BVarSymbol varSymbol = varNode.symbol;
        varSymbol.varIndex = getPVIndex(varSymbol.type.tag);

        int varNameCPIndex = addUTF8CPEntry(currentPkgInfo, varSymbol.name.value);
        int typeSigCPIndex = addUTF8CPEntry(currentPkgInfo, varSymbol.type.getDesc());
        PackageVarInfo pkgVarInfo = new PackageVarInfo(varNameCPIndex, typeSigCPIndex, varSymbol.flags,
                varSymbol.varIndex.value);
        currentPkgInfo.pkgVarInfoMap.put(varSymbol.name.value, pkgVarInfo);

        LocalVariableInfo localVarInfo = getLocalVarAttributeInfo(varSymbol);
        LocalVariableAttributeInfo pkgVarAttrInfo = (LocalVariableAttributeInfo)
                currentPkgInfo.getAttributeInfo(AttributeInfo.Kind.LOCAL_VARIABLES_ATTRIBUTE);
        pkgVarAttrInfo.localVars.add(localVarInfo);

        // TODO Populate annotation attribute
    }

    private void createStructInfoEntry(BLangStruct structNode) {
        BStructSymbol structSymbol = (BStructSymbol) structNode.symbol;
        // Add Struct name as an UTFCPEntry to the constant pool
        int structNameCPIndex = addUTF8CPEntry(currentPkgInfo, structSymbol.name.value);
        StructInfo structInfo = new StructInfo(currentPackageRefCPIndex, structNameCPIndex, structSymbol.flags);
        currentPkgInfo.addStructInfo(structSymbol.name.value, structInfo);
        structInfo.structType = (BStructType) structSymbol.type;

        List<BLangVariable> structFields = structNode.fields;
        for (BLangVariable structField : structFields) {
            // Create StructFieldInfo Entry
            int fieldNameCPIndex = addUTF8CPEntry(currentPkgInfo, structField.name.value);
            int sigCPIndex = addUTF8CPEntry(currentPkgInfo, structField.type.getDesc());

            StructFieldInfo structFieldInfo = new StructFieldInfo(fieldNameCPIndex,
                    sigCPIndex, structField.symbol.flags);
            structFieldInfo.fieldType = structField.type;

            // Populate default values
            if (structField.expr != null && structField.expr.getKind() == NodeKind.LITERAL) {
                DefaultValueAttributeInfo defaultVal = getDefaultValueAttributeInfo((BLangLiteral) structField.expr);
                structFieldInfo.addAttributeInfo(AttributeInfo.Kind.DEFAULT_VALUE_ATTRIBUTE, defaultVal);
            }

            structInfo.fieldInfoEntries.add(structFieldInfo);
            structField.symbol.varIndex = getFieldIndex(structField.symbol.type.tag);
        }

        // Create variable count attribute info
        prepareIndexes(fieldIndexes);
        int[] fieldCount = new int[]{fieldIndexes.tInt, fieldIndexes.tFloat,
                fieldIndexes.tString, fieldIndexes.tBoolean, fieldIndexes.tBlob, fieldIndexes.tRef};
        addVariableCountAttributeInfo(currentPkgInfo, structInfo, fieldCount);
        fieldIndexes = new VariableIndex(FIELD);

        // Create attached function info entries
        for (BAttachedFunction attachedFunc : structSymbol.attachedFuncs) {
            int funcNameCPIndex = addUTF8CPEntry(currentPkgInfo, attachedFunc.funcName.value);

            // Remove the first type. The first type is always the type to which the function is attached to
            BType[] paramTypes = attachedFunc.type.paramTypes.toArray(new BType[0]);
            int sigCPIndex = addUTF8CPEntry(currentPkgInfo,
                    generateFunctionSig(paramTypes, attachedFunc.type.retType));
            int flags = attachedFunc.symbol.flags;
            structInfo.attachedFuncInfoEntries.add(new AttachedFunctionInfo(funcNameCPIndex, sigCPIndex, flags));
        }
    }

    public void visit(BLangTypeDefinition typeDefinition) {
        //TODO
    }

    private void createTypeDefinitionInfoEntry(BLangTypeDefinition typeDefinition) {
        BTypeSymbol typeDefSymbol = (BTypeSymbol) typeDefinition.symbol;

        int typeDefNameCPIndex = addUTF8CPEntry(currentPkgInfo, typeDefSymbol.name.value);
        TypeDefinitionInfo typeDefInfo = new TypeDefinitionInfo(currentPackageRefCPIndex,
                typeDefNameCPIndex, typeDefSymbol.flags);
        currentPkgInfo.addTypeDefinitionInfo(typeDefSymbol.name.value, typeDefInfo);
        typeDefInfo.finiteType = (BFiniteType) typeDefSymbol.type;

        for (BType bType : typeDefInfo.finiteType.memberTypes) {
            if (bType.tag == TypeTags.UNION) {
                BUnionType unionType = (BUnionType) bType;
                unionType.memberTypes.forEach(t -> {
                    typeDefInfo.typeDescCPIndexes.add(getTypeCPIndex(t).value);
                });
            } else {
                typeDefInfo.typeDescCPIndexes.add(getTypeCPIndex(bType).value);
            }
        }

        Iterator<BLangExpression> valueSpaceIterator = typeDefInfo.finiteType.valueSpace.iterator();
        while (valueSpaceIterator.hasNext()) {
            BLangExpression literal = valueSpaceIterator.next();
            typeDefInfo.valueSpaceItemInfos.add(new ValueSpaceItemInfo(getDefaultValue((BLangLiteral) literal)));
        }
    }

    /**
     * Creates a {@code FunctionInfo} from the given function node in AST.
     *
     * @param funcNode function node in AST
     */
    private void createFunctionInfoEntry(BLangFunction funcNode) {
        BInvokableSymbol funcSymbol = funcNode.symbol;
        BInvokableType funcType = (BInvokableType) funcSymbol.type;

        // Add function name as an UTFCPEntry to the constant pool
        int funcNameCPIndex = this.addUTF8CPEntry(currentPkgInfo, funcNode.name.value);

        FunctionInfo funcInfo = new FunctionInfo(currentPackageRefCPIndex, funcNameCPIndex);
        funcInfo.paramTypes = funcType.paramTypes.toArray(new BType[0]);
        populateInvokableSignature(funcType, funcInfo);

        funcInfo.flags = funcSymbol.flags;
        if (funcNode.receiver != null) {
            funcInfo.attachedToTypeCPIndex = getTypeCPIndex(funcNode.receiver.type).value;
        }

        this.addWorkerInfoEntries(funcInfo, funcNode.getWorkers());

        // Add parameter default value info
        addParameterDefaultValues(funcNode, funcInfo);

        this.currentPkgInfo.functionInfoMap.put(funcSymbol.name.value, funcInfo);
    }

    private void createTransformerInfoEntry(BLangInvokableNode invokable) {
        BInvokableSymbol transformerSymbol = invokable.symbol;
        BInvokableType transformerType = (BInvokableType) transformerSymbol.type;

        // Add transformer name as an UTFCPEntry to the constant pool
        int transformerNameCPIndex = this.addUTF8CPEntry(currentPkgInfo, transformerSymbol.name.value);

        TransformerInfo transformerInfo = new TransformerInfo(currentPackageRefCPIndex, transformerNameCPIndex);
        transformerInfo.paramTypes = transformerType.paramTypes.toArray(new BType[0]);
        populateInvokableSignature(transformerType, transformerInfo);

        transformerInfo.retParamTypes = new BType[1];
        transformerInfo.retParamTypes[0] = transformerType.retType;
        transformerInfo.flags = transformerSymbol.flags;

        this.addWorkerInfoEntries(transformerInfo, invokable.getWorkers());

        // Add parameter default value info
        addParameterDefaultValues(invokable, transformerInfo);
        this.currentPkgInfo.transformerInfoMap.put(transformerSymbol.name.value, transformerInfo);
    }

    private void populateInvokableSignature(BInvokableType bInvokableType, CallableUnitInfo callableUnitInfo) {
        if (bInvokableType.retType == symTable.nilType) {
            callableUnitInfo.retParamTypes = new BType[0];
            callableUnitInfo.signatureCPIndex = addUTF8CPEntry(this.currentPkgInfo,
                    generateFunctionSig(callableUnitInfo.paramTypes));
        } else {
            callableUnitInfo.retParamTypes = new BType[1];
            callableUnitInfo.retParamTypes[0] = bInvokableType.retType;
            callableUnitInfo.signatureCPIndex = addUTF8CPEntry(this.currentPkgInfo,
                    generateFunctionSig(callableUnitInfo.paramTypes, bInvokableType.retType));
        }
    }

    private void addWorkerInfoEntries(CallableUnitInfo callableUnitInfo, List<BLangWorker> workers) {
        UTF8CPEntry workerNameCPEntry = new UTF8CPEntry("default");
        int workerNameCPIndex = this.currentPkgInfo.addCPEntry(workerNameCPEntry);
        WorkerInfo defaultWorkerInfo = new WorkerInfo(workerNameCPIndex, "default");
        callableUnitInfo.defaultWorkerInfo = defaultWorkerInfo;
        for (BLangWorker worker : workers) {
            workerNameCPEntry = new UTF8CPEntry(worker.name.value);
            workerNameCPIndex = currentPkgInfo.addCPEntry(workerNameCPEntry);
            WorkerInfo workerInfo = new WorkerInfo(workerNameCPIndex, worker.getName().value);
            callableUnitInfo.addWorkerInfo(worker.getName().value, workerInfo);
        }
    }

    @Override
    public void visit(BLangEndpoint endpointNode) {
    }

    private void createServiceInfoEntry(BLangService serviceNode) {
        // Add service name as an UTFCPEntry to the constant pool
        int serviceNameCPIndex = addUTF8CPEntry(currentPkgInfo, serviceNode.name.value);
        //Create service info
        if (serviceNode.endpointType != null) {
            String endPointQName = serviceNode.endpointType.tsymbol.toString();
            //TODO: bvmAlias needed?
            int epNameCPIndex = addUTF8CPEntry(currentPkgInfo, endPointQName);
            ServiceInfo serviceInfo = new ServiceInfo(currentPackageRefCPIndex, serviceNameCPIndex,
                    serviceNode.symbol.flags, epNameCPIndex);
            // Add service level variables
            int localVarAttNameIndex = addUTF8CPEntry(currentPkgInfo,
                    AttributeInfo.Kind.LOCAL_VARIABLES_ATTRIBUTE.value());
            LocalVariableAttributeInfo localVarAttributeInfo = new LocalVariableAttributeInfo(localVarAttNameIndex);
            serviceNode.vars.forEach(var -> visitVarSymbol(var.var.symbol, pvIndexes, localVarAttributeInfo));
            serviceInfo.addAttributeInfo(AttributeInfo.Kind.LOCAL_VARIABLES_ATTRIBUTE, localVarAttributeInfo);
            // Create the init function info
            BLangFunction serviceInitFunction = (BLangFunction) serviceNode.getInitFunction();
            createFunctionInfoEntry(serviceInitFunction);
            serviceInfo.initFuncInfo = currentPkgInfo.functionInfoMap.get(serviceInitFunction.name.toString());
            currentPkgInfo.addServiceInfo(serviceNode.name.value, serviceInfo);
            // Create resource info entries for all resources
            serviceNode.resources.forEach(res -> createResourceInfoEntry(res, serviceInfo));
        }
    }

    private void createResourceInfoEntry(BLangResource resourceNode, ServiceInfo serviceInfo) {
        BInvokableType resourceType = (BInvokableType) resourceNode.symbol.type;
        // Add resource name as an UTFCPEntry to the constant pool
        int serviceNameCPIndex = addUTF8CPEntry(currentPkgInfo, resourceNode.name.value);
        ResourceInfo resourceInfo = new ResourceInfo(currentPackageRefCPIndex, serviceNameCPIndex);
        resourceInfo.paramTypes = resourceType.paramTypes.toArray(new BType[0]);
        setParameterNames(resourceNode, resourceInfo);
        resourceInfo.retParamTypes = new BType[0];
        resourceInfo.signatureCPIndex = addUTF8CPEntry(currentPkgInfo,
                generateFunctionSig(resourceInfo.paramTypes));
        // Add worker info
        int workerNameCPIndex = addUTF8CPEntry(currentPkgInfo, "default");
        resourceInfo.defaultWorkerInfo = new WorkerInfo(workerNameCPIndex, "default");
        resourceNode.workers.forEach(worker -> addWorkerInfoEntry(worker, resourceInfo));
        // Add resource info to the service info
        serviceInfo.resourceInfoMap.put(resourceNode.name.getValue(), resourceInfo);
    }

    private void addWorkerInfoEntry(BLangWorker worker, CallableUnitInfo callableUnitInfo) {
        int workerNameCPIndex = addUTF8CPEntry(currentPkgInfo, worker.name.value);
        WorkerInfo workerInfo = new WorkerInfo(workerNameCPIndex, worker.name.value);
        callableUnitInfo.addWorkerInfo(worker.name.value, workerInfo);
    }

    private ErrorTableAttributeInfo createErrorTableIfAbsent(PackageInfo packageInfo) {
        ErrorTableAttributeInfo errorTable =
                (ErrorTableAttributeInfo) packageInfo.getAttributeInfo(AttributeInfo.Kind.ERROR_TABLE);
        if (errorTable == null) {
            UTF8CPEntry attribNameCPEntry = new UTF8CPEntry(AttributeInfo.Kind.ERROR_TABLE.toString());
            int attribNameCPIndex = packageInfo.addCPEntry(attribNameCPEntry);
            errorTable = new ErrorTableAttributeInfo(attribNameCPIndex);
            packageInfo.addAttributeInfo(AttributeInfo.Kind.ERROR_TABLE, errorTable);
        }
        return errorTable;
    }

    private void addLineNumberInfo(DiagnosticPos pos) {
        LineNumberInfo lineNumInfo = createLineNumberInfo(pos, currentPkgInfo, currentPkgInfo.instructionList.size());
        lineNoAttrInfo.addLineNumberInfo(lineNumInfo);
    }

    private LineNumberInfo createLineNumberInfo(DiagnosticPos pos, PackageInfo packageInfo, int ip) {
        UTF8CPEntry fileNameUTF8CPEntry = new UTF8CPEntry(pos.src.cUnitName);
        int fileNameCPEntryIndex = packageInfo.addCPEntry(fileNameUTF8CPEntry);
        LineNumberInfo lineNumberInfo = new LineNumberInfo(pos.sLine, fileNameCPEntryIndex, pos.src.cUnitName, ip);
        lineNumberInfo.setPackageInfo(packageInfo);
        lineNumberInfo.setIp(ip);
        return lineNumberInfo;
    }

    private void setParameterNames(BLangResource resourceNode, ResourceInfo resourceInfo) {
        int paramCount = resourceNode.requiredParams.size();
        resourceInfo.paramNameCPIndexes = new int[paramCount];
        for (int i = 0; i < paramCount; i++) {
            BLangVariable paramVar = resourceNode.requiredParams.get(i);
            String paramName = null;
            boolean isAnnotated = false;
            for (BLangAnnotationAttachment annotationAttachment : paramVar.annAttachments) {
                String attachmentName = annotationAttachment.getAnnotationName().getValue();
                if ("PathParam".equalsIgnoreCase(attachmentName) || "QueryParam".equalsIgnoreCase(attachmentName)) {
                    //TODO:
                    //paramName = annotationAttachment.getAttributeNameValuePairs().get("value")
                    // .getLiteralValue().stringValue();
                    isAnnotated = true;
                    break;
                }
            }
            if (!isAnnotated) {
                paramName = paramVar.name.getValue();
            }
            int paramNameCPIndex = addUTF8CPEntry(currentPkgInfo, paramName);
            resourceInfo.paramNameCPIndexes[i] = paramNameCPIndex;
        }
    }

    private WorkerDataChannelInfo getWorkerDataChannelInfo(CallableUnitInfo callableUnit,
                                                           String source, String target) {
        WorkerDataChannelInfo workerDataChannelInfo = callableUnit.getWorkerDataChannelInfo(
                WorkerDataChannelInfo.generateChannelName(source, target));
        if (workerDataChannelInfo == null) {
            UTF8CPEntry sourceCPEntry = new UTF8CPEntry(source);
            int sourceCPIndex = this.currentPkgInfo.addCPEntry(sourceCPEntry);
            UTF8CPEntry targetCPEntry = new UTF8CPEntry(target);
            int targetCPIndex = this.currentPkgInfo.addCPEntry(targetCPEntry);
            workerDataChannelInfo = new WorkerDataChannelInfo(sourceCPIndex, source, targetCPIndex, target);
            workerDataChannelInfo.setUniqueName(workerDataChannelInfo.getChannelName() + this.workerChannelCount);
            String uniqueName = workerDataChannelInfo.getUniqueName();
            UTF8CPEntry uniqueNameCPEntry = new UTF8CPEntry(uniqueName);
            int uniqueNameCPIndex = this.currentPkgInfo.addCPEntry(uniqueNameCPEntry);
            workerDataChannelInfo.setUniqueNameCPIndex(uniqueNameCPIndex);
            callableUnit.addWorkerDataChannelInfo(workerDataChannelInfo);
            this.workerChannelCount++;
        }
        return workerDataChannelInfo;
    }

    // Constant pool related utility classes

    private int addUTF8CPEntry(ConstantPool pool, String value) {
        UTF8CPEntry pkgPathCPEntry = new UTF8CPEntry(value);
        return pool.addCPEntry(pkgPathCPEntry);
    }

    private int addPackageRefCPEntry(ConstantPool pool, PackageID pkgID) {
        int nameCPIndex = addUTF8CPEntry(pool, pkgID.bvmAlias());
        int versionCPIndex = addUTF8CPEntry(pool, pkgID.version.value);
        PackageRefCPEntry packageRefCPEntry = new PackageRefCPEntry(nameCPIndex, versionCPIndex);
        return pool.addCPEntry(packageRefCPEntry);
    }

    /**
     * Holds the variable index per type.
     *
     * @since 0.94
     */
    static class VariableIndex {
        public enum Kind {
            LOCAL,
            FIELD,
            PACKAGE,
            REG
        }

        int tInt = -1;
        int tFloat = -1;
        int tString = -1;
        int tBoolean = -1;
        int tBlob = -1;
        int tRef = -1;
        Kind kind;

        VariableIndex(Kind kind) {
            this.kind = kind;
        }

        public int[] toArray() {
            int[] result = new int[6];
            result[0] = this.tInt;
            result[1] = this.tFloat;
            result[2] = this.tString;
            result[3] = this.tBoolean;
            result[4] = this.tBlob;
            result[5] = this.tRef;
            return result;
        }

    }

    public void visit(BLangWorker workerNode) {
        this.genNode(workerNode.body, this.env);
    }

    /* visit the workers within fork-join block */
    private void processJoinWorkers(BLangForkJoin forkJoin, ForkjoinInfo forkjoinInfo,
                                    SymbolEnv forkJoinEnv) {
        UTF8CPEntry codeUTF8CPEntry = new UTF8CPEntry(AttributeInfo.Kind.CODE_ATTRIBUTE.toString());
        int codeAttribNameIndex = this.currentPkgInfo.addCPEntry(codeUTF8CPEntry);
        for (BLangWorker worker : forkJoin.workers) {
            VariableIndex lvIndexesCopy = copyVarIndex(this.lvIndexes);
            this.regIndexes = new VariableIndex(REG);
            VariableIndex regIndexesCopy = this.regIndexes;
            this.regIndexes = new VariableIndex(REG);
            VariableIndex maxRegIndexesCopy = this.maxRegIndexes;
            this.maxRegIndexes = new VariableIndex(REG);
            List<RegIndex> regIndexListCopy = this.regIndexList;
            this.regIndexList = new ArrayList<>();

            WorkerInfo workerInfo = forkjoinInfo.getWorkerInfo(worker.name.value);
            workerInfo.codeAttributeInfo.attributeNameIndex = codeAttribNameIndex;
            workerInfo.codeAttributeInfo.codeAddrs = this.nextIP();
            this.currentWorkerInfo = workerInfo;
            this.genNode(worker.body, forkJoinEnv);
            this.endWorkerInfoUnit(workerInfo.codeAttributeInfo);
            this.emit(InstructionCodes.HALT);

            this.lvIndexes = lvIndexesCopy;
            this.regIndexes = regIndexesCopy;
            this.maxRegIndexes = maxRegIndexesCopy;
            this.regIndexList = regIndexListCopy;
        }
    }

    private void populateForkJoinWorkerInfo(BLangForkJoin forkJoin, ForkjoinInfo forkjoinInfo) {
        for (BLangWorker worker : forkJoin.workers) {
            UTF8CPEntry workerNameCPEntry = new UTF8CPEntry(worker.name.value);
            int workerNameCPIndex = this.currentPkgInfo.addCPEntry(workerNameCPEntry);
            WorkerInfo workerInfo = new WorkerInfo(workerNameCPIndex, worker.name.value);
            forkjoinInfo.addWorkerInfo(worker.name.value, workerInfo);
        }
    }

    /* generate code for Join block */
    private void processJoinBlock(BLangForkJoin forkJoin, ForkjoinInfo forkjoinInfo, SymbolEnv forkJoinEnv,
                                  RegIndex joinVarRegIndex, Operand joinBlockAddr) {
        UTF8CPEntry joinType = new UTF8CPEntry(forkJoin.joinType.name());
        int joinTypeCPIndex = this.currentPkgInfo.addCPEntry(joinType);
        forkjoinInfo.setJoinType(forkJoin.joinType.name());
        forkjoinInfo.setJoinTypeCPIndex(joinTypeCPIndex);
        joinBlockAddr.value = nextIP();

        if (forkJoin.joinResultVar != null) {
            visitForkJoinParameterDefs(forkJoin.joinResultVar, forkJoinEnv);
            joinVarRegIndex.value = forkJoin.joinResultVar.symbol.varIndex.value;
        }

        if (forkJoin.joinedBody != null) {
            this.genNode(forkJoin.joinedBody, forkJoinEnv);
        }
    }

    /* generate code for timeout block */
    private void processTimeoutBlock(BLangForkJoin forkJoin, SymbolEnv forkJoinEnv,
                                     RegIndex timeoutVarRegIndex, Operand timeoutBlockAddr) {
        /* emit a GOTO instruction to jump out of the timeout block */
        Operand gotoAddr = getOperand(-1);
        this.emit(InstructionCodes.GOTO, gotoAddr);
        timeoutBlockAddr.value = nextIP();

        if (forkJoin.timeoutVariable != null) {
            visitForkJoinParameterDefs(forkJoin.timeoutVariable, forkJoinEnv);
            timeoutVarRegIndex.value = forkJoin.timeoutVariable.symbol.varIndex.value;
        }

        if (forkJoin.timeoutBody != null) {
            this.genNode(forkJoin.timeoutBody, forkJoinEnv);
        }
        gotoAddr.value = nextIP();
    }

    public void visit(BLangForkJoin forkJoin) {
        SymbolEnv forkJoinEnv = SymbolEnv.createForkJoinSymbolEnv(forkJoin, this.env);
        ForkjoinInfo forkjoinInfo = new ForkjoinInfo(this.lvIndexes.toArray());
        this.populateForkJoinWorkerInfo(forkJoin, forkjoinInfo);
        int forkJoinInfoIndex = this.forkJoinCount++;
        /* was I already inside a fork/join */
        if (this.env.forkJoin != null) {
            this.currentWorkerInfo.addForkJoinInfo(forkjoinInfo);
        } else {
            this.currentCallableUnitInfo.defaultWorkerInfo.addForkJoinInfo(forkjoinInfo);
        }
        ForkJoinCPEntry forkJoinCPEntry = new ForkJoinCPEntry(forkJoinInfoIndex);
        Operand forkJoinCPIndex = getOperand(this.currentPkgInfo.addCPEntry(forkJoinCPEntry));
        forkjoinInfo.setIndexCPIndex(forkJoinCPIndex.value);

        RegIndex timeoutRegIndex = new RegIndex(-1, TypeTags.INT);
        addToRegIndexList(timeoutRegIndex);
        if (forkJoin.timeoutExpression != null) {
            forkjoinInfo.setTimeoutAvailable(true);
            this.genNode(forkJoin.timeoutExpression, forkJoinEnv);
            timeoutRegIndex.value = forkJoin.timeoutExpression.regIndex.value;
        }

        // FORKJOIN forkJoinCPIndex timeoutRegIndex joinVarRegIndex joinBlockAddr timeoutVarRegIndex timeoutBlockAddr
        RegIndex joinVarRegIndex = new RegIndex(-1, TypeTags.MAP);
        Operand joinBlockAddr = getOperand(-1);
        RegIndex timeoutVarRegIndex = new RegIndex(-1, TypeTags.MAP);
        Operand timeoutBlockAddr = getOperand(-1);
        this.emit(InstructionCodes.FORKJOIN, forkJoinCPIndex, timeoutRegIndex,
                joinVarRegIndex, joinBlockAddr, timeoutVarRegIndex, timeoutBlockAddr);

        this.processJoinWorkers(forkJoin, forkjoinInfo, forkJoinEnv);

        int i = 0;
        int[] joinWrkrNameCPIndexes = new int[forkJoin.joinedWorkers.size()];
        String[] joinWrkrNames = new String[joinWrkrNameCPIndexes.length];
        for (BLangIdentifier workerName : forkJoin.joinedWorkers) {
            UTF8CPEntry workerNameCPEntry = new UTF8CPEntry(workerName.value);
            int workerNameCPIndex = this.currentPkgInfo.addCPEntry(workerNameCPEntry);
            joinWrkrNameCPIndexes[i] = workerNameCPIndex;
            joinWrkrNames[i] = workerName.value;
            i++;
        }
        forkjoinInfo.setJoinWrkrNameIndexes(joinWrkrNameCPIndexes);
        forkjoinInfo.setJoinWorkerNames(joinWrkrNames);
        forkjoinInfo.setWorkerCount(forkJoin.joinedWorkerCount);
        this.processJoinBlock(forkJoin, forkjoinInfo, forkJoinEnv, joinVarRegIndex, joinBlockAddr);
        this.processTimeoutBlock(forkJoin, forkJoinEnv, timeoutVarRegIndex, timeoutBlockAddr);
    }

    private void visitForkJoinParameterDefs(BLangVariable parameterDef, SymbolEnv forkJoinEnv) {
        LocalVariableAttributeInfo localVariableAttributeInfo = new LocalVariableAttributeInfo(1);
        parameterDef.symbol.varIndex = getLVIndex(parameterDef.type.tag);
        this.genNode(parameterDef, forkJoinEnv);
        LocalVariableInfo localVariableDetails = this.getLocalVarAttributeInfo(parameterDef.symbol);
        localVariableAttributeInfo.localVars.add(localVariableDetails);
    }

    public void visit(BLangWorkerSend workerSendStmt) {
        WorkerDataChannelInfo workerDataChannelInfo = this.getWorkerDataChannelInfo(this.currentCallableUnitInfo,
                this.currentWorkerInfo.getWorkerName(), workerSendStmt.workerIdentifier.value);
        WorkerDataChannelRefCPEntry wrkrInvRefCPEntry = new WorkerDataChannelRefCPEntry(workerDataChannelInfo
                .getUniqueNameCPIndex(), workerDataChannelInfo.getUniqueName());
        wrkrInvRefCPEntry.setWorkerDataChannelInfo(workerDataChannelInfo);
        Operand wrkrInvRefCPIndex = getOperand(currentPkgInfo.addCPEntry(wrkrInvRefCPEntry));
        if (workerSendStmt.isForkJoinSend) {
            this.currentWorkerInfo.setWrkrDtChnlRefCPIndex(wrkrInvRefCPIndex.value);
            this.currentWorkerInfo.setWorkerDataChannelInfoForForkJoin(workerDataChannelInfo);
        }
        workerDataChannelInfo.setDataChannelRefIndex(wrkrInvRefCPIndex.value);

        genNode(workerSendStmt.expr, this.env);
        RegIndex argReg = workerSendStmt.expr.regIndex;
        BType bType = workerSendStmt.expr.type;
        UTF8CPEntry sigCPEntry = new UTF8CPEntry(this.generateSig(new BType[] { bType }));
        Operand sigCPIndex = getOperand(this.currentPkgInfo.addCPEntry(sigCPEntry));

        // WRKSEND wrkrInvRefCPIndex typesCPIndex regIndex
        Operand[] wrkSendArgRegs = new Operand[3];
        wrkSendArgRegs[0] = wrkrInvRefCPIndex;
        wrkSendArgRegs[1] = sigCPIndex;
        wrkSendArgRegs[2] = argReg;
        this.emit(InstructionCodes.WRKSEND, wrkSendArgRegs);
    }

    public void visit(BLangWorkerReceive workerReceiveStmt) {
        WorkerDataChannelInfo workerDataChannelInfo = this.getWorkerDataChannelInfo(this.currentCallableUnitInfo,
                workerReceiveStmt.workerIdentifier.value, this.currentWorkerInfo.getWorkerName());
        WorkerDataChannelRefCPEntry wrkrChnlRefCPEntry = new WorkerDataChannelRefCPEntry(workerDataChannelInfo
                .getUniqueNameCPIndex(), workerDataChannelInfo.getUniqueName());
        wrkrChnlRefCPEntry.setWorkerDataChannelInfo(workerDataChannelInfo);
        Operand wrkrRplyRefCPIndex = getOperand(currentPkgInfo.addCPEntry(wrkrChnlRefCPEntry));
        workerDataChannelInfo.setDataChannelRefIndex(wrkrRplyRefCPIndex.value);

        BLangExpression lExpr = workerReceiveStmt.expr;
        RegIndex regIndex;
        BType bType;
        if (lExpr.getKind() == NodeKind.SIMPLE_VARIABLE_REF && lExpr instanceof BLangLocalVarRef) {
            lExpr.regIndex = ((BLangLocalVarRef) lExpr).varSymbol.varIndex;
            regIndex = lExpr.regIndex;
        } else {
            lExpr.regIndex = getRegIndex(lExpr.type.tag);
            lExpr.regIndex.isLHSIndex = true;
            regIndex = lExpr.regIndex;
        }
        bType = lExpr.type;

        UTF8CPEntry sigCPEntry = new UTF8CPEntry(this.generateSig(new BType[] { bType }));
        Operand sigCPIndex = getOperand(currentPkgInfo.addCPEntry(sigCPEntry));

        // WRKRECEIVE wrkrRplyRefCPIndex typesCPIndex regIndex
        Operand[] wrkReceiveArgRegs = new Operand[3];
        wrkReceiveArgRegs[0] = wrkrRplyRefCPIndex;
        wrkReceiveArgRegs[1] = sigCPIndex;
        wrkReceiveArgRegs[2] = regIndex;
        emit(InstructionCodes.WRKRECEIVE, wrkReceiveArgRegs);

        if (!(lExpr.getKind() == NodeKind.SIMPLE_VARIABLE_REF &&
                lExpr instanceof BLangLocalVarRef)) {
            this.varAssignment = true;
            this.genNode(lExpr, this.env);
            this.varAssignment = false;
        }
    }

    public void visit(BLangConnector connectorNode) {
    }

    public void visit(BLangAction actionNode) {
    }

    public void visit(BLangForever foreverStatement) {
        /* ignore */
    }

    public void visit(BLangSimpleVarRef varRefExpr) {
        /* ignore */
    }

    public void visit(BLangStruct structNode) {
    }

    public void visit(BLangObject objectNode) {
        /* ignore */
    }

    public void visit(BLangRecord recordNode) {
        /* ignore */
    }

    public void visit(BLangIdentifier identifierNode) {
        /* ignore */
    }

    public void visit(BLangAnnotation annotationNode) {
        /* ignore */
    }

    public void visit(BLangAnnotAttribute annotationAttribute) {
        /* ignore */
    }

    public void visit(BLangAnnotationAttachment annAttachmentNode) {
        /* ignore */
    }

    public void visit(BLangAnnotAttachmentAttributeValue annotAttributeValue) {
        /* ignore */
    }

    public void visit(BLangAnnotAttachmentAttribute annotAttachmentAttribute) {
        /* ignore */
    }

    public void visit(BLangAssignment assignNode) {
        BLangExpression lhrExpr = assignNode.varRef;
        if (assignNode.declaredWithVar) {
            BLangVariableReference varRef = (BLangVariableReference) lhrExpr;
            visitVarSymbol((BVarSymbol) varRef.symbol, lvIndexes, localVarAttrInfo);
        }

        BLangExpression rhsExpr = assignNode.expr;
        if (lhrExpr.type.tag != TypeTags.NONE && lhrExpr.getKind() == NodeKind.SIMPLE_VARIABLE_REF &&
                lhrExpr instanceof BLangLocalVarRef) {
            lhrExpr.regIndex = ((BVarSymbol) ((BLangVariableReference) lhrExpr).symbol).varIndex;
            rhsExpr.regIndex = lhrExpr.regIndex;
        }

        genNode(rhsExpr, this.env);
        if (lhrExpr.type.tag == TypeTags.NONE ||
                (lhrExpr.getKind() == NodeKind.SIMPLE_VARIABLE_REF &&
                        lhrExpr instanceof BLangLocalVarRef)) {
            return;
        }

        varAssignment = true;
        lhrExpr.regIndex = rhsExpr.regIndex;
        genNode(lhrExpr, this.env);
        varAssignment = false;
    }

    public void visit(BLangNext nextNode) {
        generateFinallyInstructions(nextNode, NodeKind.WHILE, NodeKind.FOREACH);
        this.emit(this.loopResetInstructionStack.peek());
    }

    public void visit(BLangBreak breakNode) {
        generateFinallyInstructions(breakNode, NodeKind.WHILE, NodeKind.FOREACH);
        this.emit(this.loopExitInstructionStack.peek());
    }

    public void visit(BLangThrow throwNode) {
        genNode(throwNode.expr, env);
        emit(InstructionFactory.get(InstructionCodes.THROW, throwNode.expr.regIndex));
    }

    public void visit(BLangIf ifNode) {
        addLineNumberInfo(ifNode.pos);

        // Generate code for the if condition evaluation
        genNode(ifNode.expr, this.env);
        Operand ifCondJumpAddr = getOperand(-1);
        emit(InstructionCodes.BR_FALSE, ifNode.expr.regIndex, ifCondJumpAddr);

        // Generate code for the then body
        genNode(ifNode.body, this.env);
        Operand endJumpAddr = getOperand(-1);
        emit(InstructionCodes.GOTO, endJumpAddr);
        ifCondJumpAddr.value = nextIP();

        // Visit else statement if any
        if (ifNode.elseStmt != null) {
            genNode(ifNode.elseStmt, this.env);
        }
        endJumpAddr.value = nextIP();
    }

    public void visit(BLangForeach foreach) {
        // Calculate temporary scope variables for iteration.
        Operand iteratorVar = getLVIndex(TypeTags.ITERATOR);
        Operand conditionVar = getLVIndex(TypeTags.BOOLEAN);

        // Create new Iterator for given collection.
        this.genNode(foreach.collection, env);
        this.emit(InstructionCodes.ITR_NEW, foreach.collection.regIndex, iteratorVar);

        Operand foreachStartAddress = new Operand(nextIP());
        Operand foreachEndAddress = new Operand(-1);
        Instruction gotoStartInstruction = InstructionFactory.get(InstructionCodes.GOTO, foreachStartAddress);
        Instruction gotoEndInstruction = InstructionFactory.get(InstructionCodes.GOTO, foreachEndAddress);

        // Checks given iterator has a next value.
        this.emit(InstructionCodes.ITR_HAS_NEXT, iteratorVar, conditionVar);
        this.emit(InstructionCodes.BR_FALSE, conditionVar, foreachEndAddress);

        // assign variables.
        generateForeachVarAssignment(foreach, iteratorVar);

        this.loopResetInstructionStack.push(gotoStartInstruction);
        this.loopExitInstructionStack.push(gotoEndInstruction);
        this.genNode(foreach.body, env);                        // generate foreach body.
        this.loopResetInstructionStack.pop();
        this.loopExitInstructionStack.pop();

        this.emit(gotoStartInstruction);  // move to next iteration.
        foreachEndAddress.value = this.nextIP();
    }

    public void visit(BLangWhile whileNode) {
        Instruction gotoTopJumpInstr = InstructionFactory.get(InstructionCodes.GOTO, getOperand(this.nextIP()));
        this.genNode(whileNode.expr, this.env);

        Operand exitLoopJumpAddr = getOperand(-1);
        Instruction exitLoopJumpInstr = InstructionFactory.get(InstructionCodes.GOTO, exitLoopJumpAddr);
        emit(InstructionCodes.BR_FALSE, whileNode.expr.regIndex, exitLoopJumpAddr);

        this.loopResetInstructionStack.push(gotoTopJumpInstr);
        this.loopExitInstructionStack.push(exitLoopJumpInstr);
        this.genNode(whileNode.body, this.env);
        this.loopResetInstructionStack.pop();
        this.loopExitInstructionStack.pop();
        this.emit(gotoTopJumpInstr);

        exitLoopJumpAddr.value = nextIP();
    }

    public void visit(BLangLock lockNode) {
        if (lockNode.lockVariables.isEmpty()) {
            this.genNode(lockNode.body, this.env);
            return;
        }
        Operand gotoLockEndAddr = getOperand(-1);
        Instruction instructGotoLockEnd = InstructionFactory.get(InstructionCodes.GOTO, gotoLockEndAddr);
        Operand[] operands = getOperands(lockNode);
        ErrorTableAttributeInfo errorTable = createErrorTableIfAbsent(currentPkgInfo);

        int fromIP = nextIP();
        emit((InstructionCodes.LOCK), operands);

        this.genNode(lockNode.body, this.env);
        int toIP = nextIP() - 1;

        emit((InstructionCodes.UNLOCK), operands);
        emit(instructGotoLockEnd);

        ErrorTableEntry errorTableEntry = new ErrorTableEntry(fromIP, toIP, nextIP(), 0, -1);
        errorTable.addErrorTableEntry(errorTableEntry);

        emit((InstructionCodes.UNLOCK), operands);
        emit(InstructionFactory.get(InstructionCodes.THROW, getOperand(-1)));
        gotoLockEndAddr.value = nextIP();
    }

    private Operand[] getOperands(BLangLock lockNode) {
        Operand[] operands = new Operand[(lockNode.lockVariables.size() * 2) + 1];
        int i = 0;
        operands[i++] = new Operand(lockNode.lockVariables.size());
        for (BVarSymbol varSymbol : lockNode.lockVariables) {
            int typeSigCPIndex = addUTF8CPEntry(currentPkgInfo, varSymbol.getType().getDesc());
            TypeRefCPEntry typeRefCPEntry = new TypeRefCPEntry(typeSigCPIndex);
            operands[i++] = getOperand(currentPkgInfo.addCPEntry(typeRefCPEntry));
            operands[i++] = varSymbol.varIndex;
        }
        return operands;
    }

    public void visit(BLangTransaction transactionNode) {
        ++transactionIndex;
        Operand transactionIndexOperand = getOperand(transactionIndex);
        Operand retryCountRegIndex = new RegIndex(-1, TypeTags.INT);
        if (transactionNode.retryCount != null) {
            this.genNode(transactionNode.retryCount, this.env);
            retryCountRegIndex = transactionNode.retryCount.regIndex;
        }

        Operand committedFuncRegIndex = new RegIndex(-1, TypeTags.INVOKABLE);
        if (transactionNode.onCommitFunction != null) {
            committedFuncRegIndex.value = getFuncRefCPIndex(
                    (BInvokableSymbol) ((BLangFunctionVarRef) transactionNode.onCommitFunction).symbol);
        }

        Operand abortedFuncRegIndex = new RegIndex(-1, TypeTags.INVOKABLE);
        if (transactionNode.onAbortFunction != null) {
            abortedFuncRegIndex.value = getFuncRefCPIndex(
                    (BInvokableSymbol) ((BLangFunctionVarRef) transactionNode.onAbortFunction).symbol);
        }

        ErrorTableAttributeInfo errorTable = createErrorTableIfAbsent(currentPkgInfo);
        Operand transStmtEndAddr = getOperand(-1);
        Operand transStmtAbortEndAddr = getOperand(-1);
        Operand transStmtFailEndAddr = getOperand(-1);
        Instruction gotoAbortTransBlockEnd = InstructionFactory.get(InstructionCodes.GOTO, transStmtAbortEndAddr);
        Instruction gotoFailTransBlockEnd = InstructionFactory.get(InstructionCodes.GOTO, transStmtFailEndAddr);

        abortInstructions.push(gotoAbortTransBlockEnd);
        failInstructions.push(gotoFailTransBlockEnd);

        //start transaction
        this.emit(InstructionCodes.TR_BEGIN, transactionIndexOperand, retryCountRegIndex, committedFuncRegIndex,
                abortedFuncRegIndex);
        Operand transBlockStartAddr = getOperand(nextIP());

        //retry transaction;
        Operand retryEndWithThrowAddr = getOperand(-1);
        Operand retryEndWithNoThrowAddr = getOperand(-1);
        this.emit(InstructionCodes.TR_RETRY, transactionIndexOperand, retryEndWithThrowAddr, retryEndWithNoThrowAddr);

        //process transaction statements
        this.genNode(transactionNode.transactionBody, this.env);

        //end the transaction
        int transBlockEndAddr = nextIP();
        this.emit(InstructionCodes.TR_END, transactionIndexOperand, getOperand(TransactionStatus.SUCCESS.value()));

        abortInstructions.pop();
        failInstructions.pop();

        emit(InstructionCodes.GOTO, transStmtEndAddr);

        // CodeGen for error handling.
        int errorTargetIP = nextIP();
        transStmtFailEndAddr.value = errorTargetIP;
        emit(InstructionCodes.TR_END, transactionIndexOperand, getOperand(TransactionStatus.FAILED.value()));
        if (transactionNode.onRetryBody != null) {
            this.genNode(transactionNode.onRetryBody, this.env);

        }
        emit(InstructionCodes.GOTO, transBlockStartAddr);
        retryEndWithThrowAddr.value = nextIP();
        emit(InstructionCodes.TR_END, transactionIndexOperand, getOperand(TransactionStatus.END.value()));

        emit(InstructionCodes.THROW, getOperand(-1));
        ErrorTableEntry errorTableEntry = new ErrorTableEntry(transBlockStartAddr.value,
                transBlockEndAddr, errorTargetIP, 0, -1);
        errorTable.addErrorTableEntry(errorTableEntry);

        transStmtAbortEndAddr.value = nextIP();
        emit(InstructionCodes.TR_END, transactionIndexOperand, getOperand(TransactionStatus.ABORTED.value()));

        int transactionEndIp = nextIP();
        transStmtEndAddr.value = transactionEndIp;
        retryEndWithNoThrowAddr.value = transactionEndIp;
        emit(InstructionCodes.TR_END, transactionIndexOperand, getOperand(TransactionStatus.END.value()));
    }

    public void visit(BLangAbort abortNode) {
        generateFinallyInstructions(abortNode, NodeKind.TRANSACTION);
        this.emit(abortInstructions.peek());
    }
    
    public void visit(BLangDone doneNode) {
        generateFinallyInstructions(doneNode, NodeKind.DONE);
        this.emit(InstructionCodes.HALT);
    }

    public void visit(BLangFail failNode) {
        generateFinallyInstructions(failNode, NodeKind.TRANSACTION);
        this.emit(failInstructions.peek());
    }

    @Override
    public void visit(BLangXMLNSStatement xmlnsStmtNode) {
        xmlnsStmtNode.xmlnsDecl.accept(this);
    }

    @Override
    public void visit(BLangXMLNS xmlnsNode) {
    }

    @Override
    public void visit(BLangLocalXMLNS xmlnsNode) {
        RegIndex lvIndex = getLVIndex(TypeTags.STRING);
        BLangExpression nsURIExpr = xmlnsNode.namespaceURI;
        nsURIExpr.regIndex = createLHSRegIndex(lvIndex);
        genNode(nsURIExpr, env);

        BXMLNSSymbol nsSymbol = (BXMLNSSymbol) xmlnsNode.symbol;
        nsSymbol.nsURIIndex = lvIndex;
    }

    @Override
    public void visit(BLangPackageXMLNS xmlnsNode) {
        BLangExpression nsURIExpr = xmlnsNode.namespaceURI;
        Operand pvIndex = getPVIndex(TypeTags.STRING);
        BXMLNSSymbol nsSymbol = (BXMLNSSymbol) xmlnsNode.symbol;
        genNode(nsURIExpr, env);
        nsSymbol.nsURIIndex = pvIndex;

        int pkgIndex = addPackageRefCPEntry(this.currentPkgInfo, this.currentPkgID);
        emit(InstructionCodes.SGSTORE, getOperand(pkgIndex), nsURIExpr.regIndex, pvIndex);
    }

    @Override
    public void visit(BLangXMLQName xmlQName) {
        // If the QName is use outside of XML, treat it as string.
        if (!xmlQName.isUsedInXML) {
            xmlQName.regIndex = calcAndGetExprRegIndex(xmlQName);
            String qName = xmlQName.namespaceURI == null ? xmlQName.localname.value
                    : ("{" + xmlQName.namespaceURI + "}" + xmlQName.localname);
            xmlQName.regIndex = createStringLiteral(qName, xmlQName.regIndex, env);
            return;
        }

        // Else, treat it as QName
        RegIndex nsURIIndex = getNamespaceURIIndex(xmlQName.nsSymbol, env);
        RegIndex localnameIndex = createStringLiteral(xmlQName.localname.value, null, env);
        RegIndex prefixIndex = createStringLiteral(xmlQName.prefix.value, null, env);
        xmlQName.regIndex = calcAndGetExprRegIndex(xmlQName.regIndex, TypeTags.XML);
        emit(InstructionCodes.NEWQNAME, localnameIndex, nsURIIndex, prefixIndex, xmlQName.regIndex);
    }

    @Override
    public void visit(BLangXMLAttribute xmlAttribute) {
        SymbolEnv xmlAttributeEnv = SymbolEnv.getXMLAttributeEnv(xmlAttribute, env);
        BLangExpression attrNameExpr = xmlAttribute.name;
        attrNameExpr.regIndex = calcAndGetExprRegIndex(attrNameExpr);
        genNode(attrNameExpr, xmlAttributeEnv);
        RegIndex attrQNameRegIndex = attrNameExpr.regIndex;

        // If the attribute name is a string representation of qname
        if (attrNameExpr.getKind() != NodeKind.XML_QNAME) {
            RegIndex localNameRegIndex = getRegIndex(TypeTags.STRING);
            RegIndex uriRegIndex = getRegIndex(TypeTags.STRING);
            emit(InstructionCodes.S2QNAME, attrQNameRegIndex, localNameRegIndex, uriRegIndex);

            attrQNameRegIndex = getRegIndex(TypeTags.XML);
            generateURILookupInstructions(((BLangXMLElementLiteral) env.node).namespacesInScope, localNameRegIndex,
                    uriRegIndex, attrQNameRegIndex, xmlAttribute.pos, xmlAttributeEnv);
            attrNameExpr.regIndex = attrQNameRegIndex;
        }

        BLangExpression attrValueExpr = xmlAttribute.value;
        genNode(attrValueExpr, env);

        if (xmlAttribute.isNamespaceDeclr) {
            ((BXMLNSSymbol) xmlAttribute.symbol).nsURIIndex = attrValueExpr.regIndex;
        }
    }

    @Override
    public void visit(BLangXMLElementLiteral xmlElementLiteral) {
        SymbolEnv xmlElementEnv = SymbolEnv.getXMLElementEnv(xmlElementLiteral, env);
        xmlElementLiteral.regIndex = calcAndGetExprRegIndex(xmlElementLiteral);

        // Visit in-line namespace declarations. These needs to be visited first before visiting the 
        // attributes, start and end tag names of the element.
        xmlElementLiteral.inlineNamespaces.forEach(xmlns -> {
            genNode(xmlns, xmlElementEnv);
        });

        // Create start tag name
        BLangExpression startTagName = (BLangExpression) xmlElementLiteral.getStartTagName();
        RegIndex startTagNameRegIndex = visitXMLTagName(startTagName, xmlElementEnv, xmlElementLiteral);

        // Create end tag name. If there is no endtag name (empty XML tag), 
        // then consider start tag name as the end tag name too.
        BLangExpression endTagName = (BLangExpression) xmlElementLiteral.getEndTagName();
        RegIndex endTagNameRegIndex = endTagName == null ? startTagNameRegIndex
                : visitXMLTagName(endTagName, xmlElementEnv, xmlElementLiteral);

        // Create an XML with the given QName
        RegIndex defaultNsURIIndex = getNamespaceURIIndex(xmlElementLiteral.defaultNsSymbol, xmlElementEnv);
        emit(InstructionCodes.NEWXMLELEMENT, xmlElementLiteral.regIndex, startTagNameRegIndex, endTagNameRegIndex,
                defaultNsURIIndex);

        // Add namespaces decelerations visible to this element.
        xmlElementLiteral.namespacesInScope.forEach((name, symbol) -> {
            BLangXMLQName nsQName = new BLangXMLQName(name.getValue(), XMLConstants.XMLNS_ATTRIBUTE);
            genNode(nsQName, xmlElementEnv);
            RegIndex uriIndex = getNamespaceURIIndex(symbol, xmlElementEnv);
            emit(InstructionCodes.XMLATTRSTORE, xmlElementLiteral.regIndex, nsQName.regIndex, uriIndex);
        });

        // Add attributes
        xmlElementLiteral.attributes.forEach(attribute -> {
            genNode(attribute, xmlElementEnv);
            emit(InstructionCodes.XMLATTRSTORE, xmlElementLiteral.regIndex, attribute.name.regIndex,
                    attribute.value.regIndex);
        });

        // Add children
        xmlElementLiteral.modifiedChildren.forEach(child -> {
            genNode(child, xmlElementEnv);
            emit(InstructionCodes.XMLSEQSTORE, xmlElementLiteral.regIndex, child.regIndex);
        });
    }

    @Override
    public void visit(BLangXMLTextLiteral xmlTextLiteral) {
        if (xmlTextLiteral.type == null) {
            xmlTextLiteral.regIndex = calcAndGetExprRegIndex(xmlTextLiteral.regIndex, TypeTags.XML);
        } else {
            xmlTextLiteral.regIndex = calcAndGetExprRegIndex(xmlTextLiteral);
        }
        genNode(xmlTextLiteral.concatExpr, env);
        emit(InstructionCodes.NEWXMLTEXT, xmlTextLiteral.regIndex, xmlTextLiteral.concatExpr.regIndex);
    }

    @Override
    public void visit(BLangXMLCommentLiteral xmlCommentLiteral) {
        xmlCommentLiteral.regIndex = calcAndGetExprRegIndex(xmlCommentLiteral);
        genNode(xmlCommentLiteral.concatExpr, env);
        emit(InstructionCodes.NEWXMLCOMMENT, xmlCommentLiteral.regIndex, xmlCommentLiteral.concatExpr.regIndex);
    }

    @Override
    public void visit(BLangXMLProcInsLiteral xmlProcInsLiteral) {
        xmlProcInsLiteral.regIndex = calcAndGetExprRegIndex(xmlProcInsLiteral);
        genNode(xmlProcInsLiteral.dataConcatExpr, env);
        genNode(xmlProcInsLiteral.target, env);
        emit(InstructionCodes.NEWXMLPI, xmlProcInsLiteral.regIndex, xmlProcInsLiteral.target.regIndex,
                xmlProcInsLiteral.dataConcatExpr.regIndex);
    }

    @Override
    public void visit(BLangXMLQuotedString xmlQuotedString) {
        xmlQuotedString.concatExpr.regIndex = calcAndGetExprRegIndex(xmlQuotedString);
        genNode(xmlQuotedString.concatExpr, env);
        xmlQuotedString.regIndex = xmlQuotedString.concatExpr.regIndex;
    }

    @Override
    public void visit(BLangXMLSequenceLiteral xmlSeqLiteral) {
        xmlSeqLiteral.regIndex = calcAndGetExprRegIndex(xmlSeqLiteral);
        // It is assumed that the sequence is always empty.
        emit(InstructionCodes.NEWXMLSEQ, xmlSeqLiteral.regIndex);
    }

    @Override
    public void visit(BLangStringTemplateLiteral stringTemplateLiteral) {
        stringTemplateLiteral.concatExpr.regIndex = calcAndGetExprRegIndex(stringTemplateLiteral);
        genNode(stringTemplateLiteral.concatExpr, env);
        stringTemplateLiteral.regIndex = stringTemplateLiteral.concatExpr.regIndex;
    }

    @Override
    public void visit(BLangXMLAttributeAccess xmlAttributeAccessExpr) {
        boolean variableStore = this.varAssignment;
        this.varAssignment = false;

        genNode(xmlAttributeAccessExpr.expr, this.env);
        RegIndex varRefRegIndex = xmlAttributeAccessExpr.expr.regIndex;

        if (xmlAttributeAccessExpr.indexExpr == null) {
            RegIndex xmlValueRegIndex = calcAndGetExprRegIndex(xmlAttributeAccessExpr);
            emit(InstructionCodes.XML2XMLATTRS, varRefRegIndex, xmlValueRegIndex);
            return;
        }

        BLangExpression indexExpr = xmlAttributeAccessExpr.indexExpr;
        genNode(xmlAttributeAccessExpr.indexExpr, this.env);
        RegIndex qnameRegIndex = xmlAttributeAccessExpr.indexExpr.regIndex;

        // If this is a string representation of qname
        if (indexExpr.getKind() != NodeKind.XML_QNAME) {
            RegIndex localNameRegIndex = getRegIndex(TypeTags.STRING);
            RegIndex uriRegIndex = getRegIndex(TypeTags.STRING);
            emit(InstructionCodes.S2QNAME, qnameRegIndex, localNameRegIndex, uriRegIndex);

            qnameRegIndex = getRegIndex(TypeTags.XML);
            generateURILookupInstructions(xmlAttributeAccessExpr.namespaces, localNameRegIndex,
                    uriRegIndex, qnameRegIndex, indexExpr.pos, env);
        }

        if (variableStore) {
            emit(InstructionCodes.XMLATTRSTORE, varRefRegIndex, qnameRegIndex, xmlAttributeAccessExpr.regIndex);
        } else {
            RegIndex xmlValueRegIndex = calcAndGetExprRegIndex(xmlAttributeAccessExpr);
            emit(InstructionCodes.XMLATTRLOAD, varRefRegIndex, qnameRegIndex, xmlValueRegIndex);
        }
    }

    public void visit(BLangTryCatchFinally tryNode) {
        Operand gotoTryCatchEndAddr = getOperand(-1);
        Instruction instructGotoTryCatchEnd = InstructionFactory.get(InstructionCodes.GOTO, gotoTryCatchEndAddr);
        List<int[]> unhandledErrorRangeList = new ArrayList<>();
        ErrorTableAttributeInfo errorTable = createErrorTableIfAbsent(currentPkgInfo);

        // Handle try block.
        int fromIP = nextIP();
        genNode(tryNode.tryBody, env);
        int toIP = nextIP() - 1;

        // Append finally block instructions.
        if (tryNode.finallyBody != null) {
            genNode(tryNode.finallyBody, env);
        }
        emit(instructGotoTryCatchEnd);
        unhandledErrorRangeList.add(new int[]{fromIP, toIP});
        // Handle catch blocks.
        int order = 0;
        for (BLangCatch bLangCatch : tryNode.getCatchBlocks()) {
            addLineNumberInfo(bLangCatch.pos);
            int targetIP = nextIP();
            genNode(bLangCatch, env);
            unhandledErrorRangeList.add(new int[]{targetIP, nextIP() - 1});
            // Append finally block instructions.
            if (tryNode.finallyBody != null) {
                genNode(tryNode.finallyBody, env);
            }
            emit(instructGotoTryCatchEnd);
            // Create Error table entry for this catch block
            BTypeSymbol structSymbol = bLangCatch.param.symbol.type.tsymbol;
            BPackageSymbol packageSymbol = (BPackageSymbol) bLangCatch.param.symbol.type.tsymbol.owner;
            int pkgCPIndex = addPackageRefCPEntry(currentPkgInfo, packageSymbol.pkgID);
            int structNameCPIndex = addUTF8CPEntry(currentPkgInfo, structSymbol.name.value);
            StructureRefCPEntry structureRefCPEntry = new StructureRefCPEntry(pkgCPIndex, structNameCPIndex);
            int structCPEntryIndex = currentPkgInfo.addCPEntry(structureRefCPEntry);
            ErrorTableEntry errorTableEntry = new ErrorTableEntry(fromIP, toIP, targetIP, order++, structCPEntryIndex);
            errorTable.addErrorTableEntry(errorTableEntry);
        }

        if (tryNode.finallyBody != null) {
            // Create Error table entry for unhandled errors in try and catch(s) blocks
            for (int[] range : unhandledErrorRangeList) {
                ErrorTableEntry errorTableEntry = new ErrorTableEntry(range[0], range[1], nextIP(), order++, -1);
                errorTable.addErrorTableEntry(errorTableEntry);
            }
            // Append finally block instruction.
            genNode(tryNode.finallyBody, env);
            emit(InstructionFactory.get(InstructionCodes.THROW, getOperand(-1)));
        }
        gotoTryCatchEndAddr.value = nextIP();
    }

    public void visit(BLangCatch bLangCatch) {
        // Define local variable index for Error.
        BLangVariable variable = bLangCatch.param;
        RegIndex lvIndex = getLVIndex(variable.symbol.type.tag);
        variable.symbol.varIndex = lvIndex;
        emit(InstructionFactory.get(InstructionCodes.ERRSTORE, lvIndex));

        // Visit Catch Block.
        genNode(bLangCatch.body, env);
    }

    public void visit(BLangExpressionStmt exprStmtNode) {
        genNode(exprStmtNode.expr, this.env);
    }

    @Override
    public void visit(BLangIntRangeExpression rangeExpr) {
        BLangExpression startExpr = rangeExpr.startExpr;
        BLangExpression endExpr = rangeExpr.endExpr;

        genNode(startExpr, env);
        genNode(endExpr, env);
        rangeExpr.regIndex = calcAndGetExprRegIndex(rangeExpr);

        if (!rangeExpr.includeStart || !rangeExpr.includeEnd) {
            RegIndex const1RegIndex = getRegIndex(TypeTags.INT);
            emit(InstructionCodes.ICONST_1, const1RegIndex);
            if (!rangeExpr.includeStart) {
                emit(InstructionCodes.IADD, startExpr.regIndex, const1RegIndex, startExpr.regIndex);
            }
            if (!rangeExpr.includeEnd) {
                emit(InstructionCodes.ISUB, endExpr.regIndex, const1RegIndex, endExpr.regIndex);
            }
        }
        emit(InstructionCodes.NEW_INT_RANGE, startExpr.regIndex, endExpr.regIndex, rangeExpr.regIndex);
    }

    // private helper methods of visitors.

    private void generateForeachVarAssignment(BLangForeach foreach, Operand iteratorIndex) {
        List<BLangVariableReference> variables = foreach.varRefs.stream()
                .map(expr -> (BLangVariableReference) expr)
                .collect(Collectors.toList());
        // create Local variable Info entries.
        variables.stream()
                .filter(v -> v.type.tag != TypeTags.NONE)   // Ignoring ignored ("_") variables.
                .forEach(varRef -> visitVarSymbol((BVarSymbol) varRef.symbol, lvIndexes, localVarAttrInfo));
        List<Operand> nextOperands = new ArrayList<>();
        nextOperands.add(iteratorIndex);
        nextOperands.add(new Operand(variables.size()));
        foreach.varTypes.forEach(v -> nextOperands.add(new Operand(v.tag)));
        nextOperands.add(new Operand(variables.size()));
        for (int i = 0; i < variables.size(); i++) {
            BLangVariableReference varRef = variables.get(i);
            nextOperands.add(Optional.ofNullable(((BVarSymbol) varRef.symbol).varIndex)
                    .orElse(getRegIndex(foreach.varTypes.get(i).tag)));
        }
        this.emit(InstructionCodes.ITR_NEXT, nextOperands.toArray(new Operand[0]));
    }

    private void visitFunctionPointerLoad(BLangExpression fpExpr, BInvokableSymbol funcSymbol) {
        int pkgRefCPIndex = addPackageRefCPEntry(currentPkgInfo, funcSymbol.pkgID);
        int funcNameCPIndex = addUTF8CPEntry(currentPkgInfo, funcSymbol.name.value);
        FunctionRefCPEntry funcRefCPEntry = new FunctionRefCPEntry(pkgRefCPIndex, funcNameCPIndex);

        int funcRefCPIndex = currentPkgInfo.addCPEntry(funcRefCPEntry);
        RegIndex nextIndex = calcAndGetExprRegIndex(fpExpr);
        Operand[] operands;
        if (!(fpExpr instanceof BLangLambdaFunction)) {
            operands = new Operand[3];
            operands[0] = getOperand(funcRefCPIndex);
            operands[1] = nextIndex;
            operands[2] = new Operand(0);
        } else {
            Operand[] closureIndexes = calcAndGetClosureIndexes(((BLangLambdaFunction) fpExpr).function);
            operands = new Operand[2 + closureIndexes.length];
            operands[0] = getOperand(funcRefCPIndex);
            operands[1] = nextIndex;
            System.arraycopy(closureIndexes, 0, operands, 2, closureIndexes.length);
        }
        emit(InstructionCodes.FPLOAD, operands);
    }

    private Operand[] calcAndGetClosureIndexes(BLangFunction function) {
        List<Operand> operands = new ArrayList<>();

        int closureOperandPairs = 0;

        for (BVarSymbol symbol : function.symbol.params) {
            if (!symbol.closure || function.requiredParams.stream().anyMatch(var -> var.symbol.equals(symbol))) {
                continue;
            }
            Operand type = new Operand(symbol.type.tag);
            Operand index = new Operand(symbol.varIndex.value);
            operands.add(type);
            operands.add(index);
            closureOperandPairs++;
        }

        operands.add(0, new Operand(closureOperandPairs));
        return operands.toArray(new Operand[]{});
    }

    private void generateFinallyInstructions(BLangStatement statement) {
        generateFinallyInstructions(statement, new NodeKind[0]);
    }

    private void generateFinallyInstructions(BLangStatement statement, NodeKind... expectedParentKinds) {
        BLangStatement current = statement;
        while (current != null && current.statementLink.parent != null) {
            BLangStatement parent = current.statementLink.parent.statement;
            for (NodeKind expected : expectedParentKinds) {
                if (expected == parent.getKind()) {
                    return;
                }
            }
            if (NodeKind.TRY == parent.getKind()) {
                BLangTryCatchFinally tryCatchFinally = (BLangTryCatchFinally) parent;
                if (tryCatchFinally.finallyBody != null && current != tryCatchFinally.finallyBody) {
                    genNode(tryCatchFinally.finallyBody, env);
                }
            } else if (NodeKind.LOCK == parent.getKind()) {
                BLangLock lockNode = (BLangLock) parent;
                if (!lockNode.lockVariables.isEmpty()) {
                    Operand[] operands = getOperands(lockNode);
                    emit((InstructionCodes.UNLOCK), operands);
                }
            }
            current = parent;
        }
    }

    private RegIndex getNamespaceURIIndex(BXMLNSSymbol namespaceSymbol, SymbolEnv env) {
        if (namespaceSymbol == null && env.node.getKind() == NodeKind.XML_ATTRIBUTE) {
            return createStringLiteral(XMLConstants.NULL_NS_URI, null, env);
        }

        if (namespaceSymbol == null) {
            return createStringLiteral(null, null, env);
        }

        // If the namespace is defined within a callable unit, get the URI index in the local var registry.
        // Otherwise get the URI index in the global var registry.
        if ((namespaceSymbol.owner.tag & SymTag.INVOKABLE) == SymTag.INVOKABLE) {
            return (RegIndex) namespaceSymbol.nsURIIndex;
        }

        int pkgIndex = addPackageRefCPEntry(this.currentPkgInfo, namespaceSymbol.owner.pkgID);
        RegIndex index = getRegIndex(TypeTags.STRING);
        emit(InstructionCodes.SGLOAD, getOperand(pkgIndex), namespaceSymbol.nsURIIndex, index);
        return index;
    }

    private void generateURILookupInstructions(Map<Name, BXMLNSSymbol> namespaces, RegIndex localNameRegIndex,
                                               RegIndex uriRegIndex, RegIndex targetQNameRegIndex, DiagnosticPos pos,
                                               SymbolEnv symbolEnv) {
        if (namespaces.isEmpty()) {
            createQNameWithoutPrefix(localNameRegIndex, uriRegIndex, targetQNameRegIndex);
            return;
        }

        Stack<Operand> endJumpInstrStack = new Stack<>();
        String prefix;

        for (Entry<Name, BXMLNSSymbol> keyValues : namespaces.entrySet()) {
            prefix = keyValues.getKey().getValue();

            // skip the default namespace
            if (prefix.equals(XMLConstants.DEFAULT_NS_PREFIX)) {
                continue;
            }

            // Below section creates the condition to compare the namespace URIs

            // store the comparing uri as string
            BXMLNSSymbol nsSymbol = keyValues.getValue();

            int opcode = getOpcode(TypeTags.STRING, InstructionCodes.IEQ);
            RegIndex conditionExprIndex = getRegIndex(TypeTags.BOOLEAN);
            emit(opcode, uriRegIndex, getNamespaceURIIndex(nsSymbol, symbolEnv), conditionExprIndex);

            Operand ifCondJumpAddr = getOperand(-1);
            emit(InstructionCodes.BR_FALSE, conditionExprIndex, ifCondJumpAddr);

            // Below section creates instructions to be executed, if the above condition succeeds (then body)

            // create the prefix literal
            RegIndex prefixIndex = createStringLiteral(prefix, null, env);

            // create a qname
            emit(InstructionCodes.NEWQNAME, localNameRegIndex, uriRegIndex, prefixIndex, targetQNameRegIndex);

            Operand endJumpAddr = getOperand(-1);
            emit(InstructionCodes.GOTO, endJumpAddr);
            endJumpInstrStack.add(endJumpAddr);

            ifCondJumpAddr.value = nextIP();
        }

        // else part. create a qname with empty prefix
        createQNameWithoutPrefix(localNameRegIndex, uriRegIndex, targetQNameRegIndex);

        while (!endJumpInstrStack.isEmpty()) {
            endJumpInstrStack.pop().value = nextIP();
        }
    }

    private void createQNameWithoutPrefix(RegIndex localNameRegIndex, RegIndex uriRegIndex,
                                          RegIndex targetQNameRegIndex) {
        RegIndex prefixIndex = createStringLiteral(null, null, env);
        emit(InstructionCodes.NEWQNAME, localNameRegIndex, uriRegIndex, prefixIndex, targetQNameRegIndex);
    }

    /**
     * Creates a string literal expression, generate the code and returns the registry index.
     *
     * @param value    String value to generate the string literal
     * @param regIndex String literal expression's reg index
     * @param env      Environment
     * @return String registry index of the generated string
     */
    private RegIndex createStringLiteral(String value, RegIndex regIndex, SymbolEnv env) {
        BLangLiteral prefixLiteral = (BLangLiteral) TreeBuilder.createLiteralExpression();
        prefixLiteral.value = value;
        prefixLiteral.typeTag = TypeTags.STRING;
        prefixLiteral.type = symTable.stringType;
        prefixLiteral.regIndex = regIndex;
        genNode(prefixLiteral, env);
        return prefixLiteral.regIndex;
    }

    /**
     * Visit XML tag name and return the index of the tag name in the reference registry.
     *
     * @param tagName           Tag name expression
     * @param xmlElementEnv     Environment of the XML element of the tag
     * @param xmlElementLiteral XML element literal to which the tag name belongs to
     * @return Index of the tag name, in the reference registry
     */
    private RegIndex visitXMLTagName(BLangExpression tagName, SymbolEnv xmlElementEnv,
                                     BLangXMLElementLiteral xmlElementLiteral) {
        genNode(tagName, xmlElementEnv);
        RegIndex startTagNameRegIndex = tagName.regIndex;

        // If this is a string representation of element name, generate the namespace lookup instructions
        if (tagName.getKind() != NodeKind.XML_QNAME) {
            RegIndex localNameRegIndex = getRegIndex(TypeTags.STRING);
            RegIndex uriRegIndex = getRegIndex(TypeTags.STRING);
            emit(InstructionCodes.S2QNAME, startTagNameRegIndex, localNameRegIndex, uriRegIndex);

            startTagNameRegIndex = getRegIndex(TypeTags.XML);
            generateURILookupInstructions(xmlElementLiteral.namespacesInScope, localNameRegIndex, uriRegIndex,
                    startTagNameRegIndex, xmlElementLiteral.pos, xmlElementEnv);
            tagName.regIndex = startTagNameRegIndex;
        }

        return startTagNameRegIndex;
    }

    /**
     * Get the constant pool entry index of a given type.
     *
     * @param type Type to get the constant pool entry index
     * @return constant pool entry index of the type
     */
    private Operand getTypeCPIndex(BType type) {
        int typeSigCPIndex = addUTF8CPEntry(currentPkgInfo, type.getDesc());
        TypeRefCPEntry typeRefCPEntry = new TypeRefCPEntry(typeSigCPIndex);
        return getOperand(currentPkgInfo.addCPEntry(typeRefCPEntry));
    }

    private void addParameterDefaultValues(BLangInvokableNode invokableNode, CallableUnitInfo callableUnitInfo) {
        int paramDefaultsAttrNameIndex =
                addUTF8CPEntry(currentPkgInfo, AttributeInfo.Kind.PARAMETER_DEFAULTS_ATTRIBUTE.value());
        ParamDefaultValueAttributeInfo paramDefaulValAttrInfo =
                new ParamDefaultValueAttributeInfo(paramDefaultsAttrNameIndex);

        // Only named parameters can have default values.
        for (BLangVariableDef param : invokableNode.defaultableParams) {
            DefaultValue defaultVal = getDefaultValue((BLangLiteral) param.var.expr);
            paramDefaulValAttrInfo.addParamDefaultValueInfo(defaultVal);
        }

        callableUnitInfo.addAttributeInfo(AttributeInfo.Kind.PARAMETER_DEFAULTS_ATTRIBUTE, paramDefaulValAttrInfo);
    }

    private int getValueToRefTypeCastOpcode(int typeTag) {
        int opcode;
        switch (typeTag) {
            case TypeTags.INT:
                opcode = InstructionCodes.I2ANY;
                break;
            case TypeTags.FLOAT:
                opcode = InstructionCodes.F2ANY;
                break;
            case TypeTags.STRING:
                opcode = InstructionCodes.S2ANY;
                break;
            case TypeTags.BOOLEAN:
                opcode = InstructionCodes.B2ANY;
                break;
            case TypeTags.BLOB:
                opcode = InstructionCodes.L2ANY;
                break;
            default:
                opcode = InstructionCodes.NOP;
                break;
        }
        return opcode;
    }

    private int getRefToValueTypeCastOpcode(int typeTag) {
        int opcode;
        switch (typeTag) {
            case TypeTags.INT:
                opcode = InstructionCodes.ANY2I;
                break;
            case TypeTags.FLOAT:
                opcode = InstructionCodes.ANY2F;
                break;
            case TypeTags.STRING:
                opcode = InstructionCodes.ANY2S;
                break;
            case TypeTags.BOOLEAN:
                opcode = InstructionCodes.ANY2B;
                break;
            case TypeTags.BLOB:
                opcode = InstructionCodes.ANY2L;
                break;
            default:
                opcode = InstructionCodes.NOP;
                break;
        }
        return opcode;
    }

    private void addPackageInfo(BPackageSymbol packageSymbol, ProgramFile programFile) {
        BLangPackage pkgNode = this.packageCache.get(packageSymbol.pkgID);
        if (pkgNode == null) {
            // This is a package loaded from a BALO
            if (!programFile.packageInfoMap.containsKey(packageSymbol.pkgID.bvmAlias())) {
                programFile.packageInfoMap.put(packageSymbol.pkgID.bvmAlias(), packageSymbol.packageFile.packageInfo);
            }
            return;
        }

        pkgNode.imports.forEach(importPkdNode -> addPackageInfo(importPkdNode.symbol, programFile));
        if (!programFile.packageInfoMap.containsKey(packageSymbol.pkgID.bvmAlias())) {
            programFile.packageInfoMap.put(packageSymbol.pkgID.bvmAlias(), packageSymbol.packageFile.packageInfo);
        }
    }

    private byte[] getPackageBinaryContent(BLangPackage pkgNode) {
        byte[] pkgBinaryContent;
        try (ByteArrayOutputStream byteArrayOS = new ByteArrayOutputStream()) {
            PackageFileWriter.writePackage(this.currentPkgInfo, byteArrayOS);
            pkgBinaryContent = byteArrayOS.toByteArray();
        } catch (IOException e) {
            // This code will not be executed under normal condition
            throw new BLangCompilerException("failed to generate bytecode for package '" +
                    pkgNode.packageID + "': " + e.getMessage(), e);
        }
        return pkgBinaryContent;
    }
}<|MERGE_RESOLUTION|>--- conflicted
+++ resolved
@@ -27,12 +27,9 @@
 import org.ballerinalang.model.tree.OperatorKind;
 import org.ballerinalang.util.FunctionFlags;
 import org.ballerinalang.util.TransactionStatus;
-<<<<<<< HEAD
 import org.wso2.ballerinalang.compiler.PackageCache;
-=======
 import org.wso2.ballerinalang.compiler.semantics.analyzer.SymbolResolver;
 import org.wso2.ballerinalang.compiler.semantics.analyzer.Types;
->>>>>>> 5974a5f3
 import org.wso2.ballerinalang.compiler.semantics.model.SymbolEnv;
 import org.wso2.ballerinalang.compiler.semantics.model.SymbolTable;
 import org.wso2.ballerinalang.compiler.semantics.model.symbols.BConversionOperatorSymbol;
@@ -277,18 +274,10 @@
 
     private SymbolEnv env;
     // TODO Remove this dependency from the code generator
-<<<<<<< HEAD
     private final SymbolTable symTable;
     private final PackageCache packageCache;
-=======
-    private SymbolTable symTable;
     private SymbolResolver symResolver;
     private Types types;
-
-    private boolean buildCompiledPackage;
-    private ProgramFile programFile;
-    private PackageFile packageFile;
->>>>>>> 5974a5f3
 
     private PackageInfo currentPkgInfo;
     private PackageID currentPkgID;
@@ -330,12 +319,9 @@
     public CodeGenerator(CompilerContext context) {
         context.put(CODE_GENERATOR_KEY, this);
         this.symTable = SymbolTable.getInstance(context);
-<<<<<<< HEAD
         this.packageCache = PackageCache.getInstance(context);
-=======
         this.symResolver = SymbolResolver.getInstance(context);
         this.types = Types.getInstance(context);
->>>>>>> 5974a5f3
     }
 
     public ProgramFile generateBALX(BLangPackage pkgNode) {
@@ -1694,17 +1680,17 @@
             // If some named parameter is not passed when invoking the function, then it will be null
             // at this point. If so, get the default value for that parameter from the function info.
             if (argExpr == null) {
-<<<<<<< HEAD
+//<<<<<<< HEAD
                 BVarSymbol varSymbol = invokableSymbol.getDefaultableParameters().get(i);
                 argExpr = getDefaultValExpr(varSymbol.type, varSymbol.defaultValue);
-=======
-                DefaultValue defaultVal = defaultValAttrInfo.getDefaultValueInfo()[i];
-                BLangExpression defaultValExpr = getDefaultValExpr(defaultVal);
-                int paramPosition = iExpr.requiredArgs.size() + i +
-                        (((BInvokableSymbol) iExpr.symbol).receiverSymbol != null ? 1 : 0);
-                BType namedArgType = callableUnitInfo.paramTypes[paramPosition];
-                argExpr = createTypeConversionExpr(defaultValExpr, namedArgType);
->>>>>>> 5974a5f3
+//=======
+//                DefaultValue defaultVal = defaultValAttrInfo.getDefaultValueInfo()[i];
+//                BLangExpression defaultValExpr = getDefaultValExpr(defaultVal);
+//                int paramPosition = iExpr.requiredArgs.size() + i +
+//                        (((BInvokableSymbol) iExpr.symbol).receiverSymbol != null ? 1 : 0);
+//                BType namedArgType = callableUnitInfo.paramTypes[paramPosition];
+//                argExpr = createTypeConversionExpr(defaultValExpr, namedArgType);
+//>>>>>>> 5974a5f3204efc60694965eceaea62d6a53f1d85
             }
             operands[currentIndex++] = genNode(argExpr, this.env).regIndex;
         }
@@ -1712,7 +1698,6 @@
         return currentIndex;
     }
 
-<<<<<<< HEAD
     private BLangExpression getDefaultValExpr(BType type, Object value) {
         switch (type.tag) {
             case TypeTags.INT:
@@ -1723,7 +1708,11 @@
                 return getStringLiteral((String) value);
             case TypeTags.BOOLEAN:
                 return getBooleanLiteral((Boolean) value);
-=======
+            default:
+                throw new IllegalStateException("Unsupported default value type");
+        }
+    }
+
     private BLangExpression createTypeConversionExpr(BLangExpression expr, BType lhsType) {
         BType rhsType = expr.type;
         if (types.isSameType(rhsType, lhsType)) {
@@ -1747,24 +1736,6 @@
         conversionExpr.type = lhsType;
         conversionExpr.conversionSymbol = symbol;
         return conversionExpr;
-    }
-
-    private BLangExpression getDefaultValExpr(DefaultValue defaultVal) {
-        switch (defaultVal.desc) {
-            case TypeDescriptor.SIG_INT:
-                return getIntLiteral(defaultVal.intValue);
-            case TypeDescriptor.SIG_FLOAT:
-                return getFloatLiteral(defaultVal.floatValue);
-            case TypeDescriptor.SIG_STRING:
-                return getStringLiteral(defaultVal.stringValue);
-            case TypeDescriptor.SIG_BOOLEAN:
-                return getBooleanLiteral(defaultVal.booleanValue);
-            case TypeDescriptor.SIG_NULL:
-                return getNullLiteral();
->>>>>>> 5974a5f3
-            default:
-                throw new IllegalStateException("Unsupported default value type");
-        }
     }
 
     private BLangLiteral getStringLiteral(String value) {
