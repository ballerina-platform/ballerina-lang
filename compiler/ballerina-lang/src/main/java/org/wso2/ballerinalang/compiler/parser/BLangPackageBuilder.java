/*
 *  Copyright (c) 2017, WSO2 Inc. (http://www.wso2.org) All Rights Reserved.
 *
 *  WSO2 Inc. licenses this file to you under the Apache License,
 *  Version 2.0 (the "License"); you may not use this file except
 *  in compliance with the License.
 *  You may obtain a copy of the License at
 *
 *    http://www.apache.org/licenses/LICENSE-2.0
 *
 *  Unless required by applicable law or agreed to in writing,
 *  software distributed under the License is distributed on an
 *  "AS IS" BASIS, WITHOUT WARRANTIES OR CONDITIONS OF ANY
 *  KIND, either express or implied.  See the License for the
 *  specific language governing permissions and limitations
 *  under the License.
 */
package org.wso2.ballerinalang.compiler.parser;

import org.apache.commons.lang3.StringEscapeUtils;
import org.ballerinalang.compiler.CompilerOptionName;
import org.ballerinalang.model.TreeBuilder;
import org.ballerinalang.model.TreeUtils;
import org.ballerinalang.model.Whitespace;
import org.ballerinalang.model.elements.DocTag;
import org.ballerinalang.model.elements.Flag;
import org.ballerinalang.model.elements.PackageID;
import org.ballerinalang.model.tree.ActionNode;
import org.ballerinalang.model.tree.AnnotatableNode;
import org.ballerinalang.model.tree.AnnotationAttachmentNode;
import org.ballerinalang.model.tree.AnnotationNode;
import org.ballerinalang.model.tree.CompilationUnitNode;
import org.ballerinalang.model.tree.ConnectorNode;
import org.ballerinalang.model.tree.DeprecatedNode;
import org.ballerinalang.model.tree.DocumentableNode;
import org.ballerinalang.model.tree.DocumentationNode;
import org.ballerinalang.model.tree.EnumNode;
import org.ballerinalang.model.tree.FunctionNode;
import org.ballerinalang.model.tree.IdentifierNode;
import org.ballerinalang.model.tree.InvokableNode;
import org.ballerinalang.model.tree.NodeKind;
import org.ballerinalang.model.tree.OperatorKind;
import org.ballerinalang.model.tree.ResourceNode;
import org.ballerinalang.model.tree.ServiceNode;
import org.ballerinalang.model.tree.StreamletNode;
import org.ballerinalang.model.tree.StructNode;
import org.ballerinalang.model.tree.TransformerNode;
import org.ballerinalang.model.tree.VariableNode;
import org.ballerinalang.model.tree.WorkerNode;
import org.ballerinalang.model.tree.clauses.FunctionClauseNode;
import org.ballerinalang.model.tree.clauses.GroupByNode;
import org.ballerinalang.model.tree.clauses.HavingNode;
import org.ballerinalang.model.tree.clauses.JoinStreamingInput;
import org.ballerinalang.model.tree.clauses.OrderByNode;
import org.ballerinalang.model.tree.clauses.PatternClause;
import org.ballerinalang.model.tree.clauses.PatternStreamingEdgeInputNode;
import org.ballerinalang.model.tree.clauses.PatternStreamingInputNode;
import org.ballerinalang.model.tree.clauses.SelectClauseNode;
import org.ballerinalang.model.tree.clauses.SelectExpressionNode;
import org.ballerinalang.model.tree.clauses.SetAssignmentNode;
import org.ballerinalang.model.tree.clauses.StreamActionNode;
import org.ballerinalang.model.tree.clauses.StreamingInput;
import org.ballerinalang.model.tree.clauses.TableQuery;
import org.ballerinalang.model.tree.clauses.WhereNode;
import org.ballerinalang.model.tree.clauses.WindowClauseNode;
<<<<<<< HEAD
import org.ballerinalang.model.tree.clauses.WithinClause;
import org.ballerinalang.model.tree.expressions.AnnotationAttachmentAttributeValueNode;
=======
>>>>>>> 5c64be19
import org.ballerinalang.model.tree.expressions.ExpressionNode;
import org.ballerinalang.model.tree.expressions.TableQueryExpression;
import org.ballerinalang.model.tree.expressions.XMLAttributeNode;
import org.ballerinalang.model.tree.expressions.XMLLiteralNode;
import org.ballerinalang.model.tree.statements.BlockNode;
import org.ballerinalang.model.tree.statements.ForkJoinNode;
import org.ballerinalang.model.tree.statements.IfNode;
import org.ballerinalang.model.tree.statements.QueryStatementNode;
import org.ballerinalang.model.tree.statements.StatementNode;
import org.ballerinalang.model.tree.statements.StreamingQueryStatementNode;
import org.ballerinalang.model.tree.statements.TransactionNode;
import org.ballerinalang.model.tree.statements.VariableDefinitionNode;
import org.ballerinalang.model.tree.types.TypeNode;
import org.ballerinalang.util.diagnostic.DiagnosticCode;
import org.wso2.ballerinalang.compiler.tree.BLangAction;
import org.wso2.ballerinalang.compiler.tree.BLangAnnotation;
import org.wso2.ballerinalang.compiler.tree.BLangAnnotationAttachment;
import org.wso2.ballerinalang.compiler.tree.BLangAnnotationAttachmentPoint;
import org.wso2.ballerinalang.compiler.tree.BLangConnector;
import org.wso2.ballerinalang.compiler.tree.BLangDeprecatedNode;
import org.wso2.ballerinalang.compiler.tree.BLangDocumentation;
import org.wso2.ballerinalang.compiler.tree.BLangEndpoint;
import org.wso2.ballerinalang.compiler.tree.BLangEnum;
import org.wso2.ballerinalang.compiler.tree.BLangEnum.BLangEnumerator;
import org.wso2.ballerinalang.compiler.tree.BLangFunction;
import org.wso2.ballerinalang.compiler.tree.BLangIdentifier;
import org.wso2.ballerinalang.compiler.tree.BLangImportPackage;
import org.wso2.ballerinalang.compiler.tree.BLangNameReference;
import org.wso2.ballerinalang.compiler.tree.BLangPackageDeclaration;
import org.wso2.ballerinalang.compiler.tree.BLangResource;
import org.wso2.ballerinalang.compiler.tree.BLangService;
import org.wso2.ballerinalang.compiler.tree.BLangStreamlet;
import org.wso2.ballerinalang.compiler.tree.BLangStruct;
import org.wso2.ballerinalang.compiler.tree.BLangTransformer;
import org.wso2.ballerinalang.compiler.tree.BLangVariable;
import org.wso2.ballerinalang.compiler.tree.BLangWorker;
import org.wso2.ballerinalang.compiler.tree.BLangXMLNS;
import org.wso2.ballerinalang.compiler.tree.clauses.BLangGroupBy;
import org.wso2.ballerinalang.compiler.tree.clauses.BLangHaving;
import org.wso2.ballerinalang.compiler.tree.clauses.BLangJoinStreamingInput;
import org.wso2.ballerinalang.compiler.tree.clauses.BLangOrderBy;
import org.wso2.ballerinalang.compiler.tree.clauses.BLangPatternClause;
import org.wso2.ballerinalang.compiler.tree.clauses.BLangPatternStreamingEdgeInput;
import org.wso2.ballerinalang.compiler.tree.clauses.BLangPatternStreamingInput;
import org.wso2.ballerinalang.compiler.tree.clauses.BLangSelectClause;
import org.wso2.ballerinalang.compiler.tree.clauses.BLangSelectExpression;
import org.wso2.ballerinalang.compiler.tree.clauses.BLangSetAssignment;
import org.wso2.ballerinalang.compiler.tree.clauses.BLangStreamAction;
import org.wso2.ballerinalang.compiler.tree.clauses.BLangStreamingInput;
import org.wso2.ballerinalang.compiler.tree.clauses.BLangTableQuery;
import org.wso2.ballerinalang.compiler.tree.clauses.BLangWhere;
import org.wso2.ballerinalang.compiler.tree.clauses.BLangWindow;
<<<<<<< HEAD
import org.wso2.ballerinalang.compiler.tree.clauses.BLangWithinClause;
import org.wso2.ballerinalang.compiler.tree.expressions.BLangAnnotAttachmentAttribute;
import org.wso2.ballerinalang.compiler.tree.expressions.BLangAnnotAttachmentAttributeValue;
=======
>>>>>>> 5c64be19
import org.wso2.ballerinalang.compiler.tree.expressions.BLangArrayLiteral;
import org.wso2.ballerinalang.compiler.tree.expressions.BLangBinaryExpr;
import org.wso2.ballerinalang.compiler.tree.expressions.BLangDocumentationAttribute;
import org.wso2.ballerinalang.compiler.tree.expressions.BLangExpression;
import org.wso2.ballerinalang.compiler.tree.expressions.BLangFieldBasedAccess;
import org.wso2.ballerinalang.compiler.tree.expressions.BLangIndexBasedAccess;
import org.wso2.ballerinalang.compiler.tree.expressions.BLangIntRangeExpression;
import org.wso2.ballerinalang.compiler.tree.expressions.BLangInvocation;
import org.wso2.ballerinalang.compiler.tree.expressions.BLangLambdaFunction;
import org.wso2.ballerinalang.compiler.tree.expressions.BLangLiteral;
import org.wso2.ballerinalang.compiler.tree.expressions.BLangRecordLiteral;
import org.wso2.ballerinalang.compiler.tree.expressions.BLangRecordLiteral.BLangRecordKey;
import org.wso2.ballerinalang.compiler.tree.expressions.BLangRecordLiteral.BLangRecordKeyValue;
import org.wso2.ballerinalang.compiler.tree.expressions.BLangSimpleVarRef;
import org.wso2.ballerinalang.compiler.tree.expressions.BLangStringTemplateLiteral;
import org.wso2.ballerinalang.compiler.tree.expressions.BLangTableQueryExpression;
import org.wso2.ballerinalang.compiler.tree.expressions.BLangTernaryExpr;
import org.wso2.ballerinalang.compiler.tree.expressions.BLangTypeCastExpr;
import org.wso2.ballerinalang.compiler.tree.expressions.BLangTypeConversionExpr;
import org.wso2.ballerinalang.compiler.tree.expressions.BLangTypeInit;
import org.wso2.ballerinalang.compiler.tree.expressions.BLangTypeofExpr;
import org.wso2.ballerinalang.compiler.tree.expressions.BLangUnaryExpr;
import org.wso2.ballerinalang.compiler.tree.expressions.BLangVariableReference;
import org.wso2.ballerinalang.compiler.tree.expressions.BLangXMLAttribute;
import org.wso2.ballerinalang.compiler.tree.expressions.BLangXMLAttributeAccess;
import org.wso2.ballerinalang.compiler.tree.expressions.BLangXMLCommentLiteral;
import org.wso2.ballerinalang.compiler.tree.expressions.BLangXMLElementLiteral;
import org.wso2.ballerinalang.compiler.tree.expressions.BLangXMLProcInsLiteral;
import org.wso2.ballerinalang.compiler.tree.expressions.BLangXMLQName;
import org.wso2.ballerinalang.compiler.tree.expressions.BLangXMLQuotedString;
import org.wso2.ballerinalang.compiler.tree.expressions.BLangXMLTextLiteral;
import org.wso2.ballerinalang.compiler.tree.statements.BLangAbort;
import org.wso2.ballerinalang.compiler.tree.statements.BLangAssignment;
import org.wso2.ballerinalang.compiler.tree.statements.BLangBlockStmt;
import org.wso2.ballerinalang.compiler.tree.statements.BLangBreak;
import org.wso2.ballerinalang.compiler.tree.statements.BLangCatch;
import org.wso2.ballerinalang.compiler.tree.statements.BLangExpressionStmt;
import org.wso2.ballerinalang.compiler.tree.statements.BLangForeach;
import org.wso2.ballerinalang.compiler.tree.statements.BLangForkJoin;
import org.wso2.ballerinalang.compiler.tree.statements.BLangIf;
import org.wso2.ballerinalang.compiler.tree.statements.BLangLock;
import org.wso2.ballerinalang.compiler.tree.statements.BLangNext;
import org.wso2.ballerinalang.compiler.tree.statements.BLangQueryStatement;
import org.wso2.ballerinalang.compiler.tree.statements.BLangReturn;
import org.wso2.ballerinalang.compiler.tree.statements.BLangStreamingQueryStatement;
import org.wso2.ballerinalang.compiler.tree.statements.BLangThrow;
import org.wso2.ballerinalang.compiler.tree.statements.BLangTransaction;
import org.wso2.ballerinalang.compiler.tree.statements.BLangTryCatchFinally;
import org.wso2.ballerinalang.compiler.tree.statements.BLangVariableDef;
import org.wso2.ballerinalang.compiler.tree.statements.BLangWhile;
import org.wso2.ballerinalang.compiler.tree.statements.BLangWorkerReceive;
import org.wso2.ballerinalang.compiler.tree.statements.BLangWorkerSend;
import org.wso2.ballerinalang.compiler.tree.statements.BLangXMLNSStatement;
import org.wso2.ballerinalang.compiler.tree.types.BLangArrayType;
import org.wso2.ballerinalang.compiler.tree.types.BLangBuiltInRefTypeNode;
import org.wso2.ballerinalang.compiler.tree.types.BLangConstrainedType;
import org.wso2.ballerinalang.compiler.tree.types.BLangFunctionTypeNode;
import org.wso2.ballerinalang.compiler.tree.types.BLangType;
import org.wso2.ballerinalang.compiler.tree.types.BLangUserDefinedType;
import org.wso2.ballerinalang.compiler.tree.types.BLangValueType;
import org.wso2.ballerinalang.compiler.util.CompilerContext;
import org.wso2.ballerinalang.compiler.util.CompilerOptions;
import org.wso2.ballerinalang.compiler.util.Names;
import org.wso2.ballerinalang.compiler.util.QuoteType;
import org.wso2.ballerinalang.compiler.util.TypeTags;
import org.wso2.ballerinalang.compiler.util.diagnotic.BLangDiagnosticLog;
import org.wso2.ballerinalang.compiler.util.diagnotic.DiagnosticPos;

import java.util.ArrayList;
import java.util.Arrays;
import java.util.Collections;
import java.util.HashSet;
import java.util.Iterator;
import java.util.List;
import java.util.Set;
import java.util.Stack;
import java.util.TreeSet;
import java.util.stream.Collectors;

/**
 * This class builds the package AST of a Ballerina source file.
 *
 * @since 0.94
 */
public class BLangPackageBuilder {

    private CompilationUnitNode compUnit;

    private Stack<BLangNameReference> nameReferenceStack = new Stack<>();

    private Stack<TypeNode> typeNodeStack = new Stack<>();

    private Stack<BlockNode> blockNodeStack = new Stack<>();

    private Stack<VariableNode> varStack = new Stack<>();

    private Stack<List<VariableNode>> varListStack = new Stack<>();

    private Stack<InvokableNode> invokableNodeStack = new Stack<>();

    private Stack<ExpressionNode> exprNodeStack = new Stack<>();

    private Stack<List<ExpressionNode>> exprNodeListStack = new Stack<>();

    private Stack<Set<Whitespace>> commaWsStack = new Stack<>();

    private Stack<Set<Whitespace>> invocationWsStack = new Stack<>();

    private Stack<BLangRecordLiteral> recordLiteralNodes = new Stack<>();

    private Stack<BLangTryCatchFinally> tryCatchFinallyNodesStack = new Stack<>();

    private Stack<StructNode> structStack = new Stack<>();

    private Stack<EnumNode> enumStack = new Stack<>();

    private List<BLangEnumerator> enumeratorList = new ArrayList<>();

    private Stack<IdentifierNode> identifierStack = new Stack<>();

    private Stack<ConnectorNode> connectorNodeStack = new Stack<>();

    private Stack<List<ActionNode>> actionNodeStack = new Stack<>();

    private Stack<AnnotationNode> annotationStack = new Stack<>();

    private Stack<DocumentationNode> docAttachmentStack = new Stack<>();

    private Stack<DeprecatedNode> deprecatedAttachmentStack = new Stack<>();

    private Stack<AnnotationAttachmentNode> annotAttachmentStack = new Stack<>();

    private Stack<IfNode> ifElseStatementStack = new Stack<>();

    private Stack<TransactionNode> transactionNodeStack = new Stack<>();

    private Stack<ForkJoinNode> forkJoinNodesStack = new Stack<>();

    private Stack<ServiceNode> serviceNodeStack = new Stack<>();

    private Stack<List<BLangEndpoint>> endpointListStack = new Stack<>();
    private BLangEndpoint lastBuiltEndpoint;

    private Stack<XMLAttributeNode> xmlAttributeNodeStack = new Stack<>();

    private Stack<BLangAnnotationAttachmentPoint> attachmentPointStack = new Stack<>();

    private Stack<OrderByNode> orderByClauseStack = new Stack<>();

    private Stack<GroupByNode> groupByClauseStack = new Stack<>();

    private Stack<HavingNode> havingClauseStack = new Stack<>();

    private Stack<WhereNode> whereClauseStack = new Stack<>();

    private Stack<SelectExpressionNode> selectExpressionsStack = new Stack<>();

    private Stack<List<SelectExpressionNode>> selectExpressionsListStack = new Stack<>();

    private Stack<SelectClauseNode> selectClausesStack = new Stack<>();

    private Stack<FunctionClauseNode> functionClausesStack = new Stack<>();

    private Stack<WindowClauseNode> windowClausesStack = new Stack<>();

    private Stack<StreamingInput> streamingInputStack = new Stack<>();

    private Stack<JoinStreamingInput> joinStreamingInputsStack = new Stack<>();

    private Stack<TableQuery> tableQueriesStack = new Stack<>();

    private Stack<SetAssignmentNode> setAssignmentStack = new Stack<>();

    private Stack<List<SetAssignmentNode>> setAssignmentListStack = new Stack<>();

    private Stack<StreamActionNode> streamActionNodeStack = new Stack<>();

    private Stack<PatternStreamingEdgeInputNode> patternStreamingEdgeInputStack = new Stack<>();

    private Stack<PatternStreamingInputNode> patternStreamingInputStack = new Stack<>();

    private Stack<StreamingQueryStatementNode> streamingQueryStatementStack = new Stack<>();

    private Stack<QueryStatementNode> queryStatementStack = new Stack<>();

    private Stack<StreamletNode> streamletNodeStack = new Stack<>();

    private Stack<WithinClause> withinClauseStack = new Stack<>();

    private Stack<PatternClause> patternClauseStack = new Stack<>();

    private Set<BLangImportPackage> imports = new HashSet<>();

    private Set<Whitespace> endpointVarWs;

    private Set<Whitespace> endpointKeywordWs;

    private PatternStreamingInputNode recentStreamingPatternInputNode;

    private BLangAnonymousModelHelper anonymousModelHelper;
    private CompilerOptions compilerOptions;

    /**
     * Keep the number of anonymous structs found so far in the current package.
     * This field is used to generate a name for an anonymous struct.
     */
    private int anonStructCount = 0;

    protected int lambdaFunctionCount = 0;

    private BLangDiagnosticLog dlog;

    private static final String PIPE = "|";

    public BLangPackageBuilder(CompilerContext context, CompilationUnitNode compUnit) {
        this.dlog = BLangDiagnosticLog.getInstance(context);
        this.anonymousModelHelper = BLangAnonymousModelHelper.getInstance(context);
        this.dlog = BLangDiagnosticLog.getInstance(context);
        this.compilerOptions = CompilerOptions.getInstance(context);
        this.compUnit = compUnit;
    }

    public void addAttachPoint(BLangAnnotationAttachmentPoint.AttachmentPoint attachPoint) {
        attachmentPointStack.push(new BLangAnnotationAttachmentPoint(attachPoint));
    }

    public void addValueType(DiagnosticPos pos, Set<Whitespace> ws, String typeName) {
        BLangValueType typeNode = (BLangValueType) TreeBuilder.createValueTypeNode();
        typeNode.addWS(ws);
        typeNode.pos = pos;
        typeNode.typeKind = (TreeUtils.stringToTypeKind(typeName));

        addType(typeNode);
    }

    public void addArrayType(DiagnosticPos pos, Set<Whitespace> ws, int dimensions) {
        BLangType eType = (BLangType) this.typeNodeStack.pop();
        BLangArrayType arrayTypeNode = (BLangArrayType) TreeBuilder.createArrayTypeNode();
        arrayTypeNode.addWS(ws);
        arrayTypeNode.pos = pos;
        arrayTypeNode.elemtype = eType;
        arrayTypeNode.dimensions = dimensions;

        addType(arrayTypeNode);
    }

    public void addUserDefineType(Set<Whitespace> ws) {
        BLangNameReference nameReference = nameReferenceStack.pop();
        BLangUserDefinedType userDefinedType = createUserDefinedType(nameReference.pos, ws,
                (BLangIdentifier) nameReference.pkgAlias, (BLangIdentifier) nameReference.name);
        userDefinedType.addWS(nameReference.ws);
        addType(userDefinedType);
    }

    public void addAnonStructType(DiagnosticPos pos, Set<Whitespace> ws) {
        // Generate a name for the anonymous struct
        String genName = anonymousModelHelper.getNextAnonymousStructKey(pos.src.pkgID);
        IdentifierNode anonStructGenName = createIdentifier(genName);

        // Create an anonymous struct and add it to the list of structs in the current package.
        BLangStruct structNode = populateStructNode(pos, ws, anonStructGenName, true);
        this.compUnit.addTopLevelNode(structNode);

        addType(createUserDefinedType(pos, ws, (BLangIdentifier) TreeBuilder.createIdentifierNode(), structNode.name));

    }

    public void addBuiltInReferenceType(DiagnosticPos pos, Set<Whitespace> ws, String typeName) {
        BLangBuiltInRefTypeNode refType = (BLangBuiltInRefTypeNode) TreeBuilder.createBuiltInReferenceTypeNode();
        refType.typeKind = TreeUtils.stringToTypeKind(typeName);
        refType.pos = pos;
        refType.addWS(ws);
        addType(refType);
    }

    public void addConstraintType(DiagnosticPos pos, Set<Whitespace> ws, String typeName) {
        // TODO : Fix map<int> format.
        BLangNameReference nameReference = nameReferenceStack.pop();
        BLangUserDefinedType constraintType = (BLangUserDefinedType) TreeBuilder.createUserDefinedTypeNode();
        constraintType.pos = pos;
        constraintType.pkgAlias = (BLangIdentifier) nameReference.pkgAlias;
        constraintType.typeName = (BLangIdentifier) nameReference.name;
        constraintType.addWS(nameReference.ws);
        Set<Whitespace> refTypeWS = removeNthFromLast(ws, 2);

        BLangBuiltInRefTypeNode refType = (BLangBuiltInRefTypeNode) TreeBuilder.createBuiltInReferenceTypeNode();
        refType.typeKind = TreeUtils.stringToTypeKind(typeName);
        refType.pos = pos;
        refType.addWS(refTypeWS);

        BLangConstrainedType constrainedType = (BLangConstrainedType) TreeBuilder.createConstrainedTypeNode();
        constrainedType.type = refType;
        constrainedType.constraint = constraintType;
        constrainedType.pos = pos;
        constrainedType.addWS(ws);

        addType(constrainedType);
    }

    public void addEndpointType(DiagnosticPos pos, Set<Whitespace> ws) {
        BLangNameReference nameReference = nameReferenceStack.pop();
        BLangUserDefinedType constraintType = (BLangUserDefinedType) TreeBuilder.createUserDefinedTypeNode();
        constraintType.pos = pos;
        constraintType.pkgAlias = (BLangIdentifier) nameReference.pkgAlias;
        constraintType.typeName = (BLangIdentifier) nameReference.name;
        constraintType.addWS(nameReference.ws);
        addType(constraintType);
    }

    public void addFunctionType(DiagnosticPos pos, Set<Whitespace> ws, boolean paramsAvail, boolean paramsTypeOnly,
                                boolean retParamsAvail, boolean retParamTypeOnly, boolean returnsKeywordExists) {
        // TODO : Fix function main ()(boolean , function(string x)(float, int)){} issue
        BLangFunctionTypeNode functionTypeNode = (BLangFunctionTypeNode) TreeBuilder.createFunctionTypeNode();
        functionTypeNode.pos = pos;
        functionTypeNode.returnsKeywordExists = returnsKeywordExists;

        if (retParamsAvail) {
            functionTypeNode.addWS(commaWsStack.pop());
            this.varListStack.pop().forEach(v -> functionTypeNode.returnParamTypeNodes.add(v.getTypeNode()));
        }
        if (paramsAvail) {
            functionTypeNode.addWS(commaWsStack.pop());
            this.varListStack.pop().forEach(v -> functionTypeNode.paramTypeNodes.add(v.getTypeNode()));
        }

        functionTypeNode.addWS(ws);
        addType(functionTypeNode);
    }

    private void addType(TypeNode typeNode) {
        this.typeNodeStack.push(typeNode);
    }

    public void addNameReference(DiagnosticPos currentPos, Set<Whitespace> ws, String pkgName, String name) {
        IdentifierNode pkgNameNode = createIdentifier(pkgName);
        IdentifierNode nameNode = createIdentifier(name);
        nameReferenceStack.push(new BLangNameReference(currentPos, ws, pkgNameNode, nameNode));
    }

    public void startVarList() {
        this.varListStack.push(new ArrayList<>());
    }

    public void startFunctionDef() {
        FunctionNode functionNode = TreeBuilder.createFunctionNode();
        attachAnnotations(functionNode);
        attachDocumentations(functionNode);
        attachDeprecatedNode(functionNode);
        this.invokableNodeStack.push(functionNode);
        startEndpointDeclarationScope(((BLangFunction) functionNode).endpoints);
    }

    public void startBlock() {
        this.blockNodeStack.push(TreeBuilder.createBlockNode());
    }

    private IdentifierNode createIdentifier(String value) {
        IdentifierNode node = TreeBuilder.createIdentifierNode();
        if (value == null) {
            return node;
        }

        if (value.startsWith(PIPE) && value.endsWith(PIPE)) {
            node.setValue(value.substring(1, value.length() - 1));
            node.setLiteral(true);
        } else {
            node.setValue(value);
            node.setLiteral(false);
        }
        return node;
    }

    public void addVarToStruct(DiagnosticPos pos,
                               Set<Whitespace> ws,
                               String identifier,
                               boolean exprAvailable,
                               int annotCount,
                               boolean isPrivate) {

        Set<Whitespace> wsForSemiColon = removeNthFromLast(ws, 0);
        BLangStruct structNode = (BLangStruct) this.structStack.peek();
        structNode.addWS(wsForSemiColon);
        BLangVariable field = addVar(pos, ws, identifier, exprAvailable, annotCount);

        if (!isPrivate) {
            field.flagSet.add(Flag.PUBLIC);
        }
    }

    public BLangVariable addVar(DiagnosticPos pos,
                                Set<Whitespace> ws,
                                String identifier,
                                boolean exprAvailable,
                                int annotCount) {
        BLangVariable var = (BLangVariable) this.generateBasicVarNode(pos, ws, identifier, exprAvailable);
        attachAnnotations(var, annotCount);
        var.pos = pos;
        if (this.varListStack.empty()) {
            this.varStack.push(var);
        } else {
            this.varListStack.peek().add(var);
        }

        return var;
    }

    public void endCallableUnitSignature(Set<Whitespace> ws, String identifier, boolean paramsAvail,
                                         boolean retParamsAvail, boolean retParamTypeOnly) {
        InvokableNode invNode = this.invokableNodeStack.peek();
        invNode.setName(this.createIdentifier(identifier));
        invNode.addWS(ws);
        if (retParamsAvail) {
            this.varListStack.pop().forEach(variableNode -> {
                ((BLangVariable) variableNode).docTag = DocTag.RETURN;
                invNode.addReturnParameter(variableNode);
            });
        }
        if (paramsAvail) {
            this.varListStack.pop().forEach(variableNode -> {
                ((BLangVariable) variableNode).docTag = DocTag.PARAM;
                invNode.addParameter(variableNode);
            });
        }
    }

    public void startLambdaFunctionDef(PackageID pkgID) {
        startFunctionDef();
        BLangFunction lambdaFunction = (BLangFunction) this.invokableNodeStack.peek();
        lambdaFunction.setName(createIdentifier(anonymousModelHelper.getNextAnonymousFunctionKey(pkgID)));
        lambdaFunction.addFlag(Flag.LAMBDA);
    }

    public void addLambdaFunctionDef(DiagnosticPos pos, Set<Whitespace> ws, boolean paramsAvail, boolean retParamsAvail,
                                     boolean retParamTypeOnly) {
        BLangFunction lambdaFunction = (BLangFunction) this.invokableNodeStack.peek();
        lambdaFunction.pos = pos;
        endCallableUnitSignature(ws, lambdaFunction.getName().value, paramsAvail, retParamsAvail, retParamTypeOnly);
        BLangLambdaFunction lambdaExpr = (BLangLambdaFunction) TreeBuilder.createLambdaFunctionNode();
        lambdaExpr.function = lambdaFunction;
        lambdaExpr.pos = pos;
        addExpressionNode(lambdaExpr);
        // TODO: is null correct here
        endFunctionDef(pos, null, false, false, true, false);
    }

    private void startEndpointDeclarationScope(List<BLangEndpoint> endpointList) {
        endpointListStack.push(endpointList);
    }

    private void endEndpointDeclarationScope() {
        endpointListStack.pop();
    }

    public void addEndpointDefinition(DiagnosticPos pos, Set<Whitespace> ws, String identifier, boolean initExprExist) {
        final BLangEndpoint endpointNode = (BLangEndpoint) TreeBuilder.createEndpointNode();
        attachAnnotations(endpointNode);
        endpointNode.pos = pos;
        endpointNode.name = (BLangIdentifier) this.createIdentifier(identifier);
        endpointNode.endpointTypeNode = (BLangUserDefinedType) typeNodeStack.pop();
        if (initExprExist) {
            endpointNode.configurationExpr = (BLangExpression) this.exprNodeStack.pop();
        }
        endpointNode.addWS(ws);
        if (endpointListStack.empty()) {
            // Top level node.
            lastBuiltEndpoint = endpointNode;
            this.compUnit.addTopLevelNode(endpointNode);
        } else {
            endpointListStack.peek().add(endpointNode);
        }
    }

    public void markLastEndpointAsPublic() {
        lastBuiltEndpoint.flagSet.add(Flag.PUBLIC);
    }

    public void addVariableDefStatement(DiagnosticPos pos,
                                        Set<Whitespace> ws,
                                        String identifier,
                                        boolean exprAvailable,
                                        boolean endpoint) {
        BLangVariable var = (BLangVariable) TreeBuilder.createVariableNode();
        BLangVariableDef varDefNode = (BLangVariableDef) TreeBuilder.createVariableDefinitionNode();
        // TODO : Remove endpoint logic from here.
        Set<Whitespace> wsOfSemiColon = null;
        if (endpoint) {
            var.addWS(endpointVarWs);
            var.addWS(endpointKeywordWs);
            endpointVarWs = null;
            endpointKeywordWs = null;
        } else {
            wsOfSemiColon = removeNthFromLast(ws, 0);
        }
        var.pos = pos;
        var.addWS(ws);
        var.setName(this.createIdentifier(identifier));
        var.setTypeNode(this.typeNodeStack.pop());
        if (exprAvailable) {
            var.setInitialExpression(this.exprNodeStack.pop());
        }

        varDefNode.pos = pos;
        varDefNode.setVariable(var);
        varDefNode.addWS(wsOfSemiColon);
        addStmtToCurrentBlock(varDefNode);
    }

    public void addTypeInitExpression(DiagnosticPos pos, Set<Whitespace> ws, boolean exprAvailable) {
        BLangTypeInit connectorInitNode = (BLangTypeInit) TreeBuilder.createConnectorInitNode();
        connectorInitNode.pos = pos;
        connectorInitNode.addWS(ws);
        connectorInitNode.userDefinedType = (BLangUserDefinedType) typeNodeStack.pop();
        if (exprAvailable) {
            List<ExpressionNode> exprNodes = exprNodeListStack.pop();
            exprNodes.forEach(exprNode -> connectorInitNode.argsExpr.add((BLangExpression) exprNode));
            connectorInitNode.addWS(commaWsStack.pop());
        }
        this.addExpressionNode(connectorInitNode);
    }

    private void addStmtToCurrentBlock(StatementNode statement) {
        this.blockNodeStack.peek().addStatement(statement);
    }

    public void startTryCatchFinallyStmt() {
        this.tryCatchFinallyNodesStack.push((BLangTryCatchFinally) TreeBuilder.createTryCatchFinallyNode());
        startBlock();
    }

    public void addTryClause(DiagnosticPos pos) {
        BLangBlockStmt tryBlock = (BLangBlockStmt) this.blockNodeStack.pop();
        tryBlock.pos = pos;
        tryCatchFinallyNodesStack.peek().tryBody = tryBlock;
    }

    public void startCatchClause() {
        startBlock();
    }

    public void addCatchClause(DiagnosticPos poc, Set<Whitespace> ws, String paramName) {
        BLangVariable variableNode = (BLangVariable) TreeBuilder.createVariableNode();
        variableNode.typeNode = (BLangType) this.typeNodeStack.pop();
        variableNode.name = (BLangIdentifier) createIdentifier(paramName);
        variableNode.pos = variableNode.typeNode.pos;
        variableNode.addWS(removeNthFromLast(ws, 3));

        BLangCatch catchNode = (BLangCatch) TreeBuilder.createCatchNode();
        catchNode.pos = poc;
        catchNode.addWS(ws);
        catchNode.body = (BLangBlockStmt) this.blockNodeStack.pop();
        catchNode.param = variableNode;
        tryCatchFinallyNodesStack.peek().catchBlocks.add(catchNode);
    }

    public void startFinallyBlock() {
        startBlock();
    }

    public void addFinallyBlock(DiagnosticPos poc, Set<Whitespace> ws) {
        BLangBlockStmt blockNode = (BLangBlockStmt) this.blockNodeStack.pop();
        BLangTryCatchFinally rootTry = tryCatchFinallyNodesStack.peek();
        rootTry.finallyBody = blockNode;
        rootTry.addWS(ws);
        blockNode.pos = poc;
    }

    public void addTryCatchFinallyStmt(DiagnosticPos poc, Set<Whitespace> ws) {
        BLangTryCatchFinally stmtNode = tryCatchFinallyNodesStack.pop();
        stmtNode.pos = poc;
        stmtNode.addWS(ws);
        addStmtToCurrentBlock(stmtNode);
    }

    public void addThrowStmt(DiagnosticPos poc, Set<Whitespace> ws) {
        ExpressionNode throwExpr = this.exprNodeStack.pop();
        BLangThrow throwNode = (BLangThrow) TreeBuilder.createThrowNode();
        throwNode.pos = poc;
        throwNode.addWS(ws);
        throwNode.expr = (BLangExpression) throwExpr;
        addStmtToCurrentBlock(throwNode);
    }

    private void addExpressionNode(ExpressionNode expressionNode) {
        this.exprNodeStack.push(expressionNode);
    }

    public void addLiteralValue(DiagnosticPos pos, Set<Whitespace> ws, int typeTag, Object value) {
        BLangLiteral litExpr = (BLangLiteral) TreeBuilder.createLiteralExpression();
        litExpr.addWS(ws);
        litExpr.pos = pos;
        litExpr.typeTag = typeTag;
        litExpr.value = value;
        addExpressionNode(litExpr);
    }

    public void addArrayInitExpr(DiagnosticPos pos, Set<Whitespace> ws, boolean argsAvailable) {
        List<ExpressionNode> argExprList;
        BLangArrayLiteral arrayLiteral = (BLangArrayLiteral) TreeBuilder.createArrayLiteralNode();
        if (argsAvailable) {
            arrayLiteral.addWS(commaWsStack.pop());
            argExprList = exprNodeListStack.pop();
        } else {
            argExprList = new ArrayList<>(0);
        }
        arrayLiteral.exprs = argExprList.stream().map(expr -> (BLangExpression) expr).collect(Collectors.toList());
        arrayLiteral.pos = pos;
        arrayLiteral.addWS(ws);
        addExpressionNode(arrayLiteral);
    }

    public void addKeyValueRecord(Set<Whitespace> ws) {
        BLangRecordKeyValue keyValue = (BLangRecordKeyValue) TreeBuilder.createRecordKeyValue();
        keyValue.addWS(ws);
        keyValue.valueExpr = (BLangExpression) exprNodeStack.pop();
        keyValue.key = new BLangRecordKey((BLangExpression) exprNodeStack.pop());
        recordLiteralNodes.peek().keyValuePairs.add(keyValue);
    }

    public void addMapStructLiteral(DiagnosticPos pos, Set<Whitespace> ws) {
        BLangRecordLiteral recordTypeLiteralNode = recordLiteralNodes.pop();
        recordTypeLiteralNode.pos = pos;
        recordTypeLiteralNode.addWS(ws);
        addExpressionNode(recordTypeLiteralNode);
    }

    public void startMapStructLiteral() {
        BLangRecordLiteral literalNode = (BLangRecordLiteral) TreeBuilder.createRecordLiteralNode();
        recordLiteralNodes.push(literalNode);
    }

    public void startExprNodeList() {
        this.exprNodeListStack.push(new ArrayList<>());
    }

    public void endExprNodeList(Set<Whitespace> ws, int exprCount) {
        commaWsStack.push(ws);
        List<ExpressionNode> exprList = exprNodeListStack.peek();
        addExprToExprNodeList(exprList, exprCount);
    }

    private void addExprToExprNodeList(List<ExpressionNode> exprList, int n) {
        if (exprNodeStack.empty()) {
            throw new IllegalStateException("Expression stack cannot be empty in processing an ExpressionList");
        }
        ExpressionNode expr = exprNodeStack.pop();
        if (n > 1) {
            addExprToExprNodeList(exprList, n - 1);
        }
        exprList.add(expr);
    }


    public void createSimpleVariableReference(DiagnosticPos pos, Set<Whitespace> ws) {
        BLangNameReference nameReference = nameReferenceStack.pop();
        BLangSimpleVarRef varRef = (BLangSimpleVarRef) TreeBuilder
                .createSimpleVariableReferenceNode();
        varRef.pos = pos;
        varRef.addWS(ws);
        varRef.addWS(nameReference.ws);
        varRef.pkgAlias = (BLangIdentifier) nameReference.pkgAlias;
        varRef.variableName = (BLangIdentifier) nameReference.name;
        this.exprNodeStack.push(varRef);
    }

    public void createFunctionInvocation(DiagnosticPos pos, Set<Whitespace> ws, boolean argsAvailable) {
        BLangInvocation invocationNode = (BLangInvocation) TreeBuilder.createInvocationNode();
        invocationNode.pos = pos;
        invocationNode.addWS(ws);
        if (argsAvailable) {
            List<ExpressionNode> exprNodes = exprNodeListStack.pop();
            exprNodes.forEach(exprNode -> invocationNode.argExprs.add((BLangExpression) exprNode));
            invocationNode.addWS(commaWsStack.pop());
        }

        BLangNameReference nameReference = nameReferenceStack.pop();
        invocationNode.name = (BLangIdentifier) nameReference.name;
        invocationNode.addWS(nameReference.ws);
        invocationNode.pkgAlias = (BLangIdentifier) nameReference.pkgAlias;
        addExpressionNode(invocationNode);
    }

    public void startInvocationNode(Set<Whitespace> ws) {
        invocationWsStack.push(ws);
    }

    public void createInvocationNode(DiagnosticPos pos, Set<Whitespace> ws, String invocation, boolean argsAvailable) {
        BLangInvocation invocationNode = (BLangInvocation) TreeBuilder.createInvocationNode();
        invocationNode.pos = pos;
        invocationNode.addWS(ws);
        invocationNode.addWS(invocationWsStack.pop());
        if (argsAvailable) {
            List<ExpressionNode> exprNodes = exprNodeListStack.pop();
            exprNodes.forEach(exprNode -> invocationNode.argExprs.add((BLangExpression) exprNode));
            invocationNode.addWS(commaWsStack.pop());
        }

        invocationNode.expr = (BLangVariableReference) exprNodeStack.pop();
        invocationNode.name = (BLangIdentifier) createIdentifier(invocation);
        invocationNode.pkgAlias = (BLangIdentifier) createIdentifier(null);
        addExpressionNode(invocationNode);
    }

    public void createActionInvocationNode(DiagnosticPos pos, Set<Whitespace> ws) {
        BLangInvocation invocationExpr = (BLangInvocation) exprNodeStack.pop();
        invocationExpr.actionInvocation = true;
        invocationExpr.pos = pos;
        invocationExpr.addWS(ws);
        invocationExpr.expr = (BLangVariableReference) exprNodeStack.pop();
        exprNodeStack.push(invocationExpr);
    }

    public void createFieldBasedAccessNode(DiagnosticPos pos, Set<Whitespace> ws, String fieldName) {
        BLangFieldBasedAccess fieldBasedAccess = (BLangFieldBasedAccess) TreeBuilder.createFieldBasedAccessNode();
        fieldBasedAccess.pos = pos;
        fieldBasedAccess.addWS(ws);
        fieldBasedAccess.field = (BLangIdentifier) createIdentifier(fieldName);
        fieldBasedAccess.expr = (BLangVariableReference) exprNodeStack.pop();
        addExpressionNode(fieldBasedAccess);
    }

    public void createIndexBasedAccessNode(DiagnosticPos pos, Set<Whitespace> ws) {
        BLangIndexBasedAccess indexBasedAccess = (BLangIndexBasedAccess) TreeBuilder.createIndexBasedAccessNode();
        indexBasedAccess.pos = pos;
        indexBasedAccess.addWS(ws);
        indexBasedAccess.indexExpr = (BLangExpression) exprNodeStack.pop();
        indexBasedAccess.expr = (BLangVariableReference) exprNodeStack.pop();
        addExpressionNode(indexBasedAccess);
    }

    public void createBinaryExpr(DiagnosticPos pos, Set<Whitespace> ws, String operator) {
        BLangBinaryExpr binaryExpressionNode = (BLangBinaryExpr) TreeBuilder.createBinaryExpressionNode();
        binaryExpressionNode.pos = pos;
        binaryExpressionNode.addWS(ws);
        binaryExpressionNode.rhsExpr = (BLangExpression) exprNodeStack.pop();
        binaryExpressionNode.lhsExpr = (BLangExpression) exprNodeStack.pop();
        binaryExpressionNode.opKind = OperatorKind.valueFrom(operator);
        addExpressionNode(binaryExpressionNode);
    }

    public void createTypeCastExpr(DiagnosticPos pos, Set<Whitespace> ws) {
        BLangTypeCastExpr typeCastNode = (BLangTypeCastExpr) TreeBuilder.createTypeCastNode();
        typeCastNode.pos = pos;
        typeCastNode.addWS(ws);
        typeCastNode.expr = (BLangExpression) exprNodeStack.pop();
        typeCastNode.typeNode = (BLangType) typeNodeStack.pop();
        addExpressionNode(typeCastNode);
    }

    public void createTypeAccessExpr(DiagnosticPos pos, Set<Whitespace> ws) {
        BLangTypeofExpr typeAccessExpr = (BLangTypeofExpr) TreeBuilder.createTypeAccessNode();
        typeAccessExpr.pos = pos;
        typeAccessExpr.addWS(ws);
        typeAccessExpr.typeNode = (BLangType) typeNodeStack.pop();
        addExpressionNode(typeAccessExpr);
    }

    public void createTypeConversionExpr(DiagnosticPos pos, Set<Whitespace> ws, boolean namedTransformer) {
        BLangTypeConversionExpr typeConversionNode = (BLangTypeConversionExpr) TreeBuilder.createTypeConversionNode();
        typeConversionNode.pos = pos;
        typeConversionNode.addWS(ws);
        typeConversionNode.typeNode = (BLangType) typeNodeStack.pop();
        typeConversionNode.expr = (BLangExpression) exprNodeStack.pop();
        if (namedTransformer) {
            typeConversionNode.transformerInvocation = (BLangInvocation) exprNodeStack.pop();
        }
        addExpressionNode(typeConversionNode);
    }

    public void createUnaryExpr(DiagnosticPos pos, Set<Whitespace> ws, String operator) {
        BLangUnaryExpr unaryExpressionNode = (BLangUnaryExpr) TreeBuilder.createUnaryExpressionNode();
        unaryExpressionNode.pos = pos;
        unaryExpressionNode.addWS(ws);
        unaryExpressionNode.expr = (BLangExpression) exprNodeStack.pop();
        unaryExpressionNode.operator = OperatorKind.valueFrom(operator);
        addExpressionNode(unaryExpressionNode);
    }

    public void createTernaryExpr(DiagnosticPos pos, Set<Whitespace> ws) {
        BLangTernaryExpr ternaryExpr = (BLangTernaryExpr) TreeBuilder.createTernaryExpressionNode();
        ternaryExpr.pos = pos;
        ternaryExpr.addWS(ws);
        ternaryExpr.elseExpr = (BLangExpression) exprNodeStack.pop();
        ternaryExpr.thenExpr = (BLangExpression) exprNodeStack.pop();
        ternaryExpr.expr = (BLangExpression) exprNodeStack.pop();
        if (ternaryExpr.expr.getKind() == NodeKind.TERNARY_EXPR) {
            // Re-organizing ternary expression tree if there nested ternary expressions.
            BLangTernaryExpr root = (BLangTernaryExpr) ternaryExpr.expr;
            BLangTernaryExpr parent = root;
            while (parent.elseExpr.getKind() == NodeKind.TERNARY_EXPR) {
                parent = (BLangTernaryExpr) parent.elseExpr;
            }
            ternaryExpr.expr = parent.elseExpr;
            parent.elseExpr = ternaryExpr;
            ternaryExpr = root;
        }
        addExpressionNode(ternaryExpr);
    }


    public void endFunctionDef(DiagnosticPos pos,
                               Set<Whitespace> ws,
                               boolean publicFunc,
                               boolean nativeFunc,
                               boolean bodyExists,
                               boolean isReceiverAttached) {
        BLangFunction function = (BLangFunction) this.invokableNodeStack.pop();
        endEndpointDeclarationScope();
        function.pos = pos;
        function.addWS(ws);

        if (publicFunc) {
            function.flagSet.add(Flag.PUBLIC);
        }

        if (nativeFunc) {
            function.flagSet.add(Flag.NATIVE);
        }

        if (!bodyExists) {
            function.body = null;
        }

        if (isReceiverAttached) {
            BLangVariable receiver = (BLangVariable) this.varStack.pop();
            receiver.docTag = DocTag.RECEIVER;
            function.receiver = receiver;
            function.flagSet.add(Flag.ATTACHED);
        }

        if (!function.deprecatedAttachments.isEmpty()) {
            function.flagSet.add(Flag.DEPRECATED);
        }

        this.compUnit.addTopLevelNode(function);
    }

    public void startWorker() {
        WorkerNode workerNode = TreeBuilder.createWorkerNode();
        this.invokableNodeStack.push(workerNode);
        startBlock();
    }

    public void addWorker(DiagnosticPos pos, Set<Whitespace> ws, String workerName) {
        BLangWorker worker = (BLangWorker) this.invokableNodeStack.pop();
        worker.setName(createIdentifier(workerName));
        worker.pos = pos;
        worker.addWS(ws);
        worker.setBody(this.blockNodeStack.pop());
        if (this.forkJoinNodesStack.empty()) {
            InvokableNode invokableNode = this.invokableNodeStack.peek();
            invokableNode.getParameters().forEach(worker::addParameter);
            invokableNode.getReturnParameters().forEach(worker::addReturnParameter);
            invokableNode.addWorker(worker);
            invokableNode.addFlag(Flag.PARALLEL);
        } else {
            ((BLangForkJoin) this.forkJoinNodesStack.peek()).workers.add(worker);
        }
    }

    public void attachWorkerWS(Set<Whitespace> ws) {
        BLangWorker worker = (BLangWorker) this.invokableNodeStack.peek();
        worker.addWS(ws);
    }

    public void startForkJoinStmt() {
        this.forkJoinNodesStack.push(TreeBuilder.createForkJoinNode());
    }

    public void addForkJoinStmt(DiagnosticPos pos, Set<Whitespace> ws) {
        BLangForkJoin forkJoin = (BLangForkJoin) this.forkJoinNodesStack.pop();
        forkJoin.pos = pos;
        forkJoin.addWS(ws);
        this.addStmtToCurrentBlock(forkJoin);
    }

    public void startJoinCause() {
        startBlock();
    }

    public void addJoinCause(Set<Whitespace> ws, String identifier) {
        BLangForkJoin forkJoin = (BLangForkJoin) this.forkJoinNodesStack.peek();
        forkJoin.joinedBody = (BLangBlockStmt) this.blockNodeStack.pop();
        Set<Whitespace> varWS = removeNthFromLast(ws, 3);
        forkJoin.addWS(ws);
        forkJoin.joinResultVar = (BLangVariable) this.generateBasicVarNode(
                (DiagnosticPos) this.typeNodeStack.peek().getPosition(), varWS, identifier, false);
    }

    public void addJoinCondition(Set<Whitespace> ws, String joinType, List<String> workerNames, int joinCount) {
        BLangForkJoin forkJoin = (BLangForkJoin) this.forkJoinNodesStack.peek();
        forkJoin.joinedWorkerCount = joinCount;
        forkJoin.joinType = ForkJoinNode.JoinType.valueOf(joinType);
        forkJoin.addWS(ws);
        workerNames.forEach(s -> forkJoin.joinedWorkers.add((BLangIdentifier) createIdentifier(s)));
    }

    public void startTimeoutCause() {
        startBlock();
    }

    public void addTimeoutCause(Set<Whitespace> ws, String identifier) {
        BLangForkJoin forkJoin = (BLangForkJoin) this.forkJoinNodesStack.peek();
        forkJoin.timeoutBody = (BLangBlockStmt) this.blockNodeStack.pop();
        forkJoin.timeoutExpression = (BLangExpression) this.exprNodeStack.pop();
        Set<Whitespace> varWS = removeNthFromLast(ws, 3);
        forkJoin.addWS(ws);
        forkJoin.timeoutVariable = (BLangVariable) this.generateBasicVarNode(
                (DiagnosticPos) this.typeNodeStack.peek().getPosition(), varWS, identifier, false);
    }

    public void endCallableUnitBody(Set<Whitespace> ws) {
        BlockNode block = this.blockNodeStack.pop();
        InvokableNode invokableNode = this.invokableNodeStack.peek();
        invokableNode.addWS(ws);
        invokableNode.setBody(block);
    }

    public void setPackageDeclaration(DiagnosticPos pos, Set<Whitespace> ws, List<String> nameComps, String version) {
        List<BLangIdentifier> pkgNameComps = new ArrayList<>();
        nameComps.forEach(e -> pkgNameComps.add((BLangIdentifier) this.createIdentifier(e)));
        BLangIdentifier versionNode = (BLangIdentifier) this.createIdentifier(version);

        BLangPackageDeclaration pkgDcl = (BLangPackageDeclaration) TreeBuilder.createPackageDeclarationNode();
        pkgDcl.pos = pos;
        // TODO: orgname is null, fix it.
        pkgDcl.addWS(ws);
        pkgDcl.pkgNameComps = pkgNameComps;
        pkgDcl.version = versionNode;
        this.compUnit.addTopLevelNode(pkgDcl);
    }

    public void addImportPackageDeclaration(DiagnosticPos pos,
                                            Set<Whitespace> ws,
                                            String orgName,
                                            List<String> nameComps,
                                            String version,
                                            String alias) {

        List<BLangIdentifier> pkgNameComps = new ArrayList<>();
        nameComps.forEach(e -> pkgNameComps.add((BLangIdentifier) this.createIdentifier(e)));
        BLangIdentifier versionNode = (BLangIdentifier) this.createIdentifier(version);
        BLangIdentifier aliasNode = (alias != null && !alias.isEmpty()) ?
                (BLangIdentifier) this.createIdentifier(alias) :
                pkgNameComps.get(pkgNameComps.size() - 1);

        BLangImportPackage importDcl = (BLangImportPackage) TreeBuilder.createImportPackageNode();
        importDcl.pos = pos;
        importDcl.addWS(ws);
        importDcl.pkgNameComps = pkgNameComps;
        importDcl.version = versionNode;
        importDcl.orgName = (BLangIdentifier) this.createIdentifier(orgName);
        importDcl.alias = aliasNode;
        this.compUnit.addTopLevelNode(importDcl);
        if (this.imports.contains(importDcl)) {
            this.dlog.warning(pos, DiagnosticCode.REDECLARED_IMPORT_PACKAGE, importDcl.getQualifiedPackageName());
        } else {
            this.imports.add(importDcl);
        }
    }

    private VariableNode generateBasicVarNode(DiagnosticPos pos,
                                              Set<Whitespace> ws,
                                              String identifier,
                                              boolean exprAvailable) {
        BLangVariable var = (BLangVariable) TreeBuilder.createVariableNode();
        var.pos = pos;
        IdentifierNode name = this.createIdentifier(identifier);
        var.setName(name);
        var.addWS(ws);
        var.setTypeNode(this.typeNodeStack.pop());
        if (exprAvailable) {
            var.setInitialExpression(this.exprNodeStack.pop());
        }
        return var;
    }

    public void addGlobalVariable(DiagnosticPos pos,
                                  Set<Whitespace> ws,
                                  String identifier,
                                  boolean exprAvailable,
                                  boolean publicVar) {
        BLangVariable var = (BLangVariable) this.generateBasicVarNode(pos, ws, identifier, exprAvailable);
        if (publicVar) {
            var.flagSet.add(Flag.PUBLIC);
        }
        var.docTag = DocTag.VARIABLE;

        this.compUnit.addTopLevelNode(var);
    }

    public void addConstVariable(DiagnosticPos pos, Set<Whitespace> ws, String identifier, boolean publicVar) {
        BLangVariable var = (BLangVariable) this.generateBasicVarNode(pos, ws, identifier, true);
        var.flagSet.add(Flag.CONST);
        if (publicVar) {
            var.flagSet.add(Flag.PUBLIC);
        }
        var.docTag = DocTag.VARIABLE;

        attachAnnotations(var);
        attachDocumentations(var);
        attachDeprecatedNode(var);
        this.compUnit.addTopLevelNode(var);
    }

    public void startStructDef() {
        StructNode structNode = TreeBuilder.createStructNode();
        attachAnnotations(structNode);
        attachDocumentations(structNode);
        attachDeprecatedNode(structNode);
        this.structStack.add(structNode);
    }

    public void endStructDef(DiagnosticPos pos, Set<Whitespace> ws, String identifier, boolean publicStruct) {
        BLangStruct structNode = populateStructNode(pos, ws, createIdentifier(identifier), false);
        structNode.setName(this.createIdentifier(identifier));
        if (publicStruct) {
            structNode.flagSet.add(Flag.PUBLIC);
        }

        this.compUnit.addTopLevelNode(structNode);
    }

    public void startEnumDef(DiagnosticPos pos) {
        BLangEnum bLangEnum = (BLangEnum) TreeBuilder.createEnumNode();
        bLangEnum.pos = pos;
        attachAnnotations(bLangEnum);
        attachDocumentations(bLangEnum);
        attachDeprecatedNode(bLangEnum);
        this.enumStack.add(bLangEnum);
    }

    public void endEnumDef(String identifier, boolean publicEnum) {
        BLangEnum enumNode = (BLangEnum) this.enumStack.pop();
        enumNode.name = (BLangIdentifier) this.createIdentifier(identifier);
        if (publicEnum) {
            enumNode.flagSet.add(Flag.PUBLIC);
        }

        enumeratorList.forEach(enumNode::addEnumerator);
        this.compUnit.addTopLevelNode(enumNode);
        enumeratorList = new ArrayList<>();
    }

    public void addEnumerator(DiagnosticPos pos, Set<Whitespace> ws, String name) {
        BLangEnumerator enumerator = (BLangEnumerator) TreeBuilder.createEnumeratorNode();
        enumerator.pos = pos;
        enumerator.addWS(ws);
        enumerator.name = (BLangIdentifier) createIdentifier(name);
        enumeratorList.add(enumerator);
    }


    public void startConnectorDef() {
        ConnectorNode connectorNode = TreeBuilder.createConnectorNode();
        attachAnnotations(connectorNode);
        attachDocumentations(connectorNode);
        attachDeprecatedNode(connectorNode);
        this.connectorNodeStack.push(connectorNode);
        startEndpointDeclarationScope(((BLangConnector) connectorNode).endpoints);
    }

    public void startConnectorBody() {
        /* end of connector definition header, so let's populate
         * the connector information before processing the body */
        ConnectorNode connectorNode = this.connectorNodeStack.peek();
        if (!this.varListStack.empty()) {
            this.varListStack.pop().forEach(variableNode -> {
                ((BLangVariable) variableNode).docTag = DocTag.PARAM;
                connectorNode.addParameter(variableNode);
            });
        }
        /* add a temporary block node to contain connector variable definitions */
        this.blockNodeStack.add(TreeBuilder.createBlockNode());
        /* action node list to contain the actions of the connector */
        this.actionNodeStack.add(new ArrayList<>());
    }

    public void endConnectorDef(DiagnosticPos pos, Set<Whitespace> ws, String identifier, boolean publicCon) {
        BLangConnector connectorNode = (BLangConnector) this.connectorNodeStack.pop();
        connectorNode.pos = pos;
        connectorNode.addWS(ws);
        connectorNode.setName(this.createIdentifier(identifier));
        if (publicCon) {
            connectorNode.flagSet.add(Flag.PUBLIC);
        }
        endEndpointDeclarationScope();
        this.compUnit.addTopLevelNode(connectorNode);
    }

    public void endConnectorBody(Set<Whitespace> ws) {
        ConnectorNode connectorNode = this.connectorNodeStack.peek();
        connectorNode.addWS(ws);
        this.blockNodeStack.pop().getStatements().forEach(
                e -> connectorNode.addVariableDef((VariableDefinitionNode) e));
        this.actionNodeStack.pop().forEach(connectorNode::addAction);
    }

    public void startActionDef() {
        ActionNode actionNode = TreeBuilder.createActionNode();
        this.invokableNodeStack.push(actionNode);
        startEndpointDeclarationScope(((BLangAction) actionNode).endpoints);
    }

    public void endActionDef(DiagnosticPos pos,
                             Set<Whitespace> ws, int annotCount,
                             boolean nativeAction, boolean bodyExists, boolean docExists, boolean isDeprecated) {
        BLangAction actionNode = (BLangAction) this.invokableNodeStack.pop();
        endEndpointDeclarationScope();
        actionNode.pos = pos;
        actionNode.addWS(ws);
        if (nativeAction) {
            actionNode.flagSet.add(Flag.NATIVE);
        }

        if (!bodyExists) {
            actionNode.body = null;
        }

        if (docExists) {
            attachDocumentations(actionNode);
        }

        if (isDeprecated) {
            attachDeprecatedNode(actionNode);
        }

        attachAnnotations(actionNode, annotCount);
        this.connectorNodeStack.peek().addAction(actionNode);
    }

    public void startAnnotationDef(DiagnosticPos pos) {
        BLangAnnotation annotNode = (BLangAnnotation) TreeBuilder.createAnnotationNode();
        annotNode.pos = pos;
        attachAnnotations(annotNode);
        attachDocumentations(annotNode);
        attachDeprecatedNode(annotNode);
        this.annotationStack.add(annotNode);
    }

    public void endAnnotationDef(Set<Whitespace> ws, String identifier, boolean publicAnnotation,
                                 boolean isTypeAttached) {
        BLangAnnotation annotationNode = (BLangAnnotation) this.annotationStack.pop();
        annotationNode.addWS(ws);
        annotationNode.setName(this.createIdentifier(identifier));

        if (publicAnnotation) {
            annotationNode.flagSet.add(Flag.PUBLIC);
        }
        while (!attachmentPointStack.empty()) {
            annotationNode.attachmentPoints.add(attachmentPointStack.pop());
        }
        if (isTypeAttached) {
            annotationNode.typeNode = (BLangType) this.typeNodeStack.pop();
        }

        this.compUnit.addTopLevelNode(annotationNode);
    }

    public void startDocumentationAttachment(DiagnosticPos currentPos) {
        BLangDocumentation docAttachmentNode =
                (BLangDocumentation) TreeBuilder.createDocumentationNode();
        docAttachmentNode.pos = currentPos;
        docAttachmentStack.push(docAttachmentNode);
    }

    public void endDocumentationAttachment(Set<Whitespace> ws) {
        DocumentationNode docAttachmentNode = docAttachmentStack.peek();
        docAttachmentNode.addWS(ws);
    }

    public void setDocumentationAttachmentContent(DiagnosticPos pos,
                                                  Set<Whitespace> ws,
                                                  String contentText) {
        DocumentationNode docAttachmentNode = docAttachmentStack.peek();
        docAttachmentNode.addWS(ws);

        docAttachmentNode.setDocumentationText(contentText);
    }

    public void createDocumentationAttribute(DiagnosticPos pos,
                                             Set<Whitespace> ws,
                                             String attributeName,
                                             String endText, String docPrefix) {
        BLangDocumentationAttribute attrib =
                (BLangDocumentationAttribute) TreeBuilder.createDocumentationAttributeNode();
        attrib.documentationField = (BLangIdentifier) createIdentifier(attributeName);

        attrib.documentationText = endText;
        attrib.docTag = DocTag.fromString(docPrefix);

        attrib.pos = pos;
        attrib.addWS(ws);
        docAttachmentStack.peek().addAttribute(attrib);
    }

    public void createDeprecatedNode(DiagnosticPos pos,
                                     Set<Whitespace> ws,
                                     String content) {
        BLangDeprecatedNode deprecatedNode = (BLangDeprecatedNode) TreeBuilder.createDeprecatedNode();

        deprecatedNode.pos = pos;
        deprecatedNode.addWS(ws);

        deprecatedNode.documentationText = content;
        deprecatedAttachmentStack.push(deprecatedNode);
    }

    public void startAnnotationAttachment(DiagnosticPos currentPos) {
        BLangAnnotationAttachment annotAttachmentNode =
                (BLangAnnotationAttachment) TreeBuilder.createAnnotAttachmentNode();
        annotAttachmentNode.pos = currentPos;
        annotAttachmentStack.push(annotAttachmentNode);
    }

    public void setAnnotationAttachmentName(Set<Whitespace> ws, boolean hasExpr) {
        BLangNameReference nameReference = nameReferenceStack.pop();
        AnnotationAttachmentNode annotAttach = annotAttachmentStack.peek();
        annotAttach.addWS(nameReference.ws);
        annotAttach.addWS(ws);
        annotAttach.setAnnotationName(nameReference.name);
        annotAttach.setPackageAlias(nameReference.pkgAlias);
<<<<<<< HEAD
    }

    public void createLiteralTypeAttributeValue(DiagnosticPos currentPos, Set<Whitespace> ws) {
        createAnnotAttribValueFromExpr(currentPos, ws);
    }

    public void createVarRefTypeAttributeValue(DiagnosticPos currentPos, Set<Whitespace> ws) {
        createAnnotAttribValueFromSimpleVarRefExpr(currentPos, ws);
    }

    public void createAnnotationTypeAttributeValue(DiagnosticPos currentPos, Set<Whitespace> ws) {
        BLangAnnotAttachmentAttributeValue annotAttrVal =
                (BLangAnnotAttachmentAttributeValue) TreeBuilder.createAnnotAttributeValueNode();
        annotAttrVal.pos = currentPos;
        annotAttrVal.addWS(ws);
        annotAttrVal.setValue(annotAttachmentStack.pop());
        annotAttribValStack.push(annotAttrVal);
    }

    public void createArrayTypeAttributeValue(DiagnosticPos currentPos, Set<Whitespace> ws) {
        BLangAnnotAttachmentAttributeValue annotAttrVal =
                (BLangAnnotAttachmentAttributeValue) TreeBuilder.createAnnotAttributeValueNode();
        annotAttrVal.pos = currentPos;
        annotAttrVal.addWS(ws);
        while (!annotAttribValStack.empty()) {
            annotAttrVal.addValue(annotAttribValStack.pop());
=======
        if (hasExpr) {
            annotAttach.setExpression(exprNodeStack.pop());
>>>>>>> 5c64be19
        }
    }

    private void attachAnnotations(AnnotatableNode annotatableNode) {
        annotAttachmentStack.forEach(annot -> annotatableNode.addAnnotationAttachment(annot));
        annotAttachmentStack.clear();
    }

    private void attachDocumentations(DocumentableNode documentableNode) {
        if (!docAttachmentStack.empty()) {
            documentableNode.addDocumentationAttachment(docAttachmentStack.pop());
        }
    }

    private void attachDeprecatedNode(DocumentableNode documentableNode) {
        if (!deprecatedAttachmentStack.empty()) {
            documentableNode.addDeprecatedAttachment(deprecatedAttachmentStack.pop());
        }
    }

    private void attachAnnotations(AnnotatableNode annotatableNode, int count) {
        if (count == 0 || annotAttachmentStack.empty()) {
            return;
        }

        List<AnnotationAttachmentNode> tempAnnotAttachments = new ArrayList<>(count);
        for (int i = 0; i < count; i++) {
            if (annotAttachmentStack.empty()) {
                break;
            }
            tempAnnotAttachments.add(annotAttachmentStack.pop());
        }
        // reversing the collected annotations to preserve the original order
        Collections.reverse(tempAnnotAttachments);
        tempAnnotAttachments.forEach(annot -> annotatableNode.addAnnotationAttachment(annot));
    }

    public void addAssignmentStatement(DiagnosticPos pos, Set<Whitespace> ws, boolean isVarDeclaration) {
        ExpressionNode rExprNode = exprNodeStack.pop();
        List<ExpressionNode> lExprList = exprNodeListStack.pop();
        BLangAssignment assignmentNode = (BLangAssignment) TreeBuilder.createAssignmentNode();
        assignmentNode.setExpression(rExprNode);
        assignmentNode.setDeclaredWithVar(isVarDeclaration);
        assignmentNode.pos = pos;
        assignmentNode.addWS(ws);
        assignmentNode.addWS(commaWsStack.pop());
        lExprList.forEach(expressionNode -> assignmentNode.addVariable((BLangVariableReference) expressionNode));
        addStmtToCurrentBlock(assignmentNode);
    }

    public void startForeachStatement() {
        startBlock();
    }

    public void addForeachStatement(DiagnosticPos pos, Set<Whitespace> ws) {
        BLangForeach foreach = (BLangForeach) TreeBuilder.createForeachNode();
        foreach.addWS(ws);
        foreach.pos = pos;
        foreach.setCollection(exprNodeStack.pop());
        foreach.addWS(commaWsStack.pop());
        List<ExpressionNode> lExprList = exprNodeListStack.pop();
        lExprList.forEach(expressionNode -> foreach.addVariable((BLangVariableReference) expressionNode));
        BLangBlockStmt foreachBlock = (BLangBlockStmt) this.blockNodeStack.pop();
        foreachBlock.pos = pos;
        foreach.setBody(foreachBlock);
        addStmtToCurrentBlock(foreach);
    }

    public void startWhileStmt() {
        startBlock();
    }

    public void addWhileStmt(DiagnosticPos pos, Set<Whitespace> ws) {
        BLangWhile whileNode = (BLangWhile) TreeBuilder.createWhileNode();
        whileNode.setCondition(exprNodeStack.pop());
        whileNode.pos = pos;
        whileNode.addWS(ws);
        BLangBlockStmt whileBlock = (BLangBlockStmt) this.blockNodeStack.pop();
        whileBlock.pos = pos;
        whileNode.setBody(whileBlock);
        addStmtToCurrentBlock(whileNode);
    }

    public void startLockStmt() {
        startBlock();
    }

    public void addLockStmt(DiagnosticPos pos, Set<Whitespace> ws) {
        BLangLock lockNode = (BLangLock) TreeBuilder.createLockNode();
        lockNode.pos = pos;
        lockNode.addWS(ws);
        BLangBlockStmt lockBlock = (BLangBlockStmt) this.blockNodeStack.pop();
        lockBlock.pos = pos;
        lockNode.setBody(lockBlock);
        addStmtToCurrentBlock(lockNode);
    }

    public void addNextStatement(DiagnosticPos pos, Set<Whitespace> ws) {
        BLangNext nextNode = (BLangNext) TreeBuilder.createNextNode();
        nextNode.pos = pos;
        nextNode.addWS(ws);
        addStmtToCurrentBlock(nextNode);
    }

    public void addBreakStatement(DiagnosticPos pos, Set<Whitespace> ws) {
        BLangBreak breakNode = (BLangBreak) TreeBuilder.createBreakNode();
        breakNode.pos = pos;
        breakNode.addWS(ws);
        addStmtToCurrentBlock(breakNode);
    }

    public void addReturnStatement(DiagnosticPos pos, Set<Whitespace> ws, boolean exprAvailable) {
        BLangReturn retStmt = (BLangReturn) TreeBuilder.createReturnNode();
        retStmt.pos = pos;
        retStmt.addWS(ws);
        if (exprAvailable) {
            retStmt.addWS(commaWsStack.pop());
            for (ExpressionNode expr : this.exprNodeListStack.pop()) {
                retStmt.exprs.add((BLangExpression) expr);
            }
        }
        addStmtToCurrentBlock(retStmt);
    }

    public void startTransactionStmt() {
        transactionNodeStack.push(TreeBuilder.createTransactionNode());
        startBlock();
    }

    public void addTransactionBlock(DiagnosticPos pos) {
        TransactionNode transactionNode = transactionNodeStack.peek();
        BLangBlockStmt transactionBlock = (BLangBlockStmt) this.blockNodeStack.pop();
        transactionBlock.pos = pos;
        transactionNode.setTransactionBody(transactionBlock);
    }

    public void endTransactionBlock(Set<Whitespace> ws) {
        TransactionNode transactionNode = transactionNodeStack.peek();
        transactionNode.getTransactionBody().addWS(ws);
    }

    public void startFailedBlock() {
        startBlock();
    }

    public void addFailedBlock(DiagnosticPos pos, Set<Whitespace> ws) {
        TransactionNode transactionNode = transactionNodeStack.peek();
        BLangBlockStmt failedBlock = (BLangBlockStmt) this.blockNodeStack.pop();
        failedBlock.pos = pos;
        transactionNode.addWS(ws);
        transactionNode.setFailedBody(failedBlock);
    }

    public void endTransactionStmt(DiagnosticPos pos, Set<Whitespace> ws) {
        BLangTransaction transaction = (BLangTransaction) transactionNodeStack.pop();
        transaction.pos = pos;
        transaction.addWS(ws);
        addStmtToCurrentBlock(transaction);

        // TODO This is a temporary workaround to flag coordinator service start
        String value = compilerOptions.get(CompilerOptionName.TRANSACTION_EXISTS);
        if (value != null) {
            return;
        }

        compilerOptions.put(CompilerOptionName.TRANSACTION_EXISTS, "true");
        List<String> nameComps = getPackageNameComps(Names.TRANSACTION_PACKAGE.value);
        addImportPackageDeclaration(pos, null, Names.ANON_ORG.value,
                nameComps, Names.DEFAULT_VERSION.value,
                Names.DOT.value + nameComps.get(nameComps.size() - 1));
    }

    public void addAbortStatement(DiagnosticPos pos, Set<Whitespace> ws) {
        BLangAbort abortNode = (BLangAbort) TreeBuilder.createAbortNode();
        abortNode.pos = pos;
        abortNode.addWS(ws);
        addStmtToCurrentBlock(abortNode);
    }

    public void addRetryCountExpression() {
        BLangTransaction transaction = (BLangTransaction) transactionNodeStack.peek();
        transaction.retryCount = (BLangExpression) exprNodeStack.pop();
    }

    public void startIfElseNode(DiagnosticPos pos) {
        BLangIf ifNode = (BLangIf) TreeBuilder.createIfElseStatementNode();
        ifNode.pos = pos;
        ifElseStatementStack.push(ifNode);
        startBlock();
    }

    public void addIfBlock(DiagnosticPos pos, Set<Whitespace> ws) {
        IfNode ifNode = ifElseStatementStack.peek();
        ((BLangIf) ifNode).pos = pos;
        ifNode.addWS(ws);
        ifNode.setCondition(exprNodeStack.pop());
        ifNode.setBody(blockNodeStack.pop());
    }

    public void addElseIfBlock(DiagnosticPos pos, Set<Whitespace> ws) {
        IfNode elseIfNode = ifElseStatementStack.pop();
        ((BLangIf) elseIfNode).pos = pos;
        elseIfNode.setCondition(exprNodeStack.pop());
        elseIfNode.setBody(blockNodeStack.pop());
        Set<Whitespace> elseWS = removeNthFromStart(ws, 0);
        elseIfNode.addWS(ws);

        IfNode parentIfNode = ifElseStatementStack.peek();
        while (parentIfNode.getElseStatement() != null) {
            parentIfNode = (IfNode) parentIfNode.getElseStatement();
        }
        parentIfNode.addWS(elseWS);
        parentIfNode.setElseStatement(elseIfNode);
    }

    public void addElseBlock(DiagnosticPos pos, Set<Whitespace> ws) {
        IfNode ifNode = ifElseStatementStack.peek();
        while (ifNode.getElseStatement() != null) {
            ifNode = (IfNode) ifNode.getElseStatement();
        }
        ifNode.addWS(ws);
        BlockNode elseBlock = blockNodeStack.pop();
        ((BLangBlockStmt) elseBlock).pos = pos;
        ifNode.setElseStatement(elseBlock);
    }

    public void endIfElseNode(Set<Whitespace> ws) {
        IfNode ifNode = ifElseStatementStack.pop();
        ifNode.addWS(ws);
        addStmtToCurrentBlock(ifNode);
    }

    public void addWorkerSendStmt(DiagnosticPos pos, Set<Whitespace> ws, String workerName, boolean isForkJoinSend) {
        BLangWorkerSend workerSendNode = (BLangWorkerSend) TreeBuilder.createWorkerSendNode();
        workerSendNode.setWorkerName(this.createIdentifier(workerName));
        exprNodeListStack.pop().forEach(expr -> workerSendNode.exprs.add((BLangExpression) expr));
        workerSendNode.addWS(commaWsStack.pop());
        workerSendNode.isForkJoinSend = isForkJoinSend;
        workerSendNode.pos = pos;
        workerSendNode.addWS(ws);
        addStmtToCurrentBlock(workerSendNode);
    }

    public void addWorkerReceiveStmt(DiagnosticPos pos, Set<Whitespace> ws, String workerName) {
        BLangWorkerReceive workerReceiveNode = (BLangWorkerReceive) TreeBuilder.createWorkerReceiveNode();
        workerReceiveNode.setWorkerName(this.createIdentifier(workerName));
        exprNodeListStack.pop().forEach(expr -> workerReceiveNode.exprs.add((BLangExpression) expr));
        workerReceiveNode.addWS(commaWsStack.pop());
        workerReceiveNode.pos = pos;
        workerReceiveNode.addWS(ws);
        addStmtToCurrentBlock(workerReceiveNode);
    }

    public void addExpressionStmt(DiagnosticPos pos, Set<Whitespace> ws) {
        BLangExpressionStmt exprStmt = (BLangExpressionStmt) TreeBuilder.createExpressionStatementNode();
        exprStmt.pos = pos;
        exprStmt.addWS(ws);
        exprStmt.expr = (BLangExpression) exprNodeStack.pop();
        addStmtToCurrentBlock(exprStmt);
    }

    public void startServiceDef(DiagnosticPos pos) {
        BLangService serviceNode = (BLangService) TreeBuilder.createServiceNode();
        serviceNode.pos = pos;
        attachAnnotations(serviceNode);
        attachDocumentations(serviceNode);
        attachDeprecatedNode(serviceNode);
        serviceNodeStack.push(serviceNode);
        startEndpointDeclarationScope(serviceNode.endpoints);
    }

    public void addServiceBody(Set<Whitespace> ws) {
        ServiceNode serviceNode = serviceNodeStack.peek();
        serviceNode.addWS(ws);
        blockNodeStack.pop().getStatements()
                .forEach(varDef -> serviceNode.addVariable((VariableDefinitionNode) varDef));
    }

    public void endServiceDef(DiagnosticPos pos, Set<Whitespace> ws, String serviceName) {
        BLangService serviceNode = (BLangService) serviceNodeStack.pop();
        serviceNode.setName(createIdentifier(serviceName));
        final BLangNameReference epName = nameReferenceStack.pop();
        serviceNode.setEndpointType(createUserDefinedType(pos, epName.ws, (BLangIdentifier) epName.pkgAlias,
                (BLangIdentifier) epName.name));
        serviceNode.pos = pos;
        serviceNode.addWS(ws);
        this.compUnit.addTopLevelNode(serviceNode);
        endEndpointDeclarationScope();
    }

    public void startResourceDef() {
        ResourceNode resourceNode = TreeBuilder.createResourceNode();
        invokableNodeStack.push(resourceNode);
        startEndpointDeclarationScope(((BLangResource) resourceNode).endpoints);
    }

    public void endResourceDef(DiagnosticPos pos, Set<Whitespace> ws,
                               String resourceName, int annotCount, boolean docExists, boolean isDeprecated) {
        BLangResource resourceNode = (BLangResource) invokableNodeStack.pop();
        endEndpointDeclarationScope();
        resourceNode.pos = pos;
        resourceNode.addWS(ws);
        resourceNode.setName(createIdentifier(resourceName));
        attachAnnotations(resourceNode, annotCount);
        if (docExists) {
            attachDocumentations(resourceNode);
        }
        if (isDeprecated) {
            attachDeprecatedNode(resourceNode);
        }
        varListStack.pop().forEach(variableNode -> {
            ((BLangVariable) variableNode).docTag = DocTag.PARAM;
            resourceNode.addParameter(variableNode);
        });
        serviceNodeStack.peek().addResource(resourceNode);
    }

    public void createXMLQName(DiagnosticPos pos, Set<Whitespace> ws, String localname, String prefix) {
        BLangXMLQName qname = (BLangXMLQName) TreeBuilder.createXMLQNameNode();
        qname.localname = (BLangIdentifier) createIdentifier(localname);
        qname.prefix = (BLangIdentifier) createIdentifier(prefix);
        qname.pos = pos;
        qname.addWS(ws);
        addExpressionNode(qname);
    }

    public void createXMLAttribute(DiagnosticPos pos, Set<Whitespace> ws) {
        BLangXMLAttribute xmlAttribute = (BLangXMLAttribute) TreeBuilder.createXMLAttributeNode();
        xmlAttribute.value = (BLangXMLQuotedString) exprNodeStack.pop();
        xmlAttribute.name = (BLangExpression) exprNodeStack.pop();
        xmlAttribute.pos = pos;
        xmlAttribute.addWS(ws);
        xmlAttributeNodeStack.push(xmlAttribute);
    }

    public void attachXmlLiteralWS(Set<Whitespace> ws) {
        this.exprNodeStack.peek().addWS(ws);
    }

    public void startXMLElement(DiagnosticPos pos, Set<Whitespace> ws, boolean isRoot) {
        BLangXMLElementLiteral xmlElement = (BLangXMLElementLiteral) TreeBuilder.createXMLElementLiteralNode();
        BLangExpression startTag = (BLangExpression) exprNodeStack.pop();
        xmlElement.addWS(ws);
        xmlElement.startTagName = startTag;
        xmlElement.pos = pos;
        xmlElement.isRoot = isRoot;
        xmlAttributeNodeStack.forEach(attribute -> xmlElement.addAttribute(attribute));
        xmlAttributeNodeStack.clear();
        addExpressionNode(xmlElement);
    }

    public void endXMLElement(Set<Whitespace> ws) {
        BLangExpression endTag = (BLangExpression) exprNodeStack.pop();
        BLangXMLElementLiteral xmlElement = (BLangXMLElementLiteral) exprNodeStack.peek();
        xmlElement.addWS(ws);
        xmlElement.endTagName = endTag;
    }

    public void createXMLQuotedLiteral(DiagnosticPos pos,
                                       Set<Whitespace> ws,
                                       Stack<String> precedingTextFragments,
                                       String endingText,
                                       QuoteType quoteType) {
        List<BLangExpression> templateExprs =
                getExpressionsInTemplate(pos, ws, precedingTextFragments, endingText, NodeKind.LITERAL);
        BLangXMLQuotedString quotedString = (BLangXMLQuotedString) TreeBuilder.createXMLQuotedStringNode();
        quotedString.pos = pos;
        quotedString.quoteType = quoteType;
        quotedString.textFragments = templateExprs;
        addExpressionNode(quotedString);
    }

    public void addChildToXMLElement(Set<Whitespace> ws) {
        XMLLiteralNode child = (XMLLiteralNode) exprNodeStack.pop();
        child.addWS(ws);
        BLangXMLElementLiteral parentXMLExpr = (BLangXMLElementLiteral) exprNodeStack.peek();
        parentXMLExpr.addChild(child);
    }

    public void createXMLTextLiteral(DiagnosticPos pos,
                                     Set<Whitespace> ws,
                                     Stack<String> precedingTextFragments,
                                     String endingText) {
        BLangXMLTextLiteral xmlTextLiteral = (BLangXMLTextLiteral) TreeBuilder.createXMLTextLiteralNode();
        xmlTextLiteral.textFragments =
                getExpressionsInTemplate(pos, ws, precedingTextFragments, endingText, NodeKind.XML_TEXT_LITERAL);
        xmlTextLiteral.pos = pos;
        addExpressionNode(xmlTextLiteral);
    }

    public void addXMLTextToElement(DiagnosticPos pos,
                                    Set<Whitespace> ws,
                                    Stack<String> precedingTextFragments,
                                    String endingText) {

        List<BLangExpression> templateExprs =
                getExpressionsInTemplate(pos, ws, precedingTextFragments, endingText, NodeKind.XML_TEXT_LITERAL);
        BLangXMLElementLiteral parentElement = (BLangXMLElementLiteral) exprNodeStack.peek();
        templateExprs.forEach(expr -> parentElement.addChild(expr));
    }

    public void createXMLCommentLiteral(DiagnosticPos pos,
                                        Set<Whitespace> ws,
                                        Stack<String> precedingTextFragments,
                                        String endingText) {

        BLangXMLCommentLiteral xmlCommentLiteral = (BLangXMLCommentLiteral) TreeBuilder.createXMLCommentLiteralNode();
        xmlCommentLiteral.textFragments =
                getExpressionsInTemplate(pos, null, precedingTextFragments, endingText, NodeKind.LITERAL);
        xmlCommentLiteral.pos = pos;
        xmlCommentLiteral.addWS(ws);
        addExpressionNode(xmlCommentLiteral);
    }

    public void createXMLPILiteral(DiagnosticPos pos,
                                   Set<Whitespace> ws,
                                   String targetQName,
                                   Stack<String> precedingTextFragments,
                                   String endingText) {
        List<BLangExpression> dataExprs =
                getExpressionsInTemplate(pos, ws, precedingTextFragments, endingText, NodeKind.LITERAL);
        addLiteralValue(pos, ws, TypeTags.STRING, targetQName);

        BLangXMLProcInsLiteral xmlProcInsLiteral =
                (BLangXMLProcInsLiteral) TreeBuilder.createXMLProcessingIntsructionLiteralNode();
        xmlProcInsLiteral.pos = pos;
        xmlProcInsLiteral.dataFragments = dataExprs;
        xmlProcInsLiteral.target = (BLangLiteral) exprNodeStack.pop();
        ;
        addExpressionNode(xmlProcInsLiteral);
    }

    public void addXMLNSDeclaration(DiagnosticPos pos,
                                    Set<Whitespace> ws,
                                    String namespaceUri,
                                    String prefix,
                                    boolean isTopLevel) {
        BLangXMLNS xmlns = (BLangXMLNS) TreeBuilder.createXMLNSNode();
        BLangIdentifier prefixIdentifer = (BLangIdentifier) TreeBuilder.createIdentifierNode();
        prefixIdentifer.pos = pos;
        prefixIdentifer.value = prefix;

        addLiteralValue(pos, removeNthFromStart(ws, 1), TypeTags.STRING, namespaceUri);
        xmlns.namespaceURI = (BLangLiteral) exprNodeStack.pop();
        xmlns.prefix = prefixIdentifer;
        xmlns.pos = pos;
        xmlns.addWS(ws);

        if (isTopLevel) {
            this.compUnit.addTopLevelNode(xmlns);
            return;
        }

        BLangXMLNSStatement xmlnsStmt = (BLangXMLNSStatement) TreeBuilder.createXMLNSDeclrStatementNode();
        xmlnsStmt.xmlnsDecl = xmlns;
        xmlnsStmt.pos = pos;
        addStmtToCurrentBlock(xmlnsStmt);
    }

    public void createStringTemplateLiteral(DiagnosticPos pos, Set<Whitespace> ws, Stack<String> precedingTextFragments,
                                            String endingText) {
        BLangStringTemplateLiteral stringTemplateLiteral =
                (BLangStringTemplateLiteral) TreeBuilder.createStringTemplateLiteralNode();
        stringTemplateLiteral.exprs =
                getExpressionsInTemplate(pos, null, precedingTextFragments, endingText, NodeKind.LITERAL);
        stringTemplateLiteral.addWS(ws);
        stringTemplateLiteral.pos = pos;
        addExpressionNode(stringTemplateLiteral);
    }

    public void createXmlAttributesRefExpr(DiagnosticPos pos, Set<Whitespace> ws, boolean singleAttribute) {
        BLangXMLAttributeAccess xmlAttributeAccess =
                (BLangXMLAttributeAccess) TreeBuilder.createXMLAttributeAccessNode();
        xmlAttributeAccess.pos = pos;
        xmlAttributeAccess.addWS(ws);
        if (singleAttribute) {
            xmlAttributeAccess.indexExpr = (BLangExpression) exprNodeStack.pop();
        }
        xmlAttributeAccess.expr = (BLangVariableReference) exprNodeStack.pop();
        addExpressionNode(xmlAttributeAccess);
    }

    public void startTransformerDef() {
        TransformerNode transformerNode = TreeBuilder.createTransformerNode();
        attachAnnotations(transformerNode);
        attachDocumentations(transformerNode);
        attachDeprecatedNode(transformerNode);
        this.invokableNodeStack.push(transformerNode);
    }

    public void endTransformerDef(DiagnosticPos pos,
                                  Set<Whitespace> ws,
                                  boolean publicFunc,
                                  String name,
                                  boolean paramsAvailable) {

        BLangTransformer transformer = (BLangTransformer) this.invokableNodeStack.pop();
        transformer.pos = pos;
        transformer.addWS(ws);
        transformer.setName(this.createIdentifier(name));

        if (paramsAvailable) {
            this.varListStack.pop().forEach(variableNode -> {
                ((BLangVariable) variableNode).docTag = DocTag.PARAM;
                transformer.addParameter(variableNode);
            });
        }

        // get the source and the target params
        List<VariableNode> mappingParams = this.varListStack.pop();

        // set the first mapping-param as the source for transformer
        VariableNode source = mappingParams.remove(0);
        ((BLangVariable) source).docTag = DocTag.RECEIVER;
        transformer.setSource(source);
        mappingParams.forEach(variableNode -> {
            ((BLangVariable) variableNode).docTag = DocTag.RECEIVER;
            transformer.addReturnParameter(variableNode);
        });

        if (publicFunc) {
            transformer.flagSet.add(Flag.PUBLIC);
        }

        this.compUnit.addTopLevelNode(transformer);
    }

    public void addIntRangeExpression(DiagnosticPos pos,
                                      Set<Whitespace> ws,
                                      boolean includeStart,
                                      boolean includeEnd) {
        BLangIntRangeExpression intRangeExpr = (BLangIntRangeExpression) TreeBuilder.createIntRangeExpression();
        intRangeExpr.pos = pos;
        intRangeExpr.addWS(ws);
        intRangeExpr.endExpr = (BLangExpression) this.exprNodeStack.pop();
        intRangeExpr.startExpr = (BLangExpression) this.exprNodeStack.pop();
        intRangeExpr.includeStart = includeStart;
        intRangeExpr.includeEnd = includeEnd;
        exprNodeStack.push(intRangeExpr);
    }

    // Private methods

    private List<BLangExpression> getExpressionsInTemplate(DiagnosticPos pos,
                                                           Set<Whitespace> ws,
                                                           Stack<String> precedingTextFragments,
                                                           String endingText,
                                                           NodeKind targetStrExprKind) {
        List<BLangExpression> expressions = new ArrayList<>();

        endingText = endingText == null ? "" : StringEscapeUtils.unescapeJava(endingText);
        addLiteralValue(pos, ws, TypeTags.STRING, endingText);
        expressions.add((BLangExpression) exprNodeStack.pop());

        while (!precedingTextFragments.empty()) {
            expressions.add((BLangExpression) exprNodeStack.pop());
            String textFragment = precedingTextFragments.pop();
            textFragment = textFragment == null ? "" : StringEscapeUtils.unescapeJava(textFragment);
            addLiteralValue(pos, ws, TypeTags.STRING, textFragment);
            expressions.add((BLangExpression) exprNodeStack.pop());
        }

        Collections.reverse(expressions);
        return expressions;
    }

    public void endCompilationUnit(Set<Whitespace> ws) {
        compUnit.addWS(ws);
    }

    public void endCallableParamList(Set<Whitespace> ws) {
        this.invokableNodeStack.peek().addWS(ws);
    }

    public void endFuncTypeParamList(Set<Whitespace> ws) {
        this.commaWsStack.push(ws);
    }

    public void endConnectorParamList(Set<Whitespace> ws) {
        this.connectorNodeStack.peek().addWS(ws);
    }

    private Set<Whitespace> removeNthFromLast(Set<Whitespace> ws, int n) {
        if (ws == null) {
            return null;
        }
        return removeNth(((TreeSet<Whitespace>) ws).descendingIterator(), n);
    }

    private Set<Whitespace> removeNthFromStart(Set<Whitespace> ws, int n) {
        if (ws == null) {
            return null;
        }
        return removeNth(ws.iterator(), n);
    }

    private Set<Whitespace> removeNth(Iterator<Whitespace> iterator, int n) {
        int i = 0;
        while (iterator.hasNext()) {
            Whitespace next = iterator.next();
            if (i++ == n) {
                Set<Whitespace> varWS = new TreeSet<>();
                varWS.add(next);
                iterator.remove();
                return varWS;
            }
        }
        return null;
    }

    private BLangStruct populateStructNode(DiagnosticPos pos,
                                           Set<Whitespace> ws,
                                           IdentifierNode name,
                                           boolean isAnonymous) {
        BLangStruct structNode = (BLangStruct) this.structStack.pop();
        structNode.pos = pos;
        structNode.addWS(ws);
        structNode.name = (BLangIdentifier) name;
        structNode.isAnonymous = isAnonymous;
        this.varListStack.pop().forEach(variableNode -> {
            ((BLangVariable) variableNode).docTag = DocTag.FIELD;
            structNode.addField(variableNode);
        });
        return structNode;
    }

    private BLangUserDefinedType createUserDefinedType(DiagnosticPos pos,
                                                       Set<Whitespace> ws,
                                                       BLangIdentifier pkgAlias,
                                                       BLangIdentifier name) {
        BLangUserDefinedType userDefinedType = (BLangUserDefinedType) TreeBuilder.createUserDefinedTypeNode();
        userDefinedType.pos = pos;
        userDefinedType.addWS(ws);
        userDefinedType.pkgAlias = pkgAlias;
        userDefinedType.typeName = name;
        return userDefinedType;
    }

    private List<String> getPackageNameComps(String sourcePkg) {
        String[] pkgParts = sourcePkg.split("\\.|\\\\|\\/");
        return Arrays.asList(pkgParts);
    }

    public void startOrderByClauseNode(DiagnosticPos pos, Set<Whitespace> ws) {
        OrderByNode orderByNode = TreeBuilder.createOrderByNode();
        ((BLangOrderBy) orderByNode).pos = pos;
        orderByNode.addWS(ws);
        this.orderByClauseStack.push(orderByNode);
    }

    public void endOrderByClauseNode(DiagnosticPos pos, Set<Whitespace> ws) {
        OrderByNode orderByNode = this.orderByClauseStack.peek();
        ((BLangOrderBy) orderByNode).pos = pos;
        orderByNode.addWS(ws);
        this.exprNodeListStack.pop().forEach(orderByNode::addVariableReference);
    }

    public void startGroupByClauseNode(DiagnosticPos pos, Set<Whitespace> ws) {
        GroupByNode groupByNode = TreeBuilder.createGroupByNode();
        ((BLangGroupBy) groupByNode).pos = pos;
        groupByNode.addWS(ws);
        this.groupByClauseStack.push(groupByNode);
    }

    public void endGroupByClauseNode(DiagnosticPos pos, Set<Whitespace> ws) {
        GroupByNode groupByNode = this.groupByClauseStack.peek();
        ((BLangGroupBy) groupByNode).pos = pos;
        groupByNode.addWS(ws);
        this.exprNodeListStack.pop().forEach(groupByNode::addVariableReference);
    }

    public void startHavingClauseNode(DiagnosticPos pos, Set<Whitespace> ws) {
        HavingNode havingNode = TreeBuilder.createHavingNode();
        ((BLangHaving) havingNode).pos = pos;
        havingNode.addWS(ws);
        this.havingClauseStack.push(havingNode);
    }

    public void endHavingClauseNode(DiagnosticPos pos, Set<Whitespace> ws) {
        HavingNode havingNode = this.havingClauseStack.peek();
        ((BLangHaving) havingNode).pos = pos;
        havingNode.addWS(ws);
        havingNode.setExpression(this.exprNodeStack.pop());
    }

    public void startSelectExpressionNode(DiagnosticPos pos, Set<Whitespace> ws) {
        SelectExpressionNode selectExpr = TreeBuilder.createSelectExpressionNode();
        ((BLangSelectExpression) selectExpr).pos = pos;
        selectExpr.addWS(ws);
        this.selectExpressionsStack.push(selectExpr);
    }

    public void endSelectExpressionNode(String identifier, DiagnosticPos pos, Set<Whitespace> ws) {
        SelectExpressionNode selectExpression = this.selectExpressionsStack.peek();
        selectExpression.setExpression(exprNodeStack.pop());
        ((BLangSelectExpression) selectExpression).pos = pos;
        selectExpression.addWS(ws);
        selectExpression.setIdentifier(identifier);
    }

    public void startSelectExpressionList() {
        this.selectExpressionsListStack.push(new ArrayList<>());
    }

    public void endSelectExpressionList(Set<Whitespace> ws, int selectExprCount) {
        List<SelectExpressionNode> selectExprList = this.selectExpressionsListStack.peek();
        addSelectExprToSelectExprNodeList(selectExprList, selectExprCount);
    }

    private void addSelectExprToSelectExprNodeList(List<SelectExpressionNode> selectExprList, int n) {
        if (this.selectExpressionsStack.empty()) {
            throw new IllegalStateException("Select expression stack cannot be empty in processing a SelectClause");
        }
        SelectExpressionNode expr = this.selectExpressionsStack.pop();
        if (n > 1) {
            addSelectExprToSelectExprNodeList(selectExprList, n - 1);
        }
        selectExprList.add(expr);
    }

    public void startWhereClauseNode(DiagnosticPos pos, Set<Whitespace> ws) {
        WhereNode whereNode = TreeBuilder.createWhereNode();
        ((BLangWhere) whereNode).pos = pos;
        whereNode.addWS(ws);
        this.whereClauseStack.push(whereNode);
    }

    public void endWhereClauseNode(DiagnosticPos pos, Set<Whitespace> ws) {
        WhereNode whereNode = this.whereClauseStack.peek();
        ((BLangWhere) whereNode).pos = pos;
        whereNode.addWS(ws);
        whereNode.setExpression(exprNodeStack.pop());
    }

    public void startSelectClauseNode(DiagnosticPos pos, Set<Whitespace> ws) {
        SelectClauseNode selectClauseNode = TreeBuilder.createSelectClauseNode();
        ((BLangSelectClause) selectClauseNode).pos = pos;
        selectClauseNode.addWS(ws);
        this.selectClausesStack.push(selectClauseNode);
    }

    public void endSelectClauseNode(boolean isSelectAll, boolean isGroupByAvailable, boolean isHavingAvailable,
                                    DiagnosticPos pos, Set<Whitespace> ws) {
        SelectClauseNode selectClauseNode = this.selectClausesStack.peek();
        ((BLangSelectClause) selectClauseNode).pos = pos;
        selectClauseNode.addWS(ws);
        if (!isSelectAll) {
            selectClauseNode.setSelectExpressions(this.selectExpressionsListStack.pop());
        } else {
            selectClauseNode.setSelectAll(true);
        }
        if (isGroupByAvailable) {
            selectClauseNode.setGroupBy(this.groupByClauseStack.pop());
        }
        if (isHavingAvailable) {
            selectClauseNode.setHaving(this.havingClauseStack.pop());
        }
    }

    public void startWindowClauseNode(DiagnosticPos pos, Set<Whitespace> ws) {
        WindowClauseNode windowClauseNode = TreeBuilder.createWindowClauseNode();
        ((BLangWindow) windowClauseNode).pos = pos;
        windowClauseNode.addWS(ws);
        this.windowClausesStack.push(windowClauseNode);
    }

    public void endWindowsClauseNode(DiagnosticPos pos, Set<Whitespace> ws) {
        WindowClauseNode windowClauseNode = this.windowClausesStack.peek();
        ((BLangWindow) windowClauseNode).pos = pos;
        windowClauseNode.addWS(ws);
        windowClauseNode.setFunctionInvocation(this.exprNodeStack.pop());

        if (!this.whereClauseStack.empty()) {
            this.streamingInputStack.peek().setWindowTraversedAfterWhere(true);
        } else {
            this.streamingInputStack.peek().setWindowTraversedAfterWhere(false);
        }
    }

    public void startStreamingInputNode(DiagnosticPos pos, Set<Whitespace> ws) {
        StreamingInput streamingInput = TreeBuilder.createStreamingInputNode();
        ((BLangStreamingInput) streamingInput).pos = pos;
        streamingInput.addWS(ws);
        this.streamingInputStack.push(streamingInput);
    }

<<<<<<< HEAD
    public void endStreamingInputNode(String alias, DiagnosticPos pos,
                                      Set<Whitespace> ws) {
=======
    public void endStreamingInputNode(boolean isFirstWhereAvailable, boolean isSecondWhereAvailable,
                                      boolean isWindowAvailable, String alias, DiagnosticPos pos, Set<Whitespace> ws) {
>>>>>>> 5c64be19
        BLangStreamingInput streamingInput = (BLangStreamingInput) this.streamingInputStack.peek();
        streamingInput.pos = pos;
        streamingInput.addWS(ws);

        if (this.whereClauseStack.size() == 2) {
            streamingInput.setAfterStreamingCondition(this.whereClauseStack.pop());
            streamingInput.setBeforeStreamingCondition(this.whereClauseStack.pop());
        } else if (this.whereClauseStack.size() == 1) {
            if (streamingInput.isWindowTraversedAfterWhere()) {
                streamingInput.setBeforeStreamingCondition(this.whereClauseStack.pop());
            } else {
                streamingInput.setAfterStreamingCondition(this.whereClauseStack.pop());
            }
        }

        if (!this.windowClausesStack.empty()) {
            streamingInput.setWindowClause(this.windowClausesStack.pop());
        }
        streamingInput.setStreamReference(this.exprNodeStack.pop());
        streamingInput.setAlias(alias);
    }

    public void startJoinStreamingInputNode(DiagnosticPos pos, Set<Whitespace> ws) {
        JoinStreamingInput joinStreamingInput = TreeBuilder.createJoinStreamingInputNode();
        ((BLangJoinStreamingInput) joinStreamingInput).pos = pos;
        joinStreamingInput.addWS(ws);
        this.joinStreamingInputsStack.push(joinStreamingInput);
    }

    public void endJoinStreamingInputNode(DiagnosticPos pos, Set<Whitespace> ws, boolean isUnidirectionalBeforeJoin,
                                          boolean isUnidirectionalAfterJoin, String joinType) {
        JoinStreamingInput joinStreamingInput = this.joinStreamingInputsStack.peek();
        ((BLangJoinStreamingInput) joinStreamingInput).pos = pos;
        joinStreamingInput.addWS(ws);
        joinStreamingInput.setStreamingInput(this.streamingInputStack.pop());
        joinStreamingInput.setOnExpression(this.exprNodeStack.pop());
        joinStreamingInput.setUnidirectionalBeforeJoin(isUnidirectionalBeforeJoin);
        joinStreamingInput.setUnidirectionalAfterJoin(isUnidirectionalAfterJoin);
        joinStreamingInput.setJoinType(joinType);
    }

    public void startTableQueryNode(DiagnosticPos pos, Set<Whitespace> ws) {
        TableQuery tableQuery = TreeBuilder.createTableQueryNode();
        ((BLangTableQuery) tableQuery).pos = pos;
        tableQuery.addWS(ws);
        this.tableQueriesStack.push(tableQuery);
    }

    public void endTableQueryNode(boolean isJoinClauseAvailable, boolean isSelectClauseAvailable,
                                  boolean isOrderByClauseAvailable, DiagnosticPos pos, Set<Whitespace> ws) {
        BLangTableQuery tableQuery = (BLangTableQuery) this.tableQueriesStack.peek();
        tableQuery.pos = pos;
        tableQuery.addWS(ws);
        tableQuery.setStreamingInput(this.streamingInputStack.pop());
        if (isJoinClauseAvailable) {
            tableQuery.setJoinStreamingInput(this.joinStreamingInputsStack.pop());
        }
        if (isSelectClauseAvailable) {
            tableQuery.setSelectClause(this.selectClausesStack.pop());
        }
        if (isOrderByClauseAvailable) {
            tableQuery.setOrderByClause(this.orderByClauseStack.pop());
        }
    }

    public void addTableQueryExpression(DiagnosticPos pos, Set<Whitespace> ws) {
        TableQueryExpression tableQueryExpression = TreeBuilder.createTableQueryExpression();
        ((BLangTableQueryExpression) tableQueryExpression).pos = pos;
        tableQueryExpression.addWS(ws);
        tableQueryExpression.setTableQuery(tableQueriesStack.pop());
        this.exprNodeStack.push(tableQueryExpression);
    }

    public void startSetAssignmentClauseNode(DiagnosticPos pos, Set<Whitespace> ws) {
        SetAssignmentNode setAssignmentNode = TreeBuilder.createSetAssignmentNode();
        ((BLangSetAssignment) setAssignmentNode).pos = pos;
        ((BLangSetAssignment) setAssignmentNode).addWS(ws);
        this.setAssignmentStack.push(setAssignmentNode);
    }

    public void endSetAssignmentClauseNode(DiagnosticPos pos, Set<Whitespace> ws) {
        if (this.exprNodeStack.empty()) {
            throw new IllegalStateException("Expression stack cannot be empty in processing a Set Assignment Clause");
        }
        SetAssignmentNode setAssignmentNode = this.setAssignmentStack.peek();

        ((BLangSetAssignment) setAssignmentNode).pos = pos;
        ((BLangSetAssignment) setAssignmentNode).addWS(ws);

        setAssignmentNode.setExpression(exprNodeStack.pop());
        setAssignmentNode.setVariableReference(exprNodeStack.pop());
    }

    public void startSetClauseNode() {
        this.setAssignmentListStack.push(new ArrayList<>());
    }

    public void endSetClauseNode(Set<Whitespace> ws, int selectExprCount) {
        List<SetAssignmentNode> setAssignmentNodeList = this.setAssignmentListStack.peek();
        addSetAssignmentToSelectAssignmentNodeList(setAssignmentNodeList, selectExprCount);
    }

    private void addSetAssignmentToSelectAssignmentNodeList(List<SetAssignmentNode> setAssignmentNodeList, int n) {
        if (this.setAssignmentStack.empty()) {
            throw new IllegalStateException("Set expression stack cannot be empty in processing a SelectClause");
        }
        SetAssignmentNode expr = this.setAssignmentStack.pop();
        if (n > 1) {
            addSetAssignmentToSelectAssignmentNodeList(setAssignmentNodeList, n - 1);
        }
        setAssignmentNodeList.add(expr);
    }

    public void startStreamActionNode(DiagnosticPos pos, Set<Whitespace> ws) {
        StreamActionNode streamActionNode = TreeBuilder.createStreamActionNode();
        ((BLangStreamAction) streamActionNode).pos = pos;
        ((BLangStreamAction) streamActionNode).addWS(ws);
        this.streamActionNodeStack.push(streamActionNode);
    }

    public void endStreamActionNode(DiagnosticPos pos, Set<Whitespace> ws, String identifier, String action,
                                    boolean isAllEvents, boolean isCurrentEvents, boolean isExpiredEvents) {
        StreamActionNode streamActionNode = this.streamActionNodeStack.peek();

        ((BLangStreamAction) streamActionNode).pos = pos;
        ((BLangStreamAction) streamActionNode).addWS(ws);

        if (!exprNodeStack.empty()) {
            streamActionNode.setExpression(exprNodeStack.pop());
        }

        if (!setAssignmentListStack.empty()) {
            streamActionNode.setSetClause(setAssignmentListStack.pop());
        }
        streamActionNode.setIdentifier(identifier);
        streamActionNode.setStreamActionType(action);
        streamActionNode.setOutputEventType(isAllEvents, isCurrentEvents, isExpiredEvents);
    }

    public void startPatternStreamingEdgeInputNode(DiagnosticPos pos, Set<Whitespace> ws) {
        PatternStreamingEdgeInputNode patternStreamingEdgeInputNode = TreeBuilder.createPatternStreamingEdgeInputNode();
        ((BLangPatternStreamingEdgeInput) patternStreamingEdgeInputNode).pos = pos;
        ((BLangPatternStreamingEdgeInput) patternStreamingEdgeInputNode).addWS(ws);
        this.patternStreamingEdgeInputStack.push(patternStreamingEdgeInputNode);
    }

    public void endPatternStreamingEdgeInputNode(DiagnosticPos pos, Set<Whitespace> ws, String identifier,
                                                 String alias) {

        PatternStreamingEdgeInputNode patternStreamingEdgeInputNode = this.patternStreamingEdgeInputStack.peek();

        ((BLangPatternStreamingEdgeInput) patternStreamingEdgeInputNode).pos = pos;
        ((BLangPatternStreamingEdgeInput) patternStreamingEdgeInputNode).addWS(ws);

        if (!exprNodeStack.empty()) {
            patternStreamingEdgeInputNode.setExpression(exprNodeStack.pop());
        }

        if (!whereClauseStack.empty()) {
            patternStreamingEdgeInputNode.setWhereClause(whereClauseStack.pop());
        }
        patternStreamingEdgeInputNode.setIdentifier(identifier);
        patternStreamingEdgeInputNode.setAliasIdentifier(alias);
    }

    public void startPatternStreamingInputNode(DiagnosticPos pos, Set<Whitespace> ws) {
        PatternStreamingInputNode patternStreamingInputNode = TreeBuilder.createPatternStreamingInputNode();
        ((BLangPatternStreamingInput) patternStreamingInputNode).pos = pos;
        ((BLangPatternStreamingInput) patternStreamingInputNode).addWS(ws);
        this.patternStreamingInputStack.push(patternStreamingInputNode);
    }

    public void endPatternStreamingInputNode(DiagnosticPos pos, Set<Whitespace> ws, boolean isFollowedBy,
                                             boolean enclosedInParanthesis) {

        if (!this.patternStreamingInputStack.empty()) {
            PatternStreamingInputNode patternStreamingInputNode = this.patternStreamingInputStack.peek();

            ((BLangPatternStreamingInput) patternStreamingInputNode).pos = pos;
            ((BLangPatternStreamingInput) patternStreamingInputNode).addWS(ws);

            if (isFollowedBy) {
                patternStreamingInputNode.setFollowedBy(true);
                patternStreamingInputNode.addPatternStreamingEdgeInput(this.patternStreamingEdgeInputStack.pop());
                patternStreamingInputNode.setPatternStreamingInput(this.recentStreamingPatternInputNode);
                this.recentStreamingPatternInputNode = this.patternStreamingInputStack.pop();
            }

            if (enclosedInParanthesis) {
                patternStreamingInputNode.setEnclosedInParanthesis(true);
                patternStreamingInputNode.setPatternStreamingInput(this.recentStreamingPatternInputNode);
                this.recentStreamingPatternInputNode = this.patternStreamingInputStack.pop();
            }

            if (!isFollowedBy && !enclosedInParanthesis) {
                patternStreamingInputNode.addPatternStreamingEdgeInput(this.patternStreamingEdgeInputStack.pop());
                this.recentStreamingPatternInputNode = this.patternStreamingInputStack.pop();
            }
        }
        if (this.patternStreamingInputStack.empty()) {
            this.patternStreamingInputStack.push(this.recentStreamingPatternInputNode);
            this.recentStreamingPatternInputNode = null;
        }
    }

    public void startStreamingQueryStatementNode(DiagnosticPos pos, Set<Whitespace> ws) {
        StreamingQueryStatementNode streamingQueryStatementNode = TreeBuilder.createStreamingQueryStatementNode();
        ((BLangStreamingQueryStatement) streamingQueryStatementNode).pos = pos;
        ((BLangStreamingQueryStatement) streamingQueryStatementNode).addWS(ws);
        this.streamingQueryStatementStack.push(streamingQueryStatementNode);
    }

    public void endStreamingQueryStatementNode(DiagnosticPos pos, Set<Whitespace> ws) {
        StreamingQueryStatementNode streamingQueryStatementNode = this.streamingQueryStatementStack.peek();

        ((BLangStreamingQueryStatement) streamingQueryStatementNode).pos = pos;
        ((BLangStreamingQueryStatement) streamingQueryStatementNode).addWS(ws);

        if (!streamingInputStack.empty()) {
            streamingQueryStatementNode.setStreamingInput(streamingInputStack.pop());

            if (!joinStreamingInputsStack.empty()) {
                streamingQueryStatementNode.setJoinStreamingInput(joinStreamingInputsStack.pop());
            }
        } else if (!patternClauseStack.empty()) {
            streamingQueryStatementNode.setPatternClause(patternClauseStack.pop());
        }

        if (!selectClausesStack.empty()) {
            streamingQueryStatementNode.setSelectClause(selectClausesStack.pop());
        }

        if (!orderByClauseStack.empty()) {
            streamingQueryStatementNode.setOrderByClause(orderByClauseStack.pop());
        }

        streamingQueryStatementNode.setStreamingAction(streamActionNodeStack.pop());
    }

    public void startQueryStatementNode(DiagnosticPos pos, Set<Whitespace> ws) {
        QueryStatementNode queryStatementNode = TreeBuilder.createQueryStatementNode();
        ((BLangQueryStatement) queryStatementNode).pos = pos;
        ((BLangQueryStatement) queryStatementNode).addWS(ws);
        this.queryStatementStack.push(queryStatementNode);
    }

    public void endQueryStatementNode(DiagnosticPos pos, Set<Whitespace> ws, String identifier) {

        QueryStatementNode queryStatementNode = this.queryStatementStack.peek();
        ((BLangQueryStatement) queryStatementNode).pos = pos;
        ((BLangQueryStatement) queryStatementNode).addWS(ws);

        queryStatementNode.setIdentifier(identifier);
        queryStatementNode.setStreamingQueryStatement(streamingQueryStatementStack.pop());
    }

    public void endStreamingQueryDeclarationNode(DiagnosticPos pos, Set<Whitespace> ws) {

        BlockNode blocknode = this.blockNodeStack.peek();
        if (!streamingQueryStatementStack.empty()) {
            blocknode.addStatement(streamingQueryStatementStack.pop());
        }

        Stack<StatementNode> queryStatementNodeStack = new Stack<>();

        while (!queryStatementStack.empty()) {
            StatementNode statementNode = queryStatementStack.pop();
            if (statementNode instanceof BLangQueryStatement) {
                queryStatementNodeStack.add(statementNode);
            } else {
                blocknode.addStatement(statementNode);
            }
        }

        while (!queryStatementNodeStack.isEmpty()) {
            blocknode.addStatement(queryStatementNodeStack.pop());
        }
    }

    public void startStreamletNode(DiagnosticPos pos, Set<Whitespace> ws) {
        StreamletNode streamletNode = TreeBuilder.createStreamletNode();
        ((BLangStreamlet) streamletNode).pos = pos;
        ((BLangStreamlet) streamletNode).addWS(ws);
        startBlock();
        this.streamletNodeStack.push(streamletNode);
    }

    public void endStreamletNode(DiagnosticPos pos, Set<Whitespace> ws, String identifier) {

        StreamletNode streamletNode = this.streamletNodeStack.peek();
        ((BLangStreamlet) streamletNode).pos = pos;
        ((BLangStreamlet) streamletNode).addWS(ws);

        streamletNode.setName(this.createIdentifier(identifier));
        BlockNode blocknode = this.blockNodeStack.pop();
        streamletNode.setBody(blocknode);

        if (!this.varListStack.empty()) {
            this.varListStack.pop().forEach(streamletNode::addParameter);
        }

        this.compUnit.addTopLevelNode(streamletNode);
    }

    public void startWithinClause(DiagnosticPos pos, Set<Whitespace> ws) {
        WithinClause withinClause = TreeBuilder.createWithinClause();
        ((BLangWithinClause) withinClause).pos = pos;
        withinClause.addWS(ws);
        this.withinClauseStack.push(withinClause);
    }

    public void endWithinClause(DiagnosticPos pos, Set<Whitespace> ws) {
        WithinClause withinClause = this.withinClauseStack.peek();
        ((BLangWithinClause) withinClause).pos = pos;
        withinClause.addWS(ws);
        withinClause.setWithinTimePeriod(exprNodeStack.pop());
    }

    public void startPatternClause(DiagnosticPos pos, Set<Whitespace> ws) {
        PatternClause patternClause = TreeBuilder.createPatternClause();
        ((BLangPatternClause) patternClause).pos = pos;
        patternClause.addWS(ws);
        this.patternClauseStack.push(patternClause);
    }

    public void endPatternClause(boolean isForEvents, boolean isWithinClauseAvailable, DiagnosticPos pos,
            Set<Whitespace> ws) {
        PatternClause patternClause = this.patternClauseStack.peek();
        ((BLangPatternClause) patternClause).pos = pos;
        patternClause.addWS(ws);
        patternClause.setForAllEvents(isForEvents);
        patternClause.setPatternStreamingInputNode(this.patternStreamingInputStack.pop());
        if (isWithinClauseAvailable) {
            patternClause.setWithinClause(this.withinClauseStack.pop());
        }
    }
}<|MERGE_RESOLUTION|>--- conflicted
+++ resolved
@@ -63,11 +63,7 @@
 import org.ballerinalang.model.tree.clauses.TableQuery;
 import org.ballerinalang.model.tree.clauses.WhereNode;
 import org.ballerinalang.model.tree.clauses.WindowClauseNode;
-<<<<<<< HEAD
 import org.ballerinalang.model.tree.clauses.WithinClause;
-import org.ballerinalang.model.tree.expressions.AnnotationAttachmentAttributeValueNode;
-=======
->>>>>>> 5c64be19
 import org.ballerinalang.model.tree.expressions.ExpressionNode;
 import org.ballerinalang.model.tree.expressions.TableQueryExpression;
 import org.ballerinalang.model.tree.expressions.XMLAttributeNode;
@@ -120,12 +116,7 @@
 import org.wso2.ballerinalang.compiler.tree.clauses.BLangTableQuery;
 import org.wso2.ballerinalang.compiler.tree.clauses.BLangWhere;
 import org.wso2.ballerinalang.compiler.tree.clauses.BLangWindow;
-<<<<<<< HEAD
 import org.wso2.ballerinalang.compiler.tree.clauses.BLangWithinClause;
-import org.wso2.ballerinalang.compiler.tree.expressions.BLangAnnotAttachmentAttribute;
-import org.wso2.ballerinalang.compiler.tree.expressions.BLangAnnotAttachmentAttributeValue;
-=======
->>>>>>> 5c64be19
 import org.wso2.ballerinalang.compiler.tree.expressions.BLangArrayLiteral;
 import org.wso2.ballerinalang.compiler.tree.expressions.BLangBinaryExpr;
 import org.wso2.ballerinalang.compiler.tree.expressions.BLangDocumentationAttribute;
@@ -1347,37 +1338,8 @@
         annotAttach.addWS(ws);
         annotAttach.setAnnotationName(nameReference.name);
         annotAttach.setPackageAlias(nameReference.pkgAlias);
-<<<<<<< HEAD
-    }
-
-    public void createLiteralTypeAttributeValue(DiagnosticPos currentPos, Set<Whitespace> ws) {
-        createAnnotAttribValueFromExpr(currentPos, ws);
-    }
-
-    public void createVarRefTypeAttributeValue(DiagnosticPos currentPos, Set<Whitespace> ws) {
-        createAnnotAttribValueFromSimpleVarRefExpr(currentPos, ws);
-    }
-
-    public void createAnnotationTypeAttributeValue(DiagnosticPos currentPos, Set<Whitespace> ws) {
-        BLangAnnotAttachmentAttributeValue annotAttrVal =
-                (BLangAnnotAttachmentAttributeValue) TreeBuilder.createAnnotAttributeValueNode();
-        annotAttrVal.pos = currentPos;
-        annotAttrVal.addWS(ws);
-        annotAttrVal.setValue(annotAttachmentStack.pop());
-        annotAttribValStack.push(annotAttrVal);
-    }
-
-    public void createArrayTypeAttributeValue(DiagnosticPos currentPos, Set<Whitespace> ws) {
-        BLangAnnotAttachmentAttributeValue annotAttrVal =
-                (BLangAnnotAttachmentAttributeValue) TreeBuilder.createAnnotAttributeValueNode();
-        annotAttrVal.pos = currentPos;
-        annotAttrVal.addWS(ws);
-        while (!annotAttribValStack.empty()) {
-            annotAttrVal.addValue(annotAttribValStack.pop());
-=======
         if (hasExpr) {
             annotAttach.setExpression(exprNodeStack.pop());
->>>>>>> 5c64be19
         }
     }
 
@@ -2164,13 +2126,8 @@
         this.streamingInputStack.push(streamingInput);
     }
 
-<<<<<<< HEAD
     public void endStreamingInputNode(String alias, DiagnosticPos pos,
                                       Set<Whitespace> ws) {
-=======
-    public void endStreamingInputNode(boolean isFirstWhereAvailable, boolean isSecondWhereAvailable,
-                                      boolean isWindowAvailable, String alias, DiagnosticPos pos, Set<Whitespace> ws) {
->>>>>>> 5c64be19
         BLangStreamingInput streamingInput = (BLangStreamingInput) this.streamingInputStack.peek();
         streamingInput.pos = pos;
         streamingInput.addWS(ws);
