--- conflicted
+++ resolved
@@ -1721,13 +1721,8 @@
         return var;
     }
 
-<<<<<<< HEAD
     private BLangConstant generateConstantNode(DiagnosticPos pos, Set<Whitespace> ws, String identifier,
-                                             boolean isTypeAvailable) {
-=======
-    private LiteralNode generateConstantNode(DiagnosticPos pos, Set<Whitespace> ws, String identifier,
                                              DiagnosticPos identifierPos, boolean isTypeAvailable) {
->>>>>>> a3f927ea
         BLangConstant constantNode = (BLangConstant) TreeBuilder.createConstantNode();
         constantNode.pos = pos;
         BLangIdentifier name = (BLangIdentifier) TreeBuilder.createIdentifierNode();
