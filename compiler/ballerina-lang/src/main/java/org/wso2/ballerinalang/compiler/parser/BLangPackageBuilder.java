/*
 *  Copyright (c) 2017, WSO2 Inc. (http://www.wso2.org) All Rights Reserved.
 *
 *  WSO2 Inc. licenses this file to you under the Apache License,
 *  Version 2.0 (the "License"); you may not use this file except
 *  in compliance with the License.
 *  You may obtain a copy of the License at
 *
 *    http://www.apache.org/licenses/LICENSE-2.0
 *
 *  Unless required by applicable law or agreed to in writing,
 *  software distributed under the License is distributed on an
 *  "AS IS" BASIS, WITHOUT WARRANTIES OR CONDITIONS OF ANY
 *  KIND, either express or implied.  See the License for the
 *  specific language governing permissions and limitations
 *  under the License.
 */
package org.wso2.ballerinalang.compiler.parser;

import org.apache.commons.lang3.StringEscapeUtils;
import org.ballerinalang.compiler.CompilerOptionName;
import org.ballerinalang.model.TreeBuilder;
import org.ballerinalang.model.TreeUtils;
import org.ballerinalang.model.Whitespace;
import org.ballerinalang.model.elements.AttachPoint;
import org.ballerinalang.model.elements.Flag;
import org.ballerinalang.model.elements.PackageID;
import org.ballerinalang.model.elements.TableColumnFlag;
import org.ballerinalang.model.tree.AnnotatableNode;
import org.ballerinalang.model.tree.AnnotationAttachmentNode;
import org.ballerinalang.model.tree.AnnotationNode;
import org.ballerinalang.model.tree.CompilationUnitNode;
import org.ballerinalang.model.tree.DeprecatedNode;
import org.ballerinalang.model.tree.DocumentableNode;
import org.ballerinalang.model.tree.DocumentationNode;
import org.ballerinalang.model.tree.FunctionNode;
import org.ballerinalang.model.tree.IdentifierNode;
import org.ballerinalang.model.tree.InvokableNode;
import org.ballerinalang.model.tree.MarkdownDocumentationNode;
import org.ballerinalang.model.tree.NodeKind;
import org.ballerinalang.model.tree.OperatorKind;
import org.ballerinalang.model.tree.ResourceNode;
import org.ballerinalang.model.tree.ServiceNode;
import org.ballerinalang.model.tree.SimpleVariableNode;
import org.ballerinalang.model.tree.VariableNode;
import org.ballerinalang.model.tree.WorkerNode;
import org.ballerinalang.model.tree.clauses.GroupByNode;
import org.ballerinalang.model.tree.clauses.HavingNode;
import org.ballerinalang.model.tree.clauses.JoinStreamingInput;
import org.ballerinalang.model.tree.clauses.LimitNode;
import org.ballerinalang.model.tree.clauses.OrderByNode;
import org.ballerinalang.model.tree.clauses.OrderByVariableNode;
import org.ballerinalang.model.tree.clauses.OutputRateLimitNode;
import org.ballerinalang.model.tree.clauses.PatternClause;
import org.ballerinalang.model.tree.clauses.PatternStreamingEdgeInputNode;
import org.ballerinalang.model.tree.clauses.PatternStreamingInputNode;
import org.ballerinalang.model.tree.clauses.SelectClauseNode;
import org.ballerinalang.model.tree.clauses.SelectExpressionNode;
import org.ballerinalang.model.tree.clauses.SetAssignmentNode;
import org.ballerinalang.model.tree.clauses.StreamActionNode;
import org.ballerinalang.model.tree.clauses.StreamingInput;
import org.ballerinalang.model.tree.clauses.TableQuery;
import org.ballerinalang.model.tree.clauses.WhereNode;
import org.ballerinalang.model.tree.clauses.WindowClauseNode;
import org.ballerinalang.model.tree.clauses.WithinClause;
import org.ballerinalang.model.tree.expressions.ExpressionNode;
import org.ballerinalang.model.tree.expressions.MatchExpressionNode.MatchExpressionPatternNode;
import org.ballerinalang.model.tree.expressions.RecordLiteralNode;
import org.ballerinalang.model.tree.expressions.TableQueryExpression;
import org.ballerinalang.model.tree.expressions.XMLAttributeNode;
import org.ballerinalang.model.tree.expressions.XMLLiteralNode;
import org.ballerinalang.model.tree.statements.BlockNode;
import org.ballerinalang.model.tree.statements.ForeverNode;
import org.ballerinalang.model.tree.statements.ForkJoinNode;
import org.ballerinalang.model.tree.statements.IfNode;
import org.ballerinalang.model.tree.statements.ScopeNode;
import org.ballerinalang.model.tree.statements.StatementNode;
import org.ballerinalang.model.tree.statements.StreamingQueryStatementNode;
import org.ballerinalang.model.tree.statements.TransactionNode;
import org.ballerinalang.model.tree.statements.VariableDefinitionNode;
import org.ballerinalang.model.tree.types.TypeNode;
import org.ballerinalang.model.types.TypeKind;
import org.ballerinalang.util.diagnostic.DiagnosticCode;
import org.wso2.ballerinalang.compiler.tree.BLangAnnotation;
import org.wso2.ballerinalang.compiler.tree.BLangAnnotationAttachment;
import org.wso2.ballerinalang.compiler.tree.BLangDeprecatedNode;
import org.wso2.ballerinalang.compiler.tree.BLangEndpoint;
import org.wso2.ballerinalang.compiler.tree.BLangFunction;
import org.wso2.ballerinalang.compiler.tree.BLangIdentifier;
import org.wso2.ballerinalang.compiler.tree.BLangImportPackage;
import org.wso2.ballerinalang.compiler.tree.BLangMarkdownDocumentation;
import org.wso2.ballerinalang.compiler.tree.BLangNameReference;
import org.wso2.ballerinalang.compiler.tree.BLangRecordVariable;
import org.wso2.ballerinalang.compiler.tree.BLangRecordVariable.BLangRecordVariableKeyValue;
import org.wso2.ballerinalang.compiler.tree.BLangResource;
import org.wso2.ballerinalang.compiler.tree.BLangService;
import org.wso2.ballerinalang.compiler.tree.BLangSimpleVariable;
import org.wso2.ballerinalang.compiler.tree.BLangTupleVariable;
import org.wso2.ballerinalang.compiler.tree.BLangTypeDefinition;
import org.wso2.ballerinalang.compiler.tree.BLangVariable;
import org.wso2.ballerinalang.compiler.tree.BLangWorker;
import org.wso2.ballerinalang.compiler.tree.BLangXMLNS;
import org.wso2.ballerinalang.compiler.tree.clauses.BLangGroupBy;
import org.wso2.ballerinalang.compiler.tree.clauses.BLangHaving;
import org.wso2.ballerinalang.compiler.tree.clauses.BLangJoinStreamingInput;
import org.wso2.ballerinalang.compiler.tree.clauses.BLangLimit;
import org.wso2.ballerinalang.compiler.tree.clauses.BLangOrderBy;
import org.wso2.ballerinalang.compiler.tree.clauses.BLangOrderByVariable;
import org.wso2.ballerinalang.compiler.tree.clauses.BLangOutputRateLimit;
import org.wso2.ballerinalang.compiler.tree.clauses.BLangPatternClause;
import org.wso2.ballerinalang.compiler.tree.clauses.BLangPatternStreamingEdgeInput;
import org.wso2.ballerinalang.compiler.tree.clauses.BLangPatternStreamingInput;
import org.wso2.ballerinalang.compiler.tree.clauses.BLangSelectClause;
import org.wso2.ballerinalang.compiler.tree.clauses.BLangSelectExpression;
import org.wso2.ballerinalang.compiler.tree.clauses.BLangSetAssignment;
import org.wso2.ballerinalang.compiler.tree.clauses.BLangStreamAction;
import org.wso2.ballerinalang.compiler.tree.clauses.BLangStreamingInput;
import org.wso2.ballerinalang.compiler.tree.clauses.BLangTableQuery;
import org.wso2.ballerinalang.compiler.tree.clauses.BLangWhere;
import org.wso2.ballerinalang.compiler.tree.clauses.BLangWindow;
import org.wso2.ballerinalang.compiler.tree.clauses.BLangWithinClause;
import org.wso2.ballerinalang.compiler.tree.expressions.BLangArrayLiteral;
import org.wso2.ballerinalang.compiler.tree.expressions.BLangArrowFunction;
import org.wso2.ballerinalang.compiler.tree.expressions.BLangAwaitExpr;
import org.wso2.ballerinalang.compiler.tree.expressions.BLangBinaryExpr;
import org.wso2.ballerinalang.compiler.tree.expressions.BLangBracedOrTupleExpr;
import org.wso2.ballerinalang.compiler.tree.expressions.BLangCheckedExpr;
import org.wso2.ballerinalang.compiler.tree.expressions.BLangElvisExpr;
import org.wso2.ballerinalang.compiler.tree.expressions.BLangErrorConstructorExpr;
import org.wso2.ballerinalang.compiler.tree.expressions.BLangExpression;
import org.wso2.ballerinalang.compiler.tree.expressions.BLangFieldBasedAccess;
import org.wso2.ballerinalang.compiler.tree.expressions.BLangIndexBasedAccess;
import org.wso2.ballerinalang.compiler.tree.expressions.BLangIntRangeExpression;
import org.wso2.ballerinalang.compiler.tree.expressions.BLangInvocation;
import org.wso2.ballerinalang.compiler.tree.expressions.BLangLambdaFunction;
import org.wso2.ballerinalang.compiler.tree.expressions.BLangLiteral;
import org.wso2.ballerinalang.compiler.tree.expressions.BLangMarkdownDocumentationLine;
import org.wso2.ballerinalang.compiler.tree.expressions.BLangMarkdownParameterDocumentation;
import org.wso2.ballerinalang.compiler.tree.expressions.BLangMarkdownReturnParameterDocumentation;
import org.wso2.ballerinalang.compiler.tree.expressions.BLangMatchExpression;
import org.wso2.ballerinalang.compiler.tree.expressions.BLangMatchExpression.BLangMatchExprPatternClause;
import org.wso2.ballerinalang.compiler.tree.expressions.BLangNamedArgsExpression;
import org.wso2.ballerinalang.compiler.tree.expressions.BLangRecordLiteral;
import org.wso2.ballerinalang.compiler.tree.expressions.BLangRecordLiteral.BLangRecordKey;
import org.wso2.ballerinalang.compiler.tree.expressions.BLangRecordLiteral.BLangRecordKeyValue;
import org.wso2.ballerinalang.compiler.tree.expressions.BLangRecordVarRef;
import org.wso2.ballerinalang.compiler.tree.expressions.BLangRecordVarRef.BLangRecordVarRefKeyValue;
import org.wso2.ballerinalang.compiler.tree.expressions.BLangRestArgsExpression;
import org.wso2.ballerinalang.compiler.tree.expressions.BLangSimpleVarRef;
import org.wso2.ballerinalang.compiler.tree.expressions.BLangStringTemplateLiteral;
import org.wso2.ballerinalang.compiler.tree.expressions.BLangTableLiteral;
import org.wso2.ballerinalang.compiler.tree.expressions.BLangTableQueryExpression;
import org.wso2.ballerinalang.compiler.tree.expressions.BLangTernaryExpr;
import org.wso2.ballerinalang.compiler.tree.expressions.BLangTrapExpr;
import org.wso2.ballerinalang.compiler.tree.expressions.BLangTupleVarRef;
import org.wso2.ballerinalang.compiler.tree.expressions.BLangTypeConversionExpr;
import org.wso2.ballerinalang.compiler.tree.expressions.BLangTypeInit;
import org.wso2.ballerinalang.compiler.tree.expressions.BLangTypeTestExpr;
import org.wso2.ballerinalang.compiler.tree.expressions.BLangTypedescExpr;
import org.wso2.ballerinalang.compiler.tree.expressions.BLangUnaryExpr;
import org.wso2.ballerinalang.compiler.tree.expressions.BLangVariableReference;
import org.wso2.ballerinalang.compiler.tree.expressions.BLangXMLAttribute;
import org.wso2.ballerinalang.compiler.tree.expressions.BLangXMLAttributeAccess;
import org.wso2.ballerinalang.compiler.tree.expressions.BLangXMLCommentLiteral;
import org.wso2.ballerinalang.compiler.tree.expressions.BLangXMLElementLiteral;
import org.wso2.ballerinalang.compiler.tree.expressions.BLangXMLProcInsLiteral;
import org.wso2.ballerinalang.compiler.tree.expressions.BLangXMLQName;
import org.wso2.ballerinalang.compiler.tree.expressions.BLangXMLQuotedString;
import org.wso2.ballerinalang.compiler.tree.expressions.BLangXMLTextLiteral;
import org.wso2.ballerinalang.compiler.tree.statements.BLangAbort;
import org.wso2.ballerinalang.compiler.tree.statements.BLangAssignment;
import org.wso2.ballerinalang.compiler.tree.statements.BLangBlockStmt;
import org.wso2.ballerinalang.compiler.tree.statements.BLangBreak;
import org.wso2.ballerinalang.compiler.tree.statements.BLangCatch;
import org.wso2.ballerinalang.compiler.tree.statements.BLangCompensate;
import org.wso2.ballerinalang.compiler.tree.statements.BLangCompoundAssignment;
import org.wso2.ballerinalang.compiler.tree.statements.BLangContinue;
import org.wso2.ballerinalang.compiler.tree.statements.BLangDone;
import org.wso2.ballerinalang.compiler.tree.statements.BLangExpressionStmt;
import org.wso2.ballerinalang.compiler.tree.statements.BLangForeach;
import org.wso2.ballerinalang.compiler.tree.statements.BLangForever;
import org.wso2.ballerinalang.compiler.tree.statements.BLangForkJoin;
import org.wso2.ballerinalang.compiler.tree.statements.BLangIf;
import org.wso2.ballerinalang.compiler.tree.statements.BLangLock;
import org.wso2.ballerinalang.compiler.tree.statements.BLangMatch;
import org.wso2.ballerinalang.compiler.tree.statements.BLangMatch.BLangMatchStaticBindingPatternClause;
import org.wso2.ballerinalang.compiler.tree.statements.BLangMatch.BLangMatchStructuredBindingPatternClause;
import org.wso2.ballerinalang.compiler.tree.statements.BLangMatch.BLangMatchTypedBindingPatternClause;
import org.wso2.ballerinalang.compiler.tree.statements.BLangPanic;
import org.wso2.ballerinalang.compiler.tree.statements.BLangRecordDestructure;
import org.wso2.ballerinalang.compiler.tree.statements.BLangRecordVariableDef;
import org.wso2.ballerinalang.compiler.tree.statements.BLangRetry;
import org.wso2.ballerinalang.compiler.tree.statements.BLangReturn;
import org.wso2.ballerinalang.compiler.tree.statements.BLangScope;
import org.wso2.ballerinalang.compiler.tree.statements.BLangSimpleVariableDef;
import org.wso2.ballerinalang.compiler.tree.statements.BLangStreamingQueryStatement;
import org.wso2.ballerinalang.compiler.tree.statements.BLangThrow;
import org.wso2.ballerinalang.compiler.tree.statements.BLangTransaction;
import org.wso2.ballerinalang.compiler.tree.statements.BLangTryCatchFinally;
import org.wso2.ballerinalang.compiler.tree.statements.BLangTupleDestructure;
import org.wso2.ballerinalang.compiler.tree.statements.BLangTupleVariableDef;
import org.wso2.ballerinalang.compiler.tree.statements.BLangWhile;
import org.wso2.ballerinalang.compiler.tree.statements.BLangWorkerReceive;
import org.wso2.ballerinalang.compiler.tree.statements.BLangWorkerSend;
import org.wso2.ballerinalang.compiler.tree.statements.BLangXMLNSStatement;
import org.wso2.ballerinalang.compiler.tree.types.BLangArrayType;
import org.wso2.ballerinalang.compiler.tree.types.BLangBuiltInRefTypeNode;
import org.wso2.ballerinalang.compiler.tree.types.BLangConstrainedType;
import org.wso2.ballerinalang.compiler.tree.types.BLangErrorType;
import org.wso2.ballerinalang.compiler.tree.types.BLangFiniteTypeNode;
import org.wso2.ballerinalang.compiler.tree.types.BLangFunctionTypeNode;
import org.wso2.ballerinalang.compiler.tree.types.BLangObjectTypeNode;
import org.wso2.ballerinalang.compiler.tree.types.BLangRecordTypeNode;
import org.wso2.ballerinalang.compiler.tree.types.BLangTupleTypeNode;
import org.wso2.ballerinalang.compiler.tree.types.BLangType;
import org.wso2.ballerinalang.compiler.tree.types.BLangUnionTypeNode;
import org.wso2.ballerinalang.compiler.tree.types.BLangUserDefinedType;
import org.wso2.ballerinalang.compiler.tree.types.BLangValueType;
import org.wso2.ballerinalang.compiler.util.CompilerContext;
import org.wso2.ballerinalang.compiler.util.CompilerOptions;
import org.wso2.ballerinalang.compiler.util.FieldKind;
import org.wso2.ballerinalang.compiler.util.Names;
import org.wso2.ballerinalang.compiler.util.QuoteType;
import org.wso2.ballerinalang.compiler.util.RestBindingPatternState;
import org.wso2.ballerinalang.compiler.util.TypeTags;
import org.wso2.ballerinalang.compiler.util.diagnotic.BLangDiagnosticLog;
import org.wso2.ballerinalang.compiler.util.diagnotic.DiagnosticPos;

import java.util.ArrayDeque;
import java.util.ArrayList;
import java.util.Arrays;
import java.util.Collections;
import java.util.Deque;
import java.util.HashSet;
import java.util.Iterator;
import java.util.List;
import java.util.Set;
import java.util.Stack;
import java.util.TreeSet;
import java.util.stream.Collectors;

/**
 * This class builds the package AST of a Ballerina source file.
 *
 * @since 0.94
 */
public class BLangPackageBuilder {

    private CompilationUnitNode compUnit;

    private Stack<BLangNameReference> nameReferenceStack = new Stack<>();

    private Stack<TypeNode> typeNodeStack = new Stack<>();

    private Stack<BlockNode> blockNodeStack = new Stack<>();

    private Stack<BLangVariable> varStack = new Stack<>();

    private Stack<List<BLangVariable>> varListStack = new Stack<>();

    private Stack<List<BLangRecordVariableKeyValue>> recordVarListStack = new Stack<>();

    private Stack<List<BLangRecordVarRefKeyValue>> recordVarRefListStack = new Stack<>();

    private Stack<InvokableNode> invokableNodeStack = new Stack<>();

    private Stack<ExpressionNode> exprNodeStack = new Stack<>();

    private Stack<List<ExpressionNode>> exprNodeListStack = new Stack<>();

    private Stack<Set<Whitespace>> commaWsStack = new Stack<>();

    private Stack<Set<Whitespace>> invocationWsStack = new Stack<>();

    private Stack<BLangRecordLiteral> recordLiteralNodes = new Stack<>();

    private Stack<BLangTableLiteral> tableLiteralNodes = new Stack<>();

    private Stack<BLangTryCatchFinally> tryCatchFinallyNodesStack = new Stack<>();

    private Stack<AnnotationNode> annotationStack = new Stack<>();

    private Stack<DocumentationNode> docAttachmentStack = new Stack<>();

    private Stack<MarkdownDocumentationNode> markdownDocumentationStack = new Stack<>();

    private Stack<DeprecatedNode> deprecatedAttachmentStack = new Stack<>();

    private Stack<AnnotationAttachmentNode> annotAttachmentStack = new Stack<>();

    private Stack<IfNode> ifElseStatementStack = new Stack<>();

    private Stack<TransactionNode> transactionNodeStack = new Stack<>();

    private Stack<ForkJoinNode> forkJoinNodesStack = new Stack<>();

    private Stack<ServiceNode> serviceNodeStack = new Stack<>();

    private Stack<List<BLangEndpoint>> endpointListStack = new Stack<>();

    private BLangEndpoint lastBuiltEndpoint;

    private Stack<XMLAttributeNode> xmlAttributeNodeStack = new Stack<>();

    private Stack<AttachPoint> attachPointStack = new Stack<>();

    private Stack<OrderByNode> orderByClauseStack = new Stack<>();

    private Stack<OrderByVariableNode> orderByVariableStack = new Stack<>();

    private Stack<LimitNode> limitClauseStack = new Stack<>();

    private Stack<GroupByNode> groupByClauseStack = new Stack<>();

    private Stack<HavingNode> havingClauseStack = new Stack<>();

    private Stack<WhereNode> whereClauseStack = new Stack<>();

    private Stack<SelectExpressionNode> selectExpressionsStack = new Stack<>();

    private Stack<List<SelectExpressionNode>> selectExpressionsListStack = new Stack<>();

    private Stack<SelectClauseNode> selectClausesStack = new Stack<>();

    private Stack<WindowClauseNode> windowClausesStack = new Stack<>();

    private Stack<StreamingInput> streamingInputStack = new Stack<>();

    private Stack<JoinStreamingInput> joinStreamingInputsStack = new Stack<>();

    private Stack<TableQuery> tableQueriesStack = new Stack<>();

    private Stack<SetAssignmentNode> setAssignmentStack = new Stack<>();

    private Stack<List<SetAssignmentNode>> setAssignmentListStack = new Stack<>();

    private Stack<StreamActionNode> streamActionNodeStack = new Stack<>();

    private Stack<PatternStreamingEdgeInputNode> patternStreamingEdgeInputStack = new Stack<>();

    private Stack<PatternStreamingInputNode> patternStreamingInputStack = new Stack<>();

    private Stack<StreamingQueryStatementNode> streamingQueryStatementStack = new Stack<>();

    private Stack<ForeverNode> foreverNodeStack = new Stack<>();

    private Stack<OutputRateLimitNode> outputRateLimitStack = new Stack<>();

    private Stack<WithinClause> withinClauseStack = new Stack<>();

    private Stack<PatternClause> patternClauseStack = new Stack<>();

    private Set<BLangImportPackage> imports = new HashSet<>();

    private List<VariableDefinitionNode> defaultableParamsList = new ArrayList<>();

    private Stack<SimpleVariableNode> restParamStack = new Stack<>();

    private Set<Whitespace> endpointVarWs;

    private Set<Whitespace> endpointKeywordWs;

    private Deque<BLangMatch> matchStmtStack;

    private PatternStreamingInputNode recentStreamingPatternInputNode;

    private Stack<List<MatchExpressionPatternNode>> matchExprPatternNodeListStack = new Stack<>();

    private Stack<Set<Whitespace>> operatorWs = new Stack<>();

    private Stack<Set<Whitespace>> objectFieldBlockWs = new Stack<>();

    private Stack<ScopeNode> scopeNodeStack = new Stack<>();

    private Stack<Set<Whitespace>> finiteTypeWsStack = new Stack<>();

    private BLangAnonymousModelHelper anonymousModelHelper;
    private CompilerOptions compilerOptions;

    private BLangDiagnosticLog dlog;

    private static final String IDENTIFIER_LITERAL_PREFIX = "^\"";
    private static final String IDENTIFIER_LITERAL_SUFFIX = "\"";

    public BLangPackageBuilder(CompilerContext context, CompilationUnitNode compUnit) {
        this.dlog = BLangDiagnosticLog.getInstance(context);
        this.anonymousModelHelper = BLangAnonymousModelHelper.getInstance(context);
        this.compilerOptions = CompilerOptions.getInstance(context);
        this.compUnit = compUnit;
    }

    void addAttachPoint(AttachPoint attachPoint) {
        attachPointStack.push(attachPoint);
    }

    void addValueType(DiagnosticPos pos, Set<Whitespace> ws, String typeName) {
        BLangValueType typeNode = (BLangValueType) TreeBuilder.createValueTypeNode();
        typeNode.addWS(ws);
        typeNode.pos = pos;
        typeNode.typeKind = (TreeUtils.stringToTypeKind(typeName.replaceAll("\\s+", "")));

        addType(typeNode);
    }

    void addUnionType(DiagnosticPos pos, Set<Whitespace> ws) {
        BLangType rhsTypeNode = (BLangType) this.typeNodeStack.pop();
        BLangType lhsTypeNode = (BLangType) this.typeNodeStack.pop();

        BLangUnionTypeNode unionTypeNode;
        if (rhsTypeNode.getKind() == NodeKind.UNION_TYPE_NODE) {
            unionTypeNode = (BLangUnionTypeNode) rhsTypeNode;
            unionTypeNode.memberTypeNodes.add(0, lhsTypeNode);
            unionTypeNode.addWS(ws);
            this.typeNodeStack.push(unionTypeNode);
            return;
        } else {
            unionTypeNode = (BLangUnionTypeNode) TreeBuilder.createUnionTypeNode();
            unionTypeNode.memberTypeNodes.add(lhsTypeNode);
            unionTypeNode.memberTypeNodes.add(rhsTypeNode);
        }

        unionTypeNode.pos = pos;
        unionTypeNode.addWS(ws);
        this.typeNodeStack.push(unionTypeNode);
    }

    void addTupleType(DiagnosticPos pos, Set<Whitespace> ws, int members) {
        BLangTupleTypeNode tupleTypeNode = (BLangTupleTypeNode) TreeBuilder.createTupleTypeNode();
        for (int i = 0; i < members; i++) {
            final BLangType member = (BLangType) this.typeNodeStack.pop();
            tupleTypeNode.memberTypeNodes.add(0, member);
        }
        tupleTypeNode.pos = pos;
        tupleTypeNode.addWS(ws);
        this.typeNodeStack.push(tupleTypeNode);
    }

    void addRecordType(DiagnosticPos pos, Set<Whitespace> ws, boolean isFieldAnalyseRequired, boolean isAnonymous,
                       boolean sealed, boolean hasRestField) {
        // Create an anonymous record and add it to the list of records in the current package.
        BLangRecordTypeNode recordTypeNode = populateRecordTypeNode(pos, ws, isAnonymous);
        recordTypeNode.isFieldAnalyseRequired = isFieldAnalyseRequired;
        recordTypeNode.sealed = sealed;

        // If there is an explicitly defined rest field, take it.
        if (hasRestField && !sealed) {
            recordTypeNode.restFieldType = (BLangType) this.typeNodeStack.pop();
        }

        if (!isAnonymous) {
            addType(recordTypeNode);
            return;
        }
        BLangTypeDefinition typeDef = (BLangTypeDefinition) TreeBuilder.createTypeDefinition();
        // Generate a name for the anonymous object
        String genName = anonymousModelHelper.getNextAnonymousTypeKey(pos.src.pkgID);
        IdentifierNode anonTypeGenName = createIdentifier(genName);
        typeDef.setName(anonTypeGenName);
        typeDef.flagSet.add(Flag.PUBLIC);

        typeDef.typeNode = recordTypeNode;
        typeDef.pos = pos;
        this.compUnit.addTopLevelNode(typeDef);

        addType(createUserDefinedType(pos, ws, (BLangIdentifier) TreeBuilder.createIdentifierNode(), typeDef.name));
    }

    private BLangRecordTypeNode populateRecordTypeNode(DiagnosticPos pos, Set<Whitespace> ws, boolean isAnonymous) {
        BLangRecordTypeNode recordTypeNode = (BLangRecordTypeNode) TreeBuilder.createRecordTypeNode();
        recordTypeNode.pos = pos;
        recordTypeNode.addWS(ws);
        recordTypeNode.isAnonymous = isAnonymous;
        this.varListStack.pop().forEach(variableNode -> {
            recordTypeNode.addField((SimpleVariableNode) variableNode);
        });
        return recordTypeNode;
    }

    void addFieldVariable(DiagnosticPos pos, Set<Whitespace> ws, String identifier,
                          boolean exprAvailable, int annotCount, boolean isPrivate, boolean isOptional) {
        BLangSimpleVariable field = addSimpleVar(pos, ws, identifier, exprAvailable, annotCount);

        if (!isPrivate) {
            field.flagSet.add(Flag.PUBLIC);
        }

        if (isOptional) {
            field.flagSet.add(Flag.OPTIONAL);
        }

        if (exprAvailable) {
            field.flagSet.add(Flag.DEFAULTABLE);
        }
    }

    void addFieldVariable(DiagnosticPos pos, Set<Whitespace> ws, String identifier,
                          boolean exprAvailable, boolean deprecatedDocExit,
                          int annotCount, boolean isPrivate, boolean isPublic) {
        BLangSimpleVariable field = addSimpleVar(pos, ws, identifier, exprAvailable, annotCount);

        attachAnnotations(field, annotCount);
        if (deprecatedDocExit) {
            attachDeprecatedNode(field);
        }

        if (isPublic) {
            field.flagSet.add(Flag.PUBLIC);
        } else if (isPrivate) {
            field.flagSet.add(Flag.PRIVATE);
        }
    }

    void addArrayType(DiagnosticPos pos, Set<Whitespace> ws, int dimensions, int[] sizes) {
        BLangType eType = (BLangType) this.typeNodeStack.pop();
        BLangArrayType arrayTypeNode = (BLangArrayType) TreeBuilder.createArrayTypeNode();
        arrayTypeNode.addWS(ws);
        arrayTypeNode.pos = pos;
        arrayTypeNode.elemtype = eType;
        arrayTypeNode.dimensions = dimensions;
        arrayTypeNode.sizes = sizes;

        addType(arrayTypeNode);
    }

    void markTypeNodeAsNullable(Set<Whitespace> ws) {
        BLangType typeNode = (BLangType) this.typeNodeStack.peek();
        typeNode.addWS(ws);
        typeNode.nullable = true;
    }

    void markTypeNodeAsGrouped(Set<Whitespace> ws) {
        BLangType typeNode = (BLangType) this.typeNodeStack.peek();
        typeNode.addWS(ws);
        typeNode.grouped = true;
    }

    void addUserDefineType(Set<Whitespace> ws) {
        BLangNameReference nameReference = nameReferenceStack.pop();
        BLangUserDefinedType userDefinedType = createUserDefinedType(nameReference.pos, ws,
                (BLangIdentifier) nameReference.pkgAlias, (BLangIdentifier) nameReference.name);
        userDefinedType.addWS(nameReference.ws);
        addType(userDefinedType);
    }

    void addBuiltInReferenceType(DiagnosticPos pos, Set<Whitespace> ws, String typeName) {
        BLangBuiltInRefTypeNode refType = (BLangBuiltInRefTypeNode) TreeBuilder.createBuiltInReferenceTypeNode();
        refType.typeKind = TreeUtils.stringToTypeKind(typeName);
        refType.pos = pos;
        refType.addWS(ws);
        addType(refType);
    }

    void addErrorType(DiagnosticPos pos, Set<Whitespace> ws, boolean isReasonTypeExists, boolean isDetailsTypeExists) {
        BLangErrorType errorType = (BLangErrorType) TreeBuilder.createErrorTypeNode();
        errorType.pos = pos;
        errorType.addWS(ws);
        if (isDetailsTypeExists) {
            errorType.detailType = (BLangType) this.typeNodeStack.pop();
        }
        if (isReasonTypeExists) {
            errorType.reasonType = (BLangType) this.typeNodeStack.pop();
        }
        addType(errorType);
    }

    void addConstraintType(DiagnosticPos pos, Set<Whitespace> ws, String typeName) {
        BLangNameReference nameReference = nameReferenceStack.pop();
        BLangUserDefinedType constraintType = (BLangUserDefinedType) TreeBuilder.createUserDefinedTypeNode();
        constraintType.pos = pos;
        constraintType.pkgAlias = (BLangIdentifier) nameReference.pkgAlias;
        constraintType.typeName = (BLangIdentifier) nameReference.name;
        constraintType.addWS(nameReference.ws);
        Set<Whitespace> refTypeWS = removeNthFromLast(ws, 2);

        BLangBuiltInRefTypeNode refType = (BLangBuiltInRefTypeNode) TreeBuilder.createBuiltInReferenceTypeNode();
        refType.typeKind = TreeUtils.stringToTypeKind(typeName);
        refType.pos = pos;
        refType.addWS(refTypeWS);

        BLangConstrainedType constrainedType = (BLangConstrainedType) TreeBuilder.createConstrainedTypeNode();
        constrainedType.type = refType;
        constrainedType.constraint = constraintType;
        constrainedType.pos = pos;
        constrainedType.addWS(ws);

        addType(constrainedType);
    }

    void addConstraintTypeWithTypeName(DiagnosticPos pos, Set<Whitespace> ws, String typeName) {
        Set<Whitespace> refTypeWS = removeNthFromLast(ws, 2);

        BLangBuiltInRefTypeNode refType = (BLangBuiltInRefTypeNode) TreeBuilder.createBuiltInReferenceTypeNode();
        refType.typeKind = TreeUtils.stringToTypeKind(typeName);
        refType.pos = pos;
        refType.addWS(refTypeWS);

        BLangConstrainedType constrainedType = (BLangConstrainedType) TreeBuilder.createConstrainedTypeNode();
        constrainedType.type = refType;
        constrainedType.constraint = (BLangType) this.typeNodeStack.pop();
        constrainedType.pos = pos;
        constrainedType.addWS(ws);

        addType(constrainedType);
    }

    void addEndpointType(DiagnosticPos pos, Set<Whitespace> ws) {
        BLangNameReference nameReference = nameReferenceStack.pop();
        BLangUserDefinedType constraintType = (BLangUserDefinedType) TreeBuilder.createUserDefinedTypeNode();
        constraintType.pos = pos;
        constraintType.pkgAlias = (BLangIdentifier) nameReference.pkgAlias;
        constraintType.typeName = (BLangIdentifier) nameReference.name;
        constraintType.addWS(nameReference.ws);
        addType(constraintType);
    }

    void addFunctionType(DiagnosticPos pos, Set<Whitespace> ws, boolean paramsAvail,
                         boolean retParamsAvail) {
        // TODO : Fix function main ()(boolean , function(string x)(float, int)){} issue
        BLangFunctionTypeNode functionTypeNode = (BLangFunctionTypeNode) TreeBuilder.createFunctionTypeNode();
        functionTypeNode.pos = pos;
        functionTypeNode.returnsKeywordExists = true;

        if (retParamsAvail) {
            functionTypeNode.addWS(this.varStack.peek().getWS());
            functionTypeNode.returnTypeNode = (BLangType) this.varStack.pop().getTypeNode();
        } else {
            BLangValueType nilTypeNode = (BLangValueType) TreeBuilder.createValueTypeNode();
            nilTypeNode.pos = pos;
            nilTypeNode.typeKind = TypeKind.NIL;
            functionTypeNode.returnTypeNode = nilTypeNode;
        }

        if (paramsAvail) {
            functionTypeNode.addWS(commaWsStack.pop());
            this.varListStack.pop().forEach(v -> functionTypeNode.params.add(v));
        }

        functionTypeNode.addWS(ws);
        addType(functionTypeNode);
    }

    private void addType(TypeNode typeNode) {
        this.typeNodeStack.push(typeNode);
    }

    void addNameReference(DiagnosticPos currentPos, Set<Whitespace> ws, String pkgName, String name) {
        IdentifierNode pkgNameNode = createIdentifier(pkgName);
        IdentifierNode nameNode = createIdentifier(name);
        nameReferenceStack.push(new BLangNameReference(currentPos, ws, pkgNameNode, nameNode));
    }

    void startVarList() {
        this.varListStack.push(new ArrayList<>());
    }

    void startFunctionDef() {
        FunctionNode functionNode = TreeBuilder.createFunctionNode();
        attachAnnotations(functionNode);
        attachMarkdownDocumentations(functionNode);
        attachDeprecatedNode(functionNode);
        this.invokableNodeStack.push(functionNode);
        startEndpointDeclarationScope(((BLangFunction) functionNode).endpoints);
    }

    void startObjectFunctionDef() {
        FunctionNode functionNode = TreeBuilder.createFunctionNode();
        this.invokableNodeStack.push(functionNode);
        startEndpointDeclarationScope(((BLangFunction) functionNode).endpoints);
    }

    void startBlock() {
        this.blockNodeStack.push(TreeBuilder.createBlockNode());
    }

    private IdentifierNode createIdentifier(String value) {
        IdentifierNode node = TreeBuilder.createIdentifierNode();
        if (value == null) {
            return node;
        }

        if (value.startsWith(IDENTIFIER_LITERAL_PREFIX) && value.endsWith(IDENTIFIER_LITERAL_SUFFIX)) {
            value = StringEscapeUtils.unescapeJava(value);
            node.setValue(value.substring(2, value.length() - 1));
            node.setLiteral(true);
        } else {
            node.setValue(value);
            node.setLiteral(false);
        }
        return node;
    }

    BLangSimpleVariable addSimpleVar(DiagnosticPos pos,
                                     Set<Whitespace> ws,
                                     String identifier,
                                     boolean exprAvailable,
                                     int annotCount) {
        BLangSimpleVariable var = (BLangSimpleVariable) this.generateBasicVarNode(pos, ws, identifier, exprAvailable);
        attachAnnotations(var, annotCount);
        var.pos = pos;
        if (this.varListStack.empty()) {
            this.varStack.push(var);
        } else {
            this.varListStack.peek().add(var);
        }

        return var;
    }

    BLangVariable addBindingPatternMemberVariable(DiagnosticPos pos,
                                                  Set<Whitespace> ws,
                                                  String identifier) {
        BLangSimpleVariable memberVar = (BLangSimpleVariable) TreeBuilder.createSimpleVariableNode();
        memberVar.pos = pos;
        IdentifierNode name = this.createIdentifier(identifier);
        memberVar.setName(name);
        memberVar.addWS(ws);
        this.varStack.push(memberVar);
        return memberVar;
    }

    void addTupleVariable(DiagnosticPos pos, Set<Whitespace> ws, int members) {

        BLangTupleVariable tupleVariable = (BLangTupleVariable) TreeBuilder.createTupleVariableNode();
        tupleVariable.pos = pos;
        tupleVariable.addWS(ws);
        for (int i = 0; i < members; i++) {
            final BLangVariable member = this.varStack.pop();
            tupleVariable.memberVariables.add(0, member);
        }
        this.varStack.push(tupleVariable);
    }

    void addTupleVariableReference(DiagnosticPos pos, Set<Whitespace> ws, int members) {
        BLangTupleVarRef tupleVarRef = (BLangTupleVarRef) TreeBuilder.createTupleVariableReferenceNode();
        tupleVarRef.pos = pos;
        tupleVarRef.addWS(ws);
        for (int i = 0; i < members; i++) {
            final BLangExpression expr = (BLangExpression) this.exprNodeStack.pop();
            tupleVarRef.expressions.add(0, expr);
        }
        this.exprNodeStack.push(tupleVarRef);

    }

    void startRecordVariableList() {
        recordVarListStack.push(new ArrayList<>());
    }

    void startRecordVariableReferenceList() {
        recordVarRefListStack.push(new ArrayList<>());
    }

    void addRecordVariable(DiagnosticPos pos, Set<Whitespace> ws, RestBindingPatternState restBindingPattern) {
        BLangRecordVariable recordVariable = (BLangRecordVariable) TreeBuilder.createRecordVariableNode();
        recordVariable.pos = pos;
        recordVariable.addWS(ws);
        recordVariable.variableList = this.recordVarListStack.pop();
        switch (restBindingPattern) {
            case OPEN_REST_BINDING_PATTERN:
                recordVariable.restParam = this.varStack.pop();
                break;
            case CLOSED_REST_BINDING_PATTERN:
                recordVariable.isClosed = true;
                break;
            case NO_BINDING_PATTERN:
                break;
        }
        this.varStack.push(recordVariable);
    }

    void addRecordVariableReference(DiagnosticPos pos, Set<Whitespace> ws, RestBindingPatternState restBindingPattern) {
        BLangRecordVarRef recordVarRef = (BLangRecordVarRef) TreeBuilder.createRecordVariableReferenceNode();
        recordVarRef.pos = pos;
        recordVarRef.addWS(ws);
        switch (restBindingPattern) {
            case OPEN_REST_BINDING_PATTERN:
                recordVarRef.restParam = this.exprNodeStack.pop();
                break;
            case CLOSED_REST_BINDING_PATTERN:
                recordVarRef.isClosed = true;
                break;
            case NO_BINDING_PATTERN:
                break;
        }
        recordVarRef.recordRefFields = this.recordVarRefListStack.pop();
        this.exprNodeStack.push(recordVarRef);
    }

    void addFieldBindingMemberVar(DiagnosticPos pos, Set<Whitespace> ws, String identifier, boolean bindingPattern) {
        BLangRecordVariableKeyValue recordKeyValue = new BLangRecordVariableKeyValue();
        recordKeyValue.key = (BLangIdentifier) this.createIdentifier(identifier);
        if (!bindingPattern) {
            addBindingPatternMemberVariable(pos, ws, identifier);
        }
        recordKeyValue.valueBindingPattern = this.varStack.pop();
        this.recordVarListStack.peek().add(recordKeyValue);
    }

    void addFieldRefBindingMemberVar(DiagnosticPos pos, Set<Whitespace> ws, String identifier,
                                     boolean bindingPattern) {

        BLangExpression expression;
        if (!bindingPattern) {
            addNameReference(pos, ws, null, identifier);
            createSimpleVariableReference(pos, ws);
        }
        expression = (BLangExpression) this.exprNodeStack.pop();

        BLangRecordVarRefKeyValue keyValue = new BLangRecordVarRefKeyValue();
        keyValue.variableName = (BLangIdentifier) createIdentifier(identifier);
        keyValue.variableReference = expression;
        this.recordVarRefListStack.peek().add(keyValue);
    }

    public BLangVariable addVarWithoutType(DiagnosticPos pos,
                                           Set<Whitespace> ws,
                                           String identifier,
                                           boolean exprAvailable,
                                           int annotCount) {
        BLangVariable var = (BLangVariable) this.generateBasicVarNodeWithoutType(pos, ws, identifier, exprAvailable);
        attachAnnotations(var, annotCount);
        var.pos = pos;
        if (this.varListStack.empty()) {
            this.varStack.push(var);
        } else {
            this.varListStack.peek().add(var);
        }
        return var;
    }


    public void endFormalParameterList(Set<Whitespace> ws) {
        this.commaWsStack.push(ws);
    }

    void addReturnParam(DiagnosticPos pos,
                        Set<Whitespace> ws,
                        int annotCount) {
        BLangSimpleVariable var = (BLangSimpleVariable) this.generateBasicVarNode(pos, ws, null, false);
        attachAnnotations(var, annotCount);
        var.pos = pos;
        this.varStack.push(var);
    }

    void endCallableUnitSignature(DiagnosticPos pos,
                                  Set<Whitespace> ws,
                                  String identifier,
                                  DiagnosticPos identifierPos,
                                  boolean paramsAvail,
                                  boolean retParamsAvail,
                                  boolean restParamAvail) {
        InvokableNode invNode = this.invokableNodeStack.peek();
        BLangIdentifier identifierNode = (BLangIdentifier) this.createIdentifier(identifier);
        identifierNode.pos = identifierPos;
        invNode.setName(identifierNode);
        invNode.addWS(ws);
        BLangType returnTypeNode;
        if (retParamsAvail) {
            BLangSimpleVariable varNode = (BLangSimpleVariable) this.varStack.pop();
            returnTypeNode = varNode.getTypeNode();
            // set returns keyword to invocation node.
            invNode.addWS(varNode.getWS());
            varNode.getAnnotationAttachments().forEach(invNode::addReturnTypeAnnotationAttachment);
        } else {
            BLangValueType nillTypeNode = (BLangValueType) TreeBuilder.createValueTypeNode();
            nillTypeNode.pos = pos;
            nillTypeNode.typeKind = TypeKind.NIL;
            returnTypeNode = nillTypeNode;
        }
        invNode.setReturnTypeNode(returnTypeNode);

        if (paramsAvail) {
            this.varListStack.pop().forEach(variableNode -> {
                invNode.addParameter((SimpleVariableNode) variableNode);
            });

            this.defaultableParamsList.forEach(variableDef -> {
                BLangSimpleVariableDef varDef = (BLangSimpleVariableDef) variableDef;
                invNode.addDefaultableParameter(varDef);
            });
            this.defaultableParamsList = new ArrayList<>();

            if (restParamAvail) {
                invNode.setRestParameter(this.restParamStack.pop());
            }

            invNode.addWS(this.commaWsStack.pop());
        }
    }

    void startLambdaFunctionDef(PackageID pkgID) {
        startFunctionDef();
        BLangFunction lambdaFunction = (BLangFunction) this.invokableNodeStack.peek();
        lambdaFunction.setName(createIdentifier(anonymousModelHelper.getNextAnonymousFunctionKey(pkgID)));
        lambdaFunction.addFlag(Flag.LAMBDA);
    }

    void addLambdaFunctionDef(DiagnosticPos pos,
                              Set<Whitespace> ws,
                              boolean paramsAvail,
                              boolean retParamsAvail,
                              boolean restParamAvail) {
        BLangFunction lambdaFunction = (BLangFunction) this.invokableNodeStack.peek();
        lambdaFunction.pos = pos;
        endCallableUnitSignature(pos, ws, lambdaFunction.getName().value, pos, paramsAvail, retParamsAvail,
                restParamAvail);
        BLangLambdaFunction lambdaExpr = (BLangLambdaFunction) TreeBuilder.createLambdaFunctionNode();
        lambdaExpr.function = lambdaFunction;
        lambdaExpr.pos = pos;
        addExpressionNode(lambdaExpr);
        // TODO: is null correct here
        endFunctionDef(pos, null, false, false, true, false, true);
    }

    void addArrowFunctionDef(DiagnosticPos pos, Set<Whitespace> ws, PackageID pkgID) {
        BLangArrowFunction arrowFunctionNode = (BLangArrowFunction) TreeBuilder.createArrowFunctionNode();
        arrowFunctionNode.pos = pos;
        arrowFunctionNode.addWS(ws);
        arrowFunctionNode.functionName = createIdentifier(anonymousModelHelper.getNextAnonymousFunctionKey(pkgID));
        varListStack.pop().forEach(var -> arrowFunctionNode.params.add((BLangSimpleVariable) var));
        arrowFunctionNode.expression = (BLangExpression) this.exprNodeStack.pop();
        addExpressionNode(arrowFunctionNode);
    }

    private void startEndpointDeclarationScope(List<BLangEndpoint> endpointList) {
        endpointListStack.push(endpointList);
    }

    private void endEndpointDeclarationScope() {
        endpointListStack.pop();
    }

    void addEndpointDefinition(DiagnosticPos pos, Set<Whitespace> ws, String identifier, boolean initExprExist) {
        final BLangEndpoint endpointNode = (BLangEndpoint) TreeBuilder.createEndpointNode();
        attachAnnotations(endpointNode);
        endpointNode.pos = pos;
        endpointNode.name = (BLangIdentifier) this.createIdentifier(identifier);
        endpointNode.endpointTypeNode = (BLangUserDefinedType) typeNodeStack.pop();
        if (initExprExist) {
            endpointNode.configurationExpr = (BLangExpression) this.exprNodeStack.pop();
        }
        endpointNode.addWS(ws);
        if (endpointListStack.empty()) {
            // Top level node.
            lastBuiltEndpoint = endpointNode;
            this.compUnit.addTopLevelNode(endpointNode);
        } else {
            endpointListStack.peek().add(endpointNode);
        }
    }

    void markLastEndpointAsPublic(Set<Whitespace> ws) {
        lastBuiltEndpoint.addWS(ws);
        lastBuiltEndpoint.flagSet.add(Flag.PUBLIC);
    }

    void markLastInvocationAsAsync(DiagnosticPos pos) {
        final ExpressionNode expressionNode = this.exprNodeStack.peek();
        if (expressionNode.getKind() == NodeKind.INVOCATION) {
            ((BLangInvocation) this.exprNodeStack.peek()).async = true;
        } else {
            dlog.error(pos, DiagnosticCode.START_REQUIRE_INVOCATION);
        }
    }

    void addSimpleVariableDefStatement(DiagnosticPos pos,
                                       Set<Whitespace> ws,
                                       String identifier,
                                       boolean exprAvailable,
                                       boolean isDeclaredWithVar) {
        BLangSimpleVariable var = (BLangSimpleVariable) TreeBuilder.createSimpleVariableNode();
        BLangSimpleVariableDef varDefNode = (BLangSimpleVariableDef) TreeBuilder.createSimpleVariableDefinitionNode();
        var.pos = pos;
        var.addWS(ws);
        var.setName(this.createIdentifier(identifier));
        if (exprAvailable) {
            var.setInitialExpression(this.exprNodeStack.pop());
        }

        var.isDeclaredWithVar = isDeclaredWithVar;
        if (!isDeclaredWithVar) {
            var.setTypeNode(this.typeNodeStack.pop());
        }

        varDefNode.pos = pos;
        varDefNode.setVariable(var);
        varDefNode.addWS(ws);
        addStmtToCurrentBlock(varDefNode);
    }

    void addTupleVariableDefStatement(DiagnosticPos pos, Set<Whitespace> ws, boolean isDeclaredWithVar) {
        BLangTupleVariable var = (BLangTupleVariable) this.varStack.pop();
        BLangTupleVariableDef varDefNode = (BLangTupleVariableDef) TreeBuilder.createTupleVariableDefinitionNode();
        Set<Whitespace> wsOfSemiColon = removeNthFromLast(ws, 0);
        var.setInitialExpression(this.exprNodeStack.pop());

        varDefNode.pos = pos;
        varDefNode.setVariable(var);
        varDefNode.addWS(wsOfSemiColon);
        var.isDeclaredWithVar = isDeclaredWithVar;
        if (!isDeclaredWithVar) {
            var.setTypeNode(this.typeNodeStack.pop());
        }
        addStmtToCurrentBlock(varDefNode);
    }

    void addRecordVariableDefStatement(DiagnosticPos pos, Set<Whitespace> ws, boolean isDeclaredWithVar) {
        BLangRecordVariableDef varDefNode = (BLangRecordVariableDef) TreeBuilder.createRecordVariableDefinitionNode();
        BLangRecordVariable var = (BLangRecordVariable) this.varStack.pop();
        var.setInitialExpression(this.exprNodeStack.pop());
        varDefNode.pos = pos;
        varDefNode.setVariable(var);
        varDefNode.addWS(ws);
        varDefNode.var = var;
        var.isDeclaredWithVar = isDeclaredWithVar;
        if (!isDeclaredWithVar) {
            var.setTypeNode(this.typeNodeStack.pop());
        }
        addStmtToCurrentBlock(varDefNode);
    }

    void addTypeInitExpression(DiagnosticPos pos, Set<Whitespace> ws, String initName, boolean typeAvailable,
                               boolean exprAvailable) {
        BLangTypeInit objectInitNode = (BLangTypeInit) TreeBuilder.createObjectInitNode();
        objectInitNode.pos = pos;
        objectInitNode.addWS(ws);
        if (typeAvailable) {
            objectInitNode.userDefinedType = (BLangUserDefinedType) typeNodeStack.pop();
        }

        BLangInvocation invocationNode = (BLangInvocation) TreeBuilder.createInvocationNode();
        invocationNode.pos = pos;
        invocationNode.addWS(ws);
        if (exprAvailable) {
            List<ExpressionNode> exprNodes = exprNodeListStack.pop();
            Set<Whitespace> cws = commaWsStack.pop();
            exprNodes.forEach(exprNode -> {
                invocationNode.argExprs.add((BLangExpression) exprNode);
                objectInitNode.argsExpr.add((BLangExpression) exprNode);

            });
            invocationNode.addWS(cws);
            objectInitNode.addWS(cws);
        }

        //TODO check whether pkgName can be be empty
        IdentifierNode pkgNameNode = TreeBuilder.createIdentifierNode();
        IdentifierNode nameNode = createIdentifier(initName);
        BLangNameReference nameReference = new BLangNameReference(pos, ws, pkgNameNode, nameNode);
        invocationNode.name = (BLangIdentifier) nameReference.name;
        invocationNode.addWS(nameReference.ws);
        invocationNode.pkgAlias = (BLangIdentifier) nameReference.pkgAlias;

        objectInitNode.objectInitInvocation = invocationNode;
        this.addExpressionNode(objectInitNode);
    }

    void addErrorConstructor(DiagnosticPos pos, Set<Whitespace> ws, boolean detailsExprAvailable) {
        BLangErrorConstructorExpr errorConstExpr = (BLangErrorConstructorExpr) TreeBuilder.createErrorConstructorNode();
        errorConstExpr.pos = pos;
        errorConstExpr.addWS(ws);
        if (detailsExprAvailable) {
            errorConstExpr.detailsExpr = (BLangExpression) exprNodeStack.pop();
        }
        errorConstExpr.reasonExpr = (BLangExpression) exprNodeStack.pop();
        this.addExpressionNode(errorConstExpr);
    }

    private void addStmtToCurrentBlock(StatementNode statement) {
        this.blockNodeStack.peek().addStatement(statement);
    }

    void startTryCatchFinallyStmt() {
        this.tryCatchFinallyNodesStack.push((BLangTryCatchFinally) TreeBuilder.createTryCatchFinallyNode());
        startBlock();
    }

    void addTryClause(DiagnosticPos pos) {
        BLangBlockStmt tryBlock = (BLangBlockStmt) this.blockNodeStack.pop();
        tryBlock.pos = pos;
        tryCatchFinallyNodesStack.peek().tryBody = tryBlock;
    }

    void startCatchClause() {
        startBlock();
    }

    void addCatchClause(DiagnosticPos poc, Set<Whitespace> ws, String paramName) {
        BLangSimpleVariable variableNode = (BLangSimpleVariable) TreeBuilder.createSimpleVariableNode();
        variableNode.typeNode = (BLangType) this.typeNodeStack.pop();
        variableNode.name = (BLangIdentifier) createIdentifier(paramName);
        variableNode.pos = variableNode.typeNode.pos;
        variableNode.addWS(removeNthFromLast(ws, 3));

        BLangCatch catchNode = (BLangCatch) TreeBuilder.createCatchNode();
        catchNode.pos = poc;
        catchNode.addWS(ws);
        catchNode.body = (BLangBlockStmt) this.blockNodeStack.pop();
        catchNode.param = variableNode;
        tryCatchFinallyNodesStack.peek().catchBlocks.add(catchNode);
    }

    void startFinallyBlock() {
        startBlock();
    }

    void addFinallyBlock(DiagnosticPos poc, Set<Whitespace> ws) {
        BLangBlockStmt blockNode = (BLangBlockStmt) this.blockNodeStack.pop();
        BLangTryCatchFinally rootTry = tryCatchFinallyNodesStack.peek();
        rootTry.finallyBody = blockNode;
        rootTry.addWS(ws);
        blockNode.pos = poc;
    }

    void addTryCatchFinallyStmt(DiagnosticPos poc, Set<Whitespace> ws) {
        BLangTryCatchFinally stmtNode = tryCatchFinallyNodesStack.pop();
        stmtNode.pos = poc;
        stmtNode.addWS(ws);
        addStmtToCurrentBlock(stmtNode);
    }

    void addThrowStmt(DiagnosticPos poc, Set<Whitespace> ws) {
        ExpressionNode throwExpr = this.exprNodeStack.pop();
        BLangThrow throwNode = (BLangThrow) TreeBuilder.createThrowNode();
        throwNode.pos = poc;
        throwNode.addWS(ws);
        throwNode.expr = (BLangExpression) throwExpr;
        addStmtToCurrentBlock(throwNode);
    }

    void addPanicStmt(DiagnosticPos poc, Set<Whitespace> ws) {
        ExpressionNode errorExpr = this.exprNodeStack.pop();
        BLangPanic panicNode = (BLangPanic) TreeBuilder.createPanicNode();
        panicNode.pos = poc;
        panicNode.addWS(ws);
        panicNode.expr = (BLangExpression) errorExpr;
        addStmtToCurrentBlock(panicNode);
    }

    private void addExpressionNode(ExpressionNode expressionNode) {
        this.exprNodeStack.push(expressionNode);
    }

    void addLiteralValue(DiagnosticPos pos, Set<Whitespace> ws, int typeTag, Object value) {
        addLiteralValue(pos, ws, typeTag, value, String.valueOf(value));
    }

    void addLiteralValue(DiagnosticPos pos, Set<Whitespace> ws, int typeTag, Object value, String originalValue) {
        BLangLiteral litExpr = (BLangLiteral) TreeBuilder.createLiteralExpression();
        litExpr.addWS(ws);
        litExpr.pos = pos;
        litExpr.typeTag = typeTag;
        litExpr.value = value;
        litExpr.originalValue = originalValue;
        addExpressionNode(litExpr);
    }

    void addArrayInitExpr(DiagnosticPos pos, Set<Whitespace> ws, boolean argsAvailable) {
        List<ExpressionNode> argExprList;
        BLangArrayLiteral arrayLiteral = (BLangArrayLiteral) TreeBuilder.createArrayLiteralNode();
        if (argsAvailable) {
            arrayLiteral.addWS(commaWsStack.pop());
            argExprList = exprNodeListStack.pop();
        } else {
            argExprList = new ArrayList<>(0);
        }
        arrayLiteral.exprs = argExprList.stream().map(expr -> (BLangExpression) expr).collect(Collectors.toList());
        arrayLiteral.pos = pos;
        arrayLiteral.addWS(ws);
        addExpressionNode(arrayLiteral);
    }

    void addKeyValueRecord(Set<Whitespace> ws) {
        BLangRecordKeyValue keyValue = (BLangRecordKeyValue) TreeBuilder.createRecordKeyValue();
        keyValue.addWS(ws);
        keyValue.valueExpr = (BLangExpression) exprNodeStack.pop();
        keyValue.key = new BLangRecordKey((BLangExpression) exprNodeStack.pop());
        recordLiteralNodes.peek().keyValuePairs.add(keyValue);
    }

    void addMapStructLiteral(DiagnosticPos pos, Set<Whitespace> ws) {
        BLangRecordLiteral recordTypeLiteralNode = recordLiteralNodes.pop();
        recordTypeLiteralNode.pos = pos;
        recordTypeLiteralNode.addWS(ws);
        addExpressionNode(recordTypeLiteralNode);
    }

    void startTableLiteral() {
        final BLangTableLiteral tableLiteral = (BLangTableLiteral) TreeBuilder.createTableLiteralNode();
        tableLiteralNodes.push(tableLiteral);
    }

    void endTableColumnDefinition(Set<Whitespace> ws) {
        BLangTableLiteral tableLiteral = this.tableLiteralNodes.peek();
        tableLiteral.addWS(ws);
    }

    void addTableColumn(String columnName, DiagnosticPos pos, Set<Whitespace> ws) {
        BLangTableLiteral.BLangTableColumn tableColumn = new BLangTableLiteral.BLangTableColumn(columnName);
        tableColumn.pos = pos;
        tableColumn.addWS(ws);
        this.tableLiteralNodes.peek().columns.add(tableColumn);
    }

    void markPrimaryKeyColumn(String columnName) {
        BLangTableLiteral tableLiteral = this.tableLiteralNodes.peek();
        BLangTableLiteral.BLangTableColumn column = tableLiteral.getColumn(columnName);
        if (column != null) {
            column.flagSet.add(TableColumnFlag.PRIMARYKEY);
        }
    }

    void endTableDataList(DiagnosticPos pos, Set<Whitespace> ws) {
        BLangRecordLiteral recordLiteral = (BLangRecordLiteral) TreeBuilder.createRecordLiteralNode();
        List<BLangTableLiteral.BLangTableColumn> keyNames = tableLiteralNodes.peek().columns;
        List<ExpressionNode> recordValues = exprNodeListStack.pop();
        if (keyNames.size() == recordValues.size()) {
            int index = 0;
            for (ExpressionNode expr : recordValues) {
                BLangRecordKeyValue keyValue = (BLangRecordKeyValue) TreeBuilder.createRecordKeyValue();
                //Value
                keyValue.valueExpr = (BLangExpression) expr;
                //key
                BLangSimpleVarRef keyExpr = (BLangSimpleVarRef) TreeBuilder.createSimpleVariableReferenceNode();
                keyExpr.pos = pos;
                IdentifierNode identifierNode = TreeBuilder.createIdentifierNode();
                identifierNode.setValue(keyNames.get(index).columnName);
                keyExpr.variableName = (BLangIdentifier) identifierNode;
                keyValue.key = new BLangRecordKey(keyExpr);
                //Key-Value pair
                recordLiteral.keyValuePairs.add(keyValue);
                ++index;
            }
            recordLiteral.addWS(ws);
            if (commaWsStack.size() > 0) {
                recordLiteral.addWS(commaWsStack.pop());
            }
            this.tableLiteralNodes.peek().tableDataRows.add(recordLiteral);
        }
    }

    void endTableDataArray(Set<Whitespace> ws) {
        BLangTableLiteral tableLiteral = this.tableLiteralNodes.peek();
        tableLiteral.addWS(ws);
    }

    void endTableDataRow(Set<Whitespace> ws) {
        List<ExpressionNode> argExprList = exprNodeListStack.pop();
        BLangTableLiteral tableLiteral = this.tableLiteralNodes.peek();
        tableLiteral.addWS(ws);
        if (commaWsStack.size() > 0) {
            tableLiteral.addWS(commaWsStack.pop());
        }
        tableLiteral.tableDataRows = argExprList.stream().map(expr -> (BLangExpression) expr)
                .collect(Collectors.toList());
    }

    void addTableLiteral(DiagnosticPos pos, Set<Whitespace> ws) {
        final BLangTableLiteral tableLiteral = tableLiteralNodes.pop();
        tableLiteral.addWS(ws);
        tableLiteral.pos = pos;
        addExpressionNode(tableLiteral);
    }

    void startMapStructLiteral() {
        BLangRecordLiteral literalNode = (BLangRecordLiteral) TreeBuilder.createRecordLiteralNode();
        recordLiteralNodes.push(literalNode);
    }

    void startExprNodeList() {
        this.exprNodeListStack.push(new ArrayList<>());
    }

    void endExprNodeList(Set<Whitespace> ws, int exprCount) {
        commaWsStack.push(ws);
        List<ExpressionNode> exprList = exprNodeListStack.peek();
        addExprToExprNodeList(exprList, exprCount);
    }

    private void addExprToExprNodeList(List<ExpressionNode> exprList, int n) {
        if (exprNodeStack.empty()) {
            throw new IllegalStateException("Expression stack cannot be empty in processing an ExpressionList");
        }
        ExpressionNode expr = exprNodeStack.pop();
        if (n > 1) {
            addExprToExprNodeList(exprList, n - 1);
        }
        exprList.add(expr);
    }


    void createSimpleVariableReference(DiagnosticPos pos, Set<Whitespace> ws) {
        BLangNameReference nameReference = nameReferenceStack.pop();
        BLangSimpleVarRef varRef = (BLangSimpleVarRef) TreeBuilder
                .createSimpleVariableReferenceNode();
        varRef.pos = pos;
        varRef.addWS(ws);
        varRef.addWS(nameReference.ws);
        varRef.pkgAlias = (BLangIdentifier) nameReference.pkgAlias;
        varRef.variableName = (BLangIdentifier) nameReference.name;
        this.exprNodeStack.push(varRef);
    }

    void createFunctionInvocation(DiagnosticPos pos, Set<Whitespace> ws, boolean argsAvailable) {
        BLangInvocation invocationNode = (BLangInvocation) TreeBuilder.createInvocationNode();
        invocationNode.pos = pos;
        invocationNode.addWS(ws);
        if (argsAvailable) {
            List<ExpressionNode> exprNodes = exprNodeListStack.pop();
            exprNodes.forEach(exprNode -> invocationNode.argExprs.add((BLangExpression) exprNode));
            invocationNode.addWS(commaWsStack.pop());
        }

        BLangNameReference nameReference = nameReferenceStack.pop();
        invocationNode.name = (BLangIdentifier) nameReference.name;
        invocationNode.addWS(this.invocationWsStack.pop());
        invocationNode.addWS(nameReference.ws);
        invocationNode.pkgAlias = (BLangIdentifier) nameReference.pkgAlias;
        addExpressionNode(invocationNode);
    }

    void startInvocationNode(Set<Whitespace> ws) {
        invocationWsStack.push(ws);
    }

    void createInvocationNode(DiagnosticPos pos, Set<Whitespace> ws, String invocation, boolean argsAvailable,
                              boolean safeNavigate) {
        BLangInvocation invocationNode = (BLangInvocation) TreeBuilder.createInvocationNode();
        invocationNode.pos = pos;
        invocationNode.addWS(ws);
        invocationNode.addWS(invocationWsStack.pop());
        invocationNode.safeNavigate = safeNavigate;
        if (argsAvailable) {
            List<ExpressionNode> exprNodes = exprNodeListStack.pop();
            exprNodes.forEach(exprNode -> invocationNode.argExprs.add((BLangExpression) exprNode));
            invocationNode.addWS(commaWsStack.pop());
        }

        invocationNode.expr = (BLangVariableReference) exprNodeStack.pop();
        invocationNode.name = (BLangIdentifier) createIdentifier(invocation);
        invocationNode.pkgAlias = (BLangIdentifier) createIdentifier(null);
        addExpressionNode(invocationNode);
    }

    void createActionInvocationNode(DiagnosticPos pos, Set<Whitespace> ws, boolean async) {
        BLangInvocation invocationExpr = (BLangInvocation) exprNodeStack.pop();
        invocationExpr.actionInvocation = true;
        invocationExpr.pos = pos;
        invocationExpr.addWS(ws);
        invocationExpr.async = async;

        BLangNameReference nameReference = nameReferenceStack.pop();
        BLangSimpleVarRef varRef = (BLangSimpleVarRef) TreeBuilder.createSimpleVariableReferenceNode();
        varRef.pos = nameReference.pos;
        varRef.addWS(nameReference.ws);
        varRef.pkgAlias = (BLangIdentifier) nameReference.pkgAlias;
        varRef.variableName = (BLangIdentifier) nameReference.name;
        invocationExpr.expr = varRef;
        exprNodeStack.push(invocationExpr);
    }

    void createFieldBasedAccessNode(DiagnosticPos pos, Set<Whitespace> ws, String fieldName,
                                    FieldKind fieldType, boolean safeNavigate) {
        BLangFieldBasedAccess fieldBasedAccess = (BLangFieldBasedAccess) TreeBuilder.createFieldBasedAccessNode();
        fieldBasedAccess.pos = pos;
        fieldBasedAccess.addWS(ws);
        fieldBasedAccess.field = (BLangIdentifier) createIdentifier(fieldName);
        fieldBasedAccess.expr = (BLangVariableReference) exprNodeStack.pop();
        fieldBasedAccess.fieldKind = fieldType;
        fieldBasedAccess.safeNavigate = safeNavigate;
        addExpressionNode(fieldBasedAccess);
    }

    void createIndexBasedAccessNode(DiagnosticPos pos, Set<Whitespace> ws) {
        BLangIndexBasedAccess indexBasedAccess = (BLangIndexBasedAccess) TreeBuilder.createIndexBasedAccessNode();
        indexBasedAccess.pos = pos;
        indexBasedAccess.addWS(ws);
        indexBasedAccess.indexExpr = (BLangExpression) exprNodeStack.pop();
        indexBasedAccess.expr = (BLangVariableReference) exprNodeStack.pop();
        addExpressionNode(indexBasedAccess);
    }

    void createBracedOrTupleExpression(DiagnosticPos pos, Set<Whitespace> ws, int numberOfExpressions) {
        final BLangBracedOrTupleExpr expr = (BLangBracedOrTupleExpr) TreeBuilder.createBracedOrTupleExpression();
        expr.pos = pos;
        expr.addWS(ws);
        for (int i = 0; i < numberOfExpressions; i++) {
            expr.expressions.add(0, (BLangExpression) exprNodeStack.pop());
        }
        addExpressionNode(expr);
    }

    void createBinaryExpr(DiagnosticPos pos, Set<Whitespace> ws, String operator) {
        BLangBinaryExpr binaryExpressionNode = (BLangBinaryExpr) TreeBuilder.createBinaryExpressionNode();
        binaryExpressionNode.pos = pos;
        binaryExpressionNode.addWS(ws);
        binaryExpressionNode.rhsExpr = (BLangExpression) exprNodeStack.pop();
        binaryExpressionNode.lhsExpr = (BLangExpression) exprNodeStack.pop();
        binaryExpressionNode.opKind = OperatorKind.valueFrom(operator);
        addExpressionNode(binaryExpressionNode);
    }

    void createElvisExpr(DiagnosticPos pos, Set<Whitespace> ws) {
        BLangElvisExpr elvisExpr = (BLangElvisExpr) TreeBuilder.createElvisExpressionNode();
        elvisExpr.pos = pos;
        elvisExpr.addWS(ws);
        elvisExpr.rhsExpr = (BLangExpression) exprNodeStack.pop();
        elvisExpr.lhsExpr = (BLangExpression) exprNodeStack.pop();
        addExpressionNode(elvisExpr);
    }

    void createTypeAccessExpr(DiagnosticPos pos, Set<Whitespace> ws) {
        BLangTypedescExpr typeAccessExpr = (BLangTypedescExpr) TreeBuilder.createTypeAccessNode();
        typeAccessExpr.pos = pos;
        typeAccessExpr.addWS(ws);
        typeAccessExpr.typeNode = (BLangType) typeNodeStack.pop();
        addExpressionNode(typeAccessExpr);
    }

    void createTypeConversionExpr(DiagnosticPos pos, Set<Whitespace> ws) {
        BLangTypeConversionExpr typeConversionNode = (BLangTypeConversionExpr) TreeBuilder.createTypeConversionNode();
        typeConversionNode.pos = pos;
        typeConversionNode.addWS(ws);
        typeConversionNode.typeNode = (BLangType) typeNodeStack.pop();
        typeConversionNode.expr = (BLangExpression) exprNodeStack.pop();
        addExpressionNode(typeConversionNode);
    }

    void createUnaryExpr(DiagnosticPos pos, Set<Whitespace> ws, String operator) {
        BLangUnaryExpr unaryExpressionNode = (BLangUnaryExpr) TreeBuilder.createUnaryExpressionNode();
        unaryExpressionNode.pos = pos;
        unaryExpressionNode.addWS(ws);
        unaryExpressionNode.expr = (BLangExpression) exprNodeStack.pop();
        unaryExpressionNode.operator = OperatorKind.valueFrom(operator);
        addExpressionNode(unaryExpressionNode);
    }

    void createTernaryExpr(DiagnosticPos pos, Set<Whitespace> ws) {
        BLangTernaryExpr ternaryExpr = (BLangTernaryExpr) TreeBuilder.createTernaryExpressionNode();
        ternaryExpr.pos = pos;
        ternaryExpr.addWS(ws);
        ternaryExpr.elseExpr = (BLangExpression) exprNodeStack.pop();
        ternaryExpr.thenExpr = (BLangExpression) exprNodeStack.pop();
        ternaryExpr.expr = (BLangExpression) exprNodeStack.pop();
        if (ternaryExpr.expr.getKind() == NodeKind.TERNARY_EXPR) {
            // Re-organizing ternary expression tree if there nested ternary expressions.
            BLangTernaryExpr root = (BLangTernaryExpr) ternaryExpr.expr;
            BLangTernaryExpr parent = root;
            while (parent.elseExpr.getKind() == NodeKind.TERNARY_EXPR) {
                parent = (BLangTernaryExpr) parent.elseExpr;
            }
            ternaryExpr.expr = parent.elseExpr;
            parent.elseExpr = ternaryExpr;
            ternaryExpr = root;
        }
        addExpressionNode(ternaryExpr);
    }

    void createCheckedExpr(DiagnosticPos pos, Set<Whitespace> ws) {
        BLangCheckedExpr checkedExpr = (BLangCheckedExpr) TreeBuilder.createCheckExpressionNode();
        checkedExpr.pos = pos;
        checkedExpr.addWS(ws);
        checkedExpr.expr = (BLangExpression) exprNodeStack.pop();
        addExpressionNode(checkedExpr);
    }

    void createAwaitExpr(DiagnosticPos pos, Set<Whitespace> ws) {
        BLangAwaitExpr awaitExpr = TreeBuilder.createAwaitExpressionNode();
        awaitExpr.pos = pos;
        awaitExpr.addWS(ws);
        awaitExpr.expr = (BLangExpression) exprNodeStack.pop();
        addExpressionNode(awaitExpr);
    }

    void createTrapExpr(DiagnosticPos pos, Set<Whitespace> ws) {
        BLangTrapExpr trapExpr = (BLangTrapExpr) TreeBuilder.createTrapExpressionNode();
        trapExpr.pos = pos;
        trapExpr.addWS(ws);
        trapExpr.expr = (BLangExpression) exprNodeStack.pop();
        addExpressionNode(trapExpr);
    }

    void endFunctionDef(DiagnosticPos pos,
                        Set<Whitespace> ws,
                        boolean publicFunc,
                        boolean nativeFunc,
                        boolean bodyExists,
                        boolean isReceiverAttached,
                        boolean isLambda) {
        BLangFunction function = (BLangFunction) this.invokableNodeStack.pop();
        endEndpointDeclarationScope();
        function.pos = pos;
        function.addWS(ws);
        if (!isLambda) {
            function.addWS(invocationWsStack.pop());
        }
        if (publicFunc) {
            function.flagSet.add(Flag.PUBLIC);
        }

        if (nativeFunc) {
            function.flagSet.add(Flag.NATIVE);
        }

        if (!bodyExists) {
            function.body = null;
        }

        if (isReceiverAttached) {
            //Get type node for this attached function
            TypeNode typeNode = this.typeNodeStack.pop();
            //Create and add receiver to attached functions
            BLangSimpleVariable receiver = (BLangSimpleVariable) TreeBuilder.createSimpleVariableNode();
            receiver.pos = pos;

            IdentifierNode name = createIdentifier(Names.SELF.getValue());
            receiver.setName(name);
            receiver.setTypeNode(typeNode);
            function.receiver = receiver;
            function.flagSet.add(Flag.ATTACHED);
        }

        if (!function.deprecatedAttachments.isEmpty()) {
            function.flagSet.add(Flag.DEPRECATED);
        }

        this.compUnit.addTopLevelNode(function);
    }

    void startWorker() {
        WorkerNode workerNode = TreeBuilder.createWorkerNode();
        this.invokableNodeStack.push(workerNode);
        startBlock();
    }

    void addWorker(DiagnosticPos pos, Set<Whitespace> ws, String workerName) {
        // TODO This code will not work if there are workers inside a lambda and the lambda is inside a fork/join
        BLangWorker worker = (BLangWorker) this.invokableNodeStack.pop();
        worker.setName(createIdentifier(workerName));
        worker.pos = pos;
        worker.addWS(ws);
        worker.setBody(this.blockNodeStack.pop());
        if (this.forkJoinNodesStack.empty()) {
            InvokableNode invokableNode = this.invokableNodeStack.peek();
            invokableNode.getParameters().forEach(worker::addParameter);
            worker.setReturnTypeNode(invokableNode.getReturnTypeNode());
            invokableNode.addWorker(worker);
            invokableNode.addFlag(Flag.PARALLEL);
        } else {
            ((BLangForkJoin) this.forkJoinNodesStack.peek()).workers.add(worker);
        }
    }

    void attachWorkerWS(Set<Whitespace> ws) {
        BLangWorker worker = (BLangWorker) this.invokableNodeStack.peek();
        worker.addWS(ws);
    }

    void startForkJoinStmt() {
        this.forkJoinNodesStack.push(TreeBuilder.createForkJoinNode());
    }

    void addForkJoinStmt(DiagnosticPos pos, Set<Whitespace> ws) {
        BLangForkJoin forkJoin = (BLangForkJoin) this.forkJoinNodesStack.pop();
        forkJoin.pos = pos;
        forkJoin.addWS(ws);
        this.addStmtToCurrentBlock(forkJoin);
    }

    void startJoinCause() {
        startBlock();
    }

    void addJoinCause(Set<Whitespace> ws, String identifier) {
        BLangForkJoin forkJoin = (BLangForkJoin) this.forkJoinNodesStack.peek();
        forkJoin.joinedBody = (BLangBlockStmt) this.blockNodeStack.pop();
        Set<Whitespace> varWS = removeNthFromLast(ws, 3);
        forkJoin.addWS(ws);
        forkJoin.joinResultVar = (BLangSimpleVariable) this.generateBasicVarNode(
                (DiagnosticPos) this.typeNodeStack.peek().getPosition(), varWS, identifier, false);
    }

    void addJoinCondition(Set<Whitespace> ws, String joinType, List<String> workerNames, int joinCount) {
        BLangForkJoin forkJoin = (BLangForkJoin) this.forkJoinNodesStack.peek();
        forkJoin.joinedWorkerCount = joinCount;
        forkJoin.joinType = ForkJoinNode.JoinType.valueOf(joinType);
        forkJoin.addWS(ws);
        workerNames.forEach(s -> forkJoin.joinedWorkers.add((BLangIdentifier) createIdentifier(s)));
    }

    void startTimeoutCause() {
        startBlock();
    }

    void addTimeoutCause(Set<Whitespace> ws, String identifier) {
        BLangForkJoin forkJoin = (BLangForkJoin) this.forkJoinNodesStack.peek();
        forkJoin.timeoutBody = (BLangBlockStmt) this.blockNodeStack.pop();
        forkJoin.timeoutExpression = (BLangExpression) this.exprNodeStack.pop();
        Set<Whitespace> varWS = removeNthFromLast(ws, 3);
        forkJoin.addWS(ws);
        forkJoin.timeoutVariable = (BLangSimpleVariable) this.generateBasicVarNode(
                (DiagnosticPos) this.typeNodeStack.peek().getPosition(), varWS, identifier, false);
    }

    void endCallableUnitBody(Set<Whitespace> ws) {
        BlockNode block = this.blockNodeStack.pop();
        InvokableNode invokableNode = this.invokableNodeStack.peek();
        invokableNode.addWS(ws);
        invokableNode.setBody(block);
    }

    void addImportPackageDeclaration(DiagnosticPos pos,
                                     Set<Whitespace> ws,
                                     String orgName,
                                     List<String> nameComps,
                                     String version,
                                     String alias) {

        List<BLangIdentifier> pkgNameComps = new ArrayList<>();
        nameComps.forEach(e -> pkgNameComps.add((BLangIdentifier) this.createIdentifier(e)));
        BLangIdentifier versionNode = (BLangIdentifier) this.createIdentifier(version);
        BLangIdentifier aliasNode = (alias != null && !alias.isEmpty()) ?
                (BLangIdentifier) this.createIdentifier(alias) :
                pkgNameComps.get(pkgNameComps.size() - 1);

        BLangImportPackage importDcl = (BLangImportPackage) TreeBuilder.createImportPackageNode();
        importDcl.pos = pos;
        importDcl.addWS(ws);
        importDcl.pkgNameComps = pkgNameComps;
        importDcl.version = versionNode;
        importDcl.orgName = (BLangIdentifier) this.createIdentifier(orgName);
        importDcl.alias = aliasNode;
        this.compUnit.addTopLevelNode(importDcl);
        if (this.imports.contains(importDcl)) {
            this.dlog.warning(pos, DiagnosticCode.REDECLARED_IMPORT_MODULE, importDcl.getQualifiedPackageName());
        } else {
            this.imports.add(importDcl);
        }
    }

    private SimpleVariableNode generateBasicVarNode(DiagnosticPos pos,
                                                    Set<Whitespace> ws,
                                                    String identifier,
                                                    boolean exprAvailable) {
        BLangSimpleVariable var = (BLangSimpleVariable) TreeBuilder.createSimpleVariableNode();
        var.pos = pos;
        IdentifierNode name = this.createIdentifier(identifier);
        var.setName(name);
        var.addWS(ws);
        var.setTypeNode(this.typeNodeStack.pop());
        if (exprAvailable) {
            var.setInitialExpression(this.exprNodeStack.pop());
        }
        return var;
    }

    private VariableNode generateBasicVarNodeWithoutType(DiagnosticPos pos,
                                                         Set<Whitespace> ws,
                                                         String identifier,
                                                         boolean exprAvailable) {
        BLangSimpleVariable var = (BLangSimpleVariable) TreeBuilder.createSimpleVariableNode();
        var.pos = pos;
        IdentifierNode name = this.createIdentifier(identifier);
        var.setName(name);
        var.addWS(ws);
        if (exprAvailable) {
            var.setInitialExpression(this.exprNodeStack.pop());
        }
        return var;
    }

    void addGlobalVariable(DiagnosticPos pos,
                           Set<Whitespace> ws,
                           String identifier,
                           boolean exprAvailable,
                           boolean publicVar) {
        BLangSimpleVariable var = (BLangSimpleVariable) this.generateBasicVarNode(pos, ws, identifier, exprAvailable);
        attachAnnotations(var);
        if (publicVar) {
            var.flagSet.add(Flag.PUBLIC);
        }
        attachMarkdownDocumentations(var);
        attachDeprecatedNode(var);
        this.compUnit.addTopLevelNode(var);
    }

    void startObjectType() {
        BLangObjectTypeNode objectTypeNode = (BLangObjectTypeNode) TreeBuilder.createObjectTypeNode();
        typeNodeStack.push(objectTypeNode);
        startVarList();
        startFieldBlockList();
    }

    void addObjectType(DiagnosticPos pos, Set<Whitespace> ws, boolean isFieldAnalyseRequired, boolean isAnonymous,
                       boolean isAbstract) {
        BLangObjectTypeNode objectTypeNode = populateObjectTypeNode(pos, ws, isAnonymous);
        objectTypeNode.addWS(this.objectFieldBlockWs.pop());
        objectTypeNode.isFieldAnalyseRequired = isFieldAnalyseRequired;

        if (isAbstract) {
            objectTypeNode.flagSet.add(Flag.ABSTRACT);
        }

        if (!isAnonymous) {
            addType(objectTypeNode);
            return;
        }
        BLangTypeDefinition typeDef = (BLangTypeDefinition) TreeBuilder.createTypeDefinition();
        // Generate a name for the anonymous object
        String genName = anonymousModelHelper.getNextAnonymousTypeKey(pos.src.pkgID);
        IdentifierNode anonTypeGenName = createIdentifier(genName);
        typeDef.setName(anonTypeGenName);
        typeDef.flagSet.add(Flag.PUBLIC);

        typeDef.typeNode = objectTypeNode;
        typeDef.pos = pos;
        this.compUnit.addTopLevelNode(typeDef);

        addType(createUserDefinedType(pos, ws, (BLangIdentifier) TreeBuilder.createIdentifierNode(), typeDef.name));
    }

    private BLangObjectTypeNode populateObjectTypeNode(DiagnosticPos pos, Set<Whitespace> ws, boolean isAnonymous) {
        BLangObjectTypeNode objectTypeNode = (BLangObjectTypeNode) typeNodeStack.pop();
        objectTypeNode.pos = pos;
        objectTypeNode.addWS(ws);
        objectTypeNode.isAnonymous = isAnonymous;
        this.varListStack.pop().forEach(variableNode -> {
            objectTypeNode.addField((SimpleVariableNode) variableNode);
        });
        return objectTypeNode;
    }

    void startFieldBlockList() {
        this.objectFieldBlockWs.push(new TreeSet<>());
    }

    void addObjectFieldsBlock(Set<Whitespace> ws) {
        Set<Whitespace> fieldObjectWhitespace = this.objectFieldBlockWs.peek();
        if (fieldObjectWhitespace != null && ws != null) {
            fieldObjectWhitespace.addAll(ws);
        }
    }

    void endFiniteType(Set<Whitespace> ws) {
        finiteTypeWsStack.push(ws);
    }

    void endTypeDefinition(DiagnosticPos pos, Set<Whitespace> ws, String identifier, DiagnosticPos identifierPos,
                           boolean publicType) {
        BLangTypeDefinition typeDefinition = (BLangTypeDefinition) TreeBuilder.createTypeDefinition();
        BLangIdentifier identifierNode = (BLangIdentifier) this.createIdentifier(identifier);
        identifierNode.pos = identifierPos;
        typeDefinition.setName(identifierNode);

        if (publicType) {
            typeDefinition.flagSet.add(Flag.PUBLIC);
        }

        BLangUnionTypeNode members = (BLangUnionTypeNode) TreeBuilder.createUnionTypeNode();

        while (!typeNodeStack.isEmpty()) {
            BLangType memberType = (BLangType) typeNodeStack.pop();
            if (memberType.getKind() == NodeKind.UNION_TYPE_NODE) {
                members.memberTypeNodes.addAll(((BLangUnionTypeNode) memberType).memberTypeNodes);
                members.addWS(memberType.getWS());
            } else {
                members.memberTypeNodes.add(memberType);
            }
        }

        if (!exprNodeStack.isEmpty()) {
            BLangFiniteTypeNode finiteTypeNode = (BLangFiniteTypeNode) TreeBuilder.createFiniteTypeNode();
            finiteTypeNode.addWS(finiteTypeWsStack.pop());
            while (!exprNodeStack.isEmpty()) {
                finiteTypeNode.valueSpace.add((BLangExpression) exprNodeStack.pop());
            }

            if (!members.memberTypeNodes.isEmpty()) {
                BLangTypeDefinition typeDef = (BLangTypeDefinition) TreeBuilder.createTypeDefinition();
                // Generate a name for the anonymous object
                String genName = anonymousModelHelper.getNextAnonymousTypeKey(pos.src.pkgID);
                IdentifierNode anonTypeGenName = createIdentifier(genName);
                typeDef.setName(anonTypeGenName);
                typeDef.flagSet.add(Flag.PUBLIC);

                typeDef.typeNode = finiteTypeNode;
                typeDef.pos = pos;
                this.compUnit.addTopLevelNode(typeDef);

                members.memberTypeNodes.add(createUserDefinedType(pos, ws,
                        (BLangIdentifier) TreeBuilder.createIdentifierNode(), typeDef.name));
            } else {
                members.memberTypeNodes.add(finiteTypeNode);
            }
        }

        if (members.memberTypeNodes.isEmpty()) {
            typeDefinition.typeNode = null;
        } else if (members.memberTypeNodes.size() == 1) {
            BLangType[] memberArray = new BLangType[1];
            members.memberTypeNodes.toArray(memberArray);
            typeDefinition.typeNode = memberArray[0];
        } else {
            typeDefinition.typeNode = members;
        }

        if (finiteTypeWsStack.size() > 0) {
            typeDefinition.addWS(finiteTypeWsStack.pop());
        }

        typeDefinition.pos = pos;
        typeDefinition.addWS(ws);
        Collections.reverse(markdownDocumentationStack);
        attachMarkdownDocumentations(typeDefinition);
        attachDeprecatedNode(typeDefinition);
        attachAnnotations(typeDefinition);
        this.compUnit.addTopLevelNode(typeDefinition);
    }

    void endObjectInitParamList(Set<Whitespace> ws, boolean paramsAvail, boolean restParamAvail) {
        InvokableNode invNode = this.invokableNodeStack.peek();
        invNode.addWS(ws);

        if (paramsAvail) {
            this.varListStack.pop().forEach(variableNode -> {
                invNode.addParameter((SimpleVariableNode) variableNode);
            });

            this.defaultableParamsList.forEach(variableDef -> {
                BLangSimpleVariableDef varDef = (BLangSimpleVariableDef) variableDef;
                invNode.addDefaultableParameter(varDef);
            });
            this.defaultableParamsList = new ArrayList<>();

            if (restParamAvail) {
                invNode.setRestParameter(this.restParamStack.pop());
            }
        }
    }

    void endObjectInitFunctionDef(DiagnosticPos pos, Set<Whitespace> ws, String identifier, boolean publicFunc,
                                  boolean bodyExists, boolean markdownDocPresent, boolean deprecatedDocPresent,
                                  int annCount) {
        BLangFunction function = (BLangFunction) this.invokableNodeStack.pop();
        endEndpointDeclarationScope();
        function.setName(this.createIdentifier(identifier));
        function.pos = pos;
        function.addWS(ws);

        if (publicFunc) {
            function.flagSet.add(Flag.PUBLIC);
        }

        if (!bodyExists) {
            function.body = null;
        }

        attachAnnotations(function, annCount);
        if (markdownDocPresent) {
            attachMarkdownDocumentations(function);
        }
        if (deprecatedDocPresent) {
            attachDeprecatedNode(function);
        }

        if (!function.deprecatedAttachments.isEmpty()) {
            function.flagSet.add(Flag.DEPRECATED);
        }

        BLangValueType nillTypeNode = (BLangValueType) TreeBuilder.createValueTypeNode();
        nillTypeNode.pos = pos;
        nillTypeNode.typeKind = TypeKind.NIL;
        function.returnTypeNode = nillTypeNode;

        function.objInitFunction = true;
        ((BLangObjectTypeNode) this.typeNodeStack.peek()).initFunction = function;
    }

    void endObjectAttachedFunctionDef(DiagnosticPos pos, Set<Whitespace> ws, boolean publicFunc, boolean privateFunc,
                                      boolean nativeFunc, boolean bodyExists, boolean markdownDocPresent,
                                      boolean deprecatedDocPresent, int annCount) {
        BLangFunction function = (BLangFunction) this.invokableNodeStack.pop();
        endEndpointDeclarationScope();
        function.pos = pos;
        function.addWS(ws);
        function.addWS(this.invocationWsStack.pop());

        function.flagSet.add(Flag.ATTACHED);

        if (publicFunc) {
            function.flagSet.add(Flag.PUBLIC);
        } else if (privateFunc) {
            function.flagSet.add(Flag.PRIVATE);
        }

        if (nativeFunc) {
            function.flagSet.add(Flag.NATIVE);
        }

        if (!bodyExists) {
            function.body = null;
            if (!nativeFunc) {
                function.flagSet.add(Flag.INTERFACE);
                function.interfaceFunction = true;
            }
        }

        function.attachedFunction = true;

        attachAnnotations(function, annCount);
        if (markdownDocPresent) {
            attachMarkdownDocumentations(function);
        }
        if (deprecatedDocPresent) {
            attachDeprecatedNode(function);
        }

        if (!function.deprecatedAttachments.isEmpty()) {
            function.flagSet.add(Flag.DEPRECATED);
        }

        ((BLangObjectTypeNode) this.typeNodeStack.peek()).addFunction(function);
    }

    void endObjectOuterFunctionDef(DiagnosticPos pos, Set<Whitespace> ws, boolean publicFunc, boolean nativeFunc,
                                   boolean bodyExists, String objectName) {
        BLangFunction function = (BLangFunction) this.invokableNodeStack.pop();
        endEndpointDeclarationScope();
        function.pos = pos;
        function.addWS(ws);
        function.addWS(invocationWsStack.pop());

        if (publicFunc) {
            function.flagSet.add(Flag.PUBLIC);
        }

        if (nativeFunc) {
            function.flagSet.add(Flag.NATIVE);
        }

        if (!bodyExists) {
            function.body = null;
        }

        // Create an user defined type with object type
        TypeNode objectType = createUserDefinedType(pos, ws, (BLangIdentifier) TreeBuilder.createIdentifierNode(),
                (BLangIdentifier) createIdentifier(objectName));

        //Create and add receiver to attached functions
        BLangSimpleVariable receiver = (BLangSimpleVariable) TreeBuilder.createSimpleVariableNode();
        receiver.pos = pos;

        IdentifierNode name = createIdentifier(Names.SELF.getValue());
        receiver.setName(name);

        receiver.setTypeNode(objectType);

        function.receiver = receiver;
        function.flagSet.add(Flag.ATTACHED);

        function.attachedOuterFunction = true;

        if (!function.deprecatedAttachments.isEmpty()) {
            function.flagSet.add(Flag.DEPRECATED);
        }

        this.compUnit.addTopLevelNode(function);
    }

    void addObjectParameter(DiagnosticPos pos, Set<Whitespace> ws, boolean isField,
                            String identifier, int annotCount) {
        BLangSimpleVariable var = (BLangSimpleVariable) this.generateObjectVarNode(pos, ws, isField, identifier);
        attachAnnotations(var, annotCount);
        var.pos = pos;
        if (this.varListStack.empty()) {
            this.varStack.push(var);
        } else {
            this.varListStack.peek().add(var);
        }

    }

    private SimpleVariableNode generateObjectVarNode(DiagnosticPos pos, Set<Whitespace> ws,
                                                     boolean isField, String identifier) {
        BLangSimpleVariable var = (BLangSimpleVariable) TreeBuilder.createSimpleVariableNode();
        var.pos = pos;
        IdentifierNode name = this.createIdentifier(identifier);
        var.setName(name);
        var.addWS(ws);
        var.isField = isField;
        if (!isField) {
            var.setTypeNode(this.typeNodeStack.pop());
        }
        return var;
    }

    void startAnnotationDef(DiagnosticPos pos) {
        BLangAnnotation annotNode = (BLangAnnotation) TreeBuilder.createAnnotationNode();
        annotNode.pos = pos;
        attachAnnotations(annotNode);
        attachMarkdownDocumentations(annotNode);
        attachDeprecatedNode(annotNode);
        this.annotationStack.add(annotNode);
    }

    void endAnnotationDef(Set<Whitespace> ws, String identifier, DiagnosticPos identifierPos, boolean publicAnnotation,
                          boolean isTypeAttached) {
        BLangAnnotation annotationNode = (BLangAnnotation) this.annotationStack.pop();
        annotationNode.addWS(ws);
        BLangIdentifier identifierNode = (BLangIdentifier) this.createIdentifier(identifier);
        identifierNode.pos = identifierPos;
        annotationNode.setName(identifierNode);

        if (publicAnnotation) {
            annotationNode.flagSet.add(Flag.PUBLIC);
        }
        while (!attachPointStack.empty()) {
            annotationNode.attachPoints.add(attachPointStack.pop());
        }
        if (isTypeAttached) {
            annotationNode.typeNode = (BLangType) this.typeNodeStack.pop();
        }

        this.compUnit.addTopLevelNode(annotationNode);
    }

    void startMarkdownDocumentationString(DiagnosticPos currentPos) {
        BLangMarkdownDocumentation markdownDocumentationNode =
                (BLangMarkdownDocumentation) TreeBuilder.createMarkdownDocumentationNode();
        markdownDocumentationNode.pos = currentPos;
        markdownDocumentationStack.push(markdownDocumentationNode);
    }

    void endMarkdownDocumentationString(Set<Whitespace> ws) {
        MarkdownDocumentationNode markdownDocumentationNode = markdownDocumentationStack.peek();
        markdownDocumentationNode.addWS(ws);
    }

    void endMarkDownDocumentLine(Set<Whitespace> ws) {
        MarkdownDocumentationNode markdownDocumentationNode = markdownDocumentationStack.peek();
        markdownDocumentationNode.addWS(ws);
    }

    void endMarkdownDocumentationText(DiagnosticPos pos, Set<Whitespace> ws, String text) {
        MarkdownDocumentationNode markdownDocumentationNode = markdownDocumentationStack.peek();
        BLangMarkdownDocumentationLine documentationDescription =
                (BLangMarkdownDocumentationLine) TreeBuilder.createMarkdownDocumentationTextNode();
        documentationDescription.text = text;
        documentationDescription.pos = pos;
        documentationDescription.addWS(ws);
        markdownDocumentationNode.addDocumentationLine(documentationDescription);
    }

    void endParameterDocumentationLine(Set<Whitespace> ws) {
        MarkdownDocumentationNode markdownDocumentationNode = markdownDocumentationStack.peek();
        markdownDocumentationNode.addWS(ws);
    }

    void endParameterDocumentation(DiagnosticPos pos, Set<Whitespace> ws, String parameterName, String description) {
        MarkdownDocumentationNode markdownDocumentationNode = markdownDocumentationStack.peek();
        BLangMarkdownParameterDocumentation parameterDocumentationNode =
                (BLangMarkdownParameterDocumentation) TreeBuilder.createMarkdownParameterDocumentationNode();
        parameterDocumentationNode.parameterName = (BLangIdentifier) createIdentifier(parameterName);
        parameterDocumentationNode.pos = pos;
        parameterDocumentationNode.addWS(ws);
        parameterDocumentationNode.addParameterDocumentationLine(description);
        markdownDocumentationNode.addParameter(parameterDocumentationNode);
    }

    void endParameterDocumentationDescription(Set<Whitespace> ws, String description) {
        MarkdownDocumentationNode markdownDocumentationNode = markdownDocumentationStack.peek();
        BLangMarkdownParameterDocumentation parameterDocumentation =
                markdownDocumentationNode.getParameters().getLast();
        parameterDocumentation.addWS(ws);
        parameterDocumentation.addParameterDocumentationLine(description);
    }

    void endReturnParameterDocumentation(DiagnosticPos pos, Set<Whitespace> ws, String description) {
        MarkdownDocumentationNode markdownDocumentationNode = markdownDocumentationStack.peek();
        BLangMarkdownReturnParameterDocumentation returnParameterDocumentation =
                (BLangMarkdownReturnParameterDocumentation) TreeBuilder
                        .createMarkdownReturnParameterDocumentationNode();
        returnParameterDocumentation.pos = pos;
        returnParameterDocumentation.addWS(ws);
        returnParameterDocumentation.addReturnParameterDocumentationLine(description);
        markdownDocumentationNode.setReturnParameter(returnParameterDocumentation);
    }

    void endReturnParameterDocumentationDescription(Set<Whitespace> ws, String description) {
        MarkdownDocumentationNode markdownDocumentationNode = markdownDocumentationStack.peek();
        BLangMarkdownReturnParameterDocumentation returnParameter = markdownDocumentationNode.getReturnParameter();
        returnParameter.addWS(ws);
        returnParameter.addReturnParameterDocumentationLine(description);
    }

    void createDeprecatedNode(DiagnosticPos pos,
                              Set<Whitespace> ws,
                              String content) {
        BLangDeprecatedNode deprecatedNode = (BLangDeprecatedNode) TreeBuilder.createDeprecatedNode();

        deprecatedNode.pos = pos;
        deprecatedNode.addWS(ws);

        deprecatedNode.documentationText = content;
        deprecatedAttachmentStack.push(deprecatedNode);
    }

    void startAnnotationAttachment(DiagnosticPos currentPos) {
        BLangAnnotationAttachment annotAttachmentNode =
                (BLangAnnotationAttachment) TreeBuilder.createAnnotAttachmentNode();
        annotAttachmentNode.pos = currentPos;
        annotAttachmentStack.push(annotAttachmentNode);
    }

    void setAnnotationAttachmentName(Set<Whitespace> ws, boolean hasExpr, DiagnosticPos currentPos,
                                     boolean popAnnAttachment) {
        BLangNameReference nameReference = nameReferenceStack.pop();
        BLangAnnotationAttachment bLangAnnotationAttachment = (BLangAnnotationAttachment) annotAttachmentStack.peek();
        bLangAnnotationAttachment.pos = currentPos;
        bLangAnnotationAttachment.addWS(nameReference.ws);
        bLangAnnotationAttachment.addWS(ws);
        bLangAnnotationAttachment.setAnnotationName(nameReference.name);
        bLangAnnotationAttachment.setPackageAlias(nameReference.pkgAlias);
        if (hasExpr) {
            bLangAnnotationAttachment.setExpression(exprNodeStack.pop());
        }
        if (popAnnAttachment) {
            annotAttachmentStack.pop();
        }
    }

    private void attachAnnotations(AnnotatableNode annotatableNode) {
        annotAttachmentStack.forEach(annotatableNode::addAnnotationAttachment);
        annotAttachmentStack.clear();
    }

    private void attachMarkdownDocumentations(DocumentableNode documentableNode) {
        if (!markdownDocumentationStack.empty()) {
            documentableNode.setMarkdownDocumentationAttachment(markdownDocumentationStack.pop());
        }
    }

    private void attachDeprecatedNode(DocumentableNode documentableNode) {
        if (!deprecatedAttachmentStack.empty()) {
            documentableNode.addDeprecatedAttachment(deprecatedAttachmentStack.pop());
        }
    }

    private void attachAnnotations(AnnotatableNode annotatableNode, int count) {
        if (count == 0 || annotAttachmentStack.empty()) {
            return;
        }

        List<AnnotationAttachmentNode> tempAnnotAttachments = new ArrayList<>(count);
        for (int i = 0; i < count; i++) {
            if (annotAttachmentStack.empty()) {
                break;
            }
            tempAnnotAttachments.add(annotAttachmentStack.pop());
        }
        // reversing the collected annotations to preserve the original order
        Collections.reverse(tempAnnotAttachments);
        tempAnnotAttachments.forEach(annotatableNode::addAnnotationAttachment);
    }

    void addAssignmentStatement(DiagnosticPos pos, Set<Whitespace> ws) {
        ExpressionNode rExprNode = exprNodeStack.pop();
        ExpressionNode lExprNode = exprNodeStack.pop();
        BLangAssignment assignmentNode = (BLangAssignment) TreeBuilder.createAssignmentNode();
        assignmentNode.setExpression(rExprNode);
        assignmentNode.pos = pos;
        assignmentNode.addWS(ws);
        assignmentNode.varRef = ((BLangVariableReference) lExprNode);
        addStmtToCurrentBlock(assignmentNode);
    }

    void addTupleDestructuringStatement(DiagnosticPos pos, Set<Whitespace> ws, boolean varDeclaration) {
        BLangTupleDestructure stmt = (BLangTupleDestructure) TreeBuilder.createTupleDestructureStatementNode();
        stmt.pos = pos;
        stmt.addWS(ws);
        stmt.setDeclaredWithVar(varDeclaration);
        stmt.expr = (BLangExpression) exprNodeStack.pop();
        stmt.varRef = (BLangTupleVarRef) exprNodeStack.pop();
        stmt.addWS(ws);
        addStmtToCurrentBlock(stmt);
    }

    public void addRecordDestructuringStatement(DiagnosticPos pos, Set<Whitespace> ws, boolean declaredWithVar) {

        BLangRecordDestructure stmt = (BLangRecordDestructure) TreeBuilder.createRecordDestructureStatementNode();
        stmt.pos = pos;
        stmt.addWS(ws);
        stmt.setDeclaredWithVar(declaredWithVar);

        stmt.expr = (BLangExpression) exprNodeStack.pop();
        stmt.varRef = (BLangRecordVarRef) exprNodeStack.pop();
        addStmtToCurrentBlock(stmt);
    }

    void startForeachStatement() {
        startBlock();
    }

    void addCompoundAssignmentStatement(DiagnosticPos pos, Set<Whitespace> ws, String operator) {
        BLangCompoundAssignment assignmentNode =
                (BLangCompoundAssignment) TreeBuilder.createCompoundAssignmentNode();
        assignmentNode.setExpression(exprNodeStack.pop());
        assignmentNode.setVariable((BLangVariableReference) exprNodeStack.pop());
        assignmentNode.pos = pos;
        assignmentNode.addWS(ws);
        assignmentNode.addWS(this.operatorWs.pop());
        assignmentNode.opKind = OperatorKind.valueFrom(operator);
        addStmtToCurrentBlock(assignmentNode);
    }

    void addCompoundOperator(Set<Whitespace> ws) {
        this.operatorWs.push(ws);
    }

    void addForeachStatement(DiagnosticPos pos, Set<Whitespace> ws) {
        BLangForeach foreach = (BLangForeach) TreeBuilder.createForeachNode();
        foreach.addWS(ws);
        foreach.pos = pos;
        foreach.setCollection(exprNodeStack.pop());
        foreach.addWS(commaWsStack.pop());
        List<ExpressionNode> lExprList = exprNodeListStack.pop();
        lExprList.forEach(expressionNode -> foreach.addVariable((BLangVariableReference) expressionNode));
        BLangBlockStmt foreachBlock = (BLangBlockStmt) this.blockNodeStack.pop();
        foreachBlock.pos = pos;
        foreach.setBody(foreachBlock);
        addStmtToCurrentBlock(foreach);
    }

    void startWhileStmt() {
        startBlock();
    }

    void addWhileStmt(DiagnosticPos pos, Set<Whitespace> ws) {
        BLangWhile whileNode = (BLangWhile) TreeBuilder.createWhileNode();
        whileNode.setCondition(exprNodeStack.pop());
        whileNode.pos = pos;
        whileNode.addWS(ws);
        BLangBlockStmt whileBlock = (BLangBlockStmt) this.blockNodeStack.pop();
        whileBlock.pos = pos;
        whileNode.setBody(whileBlock);
        addStmtToCurrentBlock(whileNode);
    }

    void startLockStmt() {
        startBlock();
    }

    void addLockStmt(DiagnosticPos pos, Set<Whitespace> ws) {
        BLangLock lockNode = (BLangLock) TreeBuilder.createLockNode();
        lockNode.pos = pos;
        lockNode.addWS(ws);
        BLangBlockStmt lockBlock = (BLangBlockStmt) this.blockNodeStack.pop();
        lockBlock.pos = pos;
        lockNode.setBody(lockBlock);
        addStmtToCurrentBlock(lockNode);
    }

    public void addContinueStatement(DiagnosticPos pos, Set<Whitespace> ws) {
        BLangContinue nextNode = (BLangContinue) TreeBuilder.createContinueNode();
        nextNode.pos = pos;
        nextNode.addWS(ws);
        addStmtToCurrentBlock(nextNode);
    }

    void addBreakStatement(DiagnosticPos pos, Set<Whitespace> ws) {
        BLangBreak breakNode = (BLangBreak) TreeBuilder.createBreakNode();
        breakNode.pos = pos;
        breakNode.addWS(ws);
        addStmtToCurrentBlock(breakNode);
    }

    void addReturnStatement(DiagnosticPos pos, Set<Whitespace> ws, boolean exprAvailable) {
        BLangReturn retStmt = (BLangReturn) TreeBuilder.createReturnNode();
        retStmt.pos = pos;
        retStmt.addWS(ws);
        if (exprAvailable) {
            retStmt.expr = (BLangExpression) this.exprNodeStack.pop();
        } else {
            BLangLiteral nilLiteral = (BLangLiteral) TreeBuilder.createLiteralExpression();
            nilLiteral.pos = pos;
            nilLiteral.value = Names.NIL_VALUE;
            nilLiteral.typeTag = TypeTags.NIL;
            retStmt.expr = nilLiteral;
        }
        addStmtToCurrentBlock(retStmt);
    }

    void startTransactionStmt() {
        transactionNodeStack.push(TreeBuilder.createTransactionNode());
        startBlock();
    }

    void addTransactionBlock(DiagnosticPos pos, Set<Whitespace> ws) {
        TransactionNode transactionNode = transactionNodeStack.peek();
        BLangBlockStmt transactionBlock = (BLangBlockStmt) this.blockNodeStack.pop();
        transactionBlock.pos = pos;
        transactionNode.addWS(ws);
        transactionNode.setTransactionBody(transactionBlock);
    }

    void endTransactionPropertyInitStatementList(Set<Whitespace> ws) {
        TransactionNode transactionNode = transactionNodeStack.peek();
        transactionNode.addWS(ws);
    }

    void startOnretryBlock() {
        startBlock();
    }

    void addOnretryBlock(DiagnosticPos pos, Set<Whitespace> ws) {
        TransactionNode transactionNode = transactionNodeStack.peek();
        BLangBlockStmt onretryBlock = (BLangBlockStmt) this.blockNodeStack.pop();
        onretryBlock.pos = pos;
        transactionNode.addWS(ws);
        transactionNode.setOnRetryBody(onretryBlock);
    }

    void endTransactionStmt(DiagnosticPos pos, Set<Whitespace> ws) {
        BLangTransaction transaction = (BLangTransaction) transactionNodeStack.pop();
        transaction.pos = pos;
        transaction.addWS(ws);
        addStmtToCurrentBlock(transaction);

        // TODO This is a temporary workaround to flag coordinator service start
        String value = compilerOptions.get(CompilerOptionName.TRANSACTION_EXISTS);
        if (value != null) {
            return;
        }

        compilerOptions.put(CompilerOptionName.TRANSACTION_EXISTS, "true");
        List<String> nameComps = getPackageNameComps(Names.TRANSACTION_PACKAGE.value);
        addImportPackageDeclaration(pos, null, Names.TRANSACTION_ORG.value, nameComps, Names.DEFAULT_VERSION.value,
                Names.DOT.value + nameComps.get(nameComps.size() - 1));
    }

    void addAbortStatement(DiagnosticPos pos, Set<Whitespace> ws) {
        BLangAbort abortNode = (BLangAbort) TreeBuilder.createAbortNode();
        abortNode.pos = pos;
        abortNode.addWS(ws);
        addStmtToCurrentBlock(abortNode);
    }

    void addDoneStatement(DiagnosticPos pos, Set<Whitespace> ws) {
        BLangDone doneNode = (BLangDone) TreeBuilder.createDoneNode();
        doneNode.pos = pos;
        doneNode.addWS(ws);
        addStmtToCurrentBlock(doneNode);
    }

    void addRetryStatement(DiagnosticPos pos, Set<Whitespace> ws) {
        BLangRetry retryNode = (BLangRetry) TreeBuilder.createRetryNode();
        retryNode.pos = pos;
        retryNode.addWS(ws);
        addStmtToCurrentBlock(retryNode);
    }

    void addRetryCountExpression(Set<Whitespace> ws) {
        BLangTransaction transaction = (BLangTransaction) transactionNodeStack.peek();
        transaction.addWS(ws);
        transaction.retryCount = (BLangExpression) exprNodeStack.pop();
    }

    void addCommittedBlock(Set<Whitespace> ws) {
        BLangTransaction transaction = (BLangTransaction) transactionNodeStack.peek();
        transaction.addWS(ws);
        transaction.onCommitFunction = (BLangExpression) exprNodeStack.pop();
    }

    void addAbortedBlock(Set<Whitespace> ws) {
        BLangTransaction transaction = (BLangTransaction) transactionNodeStack.peek();
        transaction.addWS(ws);
        transaction.onAbortFunction = (BLangExpression) exprNodeStack.pop();
    }

    void startIfElseNode(DiagnosticPos pos) {
        BLangIf ifNode = (BLangIf) TreeBuilder.createIfElseStatementNode();
        ifNode.pos = pos;
        ifElseStatementStack.push(ifNode);
        startBlock();
    }

    void addIfBlock(DiagnosticPos pos, Set<Whitespace> ws) {
        IfNode ifNode = ifElseStatementStack.peek();
        ((BLangIf) ifNode).pos = pos;
        ifNode.addWS(ws);
        ifNode.setCondition(exprNodeStack.pop());
        ifNode.setBody(blockNodeStack.pop());
    }

    void addElseIfBlock(DiagnosticPos pos, Set<Whitespace> ws) {
        IfNode elseIfNode = ifElseStatementStack.pop();
        ((BLangIf) elseIfNode).pos = pos;
        elseIfNode.setCondition(exprNodeStack.pop());
        elseIfNode.setBody(blockNodeStack.pop());
        elseIfNode.addWS(ws);

        IfNode parentIfNode = ifElseStatementStack.peek();
        while (parentIfNode.getElseStatement() != null) {
            parentIfNode = (IfNode) parentIfNode.getElseStatement();
        }
        parentIfNode.setElseStatement(elseIfNode);
    }

    void addElseBlock(DiagnosticPos pos, Set<Whitespace> ws) {
        IfNode ifNode = ifElseStatementStack.peek();
        while (ifNode.getElseStatement() != null) {
            ifNode = (IfNode) ifNode.getElseStatement();
        }
        BlockNode elseBlock = blockNodeStack.pop();
        elseBlock.addWS(ws);
        ((BLangBlockStmt) elseBlock).pos = pos;
        ifNode.setElseStatement(elseBlock);
    }

    void endIfElseNode(Set<Whitespace> ws) {
        IfNode ifNode = ifElseStatementStack.pop();
        ifNode.addWS(ws);
        addStmtToCurrentBlock(ifNode);
    }

    void createMatchNode(DiagnosticPos pos) {
        if (this.matchStmtStack == null) {
            this.matchStmtStack = new ArrayDeque<>();
        }

        BLangMatch matchStmt = (BLangMatch) TreeBuilder.createMatchStatement();
        matchStmt.pos = pos;

        this.matchStmtStack.addFirst(matchStmt);
    }

    void completeMatchNode(DiagnosticPos pos, Set<Whitespace> ws) {
        BLangMatch matchStmt = this.matchStmtStack.removeFirst();
        matchStmt.pos = pos;
        matchStmt.addWS(ws);
        matchStmt.expr = (BLangExpression) this.exprNodeStack.pop();
        addStmtToCurrentBlock(matchStmt);
    }

    void startMatchStmtPattern() {
        startBlock();
    }

    void addMatchStmtSimpleBindingPattern(DiagnosticPos pos, Set<Whitespace> ws, String identifier) {
        BLangMatchTypedBindingPatternClause patternClause =
                (BLangMatchTypedBindingPatternClause) TreeBuilder.createMatchStatementSimpleBindingPattern();
        patternClause.pos = pos;
        patternClause.addWS(ws);

        // Create a variable node
        String patternIdentifier = identifier == null ? Names.IGNORE.value : identifier;
        BLangSimpleVariable var = (BLangSimpleVariable) TreeBuilder.createSimpleVariableNode();
        var.pos = pos;
        var.setName(this.createIdentifier(patternIdentifier));
        var.setTypeNode(this.typeNodeStack.pop());
        if (identifier != null) {
            Set<Whitespace> varDefWS = removeNthFromStart(ws, 0);
            var.addWS(varDefWS);
        }
        patternClause.variable = var;
        patternClause.body = (BLangBlockStmt) blockNodeStack.pop();
        patternClause.body.pos = pos;
        this.matchStmtStack.peekFirst().patternClauses.add(patternClause);
    }

    void addMatchStmtStaticBindingPattern(DiagnosticPos pos, Set<Whitespace> ws) {
        BLangMatchStaticBindingPatternClause patternClause =
                (BLangMatchStaticBindingPatternClause) TreeBuilder.createMatchStatementStaticBindingPattern();
        patternClause.pos = pos;
        patternClause.addWS(ws);

        patternClause.literal = (BLangExpression) this.exprNodeStack.pop();
        patternClause.body = (BLangBlockStmt) blockNodeStack.pop();
        patternClause.body.pos = pos;
        this.matchStmtStack.peekFirst().patternClauses.add(patternClause);
    }

<<<<<<< HEAD
    void addMatchStmtStructuredBindingPattern(DiagnosticPos pos, Set<Whitespace> ws, boolean isTypeGuardPresent) {
        BLangMatchStmtStructuredBindingPatternClause patternClause =
                (BLangMatchStmtStructuredBindingPatternClause)
=======
    void addMatchStmtStructuredBindingPattern(DiagnosticPos pos, Set<Whitespace> ws) {
        BLangMatchStructuredBindingPatternClause patternClause =
                (BLangMatch.BLangMatchStructuredBindingPatternClause)
>>>>>>> 5977e866
                        TreeBuilder.createMatchStatementStructuredBindingPattern();
        patternClause.pos = pos;
        patternClause.addWS(ws);

        patternClause.bindingPatternVariable = this.varStack.pop();
        patternClause.body = (BLangBlockStmt) blockNodeStack.pop();
        patternClause.body.pos = pos;

        if (isTypeGuardPresent) {
            patternClause.typeGuardExpr = (BLangExpression) exprNodeStack.pop();
        }
        this.matchStmtStack.peekFirst().patternClauses.add(patternClause);
    }

    void addWorkerSendStmt(DiagnosticPos pos, Set<Whitespace> ws, String workerName, boolean isForkJoinSend, boolean
            hasKey) {
        BLangWorkerSend workerSendNode = (BLangWorkerSend) TreeBuilder.createWorkerSendNode();
        workerSendNode.setWorkerName(this.createIdentifier(workerName));
        workerSendNode.expr = (BLangExpression) exprNodeStack.pop();
        workerSendNode.isForkJoinSend = isForkJoinSend;
        workerSendNode.pos = pos;
        workerSendNode.addWS(ws);
        //added to use for channels as well
        if (hasKey) {
            workerSendNode.keyExpr = workerSendNode.expr;
            workerSendNode.expr = (BLangExpression) exprNodeStack.pop();
            workerSendNode.isChannel = true;
        }
        addStmtToCurrentBlock(workerSendNode);
    }

    void addWorkerReceiveStmt(DiagnosticPos pos, Set<Whitespace> ws, String workerName, boolean hasKey) {
        BLangWorkerReceive workerReceiveNode = (BLangWorkerReceive) TreeBuilder.createWorkerReceiveNode();
        workerReceiveNode.setWorkerName(this.createIdentifier(workerName));
        workerReceiveNode.expr = (BLangExpression) exprNodeStack.pop();
        workerReceiveNode.pos = pos;
        workerReceiveNode.addWS(ws);
        //if there are two expressions, this is a channel receive and the top expression is the key
        if (hasKey) {
            workerReceiveNode.keyExpr = workerReceiveNode.expr;
            workerReceiveNode.expr = (BLangExpression) exprNodeStack.pop();
            workerReceiveNode.isChannel = true;
        }
        addStmtToCurrentBlock(workerReceiveNode);
    }

    void addExpressionStmt(DiagnosticPos pos, Set<Whitespace> ws) {
        BLangExpressionStmt exprStmt = (BLangExpressionStmt) TreeBuilder.createExpressionStatementNode();
        exprStmt.pos = pos;
        exprStmt.addWS(ws);
        exprStmt.expr = (BLangExpression) exprNodeStack.pop();
        addStmtToCurrentBlock(exprStmt);
    }

    void startServiceDef(DiagnosticPos pos) {
        BLangService serviceNode = (BLangService) TreeBuilder.createServiceNode();
        serviceNode.pos = pos;
        attachAnnotations(serviceNode);
        attachMarkdownDocumentations(serviceNode);
        attachDeprecatedNode(serviceNode);
        serviceNodeStack.push(serviceNode);
        startEndpointDeclarationScope(serviceNode.endpoints);
    }

    void addServiceBody(Set<Whitespace> ws) {
        ServiceNode serviceNode = serviceNodeStack.peek();
        serviceNode.addWS(ws);
        blockNodeStack.pop().getStatements().forEach(stmt -> {
            if (stmt.getKind() == NodeKind.XMLNS) {
                serviceNode.addNamespaceDeclaration((BLangXMLNSStatement) stmt);
            } else {
                serviceNode.addVariable((VariableDefinitionNode) stmt);
            }
        });
    }

    void addAnonymousEndpointBind(Set<Whitespace> ws) {
        BLangService serviceNode = (BLangService) serviceNodeStack.peek();
        serviceNode.addWS(ws);
        serviceNode.addAnonymousEndpointBind((RecordLiteralNode) exprNodeStack.pop());
    }

    void addServiceEndpointAttachments(int size, Set<Whitespace> ws) {
        ServiceNode serviceNode = serviceNodeStack.peek();
        serviceNode.addWS(ws);
        for (int i = 0; i < size; i++) {
            BLangNameReference nameReference = nameReferenceStack.pop();
            BLangSimpleVarRef varRef = (BLangSimpleVarRef) TreeBuilder.createSimpleVariableReferenceNode();
            varRef.pos = nameReference.pos;
            varRef.addWS(nameReference.ws);
            varRef.pkgAlias = (BLangIdentifier) nameReference.pkgAlias;
            varRef.variableName = (BLangIdentifier) nameReference.name;
            serviceNode.bindToEndpoint(varRef);
        }
    }

    void endServiceDef(DiagnosticPos pos, Set<Whitespace> ws, String serviceName, DiagnosticPos identifierPos,
                       boolean constrained) {
        BLangService serviceNode = (BLangService) serviceNodeStack.pop();
        BLangIdentifier identifier = (BLangIdentifier) createIdentifier(serviceName);
        identifier.pos = identifierPos;
        serviceNode.setName(identifier);
        if (constrained) {
            final BLangNameReference epName = nameReferenceStack.pop();
            serviceNode.setServiceTypeStruct(createUserDefinedType(pos, epName.ws, (BLangIdentifier) epName.pkgAlias,
                    (BLangIdentifier) epName.name));
        }
        serviceNode.pos = pos;
        serviceNode.addWS(ws);
        this.compUnit.addTopLevelNode(serviceNode);
        endEndpointDeclarationScope();
    }

    void startResourceDef() {
        ResourceNode resourceNode = TreeBuilder.createResourceNode();
        invokableNodeStack.push(resourceNode);
        startEndpointDeclarationScope(((BLangResource) resourceNode).endpoints);
    }

    void endResourceDef(DiagnosticPos pos, Set<Whitespace> ws, String resourceName, boolean markdownDocPresent,
                        boolean isDeprecated, boolean hasParameters) {
        BLangResource resourceNode = (BLangResource) invokableNodeStack.pop();
        endEndpointDeclarationScope();
        resourceNode.pos = pos;
        resourceNode.addWS(ws);
        BLangIdentifier name = (BLangIdentifier) createIdentifier(resourceName);
        name.pos = pos;
        resourceNode.setName(name);
        if (markdownDocPresent) {
            attachMarkdownDocumentations(resourceNode);
        }
        if (isDeprecated) {
            attachDeprecatedNode(resourceNode);
        }
        if (hasParameters) {
            BLangSimpleVariable firstParam = (BLangSimpleVariable) varListStack.peek().get(0);
            if (firstParam.name.value.startsWith("$") && varListStack.peek().size() > 1) {
                // This is an endpoint variable
                Set<Whitespace> wsBeforeComma = removeNthFromLast(firstParam.getWS(), 0);
                resourceNode.addWS(wsBeforeComma);
            }
            varListStack.pop().forEach(variableNode -> {
                resourceNode.addParameter((SimpleVariableNode) variableNode);
            });
        }

        // Set the return type node
        BLangValueType nillTypeNode = (BLangValueType) TreeBuilder.createValueTypeNode();
        nillTypeNode.pos = pos;
        nillTypeNode.typeKind = TypeKind.NIL;
        resourceNode.returnTypeNode = nillTypeNode;

        serviceNodeStack.peek().addResource(resourceNode);
    }

    void addResourceAnnotation(int annotCount) {
        BLangResource resourceNode = (BLangResource) invokableNodeStack.peek();
        attachAnnotations(resourceNode, annotCount);
    }

    void addEndpointVariable(DiagnosticPos pos, Set<Whitespace> ws, String endpointName) {
        BLangSimpleVariable var = (BLangSimpleVariable) TreeBuilder.createSimpleVariableNode();
        var.pos = pos;
        // endpointName has to be redefine at semantic analyze phase. So appending $ to make it work.
        IdentifierNode name = this.createIdentifier("$" + endpointName);
        var.setName(name);
        var.addWS(ws);
        // Type will be calculated at SymEnter phase.
        if (varListStack.empty()) {
            varListStack.push(new ArrayList<>());
        }
        varListStack.peek().add(0, var);
    }

    void createXMLQName(DiagnosticPos pos, Set<Whitespace> ws, String localname, String prefix) {
        BLangXMLQName qname = (BLangXMLQName) TreeBuilder.createXMLQNameNode();
        qname.localname = (BLangIdentifier) createIdentifier(localname);
        qname.prefix = (BLangIdentifier) createIdentifier(prefix);
        qname.pos = pos;
        qname.addWS(ws);
        addExpressionNode(qname);
    }

    void createXMLAttribute(DiagnosticPos pos, Set<Whitespace> ws) {
        BLangXMLAttribute xmlAttribute = (BLangXMLAttribute) TreeBuilder.createXMLAttributeNode();
        xmlAttribute.value = (BLangXMLQuotedString) exprNodeStack.pop();
        xmlAttribute.name = (BLangExpression) exprNodeStack.pop();
        xmlAttribute.pos = pos;
        xmlAttribute.addWS(ws);
        xmlAttributeNodeStack.push(xmlAttribute);
    }

    void attachXmlLiteralWS(Set<Whitespace> ws) {
        this.exprNodeStack.peek().addWS(ws);
    }

    void startXMLElement(DiagnosticPos pos, Set<Whitespace> ws, boolean isRoot) {
        BLangXMLElementLiteral xmlElement = (BLangXMLElementLiteral) TreeBuilder.createXMLElementLiteralNode();
        BLangExpression startTag = (BLangExpression) exprNodeStack.pop();
        xmlElement.addWS(ws);
        xmlElement.startTagName = startTag;
        xmlElement.pos = pos;
        xmlElement.isRoot = isRoot;
        xmlAttributeNodeStack.forEach(xmlElement::addAttribute);
        xmlAttributeNodeStack.clear();
        addExpressionNode(xmlElement);
    }

    void endXMLElement(Set<Whitespace> ws) {
        BLangExpression endTag = (BLangExpression) exprNodeStack.pop();
        BLangXMLElementLiteral xmlElement = (BLangXMLElementLiteral) exprNodeStack.peek();
        xmlElement.addWS(ws);
        xmlElement.endTagName = endTag;
    }

    void createXMLQuotedLiteral(DiagnosticPos pos,
                                Set<Whitespace> ws,
                                Stack<String> precedingTextFragments,
                                String endingText,
                                QuoteType quoteType) {
        List<BLangExpression> templateExprs =
                getExpressionsInTemplate(pos, ws, precedingTextFragments, endingText);
        BLangXMLQuotedString quotedString = (BLangXMLQuotedString) TreeBuilder.createXMLQuotedStringNode();
        quotedString.pos = pos;
        quotedString.quoteType = quoteType;
        quotedString.textFragments = templateExprs;
        addExpressionNode(quotedString);
    }

    void addChildToXMLElement(Set<Whitespace> ws) {
        XMLLiteralNode child = (XMLLiteralNode) exprNodeStack.pop();
        child.addWS(ws);
        BLangXMLElementLiteral parentXMLExpr = (BLangXMLElementLiteral) exprNodeStack.peek();
        parentXMLExpr.addChild(child);
    }

    void createXMLTextLiteral(DiagnosticPos pos,
                              Set<Whitespace> ws,
                              Stack<String> precedingTextFragments,
                              String endingText) {
        BLangXMLTextLiteral xmlTextLiteral = (BLangXMLTextLiteral) TreeBuilder.createXMLTextLiteralNode();
        xmlTextLiteral.textFragments =
                getExpressionsInTemplate(pos, ws, precedingTextFragments, endingText);
        xmlTextLiteral.pos = pos;
        addExpressionNode(xmlTextLiteral);
    }

    void addXMLTextToElement(DiagnosticPos pos,
                             Set<Whitespace> ws,
                             Stack<String> precedingTextFragments,
                             String endingText) {

        List<BLangExpression> templateExprs =
                getExpressionsInTemplate(pos, ws, precedingTextFragments, endingText);
        BLangXMLElementLiteral parentElement = (BLangXMLElementLiteral) exprNodeStack.peek();
        templateExprs.forEach(parentElement::addChild);
    }

    void createXMLCommentLiteral(DiagnosticPos pos,
                                 Set<Whitespace> ws,
                                 Stack<String> precedingTextFragments,
                                 String endingText) {

        BLangXMLCommentLiteral xmlCommentLiteral = (BLangXMLCommentLiteral) TreeBuilder.createXMLCommentLiteralNode();
        xmlCommentLiteral.textFragments =
                getExpressionsInTemplate(pos, null, precedingTextFragments, endingText);
        xmlCommentLiteral.pos = pos;
        xmlCommentLiteral.addWS(ws);
        addExpressionNode(xmlCommentLiteral);
    }

    void createXMLPILiteral(DiagnosticPos pos,
                            Set<Whitespace> ws,
                            String targetQName,
                            Stack<String> precedingTextFragments,
                            String endingText) {
        List<BLangExpression> dataExprs =
                getExpressionsInTemplate(pos, ws, precedingTextFragments, endingText);
        addLiteralValue(pos, ws, TypeTags.STRING, targetQName);

        BLangXMLProcInsLiteral xmlProcInsLiteral =
                (BLangXMLProcInsLiteral) TreeBuilder.createXMLProcessingIntsructionLiteralNode();
        xmlProcInsLiteral.pos = pos;
        xmlProcInsLiteral.dataFragments = dataExprs;
        xmlProcInsLiteral.target = (BLangLiteral) exprNodeStack.pop();
        addExpressionNode(xmlProcInsLiteral);
    }

    void addXMLNSDeclaration(DiagnosticPos pos,
                             Set<Whitespace> ws,
                             String namespaceUri,
                             String prefix,
                             boolean isTopLevel) {
        BLangXMLNS xmlns = (BLangXMLNS) TreeBuilder.createXMLNSNode();
        BLangIdentifier prefixIdentifer = (BLangIdentifier) TreeBuilder.createIdentifierNode();
        prefixIdentifer.pos = pos;
        prefixIdentifer.value = prefix;

        addLiteralValue(pos, removeNthFromStart(ws, 1), TypeTags.STRING, namespaceUri);
        xmlns.namespaceURI = (BLangLiteral) exprNodeStack.pop();
        xmlns.prefix = prefixIdentifer;
        xmlns.pos = pos;
        xmlns.addWS(ws);

        if (isTopLevel) {
            this.compUnit.addTopLevelNode(xmlns);
            return;
        }

        BLangXMLNSStatement xmlnsStmt = (BLangXMLNSStatement) TreeBuilder.createXMLNSDeclrStatementNode();
        xmlnsStmt.xmlnsDecl = xmlns;
        xmlnsStmt.pos = pos;
        addStmtToCurrentBlock(xmlnsStmt);
    }

    void createStringTemplateLiteral(DiagnosticPos pos, Set<Whitespace> ws, Stack<String> precedingTextFragments,
                                     String endingText) {
        BLangStringTemplateLiteral stringTemplateLiteral =
                (BLangStringTemplateLiteral) TreeBuilder.createStringTemplateLiteralNode();
        stringTemplateLiteral.exprs =
                getExpressionsInTemplate(pos, null, precedingTextFragments, endingText);
        stringTemplateLiteral.addWS(ws);
        stringTemplateLiteral.pos = pos;
        addExpressionNode(stringTemplateLiteral);
    }

    void createXmlAttributesRefExpr(DiagnosticPos pos, Set<Whitespace> ws, boolean singleAttribute) {
        BLangXMLAttributeAccess xmlAttributeAccess =
                (BLangXMLAttributeAccess) TreeBuilder.createXMLAttributeAccessNode();
        xmlAttributeAccess.pos = pos;
        xmlAttributeAccess.addWS(ws);
        if (singleAttribute) {
            xmlAttributeAccess.indexExpr = (BLangExpression) exprNodeStack.pop();
        }
        xmlAttributeAccess.expr = (BLangVariableReference) exprNodeStack.pop();
        addExpressionNode(xmlAttributeAccess);
    }

    void addIntRangeExpression(DiagnosticPos pos,
                               Set<Whitespace> ws,
                               boolean includeStart,
                               boolean includeEnd,
                               boolean noUpperBound) {
        BLangIntRangeExpression intRangeExpr = (BLangIntRangeExpression) TreeBuilder.createIntRangeExpression();
        intRangeExpr.pos = pos;
        intRangeExpr.addWS(ws);
        if (!noUpperBound) {
            intRangeExpr.endExpr = (BLangExpression) this.exprNodeStack.pop();
        }
        intRangeExpr.startExpr = (BLangExpression) this.exprNodeStack.pop();
        intRangeExpr.includeStart = includeStart;
        intRangeExpr.includeEnd = includeEnd;
        exprNodeStack.push(intRangeExpr);
    }

    void addNamedArgument(DiagnosticPos pos, Set<Whitespace> ws, String name) {
        BLangNamedArgsExpression namedArg = (BLangNamedArgsExpression) TreeBuilder.createNamedArgNode();
        namedArg.pos = pos;
        namedArg.addWS(ws);
        namedArg.name = (BLangIdentifier) this.createIdentifier(name);
        namedArg.expr = (BLangExpression) this.exprNodeStack.pop();
        addExpressionNode(namedArg);
    }

    void addRestArgument(DiagnosticPos pos, Set<Whitespace> ws) {
        BLangRestArgsExpression varArgs = (BLangRestArgsExpression) TreeBuilder.createVarArgsNode();
        varArgs.pos = pos;
        varArgs.addWS(ws);
        varArgs.expr = (BLangExpression) this.exprNodeStack.pop();
        addExpressionNode(varArgs);
    }

    void addDefaultableParam(DiagnosticPos pos, Set<Whitespace> ws) {
        BLangSimpleVariableDef defaultableParam =
                (BLangSimpleVariableDef) TreeBuilder.createSimpleVariableDefinitionNode();
        defaultableParam.pos = pos;
        defaultableParam.addWS(ws);
        List<BLangVariable> params = this.varListStack.peek();
        BLangSimpleVariable var = (BLangSimpleVariable) params.remove(params.size() - 1);
        var.expr = (BLangExpression) this.exprNodeStack.pop();
        defaultableParam.var = var;
        this.defaultableParamsList.add(defaultableParam);
    }

    void addRestParam(DiagnosticPos pos, Set<Whitespace> ws, String identifier, int annotCount) {
        BLangSimpleVariable restParam = (BLangSimpleVariable) this.generateBasicVarNode(pos, ws, identifier, false);
        attachAnnotations(restParam, annotCount);
        restParam.pos = pos;

        BLangArrayType typeNode = (BLangArrayType) TreeBuilder.createArrayTypeNode();
        typeNode.elemtype = restParam.typeNode;
        typeNode.dimensions = 1;
        restParam.typeNode = typeNode;
        this.restParamStack.push(restParam);
    }

    // Private methods

    private List<BLangExpression> getExpressionsInTemplate(DiagnosticPos pos,
                                                           Set<Whitespace> ws,
                                                           Stack<String> precedingTextFragments,
                                                           String endingText) {
        List<BLangExpression> expressions = new ArrayList<>();
        String originalValue = endingText;
        endingText = endingText == null ? "" : StringEscapeUtils.unescapeJava(endingText);
        addLiteralValue(pos, ws, TypeTags.STRING, endingText, originalValue);
        expressions.add((BLangExpression) exprNodeStack.pop());

        while (!precedingTextFragments.empty()) {
            expressions.add((BLangExpression) exprNodeStack.pop());
            String textFragment = precedingTextFragments.pop();
            originalValue = textFragment;
            textFragment = textFragment == null ? "" : StringEscapeUtils.unescapeJava(textFragment);
            addLiteralValue(pos, ws, TypeTags.STRING, textFragment, originalValue);
            expressions.add((BLangExpression) exprNodeStack.pop());
        }

        Collections.reverse(expressions);
        return expressions;
    }

    void endCompilationUnit(Set<Whitespace> ws) {
        compUnit.addWS(ws);
    }

    void endCallableParamList(Set<Whitespace> ws) {
        this.invokableNodeStack.peek().addWS(ws);
    }

    void endFuncTypeParamList(Set<Whitespace> ws) {
        this.commaWsStack.push(ws);
    }

    private Set<Whitespace> removeNthFromLast(Set<Whitespace> ws, int n) {
        if (ws == null) {
            return null;
        }
        return removeNth(((TreeSet<Whitespace>) ws).descendingIterator(), n);
    }

    private Set<Whitespace> removeNthFromStart(Set<Whitespace> ws, int n) {
        if (ws == null) {
            return null;
        }
        return removeNth(ws.iterator(), n);
    }

    private Set<Whitespace> removeNth(Iterator<Whitespace> iterator, int n) {
        int i = 0;
        while (iterator.hasNext()) {
            Whitespace next = iterator.next();
            if (i++ == n) {
                Set<Whitespace> varWS = new TreeSet<>();
                varWS.add(next);
                iterator.remove();
                return varWS;
            }
        }
        return null;
    }

    private BLangUserDefinedType createUserDefinedType(DiagnosticPos pos,
                                                       Set<Whitespace> ws,
                                                       BLangIdentifier pkgAlias,
                                                       BLangIdentifier name) {
        BLangUserDefinedType userDefinedType = (BLangUserDefinedType) TreeBuilder.createUserDefinedTypeNode();
        userDefinedType.pos = pos;
        userDefinedType.addWS(ws);
        userDefinedType.pkgAlias = pkgAlias;
        userDefinedType.typeName = name;
        return userDefinedType;
    }

    private List<String> getPackageNameComps(String sourcePkg) {
        String[] pkgParts = sourcePkg.split("\\.|\\\\|\\/");
        return Arrays.asList(pkgParts);
    }

    void startOrderByClauseNode(DiagnosticPos pos) {
        OrderByNode orderByNode = TreeBuilder.createOrderByNode();
        ((BLangOrderBy) orderByNode).pos = pos;
        this.orderByClauseStack.push(orderByNode);
    }

    void endOrderByClauseNode(DiagnosticPos pos, Set<Whitespace> ws) {
        OrderByNode orderByNode = this.orderByClauseStack.peek();
        ((BLangOrderBy) orderByNode).pos = pos;
        orderByNode.addWS(ws);
        Collections.reverse(orderByVariableStack);
        while (!this.orderByVariableStack.empty()) {
            orderByNode.addOrderByVariable(this.orderByVariableStack.pop());
        }
    }

    void startOrderByVariableNode(DiagnosticPos pos) {
        OrderByVariableNode orderByVariableNode = TreeBuilder.createOrderByVariableNode();
        ((BLangOrderByVariable) orderByVariableNode).pos = pos;
        this.orderByVariableStack.push(orderByVariableNode);
    }

    void endOrderByVariableNode(DiagnosticPos pos, Set<Whitespace> ws, boolean isAscending,
                                boolean isDescending) {
        OrderByVariableNode orderByVariableNode = this.orderByVariableStack.peek();
        ((BLangOrderByVariable) orderByVariableNode).pos = pos;
        orderByVariableNode.addWS(ws);
        orderByVariableNode.setVariableReference(this.exprNodeStack.pop());
        orderByVariableNode.setOrderByType(isAscending, isDescending);
    }

    void startLimitClauseNode(DiagnosticPos pos) {
        LimitNode limitNode = TreeBuilder.createLimitNode();
        ((BLangLimit) limitNode).pos = pos;
        this.limitClauseStack.push(limitNode);
    }

    void endLimitClauseNode(DiagnosticPos pos, Set<Whitespace> ws, String limitValue) {
        LimitNode limitNode = this.limitClauseStack.peek();
        ((BLangLimit) limitNode).pos = pos;
        limitNode.addWS(ws);
        limitNode.setLimitValue(limitValue);
    }

    void startGroupByClauseNode(DiagnosticPos pos) {
        GroupByNode groupByNode = TreeBuilder.createGroupByNode();
        ((BLangGroupBy) groupByNode).pos = pos;
        this.groupByClauseStack.push(groupByNode);
    }

    void endGroupByClauseNode(DiagnosticPos pos, Set<Whitespace> ws) {
        GroupByNode groupByNode = this.groupByClauseStack.peek();
        ((BLangGroupBy) groupByNode).pos = pos;
        groupByNode.addWS(ws);
        groupByNode.addWS(commaWsStack.pop());
        this.exprNodeListStack.pop().forEach(groupByNode::addVariableReference);
    }

    void startHavingClauseNode(DiagnosticPos pos) {
        HavingNode havingNode = TreeBuilder.createHavingNode();
        ((BLangHaving) havingNode).pos = pos;
        this.havingClauseStack.push(havingNode);
    }

    void endHavingClauseNode(DiagnosticPos pos, Set<Whitespace> ws) {
        HavingNode havingNode = this.havingClauseStack.peek();
        ((BLangHaving) havingNode).pos = pos;
        havingNode.addWS(ws);
        havingNode.setExpression(this.exprNodeStack.pop());
    }

    void startSelectExpressionNode(DiagnosticPos pos) {
        SelectExpressionNode selectExpr = TreeBuilder.createSelectExpressionNode();
        ((BLangSelectExpression) selectExpr).pos = pos;
        this.selectExpressionsStack.push(selectExpr);
    }

    void endSelectExpressionNode(String identifier, DiagnosticPos pos, Set<Whitespace> ws) {
        SelectExpressionNode selectExpression = this.selectExpressionsStack.peek();
        selectExpression.setExpression(exprNodeStack.pop());
        ((BLangSelectExpression) selectExpression).pos = pos;
        selectExpression.addWS(ws);
        selectExpression.setIdentifier(identifier);
    }

    void startSelectExpressionList() {
        this.selectExpressionsListStack.push(new ArrayList<>());
    }

    void endSelectExpressionList(Set<Whitespace> ws, int selectExprCount) {
        commaWsStack.push(ws);
        List<SelectExpressionNode> selectExprList = this.selectExpressionsListStack.peek();
        addSelectExprToSelectExprNodeList(selectExprList, selectExprCount);
    }

    private void addSelectExprToSelectExprNodeList(List<SelectExpressionNode> selectExprList, int n) {
        if (this.selectExpressionsStack.empty()) {
            throw new IllegalStateException("Select expression stack cannot be empty in processing a SelectClause");
        }
        SelectExpressionNode expr = this.selectExpressionsStack.pop();
        if (n > 1) {
            addSelectExprToSelectExprNodeList(selectExprList, n - 1);
        }
        selectExprList.add(expr);
    }

    void startWhereClauseNode(DiagnosticPos pos) {
        WhereNode whereNode = TreeBuilder.createWhereNode();
        ((BLangWhere) whereNode).pos = pos;
        this.whereClauseStack.push(whereNode);
    }

    void endWhereClauseNode(DiagnosticPos pos, Set<Whitespace> ws) {
        WhereNode whereNode = this.whereClauseStack.peek();
        ((BLangWhere) whereNode).pos = pos;
        whereNode.addWS(ws);
        whereNode.setExpression(exprNodeStack.pop());
    }

    void startSelectClauseNode(DiagnosticPos pos) {
        SelectClauseNode selectClauseNode = TreeBuilder.createSelectClauseNode();
        ((BLangSelectClause) selectClauseNode).pos = pos;
        this.selectClausesStack.push(selectClauseNode);
    }

    void endSelectClauseNode(boolean isSelectAll, boolean isGroupByAvailable, boolean isHavingAvailable,
                             DiagnosticPos pos, Set<Whitespace> ws) {
        SelectClauseNode selectClauseNode = this.selectClausesStack.peek();
        ((BLangSelectClause) selectClauseNode).pos = pos;
        selectClauseNode.addWS(ws);
        if (!isSelectAll) {
            selectClauseNode.addWS(commaWsStack.pop());
            selectClauseNode.setSelectExpressions(this.selectExpressionsListStack.pop());
        } else {
            selectClauseNode.setSelectAll(true);
        }
        if (isGroupByAvailable) {
            selectClauseNode.setGroupBy(this.groupByClauseStack.pop());
        }
        if (isHavingAvailable) {
            selectClauseNode.setHaving(this.havingClauseStack.pop());
        }
    }

    void startWindowClauseNode(DiagnosticPos pos) {
        WindowClauseNode windowClauseNode = TreeBuilder.createWindowClauseNode();
        ((BLangWindow) windowClauseNode).pos = pos;
        this.windowClausesStack.push(windowClauseNode);
    }

    void endWindowsClauseNode(DiagnosticPos pos, Set<Whitespace> ws) {
        WindowClauseNode windowClauseNode = this.windowClausesStack.peek();
        ((BLangWindow) windowClauseNode).pos = pos;
        windowClauseNode.addWS(ws);
        windowClauseNode.setFunctionInvocation(this.exprNodeStack.pop());

        if (this.exprNodeStack.size() > 1) { // contains other than the streaming input name reference
            List<ExpressionNode> exprList = new ArrayList<>();
            addExprToExprNodeList(exprList, this.exprNodeStack.size() - 1);
            StreamingInput streamingInput = this.streamingInputStack.peek();
            streamingInput.setPreFunctionInvocations(exprList);
        }

        if (!this.whereClauseStack.empty()) {
            this.streamingInputStack.peek().setWindowTraversedAfterWhere(true);
        } else {
            this.streamingInputStack.peek().setWindowTraversedAfterWhere(false);
        }
    }

    void startStreamingInputNode(DiagnosticPos pos) {
        StreamingInput streamingInput = TreeBuilder.createStreamingInputNode();
        ((BLangStreamingInput) streamingInput).pos = pos;
        this.streamingInputStack.push(streamingInput);
    }

    void endStreamingInputNode(String alias, DiagnosticPos pos,
                               Set<Whitespace> ws) {
        BLangStreamingInput streamingInput = (BLangStreamingInput) this.streamingInputStack.peek();
        streamingInput.pos = pos;
        streamingInput.addWS(ws);

        if (this.whereClauseStack.size() == 2) {
            streamingInput.setAfterStreamingCondition(this.whereClauseStack.pop());
            streamingInput.setBeforeStreamingCondition(this.whereClauseStack.pop());
        } else if (this.whereClauseStack.size() == 1) {
            if (streamingInput.isWindowTraversedAfterWhere()) {
                streamingInput.setBeforeStreamingCondition(this.whereClauseStack.pop());
            } else {
                streamingInput.setAfterStreamingCondition(this.whereClauseStack.pop());
            }
        }

        if (this.exprNodeStack.size() > 1) {
            List<ExpressionNode> exprList = new ArrayList<>();
            addExprToExprNodeList(exprList, this.exprNodeStack.size() - 1);
            streamingInput.setPostFunctionInvocations(exprList);
        }

        if (!this.windowClausesStack.empty()) {
            streamingInput.setWindowClause(this.windowClausesStack.pop());
        }
        streamingInput.setStreamReference(this.exprNodeStack.pop());
        streamingInput.setAlias(alias);
    }

    void startJoinStreamingInputNode(DiagnosticPos pos) {
        JoinStreamingInput joinStreamingInput = TreeBuilder.createJoinStreamingInputNode();
        ((BLangJoinStreamingInput) joinStreamingInput).pos = pos;
        this.joinStreamingInputsStack.push(joinStreamingInput);
    }

    void endJoinStreamingInputNode(DiagnosticPos pos, Set<Whitespace> ws, boolean isUnidirectionalBeforeJoin,
                                   boolean isUnidirectionalAfterJoin, String joinType) {
        JoinStreamingInput joinStreamingInput = this.joinStreamingInputsStack.peek();
        ((BLangJoinStreamingInput) joinStreamingInput).pos = pos;
        joinStreamingInput.addWS(ws);
        joinStreamingInput.setStreamingInput(this.streamingInputStack.pop());
        if (this.exprNodeStack.size() > 0) {
            joinStreamingInput.setOnExpression(this.exprNodeStack.pop());
        }
        joinStreamingInput.setUnidirectionalBeforeJoin(isUnidirectionalBeforeJoin);
        joinStreamingInput.setUnidirectionalAfterJoin(isUnidirectionalAfterJoin);
        joinStreamingInput.setJoinType(joinType);
    }

    void endJoinType(Set<Whitespace> ws) {
        JoinStreamingInput joinStreamingInput = this.joinStreamingInputsStack.peek();
        joinStreamingInput.addWS(ws);
    }

    void startTableQueryNode(DiagnosticPos pos) {
        TableQuery tableQuery = TreeBuilder.createTableQueryNode();
        ((BLangTableQuery) tableQuery).pos = pos;
        this.tableQueriesStack.push(tableQuery);
    }

    void endTableQueryNode(boolean isJoinClauseAvailable, boolean isSelectClauseAvailable,
                           boolean isOrderByClauseAvailable, boolean isLimitClauseAvailable, DiagnosticPos pos,
                           Set<Whitespace> ws) {
        BLangTableQuery tableQuery = (BLangTableQuery) this.tableQueriesStack.peek();
        tableQuery.pos = pos;
        tableQuery.addWS(ws);
        tableQuery.setStreamingInput(this.streamingInputStack.pop());
        if (isJoinClauseAvailable) {
            tableQuery.setJoinStreamingInput(this.joinStreamingInputsStack.pop());
        }
        if (isSelectClauseAvailable) {
            tableQuery.setSelectClause(this.selectClausesStack.pop());
        }
        if (isOrderByClauseAvailable) {
            tableQuery.setOrderByClause(this.orderByClauseStack.pop());
        }
        if (isLimitClauseAvailable) {
            tableQuery.setLimitClause(this.limitClauseStack.pop());
        }
    }

    void addTableQueryExpression(DiagnosticPos pos, Set<Whitespace> ws) {
        TableQueryExpression tableQueryExpression = TreeBuilder.createTableQueryExpression();
        ((BLangTableQueryExpression) tableQueryExpression).pos = pos;
        tableQueryExpression.addWS(ws);
        tableQueryExpression.setTableQuery(tableQueriesStack.pop());
        this.exprNodeStack.push(tableQueryExpression);
    }

    void startSetAssignmentClauseNode(DiagnosticPos pos, Set<Whitespace> ws) {
        SetAssignmentNode setAssignmentNode = TreeBuilder.createSetAssignmentNode();
        ((BLangSetAssignment) setAssignmentNode).pos = pos;
        setAssignmentNode.addWS(ws);
        this.setAssignmentStack.push(setAssignmentNode);
    }

    void endSetAssignmentClauseNode(DiagnosticPos pos, Set<Whitespace> ws) {
        if (this.exprNodeStack.empty()) {
            throw new IllegalStateException("Expression stack cannot be empty in processing a Set Assignment Clause");
        }
        SetAssignmentNode setAssignmentNode = this.setAssignmentStack.peek();

        ((BLangSetAssignment) setAssignmentNode).pos = pos;
        setAssignmentNode.addWS(ws);

        setAssignmentNode.setExpression(exprNodeStack.pop());
        setAssignmentNode.setVariableReference(exprNodeStack.pop());
    }

    void startSetClauseNode() {
        this.setAssignmentListStack.push(new ArrayList<>());
    }

    void endSetClauseNode(Set<Whitespace> ws, int selectExprCount) {
        List<SetAssignmentNode> setAssignmentNodeList = this.setAssignmentListStack.peek();
        addSetAssignmentToSelectAssignmentNodeList(setAssignmentNodeList, selectExprCount);
    }

    private void addSetAssignmentToSelectAssignmentNodeList(List<SetAssignmentNode> setAssignmentNodeList, int n) {
        if (this.setAssignmentStack.empty()) {
            throw new IllegalStateException("Set expression stack cannot be empty in processing a SelectClause");
        }
        SetAssignmentNode expr = this.setAssignmentStack.pop();
        if (n > 1) {
            addSetAssignmentToSelectAssignmentNodeList(setAssignmentNodeList, n - 1);
        }
        setAssignmentNodeList.add(expr);
    }

    void startStreamActionNode(DiagnosticPos pos, PackageID packageID) {
        StreamActionNode streamActionNode = TreeBuilder.createStreamActionNode();
        ((BLangStreamAction) streamActionNode).pos = pos;
        this.streamActionNodeStack.push(streamActionNode);
        this.startLambdaFunctionDef(packageID);
        this.startBlock();
    }

    void endStreamActionNode(DiagnosticPos pos, Set<Whitespace> ws) {
        endCallableUnitBody(ws);
        StreamActionNode streamActionNode = this.streamActionNodeStack.peek();
        ((BLangStreamAction) streamActionNode).pos = pos;
        streamActionNode.addWS(ws);
        this.varListStack.push(new ArrayList<>());
        this.varListStack.peek().add(this.varStack.pop());
        this.commaWsStack.push(ws);
        this.addLambdaFunctionDef(pos, ws, true, false, false);
        streamActionNode.setInvokableBody((BLangLambdaFunction) this.exprNodeStack.pop());
    }

    void startPatternStreamingEdgeInputNode(DiagnosticPos pos) {
        PatternStreamingEdgeInputNode patternStreamingEdgeInputNode = TreeBuilder.createPatternStreamingEdgeInputNode();
        ((BLangPatternStreamingEdgeInput) patternStreamingEdgeInputNode).pos = pos;
        this.patternStreamingEdgeInputStack.push(patternStreamingEdgeInputNode);
    }

    void endPatternStreamingEdgeInputNode(DiagnosticPos pos, Set<Whitespace> ws, String alias) {
        PatternStreamingEdgeInputNode patternStreamingEdgeInputNode = this.patternStreamingEdgeInputStack.peek();

        ((BLangPatternStreamingEdgeInput) patternStreamingEdgeInputNode).pos = pos;
        patternStreamingEdgeInputNode.addWS(ws);

        if (exprNodeStack.size() == 2) {
            patternStreamingEdgeInputNode.setExpression(exprNodeStack.pop());
            patternStreamingEdgeInputNode.setStreamReference(exprNodeStack.pop());
        } else if (exprNodeStack.size() == 1) {
            patternStreamingEdgeInputNode.setStreamReference(exprNodeStack.pop());
        }

        if (!whereClauseStack.empty()) {
            patternStreamingEdgeInputNode.setWhereClause(whereClauseStack.pop());
        }
        patternStreamingEdgeInputNode.setAliasIdentifier(alias);
    }

    void startPatternStreamingInputNode(DiagnosticPos pos) {
        PatternStreamingInputNode patternStreamingInputNode = TreeBuilder.createPatternStreamingInputNode();
        ((BLangPatternStreamingInput) patternStreamingInputNode).pos = pos;
        this.patternStreamingInputStack.push(patternStreamingInputNode);
    }

    void endPatternStreamingInputNode(DiagnosticPos pos, Set<Whitespace> ws, boolean isFollowedBy,
                                      boolean enclosedInParenthesis, boolean andWithNotAvailable,
                                      boolean forWithNotAvailable, boolean onlyAndAvailable,
                                      boolean onlyOrAvailable, boolean commaSeparated,
                                      String timeDurationValue, String timeScale) {
        if (!this.patternStreamingInputStack.empty()) {
            PatternStreamingInputNode patternStreamingInputNode = this.patternStreamingInputStack.pop();

            ((BLangPatternStreamingInput) patternStreamingInputNode).pos = pos;
            patternStreamingInputNode.addWS(ws);

            if (isFollowedBy) {
                processFollowedByPattern(patternStreamingInputNode);
            }

            if (enclosedInParenthesis) {
                processEnclosedPattern(patternStreamingInputNode);
            }

            if (andWithNotAvailable) {
                processNegationPattern(patternStreamingInputNode);
            }

            if (onlyAndAvailable) {
                processPatternWithAndCondition(patternStreamingInputNode);
            }

            if (onlyOrAvailable) {
                processPatternWithOrCondition(patternStreamingInputNode);
            }

            if (forWithNotAvailable) {
                processNegationPatternWithTimeDuration(patternStreamingInputNode, timeDurationValue, timeScale);
            }

            if (commaSeparated) {
                processCommaSeparatedSequence(patternStreamingInputNode);
            }

            if (!(isFollowedBy || enclosedInParenthesis || forWithNotAvailable ||
                    onlyAndAvailable || onlyOrAvailable || andWithNotAvailable || commaSeparated)) {
                patternStreamingInputNode.addPatternStreamingEdgeInput(this.patternStreamingEdgeInputStack.pop());
                this.recentStreamingPatternInputNode = patternStreamingInputNode;
            }
        }

        if (this.patternStreamingInputStack.empty()) {
            this.patternStreamingInputStack.push(this.recentStreamingPatternInputNode);
            this.recentStreamingPatternInputNode = null;
        }
    }

    private void processCommaSeparatedSequence(PatternStreamingInputNode patternStreamingInputNode) {
        patternStreamingInputNode.setCommaSeparated(true);
        patternStreamingInputNode.addPatternStreamingEdgeInput(this.patternStreamingEdgeInputStack.pop());
        patternStreamingInputNode.setPatternStreamingInput(this.recentStreamingPatternInputNode);
        this.recentStreamingPatternInputNode = patternStreamingInputNode;
    }

    private void processNegationPatternWithTimeDuration(PatternStreamingInputNode patternStreamingInputNode,
                                                        String timeDurationValue, String timeScale) {
        patternStreamingInputNode.setForWithNot(true);
        patternStreamingInputNode.addPatternStreamingEdgeInput(this.patternStreamingEdgeInputStack.pop());
        patternStreamingInputNode.setTimeDurationValue(timeDurationValue);
        patternStreamingInputNode.setTimeScale(timeScale);
        this.recentStreamingPatternInputNode = patternStreamingInputNode;
    }

    private void processPatternWithOrCondition(PatternStreamingInputNode patternStreamingInputNode) {
        patternStreamingInputNode.setOrOnly(true);
        patternStreamingInputNode.addPatternStreamingEdgeInput(this.patternStreamingEdgeInputStack.pop());
        patternStreamingInputNode.addPatternStreamingEdgeInput(this.patternStreamingEdgeInputStack.pop());
        this.recentStreamingPatternInputNode = patternStreamingInputNode;
    }

    private void processPatternWithAndCondition(PatternStreamingInputNode patternStreamingInputNode) {
        patternStreamingInputNode.setAndOnly(true);
        patternStreamingInputNode.addPatternStreamingEdgeInput(this.patternStreamingEdgeInputStack.pop());
        patternStreamingInputNode.addPatternStreamingEdgeInput(this.patternStreamingEdgeInputStack.pop());
        this.recentStreamingPatternInputNode = patternStreamingInputNode;
    }

    private void processNegationPattern(PatternStreamingInputNode patternStreamingInputNode) {
        patternStreamingInputNode.setAndWithNot(true);
        patternStreamingInputNode.addPatternStreamingEdgeInput(this.patternStreamingEdgeInputStack.pop());
        patternStreamingInputNode.addPatternStreamingEdgeInput(this.patternStreamingEdgeInputStack.pop());
        this.recentStreamingPatternInputNode = patternStreamingInputNode;
    }

    private void processEnclosedPattern(PatternStreamingInputNode patternStreamingInputNode) {
        patternStreamingInputNode.setEnclosedInParenthesis(true);
        patternStreamingInputNode.setPatternStreamingInput(this.recentStreamingPatternInputNode);
        this.recentStreamingPatternInputNode = patternStreamingInputNode;
    }

    private void processFollowedByPattern(PatternStreamingInputNode patternStreamingInputNode) {
        patternStreamingInputNode.setFollowedBy(true);
        patternStreamingInputNode.addPatternStreamingEdgeInput(this.patternStreamingEdgeInputStack.pop());
        patternStreamingInputNode.setPatternStreamingInput(this.recentStreamingPatternInputNode);
        this.recentStreamingPatternInputNode = patternStreamingInputNode;
    }

    void startStreamingQueryStatementNode(DiagnosticPos pos) {
        StreamingQueryStatementNode streamingQueryStatementNode = TreeBuilder.createStreamingQueryStatementNode();
        ((BLangStreamingQueryStatement) streamingQueryStatementNode).pos = pos;
        this.streamingQueryStatementStack.push(streamingQueryStatementNode);
    }

    void endStreamingQueryStatementNode(DiagnosticPos pos, Set<Whitespace> ws) {
        StreamingQueryStatementNode streamingQueryStatementNode = this.streamingQueryStatementStack.peek();

        ((BLangStreamingQueryStatement) streamingQueryStatementNode).pos = pos;
        streamingQueryStatementNode.addWS(ws);

        if (!streamingInputStack.empty()) {
            streamingQueryStatementNode.setStreamingInput(streamingInputStack.pop());

            if (!joinStreamingInputsStack.empty()) {
                streamingQueryStatementNode.setJoinStreamingInput(joinStreamingInputsStack.pop());
            }
        } else if (!patternClauseStack.empty()) {
            streamingQueryStatementNode.setPatternClause(patternClauseStack.pop());
        }

        if (!selectClausesStack.empty()) {
            streamingQueryStatementNode.setSelectClause(selectClausesStack.pop());
        } else {
            SelectClauseNode selectClauseNode = new BLangSelectClause();
            selectClauseNode.setSelectAll(true);
            streamingQueryStatementNode.setSelectClause(selectClauseNode);
        }

        if (!orderByClauseStack.empty()) {
            streamingQueryStatementNode.setOrderByClause(orderByClauseStack.pop());
        }

        if (!outputRateLimitStack.empty()) {
            streamingQueryStatementNode.setOutputRateLimitNode(outputRateLimitStack.pop());
        }

        streamingQueryStatementNode.setStreamingAction(streamActionNodeStack.pop());
    }

    void startOutputRateLimitNode(DiagnosticPos pos) {
        OutputRateLimitNode outputRateLimit = TreeBuilder.createOutputRateLimitNode();
        ((BLangOutputRateLimit) outputRateLimit).pos = pos;
        this.outputRateLimitStack.push(outputRateLimit);
    }

    void endOutputRateLimitNode(DiagnosticPos pos, Set<Whitespace> ws, boolean isSnapshotOutputRateLimit,
                                boolean isFirst, boolean isLast, boolean isAll, String timeScale,
                                String rateLimitValue) {
        OutputRateLimitNode outputRateLimit = this.outputRateLimitStack.peek();
        ((BLangOutputRateLimit) outputRateLimit).pos = pos;
        outputRateLimit.addWS(ws);

        outputRateLimit.setSnapshot(isSnapshotOutputRateLimit);
        outputRateLimit.setOutputRateType(isFirst, isLast, isAll);
        outputRateLimit.setTimeScale(timeScale);
        outputRateLimit.setRateLimitValue(rateLimitValue);
    }

    void startWithinClause(DiagnosticPos pos) {
        WithinClause withinClause = TreeBuilder.createWithinClause();
        ((BLangWithinClause) withinClause).pos = pos;
        this.withinClauseStack.push(withinClause);
    }

    void endWithinClause(DiagnosticPos pos, Set<Whitespace> ws, String timeDurationValue, String timeScale) {
        WithinClause withinClause = this.withinClauseStack.peek();
        ((BLangWithinClause) withinClause).pos = pos;
        withinClause.addWS(ws);
        withinClause.setTimeDurationValue(timeDurationValue);
        withinClause.setTimeScale(timeScale);
    }

    void startPatternClause(DiagnosticPos pos) {
        PatternClause patternClause = TreeBuilder.createPatternClause();
        ((BLangPatternClause) patternClause).pos = pos;
        this.patternClauseStack.push(patternClause);
    }

    void endPatternClause(boolean isForEvents, boolean isWithinClauseAvailable, DiagnosticPos pos,
                          Set<Whitespace> ws) {
        PatternClause patternClause = this.patternClauseStack.peek();
        ((BLangPatternClause) patternClause).pos = pos;
        patternClause.addWS(ws);
        patternClause.setForAllEvents(isForEvents);
        patternClause.setPatternStreamingInputNode(this.patternStreamingInputStack.pop());
        if (isWithinClauseAvailable) {
            patternClause.setWithinClause(this.withinClauseStack.pop());
        }
    }

    void startForeverNode(DiagnosticPos pos) {
        ForeverNode foreverNode = TreeBuilder.createForeverNode();
        ((BLangForever) foreverNode).pos = pos;
        this.foreverNodeStack.push(foreverNode);
    }

    void endForeverNode(DiagnosticPos pos, Set<Whitespace> ws) {
        ForeverNode foreverNode = this.foreverNodeStack.pop();
        ((BLangForever) foreverNode).pos = pos;
        foreverNode.addWS(ws);

        if (!this.varListStack.empty()) {
            this.varListStack.pop().forEach(param -> foreverNode.addParameter((SimpleVariableNode) param));
        }

        Collections.reverse(streamingQueryStatementStack);
        while (!streamingQueryStatementStack.empty()) {
            foreverNode.addStreamingQueryStatement(streamingQueryStatementStack.pop());
        }

        addStmtToCurrentBlock(foreverNode);

        // implicit import of streams module, user doesn't want to import explicitly
        List<String> nameComps = getPackageNameComps(Names.STREAMS_MODULE.value);
        addImportPackageDeclaration(pos, null, Names.STREAMS_ORG.value, nameComps, null,
                nameComps.get(nameComps.size() - 1));
    }

    void startMatchExpression() {
        this.matchExprPatternNodeListStack.add(new ArrayList<>());
    }

    void addMatchExprPattern(DiagnosticPos pos, Set<Whitespace> ws, String identifier) {
        BLangMatchExprPatternClause pattern = (BLangMatchExprPatternClause) TreeBuilder.createMatchExpressionPattern();
        pattern.expr = (BLangExpression) this.exprNodeStack.pop();
        pattern.pos = pos;
        pattern.addWS(ws);

        String patternIdentifier = identifier == null ? Names.IGNORE.value : identifier;
        BLangSimpleVariable var = (BLangSimpleVariable) TreeBuilder.createSimpleVariableNode();
        var.pos = pos;
        var.setName(this.createIdentifier(patternIdentifier));
        var.setTypeNode(this.typeNodeStack.pop());
        if (identifier != null) {
            Set<Whitespace> varDefWS = removeNthFromStart(ws, 0);
            var.addWS(varDefWS);
        }
        pattern.variable = var;

        this.matchExprPatternNodeListStack.peek().add(pattern);
    }

    void endMatchExpression(DiagnosticPos pos, Set<Whitespace> ws) {
        BLangMatchExpression matchExpr = (BLangMatchExpression) TreeBuilder.createMatchExpression();
        this.matchExprPatternNodeListStack.pop()
                .forEach(pattern -> matchExpr.patternClauses.add((BLangMatchExprPatternClause) pattern));
        matchExpr.expr = (BLangExpression) this.exprNodeStack.pop();
        matchExpr.pos = pos;
        matchExpr.addWS(ws);
        addExpressionNode(matchExpr);
    }

    BLangLambdaFunction getScopesFunctionDef(DiagnosticPos pos, Set<Whitespace> ws, boolean bodyExists, String name) {
        BLangFunction function = (BLangFunction) this.invokableNodeStack.pop();
        endEndpointDeclarationScope();
        function.pos = pos;
        function.addWS(ws);

        //always a public function
        function.flagSet.add(Flag.PUBLIC);
        function.flagSet.add(Flag.LAMBDA);

        if (!bodyExists) {
            function.body = null;
        }

        BLangIdentifier nameId = new BLangIdentifier();
        nameId.setValue(Names.GEN_VAR_PREFIX + name);
        function.name = nameId;

        BLangValueType typeNode = (BLangValueType) TreeBuilder.createValueTypeNode();
        typeNode.pos = pos;
        typeNode.typeKind = TypeKind.NIL;
        function.returnTypeNode = typeNode;

        function.receiver = null;
        BLangLambdaFunction lambda = (BLangLambdaFunction) TreeBuilder.createLambdaFunctionNode();
        lambda.function = function;
        return lambda;
    }

    void startScopeStmt() {
        scopeNodeStack.push(TreeBuilder.createScopeNode());
        startBlock();
    }

    void addCompensateStatement(DiagnosticPos pos, Set<Whitespace> ws, String name) {
        BLangCompensate compensateNode = (BLangCompensate) TreeBuilder.createCompensateNode();
        compensateNode.pos = pos;
        compensateNode.addWS(ws);
        compensateNode.scopeName = createIdentifier(name);
        compensateNode.invocation.name = (BLangIdentifier) createIdentifier(name);
        compensateNode.invocation.pkgAlias = (BLangIdentifier) createIdentifier(null);

        addStmtToCurrentBlock(compensateNode);
    }

    void endScopeStmt(DiagnosticPos pos, Set<Whitespace> ws, BLangIdentifier scopeName,
                      BLangLambdaFunction compensationFunction) {
        BLangScope scope = (BLangScope) scopeNodeStack.pop();
        scope.pos = pos;
        scope.addWS(ws);
        scope.setScopeName(scopeName);
        addStmtToCurrentBlock(scope);
        if (!scopeNodeStack.isEmpty()) {
            for (String child : scope.childScopes) {
                scopeNodeStack.peek().addChildScope(child);
            }
            scopeNodeStack.peek().addChildScope(scopeName.getValue());
        }

        scope.setCompensationFunction(compensationFunction);
    }

    void addScopeBlock(DiagnosticPos currentPos) {
        ScopeNode scopeNode = scopeNodeStack.peek();
        BLangBlockStmt scopeBlock = (BLangBlockStmt) this.blockNodeStack.pop();
        scopeBlock.pos = currentPos;
        scopeNode.setScopeBody(scopeBlock);
    }

    void startOnCompensationBlock() {
        startFunctionDef();
    }

    public void addTypeReference(DiagnosticPos currentPos, Set<Whitespace> ws) {
        TypeNode typeRef = typeNodeStack.pop();
        typeRef.addWS(ws);
        BLangObjectTypeNode objectTypeNode = (BLangObjectTypeNode) typeNodeStack.peek();
        objectTypeNode.addTypeReference(typeRef);
    }

    public void createTypeTestExpression(DiagnosticPos pos, Set<Whitespace> ws) {
        BLangTypeTestExpr typeTestExpr = (BLangTypeTestExpr) TreeBuilder.createTypeTestExpressionNode();
        typeTestExpr.expr = (BLangExpression) this.exprNodeStack.pop();
        typeTestExpr.typeNode = (BLangType) this.typeNodeStack.pop();
        typeTestExpr.pos = pos;
        typeTestExpr.addWS(ws);
        addExpressionNode(typeTestExpr);
    }
}<|MERGE_RESOLUTION|>--- conflicted
+++ resolved
@@ -2480,16 +2480,9 @@
         this.matchStmtStack.peekFirst().patternClauses.add(patternClause);
     }
 
-<<<<<<< HEAD
     void addMatchStmtStructuredBindingPattern(DiagnosticPos pos, Set<Whitespace> ws, boolean isTypeGuardPresent) {
-        BLangMatchStmtStructuredBindingPatternClause patternClause =
-                (BLangMatchStmtStructuredBindingPatternClause)
-=======
-    void addMatchStmtStructuredBindingPattern(DiagnosticPos pos, Set<Whitespace> ws) {
         BLangMatchStructuredBindingPatternClause patternClause =
-                (BLangMatch.BLangMatchStructuredBindingPatternClause)
->>>>>>> 5977e866
-                        TreeBuilder.createMatchStatementStructuredBindingPattern();
+                (BLangMatchStructuredBindingPatternClause) TreeBuilder.createMatchStatementStructuredBindingPattern();
         patternClause.pos = pos;
         patternClause.addWS(ws);
 
