--- conflicted
+++ resolved
@@ -597,13 +597,8 @@
         this.isInErrorType--;
     }
 
-<<<<<<< HEAD
     void addErrorType(DiagnosticPos pos, Set<Whitespace> ws, boolean detailsTypeExists, boolean isErrorTypeInfer,
-                      boolean isAnonymous) {
-=======
-    void addErrorType(DiagnosticPos pos, Set<Whitespace> ws, boolean reasonTypeExists, boolean detailsTypeExists,
                       boolean isAnonymous, boolean isDistinct) {
->>>>>>> 23baa0d8
         BLangErrorType errorType = (BLangErrorType) TreeBuilder.createErrorTypeNode();
         errorType.pos = pos;
         errorType.addWS(ws);
