--- conflicted
+++ resolved
@@ -2140,15 +2140,7 @@
     }
 
     public void endSelectClauseNode(boolean isSelectAll, boolean isGroupByAvailable, boolean isHavingAvailable,
-<<<<<<< HEAD
                                     DiagnosticPos pos, Set<Whitespace> ws) {
-        if (this.selectExpressionsListStack.empty()) {
-            throw new IllegalStateException("Select Expressions List stack cannot be empty when processing a select " +
-                    "clause");
-        }
-=======
-            DiagnosticPos pos, Set<Whitespace> ws) {
->>>>>>> 900374ae
         SelectClauseNode selectClauseNode = this.selectClausesStack.peek();
         ((BLangSelectClause) selectClauseNode).pos = pos;
         ((BLangSelectClause) selectClauseNode).addWS(ws);
@@ -2197,17 +2189,8 @@
         this.streamingInputStack.push(streamingInput);
     }
 
-<<<<<<< HEAD
     public void endStreamingInputNode(String identifier, String alias, DiagnosticPos pos,
                                       Set<Whitespace> ws) {
-=======
-    public void endStreamingInputNode(boolean isFirstWhereAvailable, boolean isSecondWhereAvailable,
-            boolean isWindowAvailable, String alias, DiagnosticPos pos, Set<Whitespace> ws) {
-        if (this.exprNodeStack.empty()) {
-            throw new IllegalStateException("Select Expressions stack cannot be empty when processing a streaming " +
-                    "input clause");
-        }
->>>>>>> 900374ae
         BLangStreamingInput streamingInput = (BLangStreamingInput) this.streamingInputStack.peek();
         streamingInput.pos = pos;
         streamingInput.addWS(ws);
