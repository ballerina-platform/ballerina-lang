--- conflicted
+++ resolved
@@ -918,34 +918,24 @@
         }
     }
 
-<<<<<<< HEAD
-    void addSimpleVariableDefStatement(DiagnosticPos pos,
-                                       Set<Whitespace> ws,
-                                       String identifier,
-                                       boolean exprAvailable,
-                                       boolean isDeclaredWithVar) {
-        BLangSimpleVariableDef varDefNode = createSimpleVariableDef(pos, ws, identifier, exprAvailable,
+    void addSimpleVariableDefStatement(DiagnosticPos pos, Set<Whitespace> ws, String identifier, boolean isFinal,
+                                       boolean exprAvailable, boolean isDeclaredWithVar) {
+        BLangSimpleVariableDef varDefNode = createSimpleVariableDef(pos, ws, identifier, isFinal, exprAvailable,
                 isDeclaredWithVar);
         addStmtToCurrentBlock(varDefNode);
     }
 
     private BLangSimpleVariableDef createSimpleVariableDef(DiagnosticPos pos, Set<Whitespace> ws, String identifier,
-                                                           boolean isExpressionAvailable, boolean isDeclaredWithVar) {
-=======
-    void addSimpleVariableDefStatement(DiagnosticPos pos, Set<Whitespace> ws, String identifier, boolean isFinal,
-                                       boolean isDeclaredWithVar, boolean isExpressionAvailable) {
->>>>>>> be716878
+                                                           boolean isFinal, boolean isExpressionAvailable,
+                                                           boolean isDeclaredWithVar) {
         BLangSimpleVariable var = (BLangSimpleVariable) TreeBuilder.createSimpleVariableNode();
         BLangSimpleVariableDef varDefNode = (BLangSimpleVariableDef) TreeBuilder.createSimpleVariableDefinitionNode();
         var.pos = pos;
         var.addWS(ws);
         var.setName(this.createIdentifier(identifier));
-<<<<<<< HEAD
         if (isExpressionAvailable) {
             var.setInitialExpression(this.exprNodeStack.pop());
         }
-=======
->>>>>>> be716878
 
         if (isFinal) {
             markVariableAsFinal(var);
@@ -965,18 +955,14 @@
         return varDefNode;
     }
 
-<<<<<<< HEAD
-    void addTupleVariableDefStatement(DiagnosticPos pos, Set<Whitespace> ws, boolean isDeclaredWithVar) {
-        BLangTupleVariableDef varDefNode = createTupleVariableDef(pos, ws, true, isDeclaredWithVar);
-        addStmtToCurrentBlock(varDefNode);
-    }
-
-    private BLangTupleVariableDef createTupleVariableDef(DiagnosticPos pos, Set<Whitespace> ws,
-                                                         boolean isExpressionAvailable, boolean isDeclaredWithVar) {
-=======
     void addTupleVariableDefStatement(DiagnosticPos pos, Set<Whitespace> ws, boolean isFinal,
                                       boolean isDeclaredWithVar) {
->>>>>>> be716878
+        BLangTupleVariableDef varDefNode = createTupleVariableDef(pos, ws, isFinal, true, isDeclaredWithVar);
+        addStmtToCurrentBlock(varDefNode);
+    }
+
+    private BLangTupleVariableDef createTupleVariableDef(DiagnosticPos pos, Set<Whitespace> ws, boolean isFinal,
+                                                         boolean isExpressionAvailable, boolean isDeclaredWithVar) {
         BLangTupleVariable var = (BLangTupleVariable) this.varStack.pop();
         if (isFinal) {
             markVariableAsFinal(var);
@@ -996,29 +982,22 @@
         return varDefNode;
     }
 
-<<<<<<< HEAD
-    void addRecordVariableDefStatement(DiagnosticPos pos, Set<Whitespace> ws, boolean isDeclaredWithVar) {
-        BLangRecordVariableDef varDefNode = createRecordVariableDef(pos, ws, true, isDeclaredWithVar);
-        addStmtToCurrentBlock(varDefNode);
-    }
-
-    private BLangRecordVariableDef createRecordVariableDef(DiagnosticPos pos, Set<Whitespace> ws,
-                                                           boolean isExpressionAvailable, boolean isDeclaredWithVar) {
-        BLangRecordVariableDef varDefNode = (BLangRecordVariableDef) TreeBuilder.createRecordVariableDefinitionNode();
-        BLangRecordVariable var = (BLangRecordVariable) this.varStack.pop();
-        if (isExpressionAvailable) {
-            var.setInitialExpression(this.exprNodeStack.pop());
-        }
-=======
     void addRecordVariableDefStatement(DiagnosticPos pos, Set<Whitespace> ws, boolean isFinal,
                                        boolean isDeclaredWithVar) {
+        BLangRecordVariableDef varDefNode = createRecordVariableDef(pos, ws, isFinal, true, isDeclaredWithVar);
+        addStmtToCurrentBlock(varDefNode);
+    }
+
+    private BLangRecordVariableDef createRecordVariableDef(DiagnosticPos pos, Set<Whitespace> ws, boolean isFinal,
+                                                           boolean isExpressionAvailable, boolean isDeclaredWithVar) {
         BLangRecordVariableDef varDefNode = (BLangRecordVariableDef) TreeBuilder.createRecordVariableDefinitionNode();
         BLangRecordVariable var = (BLangRecordVariable) this.varStack.pop();
         if (isFinal) {
             markVariableAsFinal(var);
         }
-        var.setInitialExpression(this.exprNodeStack.pop());
->>>>>>> be716878
+        if (isExpressionAvailable) {
+            var.setInitialExpression(this.exprNodeStack.pop());
+        }
         varDefNode.pos = pos;
         varDefNode.setVariable(var);
         varDefNode.addWS(ws);
