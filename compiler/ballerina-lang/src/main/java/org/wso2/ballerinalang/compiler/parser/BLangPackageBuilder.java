/*
 *  Copyright (c) 2017, WSO2 Inc. (http://www.wso2.org) All Rights Reserved.
 *
 *  WSO2 Inc. licenses this file to you under the Apache License,
 *  Version 2.0 (the "License"); you may not use this file except
 *  in compliance with the License.
 *  You may obtain a copy of the License at
 *
 *    http://www.apache.org/licenses/LICENSE-2.0
 *
 *  Unless required by applicable law or agreed to in writing,
 *  software distributed under the License is distributed on an
 *  "AS IS" BASIS, WITHOUT WARRANTIES OR CONDITIONS OF ANY
 *  KIND, either express or implied.  See the License for the
 *  specific language governing permissions and limitations
 *  under the License.
 */
package org.wso2.ballerinalang.compiler.parser;

import org.apache.commons.lang3.StringEscapeUtils;
import org.ballerinalang.compiler.CompilerOptionName;
import org.ballerinalang.model.TreeBuilder;
import org.ballerinalang.model.TreeUtils;
import org.ballerinalang.model.Whitespace;
import org.ballerinalang.model.elements.DocTag;
import org.ballerinalang.model.elements.Flag;
import org.ballerinalang.model.elements.PackageID;
import org.ballerinalang.model.tree.ActionNode;
import org.ballerinalang.model.tree.AnnotatableNode;
import org.ballerinalang.model.tree.AnnotationAttachmentNode;
import org.ballerinalang.model.tree.AnnotationNode;
import org.ballerinalang.model.tree.CompilationUnitNode;
import org.ballerinalang.model.tree.ConnectorNode;
import org.ballerinalang.model.tree.DeprecatedNode;
import org.ballerinalang.model.tree.DocumentableNode;
import org.ballerinalang.model.tree.DocumentationNode;
import org.ballerinalang.model.tree.EnumNode;
import org.ballerinalang.model.tree.FunctionNode;
import org.ballerinalang.model.tree.IdentifierNode;
import org.ballerinalang.model.tree.InvokableNode;
import org.ballerinalang.model.tree.NodeKind;
import org.ballerinalang.model.tree.OperatorKind;
import org.ballerinalang.model.tree.ResourceNode;
import org.ballerinalang.model.tree.ServiceNode;
import org.ballerinalang.model.tree.StructNode;
import org.ballerinalang.model.tree.TransformerNode;
import org.ballerinalang.model.tree.VariableNode;
import org.ballerinalang.model.tree.WorkerNode;
import org.ballerinalang.model.tree.clauses.FunctionClauseNode;
import org.ballerinalang.model.tree.clauses.GroupByNode;
import org.ballerinalang.model.tree.clauses.HavingNode;
import org.ballerinalang.model.tree.clauses.JoinStreamingInput;
import org.ballerinalang.model.tree.clauses.OrderByNode;
import org.ballerinalang.model.tree.clauses.SelectClauseNode;
import org.ballerinalang.model.tree.clauses.SelectExpressionNode;
import org.ballerinalang.model.tree.clauses.StreamingInput;
import org.ballerinalang.model.tree.clauses.TableQuery;
import org.ballerinalang.model.tree.clauses.WhereNode;
import org.ballerinalang.model.tree.clauses.WindowClauseNode;
import org.ballerinalang.model.tree.expressions.ExpressionNode;
import org.ballerinalang.model.tree.expressions.TableQueryExpression;
import org.ballerinalang.model.tree.expressions.XMLAttributeNode;
import org.ballerinalang.model.tree.expressions.XMLLiteralNode;
import org.ballerinalang.model.tree.statements.BlockNode;
import org.ballerinalang.model.tree.statements.ForkJoinNode;
import org.ballerinalang.model.tree.statements.IfNode;
import org.ballerinalang.model.tree.statements.StatementNode;
import org.ballerinalang.model.tree.statements.TransactionNode;
import org.ballerinalang.model.tree.statements.VariableDefinitionNode;
import org.ballerinalang.model.tree.types.TypeNode;
import org.ballerinalang.util.diagnostic.DiagnosticCode;
import org.wso2.ballerinalang.compiler.tree.BLangAction;
import org.wso2.ballerinalang.compiler.tree.BLangAnnotation;
import org.wso2.ballerinalang.compiler.tree.BLangAnnotationAttachment;
import org.wso2.ballerinalang.compiler.tree.BLangAnnotationAttachmentPoint;
import org.wso2.ballerinalang.compiler.tree.BLangConnector;
import org.wso2.ballerinalang.compiler.tree.BLangDeprecatedNode;
import org.wso2.ballerinalang.compiler.tree.BLangDocumentation;
import org.wso2.ballerinalang.compiler.tree.BLangEndpoint;
import org.wso2.ballerinalang.compiler.tree.BLangEnum;
import org.wso2.ballerinalang.compiler.tree.BLangEnum.BLangEnumerator;
import org.wso2.ballerinalang.compiler.tree.BLangFunction;
import org.wso2.ballerinalang.compiler.tree.BLangIdentifier;
import org.wso2.ballerinalang.compiler.tree.BLangImportPackage;
import org.wso2.ballerinalang.compiler.tree.BLangNameReference;
import org.wso2.ballerinalang.compiler.tree.BLangPackageDeclaration;
import org.wso2.ballerinalang.compiler.tree.BLangResource;
import org.wso2.ballerinalang.compiler.tree.BLangService;
import org.wso2.ballerinalang.compiler.tree.BLangStruct;
import org.wso2.ballerinalang.compiler.tree.BLangTransformer;
import org.wso2.ballerinalang.compiler.tree.BLangVariable;
import org.wso2.ballerinalang.compiler.tree.BLangWorker;
import org.wso2.ballerinalang.compiler.tree.BLangXMLNS;
import org.wso2.ballerinalang.compiler.tree.clauses.BLangGroupBy;
import org.wso2.ballerinalang.compiler.tree.clauses.BLangHaving;
import org.wso2.ballerinalang.compiler.tree.clauses.BLangJoinStreamingInput;
import org.wso2.ballerinalang.compiler.tree.clauses.BLangOrderBy;
import org.wso2.ballerinalang.compiler.tree.clauses.BLangSelectClause;
import org.wso2.ballerinalang.compiler.tree.clauses.BLangSelectExpression;
import org.wso2.ballerinalang.compiler.tree.clauses.BLangStreamingInput;
import org.wso2.ballerinalang.compiler.tree.clauses.BLangTableQuery;
import org.wso2.ballerinalang.compiler.tree.clauses.BLangWhere;
import org.wso2.ballerinalang.compiler.tree.clauses.BLangWindow;
import org.wso2.ballerinalang.compiler.tree.expressions.BLangArrayLiteral;
import org.wso2.ballerinalang.compiler.tree.expressions.BLangBinaryExpr;
import org.wso2.ballerinalang.compiler.tree.expressions.BLangDocumentationAttribute;
import org.wso2.ballerinalang.compiler.tree.expressions.BLangExpression;
import org.wso2.ballerinalang.compiler.tree.expressions.BLangFieldBasedAccess;
import org.wso2.ballerinalang.compiler.tree.expressions.BLangIndexBasedAccess;
import org.wso2.ballerinalang.compiler.tree.expressions.BLangIntRangeExpression;
import org.wso2.ballerinalang.compiler.tree.expressions.BLangInvocation;
import org.wso2.ballerinalang.compiler.tree.expressions.BLangLambdaFunction;
import org.wso2.ballerinalang.compiler.tree.expressions.BLangLiteral;
import org.wso2.ballerinalang.compiler.tree.expressions.BLangNamedArgsExpression;
import org.wso2.ballerinalang.compiler.tree.expressions.BLangRecordLiteral;
import org.wso2.ballerinalang.compiler.tree.expressions.BLangRecordLiteral.BLangRecordKey;
import org.wso2.ballerinalang.compiler.tree.expressions.BLangRecordLiteral.BLangRecordKeyValue;
import org.wso2.ballerinalang.compiler.tree.expressions.BLangRestArgsExpression;
import org.wso2.ballerinalang.compiler.tree.expressions.BLangSimpleVarRef;
import org.wso2.ballerinalang.compiler.tree.expressions.BLangStringTemplateLiteral;
import org.wso2.ballerinalang.compiler.tree.expressions.BLangTableQueryExpression;
import org.wso2.ballerinalang.compiler.tree.expressions.BLangTernaryExpr;
import org.wso2.ballerinalang.compiler.tree.expressions.BLangTypeCastExpr;
import org.wso2.ballerinalang.compiler.tree.expressions.BLangTypeConversionExpr;
import org.wso2.ballerinalang.compiler.tree.expressions.BLangTypeInit;
import org.wso2.ballerinalang.compiler.tree.expressions.BLangTypeofExpr;
import org.wso2.ballerinalang.compiler.tree.expressions.BLangUnaryExpr;
import org.wso2.ballerinalang.compiler.tree.expressions.BLangVariableReference;
import org.wso2.ballerinalang.compiler.tree.expressions.BLangXMLAttribute;
import org.wso2.ballerinalang.compiler.tree.expressions.BLangXMLAttributeAccess;
import org.wso2.ballerinalang.compiler.tree.expressions.BLangXMLCommentLiteral;
import org.wso2.ballerinalang.compiler.tree.expressions.BLangXMLElementLiteral;
import org.wso2.ballerinalang.compiler.tree.expressions.BLangXMLProcInsLiteral;
import org.wso2.ballerinalang.compiler.tree.expressions.BLangXMLQName;
import org.wso2.ballerinalang.compiler.tree.expressions.BLangXMLQuotedString;
import org.wso2.ballerinalang.compiler.tree.expressions.BLangXMLTextLiteral;
import org.wso2.ballerinalang.compiler.tree.statements.BLangAbort;
import org.wso2.ballerinalang.compiler.tree.statements.BLangAssignment;
import org.wso2.ballerinalang.compiler.tree.statements.BLangBlockStmt;
import org.wso2.ballerinalang.compiler.tree.statements.BLangBreak;
import org.wso2.ballerinalang.compiler.tree.statements.BLangCatch;
import org.wso2.ballerinalang.compiler.tree.statements.BLangExpressionStmt;
import org.wso2.ballerinalang.compiler.tree.statements.BLangForeach;
import org.wso2.ballerinalang.compiler.tree.statements.BLangForkJoin;
import org.wso2.ballerinalang.compiler.tree.statements.BLangIf;
import org.wso2.ballerinalang.compiler.tree.statements.BLangLock;
import org.wso2.ballerinalang.compiler.tree.statements.BLangNext;
import org.wso2.ballerinalang.compiler.tree.statements.BLangReturn;
import org.wso2.ballerinalang.compiler.tree.statements.BLangThrow;
import org.wso2.ballerinalang.compiler.tree.statements.BLangTransaction;
import org.wso2.ballerinalang.compiler.tree.statements.BLangTryCatchFinally;
import org.wso2.ballerinalang.compiler.tree.statements.BLangVariableDef;
import org.wso2.ballerinalang.compiler.tree.statements.BLangWhile;
import org.wso2.ballerinalang.compiler.tree.statements.BLangWorkerReceive;
import org.wso2.ballerinalang.compiler.tree.statements.BLangWorkerSend;
import org.wso2.ballerinalang.compiler.tree.statements.BLangXMLNSStatement;
import org.wso2.ballerinalang.compiler.tree.types.BLangArrayType;
import org.wso2.ballerinalang.compiler.tree.types.BLangBuiltInRefTypeNode;
import org.wso2.ballerinalang.compiler.tree.types.BLangConstrainedType;
import org.wso2.ballerinalang.compiler.tree.types.BLangFunctionTypeNode;
import org.wso2.ballerinalang.compiler.tree.types.BLangType;
import org.wso2.ballerinalang.compiler.tree.types.BLangUserDefinedType;
import org.wso2.ballerinalang.compiler.tree.types.BLangValueType;
import org.wso2.ballerinalang.compiler.util.CompilerContext;
import org.wso2.ballerinalang.compiler.util.CompilerOptions;
import org.wso2.ballerinalang.compiler.util.FieldType;
import org.wso2.ballerinalang.compiler.util.Names;
import org.wso2.ballerinalang.compiler.util.QuoteType;
import org.wso2.ballerinalang.compiler.util.TypeTags;
import org.wso2.ballerinalang.compiler.util.diagnotic.BLangDiagnosticLog;
import org.wso2.ballerinalang.compiler.util.diagnotic.DiagnosticPos;

import java.util.ArrayList;
import java.util.Arrays;
import java.util.Collections;
import java.util.HashSet;
import java.util.Iterator;
import java.util.List;
import java.util.Set;
import java.util.Stack;
import java.util.TreeSet;
import java.util.stream.Collectors;

/**
 * This class builds the package AST of a Ballerina source file.
 *
 * @since 0.94
 */
public class BLangPackageBuilder {

    private CompilationUnitNode compUnit;

    private Stack<BLangNameReference> nameReferenceStack = new Stack<>();

    private Stack<TypeNode> typeNodeStack = new Stack<>();

    private Stack<BlockNode> blockNodeStack = new Stack<>();

    private Stack<VariableNode> varStack = new Stack<>();

    private Stack<List<VariableNode>> varListStack = new Stack<>();

    private Stack<InvokableNode> invokableNodeStack = new Stack<>();

    private Stack<ExpressionNode> exprNodeStack = new Stack<>();

    private Stack<List<ExpressionNode>> exprNodeListStack = new Stack<>();

    private Stack<Set<Whitespace>> commaWsStack = new Stack<>();

    private Stack<Set<Whitespace>> invocationWsStack = new Stack<>();

    private Stack<BLangRecordLiteral> recordLiteralNodes = new Stack<>();

    private Stack<BLangTryCatchFinally> tryCatchFinallyNodesStack = new Stack<>();

    private Stack<StructNode> structStack = new Stack<>();

    private Stack<EnumNode> enumStack = new Stack<>();

    private List<BLangEnumerator> enumeratorList = new ArrayList<>();

    private Stack<ConnectorNode> connectorNodeStack = new Stack<>();

    private Stack<List<ActionNode>> actionNodeStack = new Stack<>();

    private Stack<AnnotationNode> annotationStack = new Stack<>();

    private Stack<DocumentationNode> docAttachmentStack = new Stack<>();

    private Stack<DeprecatedNode> deprecatedAttachmentStack = new Stack<>();

    private Stack<AnnotationAttachmentNode> annotAttachmentStack = new Stack<>();

    private Stack<IfNode> ifElseStatementStack = new Stack<>();

    private Stack<TransactionNode> transactionNodeStack = new Stack<>();

    private Stack<ForkJoinNode> forkJoinNodesStack = new Stack<>();

    private Stack<ServiceNode> serviceNodeStack = new Stack<>();

    private Stack<List<BLangEndpoint>> endpointListStack = new Stack<>();
    private BLangEndpoint lastBuiltEndpoint;

    private Stack<XMLAttributeNode> xmlAttributeNodeStack = new Stack<>();

    private Stack<BLangAnnotationAttachmentPoint> attachmentPointStack = new Stack<>();

    private Stack<OrderByNode> orderByClauseStack = new Stack<>();

    private Stack<GroupByNode> groupByClauseStack = new Stack<>();

    private Stack<HavingNode> havingClauseStack = new Stack<>();

    private Stack<WhereNode> whereClauseStack = new Stack<>();

    private Stack<SelectExpressionNode> selectExpressionsStack = new Stack<>();

    private Stack<List<SelectExpressionNode>> selectExpressionsListStack = new Stack<>();

    private Stack<SelectClauseNode> selectClausesStack = new Stack<>();

    private Stack<FunctionClauseNode> functionClausesStack = new Stack<>();

    private Stack<WindowClauseNode> windowClausesStack = new Stack<>();

    private Stack<StreamingInput> streamingInputStack = new Stack<>();

    private Stack<JoinStreamingInput> joinStreamingInputsStack = new Stack<>();

    private Stack<TableQuery> tableQueriesStack = new Stack<>();

    private Set<BLangImportPackage> imports = new HashSet<>();

    private List<VariableDefinitionNode> defaultableParamsList = new ArrayList<>();
    
    private Stack<VariableNode> restParamStack = new Stack<>();

    private Set<Whitespace> endpointVarWs;

    private Set<Whitespace> endpointKeywordWs;

    private BLangAnonymousModelHelper anonymousModelHelper;
    private CompilerOptions compilerOptions;

    /**
     * Keep the number of anonymous structs found so far in the current package.
     * This field is used to generate a name for an anonymous struct.
     */
    private int anonStructCount = 0;

    protected int lambdaFunctionCount = 0;

    private BLangDiagnosticLog dlog;

    private static final String PIPE = "|";

    public BLangPackageBuilder(CompilerContext context, CompilationUnitNode compUnit) {
        this.dlog = BLangDiagnosticLog.getInstance(context);
        this.anonymousModelHelper = BLangAnonymousModelHelper.getInstance(context);
        this.dlog = BLangDiagnosticLog.getInstance(context);
        this.compilerOptions = CompilerOptions.getInstance(context);
        this.compUnit = compUnit;
    }

    public void addAttachPoint(BLangAnnotationAttachmentPoint.AttachmentPoint attachPoint) {
        attachmentPointStack.push(new BLangAnnotationAttachmentPoint(attachPoint));
    }

    public void addValueType(DiagnosticPos pos, Set<Whitespace> ws, String typeName) {
        BLangValueType typeNode = (BLangValueType) TreeBuilder.createValueTypeNode();
        typeNode.addWS(ws);
        typeNode.pos = pos;
        typeNode.typeKind = (TreeUtils.stringToTypeKind(typeName));

        addType(typeNode);
    }

    public void addArrayType(DiagnosticPos pos, Set<Whitespace> ws, int dimensions) {
        BLangType eType = (BLangType) this.typeNodeStack.pop();
        BLangArrayType arrayTypeNode = (BLangArrayType) TreeBuilder.createArrayTypeNode();
        arrayTypeNode.addWS(ws);
        arrayTypeNode.pos = pos;
        arrayTypeNode.elemtype = eType;
        arrayTypeNode.dimensions = dimensions;

        addType(arrayTypeNode);
    }

    public void addUserDefineType(Set<Whitespace> ws) {
        BLangNameReference nameReference = nameReferenceStack.pop();
        BLangUserDefinedType userDefinedType = createUserDefinedType(nameReference.pos, ws,
                (BLangIdentifier) nameReference.pkgAlias, (BLangIdentifier) nameReference.name);
        userDefinedType.addWS(nameReference.ws);
        addType(userDefinedType);
    }

    public void addAnonStructType(DiagnosticPos pos, Set<Whitespace> ws) {
        // Generate a name for the anonymous struct
        String genName = anonymousModelHelper.getNextAnonymousStructKey(pos.src.pkgID);
        IdentifierNode anonStructGenName = createIdentifier(genName);

        // Create an anonymous struct and add it to the list of structs in the current package.
        BLangStruct structNode = populateStructNode(pos, ws, anonStructGenName, true);
        this.compUnit.addTopLevelNode(structNode);

        addType(createUserDefinedType(pos, ws, (BLangIdentifier) TreeBuilder.createIdentifierNode(), structNode.name));

    }

    public void addBuiltInReferenceType(DiagnosticPos pos, Set<Whitespace> ws, String typeName) {
        BLangBuiltInRefTypeNode refType = (BLangBuiltInRefTypeNode) TreeBuilder.createBuiltInReferenceTypeNode();
        refType.typeKind = TreeUtils.stringToTypeKind(typeName);
        refType.pos = pos;
        refType.addWS(ws);
        addType(refType);
    }

    public void addConstraintType(DiagnosticPos pos, Set<Whitespace> ws, String typeName) {
        // TODO : Fix map<int> format.
        BLangNameReference nameReference = nameReferenceStack.pop();
        BLangUserDefinedType constraintType = (BLangUserDefinedType) TreeBuilder.createUserDefinedTypeNode();
        constraintType.pos = pos;
        constraintType.pkgAlias = (BLangIdentifier) nameReference.pkgAlias;
        constraintType.typeName = (BLangIdentifier) nameReference.name;
        constraintType.addWS(nameReference.ws);
        Set<Whitespace> refTypeWS = removeNthFromLast(ws, 2);

        BLangBuiltInRefTypeNode refType = (BLangBuiltInRefTypeNode) TreeBuilder.createBuiltInReferenceTypeNode();
        refType.typeKind = TreeUtils.stringToTypeKind(typeName);
        refType.pos = pos;
        refType.addWS(refTypeWS);

        BLangConstrainedType constrainedType = (BLangConstrainedType) TreeBuilder.createConstrainedTypeNode();
        constrainedType.type = refType;
        constrainedType.constraint = constraintType;
        constrainedType.pos = pos;
        constrainedType.addWS(ws);

        addType(constrainedType);
    }

    public void addEndpointType(DiagnosticPos pos, Set<Whitespace> ws) {
        BLangNameReference nameReference = nameReferenceStack.pop();
        BLangUserDefinedType constraintType = (BLangUserDefinedType) TreeBuilder.createUserDefinedTypeNode();
        constraintType.pos = pos;
        constraintType.pkgAlias = (BLangIdentifier) nameReference.pkgAlias;
        constraintType.typeName = (BLangIdentifier) nameReference.name;
        constraintType.addWS(nameReference.ws);
        addType(constraintType);
    }

    public void addFunctionType(DiagnosticPos pos, Set<Whitespace> ws, boolean paramsAvail, boolean paramsTypeOnly,
                                boolean retParamsAvail, boolean retParamTypeOnly, boolean returnsKeywordExists) {
        // TODO : Fix function main ()(boolean , function(string x)(float, int)){} issue
        BLangFunctionTypeNode functionTypeNode = (BLangFunctionTypeNode) TreeBuilder.createFunctionTypeNode();
        functionTypeNode.pos = pos;
        functionTypeNode.returnsKeywordExists = returnsKeywordExists;

        if (retParamsAvail) {
            functionTypeNode.addWS(commaWsStack.pop());
            this.varListStack.pop().forEach(v -> functionTypeNode.returnParamTypeNodes.add(v.getTypeNode()));
        }
        if (paramsAvail) {
            functionTypeNode.addWS(commaWsStack.pop());
            this.varListStack.pop().forEach(v -> functionTypeNode.paramTypeNodes.add(v.getTypeNode()));
        }

        functionTypeNode.addWS(ws);
        addType(functionTypeNode);
    }

    private void addType(TypeNode typeNode) {
        this.typeNodeStack.push(typeNode);
    }

    public void addNameReference(DiagnosticPos currentPos, Set<Whitespace> ws, String pkgName, String name) {
        IdentifierNode pkgNameNode = createIdentifier(pkgName);
        IdentifierNode nameNode = createIdentifier(name);
        nameReferenceStack.push(new BLangNameReference(currentPos, ws, pkgNameNode, nameNode));
    }

    public void startVarList() {
        this.varListStack.push(new ArrayList<>());
    }

    public void startFunctionDef() {
        FunctionNode functionNode = TreeBuilder.createFunctionNode();
        attachAnnotations(functionNode);
        attachDocumentations(functionNode);
        attachDeprecatedNode(functionNode);
        this.invokableNodeStack.push(functionNode);
        startEndpointDeclarationScope(((BLangFunction) functionNode).endpoints);
    }

    public void startBlock() {
        this.blockNodeStack.push(TreeBuilder.createBlockNode());
    }

    private IdentifierNode createIdentifier(String value) {
        IdentifierNode node = TreeBuilder.createIdentifierNode();
        if (value == null) {
            return node;
        }

        if (value.startsWith(PIPE) && value.endsWith(PIPE)) {
            node.setValue(value.substring(1, value.length() - 1));
            node.setLiteral(true);
        } else {
            node.setValue(value);
            node.setLiteral(false);
        }
        return node;
    }

    public void addVarToStruct(DiagnosticPos pos,
                               Set<Whitespace> ws,
                               String identifier,
                               boolean exprAvailable,
                               int annotCount,
                               boolean isPrivate) {

        Set<Whitespace> wsForSemiColon = removeNthFromLast(ws, 0);
        BLangStruct structNode = (BLangStruct) this.structStack.peek();
        structNode.addWS(wsForSemiColon);
        BLangVariable field = addVar(pos, ws, identifier, exprAvailable, annotCount);

        if (!isPrivate) {
            field.flagSet.add(Flag.PUBLIC);
        }
    }

    public BLangVariable addVar(DiagnosticPos pos,
                                Set<Whitespace> ws,
                                String identifier,
                                boolean exprAvailable,
                                int annotCount) {
        BLangVariable var = (BLangVariable) this.generateBasicVarNode(pos, ws, identifier, exprAvailable);
        attachAnnotations(var, annotCount);
        var.pos = pos;
        if (this.varListStack.empty()) {
            this.varStack.push(var);
        } else {
            this.varListStack.peek().add(var);
        }

        return var;
    }

    public void endCallableUnitSignature(Set<Whitespace> ws, String identifier, boolean paramsAvail,
                                         boolean retParamsAvail, boolean restParamAvail) {
        InvokableNode invNode = this.invokableNodeStack.peek();
        invNode.setName(this.createIdentifier(identifier));
        invNode.addWS(ws);
        if (retParamsAvail) {
            this.varListStack.pop().forEach(variableNode -> {
                ((BLangVariable) variableNode).docTag = DocTag.RETURN;
                invNode.addReturnParameter(variableNode);
            });
        }

        if (paramsAvail) {
            this.varListStack.pop().forEach(variableNode -> {
                ((BLangVariable) variableNode).docTag = DocTag.PARAM;
                invNode.addParameter(variableNode);
            });

            this.defaultableParamsList.forEach(variableDef -> {
                BLangVariableDef varDef = (BLangVariableDef) variableDef;
                varDef.var.docTag = DocTag.PARAM;
                invNode.addDefaultableParameter(varDef);
            });
            this.defaultableParamsList = new ArrayList<>();

            if (restParamAvail) {
                invNode.setRestParameter(this.restParamStack.pop());
            }
        }
    }

    public void startLambdaFunctionDef(PackageID pkgID) {
        startFunctionDef();
        BLangFunction lambdaFunction = (BLangFunction) this.invokableNodeStack.peek();
        lambdaFunction.setName(createIdentifier(anonymousModelHelper.getNextAnonymousFunctionKey(pkgID)));
        lambdaFunction.addFlag(Flag.LAMBDA);
    }

    public void addLambdaFunctionDef(DiagnosticPos pos, Set<Whitespace> ws, boolean paramsAvail, boolean retParamsAvail,
                                     boolean restParamAvail) {
        BLangFunction lambdaFunction = (BLangFunction) this.invokableNodeStack.peek();
        lambdaFunction.pos = pos;
        endCallableUnitSignature(ws, lambdaFunction.getName().value, paramsAvail, retParamsAvail, restParamAvail);
        BLangLambdaFunction lambdaExpr = (BLangLambdaFunction) TreeBuilder.createLambdaFunctionNode();
        lambdaExpr.function = lambdaFunction;
        lambdaExpr.pos = pos;
        addExpressionNode(lambdaExpr);
        // TODO: is null correct here
        endFunctionDef(pos, null, false, false, true, false);
    }

    private void startEndpointDeclarationScope(List<BLangEndpoint> endpointList) {
        endpointListStack.push(endpointList);
    }

    private void endEndpointDeclarationScope() {
        endpointListStack.pop();
    }

    public void addEndpointDefinition(DiagnosticPos pos, Set<Whitespace> ws, String identifier, boolean initExprExist) {
        final BLangEndpoint endpointNode = (BLangEndpoint) TreeBuilder.createEndpointNode();
        attachAnnotations(endpointNode);
        endpointNode.pos = pos;
        endpointNode.name = (BLangIdentifier) this.createIdentifier(identifier);
        endpointNode.endpointTypeNode = (BLangUserDefinedType) typeNodeStack.pop();
        if (initExprExist) {
            endpointNode.configurationExpr = (BLangExpression) this.exprNodeStack.pop();
        }
        endpointNode.addWS(ws);
        if (endpointListStack.empty()) {
            // Top level node.
            lastBuiltEndpoint = endpointNode;
            this.compUnit.addTopLevelNode(endpointNode);
        } else {
            endpointListStack.peek().add(endpointNode);
        }
    }

    public void markLastEndpointAsPublic() {
        lastBuiltEndpoint.flagSet.add(Flag.PUBLIC);
    }

    public void addVariableDefStatement(DiagnosticPos pos,
                                        Set<Whitespace> ws,
                                        String identifier,
                                        boolean exprAvailable,
                                        boolean endpoint) {
        BLangVariable var = (BLangVariable) TreeBuilder.createVariableNode();
        BLangVariableDef varDefNode = (BLangVariableDef) TreeBuilder.createVariableDefinitionNode();
        // TODO : Remove endpoint logic from here.
        Set<Whitespace> wsOfSemiColon = null;
        if (endpoint) {
            var.addWS(endpointVarWs);
            var.addWS(endpointKeywordWs);
            endpointVarWs = null;
            endpointKeywordWs = null;
        } else {
            wsOfSemiColon = removeNthFromLast(ws, 0);
        }
        var.pos = pos;
        var.addWS(ws);
        var.setName(this.createIdentifier(identifier));
        var.setTypeNode(this.typeNodeStack.pop());
        if (exprAvailable) {
            var.setInitialExpression(this.exprNodeStack.pop());
        }

        varDefNode.pos = pos;
        varDefNode.setVariable(var);
        varDefNode.addWS(wsOfSemiColon);
        addStmtToCurrentBlock(varDefNode);
    }

    public void addTypeInitExpression(DiagnosticPos pos, Set<Whitespace> ws, boolean exprAvailable) {
        BLangTypeInit connectorInitNode = (BLangTypeInit) TreeBuilder.createConnectorInitNode();
        connectorInitNode.pos = pos;
        connectorInitNode.addWS(ws);
        connectorInitNode.userDefinedType = (BLangUserDefinedType) typeNodeStack.pop();
        if (exprAvailable) {
            List<ExpressionNode> exprNodes = exprNodeListStack.pop();
            exprNodes.forEach(exprNode -> connectorInitNode.argsExpr.add((BLangExpression) exprNode));
            connectorInitNode.addWS(commaWsStack.pop());
        }
        this.addExpressionNode(connectorInitNode);
    }

    private void addStmtToCurrentBlock(StatementNode statement) {
        this.blockNodeStack.peek().addStatement(statement);
    }

    public void startTryCatchFinallyStmt() {
        this.tryCatchFinallyNodesStack.push((BLangTryCatchFinally) TreeBuilder.createTryCatchFinallyNode());
        startBlock();
    }

    public void addTryClause(DiagnosticPos pos) {
        BLangBlockStmt tryBlock = (BLangBlockStmt) this.blockNodeStack.pop();
        tryBlock.pos = pos;
        tryCatchFinallyNodesStack.peek().tryBody = tryBlock;
    }

    public void startCatchClause() {
        startBlock();
    }

    public void addCatchClause(DiagnosticPos poc, Set<Whitespace> ws, String paramName) {
        BLangVariable variableNode = (BLangVariable) TreeBuilder.createVariableNode();
        variableNode.typeNode = (BLangType) this.typeNodeStack.pop();
        variableNode.name = (BLangIdentifier) createIdentifier(paramName);
        variableNode.pos = variableNode.typeNode.pos;
        variableNode.addWS(removeNthFromLast(ws, 3));

        BLangCatch catchNode = (BLangCatch) TreeBuilder.createCatchNode();
        catchNode.pos = poc;
        catchNode.addWS(ws);
        catchNode.body = (BLangBlockStmt) this.blockNodeStack.pop();
        catchNode.param = variableNode;
        tryCatchFinallyNodesStack.peek().catchBlocks.add(catchNode);
    }

    public void startFinallyBlock() {
        startBlock();
    }

    public void addFinallyBlock(DiagnosticPos poc, Set<Whitespace> ws) {
        BLangBlockStmt blockNode = (BLangBlockStmt) this.blockNodeStack.pop();
        BLangTryCatchFinally rootTry = tryCatchFinallyNodesStack.peek();
        rootTry.finallyBody = blockNode;
        rootTry.addWS(ws);
        blockNode.pos = poc;
    }

    public void addTryCatchFinallyStmt(DiagnosticPos poc, Set<Whitespace> ws) {
        BLangTryCatchFinally stmtNode = tryCatchFinallyNodesStack.pop();
        stmtNode.pos = poc;
        stmtNode.addWS(ws);
        addStmtToCurrentBlock(stmtNode);
    }

    public void addThrowStmt(DiagnosticPos poc, Set<Whitespace> ws) {
        ExpressionNode throwExpr = this.exprNodeStack.pop();
        BLangThrow throwNode = (BLangThrow) TreeBuilder.createThrowNode();
        throwNode.pos = poc;
        throwNode.addWS(ws);
        throwNode.expr = (BLangExpression) throwExpr;
        addStmtToCurrentBlock(throwNode);
    }

    private void addExpressionNode(ExpressionNode expressionNode) {
        this.exprNodeStack.push(expressionNode);
    }

    public void addLiteralValue(DiagnosticPos pos, Set<Whitespace> ws, int typeTag, Object value) {
        BLangLiteral litExpr = (BLangLiteral) TreeBuilder.createLiteralExpression();
        litExpr.addWS(ws);
        litExpr.pos = pos;
        litExpr.typeTag = typeTag;
        litExpr.value = value;
        addExpressionNode(litExpr);
    }

    public void addArrayInitExpr(DiagnosticPos pos, Set<Whitespace> ws, boolean argsAvailable) {
        List<ExpressionNode> argExprList;
        BLangArrayLiteral arrayLiteral = (BLangArrayLiteral) TreeBuilder.createArrayLiteralNode();
        if (argsAvailable) {
            arrayLiteral.addWS(commaWsStack.pop());
            argExprList = exprNodeListStack.pop();
        } else {
            argExprList = new ArrayList<>(0);
        }
        arrayLiteral.exprs = argExprList.stream().map(expr -> (BLangExpression) expr).collect(Collectors.toList());
        arrayLiteral.pos = pos;
        arrayLiteral.addWS(ws);
        addExpressionNode(arrayLiteral);
    }

    public void addKeyValueRecord(Set<Whitespace> ws) {
        BLangRecordKeyValue keyValue = (BLangRecordKeyValue) TreeBuilder.createRecordKeyValue();
        keyValue.addWS(ws);
        keyValue.valueExpr = (BLangExpression) exprNodeStack.pop();
        keyValue.key = new BLangRecordKey((BLangExpression) exprNodeStack.pop());
        recordLiteralNodes.peek().keyValuePairs.add(keyValue);
    }

    public void addMapStructLiteral(DiagnosticPos pos, Set<Whitespace> ws) {
        BLangRecordLiteral recordTypeLiteralNode = recordLiteralNodes.pop();
        recordTypeLiteralNode.pos = pos;
        recordTypeLiteralNode.addWS(ws);
        addExpressionNode(recordTypeLiteralNode);
    }

    public void startMapStructLiteral() {
        BLangRecordLiteral literalNode = (BLangRecordLiteral) TreeBuilder.createRecordLiteralNode();
        recordLiteralNodes.push(literalNode);
    }

    public void startExprNodeList() {
        this.exprNodeListStack.push(new ArrayList<>());
    }

    public void endExprNodeList(Set<Whitespace> ws, int exprCount) {
        commaWsStack.push(ws);
        List<ExpressionNode> exprList = exprNodeListStack.peek();
        addExprToExprNodeList(exprList, exprCount);
    }

    private void addExprToExprNodeList(List<ExpressionNode> exprList, int n) {
        if (exprNodeStack.isEmpty()) {
            throw new IllegalStateException("Expression stack cannot be empty in processing an ExpressionList");
        }
        ExpressionNode expr = exprNodeStack.pop();
        if (n > 1) {
            addExprToExprNodeList(exprList, n - 1);
        }
        exprList.add(expr);
    }


    public void createSimpleVariableReference(DiagnosticPos pos, Set<Whitespace> ws) {
        BLangNameReference nameReference = nameReferenceStack.pop();
        BLangSimpleVarRef varRef = (BLangSimpleVarRef) TreeBuilder
                .createSimpleVariableReferenceNode();
        varRef.pos = pos;
        varRef.addWS(ws);
        varRef.addWS(nameReference.ws);
        varRef.pkgAlias = (BLangIdentifier) nameReference.pkgAlias;
        varRef.variableName = (BLangIdentifier) nameReference.name;
        this.exprNodeStack.push(varRef);
    }

    public void createFunctionInvocation(DiagnosticPos pos, Set<Whitespace> ws, boolean argsAvailable) {
        BLangInvocation invocationNode = (BLangInvocation) TreeBuilder.createInvocationNode();
        invocationNode.pos = pos;
        invocationNode.addWS(ws);
        if (argsAvailable) {
            List<ExpressionNode> exprNodes = exprNodeListStack.pop();
            exprNodes.forEach(exprNode -> invocationNode.argExprs.add((BLangExpression) exprNode));
            invocationNode.addWS(commaWsStack.pop());
        }

        BLangNameReference nameReference = nameReferenceStack.pop();
        invocationNode.name = (BLangIdentifier) nameReference.name;
        invocationNode.addWS(nameReference.ws);
        invocationNode.pkgAlias = (BLangIdentifier) nameReference.pkgAlias;
        addExpressionNode(invocationNode);
    }

    public void startInvocationNode(Set<Whitespace> ws) {
        invocationWsStack.push(ws);
    }

    public void createInvocationNode(DiagnosticPos pos, Set<Whitespace> ws, String invocation, boolean argsAvailable) {
        BLangInvocation invocationNode = (BLangInvocation) TreeBuilder.createInvocationNode();
        invocationNode.pos = pos;
        invocationNode.addWS(ws);
        invocationNode.addWS(invocationWsStack.pop());
        if (argsAvailable) {
            List<ExpressionNode> exprNodes = exprNodeListStack.pop();
            exprNodes.forEach(exprNode -> invocationNode.argExprs.add((BLangExpression) exprNode));
            invocationNode.addWS(commaWsStack.pop());
        }

        invocationNode.expr = (BLangVariableReference) exprNodeStack.pop();
        invocationNode.name = (BLangIdentifier) createIdentifier(invocation);
        invocationNode.pkgAlias = (BLangIdentifier) createIdentifier(null);
        addExpressionNode(invocationNode);
    }

<<<<<<< HEAD
    public void createFieldBasedAccessNode(DiagnosticPos pos, Set<Whitespace> ws, String fieldName,
                                           FieldType fieldType) {
=======
    public void createActionInvocationNode(DiagnosticPos pos, Set<Whitespace> ws) {
        BLangInvocation invocationExpr = (BLangInvocation) exprNodeStack.pop();
        invocationExpr.actionInvocation = true;
        invocationExpr.pos = pos;
        invocationExpr.addWS(ws);
        invocationExpr.expr = (BLangVariableReference) exprNodeStack.pop();
        exprNodeStack.push(invocationExpr);
    }

    public void createFieldBasedAccessNode(DiagnosticPos pos, Set<Whitespace> ws, String fieldName) {
>>>>>>> 3751f3d5
        BLangFieldBasedAccess fieldBasedAccess = (BLangFieldBasedAccess) TreeBuilder.createFieldBasedAccessNode();
        fieldBasedAccess.pos = pos;
        fieldBasedAccess.addWS(ws);
        fieldBasedAccess.field = (BLangIdentifier) createIdentifier(fieldName);
        fieldBasedAccess.expr = (BLangVariableReference) exprNodeStack.pop();
        fieldBasedAccess.fieldType = fieldType;
        addExpressionNode(fieldBasedAccess);
    }

    public void createIndexBasedAccessNode(DiagnosticPos pos, Set<Whitespace> ws) {
        BLangIndexBasedAccess indexBasedAccess = (BLangIndexBasedAccess) TreeBuilder.createIndexBasedAccessNode();
        indexBasedAccess.pos = pos;
        indexBasedAccess.addWS(ws);
        indexBasedAccess.indexExpr = (BLangExpression) exprNodeStack.pop();
        indexBasedAccess.expr = (BLangVariableReference) exprNodeStack.pop();
        addExpressionNode(indexBasedAccess);
    }

    public void createBinaryExpr(DiagnosticPos pos, Set<Whitespace> ws, String operator) {
        BLangBinaryExpr binaryExpressionNode = (BLangBinaryExpr) TreeBuilder.createBinaryExpressionNode();
        binaryExpressionNode.pos = pos;
        binaryExpressionNode.addWS(ws);
        binaryExpressionNode.rhsExpr = (BLangExpression) exprNodeStack.pop();
        binaryExpressionNode.lhsExpr = (BLangExpression) exprNodeStack.pop();
        binaryExpressionNode.opKind = OperatorKind.valueFrom(operator);
        addExpressionNode(binaryExpressionNode);
    }

    public void createTypeCastExpr(DiagnosticPos pos, Set<Whitespace> ws) {
        BLangTypeCastExpr typeCastNode = (BLangTypeCastExpr) TreeBuilder.createTypeCastNode();
        typeCastNode.pos = pos;
        typeCastNode.addWS(ws);
        typeCastNode.expr = (BLangExpression) exprNodeStack.pop();
        typeCastNode.typeNode = (BLangType) typeNodeStack.pop();
        addExpressionNode(typeCastNode);
    }

    public void createTypeAccessExpr(DiagnosticPos pos, Set<Whitespace> ws) {
        BLangTypeofExpr typeAccessExpr = (BLangTypeofExpr) TreeBuilder.createTypeAccessNode();
        typeAccessExpr.pos = pos;
        typeAccessExpr.addWS(ws);
        typeAccessExpr.typeNode = (BLangType) typeNodeStack.pop();
        addExpressionNode(typeAccessExpr);
    }

    public void createTypeConversionExpr(DiagnosticPos pos, Set<Whitespace> ws, boolean namedTransformer) {
        BLangTypeConversionExpr typeConversionNode = (BLangTypeConversionExpr) TreeBuilder.createTypeConversionNode();
        typeConversionNode.pos = pos;
        typeConversionNode.addWS(ws);
        typeConversionNode.typeNode = (BLangType) typeNodeStack.pop();
        typeConversionNode.expr = (BLangExpression) exprNodeStack.pop();
        if (namedTransformer) {
            typeConversionNode.transformerInvocation = (BLangInvocation) exprNodeStack.pop();
        }
        addExpressionNode(typeConversionNode);
    }

    public void createUnaryExpr(DiagnosticPos pos, Set<Whitespace> ws, String operator) {
        BLangUnaryExpr unaryExpressionNode = (BLangUnaryExpr) TreeBuilder.createUnaryExpressionNode();
        unaryExpressionNode.pos = pos;
        unaryExpressionNode.addWS(ws);
        unaryExpressionNode.expr = (BLangExpression) exprNodeStack.pop();
        unaryExpressionNode.operator = OperatorKind.valueFrom(operator);
        addExpressionNode(unaryExpressionNode);
    }

    public void createTernaryExpr(DiagnosticPos pos, Set<Whitespace> ws) {
        BLangTernaryExpr ternaryExpr = (BLangTernaryExpr) TreeBuilder.createTernaryExpressionNode();
        ternaryExpr.pos = pos;
        ternaryExpr.addWS(ws);
        ternaryExpr.elseExpr = (BLangExpression) exprNodeStack.pop();
        ternaryExpr.thenExpr = (BLangExpression) exprNodeStack.pop();
        ternaryExpr.expr = (BLangExpression) exprNodeStack.pop();
        if (ternaryExpr.expr.getKind() == NodeKind.TERNARY_EXPR) {
            // Re-organizing ternary expression tree if there nested ternary expressions.
            BLangTernaryExpr root = (BLangTernaryExpr) ternaryExpr.expr;
            BLangTernaryExpr parent = root;
            while (parent.elseExpr.getKind() == NodeKind.TERNARY_EXPR) {
                parent = (BLangTernaryExpr) parent.elseExpr;
            }
            ternaryExpr.expr = parent.elseExpr;
            parent.elseExpr = ternaryExpr;
            ternaryExpr = root;
        }
        addExpressionNode(ternaryExpr);
    }


    public void endFunctionDef(DiagnosticPos pos,
                               Set<Whitespace> ws,
                               boolean publicFunc,
                               boolean nativeFunc,
                               boolean bodyExists,
                               boolean isReceiverAttached) {
        BLangFunction function = (BLangFunction) this.invokableNodeStack.pop();
        endEndpointDeclarationScope();
        function.pos = pos;
        function.addWS(ws);

        if (publicFunc) {
            function.flagSet.add(Flag.PUBLIC);
        }

        if (nativeFunc) {
            function.flagSet.add(Flag.NATIVE);
        }

        if (!bodyExists) {
            function.body = null;
        }

        if (isReceiverAttached) {
            BLangVariable receiver = (BLangVariable) this.varStack.pop();
            receiver.docTag = DocTag.RECEIVER;
            function.receiver = receiver;
            function.flagSet.add(Flag.ATTACHED);
        }

        if (!function.deprecatedAttachments.isEmpty()) {
            function.flagSet.add(Flag.DEPRECATED);
        }

        this.compUnit.addTopLevelNode(function);
    }

    public void startWorker() {
        WorkerNode workerNode = TreeBuilder.createWorkerNode();
        this.invokableNodeStack.push(workerNode);
        startBlock();
    }

    public void addWorker(DiagnosticPos pos, Set<Whitespace> ws, String workerName) {
        BLangWorker worker = (BLangWorker) this.invokableNodeStack.pop();
        worker.setName(createIdentifier(workerName));
        worker.pos = pos;
        worker.addWS(ws);
        worker.setBody(this.blockNodeStack.pop());
        if (this.forkJoinNodesStack.empty()) {
            InvokableNode invokableNode = this.invokableNodeStack.peek();
            invokableNode.getParameters().forEach(worker::addParameter);
            invokableNode.getReturnParameters().forEach(worker::addReturnParameter);
            invokableNode.addWorker(worker);
            invokableNode.addFlag(Flag.PARALLEL);
        } else {
            ((BLangForkJoin) this.forkJoinNodesStack.peek()).workers.add(worker);
        }
    }

    public void attachWorkerWS(Set<Whitespace> ws) {
        BLangWorker worker = (BLangWorker) this.invokableNodeStack.peek();
        worker.addWS(ws);
    }

    public void startForkJoinStmt() {
        this.forkJoinNodesStack.push(TreeBuilder.createForkJoinNode());
    }

    public void addForkJoinStmt(DiagnosticPos pos, Set<Whitespace> ws) {
        BLangForkJoin forkJoin = (BLangForkJoin) this.forkJoinNodesStack.pop();
        forkJoin.pos = pos;
        forkJoin.addWS(ws);
        this.addStmtToCurrentBlock(forkJoin);
    }

    public void startJoinCause() {
        startBlock();
    }

    public void addJoinCause(Set<Whitespace> ws, String identifier) {
        BLangForkJoin forkJoin = (BLangForkJoin) this.forkJoinNodesStack.peek();
        forkJoin.joinedBody = (BLangBlockStmt) this.blockNodeStack.pop();
        Set<Whitespace> varWS = removeNthFromLast(ws, 3);
        forkJoin.addWS(ws);
        forkJoin.joinResultVar = (BLangVariable) this.generateBasicVarNode(
                (DiagnosticPos) this.typeNodeStack.peek().getPosition(), varWS, identifier, false);
    }

    public void addJoinCondition(Set<Whitespace> ws, String joinType, List<String> workerNames, int joinCount) {
        BLangForkJoin forkJoin = (BLangForkJoin) this.forkJoinNodesStack.peek();
        forkJoin.joinedWorkerCount = joinCount;
        forkJoin.joinType = ForkJoinNode.JoinType.valueOf(joinType);
        forkJoin.addWS(ws);
        workerNames.forEach(s -> forkJoin.joinedWorkers.add((BLangIdentifier) createIdentifier(s)));
    }

    public void startTimeoutCause() {
        startBlock();
    }

    public void addTimeoutCause(Set<Whitespace> ws, String identifier) {
        BLangForkJoin forkJoin = (BLangForkJoin) this.forkJoinNodesStack.peek();
        forkJoin.timeoutBody = (BLangBlockStmt) this.blockNodeStack.pop();
        forkJoin.timeoutExpression = (BLangExpression) this.exprNodeStack.pop();
        Set<Whitespace> varWS = removeNthFromLast(ws, 3);
        forkJoin.addWS(ws);
        forkJoin.timeoutVariable = (BLangVariable) this.generateBasicVarNode(
                (DiagnosticPos) this.typeNodeStack.peek().getPosition(), varWS, identifier, false);
    }

    public void endCallableUnitBody(Set<Whitespace> ws) {
        BlockNode block = this.blockNodeStack.pop();
        InvokableNode invokableNode = this.invokableNodeStack.peek();
        invokableNode.addWS(ws);
        invokableNode.setBody(block);
    }

    public void setPackageDeclaration(DiagnosticPos pos, Set<Whitespace> ws, List<String> nameComps, String version) {
        List<BLangIdentifier> pkgNameComps = new ArrayList<>();
        nameComps.forEach(e -> pkgNameComps.add((BLangIdentifier) this.createIdentifier(e)));
        BLangIdentifier versionNode = (BLangIdentifier) this.createIdentifier(version);

        BLangPackageDeclaration pkgDcl = (BLangPackageDeclaration) TreeBuilder.createPackageDeclarationNode();
        pkgDcl.pos = pos;
        // TODO: orgname is null, fix it.
        pkgDcl.addWS(ws);
        pkgDcl.pkgNameComps = pkgNameComps;
        pkgDcl.version = versionNode;
        this.compUnit.addTopLevelNode(pkgDcl);
    }

    public void addImportPackageDeclaration(DiagnosticPos pos,
                                            Set<Whitespace> ws,
                                            String orgName,
                                            List<String> nameComps,
                                            String version,
                                            String alias) {

        List<BLangIdentifier> pkgNameComps = new ArrayList<>();
        nameComps.forEach(e -> pkgNameComps.add((BLangIdentifier) this.createIdentifier(e)));
        BLangIdentifier versionNode = (BLangIdentifier) this.createIdentifier(version);
        BLangIdentifier aliasNode = (alias != null && !alias.isEmpty()) ?
                (BLangIdentifier) this.createIdentifier(alias) :
                pkgNameComps.get(pkgNameComps.size() - 1);

        BLangImportPackage importDcl = (BLangImportPackage) TreeBuilder.createImportPackageNode();
        importDcl.pos = pos;
        importDcl.addWS(ws);
        importDcl.pkgNameComps = pkgNameComps;
        importDcl.version = versionNode;
        importDcl.orgName = (BLangIdentifier) this.createIdentifier(orgName);
        importDcl.alias = aliasNode;
        this.compUnit.addTopLevelNode(importDcl);
        if (this.imports.contains(importDcl)) {
            this.dlog.warning(pos, DiagnosticCode.REDECLARED_IMPORT_PACKAGE, importDcl.getQualifiedPackageName());
        } else {
            this.imports.add(importDcl);
        }
    }

    private VariableNode generateBasicVarNode(DiagnosticPos pos,
                                              Set<Whitespace> ws,
                                              String identifier,
                                              boolean exprAvailable) {
        BLangVariable var = (BLangVariable) TreeBuilder.createVariableNode();
        var.pos = pos;
        IdentifierNode name = this.createIdentifier(identifier);
        var.setName(name);
        var.addWS(ws);
        var.setTypeNode(this.typeNodeStack.pop());
        if (exprAvailable) {
            var.setInitialExpression(this.exprNodeStack.pop());
        }
        return var;
    }

    public void addGlobalVariable(DiagnosticPos pos,
                                  Set<Whitespace> ws,
                                  String identifier,
                                  boolean exprAvailable,
                                  boolean publicVar) {
        BLangVariable var = (BLangVariable) this.generateBasicVarNode(pos, ws, identifier, exprAvailable);
        if (publicVar) {
            var.flagSet.add(Flag.PUBLIC);
        }
        var.docTag = DocTag.VARIABLE;

        this.compUnit.addTopLevelNode(var);
    }

    public void addConstVariable(DiagnosticPos pos, Set<Whitespace> ws, String identifier, boolean publicVar) {
        BLangVariable var = (BLangVariable) this.generateBasicVarNode(pos, ws, identifier, true);
        var.flagSet.add(Flag.CONST);
        if (publicVar) {
            var.flagSet.add(Flag.PUBLIC);
        }
        var.docTag = DocTag.VARIABLE;

        attachAnnotations(var);
        attachDocumentations(var);
        attachDeprecatedNode(var);
        this.compUnit.addTopLevelNode(var);
    }

    public void startStructDef() {
        StructNode structNode = TreeBuilder.createStructNode();
        attachAnnotations(structNode);
        attachDocumentations(structNode);
        attachDeprecatedNode(structNode);
        this.structStack.add(structNode);
    }

    public void endStructDef(DiagnosticPos pos, Set<Whitespace> ws, String identifier, boolean publicStruct) {
        BLangStruct structNode = populateStructNode(pos, ws, createIdentifier(identifier), false);
        structNode.setName(this.createIdentifier(identifier));
        if (publicStruct) {
            structNode.flagSet.add(Flag.PUBLIC);
        }

        this.compUnit.addTopLevelNode(structNode);
    }

    public void startEnumDef(DiagnosticPos pos) {
        BLangEnum bLangEnum = (BLangEnum) TreeBuilder.createEnumNode();
        bLangEnum.pos = pos;
        attachAnnotations(bLangEnum);
        attachDocumentations(bLangEnum);
        attachDeprecatedNode(bLangEnum);
        this.enumStack.add(bLangEnum);
    }

    public void endEnumDef(String identifier, boolean publicEnum) {
        BLangEnum enumNode = (BLangEnum) this.enumStack.pop();
        enumNode.name = (BLangIdentifier) this.createIdentifier(identifier);
        if (publicEnum) {
            enumNode.flagSet.add(Flag.PUBLIC);
        }

        enumeratorList.forEach(enumNode::addEnumerator);
        this.compUnit.addTopLevelNode(enumNode);
        enumeratorList = new ArrayList<>();
    }

    public void addEnumerator(DiagnosticPos pos, Set<Whitespace> ws, String name) {
        BLangEnumerator enumerator = (BLangEnumerator) TreeBuilder.createEnumeratorNode();
        enumerator.pos = pos;
        enumerator.addWS(ws);
        enumerator.name = (BLangIdentifier) createIdentifier(name);
        enumeratorList.add(enumerator);
    }


    public void startConnectorDef() {
        ConnectorNode connectorNode = TreeBuilder.createConnectorNode();
        attachAnnotations(connectorNode);
        attachDocumentations(connectorNode);
        attachDeprecatedNode(connectorNode);
        this.connectorNodeStack.push(connectorNode);
        startEndpointDeclarationScope(((BLangConnector) connectorNode).endpoints);
    }

    public void startConnectorBody() {
        /* end of connector definition header, so let's populate
         * the connector information before processing the body */
        ConnectorNode connectorNode = this.connectorNodeStack.peek();
        if (!this.varListStack.empty()) {
            this.varListStack.pop().forEach(variableNode -> {
                ((BLangVariable) variableNode).docTag = DocTag.PARAM;
                connectorNode.addParameter(variableNode);
            });
        }
        /* add a temporary block node to contain connector variable definitions */
        this.blockNodeStack.add(TreeBuilder.createBlockNode());
        /* action node list to contain the actions of the connector */
        this.actionNodeStack.add(new ArrayList<>());
    }

    public void endConnectorDef(DiagnosticPos pos, Set<Whitespace> ws, String identifier, boolean publicCon) {
        BLangConnector connectorNode = (BLangConnector) this.connectorNodeStack.pop();
        connectorNode.pos = pos;
        connectorNode.addWS(ws);
        connectorNode.setName(this.createIdentifier(identifier));
        if (publicCon) {
            connectorNode.flagSet.add(Flag.PUBLIC);
        }
        endEndpointDeclarationScope();
        this.compUnit.addTopLevelNode(connectorNode);
    }

    public void endConnectorBody(Set<Whitespace> ws) {
        ConnectorNode connectorNode = this.connectorNodeStack.peek();
        connectorNode.addWS(ws);
        this.blockNodeStack.pop().getStatements().forEach(
                e -> connectorNode.addVariableDef((VariableDefinitionNode) e));
        this.actionNodeStack.pop().forEach(connectorNode::addAction);
    }

    public void startActionDef() {
        ActionNode actionNode = TreeBuilder.createActionNode();
        this.invokableNodeStack.push(actionNode);
        startEndpointDeclarationScope(((BLangAction) actionNode).endpoints);
    }

    public void endActionDef(DiagnosticPos pos,
                             Set<Whitespace> ws, int annotCount,
                             boolean nativeAction, boolean bodyExists, boolean docExists, boolean isDeprecated) {
        BLangAction actionNode = (BLangAction) this.invokableNodeStack.pop();
        endEndpointDeclarationScope();
        actionNode.pos = pos;
        actionNode.addWS(ws);
        if (nativeAction) {
            actionNode.flagSet.add(Flag.NATIVE);
        }

        if (!bodyExists) {
            actionNode.body = null;
        }

        if (docExists) {
            attachDocumentations(actionNode);
        }

        if (isDeprecated) {
            attachDeprecatedNode(actionNode);
        }

        attachAnnotations(actionNode, annotCount);
        this.connectorNodeStack.peek().addAction(actionNode);
    }

    public void startAnnotationDef(DiagnosticPos pos) {
        BLangAnnotation annotNode = (BLangAnnotation) TreeBuilder.createAnnotationNode();
        annotNode.pos = pos;
        attachAnnotations(annotNode);
        attachDocumentations(annotNode);
        attachDeprecatedNode(annotNode);
        this.annotationStack.add(annotNode);
    }

    public void endAnnotationDef(Set<Whitespace> ws, String identifier, boolean publicAnnotation,
                                 boolean isTypeAttached) {
        BLangAnnotation annotationNode = (BLangAnnotation) this.annotationStack.pop();
        annotationNode.addWS(ws);
        annotationNode.setName(this.createIdentifier(identifier));

        if (publicAnnotation) {
            annotationNode.flagSet.add(Flag.PUBLIC);
        }
        while (!attachmentPointStack.empty()) {
            annotationNode.attachmentPoints.add(attachmentPointStack.pop());
        }
        if (isTypeAttached) {
            annotationNode.typeNode = (BLangType) this.typeNodeStack.pop();
        }

        this.compUnit.addTopLevelNode(annotationNode);
    }

    public void startDocumentationAttachment(DiagnosticPos currentPos) {
        BLangDocumentation docAttachmentNode =
                (BLangDocumentation) TreeBuilder.createDocumentationNode();
        docAttachmentNode.pos = currentPos;
        docAttachmentStack.push(docAttachmentNode);
    }

    public void endDocumentationAttachment(Set<Whitespace> ws) {
        DocumentationNode docAttachmentNode = docAttachmentStack.peek();
        docAttachmentNode.addWS(ws);
    }

    public void setDocumentationAttachmentContent(DiagnosticPos pos,
                                                  Set<Whitespace> ws,
                                                  String contentText) {
        DocumentationNode docAttachmentNode = docAttachmentStack.peek();
        docAttachmentNode.addWS(ws);

        docAttachmentNode.setDocumentationText(contentText);
    }

    public void createDocumentationAttribute(DiagnosticPos pos,
                                             Set<Whitespace> ws,
                                             String attributeName,
                                             String endText, String docPrefix) {
        BLangDocumentationAttribute attrib =
                (BLangDocumentationAttribute) TreeBuilder.createDocumentationAttributeNode();
        attrib.documentationField = (BLangIdentifier) createIdentifier(attributeName);

        attrib.documentationText = endText;
        attrib.docTag = DocTag.fromString(docPrefix);

        attrib.pos = pos;
        attrib.addWS(ws);
        docAttachmentStack.peek().addAttribute(attrib);
    }

    public void createDeprecatedNode(DiagnosticPos pos,
                                     Set<Whitespace> ws,
                                     String content) {
        BLangDeprecatedNode deprecatedNode = (BLangDeprecatedNode) TreeBuilder.createDeprecatedNode();

        deprecatedNode.pos = pos;
        deprecatedNode.addWS(ws);

        deprecatedNode.documentationText = content;
        deprecatedAttachmentStack.push(deprecatedNode);
    }

    public void startAnnotationAttachment(DiagnosticPos currentPos) {
        BLangAnnotationAttachment annotAttachmentNode =
                (BLangAnnotationAttachment) TreeBuilder.createAnnotAttachmentNode();
        annotAttachmentNode.pos = currentPos;
        annotAttachmentStack.push(annotAttachmentNode);
    }

    public void setAnnotationAttachmentName(Set<Whitespace> ws, boolean hasExpr) {
        BLangNameReference nameReference = nameReferenceStack.pop();
        AnnotationAttachmentNode annotAttach = annotAttachmentStack.peek();
        annotAttach.addWS(nameReference.ws);
        annotAttach.addWS(ws);
        annotAttach.setAnnotationName(nameReference.name);
        annotAttach.setPackageAlias(nameReference.pkgAlias);
        if (hasExpr) {
            annotAttach.setExpression(exprNodeStack.pop());
        }
    }

    private void attachAnnotations(AnnotatableNode annotatableNode) {
        annotAttachmentStack.forEach(annot -> annotatableNode.addAnnotationAttachment(annot));
        annotAttachmentStack.clear();
    }

    private void attachDocumentations(DocumentableNode documentableNode) {
        if (!docAttachmentStack.empty()) {
            documentableNode.addDocumentationAttachment(docAttachmentStack.pop());
        }
    }

    private void attachDeprecatedNode(DocumentableNode documentableNode) {
        if (!deprecatedAttachmentStack.empty()) {
            documentableNode.addDeprecatedAttachment(deprecatedAttachmentStack.pop());
        }
    }

    private void attachAnnotations(AnnotatableNode annotatableNode, int count) {
        if (count == 0 || annotAttachmentStack.empty()) {
            return;
        }

        List<AnnotationAttachmentNode> tempAnnotAttachments = new ArrayList<>(count);
        for (int i = 0; i < count; i++) {
            if (annotAttachmentStack.empty()) {
                break;
            }
            tempAnnotAttachments.add(annotAttachmentStack.pop());
        }
        // reversing the collected annotations to preserve the original order
        Collections.reverse(tempAnnotAttachments);
        tempAnnotAttachments.forEach(annot -> annotatableNode.addAnnotationAttachment(annot));
    }

    public void addAssignmentStatement(DiagnosticPos pos, Set<Whitespace> ws, boolean isVarDeclaration) {
        ExpressionNode rExprNode = exprNodeStack.pop();
        List<ExpressionNode> lExprList = exprNodeListStack.pop();
        BLangAssignment assignmentNode = (BLangAssignment) TreeBuilder.createAssignmentNode();
        assignmentNode.setExpression(rExprNode);
        assignmentNode.setDeclaredWithVar(isVarDeclaration);
        assignmentNode.pos = pos;
        assignmentNode.addWS(ws);
        assignmentNode.addWS(commaWsStack.pop());
        lExprList.forEach(expressionNode -> assignmentNode.addVariable((BLangVariableReference) expressionNode));
        addStmtToCurrentBlock(assignmentNode);
    }

    public void startForeachStatement() {
        startBlock();
    }

    public void addForeachStatement(DiagnosticPos pos, Set<Whitespace> ws) {
        BLangForeach foreach = (BLangForeach) TreeBuilder.createForeachNode();
        foreach.addWS(ws);
        foreach.pos = pos;
        foreach.setCollection(exprNodeStack.pop());
        foreach.addWS(commaWsStack.pop());
        List<ExpressionNode> lExprList = exprNodeListStack.pop();
        lExprList.forEach(expressionNode -> foreach.addVariable((BLangVariableReference) expressionNode));
        BLangBlockStmt foreachBlock = (BLangBlockStmt) this.blockNodeStack.pop();
        foreachBlock.pos = pos;
        foreach.setBody(foreachBlock);
        addStmtToCurrentBlock(foreach);
    }

    public void startWhileStmt() {
        startBlock();
    }

    public void addWhileStmt(DiagnosticPos pos, Set<Whitespace> ws) {
        BLangWhile whileNode = (BLangWhile) TreeBuilder.createWhileNode();
        whileNode.setCondition(exprNodeStack.pop());
        whileNode.pos = pos;
        whileNode.addWS(ws);
        BLangBlockStmt whileBlock = (BLangBlockStmt) this.blockNodeStack.pop();
        whileBlock.pos = pos;
        whileNode.setBody(whileBlock);
        addStmtToCurrentBlock(whileNode);
    }

    public void startLockStmt() {
        startBlock();
    }

    public void addLockStmt(DiagnosticPos pos, Set<Whitespace> ws) {
        BLangLock lockNode = (BLangLock) TreeBuilder.createLockNode();
        lockNode.pos = pos;
        lockNode.addWS(ws);
        BLangBlockStmt lockBlock = (BLangBlockStmt) this.blockNodeStack.pop();
        lockBlock.pos = pos;
        lockNode.setBody(lockBlock);
        addStmtToCurrentBlock(lockNode);
    }

    public void addNextStatement(DiagnosticPos pos, Set<Whitespace> ws) {
        BLangNext nextNode = (BLangNext) TreeBuilder.createNextNode();
        nextNode.pos = pos;
        nextNode.addWS(ws);
        addStmtToCurrentBlock(nextNode);
    }

    public void addBreakStatement(DiagnosticPos pos, Set<Whitespace> ws) {
        BLangBreak breakNode = (BLangBreak) TreeBuilder.createBreakNode();
        breakNode.pos = pos;
        breakNode.addWS(ws);
        addStmtToCurrentBlock(breakNode);
    }

    public void addReturnStatement(DiagnosticPos pos, Set<Whitespace> ws, boolean exprAvailable) {
        BLangReturn retStmt = (BLangReturn) TreeBuilder.createReturnNode();
        retStmt.pos = pos;
        retStmt.addWS(ws);
        if (exprAvailable) {
            retStmt.addWS(commaWsStack.pop());
            for (ExpressionNode expr : this.exprNodeListStack.pop()) {
                retStmt.exprs.add((BLangExpression) expr);
            }
        }
        addStmtToCurrentBlock(retStmt);
    }

    public void startTransactionStmt() {
        transactionNodeStack.push(TreeBuilder.createTransactionNode());
        startBlock();
    }

    public void addTransactionBlock(DiagnosticPos pos) {
        TransactionNode transactionNode = transactionNodeStack.peek();
        BLangBlockStmt transactionBlock = (BLangBlockStmt) this.blockNodeStack.pop();
        transactionBlock.pos = pos;
        transactionNode.setTransactionBody(transactionBlock);
    }

    public void endTransactionBlock(Set<Whitespace> ws) {
        TransactionNode transactionNode = transactionNodeStack.peek();
        transactionNode.getTransactionBody().addWS(ws);
    }

    public void startFailedBlock() {
        startBlock();
    }

    public void addFailedBlock(DiagnosticPos pos, Set<Whitespace> ws) {
        TransactionNode transactionNode = transactionNodeStack.peek();
        BLangBlockStmt failedBlock = (BLangBlockStmt) this.blockNodeStack.pop();
        failedBlock.pos = pos;
        transactionNode.addWS(ws);
        transactionNode.setFailedBody(failedBlock);
    }

    public void endTransactionStmt(DiagnosticPos pos, Set<Whitespace> ws) {
        BLangTransaction transaction = (BLangTransaction) transactionNodeStack.pop();
        transaction.pos = pos;
        transaction.addWS(ws);
        addStmtToCurrentBlock(transaction);

        // TODO This is a temporary workaround to flag coordinator service start
        String value = compilerOptions.get(CompilerOptionName.TRANSACTION_EXISTS);
        if (value != null) {
            return;
        }

        compilerOptions.put(CompilerOptionName.TRANSACTION_EXISTS, "true");
        List<String> nameComps = getPackageNameComps(Names.TRANSACTION_PACKAGE.value);
        addImportPackageDeclaration(pos, null, Names.ANON_ORG.value,
                nameComps, Names.DEFAULT_VERSION.value,
                Names.DOT.value + nameComps.get(nameComps.size() - 1));
    }

    public void addAbortStatement(DiagnosticPos pos, Set<Whitespace> ws) {
        BLangAbort abortNode = (BLangAbort) TreeBuilder.createAbortNode();
        abortNode.pos = pos;
        abortNode.addWS(ws);
        addStmtToCurrentBlock(abortNode);
    }

    public void addRetryCountExpression() {
        BLangTransaction transaction = (BLangTransaction) transactionNodeStack.peek();
        transaction.retryCount = (BLangExpression) exprNodeStack.pop();
    }

    public void startIfElseNode(DiagnosticPos pos) {
        BLangIf ifNode = (BLangIf) TreeBuilder.createIfElseStatementNode();
        ifNode.pos = pos;
        ifElseStatementStack.push(ifNode);
        startBlock();
    }

    public void addIfBlock(DiagnosticPos pos, Set<Whitespace> ws) {
        IfNode ifNode = ifElseStatementStack.peek();
        ((BLangIf) ifNode).pos = pos;
        ifNode.addWS(ws);
        ifNode.setCondition(exprNodeStack.pop());
        ifNode.setBody(blockNodeStack.pop());
    }

    public void addElseIfBlock(DiagnosticPos pos, Set<Whitespace> ws) {
        IfNode elseIfNode = ifElseStatementStack.pop();
        ((BLangIf) elseIfNode).pos = pos;
        elseIfNode.setCondition(exprNodeStack.pop());
        elseIfNode.setBody(blockNodeStack.pop());
        Set<Whitespace> elseWS = removeNthFromStart(ws, 0);
        elseIfNode.addWS(ws);

        IfNode parentIfNode = ifElseStatementStack.peek();
        while (parentIfNode.getElseStatement() != null) {
            parentIfNode = (IfNode) parentIfNode.getElseStatement();
        }
        parentIfNode.addWS(elseWS);
        parentIfNode.setElseStatement(elseIfNode);
    }

    public void addElseBlock(DiagnosticPos pos, Set<Whitespace> ws) {
        IfNode ifNode = ifElseStatementStack.peek();
        while (ifNode.getElseStatement() != null) {
            ifNode = (IfNode) ifNode.getElseStatement();
        }
        ifNode.addWS(ws);
        BlockNode elseBlock = blockNodeStack.pop();
        ((BLangBlockStmt) elseBlock).pos = pos;
        ifNode.setElseStatement(elseBlock);
    }

    public void endIfElseNode(Set<Whitespace> ws) {
        IfNode ifNode = ifElseStatementStack.pop();
        ifNode.addWS(ws);
        addStmtToCurrentBlock(ifNode);
    }

    public void addWorkerSendStmt(DiagnosticPos pos, Set<Whitespace> ws, String workerName, boolean isForkJoinSend) {
        BLangWorkerSend workerSendNode = (BLangWorkerSend) TreeBuilder.createWorkerSendNode();
        workerSendNode.setWorkerName(this.createIdentifier(workerName));
        exprNodeListStack.pop().forEach(expr -> workerSendNode.exprs.add((BLangExpression) expr));
        workerSendNode.addWS(commaWsStack.pop());
        workerSendNode.isForkJoinSend = isForkJoinSend;
        workerSendNode.pos = pos;
        workerSendNode.addWS(ws);
        addStmtToCurrentBlock(workerSendNode);
    }

    public void addWorkerReceiveStmt(DiagnosticPos pos, Set<Whitespace> ws, String workerName) {
        BLangWorkerReceive workerReceiveNode = (BLangWorkerReceive) TreeBuilder.createWorkerReceiveNode();
        workerReceiveNode.setWorkerName(this.createIdentifier(workerName));
        exprNodeListStack.pop().forEach(expr -> workerReceiveNode.exprs.add((BLangExpression) expr));
        workerReceiveNode.addWS(commaWsStack.pop());
        workerReceiveNode.pos = pos;
        workerReceiveNode.addWS(ws);
        addStmtToCurrentBlock(workerReceiveNode);
    }

    public void addExpressionStmt(DiagnosticPos pos, Set<Whitespace> ws) {
        BLangExpressionStmt exprStmt = (BLangExpressionStmt) TreeBuilder.createExpressionStatementNode();
        exprStmt.pos = pos;
        exprStmt.addWS(ws);
        exprStmt.expr = (BLangExpression) exprNodeStack.pop();
        addStmtToCurrentBlock(exprStmt);
    }

    public void startServiceDef(DiagnosticPos pos) {
        BLangService serviceNode = (BLangService) TreeBuilder.createServiceNode();
        serviceNode.pos = pos;
        attachAnnotations(serviceNode);
        attachDocumentations(serviceNode);
        attachDeprecatedNode(serviceNode);
        serviceNodeStack.push(serviceNode);
        startEndpointDeclarationScope(serviceNode.endpoints);
    }

    public void addServiceBody(Set<Whitespace> ws) {
        ServiceNode serviceNode = serviceNodeStack.peek();
        serviceNode.addWS(ws);
        blockNodeStack.pop().getStatements()
                .forEach(varDef -> serviceNode.addVariable((VariableDefinitionNode) varDef));
    }

    public void endServiceDef(DiagnosticPos pos, Set<Whitespace> ws, String serviceName) {
        BLangService serviceNode = (BLangService) serviceNodeStack.pop();
        serviceNode.setName(createIdentifier(serviceName));
        final BLangNameReference epName = nameReferenceStack.pop();
        serviceNode.setEndpointType(createUserDefinedType(pos, epName.ws, (BLangIdentifier) epName.pkgAlias,
                (BLangIdentifier) epName.name));
        serviceNode.pos = pos;
        serviceNode.addWS(ws);
        this.compUnit.addTopLevelNode(serviceNode);
        endEndpointDeclarationScope();
    }

    public void startResourceDef() {
        ResourceNode resourceNode = TreeBuilder.createResourceNode();
        invokableNodeStack.push(resourceNode);
        startEndpointDeclarationScope(((BLangResource) resourceNode).endpoints);
    }

    public void endResourceDef(DiagnosticPos pos, Set<Whitespace> ws,
                               String resourceName, int annotCount, boolean docExists, boolean isDeprecated) {
        BLangResource resourceNode = (BLangResource) invokableNodeStack.pop();
        endEndpointDeclarationScope();
        resourceNode.pos = pos;
        resourceNode.addWS(ws);
        resourceNode.setName(createIdentifier(resourceName));
        attachAnnotations(resourceNode, annotCount);
        if (docExists) {
            attachDocumentations(resourceNode);
        }
        if (isDeprecated) {
            attachDeprecatedNode(resourceNode);
        }
        varListStack.pop().forEach(variableNode -> {
            ((BLangVariable) variableNode).docTag = DocTag.PARAM;
            resourceNode.addParameter(variableNode);
        });
        serviceNodeStack.peek().addResource(resourceNode);
    }

    public void createXMLQName(DiagnosticPos pos, Set<Whitespace> ws, String localname, String prefix) {
        BLangXMLQName qname = (BLangXMLQName) TreeBuilder.createXMLQNameNode();
        qname.localname = (BLangIdentifier) createIdentifier(localname);
        qname.prefix = (BLangIdentifier) createIdentifier(prefix);
        qname.pos = pos;
        qname.addWS(ws);
        addExpressionNode(qname);
    }

    public void createXMLAttribute(DiagnosticPos pos, Set<Whitespace> ws) {
        BLangXMLAttribute xmlAttribute = (BLangXMLAttribute) TreeBuilder.createXMLAttributeNode();
        xmlAttribute.value = (BLangXMLQuotedString) exprNodeStack.pop();
        xmlAttribute.name = (BLangExpression) exprNodeStack.pop();
        xmlAttribute.pos = pos;
        xmlAttribute.addWS(ws);
        xmlAttributeNodeStack.push(xmlAttribute);
    }

    public void attachXmlLiteralWS(Set<Whitespace> ws) {
        this.exprNodeStack.peek().addWS(ws);
    }

    public void startXMLElement(DiagnosticPos pos, Set<Whitespace> ws, boolean isRoot) {
        BLangXMLElementLiteral xmlElement = (BLangXMLElementLiteral) TreeBuilder.createXMLElementLiteralNode();
        BLangExpression startTag = (BLangExpression) exprNodeStack.pop();
        xmlElement.addWS(ws);
        xmlElement.startTagName = startTag;
        xmlElement.pos = pos;
        xmlElement.isRoot = isRoot;
        xmlAttributeNodeStack.forEach(attribute -> xmlElement.addAttribute(attribute));
        xmlAttributeNodeStack.clear();
        addExpressionNode(xmlElement);
    }

    public void endXMLElement(Set<Whitespace> ws) {
        BLangExpression endTag = (BLangExpression) exprNodeStack.pop();
        BLangXMLElementLiteral xmlElement = (BLangXMLElementLiteral) exprNodeStack.peek();
        xmlElement.addWS(ws);
        xmlElement.endTagName = endTag;
    }

    public void createXMLQuotedLiteral(DiagnosticPos pos,
                                       Set<Whitespace> ws,
                                       Stack<String> precedingTextFragments,
                                       String endingText,
                                       QuoteType quoteType) {
        List<BLangExpression> templateExprs =
                getExpressionsInTemplate(pos, ws, precedingTextFragments, endingText, NodeKind.LITERAL);
        BLangXMLQuotedString quotedString = (BLangXMLQuotedString) TreeBuilder.createXMLQuotedStringNode();
        quotedString.pos = pos;
        quotedString.quoteType = quoteType;
        quotedString.textFragments = templateExprs;
        addExpressionNode(quotedString);
    }

    public void addChildToXMLElement(Set<Whitespace> ws) {
        XMLLiteralNode child = (XMLLiteralNode) exprNodeStack.pop();
        child.addWS(ws);
        BLangXMLElementLiteral parentXMLExpr = (BLangXMLElementLiteral) exprNodeStack.peek();
        parentXMLExpr.addChild(child);
    }

    public void createXMLTextLiteral(DiagnosticPos pos,
                                     Set<Whitespace> ws,
                                     Stack<String> precedingTextFragments,
                                     String endingText) {
        BLangXMLTextLiteral xmlTextLiteral = (BLangXMLTextLiteral) TreeBuilder.createXMLTextLiteralNode();
        xmlTextLiteral.textFragments =
                getExpressionsInTemplate(pos, ws, precedingTextFragments, endingText, NodeKind.XML_TEXT_LITERAL);
        xmlTextLiteral.pos = pos;
        addExpressionNode(xmlTextLiteral);
    }

    public void addXMLTextToElement(DiagnosticPos pos,
                                    Set<Whitespace> ws,
                                    Stack<String> precedingTextFragments,
                                    String endingText) {

        List<BLangExpression> templateExprs =
                getExpressionsInTemplate(pos, ws, precedingTextFragments, endingText, NodeKind.XML_TEXT_LITERAL);
        BLangXMLElementLiteral parentElement = (BLangXMLElementLiteral) exprNodeStack.peek();
        templateExprs.forEach(expr -> parentElement.addChild(expr));
    }

    public void createXMLCommentLiteral(DiagnosticPos pos,
                                        Set<Whitespace> ws,
                                        Stack<String> precedingTextFragments,
                                        String endingText) {

        BLangXMLCommentLiteral xmlCommentLiteral = (BLangXMLCommentLiteral) TreeBuilder.createXMLCommentLiteralNode();
        xmlCommentLiteral.textFragments =
                getExpressionsInTemplate(pos, null, precedingTextFragments, endingText, NodeKind.LITERAL);
        xmlCommentLiteral.pos = pos;
        xmlCommentLiteral.addWS(ws);
        addExpressionNode(xmlCommentLiteral);
    }

    public void createXMLPILiteral(DiagnosticPos pos,
                                   Set<Whitespace> ws,
                                   String targetQName,
                                   Stack<String> precedingTextFragments,
                                   String endingText) {
        List<BLangExpression> dataExprs =
                getExpressionsInTemplate(pos, ws, precedingTextFragments, endingText, NodeKind.LITERAL);
        addLiteralValue(pos, ws, TypeTags.STRING, targetQName);

        BLangXMLProcInsLiteral xmlProcInsLiteral =
                (BLangXMLProcInsLiteral) TreeBuilder.createXMLProcessingIntsructionLiteralNode();
        xmlProcInsLiteral.pos = pos;
        xmlProcInsLiteral.dataFragments = dataExprs;
        xmlProcInsLiteral.target = (BLangLiteral) exprNodeStack.pop();
        ;
        addExpressionNode(xmlProcInsLiteral);
    }

    public void addXMLNSDeclaration(DiagnosticPos pos,
                                    Set<Whitespace> ws,
                                    String namespaceUri,
                                    String prefix,
                                    boolean isTopLevel) {
        BLangXMLNS xmlns = (BLangXMLNS) TreeBuilder.createXMLNSNode();
        BLangIdentifier prefixIdentifer = (BLangIdentifier) TreeBuilder.createIdentifierNode();
        prefixIdentifer.pos = pos;
        prefixIdentifer.value = prefix;

        addLiteralValue(pos, removeNthFromStart(ws, 1), TypeTags.STRING, namespaceUri);
        xmlns.namespaceURI = (BLangLiteral) exprNodeStack.pop();
        xmlns.prefix = prefixIdentifer;
        xmlns.pos = pos;
        xmlns.addWS(ws);

        if (isTopLevel) {
            this.compUnit.addTopLevelNode(xmlns);
            return;
        }

        BLangXMLNSStatement xmlnsStmt = (BLangXMLNSStatement) TreeBuilder.createXMLNSDeclrStatementNode();
        xmlnsStmt.xmlnsDecl = xmlns;
        xmlnsStmt.pos = pos;
        addStmtToCurrentBlock(xmlnsStmt);
    }

    public void createStringTemplateLiteral(DiagnosticPos pos, Set<Whitespace> ws, Stack<String> precedingTextFragments,
                                            String endingText) {
        BLangStringTemplateLiteral stringTemplateLiteral =
                (BLangStringTemplateLiteral) TreeBuilder.createStringTemplateLiteralNode();
        stringTemplateLiteral.exprs =
                getExpressionsInTemplate(pos, null, precedingTextFragments, endingText, NodeKind.LITERAL);
        stringTemplateLiteral.addWS(ws);
        stringTemplateLiteral.pos = pos;
        addExpressionNode(stringTemplateLiteral);
    }

    public void createXmlAttributesRefExpr(DiagnosticPos pos, Set<Whitespace> ws, boolean singleAttribute) {
        BLangXMLAttributeAccess xmlAttributeAccess =
                (BLangXMLAttributeAccess) TreeBuilder.createXMLAttributeAccessNode();
        xmlAttributeAccess.pos = pos;
        xmlAttributeAccess.addWS(ws);
        if (singleAttribute) {
            xmlAttributeAccess.indexExpr = (BLangExpression) exprNodeStack.pop();
        }
        xmlAttributeAccess.expr = (BLangVariableReference) exprNodeStack.pop();
        addExpressionNode(xmlAttributeAccess);
    }

    public void startTransformerDef() {
        TransformerNode transformerNode = TreeBuilder.createTransformerNode();
        attachAnnotations(transformerNode);
        attachDocumentations(transformerNode);
        attachDeprecatedNode(transformerNode);
        this.invokableNodeStack.push(transformerNode);
    }

    public void endTransformerDef(DiagnosticPos pos,
                                  Set<Whitespace> ws,
                                  boolean publicFunc,
                                  String name,
                                  boolean paramsAvailable) {

        BLangTransformer transformer = (BLangTransformer) this.invokableNodeStack.pop();
        transformer.pos = pos;
        transformer.addWS(ws);
        transformer.setName(this.createIdentifier(name));

        if (paramsAvailable) {
            this.varListStack.pop().forEach(variableNode -> {
                ((BLangVariable) variableNode).docTag = DocTag.PARAM;
                transformer.addParameter(variableNode);
            });
        }

        // get the source and the target params
        List<VariableNode> mappingParams = this.varListStack.pop();

        // set the first mapping-param as the source for transformer
        VariableNode source = mappingParams.remove(0);
        ((BLangVariable) source).docTag = DocTag.RECEIVER;
        transformer.setSource(source);
        mappingParams.forEach(variableNode -> {
            ((BLangVariable) variableNode).docTag = DocTag.RECEIVER;
            transformer.addReturnParameter(variableNode);
        });

        if (publicFunc) {
            transformer.flagSet.add(Flag.PUBLIC);
        }

        this.compUnit.addTopLevelNode(transformer);
    }

    public void addIntRangeExpression(DiagnosticPos pos,
                                      Set<Whitespace> ws,
                                      boolean includeStart,
                                      boolean includeEnd) {
        BLangIntRangeExpression intRangeExpr = (BLangIntRangeExpression) TreeBuilder.createIntRangeExpression();
        intRangeExpr.pos = pos;
        intRangeExpr.addWS(ws);
        intRangeExpr.endExpr = (BLangExpression) this.exprNodeStack.pop();
        intRangeExpr.startExpr = (BLangExpression) this.exprNodeStack.pop();
        intRangeExpr.includeStart = includeStart;
        intRangeExpr.includeEnd = includeEnd;
        exprNodeStack.push(intRangeExpr);
    }

    public void addNamedArgument(DiagnosticPos pos, Set<Whitespace> ws, String name) {
        BLangNamedArgsExpression namedArg = (BLangNamedArgsExpression) TreeBuilder.createNamedArgNode();
        namedArg.pos = pos;
        namedArg.addWS(ws);
        namedArg.name = (BLangIdentifier) this.createIdentifier(name);
        namedArg.expr = (BLangExpression) this.exprNodeStack.pop();
        addExpressionNode(namedArg);
    }

    public void addRestArgument(DiagnosticPos pos, Set<Whitespace> ws) {
        BLangRestArgsExpression varArgs = (BLangRestArgsExpression) TreeBuilder.createVarArgsNode();
        varArgs.pos = pos;
        varArgs.addWS(ws);
        varArgs.expr = (BLangExpression) this.exprNodeStack.pop();
        addExpressionNode(varArgs);
    }

    public void addDefaultableParam(DiagnosticPos pos, Set<Whitespace> ws) {
        BLangVariableDef defaultableParam = (BLangVariableDef) TreeBuilder.createVariableDefinitionNode();
        defaultableParam.pos = pos;
        defaultableParam.addWS(ws);
        List<VariableNode> params = this.varListStack.peek();
        BLangVariable var = (BLangVariable) params.remove(params.size() - 1);
        var.expr = (BLangExpression) this.exprNodeStack.pop();
        defaultableParam.var = var;
        this.defaultableParamsList.add(defaultableParam);
    }

    public void addRestParam(DiagnosticPos pos, Set<Whitespace> ws, String identifier, int annotCount) {
        BLangVariable restParam = (BLangVariable) this.generateBasicVarNode(pos, ws, identifier, false);
        attachAnnotations(restParam, annotCount);
        restParam.pos = pos;
        
        BLangArrayType typeNode = (BLangArrayType) TreeBuilder.createArrayTypeNode();
        typeNode.elemtype = restParam.typeNode;
        typeNode.dimensions = 1;
        restParam.typeNode = typeNode;
        this.restParamStack.push(restParam);
    }

    // Private methods

    private List<BLangExpression> getExpressionsInTemplate(DiagnosticPos pos,
                                                           Set<Whitespace> ws,
                                                           Stack<String> precedingTextFragments,
                                                           String endingText,
                                                           NodeKind targetStrExprKind) {
        List<BLangExpression> expressions = new ArrayList<>();

        endingText = endingText == null ? "" : StringEscapeUtils.unescapeJava(endingText);
        addLiteralValue(pos, ws, TypeTags.STRING, endingText);
        expressions.add((BLangExpression) exprNodeStack.pop());

        while (!precedingTextFragments.isEmpty()) {
            expressions.add((BLangExpression) exprNodeStack.pop());
            String textFragment = precedingTextFragments.pop();
            textFragment = textFragment == null ? "" : StringEscapeUtils.unescapeJava(textFragment);
            addLiteralValue(pos, ws, TypeTags.STRING, textFragment);
            expressions.add((BLangExpression) exprNodeStack.pop());
        }

        Collections.reverse(expressions);
        return expressions;
    }

    public void endCompilationUnit(Set<Whitespace> ws) {
        compUnit.addWS(ws);
    }

    public void endCallableParamList(Set<Whitespace> ws) {
        this.invokableNodeStack.peek().addWS(ws);
    }

    public void endFuncTypeParamList(Set<Whitespace> ws) {
        this.commaWsStack.push(ws);
    }

    public void endConnectorParamList(Set<Whitespace> ws) {
        this.connectorNodeStack.peek().addWS(ws);
    }

    private Set<Whitespace> removeNthFromLast(Set<Whitespace> ws, int n) {
        if (ws == null) {
            return null;
        }
        return removeNth(((TreeSet<Whitespace>) ws).descendingIterator(), n);
    }

    private Set<Whitespace> removeNthFromStart(Set<Whitespace> ws, int n) {
        if (ws == null) {
            return null;
        }
        return removeNth(ws.iterator(), n);
    }

    private Set<Whitespace> removeNth(Iterator<Whitespace> iterator, int n) {
        int i = 0;
        while (iterator.hasNext()) {
            Whitespace next = iterator.next();
            if (i++ == n) {
                Set<Whitespace> varWS = new TreeSet<>();
                varWS.add(next);
                iterator.remove();
                return varWS;
            }
        }
        return null;
    }

    private BLangStruct populateStructNode(DiagnosticPos pos,
                                           Set<Whitespace> ws,
                                           IdentifierNode name,
                                           boolean isAnonymous) {
        BLangStruct structNode = (BLangStruct) this.structStack.pop();
        structNode.pos = pos;
        structNode.addWS(ws);
        structNode.name = (BLangIdentifier) name;
        structNode.isAnonymous = isAnonymous;
        this.varListStack.pop().forEach(variableNode -> {
            ((BLangVariable) variableNode).docTag = DocTag.FIELD;
            structNode.addField(variableNode);
        });
        return structNode;
    }

    private BLangUserDefinedType createUserDefinedType(DiagnosticPos pos,
                                                       Set<Whitespace> ws,
                                                       BLangIdentifier pkgAlias,
                                                       BLangIdentifier name) {
        BLangUserDefinedType userDefinedType = (BLangUserDefinedType) TreeBuilder.createUserDefinedTypeNode();
        userDefinedType.pos = pos;
        userDefinedType.addWS(ws);
        userDefinedType.pkgAlias = pkgAlias;
        userDefinedType.typeName = name;
        return userDefinedType;
    }

    private List<String> getPackageNameComps(String sourcePkg) {
        String[] pkgParts = sourcePkg.split("\\.|\\\\|\\/");
        return Arrays.asList(pkgParts);
    }

    public void startOrderByClauseNode(DiagnosticPos pos, Set<Whitespace> ws) {
        OrderByNode orderByNode = TreeBuilder.createOrderByNode();
        ((BLangOrderBy) orderByNode).pos = pos;
        orderByNode.addWS(ws);
        this.orderByClauseStack.push(orderByNode);
    }

    public void endOrderByClauseNode(DiagnosticPos pos, Set<Whitespace> ws) {
        OrderByNode orderByNode = this.orderByClauseStack.peek();
        ((BLangOrderBy) orderByNode).pos = pos;
        orderByNode.addWS(ws);
        this.exprNodeListStack.pop().forEach(orderByNode::addVariableReference);
    }

    public void startGroupByClauseNode(DiagnosticPos pos, Set<Whitespace> ws) {
        GroupByNode groupByNode = TreeBuilder.createGroupByNode();
        ((BLangGroupBy) groupByNode).pos = pos;
        groupByNode.addWS(ws);
        this.groupByClauseStack.push(groupByNode);
    }

    public void endGroupByClauseNode(DiagnosticPos pos, Set<Whitespace> ws) {
        GroupByNode groupByNode = this.groupByClauseStack.peek();
        ((BLangGroupBy) groupByNode).pos = pos;
        groupByNode.addWS(ws);
        this.exprNodeListStack.pop().forEach(groupByNode::addVariableReference);
    }

    public void startHavingClauseNode(DiagnosticPos pos, Set<Whitespace> ws) {
        HavingNode havingNode = TreeBuilder.createHavingNode();
        ((BLangHaving) havingNode).pos = pos;
        havingNode.addWS(ws);
        this.havingClauseStack.push(havingNode);
    }

    public void endHavingClauseNode(DiagnosticPos pos, Set<Whitespace> ws) {
        HavingNode havingNode = this.havingClauseStack.peek();
        ((BLangHaving) havingNode).pos = pos;
        havingNode.addWS(ws);
        havingNode.setExpression(this.exprNodeStack.pop());
    }

    public void startSelectExpressionNode(DiagnosticPos pos, Set<Whitespace> ws) {
        SelectExpressionNode selectExpr = TreeBuilder.createSelectExpressionNode();
        ((BLangSelectExpression) selectExpr).pos = pos;
        selectExpr.addWS(ws);
        this.selectExpressionsStack.push(selectExpr);
    }

    public void endSelectExpressionNode(String identifier, DiagnosticPos pos, Set<Whitespace> ws) {
        SelectExpressionNode selectExpression = this.selectExpressionsStack.peek();
        selectExpression.setExpression(exprNodeStack.pop());
        ((BLangSelectExpression) selectExpression).pos = pos;
        selectExpression.addWS(ws);
        selectExpression.setIdentifier(identifier);
    }

    public void startSelectExpressionList() {
        this.selectExpressionsListStack.push(new ArrayList<>());
    }

    public void endSelectExpressionList(Set<Whitespace> ws, int selectExprCount) {
        List<SelectExpressionNode> selectExprList = this.selectExpressionsListStack.peek();
        addSelectExprToSelectExprNodeList(selectExprList, selectExprCount);
    }

    private void addSelectExprToSelectExprNodeList(List<SelectExpressionNode> selectExprList, int n) {
        if (this.selectExpressionsStack.isEmpty()) {
            throw new IllegalStateException("Select expression stack cannot be empty in processing a SelectClause");
        }
        SelectExpressionNode expr = this.selectExpressionsStack.pop();
        if (n > 1) {
            addSelectExprToSelectExprNodeList(selectExprList, n - 1);
        }
        selectExprList.add(expr);
    }

    public void startWhereClauseNode(DiagnosticPos pos, Set<Whitespace> ws) {
        WhereNode whereNode = TreeBuilder.createWhereNode();
        ((BLangWhere) whereNode).pos = pos;
        whereNode.addWS(ws);
        this.whereClauseStack.push(whereNode);
    }

    public void endWhereClauseNode(DiagnosticPos pos, Set<Whitespace> ws) {
        WhereNode whereNode = this.whereClauseStack.peek();
        ((BLangWhere) whereNode).pos = pos;
        whereNode.addWS(ws);
        whereNode.setExpression(exprNodeStack.pop());
    }

    public void startSelectClauseNode(DiagnosticPos pos, Set<Whitespace> ws) {
        SelectClauseNode selectClauseNode = TreeBuilder.createSelectClauseNode();
        ((BLangSelectClause) selectClauseNode).pos = pos;
        selectClauseNode.addWS(ws);
        this.selectClausesStack.push(selectClauseNode);
    }

    public void endSelectClauseNode(boolean isSelectAll, boolean isGroupByAvailable, boolean isHavingAvailable,
                                    DiagnosticPos pos, Set<Whitespace> ws) {
        SelectClauseNode selectClauseNode = this.selectClausesStack.peek();
        ((BLangSelectClause) selectClauseNode).pos = pos;
        selectClauseNode.addWS(ws);
        if (!isSelectAll) {
            selectClauseNode.setSelectExpressions(this.selectExpressionsListStack.pop());
        } else {
            selectClauseNode.setSelectAll(true);
        }
        if (isGroupByAvailable) {
            selectClauseNode.setGroupBy(this.groupByClauseStack.pop());
        }
        if (isHavingAvailable) {
            selectClauseNode.setHaving(this.havingClauseStack.pop());
        }
    }

    public void startWindowClauseNode(DiagnosticPos pos, Set<Whitespace> ws) {
        WindowClauseNode windowClauseNode = TreeBuilder.createWindowClauseNode();
        ((BLangWindow) windowClauseNode).pos = pos;
        windowClauseNode.addWS(ws);
        this.windowClausesStack.push(windowClauseNode);
    }

    public void endWindowsClauseNode(DiagnosticPos pos, Set<Whitespace> ws) {
        WindowClauseNode windowClauseNode = this.windowClausesStack.peek();
        ((BLangWindow) windowClauseNode).pos = pos;
        windowClauseNode.addWS(ws);
        windowClauseNode.setFunctionInvocation(this.exprNodeStack.pop());
    }

    public void startStreamingInputNode(DiagnosticPos pos, Set<Whitespace> ws) {
        StreamingInput streamingInput = TreeBuilder.createStreamingInputNode();
        ((BLangStreamingInput) streamingInput).pos = pos;
        streamingInput.addWS(ws);
        this.streamingInputStack.push(streamingInput);
    }

    public void endStreamingInputNode(boolean isFirstWhereAvailable, boolean isSecondWhereAvailable,
                                      boolean isWindowAvailable, String alias, DiagnosticPos pos, Set<Whitespace> ws) {
        BLangStreamingInput streamingInput = (BLangStreamingInput) this.streamingInputStack.peek();
        streamingInput.pos = pos;
        streamingInput.addWS(ws);
        if (isSecondWhereAvailable) {
            streamingInput.addStreamingCondition(this.whereClauseStack.pop());
        }
        if (isFirstWhereAvailable) {
            streamingInput.addStreamingCondition(this.whereClauseStack.pop());
        }
        if (isWindowAvailable) {
            streamingInput.setWindowClause(this.windowClausesStack.pop());
        }
        streamingInput.setTableReference(this.exprNodeStack.pop());
        streamingInput.setAlias(alias);
    }

    public void startJoinStreamingInputNode(DiagnosticPos pos, Set<Whitespace> ws) {
        JoinStreamingInput joinStreamingInput = TreeBuilder.createJoinStreamingInputNode();
        ((BLangJoinStreamingInput) joinStreamingInput).pos = pos;
        joinStreamingInput.addWS(ws);
        this.joinStreamingInputsStack.push(joinStreamingInput);
    }

    public void endJoinStreamingInputNode(DiagnosticPos pos, Set<Whitespace> ws) {
        JoinStreamingInput joinStreamingInput = this.joinStreamingInputsStack.peek();
        ((BLangJoinStreamingInput) joinStreamingInput).pos = pos;
        joinStreamingInput.addWS(ws);
        joinStreamingInput.setStreamingInput(this.streamingInputStack.pop());
        joinStreamingInput.setOnExpression(this.exprNodeStack.pop());
    }

    public void startTableQueryNode(DiagnosticPos pos, Set<Whitespace> ws) {
        TableQuery tableQuery = TreeBuilder.createTableQueryNode();
        ((BLangTableQuery) tableQuery).pos = pos;
        tableQuery.addWS(ws);
        this.tableQueriesStack.push(tableQuery);
    }

    public void endTableQueryNode(boolean isJoinClauseAvailable, boolean isSelectClauseAvailable,
                                  boolean isOrderByClauseAvailable, DiagnosticPos pos, Set<Whitespace> ws) {
        BLangTableQuery tableQuery = (BLangTableQuery) this.tableQueriesStack.peek();
        tableQuery.pos = pos;
        tableQuery.addWS(ws);
        tableQuery.setStreamingInput(this.streamingInputStack.pop());
        if (isJoinClauseAvailable) {
            tableQuery.setJoinStreamingInput(this.joinStreamingInputsStack.pop());
        }
        if (isSelectClauseAvailable) {
            tableQuery.setSelectClause(this.selectClausesStack.pop());
        }
        if (isOrderByClauseAvailable) {
            tableQuery.setOrderByClause(this.orderByClauseStack.pop());
        }
    }

    public void addTableQueryExpression(DiagnosticPos pos, Set<Whitespace> ws) {
        TableQueryExpression tableQueryExpression = TreeBuilder.createTableQueryExpression();
        ((BLangTableQueryExpression) tableQueryExpression).pos = pos;
        tableQueryExpression.addWS(ws);
        tableQueryExpression.setTableQuery(tableQueriesStack.pop());
        this.exprNodeStack.push(tableQueryExpression);
    }
}<|MERGE_RESOLUTION|>--- conflicted
+++ resolved
@@ -796,10 +796,6 @@
         addExpressionNode(invocationNode);
     }
 
-<<<<<<< HEAD
-    public void createFieldBasedAccessNode(DiagnosticPos pos, Set<Whitespace> ws, String fieldName,
-                                           FieldType fieldType) {
-=======
     public void createActionInvocationNode(DiagnosticPos pos, Set<Whitespace> ws) {
         BLangInvocation invocationExpr = (BLangInvocation) exprNodeStack.pop();
         invocationExpr.actionInvocation = true;
@@ -809,8 +805,8 @@
         exprNodeStack.push(invocationExpr);
     }
 
-    public void createFieldBasedAccessNode(DiagnosticPos pos, Set<Whitespace> ws, String fieldName) {
->>>>>>> 3751f3d5
+    public void createFieldBasedAccessNode(DiagnosticPos pos, Set<Whitespace> ws, String fieldName,
+                                           FieldType fieldType) {
         BLangFieldBasedAccess fieldBasedAccess = (BLangFieldBasedAccess) TreeBuilder.createFieldBasedAccessNode();
         fieldBasedAccess.pos = pos;
         fieldBasedAccess.addWS(ws);
