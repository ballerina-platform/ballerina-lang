--- conflicted
+++ resolved
@@ -46,11 +46,8 @@
 import org.ballerinalang.model.tree.expressions.XMLLiteralNode;
 import org.ballerinalang.model.tree.statements.BlockNode;
 import org.ballerinalang.model.tree.statements.ForkJoinNode;
-<<<<<<< HEAD
 import org.ballerinalang.model.tree.statements.GroupByNode;
-=======
 import org.ballerinalang.model.tree.statements.HavingNode;
->>>>>>> 61b7c2e0
 import org.ballerinalang.model.tree.statements.IfNode;
 import org.ballerinalang.model.tree.statements.OrderByNode;
 import org.ballerinalang.model.tree.statements.StatementNode;
@@ -118,11 +115,8 @@
 import org.wso2.ballerinalang.compiler.tree.statements.BLangExpressionStmt;
 import org.wso2.ballerinalang.compiler.tree.statements.BLangForeach;
 import org.wso2.ballerinalang.compiler.tree.statements.BLangForkJoin;
-<<<<<<< HEAD
 import org.wso2.ballerinalang.compiler.tree.statements.BLangGroupBy;
-=======
 import org.wso2.ballerinalang.compiler.tree.statements.BLangHaving;
->>>>>>> 61b7c2e0
 import org.wso2.ballerinalang.compiler.tree.statements.BLangIf;
 import org.wso2.ballerinalang.compiler.tree.statements.BLangLock;
 import org.wso2.ballerinalang.compiler.tree.statements.BLangNext;
@@ -227,11 +221,9 @@
 
     private Stack<OrderByNode> orderByClauseStack = new Stack<>();
 
-<<<<<<< HEAD
     private Stack<GroupByNode> groupByClauseStack = new Stack<>();
-=======
+
     private Stack<HavingNode> havingClauseStack = new Stack<>();
->>>>>>> 61b7c2e0
 
     private Set<BLangImportPackage> imports = new HashSet<>();
 
@@ -1867,7 +1859,6 @@
         this.exprNodeListStack.pop().forEach(orderByNode::addVariableReference);
     }
 
-<<<<<<< HEAD
     public void startGroupByClauseNode(DiagnosticPos pos, Set<Whitespace> ws) {
         GroupByNode groupByNode = TreeBuilder.createGroupByNode();
         ((BLangGroupBy) groupByNode).pos = pos;
@@ -1881,7 +1872,8 @@
         }
         GroupByNode groupByNode = this.groupByClauseStack.peek();
         this.exprNodeListStack.pop().forEach(groupByNode::addVariableReference);
-=======
+    }
+
     public void startHavingClauseNode(DiagnosticPos pos, Set<Whitespace> ws) {
         HavingNode havingNode = TreeBuilder.createHavingNode();
         ((BLangHaving) havingNode).pos = pos;
@@ -1895,6 +1887,5 @@
         }
         HavingNode havingNode = this.havingClauseStack.peek();
         havingNode.setExpression(this.exprNodeStack.peek());
->>>>>>> 61b7c2e0
     }
 }