--- conflicted
+++ resolved
@@ -146,7 +146,6 @@
 import static org.wso2.ballerinalang.compiler.bir.codegen.JvmSignatures.SET_IMMUTABLE_TYPE;
 import static org.wso2.ballerinalang.compiler.bir.codegen.JvmSignatures.SET_LINKED_HASH_MAP;
 import static org.wso2.ballerinalang.compiler.bir.codegen.JvmSignatures.VOID_METHOD_DESC;
-<<<<<<< HEAD
 import static org.wso2.ballerinalang.compiler.bir.codegen.utils.JvmCodeGenUtil.createDefaultCaseReturnNull;
 import static org.wso2.ballerinalang.compiler.bir.codegen.utils.JvmCodeGenUtil.createDefaultCaseThrowError;
 import static org.wso2.ballerinalang.compiler.bir.codegen.utils.JvmCodeGenUtil.genMethodReturn;
@@ -155,10 +154,6 @@
 import static org.wso2.ballerinalang.compiler.bir.codegen.utils.JvmConstantGenUtils.generateConstantsClassInit;
 import static org.wso2.ballerinalang.compiler.bir.codegen.utils.JvmModuleUtils.getModuleLevelClassName;
 import static org.wso2.ballerinalang.compiler.bir.codegen.utils.LazyLoadingCodeGenUtils.addDebugField;
-=======
-import static org.wso2.ballerinalang.compiler.bir.codegen.JvmTypeGen.getTypeFieldName;
-import static org.wso2.ballerinalang.compiler.util.Constants.RECORD_DELIMITER;
->>>>>>> e589adb6
 
 /**
  * BIR types to JVM byte code generation class.
@@ -830,11 +825,11 @@
         jarEntries.put(functionTypesClass + ".class", bytes);
     }
 
-    private void generateGetFunctionTypeMainMethod(ClassWriter cw, List<BIRNode.BIRFunction> functions) {
+    private void generateGetFunctionTypeMainMethod(ClassWriter cw, List<BIRNode.BIRFunction> sortedFunctions) {
         MethodVisitor mv = cw.visitMethod(ACC_PUBLIC + ACC_STATIC, GET_FUNCTION_TYPE_METHOD,
                 GET_FUNCTION_TYPE_FOR_STRING, null, null);
         mv.visitCode();
-        if (functions.isEmpty()) {
+        if (sortedFunctions.isEmpty()) {
             Label defaultCaseLabel = new Label();
             createDefaultCaseThrowError(mv, defaultCaseLabel, 1, "No such function type: ");
         } else {
@@ -842,13 +837,13 @@
             mv.visitMethodInsn(INVOKESTATIC, functionTypesClass, GET_FUNCTION_TYPE_METHOD + 0,
                     GET_FUNCTION_TYPE_FOR_STRING, false);
             mv.visitInsn(ARETURN);
-            generateGetFunctionTypeSplitMethods(cw, functions);
+            generateGetFunctionTypeSplitMethods(cw, sortedFunctions);
         }
         mv.visitMaxs(0, 0);
         mv.visitEnd();
     }
 
-    void generateGetFunctionTypeSplitMethods(ClassWriter cw, List<BIRNode.BIRFunction> functions) {
+    void generateGetFunctionTypeSplitMethods(ClassWriter cw, List<BIRNode.BIRFunction> sortedFunctions) {
         int bTypesCount = 0;
         int methodCount = 0;
         MethodVisitor mv = null;
@@ -857,22 +852,19 @@
         // case body
         int i = 0;
         List<Label> targetLabels = new ArrayList<>();
-        // Skip function types for record default value functions since they can be called directly from function
-        // pointers instead of the function name
-        List<BIRNode.BIRFunction> filteredFunctions = removeRecordDefaultValueFunctions(functions);
-        for (BIRNode.BIRFunction func : filteredFunctions) {
+        for (BIRNode.BIRFunction func : sortedFunctions) {
             if (bTypesCount % MAX_TYPES_PER_METHOD == 0) {
                 mv = cw.visitMethod(ACC_PRIVATE + ACC_STATIC, GET_FUNCTION_TYPE_METHOD + methodCount++,
                         GET_FUNCTION_TYPE_FOR_STRING, null, null);
                 mv.visitCode();
                 defaultCaseLabel = new Label();
-                int remainingCases = filteredFunctions.size() - bTypesCount;
+                int remainingCases = sortedFunctions.size() - bTypesCount;
                 if (remainingCases > MAX_TYPES_PER_METHOD) {
                     remainingCases = MAX_TYPES_PER_METHOD;
                 }
-                List<Label> labels = JvmCreateTypeGen.createLabelsForSwitch(mv, funcNameRegIndex, filteredFunctions,
+                List<Label> labels = JvmCreateTypeGen.createLabelsForSwitch(mv, funcNameRegIndex, sortedFunctions,
                         bTypesCount, remainingCases, defaultCaseLabel, false);
-                targetLabels = JvmCreateTypeGen.createLabelsForEqualCheck(mv, funcNameRegIndex, filteredFunctions,
+                targetLabels = JvmCreateTypeGen.createLabelsForEqualCheck(mv, funcNameRegIndex, sortedFunctions,
                         bTypesCount, remainingCases, labels, defaultCaseLabel, false);
                 i = 0;
             }
@@ -885,13 +877,8 @@
             i += 1;
             bTypesCount++;
             if (bTypesCount % MAX_TYPES_PER_METHOD == 0) {
-<<<<<<< HEAD
-                if (bTypesCount == (functions.size())) {
+                if (bTypesCount == (sortedFunctions.size())) {
                     createDefaultCaseThrowError(mv, defaultCaseLabel, funcNameRegIndex, "No such function type: ");
-=======
-                if (bTypesCount == (filteredFunctions.size())) {
-                    createDefaultCase(mv, defaultCaseLabel, funcNameRegIndex, "No such function type: ");
->>>>>>> e589adb6
                 } else {
                     mv.visitLabel(defaultCaseLabel);
                     mv.visitVarInsn(ALOAD, 0);
@@ -910,23 +897,7 @@
         }
     }
 
-<<<<<<< HEAD
     public void splitAddFields(ClassWriter cw, BStructureType bType, String typeClassName) {
-=======
-    private static List<BIRNode.BIRFunction> removeRecordDefaultValueFunctions(List<BIRNode.BIRFunction> functions) {
-        List<BIRNode.BIRFunction> filteredFunctions = new ArrayList<>();
-        for (BIRNode.BIRFunction func : functions) {
-            String funcName = func.name.value;
-            if (funcName.contains(RECORD_DELIMITER)) {
-                continue;
-            }
-            filteredFunctions.add(func);
-        }
-        return filteredFunctions;
-    }
-
-    public void splitAddFields(ClassWriter cw, String typeClassName, String methodName, Map<String, BField> fields) {
->>>>>>> e589adb6
         int fieldMapIndex = 0;
         MethodVisitor mv = null;
         int methodCount = 0;
