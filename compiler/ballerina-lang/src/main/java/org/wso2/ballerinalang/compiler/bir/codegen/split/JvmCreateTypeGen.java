--- conflicted
+++ resolved
@@ -99,11 +99,8 @@
 import static org.objectweb.asm.Opcodes.V1_8;
 import static org.wso2.ballerinalang.compiler.bir.codegen.JvmCodeGenUtil.createDefaultCase;
 import static org.wso2.ballerinalang.compiler.bir.codegen.JvmCodeGenUtil.getModuleLevelClassName;
-<<<<<<< HEAD
 import static org.wso2.ballerinalang.compiler.bir.codegen.JvmCodeGenUtil.toNameString;
-=======
 import static org.wso2.ballerinalang.compiler.bir.codegen.JvmConstants.ADD_METHOD;
->>>>>>> a70cfff6
 import static org.wso2.ballerinalang.compiler.bir.codegen.JvmConstants.B_ARRAY_TYPE_INIT_METHOD;
 import static org.wso2.ballerinalang.compiler.bir.codegen.JvmConstants.B_ARRAY_TYPE_POPULATE_METHOD;
 import static org.wso2.ballerinalang.compiler.bir.codegen.JvmConstants.B_ERROR_TYPE_INIT_METHOD;
@@ -143,12 +140,9 @@
 import static org.wso2.ballerinalang.compiler.bir.codegen.JvmSignatures.MAP_PUT;
 import static org.wso2.ballerinalang.compiler.bir.codegen.JvmSignatures.SET_IMMUTABLE_TYPE;
 import static org.wso2.ballerinalang.compiler.bir.codegen.JvmSignatures.SET_LINKED_HASH_MAP;
-<<<<<<< HEAD
 import static org.wso2.ballerinalang.compiler.bir.codegen.JvmSignatures.TYPE_DESC_CONSTRUCTOR;
 import static org.wso2.ballerinalang.compiler.bir.codegen.JvmTypeGen.getTypeDesc;
-=======
 import static org.wso2.ballerinalang.compiler.bir.codegen.JvmSignatures.VOID_METHOD_DESC;
->>>>>>> a70cfff6
 import static org.wso2.ballerinalang.compiler.bir.codegen.JvmTypeGen.getTypeFieldName;
 import static org.wso2.ballerinalang.compiler.bir.codegen.JvmValueGen.getTypeDescClassName;
 import static org.wso2.ballerinalang.compiler.semantics.analyzer.Types.getEffectiveType;
@@ -239,15 +233,9 @@
         mv.visitEnd();
     }
 
-<<<<<<< HEAD
     void generateCreateTypesMethod(ClassWriter cw, List<BIRTypeDefinition> typeDefs, String moduleInitClass,
                                    SymbolTable symbolTable, List<BIRNonTerminator.NewTypeDesc> typesecs) {
-        createTypeConstants(cw);
-=======
-    void generateCreateTypesMethod(ClassWriter cw, List<BIRTypeDefinition> typeDefs,
-                                   String moduleInitClass, SymbolTable symbolTable) {
         createTypeConstants(cw, moduleInitClass);
->>>>>>> a70cfff6
         createTypesInstance(cw, typeDefs, moduleInitClass);
         createTypedescInstances(cw, typeDefs, moduleInitClass, typesecs);
         Map<String, String> populateTypeFuncNames = populateTypes(cw, typeDefs, moduleInitClass, symbolTable);
