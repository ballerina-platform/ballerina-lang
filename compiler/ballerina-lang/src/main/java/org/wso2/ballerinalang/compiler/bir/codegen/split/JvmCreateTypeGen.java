--- conflicted
+++ resolved
@@ -1260,31 +1260,17 @@
         mv.visitInsn(DUP);
 
         boolean nameLoaded = jvmTypeGen.loadUnionName(mv, unionType);
-
-<<<<<<< HEAD
-        String varName = jvmConstantsGen.getModuleConstantVar(unionType.tsymbol.pkgID);
-        mv.visitFieldInsn(GETSTATIC, jvmConstantsGen.getModuleConstantClass(), varName,
-                          String.format("L%s;", MODULE));
-=======
         if (nameLoaded) {
             BTypeSymbol tsymbol = unionType.tsymbol;
             if (tsymbol == null) {
                 mv.visitInsn(ACONST_NULL);
             } else {
-                mv.visitTypeInsn(NEW, MODULE);
-                mv.visitInsn(DUP);
-
-                PackageID pkgID = tsymbol.pkgID;
-
-                mv.visitLdcInsn(pkgID.orgName.value);
-                mv.visitLdcInsn(pkgID.name.value);
-                mv.visitLdcInsn(getMajorVersion(pkgID.version.value));
-                mv.visitMethodInsn(INVOKESPECIAL, MODULE, JVM_INIT_METHOD,
-                                   String.format("(L%s;L%s;L%s;)V", STRING_VALUE, STRING_VALUE, STRING_VALUE), false);
-            }
-        }
-
->>>>>>> e3485b71
+                String varName = jvmConstantsGen.getModuleConstantVar(unionType.tsymbol.pkgID);
+                mv.visitFieldInsn(GETSTATIC, jvmConstantsGen.getModuleConstantClass(), varName,
+                        String.format("L%s;", MODULE));
+            }
+        }
+
         mv.visitLdcInsn(jvmTypeGen.typeFlag(unionType));
 
         jvmTypeGen.loadCyclicFlag(mv, unionType);
