--- conflicted
+++ resolved
@@ -365,20 +365,12 @@
         // Create the type
         for (BIRTypeDefinition optionalTypeDef : typeDefs) {
             String name = optionalTypeDef.internalName.value;
-<<<<<<< HEAD
             BType bType = JvmCodeGenUtil.getReferredType(optionalTypeDef.type);
             if (bType.tag != TypeTags.RECORD && bType.tag != TypeTags.OBJECT && bType.tag != TypeTags.ERROR &&
                     bType.tag != TypeTags.UNION && getEffectiveType(bType).tag != TypeTags.TUPLE) {
                         // do not generate anything for other types (e.g.: finite type, etc.)
                         continue;
                     } else {
-=======
-            BType bType = optionalTypeDef.type;
-            int bTypeTag = bType.tag;
-            if (JvmCodeGenUtil.needNoTypeGeneration(bTypeTag)) {
-                continue;
-            } else {
->>>>>>> 68edbf55
                 if (bTypesCount % MAX_TYPES_PER_METHOD == 0) {
                     mv = cw.visitMethod(ACC_PUBLIC + ACC_STATIC, CREATE_TYPE_INSTANCES_METHOD + methodCount++,
                             VOID_METHOD_DESC,
@@ -386,11 +378,7 @@
                     mv.visitCode();
                 }
             }
-<<<<<<< HEAD
             switch (getEffectiveType(bType).tag) {
-=======
-            switch (bTypeTag) {
->>>>>>> 68edbf55
                 case TypeTags.RECORD:
                     jvmRecordTypeGen.createRecordType(mv, (BRecordType) bType, name);
                     break;
