--- conflicted
+++ resolved
@@ -293,19 +293,10 @@
         JvmCodeGenUtil.createFunctionPointer(mv, initClass + "$SignalListener", stopFuncName);
         mv.visitInsn(ACONST_NULL);
         jvmTypeGen.loadType(mv, new BNilType());
-<<<<<<< HEAD
-        MethodGenUtils.submitToScheduler(mv, initClass, "stop", asyncDataCollector);
+        MethodGenUtils.submitToScheduler(mv, this.strandMetadataClass, "stop", asyncDataCollector);
         int futureIndex = indexMap.get(FUTURE_VAR);
         mv.visitVarInsn(ASTORE, futureIndex);
         mv.visitVarInsn(ALOAD, futureIndex);
-=======
-        MethodGenUtils.submitToScheduler(mv, this.strandMetadataClass, "stop", asyncDataCollector);
-        int futureIndex = indexMap.get(FUTURE_VAR);
-        mv.visitVarInsn(ASTORE, futureIndex);
-
-        mv.visitVarInsn(ALOAD, futureIndex);
-
->>>>>>> 6364bc6d
         mv.visitFieldInsn(GETFIELD, FUTURE_VALUE, STRAND, GET_STRAND);
         mv.visitTypeInsn(NEW, STACK);
         mv.visitInsn(DUP);
@@ -314,10 +305,6 @@
         int schedulerIndex = indexMap.get("newSchedulerVar");
         mv.visitVarInsn(ALOAD, schedulerIndex);
         mv.visitMethodInsn(INVOKEVIRTUAL, SCHEDULER, SCHEDULER_START_METHOD, VOID_METHOD_DESC, false);
-<<<<<<< HEAD
-=======
-
->>>>>>> 6364bc6d
     }
 
     private void startScheduler(int schedulerVarIndex, MethodVisitor mv) {
