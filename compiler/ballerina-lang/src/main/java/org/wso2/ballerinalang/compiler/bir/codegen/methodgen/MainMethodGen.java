--- conflicted
+++ resolved
@@ -85,12 +85,7 @@
 import static org.wso2.ballerinalang.compiler.bir.codegen.JvmConstants.OPERAND;
 import static org.wso2.ballerinalang.compiler.bir.codegen.JvmConstants.OPTION;
 import static org.wso2.ballerinalang.compiler.bir.codegen.JvmConstants.PANIC_FIELD;
-<<<<<<< HEAD
-import static org.wso2.ballerinalang.compiler.bir.codegen.JvmConstants.PATH;
-=======
 import static org.wso2.ballerinalang.compiler.bir.codegen.JvmConstants.PREDEFINED_TYPES;
-import static org.wso2.ballerinalang.compiler.bir.codegen.JvmConstants.REPOSITORY_IMPL;
->>>>>>> a9ca3662
 import static org.wso2.ballerinalang.compiler.bir.codegen.JvmConstants.RUNTIME_UTILS;
 import static org.wso2.ballerinalang.compiler.bir.codegen.JvmConstants.SCHEDULER;
 import static org.wso2.ballerinalang.compiler.bir.codegen.JvmConstants.SCHEDULER_START_METHOD;
@@ -148,24 +143,16 @@
     private final BIRVarToJVMIndexMap indexMap;
     private final JvmTypeGen jvmTypeGen;
     private final AsyncDataCollector asyncDataCollector;
-<<<<<<< HEAD
-=======
-    private final boolean isRemoteMgtEnabled;
     private final String strandMetadataClass;
->>>>>>> a9ca3662
 
     public MainMethodGen(SymbolTable symbolTable, JvmTypeGen jvmTypeGen, JvmConstantsGen jvmConstantsGen,
-                         AsyncDataCollector asyncDataCollector, boolean isRemoteMgtEnabled) {
+                         AsyncDataCollector asyncDataCollector) {
         this.symbolTable = symbolTable;
         // add main string[] args param first
         indexMap = new BIRVarToJVMIndexMap(1);
         this.jvmTypeGen = jvmTypeGen;
         this.asyncDataCollector = asyncDataCollector;
-<<<<<<< HEAD
-=======
-        this.isRemoteMgtEnabled = isRemoteMgtEnabled;
         this.strandMetadataClass = jvmConstantsGen.getStrandMetadataConstantsClass();
->>>>>>> a9ca3662
     }
 
     public void generateMainMethod(BIRNode.BIRFunction userMainFunc, ClassWriter cw, BIRNode.BIRPackage pkg,
