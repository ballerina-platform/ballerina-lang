/*
 * Copyright (c) 2020, WSO2 Inc. (http://www.wso2.org) All Rights Reserved.
 *
 * WSO2 Inc. licenses this file to you under the Apache License,
 * Version 2.0 (the "License"); you may not use this file except
 * in compliance with the License.
 * You may obtain a copy of the License at
 *
 *    http://www.apache.org/licenses/LICENSE-2.0
 *
 * Unless required by applicable law or agreed to in writing,
 * software distributed under the License is distributed on an
 * "AS IS" BASIS, WITHOUT WARRANTIES OR CONDITIONS OF ANY
 * KIND, either express or implied.  See the License for the
 * specific language governing permissions and limitations
 * under the License.
 */

package org.wso2.ballerinalang.compiler.bir.codegen.methodgen;

import org.ballerinalang.model.elements.PackageID;
import org.ballerinalang.model.types.RecordType;
import org.objectweb.asm.ClassWriter;
import org.objectweb.asm.Label;
import org.objectweb.asm.MethodVisitor;
import org.objectweb.asm.Opcodes;
import org.wso2.ballerinalang.compiler.bir.codegen.JvmCastGen;
import org.wso2.ballerinalang.compiler.bir.codegen.JvmCodeGenUtil;
import org.wso2.ballerinalang.compiler.bir.codegen.JvmConstants;
import org.wso2.ballerinalang.compiler.bir.codegen.JvmTypeGen;
import org.wso2.ballerinalang.compiler.bir.codegen.internal.AsyncDataCollector;
import org.wso2.ballerinalang.compiler.bir.codegen.internal.BIRVarToJVMIndexMap;
import org.wso2.ballerinalang.compiler.bir.model.BIRNode;
import org.wso2.ballerinalang.compiler.semantics.model.SymbolTable;
import org.wso2.ballerinalang.compiler.semantics.model.types.BType;
import org.wso2.ballerinalang.compiler.util.TypeTags;

import java.util.ArrayList;
import java.util.List;
import java.util.Map;
import java.util.Objects;

import static org.objectweb.asm.Opcodes.AALOAD;
import static org.objectweb.asm.Opcodes.AASTORE;
import static org.objectweb.asm.Opcodes.ACC_STATIC;
import static org.objectweb.asm.Opcodes.ACONST_NULL;
import static org.objectweb.asm.Opcodes.ALOAD;
import static org.objectweb.asm.Opcodes.ANEWARRAY;
import static org.objectweb.asm.Opcodes.ASTORE;
import static org.objectweb.asm.Opcodes.BIPUSH;
import static org.objectweb.asm.Opcodes.CHECKCAST;
import static org.objectweb.asm.Opcodes.DUP;
import static org.objectweb.asm.Opcodes.GETFIELD;
import static org.objectweb.asm.Opcodes.ICONST_0;
import static org.objectweb.asm.Opcodes.ICONST_1;
import static org.objectweb.asm.Opcodes.IFNULL;
import static org.objectweb.asm.Opcodes.INVOKESPECIAL;
import static org.objectweb.asm.Opcodes.INVOKESTATIC;
import static org.objectweb.asm.Opcodes.INVOKEVIRTUAL;
import static org.objectweb.asm.Opcodes.NEW;
import static org.objectweb.asm.Opcodes.PUTFIELD;
import static org.objectweb.asm.Opcodes.RETURN;
import static org.objectweb.asm.Opcodes.SIPUSH;
import static org.wso2.ballerinalang.compiler.bir.codegen.JvmConstants.BALLERINA_MAX_YIELD_DEPTH;
import static org.wso2.ballerinalang.compiler.bir.codegen.JvmConstants.CLI_SPEC;
import static org.wso2.ballerinalang.compiler.bir.codegen.JvmConstants.COMPATIBILITY_CHECKER;
import static org.wso2.ballerinalang.compiler.bir.codegen.JvmConstants.CONFIGURATION_CLASS_NAME;
import static org.wso2.ballerinalang.compiler.bir.codegen.JvmConstants.CONFIGURE_INIT;
import static org.wso2.ballerinalang.compiler.bir.codegen.JvmConstants.FUTURE_VALUE;
import static org.wso2.ballerinalang.compiler.bir.codegen.JvmConstants.HANDLE_ALL_THROWABLE_METHOD;
import static org.wso2.ballerinalang.compiler.bir.codegen.JvmConstants.HANDLE_RETURNED_ERROR_METHOD;
import static org.wso2.ballerinalang.compiler.bir.codegen.JvmConstants.HANDLE_THROWABLE_METHOD;
import static org.wso2.ballerinalang.compiler.bir.codegen.JvmConstants.JAVA_RUNTIME;
import static org.wso2.ballerinalang.compiler.bir.codegen.JvmConstants.JVM_INIT_METHOD;
import static org.wso2.ballerinalang.compiler.bir.codegen.JvmConstants.LAUNCH_UTILS;
import static org.wso2.ballerinalang.compiler.bir.codegen.JvmConstants.MODULE_INIT_METHOD;
import static org.wso2.ballerinalang.compiler.bir.codegen.JvmConstants.OBJECT;
import static org.wso2.ballerinalang.compiler.bir.codegen.JvmConstants.OPERAND;
import static org.wso2.ballerinalang.compiler.bir.codegen.JvmConstants.OPTION;
import static org.wso2.ballerinalang.compiler.bir.codegen.JvmConstants.PANIC_FIELD;
import static org.wso2.ballerinalang.compiler.bir.codegen.JvmConstants.PATH;
import static org.wso2.ballerinalang.compiler.bir.codegen.JvmConstants.RECORD_TYPE;
import static org.wso2.ballerinalang.compiler.bir.codegen.JvmConstants.RUNTIME_UTILS;
import static org.wso2.ballerinalang.compiler.bir.codegen.JvmConstants.SCHEDULER;
import static org.wso2.ballerinalang.compiler.bir.codegen.JvmConstants.SCHEDULER_START_METHOD;
import static org.wso2.ballerinalang.compiler.bir.codegen.JvmConstants.STACK;
import static org.wso2.ballerinalang.compiler.bir.codegen.JvmConstants.STRAND;
import static org.wso2.ballerinalang.compiler.bir.codegen.JvmConstants.STRAND_CLASS;
import static org.wso2.ballerinalang.compiler.bir.codegen.JvmConstants.STRING_VALUE;
import static org.wso2.ballerinalang.compiler.bir.codegen.JvmConstants.THROWABLE;
import static org.wso2.ballerinalang.compiler.bir.codegen.JvmConstants.TOML_DETAILS;
import static org.wso2.ballerinalang.compiler.bir.codegen.JvmSignatures.ADD_SHUTDOWN_HOOK;
import static org.wso2.ballerinalang.compiler.bir.codegen.JvmSignatures.GET_LISTENER_REGISTRY_CLASS;
import static org.wso2.ballerinalang.compiler.bir.codegen.JvmSignatures.GET_MAIN_ARGS;
import static org.wso2.ballerinalang.compiler.bir.codegen.JvmSignatures.GET_OBJECT;
import static org.wso2.ballerinalang.compiler.bir.codegen.JvmSignatures.GET_RUNTIME;
import static org.wso2.ballerinalang.compiler.bir.codegen.JvmSignatures.GET_STRAND;
import static org.wso2.ballerinalang.compiler.bir.codegen.JvmSignatures.GET_THROWABLE;
import static org.wso2.ballerinalang.compiler.bir.codegen.JvmSignatures.HANDLE_ERROR_RETURN;
import static org.wso2.ballerinalang.compiler.bir.codegen.JvmSignatures.HANDLE_THROWABLE;
import static org.wso2.ballerinalang.compiler.bir.codegen.JvmSignatures.INIT_CLI_SPEC;
import static org.wso2.ballerinalang.compiler.bir.codegen.JvmSignatures.INIT_CONFIG;
import static org.wso2.ballerinalang.compiler.bir.codegen.JvmSignatures.INIT_LISTENER_REGISTRY;
import static org.wso2.ballerinalang.compiler.bir.codegen.JvmSignatures.INIT_OPERAND;
import static org.wso2.ballerinalang.compiler.bir.codegen.JvmSignatures.INIT_OPTION;
import static org.wso2.ballerinalang.compiler.bir.codegen.JvmSignatures.LAMBDA_MAIN;
import static org.wso2.ballerinalang.compiler.bir.codegen.JvmSignatures.METHOD_STRING_PARAM;
import static org.wso2.ballerinalang.compiler.bir.codegen.JvmSignatures.STACK_FRAMES;

/**
 * Generates Jvm byte code for the main method.
 *
 * @since 2.0.0
 */
public class MainMethodGen {

    public static final String INIT_FUTURE_VAR = "initFutureVar";
    public static final String START_FUTURE_VAR = "startFutureVar";
    public static final String MAIN_FUTURE_VAR = "mainFutureVar";
    public static final String SCHEDULER_VAR = "schedulerVar";
    public static final String CONFIG_VAR = "configVar";
    private final SymbolTable symbolTable;
    private final BIRVarToJVMIndexMap indexMap;
    private final JvmTypeGen jvmTypeGen;
    private final JvmCastGen jvmCastGen;
    private final AsyncDataCollector asyncDataCollector;

    public MainMethodGen(SymbolTable symbolTable, JvmTypeGen jvmTypeGen,
                         JvmCastGen jvmCastGen, AsyncDataCollector asyncDataCollector) {
        this.symbolTable = symbolTable;
        // add main string[] args param first
        indexMap = new BIRVarToJVMIndexMap(1);
        this.jvmTypeGen = jvmTypeGen;
        this.jvmCastGen = jvmCastGen;
        this.asyncDataCollector = asyncDataCollector;
    }

    public void generateMainMethod(BIRNode.BIRFunction userMainFunc, ClassWriter cw, BIRNode.BIRPackage pkg,
                            String initClass, boolean serviceEPAvailable) {

        MethodVisitor mv = cw.visitMethod(Opcodes.ACC_PUBLIC + ACC_STATIC, "main", "([Ljava/lang/String;)V", null,
                                          null);
        mv.visitCode();
        Label tryCatchStart = new Label();
        Label tryCatchEnd = new Label();
        Label tryCatchHandle = new Label();
        mv.visitTryCatchBlock(tryCatchStart, tryCatchEnd, tryCatchHandle, THROWABLE);
        mv.visitLabel(tryCatchStart);

        // check for java compatibility
        generateJavaCompatibilityCheck(mv);

        invokeConfigInit(mv, pkg.packageID);
        // start all listeners
        startListeners(mv, serviceEPAvailable);

        genInitScheduler(mv);
        // register a shutdown hook to call package stop() method.
        genShutdownHook(mv, initClass);


        boolean hasInitFunction = MethodGenUtils.hasInitFunction(pkg);
        if (hasInitFunction) {
            generateMethodCall(initClass, mv, MODULE_INIT_METHOD,
                               MethodGenUtils.INIT_FUNCTION_SUFFIX, INIT_FUTURE_VAR);
        }

        if (userMainFunc != null) {
            generateUserMainFunctionCall(userMainFunc, initClass, mv);
        }


        if (hasInitFunction) {
            generateMethodCall(initClass, mv, JvmConstants.MODULE_START_METHOD, "start", START_FUTURE_VAR);
            setListenerFound(mv, serviceEPAvailable);
        }
        stopListeners(mv, serviceEPAvailable);
        if (!serviceEPAvailable) {
            generateExitRuntime(mv);
        }

        mv.visitLabel(tryCatchEnd);
        mv.visitInsn(RETURN);
        mv.visitLabel(tryCatchHandle);
        mv.visitMethodInsn(INVOKESTATIC, RUNTIME_UTILS, HANDLE_ALL_THROWABLE_METHOD,
                           HANDLE_THROWABLE, false);
        mv.visitInsn(RETURN);
        mv.visitMaxs(0, 0);
        mv.visitEnd();
    }

    private void generateMethodCall(String initClass, MethodVisitor mv,
                                    String lambdaName, String funcName, String futureVar) {
        mv.visitVarInsn(ALOAD, indexMap.get(SCHEDULER_VAR));
        mv.visitIntInsn(BIPUSH, 1);
        mv.visitTypeInsn(ANEWARRAY, OBJECT);
        genSubmitToScheduler(initClass, mv, "$lambda$" + lambdaName + "$", funcName, futureVar);
        genReturn(mv, indexMap, futureVar);
    }

    private void startScheduler(int schedulerVarIndex, MethodVisitor mv) {
        mv.visitVarInsn(ALOAD, schedulerVarIndex);
        mv.visitMethodInsn(INVOKEVIRTUAL, SCHEDULER, SCHEDULER_START_METHOD, "()V", false);
    }

    private void invokeConfigInit(MethodVisitor mv, PackageID packageID) {
        String configClass = JvmCodeGenUtil.getModuleLevelClassName(packageID, CONFIGURATION_CLASS_NAME);
        mv.visitVarInsn(ALOAD, 0);
        mv.visitMethodInsn(INVOKESTATIC, LAUNCH_UTILS, "getConfigurationDetails", "()L" + TOML_DETAILS + ";", false);
        int configDetailsIndex = indexMap.addIfNotExists(CONFIG_VAR, symbolTable.anyType);

        mv.visitVarInsn(ASTORE, configDetailsIndex);

        mv.visitVarInsn(ALOAD, configDetailsIndex);
        mv.visitFieldInsn(GETFIELD, TOML_DETAILS, "paths", "[L" + PATH + ";");
        mv.visitVarInsn(ALOAD, configDetailsIndex);
        mv.visitFieldInsn(GETFIELD, TOML_DETAILS, "configContent", "L" + STRING_VALUE + ";");
        mv.visitMethodInsn(INVOKESTATIC, configClass, CONFIGURE_INIT, INIT_CONFIG, false);
    }

    private void generateJavaCompatibilityCheck(MethodVisitor mv) {
        mv.visitLdcInsn(getJavaVersion());
        mv.visitMethodInsn(INVOKESTATIC, COMPATIBILITY_CHECKER, "verifyJavaCompatibility",
                           METHOD_STRING_PARAM, false);
    }

    private String getJavaVersion() {
        String versionProperty = "java.version";
        String javaVersion = System.getProperty(versionProperty);
        return Objects.requireNonNullElse(javaVersion, "");
    }

    private void startListeners(MethodVisitor mv, boolean isServiceEPAvailable) {
        mv.visitLdcInsn(isServiceEPAvailable);
        mv.visitMethodInsn(INVOKESTATIC, LAUNCH_UTILS, "startListeners", "(Z)V", false);
    }

    private void genShutdownHook(MethodVisitor mv, String initClass) {
        String shutdownClassName = initClass + "$SignalListener";
        mv.visitMethodInsn(INVOKESTATIC, JAVA_RUNTIME, "getRuntime",
                           GET_RUNTIME, false);
        mv.visitTypeInsn(NEW, shutdownClassName);
        mv.visitInsn(DUP);
        mv.visitVarInsn(ALOAD, indexMap.get(SCHEDULER_VAR));
        mv.visitMethodInsn(INVOKEVIRTUAL, SCHEDULER, "getListenerRegistry",
                GET_LISTENER_REGISTRY_CLASS, false);
        mv.visitMethodInsn(INVOKESPECIAL, shutdownClassName, JVM_INIT_METHOD,
                           INIT_LISTENER_REGISTRY, false);
        mv.visitMethodInsn(INVOKEVIRTUAL, JAVA_RUNTIME, "addShutdownHook", ADD_SHUTDOWN_HOOK, false);
    }

    private void genInitScheduler(MethodVisitor mv) {
        mv.visitTypeInsn(NEW , SCHEDULER);
        mv.visitInsn(DUP);
        mv.visitInsn(ICONST_0);
        mv.visitMethodInsn(INVOKESPECIAL , SCHEDULER , JVM_INIT_METHOD, "(Z)V", false);
        int schedulerVarIndex = indexMap.addIfNotExists(SCHEDULER_VAR, symbolTable.anyType);
        mv.visitVarInsn(ASTORE, schedulerVarIndex);
    }

    private void setListenerFound(MethodVisitor mv, boolean serviceEPAvailable) {
        // need to set immortal=true and start the scheduler again
        if (serviceEPAvailable) {
            int schedulerVarIndex = indexMap.get(SCHEDULER_VAR);
            mv.visitVarInsn(ALOAD, schedulerVarIndex);
            mv.visitInsn(ICONST_1);
            mv.visitMethodInsn(INVOKEVIRTUAL , SCHEDULER, "setListenerDeclarationFound", "(Z)V", false);
            startScheduler(schedulerVarIndex, mv);
        }
    }

    private void generateUserMainFunctionCall(BIRNode.BIRFunction userMainFunc, String initClass, MethodVisitor mv) {
        int schedulerVarIndex = indexMap.get(SCHEDULER_VAR);
        mv.visitVarInsn(ALOAD, schedulerVarIndex);
        loadCLIArgsForMain(mv, new ArrayList<>(userMainFunc.parameters.keySet()), userMainFunc.annotAttachments);

        // invoke the user's main method
        genSubmitToScheduler(initClass, mv, "$lambda$main$", "main", MAIN_FUTURE_VAR);
        handleErrorFromFutureValue(mv, MAIN_FUTURE_VAR);
        // At this point we are done executing all the functions including asyncs
        boolean isVoidFunction = userMainFunc.type.retType.tag == TypeTags.NIL;
        if (!isVoidFunction) {
            genReturn(mv, indexMap, MAIN_FUTURE_VAR);
        }
    }

    private void storeFuture(BIRVarToJVMIndexMap indexMap, MethodVisitor mv, String futureVar) {
        int mainFutureVarIndex = indexMap.addIfNotExists(futureVar, symbolTable.anyType);
        mv.visitVarInsn(ASTORE, mainFutureVarIndex);
        mv.visitVarInsn(ALOAD, mainFutureVarIndex);
    }

    private void loadCLIArgsForMain(MethodVisitor mv, List<BIRNode.BIRFunctionParameter> params,
                                    List<BIRNode.BIRAnnotationAttachment> annotAttachments) {
        mv.visitTypeInsn(NEW , CLI_SPEC);
        mv.visitInsn(DUP);
        // get defaultable arg names from function annotation
        List<String> defaultableNames = getDefaultableNames(annotAttachments);
        // create function info array
        createFunctionInfoArray(mv, params, defaultableNames);
        // load string[] that got parsed into java main
        mv.visitVarInsn(ALOAD, 0);
        mv.visitMethodInsn(INVOKESPECIAL , CLI_SPEC , JVM_INIT_METHOD, INIT_CLI_SPEC, false);
        mv.visitMethodInsn(INVOKEVIRTUAL , CLI_SPEC, "getMainArgs", GET_MAIN_ARGS, false);
    }

    private void createFunctionInfoArray(MethodVisitor mv, List<BIRNode.BIRFunctionParameter> params,
                                         List<String> defaultableNames) {
        int size = params.size();
        if (!params.isEmpty() &&
                JvmCodeGenUtil.getReferredType(params.get(size - 1).type) instanceof RecordType) {
            BIRNode.BIRFunctionParameter param = params.get(size - 1);
            createOption(mv, param, size - 1);
            size--;
        } else if (params.size() >= 2
                && JvmCodeGenUtil.getReferredType(params.get(size - 2).type) instanceof RecordType) {
            BIRNode.BIRFunctionParameter param = params.get(size - 2);
            createOption(mv, param, size - 2);
            size--;
        } else {
            mv.visitInsn(ACONST_NULL);
        }
        mv.visitIntInsn(BIPUSH, size);
        mv.visitTypeInsn(ANEWARRAY , OPERAND);
        int defaultableIndex = 0;
        int arrIndex = 0;
        for (BIRNode.BIRFunctionParameter birFunctionParameter : params) {
            if (birFunctionParameter != null
                    && JvmCodeGenUtil.getReferredType(birFunctionParameter.type) instanceof RecordType) {
                defaultableIndex++;
                continue;
            }
            mv.visitInsn(DUP);
            mv.visitIntInsn(BIPUSH, arrIndex++);
            mv.visitTypeInsn(NEW , OPERAND);
            mv.visitInsn(DUP);
            if (birFunctionParameter != null) {
                if (birFunctionParameter.hasDefaultExpr) {
                    mv.visitInsn(ICONST_1);
                } else {
                    mv.visitInsn(ICONST_0);
                }
                mv.visitLdcInsn(defaultableNames.get(defaultableIndex++));
                jvmTypeGen.loadType(mv, birFunctionParameter.type);
            }
            mv.visitMethodInsn(INVOKESPECIAL , OPERAND , JVM_INIT_METHOD, INIT_OPERAND, false);
            mv.visitInsn(AASTORE);
        }
    }

    private void createOption(MethodVisitor mv, BIRNode.BIRFunctionParameter param, int location) {
        mv.visitTypeInsn(NEW , OPTION);
        mv.visitInsn(DUP);
        jvmTypeGen.loadType(mv, param.type);
        mv.visitTypeInsn(CHECKCAST , RECORD_TYPE);
        mv.visitIntInsn(BIPUSH, location);
        mv.visitMethodInsn(INVOKESPECIAL , OPTION , JVM_INIT_METHOD, INIT_OPTION, false);
    }

    private List<String> getDefaultableNames(List<BIRNode.BIRAnnotationAttachment> annotAttachments) {
        List<String> defaultableNames = new ArrayList<>();
        int defaultableIndex = 0;
        for (BIRNode.BIRAnnotationAttachment attachment : annotAttachments) {
            if (attachment != null && attachment.annotTagRef.value.equals(JvmConstants.DEFAULTABLE_ARGS_ANOT_NAME)) {
                BIRNode.BIRAnnotationRecordValue
                        annotRecValue = (BIRNode.BIRAnnotationRecordValue) attachment.annotValues.get(0);
                Map<String, BIRNode.BIRAnnotationValue> annotFieldMap = annotRecValue.annotValueEntryMap;
                BIRNode.BIRAnnotationArrayValue annotArrayValue =
                        (BIRNode.BIRAnnotationArrayValue) annotFieldMap.get(JvmConstants.DEFAULTABLE_ARGS_ANOT_FIELD);
                for (BIRNode.BIRAnnotationValue entryOptional : annotArrayValue.annotArrayValue) {
                    BIRNode.BIRAnnotationLiteralValue argValue = (BIRNode.BIRAnnotationLiteralValue) entryOptional;
                    defaultableNames.add(defaultableIndex, (String) argValue.value);
                    defaultableIndex += 1;
                }
                break;
            }
        }
        return defaultableNames;
    }

    private void genReturn(MethodVisitor mv, BIRVarToJVMIndexMap indexMap, String futureVar) {
        // store future value
        mv.visitVarInsn(ALOAD, indexMap.get(futureVar));
        mv.visitFieldInsn(GETFIELD , FUTURE_VALUE, "result", GET_OBJECT);

        mv.visitMethodInsn(INVOKESTATIC , RUNTIME_UTILS , HANDLE_RETURNED_ERROR_METHOD,
                           HANDLE_ERROR_RETURN, false);
    }

    private void genSubmitToScheduler(String initClass, MethodVisitor mv, String lambdaName,
                                      String funcName, String futureVar) {
        JvmCodeGenUtil.createFunctionPointer(mv, initClass, lambdaName);

        // no parent strand
        mv.visitInsn(ACONST_NULL);

        BType anyType = symbolTable.anyType;
        jvmTypeGen.loadType(mv, anyType);
        MethodGenUtils.submitToScheduler(mv, initClass, funcName, asyncDataCollector);
        storeFuture(indexMap, mv, futureVar);
        mv.visitFieldInsn(GETFIELD , FUTURE_VALUE , STRAND,
                         GET_STRAND);
<<<<<<< HEAD
        mv.visitIntInsn(SIPUSH, BALLERINA_MAX_YIELD_DEPTH);
        mv.visitTypeInsn(ANEWARRAY , OBJECT);
        mv.visitFieldInsn(PUTFIELD , STRAND_CLASS, MethodGenUtils.FRAMES, PUT_FRAMES);
=======
        mv.visitTypeInsn(NEW, STACK);
        mv.visitInsn(DUP);
        mv.visitMethodInsn(INVOKESPECIAL, STACK, JVM_INIT_METHOD, "()V", false);
        mv.visitFieldInsn(PUTFIELD, STRAND_CLASS, MethodGenUtils.FRAMES, STACK_FRAMES);
>>>>>>> 60dfacd5

        startScheduler(indexMap.get(SCHEDULER_VAR), mv);
        handleErrorFromFutureValue(mv, futureVar);
    }

    private void stopListeners(MethodVisitor mv, boolean isServiceEPAvailable) {
        mv.visitLdcInsn(isServiceEPAvailable);
        mv.visitMethodInsn(INVOKESTATIC , LAUNCH_UTILS, "stopListeners", "(Z)V", false);
    }

    private void generateExitRuntime(MethodVisitor mv) {
        mv.visitMethodInsn(INVOKESTATIC , JAVA_RUNTIME, "getRuntime",
                           GET_RUNTIME, false);
        mv.visitInsn(ICONST_0);
        mv.visitMethodInsn(INVOKEVIRTUAL , JAVA_RUNTIME, "exit", "(I)V", false);
    }

    private void handleErrorFromFutureValue(MethodVisitor mv, String futureVar) {
        mv.visitVarInsn(ALOAD, indexMap.get(futureVar));
        mv.visitInsn(DUP);
        mv.visitFieldInsn(GETFIELD , FUTURE_VALUE , PANIC_FIELD,
                          GET_THROWABLE);

        // handle any runtime errors
        Label labelIf = new Label();
        mv.visitJumpInsn(IFNULL, labelIf);
        mv.visitFieldInsn(GETFIELD , FUTURE_VALUE , PANIC_FIELD,
                          GET_THROWABLE);
        mv.visitMethodInsn(INVOKESTATIC , RUNTIME_UTILS , HANDLE_THROWABLE_METHOD,
                           HANDLE_THROWABLE, false);
        mv.visitInsn(RETURN);
        mv.visitLabel(labelIf);
    }

    /**
     * Generate a lambda function to invoke ballerina main.
     *
     * @param userMainFunc ballerina main function
     * @param cw           class visitor
     * @param mainClass    main class that contains the user main
     */
    public void generateLambdaForMain(BIRNode.BIRFunction userMainFunc, ClassWriter cw, String mainClass) {
        BType returnType = userMainFunc.type.retType;

        MethodVisitor mv = cw.visitMethod(Opcodes.ACC_PUBLIC + ACC_STATIC, "$lambda$main$",
                                          LAMBDA_MAIN, null,
                                          null);
        mv.visitCode();

        //load strand as first arg
        mv.visitVarInsn(ALOAD, 0);
        mv.visitInsn(ICONST_0);
        mv.visitInsn(AALOAD);
        mv.visitTypeInsn(CHECKCAST , STRAND_CLASS);

        // load and cast param values
        List<BType> paramTypes = userMainFunc.type.paramTypes;

        int paramIndex = 1;
        for (BType pType : paramTypes) {
            mv.visitVarInsn(ALOAD, 0);
            mv.visitIntInsn(BIPUSH, paramIndex);
            mv.visitInsn(AALOAD);
            jvmCastGen.addUnboxInsn(mv, pType);
            paramIndex += 1;
        }

        mv.visitMethodInsn(INVOKESTATIC, mainClass, userMainFunc.name.value,
                           JvmCodeGenUtil.getMethodDesc(paramTypes, returnType), false);
        jvmCastGen.addBoxInsn(mv, returnType);
        MethodGenUtils.visitReturn(mv);
    }
}<|MERGE_RESOLUTION|>--- conflicted
+++ resolved
@@ -400,16 +400,10 @@
         storeFuture(indexMap, mv, futureVar);
         mv.visitFieldInsn(GETFIELD , FUTURE_VALUE , STRAND,
                          GET_STRAND);
-<<<<<<< HEAD
-        mv.visitIntInsn(SIPUSH, BALLERINA_MAX_YIELD_DEPTH);
-        mv.visitTypeInsn(ANEWARRAY , OBJECT);
-        mv.visitFieldInsn(PUTFIELD , STRAND_CLASS, MethodGenUtils.FRAMES, PUT_FRAMES);
-=======
         mv.visitTypeInsn(NEW, STACK);
         mv.visitInsn(DUP);
         mv.visitMethodInsn(INVOKESPECIAL, STACK, JVM_INIT_METHOD, "()V", false);
         mv.visitFieldInsn(PUTFIELD, STRAND_CLASS, MethodGenUtils.FRAMES, STACK_FRAMES);
->>>>>>> 60dfacd5
 
         startScheduler(indexMap.get(SCHEDULER_VAR), mv);
         handleErrorFromFutureValue(mv, futureVar);
