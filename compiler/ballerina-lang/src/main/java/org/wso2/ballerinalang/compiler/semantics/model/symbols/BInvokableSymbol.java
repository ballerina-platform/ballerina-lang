--- conflicted
+++ resolved
@@ -65,11 +65,7 @@
                             PackageID pkgID,
                             BType type,
                             BSymbol owner,
-<<<<<<< HEAD
-                            DiagnosticPos pos,
-=======
                             Location pos,
->>>>>>> dfa1fba9
                             SymbolOrigin origin) {
         super(flags, name, pkgID, type, owner, pos, origin);
         this.tag = tag;
