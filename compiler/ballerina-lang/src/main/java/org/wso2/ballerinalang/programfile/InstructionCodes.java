--- conflicted
+++ resolved
@@ -249,6 +249,7 @@
     int WRKSEND = 190;
     int WRKRECEIVE = 191;
 
+    int WORKERSYNCSEND = 192;
     int WAIT = 193;
 
     int MAP2JSON = 194;
@@ -266,13 +267,9 @@
     int SNEWARRAY = 203;
     int BNEWARRAY = 204;
     int RNEWARRAY = 205;
-<<<<<<< HEAD
-
-    int WORKERSYNCSEND = 206;
+
+    int CLONE = 206;
     int FLUSH = 207;
-=======
-    int CLONE = 206;
->>>>>>> 8b6eafb6
     int LENGTHOF = 208;
     int WAITALL = 209;
 
