/*
*  Copyright (c) 2017, WSO2 Inc. (http://www.wso2.org) All Rights Reserved.
*
*  WSO2 Inc. licenses this file to you under the Apache License,
*  Version 2.0 (the "License"); you may not use this file except
*  in compliance with the License.
*  You may obtain a copy of the License at
*
*    http://www.apache.org/licenses/LICENSE-2.0
*
*  Unless required by applicable law or agreed to in writing,
*  software distributed under the License is distributed on an
*  "AS IS" BASIS, WITHOUT WARRANTIES OR CONDITIONS OF ANY
*  KIND, either express or implied.  See the License for the
*  specific language governing permissions and limitations
*  under the License.
*/
package org.wso2.ballerinalang.programfile;

/**
 * Bytecode instructions of a compiled Ballerina program.
 *
 * @since 0.87
 */
public interface InstructionCodes {

    int NOP = 0;
    int ICONST = 2;
    int FCONST = 3;
    int SCONST = 4;
    int ICONST_0 = 5;
    int ICONST_1 = 6;
    int ICONST_2 = 7;
    int ICONST_3 = 8;
    int ICONST_4 = 9;
    int ICONST_5 = 10;
    int FCONST_0 = 11;
    int FCONST_1 = 12;
    int FCONST_2 = 13;
    int FCONST_3 = 14;
    int FCONST_4 = 15;
    int FCONST_5 = 16;
    int BCONST_0 = 17;
    int BCONST_1 = 18;
    int RCONST_NULL = 19;
    int BICONST = 20;

    int IMOVE = 21;
    int FMOVE = 22;
    int SMOVE = 23;
    int BMOVE = 24;
    int LMOVE = 25;
    int RMOVE = 26;
<<<<<<< HEAD
    int IALOAD = 27;
    int FALOAD = 28;
    int SALOAD = 29;
    int BALOAD = 30;
    int LALOAD = 31;
    int RALOAD = 32;
    int JSONALOAD = 33;
    int IGLOAD = 34;
    int FGLOAD = 35;
    int SGLOAD = 36;
    int BGLOAD = 37;
    int LGLOAD = 38;
    int RGLOAD = 39;

    int IFIELDLOAD = 40;
    int FFIELDLOAD = 41;
    int SFIELDLOAD = 42;
    int BFIELDLOAD = 43;
    int LFIELDLOAD = 44;
    int RFIELDLOAD = 45;

    int MAPLOAD = 46;
    int JSONLOAD = 47;

    int COMPENSATE = 50;
    int SCOPE_END = 51;
    int LOOP_COMPENSATE = 52;

    int IASTORE = 55;
    int FASTORE = 56;
    int SASTORE = 57;
    int BASTORE = 58;
    int LASTORE = 59;
    int RASTORE = 60;
    int JSONASTORE = 61;
=======
    int BIALOAD = 27;
    int IALOAD = 28;
    int FALOAD = 29;
    int SALOAD = 30;
    int BALOAD = 31;
    int LALOAD = 32;
    int RALOAD = 33;
    int JSONALOAD = 34;

    int IGLOAD = 35;
    int FGLOAD = 36;
    int SGLOAD = 37;
    int BGLOAD = 38;
    int LGLOAD = 39;
    int RGLOAD = 40;

    int IFIELDLOAD = 41;
    int FFIELDLOAD = 42;
    int SFIELDLOAD = 43;
    int BFIELDLOAD = 44;
    int LFIELDLOAD = 45;
    int RFIELDLOAD = 46;

    int MAPLOAD = 47;
    int JSONLOAD = 48;

    int BIASTORE = 50;
    int IASTORE = 51;
    int FASTORE = 52;
    int SASTORE = 53;
    int BASTORE = 54;
    int LASTORE = 55;
    int RASTORE = 56;
    int JSONASTORE = 57;

    int BIAND = 58;
    int IAND = 59;
    int BIOR = 60;
    int IOR = 61;

>>>>>>> 6ddaf067
    int IGSTORE = 62;
    int FGSTORE = 63;
    int SGSTORE = 64;
    int BGSTORE = 65;
    int LGSTORE = 66;
    int RGSTORE = 67;

    int IFIELDSTORE = 68;
    int FFIELDSTORE = 69;
    int SFIELDSTORE = 70;
    int BFIELDSTORE = 71;
    int LFIELDSTORE = 72;
    int RFIELDSTORE = 73;

    int MAPSTORE = 74;
    int JSONSTORE = 75;

    int IADD = 76;
    int FADD = 77;
    int SADD = 78;
    int XMLADD = 81;
    int ISUB = 82;
    int FSUB = 83;
    int IMUL = 84;
    int FMUL = 85;
    int IDIV = 86;
    int FDIV = 87;
    int IMOD = 88;
    int FMOD = 89;
    int INEG = 90;
    int FNEG = 91;
    int BNOT = 92;

    int IEQ = 93;
    int FEQ = 94;
    int SEQ = 95;
    int BEQ = 96;
    int REQ = 98;

    int INE = 99;
    int FNE = 100;
    int SNE = 101;
    int BNE = 102;
    int RNE = 104;

    int IGT = 105;
    int FGT = 106;

    int IGE = 107;
    int FGE = 108;

    int ILT = 109;
    int FLT = 110;

    int ILE = 111;
    int FLE = 112;

    int REQ_NULL = 113;
    int RNE_NULL = 114;

    int BR_TRUE = 115;
    int BR_FALSE = 116;

    int GOTO = 117;
    int HALT = 118;
    int TR_RETRY = 119;
    int CALL = 120;
    int VCALL = 121;
    int THROW = 123;
    int ERRSTORE = 124;
    int FPCALL = 125;
    int FPLOAD = 126;

    int SEQ_NULL = 128;
    int SNE_NULL = 129;

    // Type Conversion related instructions
    int I2F = 130;
    int I2S = 131;
    int I2B = 132;
    int I2JSON = 133;
    int F2I = 134;
    int F2S = 135;
    int F2B = 136;
    int F2JSON = 137;
    int S2I = 138;
    int S2F = 139;
    int S2B = 140;
    int S2JSON = 141;
    int B2I = 142;
    int B2F = 143;
    int B2S = 144;
    int B2JSON = 145;
    int JSON2I = 146;
    int JSON2F = 147;
    int JSON2S = 148;
    int JSON2B = 149;
    int DT2JSON = 150;
    int DT2XML = 151;
    int T2MAP = 152;
    int T2JSON = 153;
    int MAP2T = 154;
    int JSON2T = 155;

    int BISHL = 156;
    int BISHR = 157;

    int S2XML = 158;
    int XML2S = 159;

    // Type cast
    int I2ANY = 160;
    int F2ANY = 161;
    int S2ANY = 162;
    int B2ANY = 163;
    int L2ANY = 164;
    int ANY2I = 165;
    int ANY2F = 166;
    int ANY2S = 167;
    int ANY2B = 168;
    int ANY2L = 169;
    int ANY2JSON = 170;
    int ANY2XML = 171;
    int ANY2MAP = 172;
    int ANY2STM = 173;
    int ANY2DT = 174;
    int ANY2SCONV = 175;
    int ANY2BI = 176;
    int BI2ANY = 177;
    int ANY2E = 178;
    int ANY2T = 179;
    int ANY2C = 180;
    int CHECKCAST = 181;
    int NULL2JSON = 182;

    int ANY2TYPE = 183;
    int S2JSONX = 184;
    int NULL2S = 185;

    int LOCK = 186;
    int UNLOCK = 187;

    // Transactions
    int TR_BEGIN = 188;
    int TR_END = 189;

    int WRKSEND = 190;
    int WRKRECEIVE = 191;
    int FORKJOIN = 192;
    
    int AWAIT = 193;

    int MAP2JSON = 194;
    int JSON2MAP = 195;

    int IS_ASSIGNABLE = 196;
    int CHECK_CONVERSION = 197;
    
    int ARRAY2JSON = 198;
    int JSON2ARRAY = 199;

    int BINEWARRAY = 200;
    int INEWARRAY = 201;
    int FNEWARRAY = 202;
    int SNEWARRAY = 203;
    int BNEWARRAY = 204;
    int LNEWARRAY = 205;
    int RNEWARRAY = 206;
    int JSONNEWARRAY = 207;
    int ARRAYLEN = 208;
    int LENGTHOF = 209;

    int NEWSTRUCT = 210;
    int NEWMAP = 212;
    int NEWJSON = 213;
    int NEWTABLE = 215;
    int NEWSTREAM = 217;

    int NEW_INT_RANGE = 219;
    int ITR_NEW = 220;
    int ITR_HAS_NEXT = 221;
    int ITR_NEXT = 222;
    int INT_RANGE = 223;

    int I2BI = 224;
    int BI2I = 225;
    int BIXOR = 226;
    int IXOR = 227;
    int BACONST = 228;

    int IRET = 229;
    int FRET = 230;
    int SRET = 231;
    int BRET = 232;
    int LRET = 233;
    int RRET = 234;
    int RET = 235;

    int XML2XMLATTRS = 236;
    int XMLATTRS2MAP = 237;
    int XMLATTRLOAD = 238;
    int XMLATTRSTORE = 239;
    int S2QNAME = 240;
    int NEWQNAME = 241;
    int NEWXMLELEMENT = 242;
    int NEWXMLCOMMENT = 243;
    int NEWXMLTEXT = 244;
    int NEWXMLPI = 245;
    int XMLSEQSTORE = 246;
    int XMLSEQLOAD = 247;
    int XMLLOAD = 248;
    int XMLLOADALL = 249;
    int NEWXMLSEQ = 250;

    int TYPEOF = 251;
    int TYPELOAD = 252;

    int TEQ = 253;
    int TNE = 254;

    int INSTRUCTION_CODE_COUNT = 255;
}<|MERGE_RESOLUTION|>--- conflicted
+++ resolved
@@ -51,43 +51,6 @@
     int BMOVE = 24;
     int LMOVE = 25;
     int RMOVE = 26;
-<<<<<<< HEAD
-    int IALOAD = 27;
-    int FALOAD = 28;
-    int SALOAD = 29;
-    int BALOAD = 30;
-    int LALOAD = 31;
-    int RALOAD = 32;
-    int JSONALOAD = 33;
-    int IGLOAD = 34;
-    int FGLOAD = 35;
-    int SGLOAD = 36;
-    int BGLOAD = 37;
-    int LGLOAD = 38;
-    int RGLOAD = 39;
-
-    int IFIELDLOAD = 40;
-    int FFIELDLOAD = 41;
-    int SFIELDLOAD = 42;
-    int BFIELDLOAD = 43;
-    int LFIELDLOAD = 44;
-    int RFIELDLOAD = 45;
-
-    int MAPLOAD = 46;
-    int JSONLOAD = 47;
-
-    int COMPENSATE = 50;
-    int SCOPE_END = 51;
-    int LOOP_COMPENSATE = 52;
-
-    int IASTORE = 55;
-    int FASTORE = 56;
-    int SASTORE = 57;
-    int BASTORE = 58;
-    int LASTORE = 59;
-    int RASTORE = 60;
-    int JSONASTORE = 61;
-=======
     int BIALOAD = 27;
     int IALOAD = 28;
     int FALOAD = 29;
@@ -114,6 +77,8 @@
     int MAPLOAD = 47;
     int JSONLOAD = 48;
 
+    int COMPENSATE = 49;
+
     int BIASTORE = 50;
     int IASTORE = 51;
     int FASTORE = 52;
@@ -127,8 +92,6 @@
     int IAND = 59;
     int BIOR = 60;
     int IOR = 61;
-
->>>>>>> 6ddaf067
     int IGSTORE = 62;
     int FGSTORE = 63;
     int SGSTORE = 64;
@@ -149,6 +112,10 @@
     int IADD = 76;
     int FADD = 77;
     int SADD = 78;
+
+    int SCOPE_END = 79;
+    int LOOP_COMPENSATE = 80;
+
     int XMLADD = 81;
     int ISUB = 82;
     int FSUB = 83;
