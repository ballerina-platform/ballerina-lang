/*
 *  Copyright (c) 2020, WSO2 Inc. (http://www.wso2.org) All Rights Reserved.
 *
 *  WSO2 Inc. licenses this file to you under the Apache License,
 *  Version 2.0 (the "License"); you may not use this file except
 *  in compliance with the License.
 *  You may obtain a copy of the License at
 *
 *    http://www.apache.org/licenses/LICENSE-2.0
 *
 *  Unless required by applicable law or agreed to in writing,
 *  software distributed under the License is distributed on an
 *  "AS IS" BASIS, WITHOUT WARRANTIES OR CONDITIONS OF ANY
 *  KIND, either express or implied.  See the License for the
 *  specific language governing permissions and limitations
 *  under the License.
 */
package org.wso2.ballerinalang.compiler.parser;

import io.ballerinalang.compiler.syntax.tree.AssignmentStatementNode;
import io.ballerinalang.compiler.syntax.tree.BasicLiteralNode;
import io.ballerinalang.compiler.syntax.tree.BinaryExpressionNode;
import io.ballerinalang.compiler.syntax.tree.BlockStatementNode;
import io.ballerinalang.compiler.syntax.tree.BracedExpressionNode;
import io.ballerinalang.compiler.syntax.tree.BreakStatementNode;
import io.ballerinalang.compiler.syntax.tree.BuiltinSimpleNameReferenceNode;
import io.ballerinalang.compiler.syntax.tree.ContinueStatementNode;
import io.ballerinalang.compiler.syntax.tree.DefaultableParameterNode;
import io.ballerinalang.compiler.syntax.tree.ElseBlockNode;
import io.ballerinalang.compiler.syntax.tree.ExplicitNewExpressionNode;
import io.ballerinalang.compiler.syntax.tree.ExpressionStatementNode;
import io.ballerinalang.compiler.syntax.tree.FieldAccessExpressionNode;
import io.ballerinalang.compiler.syntax.tree.FunctionArgumentNode;
import io.ballerinalang.compiler.syntax.tree.FunctionBodyBlockNode;
import io.ballerinalang.compiler.syntax.tree.FunctionCallExpressionNode;
import io.ballerinalang.compiler.syntax.tree.FunctionDefinitionNode;
import io.ballerinalang.compiler.syntax.tree.FunctionSignatureNode;
import io.ballerinalang.compiler.syntax.tree.IdentifierToken;
import io.ballerinalang.compiler.syntax.tree.IfElseStatementNode;
import io.ballerinalang.compiler.syntax.tree.ImplicitNewExpressionNode;
import io.ballerinalang.compiler.syntax.tree.ImportDeclarationNode;
import io.ballerinalang.compiler.syntax.tree.ImportOrgNameNode;
import io.ballerinalang.compiler.syntax.tree.ImportPrefixNode;
import io.ballerinalang.compiler.syntax.tree.ImportVersionNode;
import io.ballerinalang.compiler.syntax.tree.ListConstructorExpressionNode;
import io.ballerinalang.compiler.syntax.tree.MappingConstructorExpressionNode;
import io.ballerinalang.compiler.syntax.tree.MappingFieldNode;
import io.ballerinalang.compiler.syntax.tree.MethodCallExpressionNode;
import io.ballerinalang.compiler.syntax.tree.ModuleMemberDeclarationNode;
import io.ballerinalang.compiler.syntax.tree.ModulePartNode;
import io.ballerinalang.compiler.syntax.tree.ModuleVariableDeclarationNode;
import io.ballerinalang.compiler.syntax.tree.NamedArgumentNode;
import io.ballerinalang.compiler.syntax.tree.NewExpressionNode;
import io.ballerinalang.compiler.syntax.tree.Node;
import io.ballerinalang.compiler.syntax.tree.NodeList;
import io.ballerinalang.compiler.syntax.tree.NodeTransformer;
import io.ballerinalang.compiler.syntax.tree.ObjectFieldNode;
import io.ballerinalang.compiler.syntax.tree.ObjectTypeDescriptorNode;
import io.ballerinalang.compiler.syntax.tree.OptionalTypeDescriptorNode;
import io.ballerinalang.compiler.syntax.tree.PanicStatementNode;
import io.ballerinalang.compiler.syntax.tree.ParameterNode;
import io.ballerinalang.compiler.syntax.tree.ParameterizedTypeDescriptorNode;
import io.ballerinalang.compiler.syntax.tree.ParenthesizedArgList;
import io.ballerinalang.compiler.syntax.tree.PositionalArgumentNode;
import io.ballerinalang.compiler.syntax.tree.QualifiedNameReferenceNode;
import io.ballerinalang.compiler.syntax.tree.RecordFieldNode;
import io.ballerinalang.compiler.syntax.tree.RecordFieldWithDefaultValueNode;
import io.ballerinalang.compiler.syntax.tree.RecordRestDescriptorNode;
import io.ballerinalang.compiler.syntax.tree.RecordTypeDescriptorNode;
import io.ballerinalang.compiler.syntax.tree.RequiredParameterNode;
import io.ballerinalang.compiler.syntax.tree.RestArgumentNode;
import io.ballerinalang.compiler.syntax.tree.RestParameterNode;
import io.ballerinalang.compiler.syntax.tree.ReturnStatementNode;
import io.ballerinalang.compiler.syntax.tree.ReturnTypeDescriptorNode;
import io.ballerinalang.compiler.syntax.tree.ServiceBodyNode;
import io.ballerinalang.compiler.syntax.tree.ServiceDeclarationNode;
import io.ballerinalang.compiler.syntax.tree.SimpleNameReferenceNode;
import io.ballerinalang.compiler.syntax.tree.SpecificFieldNode;
import io.ballerinalang.compiler.syntax.tree.SpreadFieldNode;
import io.ballerinalang.compiler.syntax.tree.StatementNode;
import io.ballerinalang.compiler.syntax.tree.SyntaxKind;
import io.ballerinalang.compiler.syntax.tree.Token;
import io.ballerinalang.compiler.syntax.tree.TypeDefinitionNode;
import io.ballerinalang.compiler.syntax.tree.TypeReferenceNode;
import io.ballerinalang.compiler.syntax.tree.UnaryExpressionNode;
import io.ballerinalang.compiler.syntax.tree.VariableDeclarationNode;
import io.ballerinalang.compiler.syntax.tree.WhileStatementNode;
import io.ballerinalang.compiler.text.LinePosition;
import io.ballerinalang.compiler.text.LineRange;
import org.apache.commons.lang3.StringEscapeUtils;
import org.ballerinalang.model.TreeBuilder;
import org.ballerinalang.model.TreeUtils;
import org.ballerinalang.model.Whitespace;
import org.ballerinalang.model.elements.Flag;
import org.ballerinalang.model.tree.IdentifierNode;
import org.ballerinalang.model.tree.NodeKind;
import org.ballerinalang.model.tree.OperatorKind;
import org.ballerinalang.model.tree.SimpleVariableNode;
import org.ballerinalang.model.tree.TopLevelNode;
import org.ballerinalang.model.tree.VariableNode;
import org.ballerinalang.model.tree.expressions.ExpressionNode;
import org.ballerinalang.model.types.TypeKind;
import org.ballerinalang.util.diagnostic.DiagnosticCode;
import org.wso2.ballerinalang.compiler.semantics.model.SymbolTable;
import org.wso2.ballerinalang.compiler.tree.BLangBlockFunctionBody;
import org.wso2.ballerinalang.compiler.tree.BLangCompilationUnit;
import org.wso2.ballerinalang.compiler.tree.BLangErrorVariable;
import org.wso2.ballerinalang.compiler.tree.BLangFunction;
import org.wso2.ballerinalang.compiler.tree.BLangFunctionBody;
import org.wso2.ballerinalang.compiler.tree.BLangIdentifier;
import org.wso2.ballerinalang.compiler.tree.BLangImportPackage;
import org.wso2.ballerinalang.compiler.tree.BLangNameReference;
import org.wso2.ballerinalang.compiler.tree.BLangNode;
import org.wso2.ballerinalang.compiler.tree.BLangRecordVariable;
import org.wso2.ballerinalang.compiler.tree.BLangService;
import org.wso2.ballerinalang.compiler.tree.BLangSimpleVariable;
import org.wso2.ballerinalang.compiler.tree.BLangTupleVariable;
import org.wso2.ballerinalang.compiler.tree.BLangTypeDefinition;
import org.wso2.ballerinalang.compiler.tree.BLangVariable;
import org.wso2.ballerinalang.compiler.tree.expressions.BLangAccessExpression;
import org.wso2.ballerinalang.compiler.tree.expressions.BLangBinaryExpr;
import org.wso2.ballerinalang.compiler.tree.expressions.BLangExpression;
import org.wso2.ballerinalang.compiler.tree.expressions.BLangFieldBasedAccess;
import org.wso2.ballerinalang.compiler.tree.expressions.BLangInvocation;
import org.wso2.ballerinalang.compiler.tree.expressions.BLangListConstructorExpr;
import org.wso2.ballerinalang.compiler.tree.expressions.BLangLiteral;
import org.wso2.ballerinalang.compiler.tree.expressions.BLangNamedArgsExpression;
import org.wso2.ballerinalang.compiler.tree.expressions.BLangNumericLiteral;
import org.wso2.ballerinalang.compiler.tree.expressions.BLangRecordLiteral;
import org.wso2.ballerinalang.compiler.tree.expressions.BLangRecordLiteral.BLangRecordKeyValueField;
import org.wso2.ballerinalang.compiler.tree.expressions.BLangRecordLiteral.BLangRecordSpreadOperatorField;
import org.wso2.ballerinalang.compiler.tree.expressions.BLangServiceConstructorExpr;
import org.wso2.ballerinalang.compiler.tree.expressions.BLangSimpleVarRef;
import org.wso2.ballerinalang.compiler.tree.expressions.BLangTypeInit;
import org.wso2.ballerinalang.compiler.tree.expressions.BLangUnaryExpr;
import org.wso2.ballerinalang.compiler.tree.statements.BLangAssignment;
import org.wso2.ballerinalang.compiler.tree.statements.BLangBlockStmt;
import org.wso2.ballerinalang.compiler.tree.statements.BLangBreak;
import org.wso2.ballerinalang.compiler.tree.statements.BLangContinue;
import org.wso2.ballerinalang.compiler.tree.statements.BLangExpressionStmt;
import org.wso2.ballerinalang.compiler.tree.statements.BLangIf;
import org.wso2.ballerinalang.compiler.tree.statements.BLangPanic;
import org.wso2.ballerinalang.compiler.tree.statements.BLangReturn;
import org.wso2.ballerinalang.compiler.tree.statements.BLangSimpleVariableDef;
import org.wso2.ballerinalang.compiler.tree.statements.BLangStatement;
import org.wso2.ballerinalang.compiler.tree.statements.BLangWhile;
import org.wso2.ballerinalang.compiler.tree.types.BLangArrayType;
import org.wso2.ballerinalang.compiler.tree.types.BLangBuiltInRefTypeNode;
import org.wso2.ballerinalang.compiler.tree.types.BLangConstrainedType;
import org.wso2.ballerinalang.compiler.tree.types.BLangObjectTypeNode;
import org.wso2.ballerinalang.compiler.tree.types.BLangRecordTypeNode;
import org.wso2.ballerinalang.compiler.tree.types.BLangStructureTypeNode;
import org.wso2.ballerinalang.compiler.tree.types.BLangType;
import org.wso2.ballerinalang.compiler.tree.types.BLangUnionTypeNode;
import org.wso2.ballerinalang.compiler.tree.types.BLangUserDefinedType;
import org.wso2.ballerinalang.compiler.tree.types.BLangValueType;
import org.wso2.ballerinalang.compiler.util.CompilerContext;
import org.wso2.ballerinalang.compiler.util.Constants;
import org.wso2.ballerinalang.compiler.util.FieldKind;
import org.wso2.ballerinalang.compiler.util.Names;
import org.wso2.ballerinalang.compiler.util.NumericLiteralSupport;
import org.wso2.ballerinalang.compiler.util.TypeTags;
import org.wso2.ballerinalang.compiler.util.diagnotic.BDiagnosticSource;
import org.wso2.ballerinalang.compiler.util.diagnotic.BLangDiagnosticLogHelper;
import org.wso2.ballerinalang.compiler.util.diagnotic.DiagnosticPos;

import java.util.ArrayList;
import java.util.Collections;
import java.util.Iterator;
import java.util.List;
import java.util.Optional;
import java.util.Set;
import java.util.Stack;
import java.util.regex.Matcher;
import java.util.regex.Pattern;

/**
 * Generates a {@code BLandCompilationUnit} from the given {@code ModulePart}.
 *
 * @since 1.3.0
 */
public class BLangNodeTransformer extends NodeTransformer<BLangNode> {
    private static final String IDENTIFIER_LITERAL_PREFIX = "'";
    private BLangDiagnosticLogHelper dlog;
    private SymbolTable symTable;
    private BDiagnosticSource diagnosticSource;

    private static final Pattern UNICODE_PATTERN = Pattern.compile(Constants.UNICODE_REGEX);
    private BLangAnonymousModelHelper anonymousModelHelper;
    private Stack<BLangNode> otherTopLevelNodes = new Stack<>();

    public BLangNodeTransformer(CompilerContext context, BDiagnosticSource diagnosticSource) {
        this.dlog = BLangDiagnosticLogHelper.getInstance(context);
        this.symTable = SymbolTable.getInstance(context);
        this.diagnosticSource = diagnosticSource;
        this.anonymousModelHelper = BLangAnonymousModelHelper.getInstance(context);
    }

    public List<BLangNode> accept(Node node) {
        BLangNode bLangNode = node.apply(this);
        List<BLangNode> nodes = new ArrayList<>();
        while (!otherTopLevelNodes.empty()) {
            nodes.add(otherTopLevelNodes.pop());
        }
        nodes.add(bLangNode);
        return nodes;
    }

    @Override
    public BLangNode transform(IdentifierToken identifierToken) {
        return this.createIdentifier(getPosition(identifierToken), identifierToken.text());
    }

    private DiagnosticPos getPosition(Node node) {
        if (node == null) {
            return null;
        }
        LineRange lineRange = node.lineRange();
        LinePosition startPos = lineRange.startLine();
        LinePosition endPos = lineRange.endLine();
        return new DiagnosticPos(diagnosticSource, startPos.line() + 1, endPos.line() + 1,
                                 startPos.offset() + 1, endPos.offset() + 1);
    }

    @Override
    public BLangNode transform(ModulePartNode modulePart) {
        BLangCompilationUnit compilationUnit = (BLangCompilationUnit) TreeBuilder.createCompilationUnit();
        compilationUnit.name = diagnosticSource.cUnitName;
        DiagnosticPos pos = getPosition(modulePart);

        // Generate import declarations
        for (ImportDeclarationNode importDecl : modulePart.imports()) {
            BLangImportPackage bLangImport = (BLangImportPackage) importDecl.apply(this);
            bLangImport.compUnit = this.createIdentifier(pos, compilationUnit.getName());
            compilationUnit.addTopLevelNode(bLangImport);
        }

        // Generate other module-level declarations
        for (ModuleMemberDeclarationNode member : modulePart.members()) {
            compilationUnit.addTopLevelNode((TopLevelNode) member.apply(this));
        }

        // Add other top-level nodes
        while (!otherTopLevelNodes.empty()) {
            compilationUnit.addTopLevelNode((TopLevelNode) otherTopLevelNodes.pop());
        }

        for (BLangNode topLevelNode : otherTopLevelNodes) {
            compilationUnit.addTopLevelNode((TopLevelNode) topLevelNode);
        }
        otherTopLevelNodes.clear();

        compilationUnit.pos = pos;
        return compilationUnit;
    }

    @Override
    public BLangNode transform(ModuleVariableDeclarationNode modVarDeclrNode) {
        BLangSimpleVariable simpleVar = createSimpleVar(modVarDeclrNode.variableName(),
                                                        modVarDeclrNode.typeName(), modVarDeclrNode.initializer(),
                                                        modVarDeclrNode.finalKeyword().isPresent(), false, null);
        simpleVar.pos = getPosition(modVarDeclrNode);
        return simpleVar;
    }

    @Override
    public BLangNode transform(ImportDeclarationNode importDeclaration) {
        Node orgNameNode = importDeclaration.orgName().orElse(null);
        Node versionNode = importDeclaration.version().orElse(null);
        Node prefixNode = importDeclaration.prefix().orElse(null);

        String orgName = null;
        if (orgNameNode != null) {
            ImportOrgNameNode importOrgName = (ImportOrgNameNode) orgNameNode;
            orgName = importOrgName.orgName().text();
        }

        String version = null;
        if (versionNode != null) {
            version = ((ImportVersionNode) versionNode).versionNumber().toString();
        }

        String prefix = null;
        if (prefixNode != null) {
            prefix = ((ImportPrefixNode) prefixNode).prefix().toString();
        }

        List<BLangIdentifier> pkgNameComps = new ArrayList<>();
        NodeList<IdentifierToken> names = importDeclaration.moduleName();
        names.forEach(name -> pkgNameComps.add(this.createIdentifier(getPosition(name), name.text(), null)));

        BLangImportPackage importDcl = (BLangImportPackage) TreeBuilder.createImportPackageNode();
        importDcl.pos = getPosition(importDeclaration);
        importDcl.pkgNameComps = pkgNameComps;
        importDcl.orgName = this.createIdentifier(getPosition(orgNameNode), orgName);
        importDcl.version = this.createIdentifier(getPosition(versionNode), version);
        importDcl.alias = (prefix != null && !prefix.isEmpty()) ? this.createIdentifier(getPosition(prefixNode), prefix,
                                                                                        null) :
                pkgNameComps.get(pkgNameComps.size() - 1);

        return importDcl;
    }

    public BLangNode transform(TypeDefinitionNode typeDefNode) {
        BLangTypeDefinition typeDef = (BLangTypeDefinition) TreeBuilder.createTypeDefinition();
        BLangIdentifier identifierNode = this.createIdentifier(getPosition(typeDefNode.typeName()),
                                                               typeDefNode.typeName().text());
        typeDef.setName(identifierNode);

        BLangStructureTypeNode structTypeNode = (BLangStructureTypeNode) typeDefNode.typeDescriptor().apply(this);
        structTypeNode.isAnonymous = false;
        structTypeNode.isLocal = false;
        typeDef.typeNode = structTypeNode;

        typeDefNode.visibilityQualifier().ifPresent(visibilityQual -> {
            if (visibilityQual.kind() == SyntaxKind.PUBLIC_KEYWORD) {
                typeDef.flagSet.add(Flag.PUBLIC);
            }
        });
        typeDef.pos = getPosition(typeDefNode);
        return typeDef;
    }

    @Override
    public BLangNode transform(ObjectTypeDescriptorNode objTypeDescNode) {
        BLangObjectTypeNode objectTypeNode = (BLangObjectTypeNode) TreeBuilder.createObjectTypeNode();

        for (Token qualifier : objTypeDescNode.objectTypeQualifiers()) {
            if (qualifier.kind() == SyntaxKind.ABSTRACT_KEYWORD) {
                objectTypeNode.flagSet.add(Flag.ABSTRACT);
            }

            if (qualifier.kind() == SyntaxKind.CLIENT_KEYWORD) {
                objectTypeNode.flagSet.add(Flag.CLIENT);
            }

            if (qualifier.kind() == SyntaxKind.SERVICE_KEYWORD) {
                objectTypeNode.flagSet.add(Flag.SERVICE);
            }
        }

        for (Node node : objTypeDescNode.members()) {
            // TODO: Check for fields other than SimpleVariableNode
            BLangNode bLangNode = node.apply(this);
            if (bLangNode.getKind() == NodeKind.FUNCTION) {
                BLangFunction bLangFunction = (BLangFunction) bLangNode;
                bLangFunction.attachedFunction = true;
                if (Names.USER_DEFINED_INIT_SUFFIX.value.equals(bLangFunction.name.value)) {
                    bLangFunction.objInitFunction = true;
                    // TODO: verify removing NULL check for objectTypeNode.initFunction has no side-effects
                    objectTypeNode.initFunction = bLangFunction;
                } else {
                    objectTypeNode.addFunction(bLangFunction);
                }
            } else if (bLangNode.getKind() == NodeKind.VARIABLE) {
                objectTypeNode.addField((BLangSimpleVariable) bLangNode);
            }
        }

        objectTypeNode.isAnonymous = false;
        objectTypeNode.pos = getPosition(objTypeDescNode);
        return objectTypeNode;
    }

    @Override
    public BLangNode transform(ObjectFieldNode objFieldNode) {
        BLangSimpleVariable simpleVar = createSimpleVar(objFieldNode.fieldName(), objFieldNode.typeName(),
                                                        objFieldNode.expression(),
                                                        false, false, objFieldNode.visibilityQualifier());
        simpleVar.pos = getPosition(objFieldNode);
        return simpleVar;
    }

    @Override
    public BLangNode transform(ServiceDeclarationNode serviceDeclrNode) {
        return createService(serviceDeclrNode, serviceDeclrNode.serviceName(), false);
    }

    private BLangNode createService(ServiceDeclarationNode serviceDeclrNode, IdentifierToken serviceNameNode,
                                    boolean isAnonServiceValue) {
        // Any Service can be represented in two major components.
        //  1) A anonymous type node (Object)
        //  2) Variable assignment with "serviceName".
        //      This is a global variable if the service is defined in module level.
        //      Otherwise (isAnonServiceValue = true) it is a local variable definition, which is written by user.
        BLangService bLService = (BLangService) TreeBuilder.createServiceNode();
        //TODO handle service.expression
        // TODO: Look for generify this into sepearte method for type as well
        bLService.isAnonymousServiceValue = isAnonServiceValue;

        DiagnosticPos pos = getPosition(serviceDeclrNode);
        String serviceName;
        DiagnosticPos identifierPos;
        if (isAnonServiceValue) {
            serviceName = this.anonymousModelHelper.getNextAnonymousServiceVarKey(diagnosticSource.pkgID);
            identifierPos = pos;
        } else {
            serviceName = serviceNameNode.text();
            identifierPos = getPosition(serviceNameNode);
        }
        String serviceTypeName = this.anonymousModelHelper.getNextAnonymousServiceTypeKey(diagnosticSource.pkgID,
                                                                                          serviceName);
        BLangIdentifier serviceVar = createIdentifier(identifierPos, serviceName);
        serviceVar.pos = identifierPos;
        bLService.setName(serviceVar);
        if (!isAnonServiceValue) {
            // TODO: Enable this one CCE error fixed
//            for (io.ballerinalang.compiler.syntax.tree.ExpressionNode expr : serviceDeclrNode.expressions()) {
//                bLService.attachedExprs.add((BLangExpression) expr.apply(this));
//            }
        }
        // We add all service nodes to top level, only for future reference.
        this.otherTopLevelNodes.add(bLService);

        // 1) Define type nodeDefinition for service type.
        BLangTypeDefinition bLTypeDef = (BLangTypeDefinition) TreeBuilder.createTypeDefinition();
        BLangIdentifier serviceTypeID = createIdentifier(identifierPos, serviceTypeName);
        serviceTypeID.pos = pos;
        bLTypeDef.setName(serviceTypeID);
        bLTypeDef.flagSet.add(Flag.SERVICE);
        bLTypeDef.typeNode = (BLangType) serviceDeclrNode.serviceBody().apply(this);
        bLTypeDef.pos = pos;
        bLService.serviceTypeDefinition = bLTypeDef;

        // 2) Create service constructor.
        final BLangServiceConstructorExpr serviceConstNode = (BLangServiceConstructorExpr) TreeBuilder
                .createServiceConstructorNode();
        serviceConstNode.serviceNode = bLService;
        serviceConstNode.pos = pos;

        // Crate Global variable for service.
        bLService.pos = pos;
        if (!isAnonServiceValue) {
            BLangSimpleVariable var = (BLangSimpleVariable) createBasicVarNodeWithoutType(identifierPos,
                                                                                          Collections.emptySet(),
                                                                                          serviceName, identifierPos,
                                                                                          serviceConstNode);
            var.flagSet.add(Flag.FINAL);
            var.flagSet.add(Flag.SERVICE);

            BLangUserDefinedType bLUserDefinedType = (BLangUserDefinedType) TreeBuilder.createUserDefinedTypeNode();
            bLUserDefinedType.pkgAlias = (BLangIdentifier) TreeBuilder.createIdentifierNode();
            bLUserDefinedType.typeName = bLTypeDef.name;
            bLUserDefinedType.pos = pos;

            var.typeNode = bLUserDefinedType;
            bLService.variableNode = var;
            this.otherTopLevelNodes.add(bLTypeDef);
            return var;
        } else {
            return bLTypeDef;
        }
    }

    @Override
    public BLangNode transform(ServiceBodyNode serviceBodyNode) {
        BLangObjectTypeNode objectTypeNode = (BLangObjectTypeNode) TreeBuilder.createObjectTypeNode();
        objectTypeNode.flagSet.add(Flag.SERVICE);
        for (Node resourceNode : serviceBodyNode.resources()) {
            BLangNode bLangNode = resourceNode.apply(this);
            if (bLangNode.getKind() == NodeKind.FUNCTION) {
                BLangFunction bLangFunction = (BLangFunction) bLangNode;
                bLangFunction.attachedFunction = true;
                objectTypeNode.addFunction(bLangFunction);
            }
        }
        objectTypeNode.isAnonymous = false;
        objectTypeNode.pos = getPosition(serviceBodyNode);
        return objectTypeNode;
    }

    @Override
    public BLangNode transform(RecordTypeDescriptorNode recordTypeDescriptorNode) {
        BLangRecordTypeNode recordTypeNode = (BLangRecordTypeNode) TreeBuilder.createRecordTypeNode();
        boolean hasRestField = false;
        for (Node field : recordTypeDescriptorNode.fields()) {
            if (field.kind() == SyntaxKind.RECORD_FIELD || field.kind() == SyntaxKind.RECORD_FIELD_WITH_DEFAULT_VALUE) {
                recordTypeNode.fields.add((BLangSimpleVariable) field.apply(this));
            } else if (field.kind() == SyntaxKind.RECORD_REST_TYPE) {
                recordTypeNode.restFieldType = (BLangValueType) field.apply(this);
                hasRestField = true;
            } else if (field.kind() == SyntaxKind.TYPE_REFERENCE) {
                recordTypeNode.addTypeReference((BLangType) field.apply(this));
            }
        }
        recordTypeNode.sealed = !hasRestField;
        recordTypeNode.pos = getPosition(recordTypeDescriptorNode);
        return recordTypeNode;
    }

    @Override
    public BLangNode transform(TypeReferenceNode typeReferenceNode) {
        return createTypeNode(typeReferenceNode.typeName());
    }

    @Override
    public BLangNode transform(RecordFieldNode recordFieldNode) {
        BLangSimpleVariable simpleVar = createSimpleVar(recordFieldNode.fieldName(), recordFieldNode.typeName());
        simpleVar.flagSet.add(Flag.PUBLIC);
        if (recordFieldNode.questionMarkToken().isPresent()) {
            simpleVar.flagSet.add(Flag.OPTIONAL);
        } else {
            simpleVar.flagSet.add(Flag.REQUIRED);
        }
        simpleVar.pos = getPosition(recordFieldNode);
        return simpleVar;
    }

    @Override
    public BLangNode transform(RecordFieldWithDefaultValueNode recordFieldNode) {
        BLangSimpleVariable simpleVar = createSimpleVar(recordFieldNode.fieldName(), recordFieldNode.typeName());
        simpleVar.flagSet.add(Flag.PUBLIC);
        if (isPresent(recordFieldNode.expression())) {
            simpleVar.setInitialExpression(createExpression(recordFieldNode.expression()));
        }
        simpleVar.pos = getPosition(recordFieldNode);
        return simpleVar;
    }

    @Override
    public BLangNode transform(RecordRestDescriptorNode recordFieldNode) {
        return createTypeNode(recordFieldNode.typeName());
    }

    @Override
    public BLangNode transform(FunctionDefinitionNode funcDefNode) {
        BLangFunction bLFunction = (BLangFunction) TreeBuilder.createFunctionNode();

        // Set function name
        IdentifierToken funcName = funcDefNode.functionName();
        bLFunction.name = createIdentifier(getPosition(funcName), funcName.text());

        // Set the visibility qualifier
        funcDefNode.visibilityQualifier().ifPresent(visibilityQual -> {
            if (visibilityQual.kind() == SyntaxKind.PUBLIC_KEYWORD) {
                bLFunction.flagSet.add(Flag.PUBLIC);
            } else if (visibilityQual.kind() == SyntaxKind.PRIVATE_KEYWORD) {
                bLFunction.flagSet.add(Flag.PRIVATE);
            } else if (visibilityQual.kind() == SyntaxKind.REMOTE_KEYWORD) {
                bLFunction.flagSet.add(Flag.REMOTE);
            } else if (visibilityQual.kind() == SyntaxKind.RESOURCE_KEYWORD) {
                bLFunction.flagSet.add(Flag.RESOURCE);
            }
        });


        getFuncSignature(bLFunction, funcDefNode.functionSignature());

        // Set the function body
        if (funcDefNode.functionBody() == null) {
            bLFunction.body = null;
            bLFunction.flagSet.add(Flag.INTERFACE);
            bLFunction.interfaceFunction = true;
        } else {
            bLFunction.body = (BLangFunctionBody) funcDefNode.functionBody().apply(this);
            if (bLFunction.body.getKind() == NodeKind.EXTERN_FUNCTION_BODY) {
                bLFunction.flagSet.add(Flag.NATIVE);
            }
        }

//        attachAnnotations(function, annCount, false);
        bLFunction.pos = getPosition(funcDefNode);
        return bLFunction;
    }

    @Override
    public BLangNode transform(FunctionBodyBlockNode functionBodyBlockNode) {
        BLangBlockFunctionBody bLFuncBody = (BLangBlockFunctionBody) TreeBuilder.createBlockFunctionBodyNode();
        List<BLangStatement> statements = new ArrayList<>();
        for (StatementNode statement : functionBodyBlockNode.statements()) {
            // TODO: Remove this check once statements are non null guaranteed
            if (statement != null) {
                statements.add((BLangStatement) statement.apply(this));
            }
        }
        bLFuncBody.stmts = statements;
        return bLFuncBody;
    }

    // -----------------------------------------------Expressions-------------------------------------------------------
    @Override
    public BLangNode transform(MappingConstructorExpressionNode mapConstruct) {
        BLangRecordLiteral bLiteralNode = (BLangRecordLiteral) TreeBuilder.createRecordLiteralNode();
        for (MappingFieldNode field : mapConstruct.fields()) {
            if (field.kind() == SyntaxKind.SPREAD_FIELD) {
                SpreadFieldNode spreadFieldNode = (SpreadFieldNode) field;
                BLangRecordSpreadOperatorField bLRecordSpreadOpField =
                        (BLangRecordSpreadOperatorField) TreeBuilder.createRecordSpreadOperatorField();
                bLRecordSpreadOpField.expr = createExpression(spreadFieldNode.valueExpr());
                bLiteralNode.fields.add(bLRecordSpreadOpField);
            } else {
                SpecificFieldNode specificField = (SpecificFieldNode) field;
                BLangRecordKeyValueField bLRecordKeyValueField =
                        (BLangRecordKeyValueField) TreeBuilder.createRecordKeyValue();
                bLRecordKeyValueField.valueExpr = createExpression(specificField.valueExpr());
                bLRecordKeyValueField.key = new BLangRecordLiteral.BLangRecordKey(
                        createExpression(specificField.fieldName()));
                bLRecordKeyValueField.key.computedKey = false;
                bLiteralNode.fields.add(bLRecordKeyValueField);
            }
        }
        bLiteralNode.pos = getPosition(mapConstruct);
        return bLiteralNode;
    }

    @Override
    public BLangNode transform(ListConstructorExpressionNode listConstructorExprNode) {
        List<BLangExpression> argExprList = new ArrayList<>();
        BLangListConstructorExpr listConstructorExpr = (BLangListConstructorExpr)
                TreeBuilder.createListConstructorExpressionNode();
        for (Node expr : listConstructorExprNode.expressions()) {
            argExprList.add(createExpression(expr));
        }
        listConstructorExpr.exprs = argExprList;
        listConstructorExpr.pos = getPosition(listConstructorExprNode);
        return listConstructorExpr;
    }

    @Override
    public BLangNode transform(UnaryExpressionNode unaryExprNode) {
        BLangUnaryExpr bLUnaryExpr = (BLangUnaryExpr) TreeBuilder.createUnaryExpressionNode();
        bLUnaryExpr.pos = getPosition(unaryExprNode);
        bLUnaryExpr.expr = createExpression(unaryExprNode.expression());
        bLUnaryExpr.operator = OperatorKind.valueFrom(unaryExprNode.unaryOperator().text());
        return bLUnaryExpr;
    }

    @Override
    public BLangNode transform(BinaryExpressionNode binaryExprNode) {
        BLangBinaryExpr bLBinaryExpr = (BLangBinaryExpr) TreeBuilder.createBinaryExpressionNode();
        bLBinaryExpr.pos = getPosition(binaryExprNode);
        bLBinaryExpr.lhsExpr = createExpression(binaryExprNode.lhsExpr());
        bLBinaryExpr.rhsExpr = createExpression(binaryExprNode.rhsExpr());
        bLBinaryExpr.opKind = OperatorKind.valueFrom(binaryExprNode.operator().text());
        return bLBinaryExpr;
    }

    @Override
    public BLangNode transform(FieldAccessExpressionNode fieldAccessExprNode) {
        BLangFieldBasedAccess bLFieldBasedAccess = (BLangFieldBasedAccess) TreeBuilder.createFieldBasedAccessNode();
        Token fieldName = fieldAccessExprNode.fieldName();
        bLFieldBasedAccess.pos = getPosition(fieldAccessExprNode);
        BLangNameReference nameRef = getBLangNameReference(fieldName);
        bLFieldBasedAccess.field = createIdentifier(getPosition(fieldName), nameRef.name.getValue());
        bLFieldBasedAccess.field.pos = getPosition(fieldAccessExprNode);
        bLFieldBasedAccess.expr = createExpression(fieldAccessExprNode.expression());
        bLFieldBasedAccess.fieldKind = FieldKind.SINGLE;
        // TODO: Fix this when optional field access is available
        bLFieldBasedAccess.optionalFieldAccess = false;
        return bLFieldBasedAccess;
    }

    @Override
    public BLangNode transform(BracedExpressionNode brcExprOut) {
        return createExpression(brcExprOut.expression());
    }

    @Override
    public BLangNode transform(FunctionCallExpressionNode functionCallNode) {
        BLangInvocation bLInvocation = (BLangInvocation) TreeBuilder.createInvocationNode();
        BLangNameReference reference = getBLangNameReference(functionCallNode.functionName());
        bLInvocation.pkgAlias = (BLangIdentifier) reference.pkgAlias;
        bLInvocation.name = (BLangIdentifier) reference.name;

        List<BLangExpression> args = new ArrayList<>();
        functionCallNode.arguments().iterator().forEachRemaining(arg -> {
            args.add((BLangExpression) arg.apply(this));
        });
        bLInvocation.argExprs = args;
        bLInvocation.pos = getPosition(functionCallNode);

        return bLInvocation;
    }

    public BLangNode transform(MethodCallExpressionNode methodCallExprNode) {
        BLangInvocation bLInvocation = (BLangInvocation) TreeBuilder.createInvocationNode();
        BLangNameReference reference = getBLangNameReference(methodCallExprNode.methodName());
        bLInvocation.pkgAlias = (BLangIdentifier) reference.pkgAlias;
        bLInvocation.name = (BLangIdentifier) reference.name;

        List<BLangExpression> args = new ArrayList<>();
        methodCallExprNode.arguments().iterator().forEachRemaining(arg -> {
            args.add((BLangExpression) arg.apply(this));
        });
        bLInvocation.argExprs = args;
        bLInvocation.expr = createExpression(methodCallExprNode.expression());
        bLInvocation.pos = getPosition(methodCallExprNode);

        return bLInvocation;
    }

    @Override
    public BLangNode transform(ImplicitNewExpressionNode implicitNewExpressionNode) {
        BLangTypeInit initNode = createTypeInit(implicitNewExpressionNode);
<<<<<<< HEAD
        BLangInvocation invocationNode = createInvocation(implicitNewExpressionNode,
                                                          implicitNewExpressionNode.NewKeyword());
=======
        BLangInvocation invocationNode = createInvocation(implicitNewExpressionNode, implicitNewExpressionNode.NewKeyword());
>>>>>>> e059481b
        // Populate the argument expressions on initNode as well.
        initNode.argsExpr.addAll(invocationNode.argExprs);
        initNode.initInvocation = invocationNode;

        return initNode;
    }

    @Override
    public BLangNode transform(ExplicitNewExpressionNode explicitNewExpressionNode) {
        BLangTypeInit initNode = createTypeInit(explicitNewExpressionNode);
<<<<<<< HEAD
        BLangInvocation invocationNode = createInvocation(explicitNewExpressionNode,
                                                          explicitNewExpressionNode.NewKeyword());
=======
        BLangInvocation invocationNode = createInvocation(explicitNewExpressionNode, explicitNewExpressionNode.NewKeyword());
>>>>>>> e059481b
        // Populate the argument expressions on initNode as well.
        initNode.argsExpr.addAll(invocationNode.argExprs);
        initNode.initInvocation = invocationNode;
        return initNode;
    }

    private BLangTypeInit createTypeInit(NewExpressionNode expression) {
        BLangTypeInit initNode = (BLangTypeInit) TreeBuilder.createInitNode();
        initNode.pos = getPosition(expression);
        if (expression.kind() == SyntaxKind.EXPLICIT_NEW) {
            Node type = ((ExplicitNewExpressionNode) expression).TypeDescriptor();
            initNode.userDefinedType = createTypeNode(type);
        }

        return initNode;
    }

    private BLangInvocation createInvocation(NewExpressionNode expression, Token newKeyword) {
        BLangInvocation invocationNode = (BLangInvocation) TreeBuilder.createInvocationNode();
        invocationNode.pos = getPosition(expression);

        populateArgsInvocation(expression, invocationNode);

        BLangNameReference nameReference = getBLangNameReference(newKeyword);
        invocationNode.name = (BLangIdentifier) nameReference.name;
        invocationNode.pkgAlias = (BLangIdentifier) nameReference.pkgAlias;

        return invocationNode;
    }

    private void populateArgsInvocation(NewExpressionNode expression, BLangInvocation invocationNode) {
        Iterator<FunctionArgumentNode> argumentsIter = getArgumentNodesIterator(expression);
        if (argumentsIter != null) {
            while (argumentsIter.hasNext()) {
                BLangExpression argument = createExpression(argumentsIter.next());
                invocationNode.argExprs.add(argument);
            }
        }
    }

    private Iterator<FunctionArgumentNode> getArgumentNodesIterator(NewExpressionNode expression) {
        Iterator<FunctionArgumentNode> argumentsIter = null;

        if (expression.kind() == SyntaxKind.IMPLICIT_NEW) {
<<<<<<< HEAD
            Optional<ParenthesizedArgList> parenthesizedArgsList = ((ImplicitNewExpressionNode) expression).ParenthesizedArgList();
            if (parenthesizedArgsList.isPresent()) {
                ParenthesizedArgList argList = parenthesizedArgsList.get();
=======
            Optional<ParenthesizedArgList> argsList = ((ImplicitNewExpressionNode) expression).ParenthesizedArgList();
            if (argsList.isPresent()) {
                ParenthesizedArgList argList = argsList.get();
>>>>>>> e059481b
                argumentsIter = argList.arguments().iterator();
            }
        } else {
            ParenthesizedArgList argList =
                    (ParenthesizedArgList) ((ExplicitNewExpressionNode) expression).ParenthesizedArgList();
            argumentsIter = argList.arguments().iterator();
        }

        return argumentsIter;
    }

    // -----------------------------------------------Statements--------------------------------------------------------
    @Override
    public BLangNode transform(ReturnStatementNode returnStmtNode) {
        BLangReturn bLReturn = (BLangReturn) TreeBuilder.createReturnNode();
        bLReturn.pos = getPosition(returnStmtNode);
        if (returnStmtNode.expression().isPresent()) {
            bLReturn.expr = createExpression(returnStmtNode.expression().get());
        } else {
            BLangLiteral nilLiteral = (BLangLiteral) TreeBuilder.createLiteralExpression();
            nilLiteral.pos = getPosition(returnStmtNode);
            nilLiteral.value = Names.NIL_VALUE;
            nilLiteral.type = symTable.nilType;
            bLReturn.expr = nilLiteral;
        }
        return bLReturn;
    }

    @Override
    public BLangNode transform(PanicStatementNode panicStmtNode) {
        BLangPanic bLPanic = (BLangPanic) TreeBuilder.createPanicNode();
        bLPanic.pos = getPosition(panicStmtNode);
        bLPanic.expr = createExpression(panicStmtNode.expression());
        return bLPanic;
    }

    @Override
    public BLangNode transform(ContinueStatementNode continueStmtNode) {
        BLangContinue bLContinue = (BLangContinue) TreeBuilder.createContinueNode();
        bLContinue.pos = getPosition(continueStmtNode);
        return bLContinue;
    }

    @Override
    public BLangNode transform(BreakStatementNode breakStmtNode) {
        BLangBreak bLBreak = (BLangBreak) TreeBuilder.createBreakNode();
        bLBreak.pos = getPosition(breakStmtNode);
        return bLBreak;
    }

    @Override
    public BLangNode transform(AssignmentStatementNode assignmentStmtNode) {
        BLangAssignment bLAssignment = (BLangAssignment) TreeBuilder.createAssignmentNode();
        BLangExpression lhsExpr = createExpression(assignmentStmtNode.expression());
        validateLvexpr(lhsExpr, DiagnosticCode.INVALID_INVOCATION_LVALUE_ASSIGNMENT);
        bLAssignment.setExpression(lhsExpr);
        bLAssignment.pos = getPosition(assignmentStmtNode);
        bLAssignment.varRef = createExpression(assignmentStmtNode.varRef());
        return bLAssignment;
    }

    private void validateLvexpr(ExpressionNode lExprNode, DiagnosticCode errorCode) {
        if (lExprNode.getKind() == NodeKind.INVOCATION) {
            dlog.error(((BLangInvocation) lExprNode).pos, errorCode);
        }
        if (lExprNode.getKind() == NodeKind.FIELD_BASED_ACCESS_EXPR
                || lExprNode.getKind() == NodeKind.INDEX_BASED_ACCESS_EXPR) {
            validateLvexpr(((BLangAccessExpression) lExprNode).expr, errorCode);
        }
    }

    @Override
    public BLangNode transform(WhileStatementNode whileStmtNode) {
        BLangWhile bLWhile = (BLangWhile) TreeBuilder.createWhileNode();
        bLWhile.setCondition(createExpression(whileStmtNode.condition()));
        bLWhile.pos = getPosition(whileStmtNode);

        BLangBlockStmt bLBlockStmt = (BLangBlockStmt) whileStmtNode.whileBody().apply(this);
        bLBlockStmt.pos = getPosition(whileStmtNode.whileBody());
        bLWhile.setBody(bLBlockStmt);
        return bLWhile;
    }

    @Override
    public BLangNode transform(IfElseStatementNode ifElseStmtNode) {
        BLangIf bLIf = (BLangIf) TreeBuilder.createIfElseStatementNode();
        bLIf.pos = getPosition(ifElseStmtNode);
        bLIf.setCondition(createExpression(ifElseStmtNode.condition()));
        bLIf.setBody((BLangBlockStmt) ifElseStmtNode.ifBody().apply(this));

        ifElseStmtNode.elseBody().ifPresent(elseBody -> {
            ElseBlockNode elseNode = (ElseBlockNode) elseBody;
            bLIf.setElseStatement(
                    (org.ballerinalang.model.tree.statements.StatementNode) elseNode.elseBody().apply(this));
        });
        return bLIf;
    }

    @Override
    public BLangNode transform(BlockStatementNode blockStatement) {
        BLangBlockStmt bLBlockStmt = (BLangBlockStmt) TreeBuilder.createBlockNode();
        List<BLangStatement> statements = new ArrayList<>();
        for (StatementNode statement : blockStatement.statements()) {
            // TODO: Remove this check once statements are non null guaranteed
            if (statement != null) {
                statements.add((BLangStatement) statement.apply(this));
            }
        }
        bLBlockStmt.stmts = statements;
        return bLBlockStmt;
    }

    @Override
    public BLangNode transform(VariableDeclarationNode varDeclaration) {
        BLangSimpleVariableDef bLVarDef = (BLangSimpleVariableDef) TreeBuilder.createSimpleVariableDefinitionNode();
        bLVarDef.pos = getPosition(varDeclaration);
        BLangSimpleVariable simpleVar = createSimpleVar(varDeclaration.variableName(), varDeclaration.typeName(),
                                                        varDeclaration.initializer().orElse(null),
                                                        varDeclaration.finalKeyword().isPresent(), false, null);
        simpleVar.pos = getPosition(varDeclaration);
        bLVarDef.setVariable(simpleVar);
        return bLVarDef;
    }

    @Override
    public BLangNode transform(ExpressionStatementNode expressionStatement) {
        BLangExpressionStmt bLExpressionStmt = (BLangExpressionStmt) TreeBuilder.createExpressionStatementNode();
        bLExpressionStmt.expr = (BLangExpression) expressionStatement.expression().apply(this);
        bLExpressionStmt.pos = getPosition(expressionStatement);
        return bLExpressionStmt;
    }

    // -------------------------------------------------Misc------------------------------------------------------------

    @Override
    public BLangNode transform(PositionalArgumentNode argumentNode) {
        return createExpression(argumentNode.expression());
    }

    @Override
    public BLangNode transform(NamedArgumentNode namedArgumentNode) {
        BLangNamedArgsExpression namedArg = (BLangNamedArgsExpression) TreeBuilder.createNamedArgNode();
        namedArg.pos = getPosition(namedArgumentNode);
        namedArg.name = this.createIdentifier(getPosition(namedArgumentNode.argumentName()),
                namedArgumentNode.argumentName().name().text());
        namedArg.expr = createExpression(namedArgumentNode.expression());
        return namedArg;
    }

    @Override
    public BLangNode transform(RestArgumentNode restArgumentNode) {
        return restArgumentNode.expression().apply(this);
    }

    @Override
    public BLangNode transform(RequiredParameterNode requiredParameter) {
        BLangSimpleVariable simpleVar = createSimpleVar(requiredParameter.paramName(),
                                                        requiredParameter.typeName());

        Optional<Token> visibilityQual = requiredParameter.visibilityQualifier();
        //TODO: Check and Fix flags OPTIONAL, REQUIRED
        if (visibilityQual.isPresent() && visibilityQual.get().kind() == SyntaxKind.PUBLIC_KEYWORD) {
            simpleVar.flagSet.add(Flag.PUBLIC);
        }

        simpleVar.pos = getPosition(requiredParameter);
        return simpleVar;
    }

    @Override
    public BLangNode transform(DefaultableParameterNode defaultableParameter) {
        BLangSimpleVariable simpleVar = createSimpleVar(defaultableParameter.paramName(),
                                                        defaultableParameter.typeName());

        Optional<Token> visibilityQual = defaultableParameter.visibilityQualifier();
        //TODO: Check and Fix flags OPTIONAL, REQUIRED
        if (visibilityQual.isPresent() && visibilityQual.get().kind() == SyntaxKind.PUBLIC_KEYWORD) {
            simpleVar.flagSet.add(Flag.PUBLIC);
        }

        simpleVar.setInitialExpression(createExpression(defaultableParameter.expression()));

        simpleVar.pos = getPosition(defaultableParameter);
        return simpleVar;
    }

    @Override
    public BLangNode transform(RestParameterNode restParameter) {
        BLangSimpleVariable bLSimpleVar = createSimpleVar(restParameter.paramName(), restParameter.typeName());

        BLangArrayType bLArrayType = (BLangArrayType) TreeBuilder.createArrayTypeNode();
        bLArrayType.elemtype = bLSimpleVar.typeNode;
        bLArrayType.dimensions = 1;
        bLSimpleVar.typeNode = bLArrayType;
        bLArrayType.pos = getPosition(restParameter.typeName());

        bLSimpleVar.pos = getPosition(restParameter);
        return bLSimpleVar;
    }

    @Override
    public BLangNode transform(OptionalTypeDescriptorNode optTypeDescriptor) {
        BLangValueType nilTypeNode = (BLangValueType) TreeBuilder.createValueTypeNode();
        nilTypeNode.pos = getPosition(optTypeDescriptor.questionMarkToken());
        nilTypeNode.typeKind = TypeKind.NIL;

        BLangUnionTypeNode unionTypeNode = (BLangUnionTypeNode) TreeBuilder.createUnionTypeNode();
        unionTypeNode.memberTypeNodes.add(createTypeNode(optTypeDescriptor.typeDescriptor()));
        unionTypeNode.memberTypeNodes.add(nilTypeNode);

        unionTypeNode.pos = getPosition(optTypeDescriptor);
        return unionTypeNode;
    }

    @Override
    public BLangNode transform(ParameterizedTypeDescriptorNode parameterizedTypeDescNode) {
        BLangBuiltInRefTypeNode refType = (BLangBuiltInRefTypeNode) TreeBuilder.createBuiltInReferenceTypeNode();
        BLangValueType typeNode = createBuiltInTypeNode(parameterizedTypeDescNode.parameterizedType());
        refType.typeKind = typeNode.typeKind;
        refType.pos = typeNode.pos;

        BLangConstrainedType constrainedType = (BLangConstrainedType) TreeBuilder.createConstrainedTypeNode();
        constrainedType.type = refType;
        constrainedType.constraint = createTypeNode(parameterizedTypeDescNode.typeNode());
        constrainedType.pos = getPosition(parameterizedTypeDescNode);
        return constrainedType;
    }

    @Override
    public BLangNode transform(SimpleNameReferenceNode simpleNameRefNode) {
        return createTypeNode(simpleNameRefNode.name());
    }

    @Override
    protected BLangNode transformSyntaxNode(Node node) {
        // TODO: Remove this RuntimeException once all nodes covered
        throw new RuntimeException("Node not supported: " + node.getClass().getSimpleName());
    }

    // ------------------------------------------private methods--------------------------------------------------------
    private void getFuncSignature(BLangFunction bLFunction, FunctionSignatureNode funcSignature) {
        // Set Parameters
        for (ParameterNode child : funcSignature.parameters()) {
            SimpleVariableNode param = (SimpleVariableNode) child.apply(this);
            if (child instanceof RestParameterNode) {
                bLFunction.setRestParameter(param);
            } else {
                bLFunction.addParameter(param);
            }
        }

        // Set Return Type
        Optional<ReturnTypeDescriptorNode> retNode = funcSignature.returnTypeDesc();
        if (retNode.isPresent()) {
            ReturnTypeDescriptorNode returnType = (ReturnTypeDescriptorNode) retNode.get();
            bLFunction.setReturnTypeNode(createTypeNode(returnType.type()));
        } else {
            BLangValueType bLValueType = (BLangValueType) TreeBuilder.createValueTypeNode();
            bLValueType.pos = getPosition(funcSignature);
            bLValueType.typeKind = TypeKind.NIL;
            bLFunction.setReturnTypeNode(bLValueType);
        }
    }

    private BLangExpression createExpression(Node expression) {
        if (isSimpleLiteral(expression.kind())) {
            return createSimpleLiteral(expression);
        } else if (expression.kind() == SyntaxKind.SIMPLE_NAME_REFERENCE ||
                expression.kind() == SyntaxKind.QUALIFIED_NAME_REFERENCE ||
                expression.kind() == SyntaxKind.IDENTIFIER_TOKEN) {
            // Variable References
            BLangNameReference nameReference = getBLangNameReference(expression);
            BLangSimpleVarRef bLVarRef = (BLangSimpleVarRef) TreeBuilder.createSimpleVariableReferenceNode();
            bLVarRef.pos = getPosition(expression);
            bLVarRef.pkgAlias = this.createIdentifier((DiagnosticPos) nameReference.pkgAlias.getPosition(),
                                                      nameReference.pkgAlias.getValue());
            bLVarRef.variableName = this.createIdentifier((DiagnosticPos) nameReference.name.getPosition(),
                                                          nameReference.name.getValue());
            return bLVarRef;
        } else {
            return (BLangExpression) expression.apply(this);
        }
    }

    private BLangSimpleVariable createSimpleVar(Token name, Node type) {
        return createSimpleVar(name, type, null, false, false, null);
    }

    private BLangSimpleVariable createSimpleVar(Token name, Node typeName, Node initializer, boolean isFinal,
                                                boolean isListenerVar,
                                                Token visibilityQualifier) {
        BLangSimpleVariable bLSimpleVar = (BLangSimpleVariable) TreeBuilder.createSimpleVariableNode();
        bLSimpleVar.setName(this.createIdentifier(getPosition(name), name.text()));
        if (typeName.kind() == SyntaxKind.VAR_TYPE_DESC) {
            bLSimpleVar.isDeclaredWithVar = true;
        } else {
            bLSimpleVar.setTypeNode(createTypeNode(typeName));
        }

        if (visibilityQualifier != null) {
            if (visibilityQualifier.kind() == SyntaxKind.PRIVATE_KEYWORD) {
                bLSimpleVar.flagSet.add(Flag.PRIVATE);
            } else if (visibilityQualifier.kind() == SyntaxKind.PUBLIC_KEYWORD) {
                bLSimpleVar.flagSet.add(Flag.PUBLIC);
            }
        }

        if (isFinal) {
            markVariableAsFinal(bLSimpleVar);
        }
        if (initializer != null) {
            bLSimpleVar.setInitialExpression(createExpression(initializer));
        }
        if (isListenerVar) {
            bLSimpleVar.flagSet.add(Flag.LISTENER);
            bLSimpleVar.flagSet.add(Flag.FINAL);
        }
        return bLSimpleVar;
    }

    private BLangIdentifier createIdentifier(DiagnosticPos pos, String value) {
        return createIdentifier(pos, value, null);
    }

    private BLangIdentifier createIdentifier(DiagnosticPos pos, String value, Set<Whitespace> ws) {
        BLangIdentifier bLIdentifer = (BLangIdentifier) TreeBuilder.createIdentifierNode();
        if (value == null) {
            return bLIdentifer;
        }

        if (value.startsWith(IDENTIFIER_LITERAL_PREFIX)) {
            if (!escapeQuotedIdentifier(value).matches("^[0-9a-zA-Z.]*$")) {
                dlog.error(pos, DiagnosticCode.IDENTIFIER_LITERAL_ONLY_SUPPORTS_ALPHANUMERICS);
            }
            String unescapedValue = StringEscapeUtils.unescapeJava(value);
            bLIdentifer.setValue(unescapedValue.substring(1));
            bLIdentifer.originalValue = value;
            bLIdentifer.setLiteral(true);
        } else {
            bLIdentifer.setValue(value);
            bLIdentifer.setLiteral(false);
        }
        bLIdentifer.pos = pos;
        if (ws != null) {
            bLIdentifer.addWS(ws);
        }
        return bLIdentifer;
    }

    private BLangLiteral createSimpleLiteral(Node literal) {
        BLangLiteral bLiteral = (BLangLiteral) TreeBuilder.createLiteralExpression();
        SyntaxKind type = literal.kind();
        int typeTag = -1;
        Object value = null;
        String originalValue = null;

        String textValue;
        if (literal instanceof BasicLiteralNode) {
            textValue = ((BasicLiteralNode) literal).literalToken().text();
        } else if (literal instanceof Token) {
            textValue = ((Token) literal).text();
        } else {
            textValue = "";
        }

        //TODO: Verify all types, only string type tested
        if (type == SyntaxKind.DECIMAL_INTEGER_LITERAL || type == SyntaxKind.HEX_INTEGER_LITERAL) {
            typeTag = TypeTags.INT;
            value = getIntegerLiteral(literal, textValue);
            originalValue = textValue;
            bLiteral = (BLangNumericLiteral) TreeBuilder.createNumericLiteralExpression();
        } else if (type == SyntaxKind.DECIMAL_FLOATING_POINT_LITERAL) {
            //TODO: Check effect of mapping negative(-) numbers as unary-expr
            typeTag = NumericLiteralSupport.isDecimalDiscriminated(textValue) ? TypeTags.DECIMAL : TypeTags.FLOAT;
            value = textValue;
            originalValue = textValue;
            bLiteral = (BLangNumericLiteral) TreeBuilder.createNumericLiteralExpression();
        } else if (type == SyntaxKind.HEX_FLOATING_POINT_LITERAL) {
            //TODO: Check effect of mapping negative(-) numbers as unary-expr
            typeTag = TypeTags.FLOAT;
            value = getHexNodeValue(textValue);
            originalValue = textValue;
            bLiteral = (BLangNumericLiteral) TreeBuilder.createNumericLiteralExpression();
        } else if (type == SyntaxKind.TRUE_KEYWORD || type == SyntaxKind.FALSE_KEYWORD) {
            typeTag = TypeTags.BOOLEAN;
            value = Boolean.parseBoolean(textValue);
            originalValue = textValue;
            bLiteral = (BLangLiteral) TreeBuilder.createLiteralExpression();
        } else if (type == SyntaxKind.STRING_LITERAL) {
            String text = textValue;
            Matcher matcher = UNICODE_PATTERN.matcher(text);
            int position = 0;
            while (matcher.find(position)) {
                String hexStringVal = matcher.group(1);
                int hexDecimalVal = Integer.parseInt(hexStringVal, 16);
                if ((hexDecimalVal >= Constants.MIN_UNICODE && hexDecimalVal <= Constants.MIDDLE_LIMIT_UNICODE)
                        || hexDecimalVal > Constants.MAX_UNICODE) {
                    String hexStringWithBraces = matcher.group(0);
                    dlog.error(getPosition(literal), DiagnosticCode.INVALID_UNICODE, hexStringWithBraces);
                }
                text = matcher.replaceFirst("\\\\u" + fillWithZeros(hexStringVal));
                position = matcher.end() - 2;
                matcher = UNICODE_PATTERN.matcher(text);
            }
            text = StringEscapeUtils.unescapeJava(text);

            typeTag = TypeTags.STRING;
            value = text;
            originalValue = textValue;
            bLiteral = (BLangLiteral) TreeBuilder.createLiteralExpression();
        } else if (type == SyntaxKind.NULL_KEYWORD) {
            typeTag = TypeTags.NIL;
            value = null;
            originalValue = "null";
            bLiteral = (BLangLiteral) TreeBuilder.createLiteralExpression();
        } else if (type == SyntaxKind.NIL_LITERAL) {
            typeTag = TypeTags.NIL;
            value = null;
            originalValue = "()";
            bLiteral = (BLangLiteral) TreeBuilder.createLiteralExpression();
        } else if (type == SyntaxKind.BINARY_EXPRESSION) { // Should be base16 and base64
            typeTag = TypeTags.BYTE_ARRAY;
            value = textValue;
            originalValue = textValue;

            // If numeric literal create a numeric literal expression; otherwise create a literal expression
            if (isNumericLiteral(type)) {
                bLiteral = (BLangNumericLiteral) TreeBuilder.createNumericLiteralExpression();
            } else {
                bLiteral = (BLangLiteral) TreeBuilder.createLiteralExpression();
            }
        }

        bLiteral.pos = getPosition(literal);
        bLiteral.type = symTable.getTypeFromTag(typeTag);
        bLiteral.type.tag = typeTag;
        bLiteral.value = value;
        bLiteral.originalValue = originalValue;
        return bLiteral;
    }

    private BLangType createTypeNode(Node type) {
        if (type instanceof BuiltinSimpleNameReferenceNode || type.kind() == SyntaxKind.NIL_TYPE_DESC) {
            return createBuiltInTypeNode(type);
        } else if (type.kind() == SyntaxKind.QUALIFIED_NAME_REFERENCE || type.kind() == SyntaxKind.IDENTIFIER_TOKEN) {
            // Exclusive type
            BLangUserDefinedType bLUserDefinedType = (BLangUserDefinedType) TreeBuilder.createUserDefinedTypeNode();
            BLangNameReference nameReference = getBLangNameReference(type);
            bLUserDefinedType.pkgAlias = (BLangIdentifier) nameReference.pkgAlias;
            bLUserDefinedType.typeName = (BLangIdentifier) nameReference.name;
            bLUserDefinedType.pos = getPosition(type);
            return bLUserDefinedType;
        } else if (type.kind() == SyntaxKind.SIMPLE_NAME_REFERENCE) {
            // Map name reference as a type
            SimpleNameReferenceNode nameReferenceNode = (SimpleNameReferenceNode) type;
            return createTypeNode(nameReferenceNode.name());
        } else if (type.kind() == SyntaxKind.RECORD_TYPE_DESC) {
            // Inclusive type
            BLangTypeDefinition bLTypeDef = (BLangTypeDefinition) TreeBuilder.createTypeDefinition();

            // Generate a name for the anonymous object
            String genName = anonymousModelHelper.getNextAnonymousTypeKey(diagnosticSource.pkgID);
            IdentifierNode anonTypeGenName = createIdentifier(getPosition(type), genName, null);
            bLTypeDef.setName(anonTypeGenName);
            bLTypeDef.flagSet.add(Flag.PUBLIC);
            bLTypeDef.flagSet.add(Flag.ANONYMOUS);

            bLTypeDef.typeNode = (BLangType) type.apply(this);
            bLTypeDef.pos = getPosition(type);
            otherTopLevelNodes.push(bLTypeDef);
            otherTopLevelNodes.push(bLTypeDef);

            // Create UserDefinedType
            BLangUserDefinedType bLUserDefinedType = (BLangUserDefinedType) TreeBuilder.createUserDefinedTypeNode();
            bLUserDefinedType.pkgAlias = (BLangIdentifier) TreeBuilder.createIdentifierNode();
            bLUserDefinedType.typeName = bLTypeDef.name;
            bLUserDefinedType.pos = getPosition(type);

            return bLUserDefinedType;
        } else {
            return (BLangType) type.apply(this);
        }
    }

    private BLangValueType createBuiltInTypeNode(Node type) {
        // Default type
        BLangValueType bLValueType = (BLangValueType) TreeBuilder.createValueTypeNode();

        String typeText;
        if (type.kind() == SyntaxKind.NIL_TYPE_DESC) {
            typeText = "()";
        } else if (type instanceof BuiltinSimpleNameReferenceNode) {
            typeText = ((BuiltinSimpleNameReferenceNode) type).name().text();
        } else {
            typeText = ((Token) type).text(); // TODO: Remove this once map<string> returns Nodes for `map`
        }
        bLValueType.typeKind = TreeUtils.stringToTypeKind(typeText.replaceAll("\\s+", ""));
        bLValueType.pos = getPosition(type);
        return bLValueType;
    }

    private VariableNode createBasicVarNodeWithoutType(DiagnosticPos pos, Set<Whitespace> ws, String identifier,
                                                       DiagnosticPos identifierPos, ExpressionNode expr) {
        BLangSimpleVariable bLSimpleVar = (BLangSimpleVariable) TreeBuilder.createSimpleVariableNode();
        bLSimpleVar.pos = pos;
        IdentifierNode name = this.createIdentifier(identifierPos, identifier, ws);
        ((BLangIdentifier) name).pos = identifierPos;
        bLSimpleVar.setName(name);
        bLSimpleVar.addWS(ws);
        if (expr != null) {
            bLSimpleVar.setInitialExpression(expr);
        }
        return bLSimpleVar;
    }

    private BLangNameReference getBLangNameReference(Node node) {
        if (node.kind() == SyntaxKind.QUALIFIED_NAME_REFERENCE) {
            // qualified identifier
            QualifiedNameReferenceNode iNode = (QualifiedNameReferenceNode) node;
            Token modulePrefix = iNode.modulePrefix();
            IdentifierToken identifier = iNode.identifier();
            BLangIdentifier pkgAlias = this.createIdentifier(getPosition(modulePrefix), modulePrefix.text());
            BLangIdentifier name = this.createIdentifier(getPosition(identifier), identifier.text());
            return new BLangNameReference(getPosition(node), null, pkgAlias, name);
        } else if (node.kind() == SyntaxKind.IDENTIFIER_TOKEN || node.kind() == SyntaxKind.ERROR_KEYWORD) {
            // simple identifier
            Token token = (Token) node;
            BLangIdentifier pkgAlias = this.createIdentifier(getPosition(token), "");
            BLangIdentifier name = this.createIdentifier(getPosition(token), token.text());
            return new BLangNameReference(getPosition(node), null, pkgAlias, name);
        } else if (node.kind() == SyntaxKind.NEW_KEYWORD) {
            Token iToken = (Token) node;
            BLangIdentifier pkgAlias = this.createIdentifier(getPosition(iToken), "");
            BLangIdentifier name = this.createIdentifier(getPosition(iToken), iToken.text());
            return new BLangNameReference(getPosition(node), null, pkgAlias, name);
        } else {
            // Map name reference as a name
            SimpleNameReferenceNode nameReferenceNode = (SimpleNameReferenceNode) node;
            // TODO: Fix when there's MISSING_TOKEN
            return getBLangNameReference(nameReferenceNode.name());
        }
    }

    private Object getIntegerLiteral(Node literal, String nodeValue) {
        SyntaxKind type = literal.kind();
        if (type == SyntaxKind.DECIMAL_INTEGER_LITERAL) {
            return parseLong(literal, nodeValue, nodeValue, 10, DiagnosticCode.INTEGER_TOO_SMALL,
                             DiagnosticCode.INTEGER_TOO_LARGE);
        } else if (type == SyntaxKind.HEX_INTEGER_LITERAL) {
            String processedNodeValue = nodeValue.toLowerCase().replace("0x", "");
            return parseLong(literal, nodeValue, processedNodeValue, 16,
                             DiagnosticCode.HEXADECIMAL_TOO_SMALL, DiagnosticCode.HEXADECIMAL_TOO_LARGE);
        }
        return null;
    }

    private Object parseLong(Node literal, String originalNodeValue,
                             String processedNodeValue, int radix,
                             DiagnosticCode code1, DiagnosticCode code2) {
        try {
            return Long.parseLong(processedNodeValue, radix);
        } catch (Exception e) {
            DiagnosticPos pos = getPosition(literal);
            if (originalNodeValue.startsWith("-")) {
                dlog.error(pos, code1, originalNodeValue);
            } else {
                dlog.error(pos, code2, originalNodeValue);
            }
        }
        return originalNodeValue;
    }

    private String getHexNodeValue(String value) {
        if (!(value.contains("p") || value.contains("P"))) {
            value = value + "p0";
        }
        return value;
    }

    private String fillWithZeros(String str) {
        while (str.length() < 4) {
            str = "0".concat(str);
        }
        return str;
    }

    private void markVariableAsFinal(BLangVariable variable) {
        // Set the final flag to the variable.
        variable.flagSet.add(Flag.FINAL);

        switch (variable.getKind()) {
            case TUPLE_VARIABLE:
                // If the variable is a tuple variable, we need to set the final flag to the all member variables.
                BLangTupleVariable tupleVariable = (BLangTupleVariable) variable;
                tupleVariable.memberVariables.forEach(this::markVariableAsFinal);
                if (tupleVariable.restVariable != null) {
                    markVariableAsFinal(tupleVariable.restVariable);
                }
                break;
            case RECORD_VARIABLE:
                // If the variable is a record variable, we need to set the final flag to the all the variables in
                // the record.
                BLangRecordVariable recordVariable = (BLangRecordVariable) variable;
                recordVariable.variableList.stream()
                        .map(BLangRecordVariable.BLangRecordVariableKeyValue::getValue)
                        .forEach(this::markVariableAsFinal);
                if (recordVariable.restParam != null) {
                    markVariableAsFinal((BLangVariable) recordVariable.restParam);
                }
                break;
            case ERROR_VARIABLE:
                BLangErrorVariable errorVariable = (BLangErrorVariable) variable;
                markVariableAsFinal(errorVariable.reason);
                errorVariable.detail.forEach(entry -> markVariableAsFinal(entry.valueBindingPattern));
                if (errorVariable.restDetail != null) {
                    markVariableAsFinal(errorVariable.restDetail);
                }
                break;
        }
    }

    private boolean isSimpleLiteral(SyntaxKind syntaxKind) {
        switch (syntaxKind) {
            case STRING_LITERAL:
            case DECIMAL_INTEGER_LITERAL:
            case HEX_INTEGER_LITERAL:
            case DECIMAL_FLOATING_POINT_LITERAL:
            case HEX_FLOATING_POINT_LITERAL:
            case TRUE_KEYWORD:
            case FALSE_KEYWORD:
            case NIL_LITERAL:
            case NULL_KEYWORD:
                return true;
            default:
                return false;
        }
    }

    private boolean isNumericLiteral(SyntaxKind syntaxKind) {
        switch (syntaxKind) {
            case DECIMAL_INTEGER_LITERAL:
            case HEX_INTEGER_LITERAL:
            case DECIMAL_FLOATING_POINT_LITERAL:
            case HEX_FLOATING_POINT_LITERAL:
                return true;
            default:
                return false;
        }
    }

    // If this is a quoted identifier then unescape it and remove the quote prefix.
    // Else return original.
    private static String escapeQuotedIdentifier(String identifier) {
        if (identifier.startsWith(IDENTIFIER_LITERAL_PREFIX)) {
            identifier = StringEscapeUtils.unescapeJava(identifier).substring(1);
        }
        return identifier;
    }

    private boolean isPresent(Node node) {
        return node.kind() != SyntaxKind.NONE;
    }
}<|MERGE_RESOLUTION|>--- conflicted
+++ resolved
@@ -219,7 +219,7 @@
         LinePosition startPos = lineRange.startLine();
         LinePosition endPos = lineRange.endLine();
         return new DiagnosticPos(diagnosticSource, startPos.line() + 1, endPos.line() + 1,
-                                 startPos.offset() + 1, endPos.offset() + 1);
+                startPos.offset() + 1, endPos.offset() + 1);
     }
 
     @Override
@@ -257,8 +257,8 @@
     @Override
     public BLangNode transform(ModuleVariableDeclarationNode modVarDeclrNode) {
         BLangSimpleVariable simpleVar = createSimpleVar(modVarDeclrNode.variableName(),
-                                                        modVarDeclrNode.typeName(), modVarDeclrNode.initializer(),
-                                                        modVarDeclrNode.finalKeyword().isPresent(), false, null);
+                modVarDeclrNode.typeName(), modVarDeclrNode.initializer(),
+                modVarDeclrNode.finalKeyword().isPresent(), false, null);
         simpleVar.pos = getPosition(modVarDeclrNode);
         return simpleVar;
     }
@@ -295,7 +295,7 @@
         importDcl.orgName = this.createIdentifier(getPosition(orgNameNode), orgName);
         importDcl.version = this.createIdentifier(getPosition(versionNode), version);
         importDcl.alias = (prefix != null && !prefix.isEmpty()) ? this.createIdentifier(getPosition(prefixNode), prefix,
-                                                                                        null) :
+                null) :
                 pkgNameComps.get(pkgNameComps.size() - 1);
 
         return importDcl;
@@ -304,7 +304,7 @@
     public BLangNode transform(TypeDefinitionNode typeDefNode) {
         BLangTypeDefinition typeDef = (BLangTypeDefinition) TreeBuilder.createTypeDefinition();
         BLangIdentifier identifierNode = this.createIdentifier(getPosition(typeDefNode.typeName()),
-                                                               typeDefNode.typeName().text());
+                typeDefNode.typeName().text());
         typeDef.setName(identifierNode);
 
         BLangStructureTypeNode structTypeNode = (BLangStructureTypeNode) typeDefNode.typeDescriptor().apply(this);
@@ -365,8 +365,8 @@
     @Override
     public BLangNode transform(ObjectFieldNode objFieldNode) {
         BLangSimpleVariable simpleVar = createSimpleVar(objFieldNode.fieldName(), objFieldNode.typeName(),
-                                                        objFieldNode.expression(),
-                                                        false, false, objFieldNode.visibilityQualifier());
+                objFieldNode.expression(),
+                false, false, objFieldNode.visibilityQualifier());
         simpleVar.pos = getPosition(objFieldNode);
         return simpleVar;
     }
@@ -399,7 +399,7 @@
             identifierPos = getPosition(serviceNameNode);
         }
         String serviceTypeName = this.anonymousModelHelper.getNextAnonymousServiceTypeKey(diagnosticSource.pkgID,
-                                                                                          serviceName);
+                serviceName);
         BLangIdentifier serviceVar = createIdentifier(identifierPos, serviceName);
         serviceVar.pos = identifierPos;
         bLService.setName(serviceVar);
@@ -432,9 +432,9 @@
         bLService.pos = pos;
         if (!isAnonServiceValue) {
             BLangSimpleVariable var = (BLangSimpleVariable) createBasicVarNodeWithoutType(identifierPos,
-                                                                                          Collections.emptySet(),
-                                                                                          serviceName, identifierPos,
-                                                                                          serviceConstNode);
+                    Collections.emptySet(),
+                    serviceName, identifierPos,
+                    serviceConstNode);
             var.flagSet.add(Flag.FINAL);
             var.flagSet.add(Flag.SERVICE);
 
@@ -690,14 +690,9 @@
     }
 
     @Override
-    public BLangNode transform(ImplicitNewExpressionNode implicitNewExpressionNode) {
-        BLangTypeInit initNode = createTypeInit(implicitNewExpressionNode);
-<<<<<<< HEAD
-        BLangInvocation invocationNode = createInvocation(implicitNewExpressionNode,
-                                                          implicitNewExpressionNode.NewKeyword());
-=======
-        BLangInvocation invocationNode = createInvocation(implicitNewExpressionNode, implicitNewExpressionNode.NewKeyword());
->>>>>>> e059481b
+    public BLangNode transform(ImplicitNewExpressionNode implicitNewExprNode) {
+        BLangTypeInit initNode = createTypeInit(implicitNewExprNode);
+        BLangInvocation invocationNode = createInvocation(implicitNewExprNode, implicitNewExprNode.NewKeyword());
         // Populate the argument expressions on initNode as well.
         initNode.argsExpr.addAll(invocationNode.argExprs);
         initNode.initInvocation = invocationNode;
@@ -706,14 +701,9 @@
     }
 
     @Override
-    public BLangNode transform(ExplicitNewExpressionNode explicitNewExpressionNode) {
-        BLangTypeInit initNode = createTypeInit(explicitNewExpressionNode);
-<<<<<<< HEAD
-        BLangInvocation invocationNode = createInvocation(explicitNewExpressionNode,
-                                                          explicitNewExpressionNode.NewKeyword());
-=======
-        BLangInvocation invocationNode = createInvocation(explicitNewExpressionNode, explicitNewExpressionNode.NewKeyword());
->>>>>>> e059481b
+    public BLangNode transform(ExplicitNewExpressionNode explicitNewExprNode) {
+        BLangTypeInit initNode = createTypeInit(explicitNewExprNode);
+        BLangInvocation invocationNode = createInvocation(explicitNewExprNode, explicitNewExprNode.NewKeyword());
         // Populate the argument expressions on initNode as well.
         initNode.argsExpr.addAll(invocationNode.argExprs);
         initNode.initInvocation = invocationNode;
@@ -758,15 +748,9 @@
         Iterator<FunctionArgumentNode> argumentsIter = null;
 
         if (expression.kind() == SyntaxKind.IMPLICIT_NEW) {
-<<<<<<< HEAD
-            Optional<ParenthesizedArgList> parenthesizedArgsList = ((ImplicitNewExpressionNode) expression).ParenthesizedArgList();
-            if (parenthesizedArgsList.isPresent()) {
-                ParenthesizedArgList argList = parenthesizedArgsList.get();
-=======
             Optional<ParenthesizedArgList> argsList = ((ImplicitNewExpressionNode) expression).ParenthesizedArgList();
             if (argsList.isPresent()) {
                 ParenthesizedArgList argList = argsList.get();
->>>>>>> e059481b
                 argumentsIter = argList.arguments().iterator();
             }
         } else {
@@ -884,8 +868,8 @@
         BLangSimpleVariableDef bLVarDef = (BLangSimpleVariableDef) TreeBuilder.createSimpleVariableDefinitionNode();
         bLVarDef.pos = getPosition(varDeclaration);
         BLangSimpleVariable simpleVar = createSimpleVar(varDeclaration.variableName(), varDeclaration.typeName(),
-                                                        varDeclaration.initializer().orElse(null),
-                                                        varDeclaration.finalKeyword().isPresent(), false, null);
+                varDeclaration.initializer().orElse(null),
+                varDeclaration.finalKeyword().isPresent(), false, null);
         simpleVar.pos = getPosition(varDeclaration);
         bLVarDef.setVariable(simpleVar);
         return bLVarDef;
@@ -924,7 +908,7 @@
     @Override
     public BLangNode transform(RequiredParameterNode requiredParameter) {
         BLangSimpleVariable simpleVar = createSimpleVar(requiredParameter.paramName(),
-                                                        requiredParameter.typeName());
+                requiredParameter.typeName());
 
         Optional<Token> visibilityQual = requiredParameter.visibilityQualifier();
         //TODO: Check and Fix flags OPTIONAL, REQUIRED
@@ -939,7 +923,7 @@
     @Override
     public BLangNode transform(DefaultableParameterNode defaultableParameter) {
         BLangSimpleVariable simpleVar = createSimpleVar(defaultableParameter.paramName(),
-                                                        defaultableParameter.typeName());
+                defaultableParameter.typeName());
 
         Optional<Token> visibilityQual = defaultableParameter.visibilityQualifier();
         //TODO: Check and Fix flags OPTIONAL, REQUIRED
@@ -1042,9 +1026,9 @@
             BLangSimpleVarRef bLVarRef = (BLangSimpleVarRef) TreeBuilder.createSimpleVariableReferenceNode();
             bLVarRef.pos = getPosition(expression);
             bLVarRef.pkgAlias = this.createIdentifier((DiagnosticPos) nameReference.pkgAlias.getPosition(),
-                                                      nameReference.pkgAlias.getValue());
+                    nameReference.pkgAlias.getValue());
             bLVarRef.variableName = this.createIdentifier((DiagnosticPos) nameReference.name.getPosition(),
-                                                          nameReference.name.getValue());
+                    nameReference.name.getValue());
             return bLVarRef;
         } else {
             return (BLangExpression) expression.apply(this);
@@ -1314,11 +1298,11 @@
         SyntaxKind type = literal.kind();
         if (type == SyntaxKind.DECIMAL_INTEGER_LITERAL) {
             return parseLong(literal, nodeValue, nodeValue, 10, DiagnosticCode.INTEGER_TOO_SMALL,
-                             DiagnosticCode.INTEGER_TOO_LARGE);
+                    DiagnosticCode.INTEGER_TOO_LARGE);
         } else if (type == SyntaxKind.HEX_INTEGER_LITERAL) {
             String processedNodeValue = nodeValue.toLowerCase().replace("0x", "");
             return parseLong(literal, nodeValue, processedNodeValue, 16,
-                             DiagnosticCode.HEXADECIMAL_TOO_SMALL, DiagnosticCode.HEXADECIMAL_TOO_LARGE);
+                    DiagnosticCode.HEXADECIMAL_TOO_SMALL, DiagnosticCode.HEXADECIMAL_TOO_LARGE);
         }
         return null;
     }
