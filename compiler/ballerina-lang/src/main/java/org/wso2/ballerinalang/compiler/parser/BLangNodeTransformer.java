--- conflicted
+++ resolved
@@ -54,6 +54,7 @@
 import io.ballerinalang.compiler.syntax.tree.ExplicitAnonymousFunctionExpressionNode;
 import io.ballerinalang.compiler.syntax.tree.ExplicitNewExpressionNode;
 import io.ballerinalang.compiler.syntax.tree.ExpressionFunctionBodyNode;
+import io.ballerinalang.compiler.syntax.tree.ExpressionListItemNode;
 import io.ballerinalang.compiler.syntax.tree.ExpressionStatementNode;
 import io.ballerinalang.compiler.syntax.tree.ExternalFunctionBodyNode;
 import io.ballerinalang.compiler.syntax.tree.FailExpressionNode;
@@ -3037,7 +3038,6 @@
     @Override
     public BLangNode transform(ArrayTypeDescriptorNode arrayTypeDescriptorNode) {
         int dimensions = 1;
-//        List<Integer> sizes = new ArrayList<>();
         List<BLangExpression> sizes = new ArrayList<>();
         DiagnosticPos position = getPosition(arrayTypeDescriptorNode);
         while (true) {
@@ -3045,22 +3045,10 @@
                 sizes.add(new BLangLiteral(Integer.valueOf(UNSEALED_ARRAY_INDICATOR), symTable.intType));
             } else {
                 Node keyExpr = arrayTypeDescriptorNode.arrayLength().get();
-<<<<<<< HEAD
                 if (keyExpr.kind() == SyntaxKind.DECIMAL_INTEGER_LITERAL) {
                     sizes.add(new BLangLiteral(Integer.parseInt(keyExpr.toString()), symTable.intType));
                 } else if (keyExpr.kind() == SyntaxKind.ASTERISK_TOKEN) {
                     sizes.add(new BLangLiteral(Integer.valueOf(OPEN_SEALED_ARRAY_INDICATOR), symTable.intType));
-=======
-                if (keyExpr.kind() == SyntaxKind.NUMERIC_LITERAL) {
-                    BasicLiteralNode numericLiteralNode = (BasicLiteralNode) keyExpr;
-                    if (numericLiteralNode.literalToken().kind() == SyntaxKind.DECIMAL_INTEGER_LITERAL_TOKEN) {
-                        sizes.add(Integer.parseInt(keyExpr.toString()));
-                    } else {
-                        sizes.add(Integer.parseInt(keyExpr.toString(), 16));
-                    }
-                } else if (keyExpr.kind() == SyntaxKind.ASTERISK_LITERAL) {
-                    sizes.add(OPEN_SEALED_ARRAY_INDICATOR);
->>>>>>> eb2acb67
                 } else {
                     sizes.add(createExpression(keyExpr));
                 }
