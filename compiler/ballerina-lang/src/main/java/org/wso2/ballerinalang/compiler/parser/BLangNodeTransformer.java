/*
 *  Copyright (c) 2020, WSO2 Inc. (http://www.wso2.org) All Rights Reserved.
 *
 *  WSO2 Inc. licenses this file to you under the Apache License,
 *  Version 2.0 (the "License"); you may not use this file except
 *  in compliance with the License.
 *  You may obtain a copy of the License at
 *
 *    http://www.apache.org/licenses/LICENSE-2.0
 *
 *  Unless required by applicable law or agreed to in writing,
 *  software distributed under the License is distributed on an
 *  "AS IS" BASIS, WITHOUT WARRANTIES OR CONDITIONS OF ANY
 *  KIND, either express or implied.  See the License for the
 *  specific language governing permissions and limitations
 *  under the License.
 */
package org.wso2.ballerinalang.compiler.parser;

import io.ballerinalang.compiler.syntax.tree.AssignmentStatementNode;
import io.ballerinalang.compiler.syntax.tree.BasicLiteralNode;
import io.ballerinalang.compiler.syntax.tree.BinaryExpressionNode;
import io.ballerinalang.compiler.syntax.tree.BlockStatementNode;
import io.ballerinalang.compiler.syntax.tree.BracedExpressionNode;
import io.ballerinalang.compiler.syntax.tree.BreakStatementNode;
import io.ballerinalang.compiler.syntax.tree.BuiltinSimpleNameReferenceNode;
import io.ballerinalang.compiler.syntax.tree.ContinueStatementNode;
import io.ballerinalang.compiler.syntax.tree.DefaultableParameterNode;
import io.ballerinalang.compiler.syntax.tree.ElseBlockNode;
import io.ballerinalang.compiler.syntax.tree.ExplicitNewExpression;
import io.ballerinalang.compiler.syntax.tree.ExpressionStatementNode;
import io.ballerinalang.compiler.syntax.tree.FieldAccessExpressionNode;
import io.ballerinalang.compiler.syntax.tree.FunctionArgumentNode;
import io.ballerinalang.compiler.syntax.tree.FunctionBodyBlockNode;
import io.ballerinalang.compiler.syntax.tree.FunctionCallExpressionNode;
import io.ballerinalang.compiler.syntax.tree.FunctionDefinitionNode;
import io.ballerinalang.compiler.syntax.tree.FunctionSignatureNode;
import io.ballerinalang.compiler.syntax.tree.IdentifierToken;
import io.ballerinalang.compiler.syntax.tree.IfElseStatementNode;
import io.ballerinalang.compiler.syntax.tree.ImplicitNewExpression;
import io.ballerinalang.compiler.syntax.tree.ImportDeclarationNode;
import io.ballerinalang.compiler.syntax.tree.ImportOrgNameNode;
import io.ballerinalang.compiler.syntax.tree.ImportPrefixNode;
import io.ballerinalang.compiler.syntax.tree.ImportVersionNode;
import io.ballerinalang.compiler.syntax.tree.ListConstructorExpressionNode;
import io.ballerinalang.compiler.syntax.tree.MappingConstructorExpressionNode;
import io.ballerinalang.compiler.syntax.tree.MappingFieldNode;
import io.ballerinalang.compiler.syntax.tree.MethodCallExpressionNode;
import io.ballerinalang.compiler.syntax.tree.ModuleMemberDeclarationNode;
import io.ballerinalang.compiler.syntax.tree.ModulePartNode;
import io.ballerinalang.compiler.syntax.tree.ModuleVariableDeclarationNode;
import io.ballerinalang.compiler.syntax.tree.NamedArgumentNode;
import io.ballerinalang.compiler.syntax.tree.NewExpression;
import io.ballerinalang.compiler.syntax.tree.Node;
import io.ballerinalang.compiler.syntax.tree.NodeList;
import io.ballerinalang.compiler.syntax.tree.NodeTransformer;
import io.ballerinalang.compiler.syntax.tree.ObjectFieldNode;
import io.ballerinalang.compiler.syntax.tree.ObjectTypeDescriptorNode;
import io.ballerinalang.compiler.syntax.tree.OptionalTypeDescriptorNode;
import io.ballerinalang.compiler.syntax.tree.PanicStatementNode;
import io.ballerinalang.compiler.syntax.tree.ParameterNode;
import io.ballerinalang.compiler.syntax.tree.ParameterizedTypeDescriptorNode;
import io.ballerinalang.compiler.syntax.tree.ParenthesizedArgList;
import io.ballerinalang.compiler.syntax.tree.PositionalArgumentNode;
import io.ballerinalang.compiler.syntax.tree.QualifiedNameReferenceNode;
import io.ballerinalang.compiler.syntax.tree.RecordFieldNode;
import io.ballerinalang.compiler.syntax.tree.RecordFieldWithDefaultValueNode;
import io.ballerinalang.compiler.syntax.tree.RecordRestDescriptorNode;
import io.ballerinalang.compiler.syntax.tree.RecordTypeDescriptorNode;
import io.ballerinalang.compiler.syntax.tree.RequiredParameterNode;
import io.ballerinalang.compiler.syntax.tree.RestArgumentNode;
import io.ballerinalang.compiler.syntax.tree.RestParameterNode;
import io.ballerinalang.compiler.syntax.tree.ReturnStatementNode;
import io.ballerinalang.compiler.syntax.tree.ReturnTypeDescriptorNode;
import io.ballerinalang.compiler.syntax.tree.ServiceBodyNode;
import io.ballerinalang.compiler.syntax.tree.ServiceDeclarationNode;
import io.ballerinalang.compiler.syntax.tree.SimpleNameReferenceNode;
import io.ballerinalang.compiler.syntax.tree.SpecificFieldNode;
import io.ballerinalang.compiler.syntax.tree.SpreadFieldNode;
import io.ballerinalang.compiler.syntax.tree.StatementNode;
import io.ballerinalang.compiler.syntax.tree.SyntaxKind;
import io.ballerinalang.compiler.syntax.tree.Token;
import io.ballerinalang.compiler.syntax.tree.TypeDefinitionNode;
import io.ballerinalang.compiler.syntax.tree.TypeDescriptorNode;
import io.ballerinalang.compiler.syntax.tree.TypeReferenceNode;
import io.ballerinalang.compiler.syntax.tree.UnaryExpressionNode;
import io.ballerinalang.compiler.syntax.tree.VariableDeclarationNode;
import io.ballerinalang.compiler.syntax.tree.WhileStatementNode;
import io.ballerinalang.compiler.text.LinePosition;
import io.ballerinalang.compiler.text.LineRange;
import org.apache.commons.lang3.StringEscapeUtils;
import org.ballerinalang.model.TreeBuilder;
import org.ballerinalang.model.TreeUtils;
import org.ballerinalang.model.Whitespace;
import org.ballerinalang.model.elements.Flag;
import org.ballerinalang.model.tree.IdentifierNode;
import org.ballerinalang.model.tree.NodeKind;
import org.ballerinalang.model.tree.OperatorKind;
import org.ballerinalang.model.tree.SimpleVariableNode;
import org.ballerinalang.model.tree.TopLevelNode;
import org.ballerinalang.model.tree.VariableNode;
import org.ballerinalang.model.tree.expressions.ExpressionNode;
import org.ballerinalang.model.types.TypeKind;
import org.ballerinalang.util.diagnostic.DiagnosticCode;
import org.wso2.ballerinalang.compiler.semantics.model.SymbolTable;
import org.wso2.ballerinalang.compiler.tree.BLangBlockFunctionBody;
import org.wso2.ballerinalang.compiler.tree.BLangCompilationUnit;
import org.wso2.ballerinalang.compiler.tree.BLangErrorVariable;
import org.wso2.ballerinalang.compiler.tree.BLangFunction;
import org.wso2.ballerinalang.compiler.tree.BLangFunctionBody;
import org.wso2.ballerinalang.compiler.tree.BLangIdentifier;
import org.wso2.ballerinalang.compiler.tree.BLangImportPackage;
import org.wso2.ballerinalang.compiler.tree.BLangNameReference;
import org.wso2.ballerinalang.compiler.tree.BLangNode;
import org.wso2.ballerinalang.compiler.tree.BLangRecordVariable;
import org.wso2.ballerinalang.compiler.tree.BLangService;
import org.wso2.ballerinalang.compiler.tree.BLangSimpleVariable;
import org.wso2.ballerinalang.compiler.tree.BLangTupleVariable;
import org.wso2.ballerinalang.compiler.tree.BLangTypeDefinition;
import org.wso2.ballerinalang.compiler.tree.BLangVariable;
import org.wso2.ballerinalang.compiler.tree.expressions.BLangAccessExpression;
import org.wso2.ballerinalang.compiler.tree.expressions.BLangBinaryExpr;
import org.wso2.ballerinalang.compiler.tree.expressions.BLangExpression;
import org.wso2.ballerinalang.compiler.tree.expressions.BLangFieldBasedAccess;
import org.wso2.ballerinalang.compiler.tree.expressions.BLangInvocation;
import org.wso2.ballerinalang.compiler.tree.expressions.BLangListConstructorExpr;
import org.wso2.ballerinalang.compiler.tree.expressions.BLangLiteral;
import org.wso2.ballerinalang.compiler.tree.expressions.BLangNumericLiteral;
import org.wso2.ballerinalang.compiler.tree.expressions.BLangRecordLiteral;
import org.wso2.ballerinalang.compiler.tree.expressions.BLangRecordLiteral.BLangRecordKeyValueField;
import org.wso2.ballerinalang.compiler.tree.expressions.BLangRecordLiteral.BLangRecordSpreadOperatorField;
import org.wso2.ballerinalang.compiler.tree.expressions.BLangServiceConstructorExpr;
import org.wso2.ballerinalang.compiler.tree.expressions.BLangSimpleVarRef;
import org.wso2.ballerinalang.compiler.tree.expressions.BLangTypeInit;
import org.wso2.ballerinalang.compiler.tree.expressions.BLangUnaryExpr;
import org.wso2.ballerinalang.compiler.tree.statements.BLangAssignment;
import org.wso2.ballerinalang.compiler.tree.statements.BLangBlockStmt;
import org.wso2.ballerinalang.compiler.tree.statements.BLangBreak;
import org.wso2.ballerinalang.compiler.tree.statements.BLangContinue;
import org.wso2.ballerinalang.compiler.tree.statements.BLangExpressionStmt;
import org.wso2.ballerinalang.compiler.tree.statements.BLangIf;
import org.wso2.ballerinalang.compiler.tree.statements.BLangPanic;
import org.wso2.ballerinalang.compiler.tree.statements.BLangReturn;
import org.wso2.ballerinalang.compiler.tree.statements.BLangSimpleVariableDef;
import org.wso2.ballerinalang.compiler.tree.statements.BLangStatement;
import org.wso2.ballerinalang.compiler.tree.statements.BLangWhile;
import org.wso2.ballerinalang.compiler.tree.types.BLangArrayType;
import org.wso2.ballerinalang.compiler.tree.types.BLangBuiltInRefTypeNode;
import org.wso2.ballerinalang.compiler.tree.types.BLangConstrainedType;
import org.wso2.ballerinalang.compiler.tree.types.BLangObjectTypeNode;
import org.wso2.ballerinalang.compiler.tree.types.BLangRecordTypeNode;
import org.wso2.ballerinalang.compiler.tree.types.BLangStructureTypeNode;
import org.wso2.ballerinalang.compiler.tree.types.BLangType;
import org.wso2.ballerinalang.compiler.tree.types.BLangUnionTypeNode;
import org.wso2.ballerinalang.compiler.tree.types.BLangUserDefinedType;
import org.wso2.ballerinalang.compiler.tree.types.BLangValueType;
import org.wso2.ballerinalang.compiler.util.CompilerContext;
import org.wso2.ballerinalang.compiler.util.Constants;
import org.wso2.ballerinalang.compiler.util.FieldKind;
import org.wso2.ballerinalang.compiler.util.Names;
import org.wso2.ballerinalang.compiler.util.NumericLiteralSupport;
import org.wso2.ballerinalang.compiler.util.TypeTags;
import org.wso2.ballerinalang.compiler.util.diagnotic.BDiagnosticSource;
import org.wso2.ballerinalang.compiler.util.diagnotic.BLangDiagnosticLogHelper;
import org.wso2.ballerinalang.compiler.util.diagnotic.DiagnosticPos;

import java.util.ArrayList;
import java.util.Collections;
import java.util.Iterator;
import java.util.List;
import java.util.Optional;
import java.util.Set;
import java.util.Stack;
import java.util.regex.Matcher;
import java.util.regex.Pattern;

/**
 * Generates a {@code BLandCompilationUnit} from the given {@code ModulePart}.
 *
 * @since 1.3.0
 */
public class BLangNodeTransformer extends NodeTransformer<BLangNode> {
    private static final String IDENTIFIER_LITERAL_PREFIX = "'";
    private BLangDiagnosticLogHelper dlog;
    private SymbolTable symTable;
    private BDiagnosticSource diagnosticSource;

    private static final Pattern UNICODE_PATTERN = Pattern.compile(Constants.UNICODE_REGEX);
    private BLangAnonymousModelHelper anonymousModelHelper;
    private Stack<BLangNode> otherTopLevelNodes = new Stack<>();

    public BLangNodeTransformer(CompilerContext context, BDiagnosticSource diagnosticSource) {
        this.dlog = BLangDiagnosticLogHelper.getInstance(context);
        this.symTable = SymbolTable.getInstance(context);
        this.diagnosticSource = diagnosticSource;
        this.anonymousModelHelper = BLangAnonymousModelHelper.getInstance(context);
    }

    public List<BLangNode> accept(Node node) {
        BLangNode bLangNode = node.apply(this);
        List<BLangNode> nodes = new ArrayList<>();
        while (!otherTopLevelNodes.empty()) {
            nodes.add(otherTopLevelNodes.pop());
        }
        nodes.add(bLangNode);
        return nodes;
    }

    @Override
    public BLangNode transform(IdentifierToken identifierToken) {
        return this.createIdentifier(getPosition(identifierToken), identifierToken.text());
    }

    private DiagnosticPos getPosition(Node node) {
        if (node == null) {
            return null;
        }
        LineRange lineRange = node.lineRange();
        LinePosition startPos = lineRange.startLine();
        LinePosition endPos = lineRange.endLine();
        return new DiagnosticPos(diagnosticSource, startPos.line() + 1, endPos.line() + 1,
                                 startPos.offset() + 1, endPos.offset() + 1);
    }

    @Override
    public BLangNode transform(ModulePartNode modulePart) {
        BLangCompilationUnit compilationUnit = (BLangCompilationUnit) TreeBuilder.createCompilationUnit();
        compilationUnit.name = diagnosticSource.cUnitName;
        DiagnosticPos pos = getPosition(modulePart);

        // Generate import declarations
        for (ImportDeclarationNode importDecl : modulePart.imports()) {
            BLangImportPackage bLangImport = (BLangImportPackage) importDecl.apply(this);
            bLangImport.compUnit = this.createIdentifier(pos, compilationUnit.getName());
            compilationUnit.addTopLevelNode(bLangImport);
        }

        // Generate other module-level declarations
        for (ModuleMemberDeclarationNode member : modulePart.members()) {
            compilationUnit.addTopLevelNode((TopLevelNode) member.apply(this));
        }

        // Add other top-level nodes
        while (!otherTopLevelNodes.empty()) {
            compilationUnit.addTopLevelNode((TopLevelNode) otherTopLevelNodes.pop());
        }

        for (BLangNode topLevelNode : otherTopLevelNodes) {
            compilationUnit.addTopLevelNode((TopLevelNode) topLevelNode);
        }
        otherTopLevelNodes.clear();

        compilationUnit.pos = pos;
        return compilationUnit;
    }

    @Override
    public BLangNode transform(ModuleVariableDeclarationNode modVarDeclrNode) {
        BLangSimpleVariable simpleVar = createSimpleVar(modVarDeclrNode.variableName(),
                                                        modVarDeclrNode.typeName(), modVarDeclrNode.initializer(),
                                                        modVarDeclrNode.finalKeyword().isPresent(), false, null);
        simpleVar.pos = getPosition(modVarDeclrNode);
        return simpleVar;
    }

    @Override
    public BLangNode transform(ImportDeclarationNode importDeclaration) {
        Node orgNameNode = importDeclaration.orgName().orElse(null);
        Node versionNode = importDeclaration.version().orElse(null);
        Node prefixNode = importDeclaration.prefix().orElse(null);

        String orgName = null;
        if (orgNameNode != null) {
            ImportOrgNameNode importOrgName = (ImportOrgNameNode) orgNameNode;
            orgName = importOrgName.orgName().text();
        }

        String version = null;
        if (versionNode != null) {
            version = ((ImportVersionNode) versionNode).versionNumber().toString();
        }

        String prefix = null;
        if (prefixNode != null) {
            prefix = ((ImportPrefixNode) prefixNode).prefix().toString();
        }

        List<BLangIdentifier> pkgNameComps = new ArrayList<>();
        NodeList<IdentifierToken> names = importDeclaration.moduleName();
        names.forEach(name -> pkgNameComps.add(this.createIdentifier(getPosition(name), name.text(), null)));

        BLangImportPackage importDcl = (BLangImportPackage) TreeBuilder.createImportPackageNode();
        importDcl.pos = getPosition(importDeclaration);
        importDcl.pkgNameComps = pkgNameComps;
        importDcl.orgName = this.createIdentifier(getPosition(orgNameNode), orgName);
        importDcl.version = this.createIdentifier(getPosition(versionNode), version);
        importDcl.alias = (prefix != null && !prefix.isEmpty()) ? this.createIdentifier(getPosition(prefixNode), prefix,
                                                                                        null) :
                pkgNameComps.get(pkgNameComps.size() - 1);

        return importDcl;
    }

    public BLangNode transform(TypeDefinitionNode typeDefNode) {
        BLangTypeDefinition typeDef = (BLangTypeDefinition) TreeBuilder.createTypeDefinition();
        BLangIdentifier identifierNode = this.createIdentifier(getPosition(typeDefNode.typeName()),
                                                               typeDefNode.typeName().text());
        typeDef.setName(identifierNode);

        BLangStructureTypeNode structTypeNode = (BLangStructureTypeNode) typeDefNode.typeDescriptor().apply(this);
        structTypeNode.isAnonymous = false;
        structTypeNode.isLocal = false;
        typeDef.typeNode = structTypeNode;

        typeDefNode.visibilityQualifier().ifPresent(visibilityQual -> {
            if (visibilityQual.kind() == SyntaxKind.PUBLIC_KEYWORD) {
                typeDef.flagSet.add(Flag.PUBLIC);
            }
        });
        typeDef.pos = getPosition(typeDefNode);
        return typeDef;
    }

    @Override
    public BLangNode transform(ObjectTypeDescriptorNode objTypeDescNode) {
        BLangObjectTypeNode objectTypeNode = (BLangObjectTypeNode) TreeBuilder.createObjectTypeNode();
        // TODO: Look when to false isFieldAnalyseRequired
        objectTypeNode.isFieldAnalyseRequired = true;

        for (Token qualifier : objTypeDescNode.objectTypeQualifiers()) {
            if (qualifier.kind() == SyntaxKind.ABSTRACT_KEYWORD) {
                objectTypeNode.flagSet.add(Flag.ABSTRACT);
            }

            if (qualifier.kind() == SyntaxKind.CLIENT_KEYWORD) {
                objectTypeNode.flagSet.add(Flag.CLIENT);
            }

            if (qualifier.kind() == SyntaxKind.SERVICE_KEYWORD) {
                objectTypeNode.flagSet.add(Flag.SERVICE);
            }
        }

        for (Node node : objTypeDescNode.members()) {
            // TODO: Check for fields other than SimpleVariableNode
            BLangNode bLangNode = node.apply(this);
            if (bLangNode.getKind() == NodeKind.FUNCTION) {
                BLangFunction bLangFunction = (BLangFunction) bLangNode;
                bLangFunction.attachedFunction = true;
                if (Names.USER_DEFINED_INIT_SUFFIX.value.equals(bLangFunction.name.value)) {
                    bLangFunction.objInitFunction = true;
                    // TODO: verify removing NULL check for objectTypeNode.initFunction has no side-effects
                    objectTypeNode.initFunction = bLangFunction;
                } else {
                    objectTypeNode.addFunction(bLangFunction);
                }
            } else if (bLangNode.getKind() == NodeKind.VARIABLE) {
                objectTypeNode.addField((BLangSimpleVariable) bLangNode);
            }
        }

        objectTypeNode.isAnonymous = false;
        objectTypeNode.pos = getPosition(objTypeDescNode);
        return objectTypeNode;
    }

    @Override
    public BLangNode transform(ObjectFieldNode objFieldNode) {
        BLangSimpleVariable simpleVar = createSimpleVar(objFieldNode.fieldName(), objFieldNode.typeName(),
                                                        objFieldNode.expression(),
                                                        false, false, objFieldNode.visibilityQualifier());
        simpleVar.pos = getPosition(objFieldNode);
        return simpleVar;
    }

    @Override
    public BLangNode transform(ServiceDeclarationNode serviceDeclrNode) {
        return createService(serviceDeclrNode, serviceDeclrNode.serviceName(), false);
    }

    private BLangNode createService(ServiceDeclarationNode serviceDeclrNode, IdentifierToken serviceNameNode,
                                    boolean isAnonServiceValue) {
        // Any Service can be represented in two major components.
        //  1) A anonymous type node (Object)
        //  2) Variable assignment with "serviceName".
        //      This is a global variable if the service is defined in module level.
        //      Otherwise (isAnonServiceValue = true) it is a local variable definition, which is written by user.
        BLangService bLService = (BLangService) TreeBuilder.createServiceNode();
        //TODO handle service.expression
        // TODO: Look for generify this into sepearte method for type as well
        bLService.isAnonymousServiceValue = isAnonServiceValue;

        DiagnosticPos pos = getPosition(serviceDeclrNode);
        String serviceName;
        DiagnosticPos identifierPos;
        if (isAnonServiceValue) {
            serviceName = this.anonymousModelHelper.getNextAnonymousServiceVarKey(diagnosticSource.pkgID);
            identifierPos = pos;
        } else {
            serviceName = serviceNameNode.text();
            identifierPos = getPosition(serviceNameNode);
        }
        String serviceTypeName = this.anonymousModelHelper.getNextAnonymousServiceTypeKey(diagnosticSource.pkgID,
                                                                                          serviceName);
        BLangIdentifier serviceVar = createIdentifier(identifierPos, serviceName);
        serviceVar.pos = identifierPos;
        bLService.setName(serviceVar);
        if (!isAnonServiceValue) {
            // TODO: Enable this one CCE error fixed
//            for (io.ballerinalang.compiler.syntax.tree.ExpressionNode expr : serviceDeclrNode.expressions()) {
//                bLService.attachedExprs.add((BLangExpression) expr.apply(this));
//            }
        }
        // We add all service nodes to top level, only for future reference.
        this.otherTopLevelNodes.add(bLService);

        // 1) Define type nodeDefinition for service type.
        BLangTypeDefinition bLTypeDef = (BLangTypeDefinition) TreeBuilder.createTypeDefinition();
        BLangIdentifier serviceTypeID = createIdentifier(identifierPos, serviceTypeName);
        serviceTypeID.pos = pos;
        bLTypeDef.setName(serviceTypeID);
        bLTypeDef.flagSet.add(Flag.SERVICE);
        bLTypeDef.typeNode = (BLangType) serviceDeclrNode.serviceBody().apply(this);
        bLTypeDef.pos = pos;
        bLService.serviceTypeDefinition = bLTypeDef;

        // 2) Create service constructor.
        final BLangServiceConstructorExpr serviceConstNode = (BLangServiceConstructorExpr) TreeBuilder
                .createServiceConstructorNode();
        serviceConstNode.serviceNode = bLService;
        serviceConstNode.pos = pos;

        // Crate Global variable for service.
        bLService.pos = pos;
        if (!isAnonServiceValue) {
            BLangSimpleVariable var = (BLangSimpleVariable) createBasicVarNodeWithoutType(identifierPos,
                                                                                          Collections.emptySet(),
                                                                                          serviceName, identifierPos,
                                                                                          serviceConstNode);
            var.flagSet.add(Flag.FINAL);
            var.flagSet.add(Flag.SERVICE);

            BLangUserDefinedType bLUserDefinedType = (BLangUserDefinedType) TreeBuilder.createUserDefinedTypeNode();
            bLUserDefinedType.pkgAlias = (BLangIdentifier) TreeBuilder.createIdentifierNode();
            bLUserDefinedType.typeName = bLTypeDef.name;
            bLUserDefinedType.pos = pos;

            var.typeNode = bLUserDefinedType;
            bLService.variableNode = var;
            this.otherTopLevelNodes.add(bLTypeDef);
            return var;
        } else {
            return bLTypeDef;
        }
    }

    @Override
    public BLangNode transform(ServiceBodyNode serviceBodyNode) {
        BLangObjectTypeNode objectTypeNode = (BLangObjectTypeNode) TreeBuilder.createObjectTypeNode();
        // TODO: Look when to false isFieldAnalyseRequired
        objectTypeNode.isFieldAnalyseRequired = true;
        objectTypeNode.flagSet.add(Flag.SERVICE);
        for (Node resourceNode : serviceBodyNode.resources()) {
            BLangNode bLangNode = resourceNode.apply(this);
            if (bLangNode.getKind() == NodeKind.FUNCTION) {
                BLangFunction bLangFunction = (BLangFunction) bLangNode;
                bLangFunction.attachedFunction = true;
                objectTypeNode.addFunction(bLangFunction);
            }
        }
        objectTypeNode.isAnonymous = false;
        objectTypeNode.pos = getPosition(serviceBodyNode);
        return objectTypeNode;
    }

    @Override
    public BLangNode transform(RecordTypeDescriptorNode recordTypeDescriptorNode) {
        BLangRecordTypeNode recordTypeNode = (BLangRecordTypeNode) TreeBuilder.createRecordTypeNode();
        boolean hasRestField = false;
        for (Node field : recordTypeDescriptorNode.fields()) {
            if (field.kind() == SyntaxKind.RECORD_FIELD || field.kind() == SyntaxKind.RECORD_FIELD_WITH_DEFAULT_VALUE) {
                recordTypeNode.fields.add((BLangSimpleVariable) field.apply(this));
            } else if (field.kind() == SyntaxKind.RECORD_REST_TYPE) {
                recordTypeNode.restFieldType = (BLangValueType) field.apply(this);
                hasRestField = true;
            } else if (field.kind() == SyntaxKind.TYPE_REFERENCE) {
                recordTypeNode.addTypeReference((BLangType) field.apply(this));
            }
        }
        recordTypeNode.isFieldAnalyseRequired = true;
        recordTypeNode.sealed = !hasRestField;
        recordTypeNode.pos = getPosition(recordTypeDescriptorNode);
        return recordTypeNode;
    }

    @Override
    public BLangNode transform(TypeReferenceNode typeReferenceNode) {
        return createTypeNode(typeReferenceNode.typeName());
    }

    @Override
    public BLangNode transform(RecordFieldNode recordFieldNode) {
        BLangSimpleVariable simpleVar = createSimpleVar(recordFieldNode.fieldName(), recordFieldNode.typeName());
        simpleVar.flagSet.add(Flag.PUBLIC);
        if (recordFieldNode.questionMarkToken().isPresent()) {
            simpleVar.flagSet.add(Flag.OPTIONAL);
        } else {
            simpleVar.flagSet.add(Flag.REQUIRED);
        }
        simpleVar.pos = getPosition(recordFieldNode);
        return simpleVar;
    }

    @Override
    public BLangNode transform(RecordFieldWithDefaultValueNode recordFieldNode) {
        BLangSimpleVariable simpleVar = createSimpleVar(recordFieldNode.fieldName(), recordFieldNode.typeName());
        simpleVar.flagSet.add(Flag.PUBLIC);
        if (isPresent(recordFieldNode.expression())) {
            simpleVar.setInitialExpression(createExpression(recordFieldNode.expression()));
        }
        simpleVar.pos = getPosition(recordFieldNode);
        return simpleVar;
    }

    @Override
    public BLangNode transform(RecordRestDescriptorNode recordFieldNode) {
        return createTypeNode(recordFieldNode.typeName());
    }

    @Override
    public BLangNode transform(FunctionDefinitionNode funcDefNode) {
        BLangFunction bLFunction = (BLangFunction) TreeBuilder.createFunctionNode();

        // Set function name
        IdentifierToken funcName = funcDefNode.functionName();
        bLFunction.name = createIdentifier(getPosition(funcName), funcName.text());

        // Set the visibility qualifier
        funcDefNode.visibilityQualifier().ifPresent(visibilityQual -> {
            if (visibilityQual.kind() == SyntaxKind.PUBLIC_KEYWORD) {
                bLFunction.flagSet.add(Flag.PUBLIC);
            } else if (visibilityQual.kind() == SyntaxKind.PRIVATE_KEYWORD) {
                bLFunction.flagSet.add(Flag.PRIVATE);
            } else if (visibilityQual.kind() == SyntaxKind.REMOTE_KEYWORD) {
                bLFunction.flagSet.add(Flag.REMOTE);
            } else if (visibilityQual.kind() == SyntaxKind.RESOURCE_KEYWORD) {
                bLFunction.flagSet.add(Flag.RESOURCE);
            }
        });


        getFuncSignature(bLFunction, funcDefNode.functionSignature());

        // Set the function body
        if (funcDefNode.functionBody() == null) {
            bLFunction.body = null;
            bLFunction.flagSet.add(Flag.INTERFACE);
            bLFunction.interfaceFunction = true;
        } else {
            bLFunction.body = (BLangFunctionBody) funcDefNode.functionBody().apply(this);
            if (bLFunction.body.getKind() == NodeKind.EXTERN_FUNCTION_BODY) {
                bLFunction.flagSet.add(Flag.NATIVE);
            }
        }

//        attachAnnotations(function, annCount, false);
        bLFunction.pos = getPosition(funcDefNode);
        return bLFunction;
    }

    @Override
    public BLangNode transform(FunctionBodyBlockNode functionBodyBlockNode) {
        BLangBlockFunctionBody bLFuncBody = (BLangBlockFunctionBody) TreeBuilder.createBlockFunctionBodyNode();
        List<BLangStatement> statements = new ArrayList<>();
        for (StatementNode statement : functionBodyBlockNode.statements()) {
            // TODO: Remove this check once statements are non null guaranteed
            if (statement != null) {
                statements.add((BLangStatement) statement.apply(this));
            }
        }
        bLFuncBody.stmts = statements;
        return bLFuncBody;
    }

    // -----------------------------------------------Expressions-------------------------------------------------------
    @Override
    public BLangNode transform(MappingConstructorExpressionNode mapConstruct) {
        BLangRecordLiteral bLiteralNode = (BLangRecordLiteral) TreeBuilder.createRecordLiteralNode();
        for (MappingFieldNode field : mapConstruct.fields()) {
            if (field.kind() == SyntaxKind.SPREAD_FIELD) {
                SpreadFieldNode spreadFieldNode = (SpreadFieldNode) field;
                BLangRecordSpreadOperatorField bLRecordSpreadOpField =
                        (BLangRecordSpreadOperatorField) TreeBuilder.createRecordSpreadOperatorField();
                bLRecordSpreadOpField.expr = createExpression(spreadFieldNode.valueExpr());
                bLiteralNode.fields.add(bLRecordSpreadOpField);
            } else {
                SpecificFieldNode specificField = (SpecificFieldNode) field;
                BLangRecordKeyValueField bLRecordKeyValueField =
                        (BLangRecordKeyValueField) TreeBuilder.createRecordKeyValue();
                bLRecordKeyValueField.valueExpr = createExpression(specificField.valueExpr());
                bLRecordKeyValueField.key = new BLangRecordLiteral.BLangRecordKey(
                        createExpression(specificField.fieldName()));
                bLRecordKeyValueField.key.computedKey = false;
                bLiteralNode.fields.add(bLRecordKeyValueField);
            }
        }
        bLiteralNode.pos = getPosition(mapConstruct);
        return bLiteralNode;
    }

    @Override
    public BLangNode transform(ListConstructorExpressionNode listConstructorExprNode) {
        List<BLangExpression> argExprList = new ArrayList<>();
        BLangListConstructorExpr listConstructorExpr = (BLangListConstructorExpr)
                TreeBuilder.createListConstructorExpressionNode();
        for (Node expr : listConstructorExprNode.expressions()) {
            argExprList.add(createExpression(expr));
        }
        listConstructorExpr.exprs = argExprList;
        listConstructorExpr.pos = getPosition(listConstructorExprNode);
        return listConstructorExpr;
    }

    @Override
    public BLangNode transform(UnaryExpressionNode unaryExprNode) {
        BLangUnaryExpr bLUnaryExpr = (BLangUnaryExpr) TreeBuilder.createUnaryExpressionNode();
        bLUnaryExpr.pos = getPosition(unaryExprNode);
        bLUnaryExpr.expr = createExpression(unaryExprNode.expression());
        bLUnaryExpr.operator = OperatorKind.valueFrom(unaryExprNode.unaryOperator().text());
        return bLUnaryExpr;
    }

    @Override
    public BLangNode transform(BinaryExpressionNode binaryExprNode) {
        BLangBinaryExpr bLBinaryExpr = (BLangBinaryExpr) TreeBuilder.createBinaryExpressionNode();
        bLBinaryExpr.pos = getPosition(binaryExprNode);
        bLBinaryExpr.lhsExpr = createExpression(binaryExprNode.lhsExpr());
        bLBinaryExpr.rhsExpr = createExpression(binaryExprNode.rhsExpr());
        bLBinaryExpr.opKind = OperatorKind.valueFrom(binaryExprNode.operator().text());
        return bLBinaryExpr;
    }

    @Override
    public BLangNode transform(FieldAccessExpressionNode fieldAccessExprNode) {
        BLangFieldBasedAccess bLFieldBasedAccess = (BLangFieldBasedAccess) TreeBuilder.createFieldBasedAccessNode();
        Token fieldName = fieldAccessExprNode.fieldName();
        bLFieldBasedAccess.pos = getPosition(fieldAccessExprNode);
        BLangNameReference nameRef = getBLangNameReference(fieldName);
        bLFieldBasedAccess.field = createIdentifier(getPosition(fieldName), nameRef.name.getValue());
        bLFieldBasedAccess.field.pos = getPosition(fieldAccessExprNode);
        bLFieldBasedAccess.expr = createExpression(fieldAccessExprNode.expression());
        bLFieldBasedAccess.fieldKind = FieldKind.SINGLE;
        // TODO: Fix this when optional field access is available
        bLFieldBasedAccess.optionalFieldAccess = false;
        return bLFieldBasedAccess;
    }

    @Override
    public BLangNode transform(BracedExpressionNode brcExprOut) {
        return createExpression(brcExprOut.expression());
    }

    public BLangNode transform(FunctionCallExpressionNode functionCallNode) {
        BLangInvocation bLInvocation = (BLangInvocation) TreeBuilder.createInvocationNode();
        BLangNameReference reference = getBLangNameReference(functionCallNode.functionName());
        bLInvocation.pkgAlias = (BLangIdentifier) reference.pkgAlias;
        bLInvocation.name = (BLangIdentifier) reference.name;

        List<BLangExpression> args = new ArrayList<>();
        functionCallNode.arguments().iterator().forEachRemaining(arg -> {
            args.add((BLangExpression) arg.apply(this));
        });
        bLInvocation.argExprs = args;
        bLInvocation.pos = getPosition(functionCallNode);

        return bLInvocation;
    }

<<<<<<< HEAD
    @Override
    public BLangNode transform(ImplicitNewExpression implicitNewExpression) {
        BLangTypeInit initNode = createTypeInit(implicitNewExpression);
        BLangInvocation invocationNode = createInvocation(implicitNewExpression, implicitNewExpression.NewKeyword());
        // Populate the argument expressions on initNode as well.
        initNode.argsExpr.addAll(invocationNode.argExprs);
        initNode.initInvocation = invocationNode;

        return initNode;
    }

    @Override
    public BLangNode transform(ExplicitNewExpression explicitNewExpression) {
        BLangTypeInit initNode = createTypeInit(explicitNewExpression);
        BLangInvocation invocationNode = createInvocation(explicitNewExpression, explicitNewExpression.NewKeyword());
        // Populate the argument expressions on initNode as well.
        initNode.argsExpr.addAll(invocationNode.argExprs);
        initNode.initInvocation = invocationNode;
        return initNode;
    }

    private BLangTypeInit createTypeInit(NewExpression expression) {
        BLangTypeInit initNode = (BLangTypeInit) TreeBuilder.createInitNode();
        initNode.pos = getPosition(expression);
        if (expression.kind() == SyntaxKind.EXPLICIT_NEW) {
            Node type = ((ExplicitNewExpression) expression).TypeDescriptor();
            initNode.userDefinedType = createTypeNode(type);
        }

        return initNode;
    }

    private BLangInvocation createInvocation(NewExpression expression, Token newKeyword) {
        BLangInvocation invocationNode = (BLangInvocation) TreeBuilder.createInvocationNode();
        invocationNode.pos = getPosition(expression);

        populateArgsInvocation(expression, invocationNode);

        BLangNameReference nameReference = getBLangNameReference(newKeyword);
        invocationNode.name = (BLangIdentifier) nameReference.name;
        invocationNode.pkgAlias = (BLangIdentifier) nameReference.pkgAlias;

        return invocationNode;
    }

    private void populateArgsInvocation(NewExpression expression, BLangInvocation invocationNode) {
        Iterator<FunctionArgumentNode> argumentsIter = getArgumentNodesIterator(expression);
        if (argumentsIter != null) {
            while (argumentsIter.hasNext()) {
                BLangExpression argument = createExpression(argumentsIter.next());
                invocationNode.argExprs.add(argument);
            }
        }
    }

    private Iterator<FunctionArgumentNode> getArgumentNodesIterator(NewExpression expression) {
        Iterator<FunctionArgumentNode> argumentsIter = null;

        if (expression.kind() == SyntaxKind.IMPLICIT_NEW) {
            Optional<Node> parenthesizedArgsList = ((ImplicitNewExpression) expression).ParenthesizedArgList();
            if (parenthesizedArgsList.isPresent()) {
                ParenthesizedArgList argList = (ParenthesizedArgList) parenthesizedArgsList.get();
                argumentsIter = argList.arguments().iterator();
            }
        } else {
            ParenthesizedArgList argList = (ParenthesizedArgList) ((ExplicitNewExpression) expression).ParenthesizedArgList();
            argumentsIter = argList.arguments().iterator();
        }

        return argumentsIter;
=======
    public BLangNode transform(MethodCallExpressionNode methodCallExprNode) {
        BLangInvocation bLInvocation = (BLangInvocation) TreeBuilder.createInvocationNode();
        BLangNameReference reference = getBLangNameReference(methodCallExprNode.methodName());
        bLInvocation.pkgAlias = (BLangIdentifier) reference.pkgAlias;
        bLInvocation.name = (BLangIdentifier) reference.name;

        List<BLangExpression> args = new ArrayList<>();
        methodCallExprNode.arguments().iterator().forEachRemaining(arg -> {
            args.add((BLangExpression) arg.apply(this));
        });
        bLInvocation.argExprs = args;
        bLInvocation.expr = createExpression(methodCallExprNode.expression());
        bLInvocation.pos = getPosition(methodCallExprNode);

        return bLInvocation;
>>>>>>> 4de4c5bd
    }

    // -----------------------------------------------Statements--------------------------------------------------------
    @Override
    public BLangNode transform(ReturnStatementNode returnStmtNode) {
        BLangReturn bLReturn = (BLangReturn) TreeBuilder.createReturnNode();
        bLReturn.pos = getPosition(returnStmtNode);
        if (returnStmtNode.expression().isPresent()) {
            bLReturn.expr = createExpression(returnStmtNode.expression().get());
        } else {
            BLangLiteral nilLiteral = (BLangLiteral) TreeBuilder.createLiteralExpression();
            nilLiteral.pos = getPosition(returnStmtNode);
            nilLiteral.value = Names.NIL_VALUE;
            nilLiteral.type = symTable.nilType;
            bLReturn.expr = nilLiteral;
        }
        return bLReturn;
    }

    @Override
    public BLangNode transform(PanicStatementNode panicStmtNode) {
        BLangPanic bLPanic = (BLangPanic) TreeBuilder.createPanicNode();
        bLPanic.pos = getPosition(panicStmtNode);
        bLPanic.expr = createExpression(panicStmtNode.expression());
        return bLPanic;
    }

    @Override
    public BLangNode transform(ContinueStatementNode continueStmtNode) {
        BLangContinue bLContinue = (BLangContinue) TreeBuilder.createContinueNode();
        bLContinue.pos = getPosition(continueStmtNode);
        return bLContinue;
    }

    @Override
    public BLangNode transform(BreakStatementNode breakStmtNode) {
        BLangBreak bLBreak = (BLangBreak) TreeBuilder.createBreakNode();
        bLBreak.pos = getPosition(breakStmtNode);
        return bLBreak;
    }

    @Override
    public BLangNode transform(AssignmentStatementNode assignmentStmtNode) {
        BLangAssignment bLAssignment = (BLangAssignment) TreeBuilder.createAssignmentNode();
        BLangExpression lhsExpr = createExpression(assignmentStmtNode.expression());
        validateLvexpr(lhsExpr, DiagnosticCode.INVALID_INVOCATION_LVALUE_ASSIGNMENT);
        bLAssignment.setExpression(lhsExpr);
        bLAssignment.pos = getPosition(assignmentStmtNode);
        bLAssignment.varRef = createExpression(assignmentStmtNode.varRef());
        return bLAssignment;
    }

    private void validateLvexpr(ExpressionNode lExprNode, DiagnosticCode errorCode) {
        if (lExprNode.getKind() == NodeKind.INVOCATION) {
            dlog.error(((BLangInvocation) lExprNode).pos, errorCode);
        }
        if (lExprNode.getKind() == NodeKind.FIELD_BASED_ACCESS_EXPR
                || lExprNode.getKind() == NodeKind.INDEX_BASED_ACCESS_EXPR) {
            validateLvexpr(((BLangAccessExpression) lExprNode).expr, errorCode);
        }
    }

    @Override
    public BLangNode transform(WhileStatementNode whileStmtNode) {
        BLangWhile bLWhile = (BLangWhile) TreeBuilder.createWhileNode();
        bLWhile.setCondition(createExpression(whileStmtNode.condition()));
        bLWhile.pos = getPosition(whileStmtNode);

        BLangBlockStmt bLBlockStmt = (BLangBlockStmt) whileStmtNode.whileBody().apply(this);
        bLBlockStmt.pos = getPosition(whileStmtNode.whileBody());
        bLWhile.setBody(bLBlockStmt);
        return bLWhile;
    }

    @Override
    public BLangNode transform(IfElseStatementNode ifElseStmtNode) {
        BLangIf bLIf = (BLangIf) TreeBuilder.createIfElseStatementNode();
        bLIf.pos = getPosition(ifElseStmtNode);
        bLIf.setCondition(createExpression(ifElseStmtNode.condition()));
        bLIf.setBody((BLangBlockStmt) ifElseStmtNode.ifBody().apply(this));

        ifElseStmtNode.elseBody().ifPresent(elseBody -> {
            ElseBlockNode elseNode = (ElseBlockNode) elseBody;
            bLIf.setElseStatement(
                    (org.ballerinalang.model.tree.statements.StatementNode) elseNode.elseBody().apply(this));
        });
        return bLIf;
    }

    @Override
    public BLangNode transform(BlockStatementNode blockStatement) {
        BLangBlockStmt bLBlockStmt = (BLangBlockStmt) TreeBuilder.createBlockNode();
        List<BLangStatement> statements = new ArrayList<>();
        for (StatementNode statement : blockStatement.statements()) {
            // TODO: Remove this check once statements are non null guaranteed
            if (statement != null) {
                statements.add((BLangStatement) statement.apply(this));
            }
        }
        bLBlockStmt.stmts = statements;
        return bLBlockStmt;
    }

    @Override
    public BLangNode transform(VariableDeclarationNode varDeclaration) {
        BLangSimpleVariableDef bLVarDef = (BLangSimpleVariableDef) TreeBuilder.createSimpleVariableDefinitionNode();
        bLVarDef.pos = getPosition(varDeclaration);
        BLangSimpleVariable simpleVar = createSimpleVar(varDeclaration.variableName(), varDeclaration.typeName(),
                                                        varDeclaration.initializer().orElse(null),
                                                        varDeclaration.finalKeyword().isPresent(), false, null);
        simpleVar.pos = getPosition(varDeclaration);
        bLVarDef.setVariable(simpleVar);
        return bLVarDef;
    }

    @Override
    public BLangNode transform(ExpressionStatementNode expressionStatement) {
        BLangExpressionStmt bLExpressionStmt = (BLangExpressionStmt) TreeBuilder.createExpressionStatementNode();
        bLExpressionStmt.expr = (BLangExpression) expressionStatement.expression().apply(this);
        bLExpressionStmt.pos = getPosition(expressionStatement);
        return bLExpressionStmt;
    }

    // -------------------------------------------------Misc------------------------------------------------------------

    @Override
    public BLangNode transform(PositionalArgumentNode argumentNode) {
        return createExpression(argumentNode.expression());
    }

    @Override
    public BLangNode transform(NamedArgumentNode namedArgumentNode) {
        return namedArgumentNode.expression().apply(this);
    }

    @Override
    public BLangNode transform(RestArgumentNode restArgumentNode) {
        return restArgumentNode.expression().apply(this);
    }

    @Override
    public BLangNode transform(RequiredParameterNode requiredParameter) {
        BLangSimpleVariable simpleVar = createSimpleVar(requiredParameter.paramName(),
                                                        requiredParameter.typeName());

        Optional<Token> visibilityQual = requiredParameter.visibilityQualifier();
        //TODO: Check and Fix flags OPTIONAL, REQUIRED
        if (visibilityQual.isPresent() && visibilityQual.get().kind() == SyntaxKind.PUBLIC_KEYWORD) {
            simpleVar.flagSet.add(Flag.PUBLIC);
        }

        simpleVar.pos = getPosition(requiredParameter);
        return simpleVar;
    }

    @Override
    public BLangNode transform(DefaultableParameterNode defaultableParameter) {
        BLangSimpleVariable simpleVar = createSimpleVar(defaultableParameter.paramName(),
                                                        defaultableParameter.typeName());

        Optional<Token> visibilityQual = defaultableParameter.visibilityQualifier();
        //TODO: Check and Fix flags OPTIONAL, REQUIRED
        if (visibilityQual.isPresent() && visibilityQual.get().kind() == SyntaxKind.PUBLIC_KEYWORD) {
            simpleVar.flagSet.add(Flag.PUBLIC);
        }

        simpleVar.setInitialExpression(createExpression(defaultableParameter.expression()));

        simpleVar.pos = getPosition(defaultableParameter);
        return simpleVar;
    }

    @Override
    public BLangNode transform(RestParameterNode restParameter) {
        BLangSimpleVariable bLSimpleVar = createSimpleVar(restParameter.paramName(), restParameter.typeName());

        BLangArrayType bLArrayType = (BLangArrayType) TreeBuilder.createArrayTypeNode();
        bLArrayType.elemtype = bLSimpleVar.typeNode;
        bLArrayType.dimensions = 1;
        bLSimpleVar.typeNode = bLArrayType;
        bLArrayType.pos = getPosition(restParameter.typeName());

        bLSimpleVar.pos = getPosition(restParameter);
        return bLSimpleVar;
    }

    @Override
    public BLangNode transform(OptionalTypeDescriptorNode optTypeDescriptor) {
        BLangValueType nilTypeNode = (BLangValueType) TreeBuilder.createValueTypeNode();
        nilTypeNode.pos = getPosition(optTypeDescriptor.questionMarkToken());
        nilTypeNode.typeKind = TypeKind.NIL;

        BLangUnionTypeNode unionTypeNode = (BLangUnionTypeNode) TreeBuilder.createUnionTypeNode();
        unionTypeNode.memberTypeNodes.add(createTypeNode(optTypeDescriptor.typeDescriptor()));
        unionTypeNode.memberTypeNodes.add(nilTypeNode);

        unionTypeNode.pos = getPosition(optTypeDescriptor);
        return unionTypeNode;
    }

    @Override
    public BLangNode transform(ParameterizedTypeDescriptorNode parameterizedTypeDescNode) {
        BLangBuiltInRefTypeNode refType = (BLangBuiltInRefTypeNode) TreeBuilder.createBuiltInReferenceTypeNode();
        BLangValueType typeNode = createBuiltInTypeNode(parameterizedTypeDescNode.parameterizedType());
        refType.typeKind = typeNode.typeKind;
        refType.pos = typeNode.pos;

        BLangConstrainedType constrainedType = (BLangConstrainedType) TreeBuilder.createConstrainedTypeNode();
        constrainedType.type = refType;
        constrainedType.constraint = createTypeNode(parameterizedTypeDescNode.typeNode());
        constrainedType.pos = getPosition(parameterizedTypeDescNode);
        return constrainedType;
    }

    @Override
    public BLangNode transform(SimpleNameReferenceNode simpleNameRefNode) {
        return createTypeNode(simpleNameRefNode.name());
    }

    @Override
    protected BLangNode transformSyntaxNode(Node node) {
        // TODO: Remove this RuntimeException once all nodes covered
        throw new RuntimeException("Node not supported: " + node.getClass().getSimpleName());
    }

    // ------------------------------------------private methods--------------------------------------------------------
    private void getFuncSignature(BLangFunction bLFunction, FunctionSignatureNode funcSignature) {
        // Set Parameters
        for (ParameterNode child : funcSignature.parameters()) {
            SimpleVariableNode param = (SimpleVariableNode) child.apply(this);
            if (child instanceof RestParameterNode) {
                bLFunction.setRestParameter(param);
            } else {
                bLFunction.addParameter(param);
            }
        }

        // Set Return Type
        Optional<ReturnTypeDescriptorNode> retNode = funcSignature.returnTypeDesc();
        if (retNode.isPresent()) {
            ReturnTypeDescriptorNode returnType = (ReturnTypeDescriptorNode) retNode.get();
            bLFunction.setReturnTypeNode(createTypeNode(returnType.type()));
        } else {
            BLangValueType bLValueType = (BLangValueType) TreeBuilder.createValueTypeNode();
            bLValueType.pos = getPosition(funcSignature);
            bLValueType.typeKind = TypeKind.NIL;
            bLFunction.setReturnTypeNode(bLValueType);
        }
    }

    private BLangExpression createExpression(Node expression) {
        if (isSimpleLiteral(expression.kind())) {
            return createSimpleLiteral(expression);
        } else if (expression.kind() == SyntaxKind.SIMPLE_NAME_REFERENCE ||
                expression.kind() == SyntaxKind.QUALIFIED_NAME_REFERENCE ||
                expression.kind() == SyntaxKind.IDENTIFIER_TOKEN) {
            // Variable References
            BLangNameReference nameReference = getBLangNameReference(expression);
            BLangSimpleVarRef bLVarRef = (BLangSimpleVarRef) TreeBuilder.createSimpleVariableReferenceNode();
            bLVarRef.pos = getPosition(expression);
            bLVarRef.pkgAlias = this.createIdentifier((DiagnosticPos) nameReference.pkgAlias.getPosition(),
                                                      nameReference.pkgAlias.getValue());
            bLVarRef.variableName = this.createIdentifier((DiagnosticPos) nameReference.name.getPosition(),
                                                          nameReference.name.getValue());
            return bLVarRef;
        } else {
            return (BLangExpression) expression.apply(this);
        }
    }

    private BLangSimpleVariable createSimpleVar(Token name, Node type) {
        return createSimpleVar(name, type, null, false, false, null);
    }

    private BLangSimpleVariable createSimpleVar(Token name, Node typeName, Node initializer, boolean isFinal,
                                                boolean isListenerVar,
                                                Token visibilityQualifier) {
        BLangSimpleVariable bLSimpleVar = (BLangSimpleVariable) TreeBuilder.createSimpleVariableNode();
        bLSimpleVar.setName(this.createIdentifier(getPosition(name), name.text()));
        if (typeName.kind() == SyntaxKind.VAR_TYPE_DESC) {
            bLSimpleVar.isDeclaredWithVar = true;
        } else {
            bLSimpleVar.setTypeNode(createTypeNode(typeName));
        }

        if (visibilityQualifier != null) {
            if (visibilityQualifier.kind() == SyntaxKind.PRIVATE_KEYWORD) {
                bLSimpleVar.flagSet.add(Flag.PRIVATE);
            } else if (visibilityQualifier.kind() == SyntaxKind.PUBLIC_KEYWORD) {
                bLSimpleVar.flagSet.add(Flag.PUBLIC);
            }
        }

        if (isFinal) {
            markVariableAsFinal(bLSimpleVar);
        }
        if (initializer != null) {
            bLSimpleVar.setInitialExpression(createExpression(initializer));
        }
        if (isListenerVar) {
            bLSimpleVar.flagSet.add(Flag.LISTENER);
            bLSimpleVar.flagSet.add(Flag.FINAL);
        }
        return bLSimpleVar;
    }

    private BLangIdentifier createIdentifier(DiagnosticPos pos, String value) {
        return createIdentifier(pos, value, null);
    }

    private BLangIdentifier createIdentifier(DiagnosticPos pos, String value, Set<Whitespace> ws) {
        BLangIdentifier bLIdentifer = (BLangIdentifier) TreeBuilder.createIdentifierNode();
        if (value == null) {
            return bLIdentifer;
        }

        if (value.startsWith(IDENTIFIER_LITERAL_PREFIX)) {
            if (!escapeQuotedIdentifier(value).matches("^[0-9a-zA-Z.]*$")) {
                dlog.error(pos, DiagnosticCode.IDENTIFIER_LITERAL_ONLY_SUPPORTS_ALPHANUMERICS);
            }
            String unescapedValue = StringEscapeUtils.unescapeJava(value);
            bLIdentifer.setValue(unescapedValue.substring(1));
            bLIdentifer.originalValue = value;
            bLIdentifer.setLiteral(true);
        } else {
            bLIdentifer.setValue(value);
            bLIdentifer.setLiteral(false);
        }
        bLIdentifer.pos = pos;
        if (ws != null) {
            bLIdentifer.addWS(ws);
        }
        return bLIdentifer;
    }

    private BLangLiteral createSimpleLiteral(Node literal) {
        BLangLiteral bLiteral = (BLangLiteral) TreeBuilder.createLiteralExpression();
        SyntaxKind type = literal.kind();
        int typeTag = -1;
        Object value = null;
        String originalValue = null;

        String textValue;
        if (literal instanceof BasicLiteralNode) {
            textValue = ((BasicLiteralNode) literal).literalToken().text();
        } else if (literal instanceof Token) {
            textValue = ((Token) literal).text();
        } else {
            textValue = "";
        }

        //TODO: Verify all types, only string type tested
        if (type == SyntaxKind.DECIMAL_INTEGER_LITERAL || type == SyntaxKind.HEX_INTEGER_LITERAL) {
            typeTag = TypeTags.INT;
            value = getIntegerLiteral(literal, textValue);
            originalValue = textValue;
            bLiteral = (BLangNumericLiteral) TreeBuilder.createNumericLiteralExpression();
        } else if (type == SyntaxKind.DECIMAL_FLOATING_POINT_LITERAL) {
            //TODO: Check effect of mapping negative(-) numbers as unary-expr
            typeTag = NumericLiteralSupport.isDecimalDiscriminated(textValue) ? TypeTags.DECIMAL : TypeTags.FLOAT;
            value = textValue;
            originalValue = textValue;
            bLiteral = (BLangNumericLiteral) TreeBuilder.createNumericLiteralExpression();
        } else if (type == SyntaxKind.HEX_FLOATING_POINT_LITERAL) {
            //TODO: Check effect of mapping negative(-) numbers as unary-expr
            typeTag = TypeTags.FLOAT;
            value = getHexNodeValue(textValue);
            originalValue = textValue;
            bLiteral = (BLangNumericLiteral) TreeBuilder.createNumericLiteralExpression();
        } else if (type == SyntaxKind.TRUE_KEYWORD || type == SyntaxKind.FALSE_KEYWORD) {
            typeTag = TypeTags.BOOLEAN;
            value = Boolean.parseBoolean(textValue);
            originalValue = textValue;
            bLiteral = (BLangLiteral) TreeBuilder.createLiteralExpression();
        } else if (type == SyntaxKind.STRING_LITERAL) {
            String text = textValue;
            Matcher matcher = UNICODE_PATTERN.matcher(text);
            int position = 0;
            while (matcher.find(position)) {
                String hexStringVal = matcher.group(1);
                int hexDecimalVal = Integer.parseInt(hexStringVal, 16);
                if ((hexDecimalVal >= Constants.MIN_UNICODE && hexDecimalVal <= Constants.MIDDLE_LIMIT_UNICODE)
                        || hexDecimalVal > Constants.MAX_UNICODE) {
                    String hexStringWithBraces = matcher.group(0);
                    dlog.error(getPosition(literal), DiagnosticCode.INVALID_UNICODE, hexStringWithBraces);
                }
                text = matcher.replaceFirst("\\\\u" + fillWithZeros(hexStringVal));
                position = matcher.end() - 2;
                matcher = UNICODE_PATTERN.matcher(text);
            }
            text = StringEscapeUtils.unescapeJava(text);

            typeTag = TypeTags.STRING;
            value = text;
            originalValue = textValue;
            bLiteral = (BLangLiteral) TreeBuilder.createLiteralExpression();
        } else if (type == SyntaxKind.NULL_KEYWORD) {
            typeTag = TypeTags.NIL;
            value = null;
            originalValue = "null";
            bLiteral = (BLangLiteral) TreeBuilder.createLiteralExpression();
        } else if (type == SyntaxKind.NIL_LITERAL) {
            typeTag = TypeTags.NIL;
            value = null;
            originalValue = "()";
            bLiteral = (BLangLiteral) TreeBuilder.createLiteralExpression();
        } else if (type == SyntaxKind.BINARY_EXPRESSION) { // Should be base16 and base64
            typeTag = TypeTags.BYTE_ARRAY;
            value = textValue;
            originalValue = textValue;

            // If numeric literal create a numeric literal expression; otherwise create a literal expression
            if (isNumericLiteral(type)) {
                bLiteral = (BLangNumericLiteral) TreeBuilder.createNumericLiteralExpression();
            } else {
                bLiteral = (BLangLiteral) TreeBuilder.createLiteralExpression();
            }
        }

        bLiteral.pos = getPosition(literal);
        bLiteral.type = symTable.getTypeFromTag(typeTag);
        bLiteral.type.tag = typeTag;
        bLiteral.value = value;
        bLiteral.originalValue = originalValue;
        return bLiteral;
    }

    private BLangType createTypeNode(Node type) {
        if (type instanceof BuiltinSimpleNameReferenceNode || type.kind() == SyntaxKind.NIL_TYPE_DESC) {
            return createBuiltInTypeNode(type);
        } else if (type.kind() == SyntaxKind.QUALIFIED_NAME_REFERENCE || type.kind() == SyntaxKind.IDENTIFIER_TOKEN) {
            // Exclusive type
            BLangUserDefinedType bLUserDefinedType = (BLangUserDefinedType) TreeBuilder.createUserDefinedTypeNode();
            BLangNameReference nameReference = getBLangNameReference(type);
            bLUserDefinedType.pkgAlias = (BLangIdentifier) nameReference.pkgAlias;
            bLUserDefinedType.typeName = (BLangIdentifier) nameReference.name;
            bLUserDefinedType.pos = getPosition(type);
            return bLUserDefinedType;
        } else if (type.kind() == SyntaxKind.SIMPLE_NAME_REFERENCE) {
            // Map name reference as a type
            SimpleNameReferenceNode nameReferenceNode = (SimpleNameReferenceNode) type;
            return createTypeNode(nameReferenceNode.name());
        } else if (type.kind() == SyntaxKind.RECORD_TYPE_DESC) {
            // Inclusive type
            BLangTypeDefinition bLTypeDef = (BLangTypeDefinition) TreeBuilder.createTypeDefinition();

            // Generate a name for the anonymous object
            String genName = anonymousModelHelper.getNextAnonymousTypeKey(diagnosticSource.pkgID);
            IdentifierNode anonTypeGenName = createIdentifier(getPosition(type), genName, null);
            bLTypeDef.setName(anonTypeGenName);
            bLTypeDef.flagSet.add(Flag.PUBLIC);
            bLTypeDef.flagSet.add(Flag.ANONYMOUS);

            bLTypeDef.typeNode = (BLangType) type.apply(this);
            bLTypeDef.pos = getPosition(type);
            otherTopLevelNodes.push(bLTypeDef);
            otherTopLevelNodes.push(bLTypeDef);

            // Create UserDefinedType
            BLangUserDefinedType bLUserDefinedType = (BLangUserDefinedType) TreeBuilder.createUserDefinedTypeNode();
            bLUserDefinedType.pkgAlias = (BLangIdentifier) TreeBuilder.createIdentifierNode();
            bLUserDefinedType.typeName = bLTypeDef.name;
            bLUserDefinedType.pos = getPosition(type);

            return bLUserDefinedType;
        } else {
            return (BLangType) type.apply(this);
        }
    }

    private BLangValueType createBuiltInTypeNode(Node type) {
        // Default type
        BLangValueType bLValueType = (BLangValueType) TreeBuilder.createValueTypeNode();

        String typeText;
        if (type.kind() == SyntaxKind.NIL_TYPE_DESC) {
            typeText = "()";
        } else if (type instanceof BuiltinSimpleNameReferenceNode) {
            typeText = ((BuiltinSimpleNameReferenceNode) type).name().text();
        } else {
            typeText = ((Token) type).text(); // TODO: Remove this once map<string> returns Nodes for `map`
        }
        bLValueType.typeKind = TreeUtils.stringToTypeKind(typeText.replaceAll("\\s+", ""));
        bLValueType.pos = getPosition(type);
        return bLValueType;
    }

    private VariableNode createBasicVarNodeWithoutType(DiagnosticPos pos, Set<Whitespace> ws, String identifier,
                                                       DiagnosticPos identifierPos, ExpressionNode expr) {
        BLangSimpleVariable bLSimpleVar = (BLangSimpleVariable) TreeBuilder.createSimpleVariableNode();
        bLSimpleVar.pos = pos;
        IdentifierNode name = this.createIdentifier(identifierPos, identifier, ws);
        ((BLangIdentifier) name).pos = identifierPos;
        bLSimpleVar.setName(name);
        bLSimpleVar.addWS(ws);
        if (expr != null) {
            bLSimpleVar.setInitialExpression(expr);
        }
        return bLSimpleVar;
    }

    private BLangNameReference getBLangNameReference(Node node) {
        if (node.kind() == SyntaxKind.QUALIFIED_NAME_REFERENCE) {
            // qualified identifier
            QualifiedNameReferenceNode iNode = (QualifiedNameReferenceNode) node;
            Token modulePrefix = iNode.modulePrefix();
            IdentifierToken identifier = iNode.identifier();
            BLangIdentifier pkgAlias = this.createIdentifier(getPosition(modulePrefix), modulePrefix.text());
            BLangIdentifier name = this.createIdentifier(getPosition(identifier), identifier.text());
            return new BLangNameReference(getPosition(node), null, pkgAlias, name);
        } else if (node.kind() == SyntaxKind.IDENTIFIER_TOKEN) {
            // simple identifier
            IdentifierToken iToken = (IdentifierToken) node;
            BLangIdentifier pkgAlias = this.createIdentifier(getPosition(iToken), "");
            BLangIdentifier name = this.createIdentifier(getPosition(iToken), iToken.text());
            return new BLangNameReference(getPosition(node), null, pkgAlias, name);
        } else if (node.kind() == SyntaxKind.NEW_KEYWORD) {
            Token iToken = (Token) node;
            BLangIdentifier pkgAlias = this.createIdentifier(getPosition(iToken), "");
            BLangIdentifier name = this.createIdentifier(getPosition(iToken), iToken.text());
            return new BLangNameReference(getPosition(node), null, pkgAlias, name);
        } else {
            // Map name reference as a name
            SimpleNameReferenceNode nameReferenceNode = (SimpleNameReferenceNode) node;
            // TODO: Fix when there's MISSING_TOKEN
            return getBLangNameReference(nameReferenceNode.name());
        }
    }

    private Object getIntegerLiteral(Node literal, String nodeValue) {
        SyntaxKind type = literal.kind();
        if (type == SyntaxKind.DECIMAL_INTEGER_LITERAL) {
            return parseLong(literal, nodeValue, nodeValue, 10, DiagnosticCode.INTEGER_TOO_SMALL,
                             DiagnosticCode.INTEGER_TOO_LARGE);
        } else if (type == SyntaxKind.HEX_INTEGER_LITERAL) {
            String processedNodeValue = nodeValue.toLowerCase().replace("0x", "");
            return parseLong(literal, nodeValue, processedNodeValue, 16,
                             DiagnosticCode.HEXADECIMAL_TOO_SMALL, DiagnosticCode.HEXADECIMAL_TOO_LARGE);
        }
        return null;
    }

    private Object parseLong(Node literal, String originalNodeValue,
                             String processedNodeValue, int radix,
                             DiagnosticCode code1, DiagnosticCode code2) {
        try {
            return Long.parseLong(processedNodeValue, radix);
        } catch (Exception e) {
            DiagnosticPos pos = getPosition(literal);
            if (originalNodeValue.startsWith("-")) {
                dlog.error(pos, code1, originalNodeValue);
            } else {
                dlog.error(pos, code2, originalNodeValue);
            }
        }
        return originalNodeValue;
    }

    private String getHexNodeValue(String value) {
        if (!(value.contains("p") || value.contains("P"))) {
            value = value + "p0";
        }
        return value;
    }

    private String fillWithZeros(String str) {
        while (str.length() < 4) {
            str = "0".concat(str);
        }
        return str;
    }

    private void markVariableAsFinal(BLangVariable variable) {
        // Set the final flag to the variable.
        variable.flagSet.add(Flag.FINAL);

        switch (variable.getKind()) {
            case TUPLE_VARIABLE:
                // If the variable is a tuple variable, we need to set the final flag to the all member variables.
                BLangTupleVariable tupleVariable = (BLangTupleVariable) variable;
                tupleVariable.memberVariables.forEach(this::markVariableAsFinal);
                if (tupleVariable.restVariable != null) {
                    markVariableAsFinal(tupleVariable.restVariable);
                }
                break;
            case RECORD_VARIABLE:
                // If the variable is a record variable, we need to set the final flag to the all the variables in
                // the record.
                BLangRecordVariable recordVariable = (BLangRecordVariable) variable;
                recordVariable.variableList.stream()
                        .map(BLangRecordVariable.BLangRecordVariableKeyValue::getValue)
                        .forEach(this::markVariableAsFinal);
                if (recordVariable.restParam != null) {
                    markVariableAsFinal((BLangVariable) recordVariable.restParam);
                }
                break;
            case ERROR_VARIABLE:
                BLangErrorVariable errorVariable = (BLangErrorVariable) variable;
                markVariableAsFinal(errorVariable.reason);
                errorVariable.detail.forEach(entry -> markVariableAsFinal(entry.valueBindingPattern));
                if (errorVariable.restDetail != null) {
                    markVariableAsFinal(errorVariable.restDetail);
                }
                break;
        }
    }

    private boolean isSimpleLiteral(SyntaxKind syntaxKind) {
        switch (syntaxKind) {
            case STRING_LITERAL:
            case DECIMAL_INTEGER_LITERAL:
            case HEX_INTEGER_LITERAL:
            case DECIMAL_FLOATING_POINT_LITERAL:
            case HEX_FLOATING_POINT_LITERAL:
            case TRUE_KEYWORD:
            case FALSE_KEYWORD:
            case NIL_LITERAL:
            case NULL_KEYWORD:
                return true;
            default:
                return false;
        }
    }

    private boolean isNumericLiteral(SyntaxKind syntaxKind) {
        switch (syntaxKind) {
            case DECIMAL_INTEGER_LITERAL:
            case HEX_INTEGER_LITERAL:
            case DECIMAL_FLOATING_POINT_LITERAL:
            case HEX_FLOATING_POINT_LITERAL:
                return true;
            default:
                return false;
        }
    }

    // If this is a quoted identifier then unescape it and remove the quote prefix.
    // Else return original.
    private static String escapeQuotedIdentifier(String identifier) {
        if (identifier.startsWith(IDENTIFIER_LITERAL_PREFIX)) {
            identifier = StringEscapeUtils.unescapeJava(identifier).substring(1);
        }
        return identifier;
    }

    private boolean isPresent(Node node) {
        return node.kind() != SyntaxKind.NONE;
    }
}<|MERGE_RESOLUTION|>--- conflicted
+++ resolved
@@ -676,7 +676,23 @@
         return bLInvocation;
     }
 
-<<<<<<< HEAD
+    public BLangNode transform(MethodCallExpressionNode methodCallExprNode) {
+        BLangInvocation bLInvocation = (BLangInvocation) TreeBuilder.createInvocationNode();
+        BLangNameReference reference = getBLangNameReference(methodCallExprNode.methodName());
+        bLInvocation.pkgAlias = (BLangIdentifier) reference.pkgAlias;
+        bLInvocation.name = (BLangIdentifier) reference.name;
+
+        List<BLangExpression> args = new ArrayList<>();
+        methodCallExprNode.arguments().iterator().forEachRemaining(arg -> {
+            args.add((BLangExpression) arg.apply(this));
+        });
+        bLInvocation.argExprs = args;
+        bLInvocation.expr = createExpression(methodCallExprNode.expression());
+        bLInvocation.pos = getPosition(methodCallExprNode);
+
+        return bLInvocation;
+    }
+
     @Override
     public BLangNode transform(ImplicitNewExpression implicitNewExpression) {
         BLangTypeInit initNode = createTypeInit(implicitNewExpression);
@@ -747,23 +763,6 @@
         }
 
         return argumentsIter;
-=======
-    public BLangNode transform(MethodCallExpressionNode methodCallExprNode) {
-        BLangInvocation bLInvocation = (BLangInvocation) TreeBuilder.createInvocationNode();
-        BLangNameReference reference = getBLangNameReference(methodCallExprNode.methodName());
-        bLInvocation.pkgAlias = (BLangIdentifier) reference.pkgAlias;
-        bLInvocation.name = (BLangIdentifier) reference.name;
-
-        List<BLangExpression> args = new ArrayList<>();
-        methodCallExprNode.arguments().iterator().forEachRemaining(arg -> {
-            args.add((BLangExpression) arg.apply(this));
-        });
-        bLInvocation.argExprs = args;
-        bLInvocation.expr = createExpression(methodCallExprNode.expression());
-        bLInvocation.pos = getPosition(methodCallExprNode);
-
-        return bLInvocation;
->>>>>>> 4de4c5bd
     }
 
     // -----------------------------------------------Statements--------------------------------------------------------
