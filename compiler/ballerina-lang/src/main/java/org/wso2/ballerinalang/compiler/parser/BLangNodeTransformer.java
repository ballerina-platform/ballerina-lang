--- conflicted
+++ resolved
@@ -1073,7 +1073,7 @@
                 anonClass.flagSet.add(Flag.CLIENT);
                 objectCtorExpression.isClient = true;
             } else if (qualifier.kind() == SyntaxKind.SERVICE_KEYWORD) {
-                annonClassDef.flagSet.add(SERVICE);
+                anonClass.flagSet.add(SERVICE);
                 objectCtorExpression.isService = true;
             } else {
                 throw new RuntimeException("Syntax kind is not supported: " + qualifier.kind());
@@ -1112,65 +1112,12 @@
         Optional<Node> doc = getDocumentationString(objFieldNode.metadata());
         simpleVar.markdownDocumentationAttachment = createMarkdownDocumentationAttachment(doc);
 
-<<<<<<< HEAD
         NodeList<Token> qualifierList = objFieldNode.qualifierList();
         for (Token token : qualifierList) {
             if (token.kind() == SyntaxKind.FINAL_KEYWORD) {
                 addFinalQualifier(simpleVar);
             } else if (token.kind() == SyntaxKind.RESOURCE_KEYWORD) {
                 addResourceQualifier(simpleVar);
-=======
-        addFinalQualifier(objFieldNode.finalKeyword(), simpleVar);
-        simpleVar.pos = getPositionWithoutMetadata(objFieldNode);
-        return simpleVar;
-    }
-
-    @Override
-    public BLangNode transform(ServiceDeclarationNode serviceDeclrNode) {
-        return createService(serviceDeclrNode, serviceDeclrNode.serviceName().orElse(null), false);
-    }
-
-    private BLangNode createService(Node serviceNode, IdentifierToken serviceNameNode, boolean isAnonServiceValue) {
-        // Any Service can be represented in two major components.
-        //  1) A anonymous type node (Object)
-        //  2) Variable assignment with "serviceName".
-        //      This is a global variable if the service is defined in module level.
-        //      Otherwise (isAnonServiceValue = true) it is a local variable definition, which is written by user.
-        ServiceDeclarationNode serviceDeclrNode = null;
-        ServiceConstructorExpressionNode serviceConstructorNode;
-        BLangService bLService = (BLangService) TreeBuilder.createServiceNode();
-        //TODO handle service.expression
-        // TODO: Look for generify this into sepearte method for type as well
-        bLService.isAnonymousServiceValue = isAnonServiceValue;
-
-        Location pos = getPositionWithoutMetadata(serviceNode);
-        if (serviceNode instanceof ServiceDeclarationNode) {
-            pos = trimLeft(pos, getPosition(((ServiceDeclarationNode) serviceNode).serviceKeyword()));
-        }
-        String serviceName;
-        Location identifierPos;
-        if (isAnonServiceValue || serviceNameNode == null) {
-            serviceName = this.anonymousModelHelper.getNextAnonymousServiceVarKey(packageID);
-            identifierPos = pos;
-        } else {
-            if (serviceNameNode == null || serviceNameNode.isMissing()) {
-                serviceName = missingNodesHelper.getNextMissingNodeName(packageID);
-            } else {
-                serviceName = serviceNameNode.text();
-            }
-            identifierPos = getPosition(serviceNameNode);
-        }
-
-        String serviceTypeName =
-                this.anonymousModelHelper.getNextAnonymousServiceTypeKey(packageID, serviceName);
-        BLangIdentifier serviceVar = createIdentifier(identifierPos, serviceName);
-        serviceVar.pos = identifierPos;
-        bLService.setName(serviceVar);
-        if (!isAnonServiceValue) {
-            serviceDeclrNode = (ServiceDeclarationNode) serviceNode;
-            for (Node expr : serviceDeclrNode.expressions()) {
-                bLService.attachedExprs.add(createExpression(expr));
->>>>>>> ddbffb39
             }
         }
 
@@ -3637,8 +3584,8 @@
 
     @Override
     public BLangNode transform(ServiceDeclarationNode serviceDeclarationNode) {
-        DiagnosticPos pos = getPositionWithoutMetadata(serviceDeclarationNode);
-        BLangClassDefinition annonClassDef = createObjectExpressionBody(serviceDeclarationNode.members());
+        Location pos = getPositionWithoutMetadata(serviceDeclarationNode);
+        BLangClassDefinition annonClassDef = transformObjectCtorExpressionBody(serviceDeclarationNode.members());
         annonClassDef.pos = pos;
         annonClassDef.flagSet.add(SERVICE);
 
@@ -3648,7 +3595,7 @@
         }
 
         // Generate a name for the anonymous class
-        String genName = anonymousModelHelper.getNextAnonymousTypeKey(diagnosticSource.pkgID);
+        String genName = anonymousModelHelper.getNextAnonymousTypeKey(packageID);
         IdentifierNode anonTypeGenName = createIdentifier(pos, genName);
         annonClassDef.setName(anonTypeGenName);
         annonClassDef.flagSet.add(Flag.PUBLIC);
@@ -3699,7 +3646,7 @@
         return service;
     }
 
-    private BLangSimpleVariable createServiceVariable(DiagnosticPos pos, BLangClassDefinition annonClassDef,
+    private BLangSimpleVariable createServiceVariable(Location pos, BLangClassDefinition annonClassDef,
                                                          BLangTypeInit initNode) {
         BLangUserDefinedType typeName = createUserDefinedType(pos,
                 (BLangIdentifier) TreeBuilder.createIdentifierNode(), annonClassDef.name);
@@ -3708,7 +3655,7 @@
                 (BLangSimpleVariable) TreeBuilder.createSimpleVariableNode();
         serviceInstance.typeNode = typeName;
 
-        String serviceVarName = anonymousModelHelper.getNextAnonymousServiceVarKey(diagnosticSource.pkgID);
+        String serviceVarName = anonymousModelHelper.getNextAnonymousServiceVarKey(packageID);
         serviceInstance.name =  createIdentifier(pos, serviceVarName);
 
         serviceInstance.expr = initNode;
