/*
 *  Copyright (c) 2020, WSO2 Inc. (http://www.wso2.org) All Rights Reserved.
 *
 *  WSO2 Inc. licenses this file to you under the Apache License,
 *  Version 2.0 (the "License"); you may not use this file except
 *  in compliance with the License.
 *  You may obtain a copy of the License at
 *
 *    http://www.apache.org/licenses/LICENSE-2.0
 *
 *  Unless required by applicable law or agreed to in writing,
 *  software distributed under the License is distributed on an
 *  "AS IS" BASIS, WITHOUT WARRANTIES OR CONDITIONS OF ANY
 *  KIND, either express or implied.  See the License for the
 *  specific language governing permissions and limitations
 *  under the License.
 */
package org.wso2.ballerinalang.compiler.parser;

import io.ballerina.compiler.syntax.tree.AnnotAccessExpressionNode;
import io.ballerina.compiler.syntax.tree.AnnotationAttachPointNode;
import io.ballerina.compiler.syntax.tree.AnnotationDeclarationNode;
import io.ballerina.compiler.syntax.tree.AnnotationNode;
import io.ballerina.compiler.syntax.tree.ArrayTypeDescriptorNode;
import io.ballerina.compiler.syntax.tree.AssignmentStatementNode;
import io.ballerina.compiler.syntax.tree.AsyncSendActionNode;
import io.ballerina.compiler.syntax.tree.BasicLiteralNode;
import io.ballerina.compiler.syntax.tree.BinaryExpressionNode;
import io.ballerina.compiler.syntax.tree.BindingPatternNode;
import io.ballerina.compiler.syntax.tree.BlockStatementNode;
import io.ballerina.compiler.syntax.tree.BracedExpressionNode;
import io.ballerina.compiler.syntax.tree.BreakStatementNode;
import io.ballerina.compiler.syntax.tree.BuiltinSimpleNameReferenceNode;
import io.ballerina.compiler.syntax.tree.ByteArrayLiteralNode;
import io.ballerina.compiler.syntax.tree.CaptureBindingPatternNode;
import io.ballerina.compiler.syntax.tree.CheckExpressionNode;
import io.ballerina.compiler.syntax.tree.ChildNodeList;
import io.ballerina.compiler.syntax.tree.ClassDefinitionNode;
import io.ballerina.compiler.syntax.tree.CommitActionNode;
import io.ballerina.compiler.syntax.tree.CompoundAssignmentStatementNode;
import io.ballerina.compiler.syntax.tree.ComputedNameFieldNode;
import io.ballerina.compiler.syntax.tree.ConditionalExpressionNode;
import io.ballerina.compiler.syntax.tree.ConstantDeclarationNode;
import io.ballerina.compiler.syntax.tree.ContinueStatementNode;
import io.ballerina.compiler.syntax.tree.DefaultableParameterNode;
import io.ballerina.compiler.syntax.tree.DistinctTypeDescriptorNode;
import io.ballerina.compiler.syntax.tree.DoStatementNode;
import io.ballerina.compiler.syntax.tree.DocumentationReferenceNode;
import io.ballerina.compiler.syntax.tree.ElseBlockNode;
import io.ballerina.compiler.syntax.tree.EnumDeclarationNode;
import io.ballerina.compiler.syntax.tree.EnumMemberNode;
import io.ballerina.compiler.syntax.tree.ErrorBindingPatternNode;
import io.ballerina.compiler.syntax.tree.ErrorTypeDescriptorNode;
import io.ballerina.compiler.syntax.tree.ErrorTypeParamsNode;
import io.ballerina.compiler.syntax.tree.ExplicitAnonymousFunctionExpressionNode;
import io.ballerina.compiler.syntax.tree.ExplicitNewExpressionNode;
import io.ballerina.compiler.syntax.tree.ExpressionFunctionBodyNode;
import io.ballerina.compiler.syntax.tree.ExpressionStatementNode;
import io.ballerina.compiler.syntax.tree.ExternalFunctionBodyNode;
import io.ballerina.compiler.syntax.tree.FailStatementNode;
import io.ballerina.compiler.syntax.tree.FieldAccessExpressionNode;
import io.ballerina.compiler.syntax.tree.FieldBindingPatternFullNode;
import io.ballerina.compiler.syntax.tree.FieldBindingPatternNode;
import io.ballerina.compiler.syntax.tree.FieldBindingPatternVarnameNode;
import io.ballerina.compiler.syntax.tree.FlushActionNode;
import io.ballerina.compiler.syntax.tree.ForEachStatementNode;
import io.ballerina.compiler.syntax.tree.ForkStatementNode;
import io.ballerina.compiler.syntax.tree.FromClauseNode;
import io.ballerina.compiler.syntax.tree.FunctionArgumentNode;
import io.ballerina.compiler.syntax.tree.FunctionBodyBlockNode;
import io.ballerina.compiler.syntax.tree.FunctionBodyNode;
import io.ballerina.compiler.syntax.tree.FunctionCallExpressionNode;
import io.ballerina.compiler.syntax.tree.FunctionDefinitionNode;
import io.ballerina.compiler.syntax.tree.FunctionSignatureNode;
import io.ballerina.compiler.syntax.tree.FunctionTypeDescriptorNode;
import io.ballerina.compiler.syntax.tree.IdentifierToken;
import io.ballerina.compiler.syntax.tree.IfElseStatementNode;
import io.ballerina.compiler.syntax.tree.ImplicitAnonymousFunctionExpressionNode;
import io.ballerina.compiler.syntax.tree.ImplicitAnonymousFunctionParameters;
import io.ballerina.compiler.syntax.tree.ImplicitNewExpressionNode;
import io.ballerina.compiler.syntax.tree.ImportDeclarationNode;
import io.ballerina.compiler.syntax.tree.ImportOrgNameNode;
import io.ballerina.compiler.syntax.tree.ImportPrefixNode;
import io.ballerina.compiler.syntax.tree.IndexedExpressionNode;
import io.ballerina.compiler.syntax.tree.InterpolationNode;
import io.ballerina.compiler.syntax.tree.IntersectionTypeDescriptorNode;
import io.ballerina.compiler.syntax.tree.JoinClauseNode;
import io.ballerina.compiler.syntax.tree.KeySpecifierNode;
import io.ballerina.compiler.syntax.tree.KeyTypeConstraintNode;
import io.ballerina.compiler.syntax.tree.LetClauseNode;
import io.ballerina.compiler.syntax.tree.LetExpressionNode;
import io.ballerina.compiler.syntax.tree.LetVariableDeclarationNode;
import io.ballerina.compiler.syntax.tree.LimitClauseNode;
import io.ballerina.compiler.syntax.tree.ListBindingPatternNode;
import io.ballerina.compiler.syntax.tree.ListConstructorExpressionNode;
import io.ballerina.compiler.syntax.tree.ListMatchPatternNode;
import io.ballerina.compiler.syntax.tree.ListenerDeclarationNode;
import io.ballerina.compiler.syntax.tree.LockStatementNode;
import io.ballerina.compiler.syntax.tree.MappingBindingPatternNode;
import io.ballerina.compiler.syntax.tree.MappingConstructorExpressionNode;
import io.ballerina.compiler.syntax.tree.MappingFieldNode;
import io.ballerina.compiler.syntax.tree.MarkdownDocumentationLineNode;
import io.ballerina.compiler.syntax.tree.MarkdownDocumentationNode;
import io.ballerina.compiler.syntax.tree.MarkdownParameterDocumentationLineNode;
import io.ballerina.compiler.syntax.tree.MatchClauseNode;
import io.ballerina.compiler.syntax.tree.MatchStatementNode;
import io.ballerina.compiler.syntax.tree.MetadataNode;
import io.ballerina.compiler.syntax.tree.MethodCallExpressionNode;
import io.ballerina.compiler.syntax.tree.MethodDeclarationNode;
import io.ballerina.compiler.syntax.tree.ModuleMemberDeclarationNode;
import io.ballerina.compiler.syntax.tree.ModulePartNode;
import io.ballerina.compiler.syntax.tree.ModuleVariableDeclarationNode;
import io.ballerina.compiler.syntax.tree.ModuleXMLNamespaceDeclarationNode;
import io.ballerina.compiler.syntax.tree.NamedArgBindingPatternNode;
import io.ballerina.compiler.syntax.tree.NamedArgumentNode;
import io.ballerina.compiler.syntax.tree.NamedWorkerDeclarationNode;
import io.ballerina.compiler.syntax.tree.NamedWorkerDeclarator;
import io.ballerina.compiler.syntax.tree.NewExpressionNode;
import io.ballerina.compiler.syntax.tree.Node;
import io.ballerina.compiler.syntax.tree.NodeList;
import io.ballerina.compiler.syntax.tree.NodeTransformer;
import io.ballerina.compiler.syntax.tree.NonTerminalNode;
import io.ballerina.compiler.syntax.tree.ObjectConstructorExpressionNode;
import io.ballerina.compiler.syntax.tree.ObjectFieldNode;
import io.ballerina.compiler.syntax.tree.ObjectTypeDescriptorNode;
import io.ballerina.compiler.syntax.tree.OnClauseNode;
import io.ballerina.compiler.syntax.tree.OnConflictClauseNode;
import io.ballerina.compiler.syntax.tree.OnFailClauseNode;
import io.ballerina.compiler.syntax.tree.OptionalFieldAccessExpressionNode;
import io.ballerina.compiler.syntax.tree.OptionalTypeDescriptorNode;
import io.ballerina.compiler.syntax.tree.OrderByClauseNode;
import io.ballerina.compiler.syntax.tree.OrderKeyNode;
import io.ballerina.compiler.syntax.tree.PanicStatementNode;
import io.ballerina.compiler.syntax.tree.ParameterNode;
import io.ballerina.compiler.syntax.tree.ParameterizedTypeDescriptorNode;
import io.ballerina.compiler.syntax.tree.ParenthesisedTypeDescriptorNode;
import io.ballerina.compiler.syntax.tree.ParenthesizedArgList;
import io.ballerina.compiler.syntax.tree.PositionalArgumentNode;
import io.ballerina.compiler.syntax.tree.QualifiedNameReferenceNode;
import io.ballerina.compiler.syntax.tree.QueryActionNode;
import io.ballerina.compiler.syntax.tree.QueryConstructTypeNode;
import io.ballerina.compiler.syntax.tree.QueryExpressionNode;
import io.ballerina.compiler.syntax.tree.ReceiveActionNode;
import io.ballerina.compiler.syntax.tree.RecordFieldNode;
import io.ballerina.compiler.syntax.tree.RecordFieldWithDefaultValueNode;
import io.ballerina.compiler.syntax.tree.RecordRestDescriptorNode;
import io.ballerina.compiler.syntax.tree.RecordTypeDescriptorNode;
import io.ballerina.compiler.syntax.tree.RemoteMethodCallActionNode;
import io.ballerina.compiler.syntax.tree.RequiredParameterNode;
import io.ballerina.compiler.syntax.tree.RestArgumentNode;
import io.ballerina.compiler.syntax.tree.RestBindingPatternNode;
import io.ballerina.compiler.syntax.tree.RestDescriptorNode;
import io.ballerina.compiler.syntax.tree.RestMatchPatternNode;
import io.ballerina.compiler.syntax.tree.RestParameterNode;
import io.ballerina.compiler.syntax.tree.RetryStatementNode;
import io.ballerina.compiler.syntax.tree.ReturnStatementNode;
import io.ballerina.compiler.syntax.tree.ReturnTypeDescriptorNode;
import io.ballerina.compiler.syntax.tree.RollbackStatementNode;
import io.ballerina.compiler.syntax.tree.SelectClauseNode;
import io.ballerina.compiler.syntax.tree.SeparatedNodeList;
import io.ballerina.compiler.syntax.tree.ServiceBodyNode;
import io.ballerina.compiler.syntax.tree.ServiceConstructorExpressionNode;
import io.ballerina.compiler.syntax.tree.ServiceDeclarationNode;
import io.ballerina.compiler.syntax.tree.SimpleNameReferenceNode;
import io.ballerina.compiler.syntax.tree.SingletonTypeDescriptorNode;
import io.ballerina.compiler.syntax.tree.SpecificFieldNode;
import io.ballerina.compiler.syntax.tree.SpreadFieldNode;
import io.ballerina.compiler.syntax.tree.StartActionNode;
import io.ballerina.compiler.syntax.tree.StatementNode;
import io.ballerina.compiler.syntax.tree.StreamTypeDescriptorNode;
import io.ballerina.compiler.syntax.tree.StreamTypeParamsNode;
import io.ballerina.compiler.syntax.tree.SyncSendActionNode;
import io.ballerina.compiler.syntax.tree.SyntaxKind;
import io.ballerina.compiler.syntax.tree.TableConstructorExpressionNode;
import io.ballerina.compiler.syntax.tree.TableTypeDescriptorNode;
import io.ballerina.compiler.syntax.tree.TemplateExpressionNode;
import io.ballerina.compiler.syntax.tree.Token;
import io.ballerina.compiler.syntax.tree.TransactionStatementNode;
import io.ballerina.compiler.syntax.tree.TransactionalExpressionNode;
import io.ballerina.compiler.syntax.tree.TrapExpressionNode;
import io.ballerina.compiler.syntax.tree.TupleTypeDescriptorNode;
import io.ballerina.compiler.syntax.tree.TypeCastExpressionNode;
import io.ballerina.compiler.syntax.tree.TypeCastParamNode;
import io.ballerina.compiler.syntax.tree.TypeDefinitionNode;
import io.ballerina.compiler.syntax.tree.TypeDescriptorNode;
import io.ballerina.compiler.syntax.tree.TypeParameterNode;
import io.ballerina.compiler.syntax.tree.TypeReferenceNode;
import io.ballerina.compiler.syntax.tree.TypeTestExpressionNode;
import io.ballerina.compiler.syntax.tree.TypedBindingPatternNode;
import io.ballerina.compiler.syntax.tree.TypedescTypeDescriptorNode;
import io.ballerina.compiler.syntax.tree.TypeofExpressionNode;
import io.ballerina.compiler.syntax.tree.UnaryExpressionNode;
import io.ballerina.compiler.syntax.tree.UnionTypeDescriptorNode;
import io.ballerina.compiler.syntax.tree.VariableDeclarationNode;
import io.ballerina.compiler.syntax.tree.WaitActionNode;
import io.ballerina.compiler.syntax.tree.WaitFieldNode;
import io.ballerina.compiler.syntax.tree.WaitFieldsListNode;
import io.ballerina.compiler.syntax.tree.WhereClauseNode;
import io.ballerina.compiler.syntax.tree.WhileStatementNode;
import io.ballerina.compiler.syntax.tree.WildcardBindingPatternNode;
import io.ballerina.compiler.syntax.tree.XMLAtomicNamePatternNode;
import io.ballerina.compiler.syntax.tree.XMLAttributeNode;
import io.ballerina.compiler.syntax.tree.XMLAttributeValue;
import io.ballerina.compiler.syntax.tree.XMLComment;
import io.ballerina.compiler.syntax.tree.XMLElementNode;
import io.ballerina.compiler.syntax.tree.XMLEmptyElementNode;
import io.ballerina.compiler.syntax.tree.XMLEndTagNode;
import io.ballerina.compiler.syntax.tree.XMLFilterExpressionNode;
import io.ballerina.compiler.syntax.tree.XMLNameNode;
import io.ballerina.compiler.syntax.tree.XMLNamePatternChainingNode;
import io.ballerina.compiler.syntax.tree.XMLNamespaceDeclarationNode;
import io.ballerina.compiler.syntax.tree.XMLProcessingInstruction;
import io.ballerina.compiler.syntax.tree.XMLQualifiedNameNode;
import io.ballerina.compiler.syntax.tree.XMLSimpleNameNode;
import io.ballerina.compiler.syntax.tree.XMLStartTagNode;
import io.ballerina.compiler.syntax.tree.XMLStepExpressionNode;
import io.ballerina.compiler.syntax.tree.XMLTextNode;
import io.ballerina.compiler.syntax.tree.XmlTypeDescriptorNode;
import io.ballerina.runtime.internal.IdentifierUtils;
import io.ballerina.tools.diagnostics.Location;
import io.ballerina.tools.text.LinePosition;
import io.ballerina.tools.text.LineRange;
import org.apache.commons.lang3.StringEscapeUtils;
import org.ballerinalang.model.TreeBuilder;
import org.ballerinalang.model.TreeUtils;
import org.ballerinalang.model.Whitespace;
import org.ballerinalang.model.elements.AttachPoint;
import org.ballerinalang.model.elements.Flag;
import org.ballerinalang.model.elements.PackageID;
import org.ballerinalang.model.tree.AnnotationAttachmentNode;
import org.ballerinalang.model.tree.DocumentationReferenceType;
import org.ballerinalang.model.tree.IdentifierNode;
import org.ballerinalang.model.tree.NodeKind;
import org.ballerinalang.model.tree.OperatorKind;
import org.ballerinalang.model.tree.SimpleVariableNode;
import org.ballerinalang.model.tree.TopLevelNode;
import org.ballerinalang.model.tree.VariableNode;
import org.ballerinalang.model.tree.expressions.ExpressionNode;
import org.ballerinalang.model.tree.expressions.XMLNavigationAccess;
import org.ballerinalang.model.tree.statements.VariableDefinitionNode;
import org.ballerinalang.model.types.TypeKind;
import org.ballerinalang.util.diagnostic.DiagnosticCode;
import org.wso2.ballerinalang.compiler.PackageCache;
import org.wso2.ballerinalang.compiler.diagnostic.BLangDiagnosticLocation;
import org.wso2.ballerinalang.compiler.diagnostic.BLangDiagnosticLog;
import org.wso2.ballerinalang.compiler.semantics.model.SymbolTable;
import org.wso2.ballerinalang.compiler.tree.BLangAnnotation;
import org.wso2.ballerinalang.compiler.tree.BLangAnnotationAttachment;
import org.wso2.ballerinalang.compiler.tree.BLangBlockFunctionBody;
import org.wso2.ballerinalang.compiler.tree.BLangClassDefinition;
import org.wso2.ballerinalang.compiler.tree.BLangCompilationUnit;
import org.wso2.ballerinalang.compiler.tree.BLangErrorVariable;
import org.wso2.ballerinalang.compiler.tree.BLangExprFunctionBody;
import org.wso2.ballerinalang.compiler.tree.BLangExternalFunctionBody;
import org.wso2.ballerinalang.compiler.tree.BLangFunction;
import org.wso2.ballerinalang.compiler.tree.BLangFunctionBody;
import org.wso2.ballerinalang.compiler.tree.BLangIdentifier;
import org.wso2.ballerinalang.compiler.tree.BLangImportPackage;
import org.wso2.ballerinalang.compiler.tree.BLangMarkdownDocumentation;
import org.wso2.ballerinalang.compiler.tree.BLangMarkdownReferenceDocumentation;
import org.wso2.ballerinalang.compiler.tree.BLangNameReference;
import org.wso2.ballerinalang.compiler.tree.BLangNode;
import org.wso2.ballerinalang.compiler.tree.BLangRecordVariable;
import org.wso2.ballerinalang.compiler.tree.BLangRecordVariable.BLangRecordVariableKeyValue;
import org.wso2.ballerinalang.compiler.tree.BLangRetrySpec;
import org.wso2.ballerinalang.compiler.tree.BLangService;
import org.wso2.ballerinalang.compiler.tree.BLangSimpleVariable;
import org.wso2.ballerinalang.compiler.tree.BLangTableKeySpecifier;
import org.wso2.ballerinalang.compiler.tree.BLangTableKeyTypeConstraint;
import org.wso2.ballerinalang.compiler.tree.BLangTupleVariable;
import org.wso2.ballerinalang.compiler.tree.BLangTypeDefinition;
import org.wso2.ballerinalang.compiler.tree.BLangVariable;
import org.wso2.ballerinalang.compiler.tree.BLangXMLNS;
import org.wso2.ballerinalang.compiler.tree.bindingpatterns.BLangCaptureBindingPattern;
import org.wso2.ballerinalang.compiler.tree.clauses.BLangDoClause;
import org.wso2.ballerinalang.compiler.tree.clauses.BLangFromClause;
import org.wso2.ballerinalang.compiler.tree.clauses.BLangJoinClause;
import org.wso2.ballerinalang.compiler.tree.clauses.BLangLetClause;
import org.wso2.ballerinalang.compiler.tree.clauses.BLangLimitClause;
import org.wso2.ballerinalang.compiler.tree.clauses.BLangMatchClause;
import org.wso2.ballerinalang.compiler.tree.clauses.BLangOnClause;
import org.wso2.ballerinalang.compiler.tree.clauses.BLangOnConflictClause;
import org.wso2.ballerinalang.compiler.tree.clauses.BLangOnFailClause;
import org.wso2.ballerinalang.compiler.tree.clauses.BLangOrderByClause;
import org.wso2.ballerinalang.compiler.tree.clauses.BLangOrderKey;
import org.wso2.ballerinalang.compiler.tree.clauses.BLangSelectClause;
import org.wso2.ballerinalang.compiler.tree.clauses.BLangWhereClause;
import org.wso2.ballerinalang.compiler.tree.expressions.BLangAccessExpression;
import org.wso2.ballerinalang.compiler.tree.expressions.BLangAnnotAccessExpr;
import org.wso2.ballerinalang.compiler.tree.expressions.BLangArrowFunction;
import org.wso2.ballerinalang.compiler.tree.expressions.BLangBinaryExpr;
import org.wso2.ballerinalang.compiler.tree.expressions.BLangCheckPanickedExpr;
import org.wso2.ballerinalang.compiler.tree.expressions.BLangCheckedExpr;
import org.wso2.ballerinalang.compiler.tree.expressions.BLangCommitExpr;
import org.wso2.ballerinalang.compiler.tree.expressions.BLangConstant;
import org.wso2.ballerinalang.compiler.tree.expressions.BLangElvisExpr;
import org.wso2.ballerinalang.compiler.tree.expressions.BLangErrorVarRef;
import org.wso2.ballerinalang.compiler.tree.expressions.BLangExpression;
import org.wso2.ballerinalang.compiler.tree.expressions.BLangFieldBasedAccess;
import org.wso2.ballerinalang.compiler.tree.expressions.BLangGroupExpr;
import org.wso2.ballerinalang.compiler.tree.expressions.BLangIndexBasedAccess;
import org.wso2.ballerinalang.compiler.tree.expressions.BLangInvocation;
import org.wso2.ballerinalang.compiler.tree.expressions.BLangInvocation.BLangActionInvocation;
import org.wso2.ballerinalang.compiler.tree.expressions.BLangLambdaFunction;
import org.wso2.ballerinalang.compiler.tree.expressions.BLangLetExpression;
import org.wso2.ballerinalang.compiler.tree.expressions.BLangListConstructorExpr;
import org.wso2.ballerinalang.compiler.tree.expressions.BLangLiteral;
import org.wso2.ballerinalang.compiler.tree.expressions.BLangMarkDownDeprecatedParametersDocumentation;
import org.wso2.ballerinalang.compiler.tree.expressions.BLangMarkDownDeprecationDocumentation;
import org.wso2.ballerinalang.compiler.tree.expressions.BLangMarkdownDocumentationLine;
import org.wso2.ballerinalang.compiler.tree.expressions.BLangMarkdownParameterDocumentation;
import org.wso2.ballerinalang.compiler.tree.expressions.BLangMarkdownReturnParameterDocumentation;
import org.wso2.ballerinalang.compiler.tree.expressions.BLangMatchGuard;
import org.wso2.ballerinalang.compiler.tree.expressions.BLangNamedArgsExpression;
import org.wso2.ballerinalang.compiler.tree.expressions.BLangNumericLiteral;
import org.wso2.ballerinalang.compiler.tree.expressions.BLangObjectConstructorExpression;
import org.wso2.ballerinalang.compiler.tree.expressions.BLangQueryAction;
import org.wso2.ballerinalang.compiler.tree.expressions.BLangQueryExpr;
import org.wso2.ballerinalang.compiler.tree.expressions.BLangRawTemplateLiteral;
import org.wso2.ballerinalang.compiler.tree.expressions.BLangRecordLiteral;
import org.wso2.ballerinalang.compiler.tree.expressions.BLangRecordLiteral.BLangRecordKeyValueField;
import org.wso2.ballerinalang.compiler.tree.expressions.BLangRecordLiteral.BLangRecordSpreadOperatorField;
import org.wso2.ballerinalang.compiler.tree.expressions.BLangRecordVarRef;
import org.wso2.ballerinalang.compiler.tree.expressions.BLangRecordVarRef.BLangRecordVarRefKeyValue;
import org.wso2.ballerinalang.compiler.tree.expressions.BLangRestArgsExpression;
import org.wso2.ballerinalang.compiler.tree.expressions.BLangServiceConstructorExpr;
import org.wso2.ballerinalang.compiler.tree.expressions.BLangSimpleVarRef;
import org.wso2.ballerinalang.compiler.tree.expressions.BLangStringTemplateLiteral;
import org.wso2.ballerinalang.compiler.tree.expressions.BLangTableConstructorExpr;
import org.wso2.ballerinalang.compiler.tree.expressions.BLangTableMultiKeyExpr;
import org.wso2.ballerinalang.compiler.tree.expressions.BLangTernaryExpr;
import org.wso2.ballerinalang.compiler.tree.expressions.BLangTransactionalExpr;
import org.wso2.ballerinalang.compiler.tree.expressions.BLangTrapExpr;
import org.wso2.ballerinalang.compiler.tree.expressions.BLangTupleVarRef;
import org.wso2.ballerinalang.compiler.tree.expressions.BLangTypeConversionExpr;
import org.wso2.ballerinalang.compiler.tree.expressions.BLangTypeInit;
import org.wso2.ballerinalang.compiler.tree.expressions.BLangTypeTestExpr;
import org.wso2.ballerinalang.compiler.tree.expressions.BLangTypedescExpr;
import org.wso2.ballerinalang.compiler.tree.expressions.BLangUnaryExpr;
import org.wso2.ballerinalang.compiler.tree.expressions.BLangVariableReference;
import org.wso2.ballerinalang.compiler.tree.expressions.BLangWaitExpr;
import org.wso2.ballerinalang.compiler.tree.expressions.BLangWaitForAllExpr;
import org.wso2.ballerinalang.compiler.tree.expressions.BLangWaitForAllExpr.BLangWaitKeyValue;
import org.wso2.ballerinalang.compiler.tree.expressions.BLangWorkerFlushExpr;
import org.wso2.ballerinalang.compiler.tree.expressions.BLangWorkerReceive;
import org.wso2.ballerinalang.compiler.tree.expressions.BLangWorkerSyncSendExpr;
import org.wso2.ballerinalang.compiler.tree.expressions.BLangXMLAttribute;
import org.wso2.ballerinalang.compiler.tree.expressions.BLangXMLCommentLiteral;
import org.wso2.ballerinalang.compiler.tree.expressions.BLangXMLElementAccess;
import org.wso2.ballerinalang.compiler.tree.expressions.BLangXMLElementFilter;
import org.wso2.ballerinalang.compiler.tree.expressions.BLangXMLElementLiteral;
import org.wso2.ballerinalang.compiler.tree.expressions.BLangXMLNavigationAccess;
import org.wso2.ballerinalang.compiler.tree.expressions.BLangXMLProcInsLiteral;
import org.wso2.ballerinalang.compiler.tree.expressions.BLangXMLQName;
import org.wso2.ballerinalang.compiler.tree.expressions.BLangXMLQuotedString;
import org.wso2.ballerinalang.compiler.tree.expressions.BLangXMLTextLiteral;
import org.wso2.ballerinalang.compiler.tree.matchpatterns.BLangConstPattern;
import org.wso2.ballerinalang.compiler.tree.matchpatterns.BLangListMatchPattern;
import org.wso2.ballerinalang.compiler.tree.matchpatterns.BLangMatchPattern;
import org.wso2.ballerinalang.compiler.tree.matchpatterns.BLangRestMatchPattern;
import org.wso2.ballerinalang.compiler.tree.matchpatterns.BLangVarBindingPatternMatchPattern;
import org.wso2.ballerinalang.compiler.tree.matchpatterns.BLangWildCardMatchPattern;
import org.wso2.ballerinalang.compiler.tree.statements.BLangAssignment;
import org.wso2.ballerinalang.compiler.tree.statements.BLangBlockStmt;
import org.wso2.ballerinalang.compiler.tree.statements.BLangBreak;
import org.wso2.ballerinalang.compiler.tree.statements.BLangCompoundAssignment;
import org.wso2.ballerinalang.compiler.tree.statements.BLangContinue;
import org.wso2.ballerinalang.compiler.tree.statements.BLangDo;
import org.wso2.ballerinalang.compiler.tree.statements.BLangErrorDestructure;
import org.wso2.ballerinalang.compiler.tree.statements.BLangErrorVariableDef;
import org.wso2.ballerinalang.compiler.tree.statements.BLangExpressionStmt;
import org.wso2.ballerinalang.compiler.tree.statements.BLangFail;
import org.wso2.ballerinalang.compiler.tree.statements.BLangForeach;
import org.wso2.ballerinalang.compiler.tree.statements.BLangForkJoin;
import org.wso2.ballerinalang.compiler.tree.statements.BLangIf;
import org.wso2.ballerinalang.compiler.tree.statements.BLangLock;
import org.wso2.ballerinalang.compiler.tree.statements.BLangMatchStatement;
import org.wso2.ballerinalang.compiler.tree.statements.BLangPanic;
import org.wso2.ballerinalang.compiler.tree.statements.BLangRecordDestructure;
import org.wso2.ballerinalang.compiler.tree.statements.BLangRecordVariableDef;
import org.wso2.ballerinalang.compiler.tree.statements.BLangRetry;
import org.wso2.ballerinalang.compiler.tree.statements.BLangRetryTransaction;
import org.wso2.ballerinalang.compiler.tree.statements.BLangReturn;
import org.wso2.ballerinalang.compiler.tree.statements.BLangRollback;
import org.wso2.ballerinalang.compiler.tree.statements.BLangSimpleVariableDef;
import org.wso2.ballerinalang.compiler.tree.statements.BLangStatement;
import org.wso2.ballerinalang.compiler.tree.statements.BLangTransaction;
import org.wso2.ballerinalang.compiler.tree.statements.BLangTupleDestructure;
import org.wso2.ballerinalang.compiler.tree.statements.BLangTupleVariableDef;
import org.wso2.ballerinalang.compiler.tree.statements.BLangWhile;
import org.wso2.ballerinalang.compiler.tree.statements.BLangWorkerSend;
import org.wso2.ballerinalang.compiler.tree.statements.BLangXMLNSStatement;
import org.wso2.ballerinalang.compiler.tree.types.BLangArrayType;
import org.wso2.ballerinalang.compiler.tree.types.BLangBuiltInRefTypeNode;
import org.wso2.ballerinalang.compiler.tree.types.BLangConstrainedType;
import org.wso2.ballerinalang.compiler.tree.types.BLangErrorType;
import org.wso2.ballerinalang.compiler.tree.types.BLangFiniteTypeNode;
import org.wso2.ballerinalang.compiler.tree.types.BLangFunctionTypeNode;
import org.wso2.ballerinalang.compiler.tree.types.BLangIntersectionTypeNode;
import org.wso2.ballerinalang.compiler.tree.types.BLangLetVariable;
import org.wso2.ballerinalang.compiler.tree.types.BLangObjectTypeNode;
import org.wso2.ballerinalang.compiler.tree.types.BLangRecordTypeNode;
import org.wso2.ballerinalang.compiler.tree.types.BLangStreamType;
import org.wso2.ballerinalang.compiler.tree.types.BLangTableTypeNode;
import org.wso2.ballerinalang.compiler.tree.types.BLangTupleTypeNode;
import org.wso2.ballerinalang.compiler.tree.types.BLangType;
import org.wso2.ballerinalang.compiler.tree.types.BLangUnionTypeNode;
import org.wso2.ballerinalang.compiler.tree.types.BLangUserDefinedType;
import org.wso2.ballerinalang.compiler.tree.types.BLangValueType;
import org.wso2.ballerinalang.compiler.util.CompilerContext;
import org.wso2.ballerinalang.compiler.util.Constants;
import org.wso2.ballerinalang.compiler.util.FieldKind;
import org.wso2.ballerinalang.compiler.util.Names;
import org.wso2.ballerinalang.compiler.util.NumericLiteralSupport;
import org.wso2.ballerinalang.compiler.util.QuoteType;
import org.wso2.ballerinalang.compiler.util.TypeTags;

import java.util.ArrayList;
import java.util.Collections;
import java.util.HashSet;
import java.util.Iterator;
import java.util.LinkedList;
import java.util.List;
import java.util.Optional;
import java.util.Set;
import java.util.Stack;
import java.util.regex.Matcher;

<<<<<<< HEAD
import static org.ballerinalang.model.elements.Flag.INCLUDED;
=======
import static org.ballerinalang.model.elements.Flag.ISOLATED;
>>>>>>> 35008e55
import static org.ballerinalang.model.elements.Flag.SERVICE;
import static org.wso2.ballerinalang.compiler.util.Constants.INFERRED_ARRAY_INDICATOR;
import static org.wso2.ballerinalang.compiler.util.Constants.OPEN_ARRAY_INDICATOR;
import static org.wso2.ballerinalang.compiler.util.Constants.WORKER_LAMBDA_VAR_PREFIX;

/**
 * Generates a {@code BLandCompilationUnit} from the given {@code ModulePart}.
 *
 * @since 1.3.0
 */
public class BLangNodeTransformer extends NodeTransformer<BLangNode> {
    private static final String IDENTIFIER_LITERAL_PREFIX = "'";
    private BLangDiagnosticLog dlog;
    private SymbolTable symTable;

    private PackageCache packageCache;
    private PackageID packageID;
    private String currentCompUnitName;

    private BLangCompilationUnit currentCompilationUnit;
    private BLangAnonymousModelHelper anonymousModelHelper;
    private BLangMissingNodesHelper missingNodesHelper;

    /* To keep track of additional statements produced from multi-BLangNode resultant transformations */
    private Stack<BLangStatement> additionalStatements = new Stack<>();
    /* To keep track if we are inside a block statment for the use of type definition creation */
    private boolean isInLocalContext = false;

    public BLangNodeTransformer(CompilerContext context,
                                PackageID packageID, String entryName) {
        this.dlog = BLangDiagnosticLog.getInstance(context);
        this.dlog.setCurrentPackageId(packageID);
        this.symTable = SymbolTable.getInstance(context);
        this.packageID = packageID;
        this.currentCompUnitName = entryName;
        this.anonymousModelHelper = BLangAnonymousModelHelper.getInstance(context);
        this.missingNodesHelper = BLangMissingNodesHelper.getInstance(context);
    }

    public List<org.ballerinalang.model.tree.Node> accept(Node node) {
        BLangNode bLangNode = node.apply(this);
        List<org.ballerinalang.model.tree.Node> nodes = new ArrayList<>();
        // if not already consumed, add left-over statements
        while (!additionalStatements.empty()) {
            nodes.add(additionalStatements.pop());
        }
        nodes.add(bLangNode);
        return nodes;
    }

    @Override
    public BLangNode transform(IdentifierToken identifierToken) {
        return this.createIdentifier(getPosition(identifierToken), identifierToken);
    }

    private Optional<Node> getDocumentationString(Optional<MetadataNode> metadataNode) {
        return metadataNode.map(MetadataNode::documentationString).orElse(null);
    }

    private NodeList<AnnotationNode> getAnnotations(Optional<MetadataNode> metadataNode) {
        return metadataNode.map(MetadataNode::annotations).orElse(null);
    }

    private Location getPosition(Node node) {
        if (node == null) {
            return null;
        }
        LineRange lineRange = node.lineRange();
        LinePosition startPos = lineRange.startLine();
        LinePosition endPos = lineRange.endLine();
        return new BLangDiagnosticLocation(currentCompUnitName,
                startPos.line(),
                endPos.line(),
                startPos.offset(),
                endPos.offset());
    }

    private Location getPositionWithoutMetadata(Node node) {
        if (node == null) {
            return null;
        }
        LineRange nodeLineRange = node.lineRange();
        NonTerminalNode nonTerminalNode = (NonTerminalNode) node;
        ChildNodeList children = nonTerminalNode.children();
        // If there's metadata it will be the first child.
        // Hence set start position from next immediate child.
        LinePosition startPos;
        if (children.get(0).kind() == SyntaxKind.METADATA) {
            startPos = children.get(1).lineRange().startLine();
        } else {
            startPos = nodeLineRange.startLine();
        }
        LinePosition endPos = nodeLineRange.endLine();
        return new BLangDiagnosticLocation(currentCompUnitName,
                startPos.line(),
                endPos.line(),
                startPos.offset(),
                endPos.offset());
    }

    @Override
    public BLangNode transform(ModulePartNode modulePart) {
        BLangCompilationUnit compilationUnit = (BLangCompilationUnit) TreeBuilder.createCompilationUnit();
        this.currentCompilationUnit = compilationUnit;
        compilationUnit.name = currentCompUnitName;
        compilationUnit.setPackageID(packageID);
        Location pos = getPosition(modulePart);

        // Generate import declarations
        for (ImportDeclarationNode importDecl : modulePart.imports()) {
            BLangImportPackage bLangImport = (BLangImportPackage) importDecl.apply(this);
            bLangImport.compUnit = this.createIdentifier(pos, compilationUnit.getName());
            compilationUnit.addTopLevelNode(bLangImport);
        }

        // Generate other module-level declarations
        for (ModuleMemberDeclarationNode member : modulePart.members()) {
            compilationUnit.addTopLevelNode((TopLevelNode) member.apply(this));
        }

        Location newLocation = new BLangDiagnosticLocation(pos.lineRange().filePath(), 0, 0, 0, 0);

        compilationUnit.pos = newLocation;
        compilationUnit.setPackageID(packageID);
        this.currentCompilationUnit = null;
        return compilationUnit;
    }

    @Override
    public BLangNode transform(ModuleVariableDeclarationNode modVarDeclrNode) {
        TypedBindingPatternNode typedBindingPattern = modVarDeclrNode.typedBindingPattern();
        CaptureBindingPatternNode bindingPattern = (CaptureBindingPatternNode) typedBindingPattern.bindingPattern();

        boolean isFinal = false;
        for (Token qualifier : modVarDeclrNode.qualifiers()) {
            if (qualifier.kind() == SyntaxKind.FINAL_KEYWORD) {
                isFinal = true;
            }
        }

        BLangSimpleVariable simpleVar = createSimpleVar(bindingPattern.variableName(),
                typedBindingPattern.typeDescriptor(), modVarDeclrNode.initializer().orElse(null), isFinal, false, null,
                getAnnotations(modVarDeclrNode.metadata()));
        simpleVar.pos = getPositionWithoutMetadata(modVarDeclrNode);
        simpleVar.markdownDocumentationAttachment =
                createMarkdownDocumentationAttachment(getDocumentationString(modVarDeclrNode.metadata()));
        return simpleVar;
    }

    @Override
    public BLangNode transform(ImportDeclarationNode importDeclaration) {
        ImportOrgNameNode orgNameNode = importDeclaration.orgName().orElse(null);
        ImportPrefixNode prefixNode = importDeclaration.prefix().orElse(null);

        Token orgName = null;
        if (orgNameNode != null) {
            orgName = orgNameNode.orgName();
        }

        String version = null;

        List<BLangIdentifier> pkgNameComps = new ArrayList<>();
        NodeList<IdentifierToken> names = importDeclaration.moduleName();
        Location position = getPosition(importDeclaration);
        names.forEach(name -> pkgNameComps.add(this.createIdentifier(getPosition(name), name.text(), null)));

        BLangImportPackage importDcl = (BLangImportPackage) TreeBuilder.createImportPackageNode();
        importDcl.pos = position;
        importDcl.pkgNameComps = pkgNameComps;
        importDcl.orgName = this.createIdentifier(getPosition(orgNameNode), orgName);
        importDcl.version = this.createIdentifier(null, version);
        importDcl.alias = (prefixNode != null) ? this.createIdentifier(getPosition(prefixNode), prefixNode.prefix())
                                               : pkgNameComps.get(pkgNameComps.size() - 1);

        return importDcl;
    }

    @Override
    public BLangNode transform(MethodDeclarationNode methodDeclarationNode) {
        BLangFunction bLFunction = createFunctionNode(methodDeclarationNode.methodName(),
                methodDeclarationNode.qualifierList(), methodDeclarationNode.methodSignature(), null);

        bLFunction.annAttachments = applyAll(getAnnotations(methodDeclarationNode.metadata()));
        bLFunction.markdownDocumentationAttachment =
                createMarkdownDocumentationAttachment(getDocumentationString(methodDeclarationNode.metadata()));
        bLFunction.pos = getPositionWithoutMetadata(methodDeclarationNode);
        return bLFunction;
    }

    @Override
    public BLangNode transform(ConstantDeclarationNode constantDeclarationNode) {
        BLangConstant constantNode = (BLangConstant) TreeBuilder.createConstantNode();
        Location pos = getPositionWithoutMetadata(constantDeclarationNode);
        Location identifierPos = getPosition(constantDeclarationNode.variableName());
        constantNode.name = createIdentifier(identifierPos, constantDeclarationNode.variableName());
        constantNode.expr = createExpression(constantDeclarationNode.initializer());
        constantNode.pos = pos;
        if (constantDeclarationNode.typeDescriptor().isPresent()) {
            constantNode.typeNode = createTypeNode(constantDeclarationNode.typeDescriptor().orElse(null));
        }

        constantNode.annAttachments = applyAll(getAnnotations(constantDeclarationNode.metadata()));
        constantNode.markdownDocumentationAttachment =
                createMarkdownDocumentationAttachment(getDocumentationString(constantDeclarationNode.metadata()));

        constantNode.flagSet.add(Flag.CONSTANT);
        if (constantDeclarationNode.visibilityQualifier().isPresent() &&
                constantDeclarationNode.visibilityQualifier().orElse(null).kind() == SyntaxKind.PUBLIC_KEYWORD) {
            constantNode.flagSet.add(Flag.PUBLIC);
        }

        // Check whether the value is a literal. If it is not a literal, it is an invalid case. So we don't need to
        // consider it.
        NodeKind nodeKind = constantNode.expr.getKind();
        if (nodeKind == NodeKind.LITERAL || nodeKind == NodeKind.NUMERIC_LITERAL) {
            // Note - If the RHS is a literal, we need to create an anonymous type definition which can later be used
            // in type definitions.

            // Create a new literal.
            BLangLiteral literal = nodeKind == NodeKind.LITERAL ?
                    (BLangLiteral) TreeBuilder.createLiteralExpression() :
                    (BLangLiteral) TreeBuilder.createNumericLiteralExpression();
            literal.setValue(((BLangLiteral) constantNode.expr).value);
            literal.type = constantNode.expr.type;
            literal.isConstant = true;

            // Create a new finite type node.
            BLangFiniteTypeNode finiteTypeNode = (BLangFiniteTypeNode) TreeBuilder.createFiniteTypeNode();
            finiteTypeNode.valueSpace.add(literal);

            // Create a new anonymous type definition.
            BLangTypeDefinition typeDef = (BLangTypeDefinition) TreeBuilder.createTypeDefinition();
            String genName = anonymousModelHelper.getNextAnonymousTypeKey(packageID);
            IdentifierNode anonTypeGenName = createIdentifier(identifierPos, genName);
            typeDef.setName(anonTypeGenName);
            typeDef.flagSet.add(Flag.PUBLIC);
            typeDef.flagSet.add(Flag.ANONYMOUS);
            typeDef.typeNode = finiteTypeNode;
            typeDef.pos = pos;

            // We add this type definition to the `associatedTypeDefinition` field of the constant node. Then when we
            // visit the constant node, we visit this type definition as well. By doing this, we don't need to change
            // any of the type def visiting logic in symbol enter.
            constantNode.associatedTypeDefinition = typeDef;
        }
        return constantNode;
    }

    public BLangNode transform(TypeDefinitionNode typeDefNode) {
        BLangTypeDefinition typeDef = (BLangTypeDefinition) TreeBuilder.createTypeDefinition();
        BLangIdentifier identifierNode =
                this.createIdentifier(typeDefNode.typeName());
        typeDef.setName(identifierNode);
        typeDef.markdownDocumentationAttachment =
                createMarkdownDocumentationAttachment(getDocumentationString(typeDefNode.metadata()));

        typeDef.typeNode = createTypeNode(typeDefNode.typeDescriptor());

        typeDefNode.visibilityQualifier().ifPresent(visibilityQual -> {
            if (visibilityQual.kind() == SyntaxKind.PUBLIC_KEYWORD) {
                typeDef.flagSet.add(Flag.PUBLIC);
            }
        });
        typeDef.pos = getPositionWithoutMetadata(typeDefNode);
        typeDef.annAttachments = applyAll(getAnnotations(typeDefNode.metadata()));
        return typeDef;
    }

    @Override
    public BLangNode transform(UnionTypeDescriptorNode unionTypeDescriptorNode) {
        List<TypeDescriptorNode> nodes = flattenUnionType(unionTypeDescriptorNode);

        List<TypeDescriptorNode> finiteTypeElements = new ArrayList<>();
        List<List<TypeDescriptorNode>> unionTypeElementsCollection = new ArrayList<>();
        for (TypeDescriptorNode type : nodes) {
            if (type.kind() == SyntaxKind.SINGLETON_TYPE_DESC) {
                finiteTypeElements.add(type);
                unionTypeElementsCollection.add(new ArrayList<>());
            } else {
                List<TypeDescriptorNode> lastOfOthers;
                if (unionTypeElementsCollection.isEmpty()) {
                    lastOfOthers = new ArrayList<>();
                    unionTypeElementsCollection.add(lastOfOthers);
                } else {
                    lastOfOthers = unionTypeElementsCollection.get(unionTypeElementsCollection.size() - 1);
                }

                lastOfOthers.add(type);
            }
        }

        List<TypeDescriptorNode> unionElements = new ArrayList<>();
        reverseFlatMap(unionTypeElementsCollection, unionElements);

        BLangFiniteTypeNode bLangFiniteTypeNode = (BLangFiniteTypeNode) TreeBuilder.createFiniteTypeNode();
        for (TypeDescriptorNode finiteTypeEl : finiteTypeElements) {
            SingletonTypeDescriptorNode singletonTypeNode = (SingletonTypeDescriptorNode) finiteTypeEl;
            BLangLiteral literal = createSimpleLiteral(singletonTypeNode.simpleContExprNode(), true);
            bLangFiniteTypeNode.addValue(literal);
        }

        if (unionElements.isEmpty()) {
            return bLangFiniteTypeNode;
        }

        BLangUnionTypeNode unionTypeNode = (BLangUnionTypeNode) TreeBuilder.createUnionTypeNode();
        unionTypeNode.pos = getPosition(unionTypeDescriptorNode);
        for (TypeDescriptorNode unionElement : unionElements) {
            unionTypeNode.memberTypeNodes.add(createTypeNode(unionElement));
        }

        if (!finiteTypeElements.isEmpty()) {
            unionTypeNode.memberTypeNodes.add(deSugarTypeAsUserDefType(bLangFiniteTypeNode));
        }
        return unionTypeNode;
    }

    private List<TypeDescriptorNode> flattenUnionType(UnionTypeDescriptorNode unionTypeDescriptorNode) {
        List<TypeDescriptorNode> list = new ArrayList<>();
        list.add(unionTypeDescriptorNode.leftTypeDesc());
        while (unionTypeDescriptorNode.rightTypeDesc().kind() == SyntaxKind.UNION_TYPE_DESC) {
            unionTypeDescriptorNode = (UnionTypeDescriptorNode) unionTypeDescriptorNode.rightTypeDesc();
            list.add(unionTypeDescriptorNode.leftTypeDesc());
        }
        list.add(unionTypeDescriptorNode.rightTypeDesc());
        return list;
    }

    private <T> void reverseFlatMap(List<List<T>> listOfLists, List<T> result) {
        for (int i = listOfLists.size() - 1; i >= 0; i--) {
            result.addAll(listOfLists.get(i));
        }
    }

    private BLangUserDefinedType deSugarTypeAsUserDefType(BLangType toIndirect) {
        BLangTypeDefinition bLTypeDef = createTypeDefinitionWithTypeNode(toIndirect);
        Location pos = toIndirect.pos;
        addToTop(bLTypeDef);

        return createUserDefinedType(pos, (BLangIdentifier) TreeBuilder.createIdentifierNode(), bLTypeDef.name);
    }

    private BLangTypeDefinition createTypeDefinitionWithTypeNode(BLangType toIndirect) {
        Location pos = toIndirect.pos;
        BLangTypeDefinition bLTypeDef = (BLangTypeDefinition) TreeBuilder.createTypeDefinition();

        // Generate a name for the anonymous object
        String genName = anonymousModelHelper.getNextAnonymousTypeKey(packageID);
        IdentifierNode anonTypeGenName = createIdentifier(pos, genName);
        bLTypeDef.setName(anonTypeGenName);
        bLTypeDef.flagSet.add(Flag.PUBLIC);
        bLTypeDef.flagSet.add(Flag.ANONYMOUS);

        bLTypeDef.typeNode = toIndirect;
        bLTypeDef.pos = pos;
        return bLTypeDef;
    }

    @Override
    public BLangNode transform(ParenthesisedTypeDescriptorNode parenthesisedTypeDescriptorNode) {
        BLangType typeNode = createTypeNode(parenthesisedTypeDescriptorNode.typedesc());
        typeNode.grouped = true;
        return typeNode;
    }

    @Override
    public BLangNode transform(TypeParameterNode typeParameterNode) {
        return createTypeNode(typeParameterNode.typeNode());
    }

    @Override
    public BLangNode transform(TupleTypeDescriptorNode tupleTypeDescriptorNode) {
        BLangTupleTypeNode tupleTypeNode = (BLangTupleTypeNode) TreeBuilder.createTupleTypeNode();
        SeparatedNodeList<Node> types = tupleTypeDescriptorNode.memberTypeDesc();
        for (int i = 0; i < types.size(); i++) {
            Node node = types.get(i);
            if (node.kind() == SyntaxKind.REST_TYPE) {
                RestDescriptorNode restDescriptor = (RestDescriptorNode) node;
                tupleTypeNode.restParamType = createTypeNode(restDescriptor.typeDescriptor());
            } else {
                tupleTypeNode.memberTypeNodes.add(createTypeNode(node));
            }
        }
        tupleTypeNode.pos = getPosition(tupleTypeDescriptorNode);

        return tupleTypeNode;
    }

    @Override
    public BLangNode transform(ErrorTypeDescriptorNode errorTypeDescriptorNode) {
        BLangErrorType errorType = (BLangErrorType) TreeBuilder.createErrorTypeNode();
        Optional<ErrorTypeParamsNode> typeParam = errorTypeDescriptorNode.errorTypeParamsNode();
        errorType.pos = getPosition(errorTypeDescriptorNode);
        if (typeParam.isPresent()) {
            ErrorTypeParamsNode typeNode = typeParam.get();
            BLangType detail = null;
            if (isAnonymousTypeNode(typeNode)) {
                detail = deSugarTypeAsUserDefType(createTypeNode(typeNode));
            } else {
                detail = createTypeNode(typeNode);
            }

            if (detail != null) {
                errorType.detailType = detail;
                NonTerminalNode parent = errorTypeDescriptorNode.parent();
                if (parent.kind() == SyntaxKind.DISTINCT_TYPE_DESC) {
                    parent = parent.parent();
                }
                if (parent.kind() != SyntaxKind.TYPE_DEFINITION) {
                    return deSugarTypeAsUserDefType(errorType);
                }
            } else {
                errorType.inferErrorType = true;
            }
        }

        return errorType;
    }

    private boolean isAnonymousTypeNode(ErrorTypeParamsNode typeNode) {
        SyntaxKind paramKind = typeNode.parameter().kind();
        if (paramKind == SyntaxKind.RECORD_TYPE_DESC || paramKind == SyntaxKind.OBJECT_TYPE_DESC
                || paramKind == SyntaxKind.ERROR_TYPE_DESC) {
            return checkIfAnonymous(typeNode);
        }
        return false;
    }

    @Override
    public BLangNode transform(ErrorTypeParamsNode errorTypeParamsNode) {
        Node param = errorTypeParamsNode.parameter();
        if (param.kind() == SyntaxKind.ASTERISK_TOKEN) {
            return null;
        }

        return createTypeNode(errorTypeParamsNode.parameter());
    }

    @Override
    public BLangNode transform(DistinctTypeDescriptorNode distinctTypeDesc) {
        BLangType typeNode = createTypeNode(distinctTypeDesc.typeDescriptor());
        typeNode.flagSet.add(Flag.DISTINCT);
        return typeNode;
    }

    @Override
    public BLangNode transform(ObjectTypeDescriptorNode objTypeDescNode) {
        BLangObjectTypeNode objectTypeNode = (BLangObjectTypeNode) TreeBuilder.createObjectTypeNode();

        for (Token qualifier : objTypeDescNode.objectTypeQualifiers()) {
            SyntaxKind kind = qualifier.kind();
            if (kind == SyntaxKind.CLIENT_KEYWORD) {
                objectTypeNode.flagSet.add(Flag.CLIENT);
                continue;
            }

            if (kind == SyntaxKind.SERVICE_KEYWORD) {
                objectTypeNode.flagSet.add(SERVICE);
                continue;
            }

            if (kind == SyntaxKind.ISOLATED_KEYWORD) {
                objectTypeNode.flagSet.add(ISOLATED);
                continue;
            }

            throw new RuntimeException("Syntax kind is not supported: " + kind);
        }

        NodeList<Node> members = objTypeDescNode.members();
        for (Node node : members) {
            // TODO: Check for fields other than SimpleVariableNode
            BLangNode bLangNode = node.apply(this);
            if (bLangNode.getKind() == NodeKind.FUNCTION) {
                BLangFunction bLangFunction = (BLangFunction) bLangNode;
                bLangFunction.attachedFunction = true;
                bLangFunction.flagSet.add(Flag.ATTACHED);
                if (Names.USER_DEFINED_INIT_SUFFIX.value.equals(bLangFunction.name.value)) {
                    if (objectTypeNode.initFunction == null) {
                        bLangFunction.objInitFunction = true;
                        objectTypeNode.initFunction = bLangFunction;
                    } else {
                        objectTypeNode.addFunction(bLangFunction);
                    }
                } else {
                    objectTypeNode.addFunction(bLangFunction);
                }
            } else if (bLangNode.getKind() == NodeKind.VARIABLE) {
                objectTypeNode.addField((BLangSimpleVariable) bLangNode);
            } else if (bLangNode.getKind() == NodeKind.USER_DEFINED_TYPE) {
                objectTypeNode.addTypeReference((BLangType) bLangNode);
            }
        }

        objectTypeNode.pos = getPosition(objTypeDescNode);

        if (members.size() > 0) {
            objectTypeNode.pos = trimLeft(objectTypeNode.pos, getPosition(members.get(0)));
            objectTypeNode.pos = trimRight(objectTypeNode.pos, getPosition(members.get(members.size() - 1)));
        } else {
            objectTypeNode.pos = trimLeft(objectTypeNode.pos, getPosition(objTypeDescNode.closeBrace()));
            objectTypeNode.pos = trimRight(objectTypeNode.pos, getPosition(objTypeDescNode.openBrace()));
        }

        boolean isAnonymous = checkIfAnonymous(objTypeDescNode);
        objectTypeNode.isAnonymous = isAnonymous;

        if (!isAnonymous) {
            return objectTypeNode;
        }

        return deSugarTypeAsUserDefType(objectTypeNode);
    }

    public BLangClassDefinition transformObjectCtorExpressionBody(NodeList<Node> members) {
        BLangClassDefinition classDefinition = (BLangClassDefinition) TreeBuilder.createClassDefNode();
        classDefinition.flagSet.add(Flag.ANONYMOUS);

        for (Node node : members) {
            BLangNode bLangNode = node.apply(this);
            NodeKind nodeKind =  bLangNode.getKind();
            if (nodeKind == NodeKind.FUNCTION) {
                BLangFunction bLangFunction = (BLangFunction) bLangNode;
                bLangFunction.attachedFunction = true;
                bLangFunction.flagSet.add(Flag.ATTACHED);
                if (!Names.USER_DEFINED_INIT_SUFFIX.value.equals(bLangFunction.name.value)) {
                    classDefinition.addFunction(bLangFunction);
                    continue;
                }
                if (classDefinition.initFunction != null) {
                    classDefinition.addFunction(bLangFunction);
                    continue;
                }
                if (bLangFunction.requiredParams.size() != 0) {
                    dlog.error(bLangFunction.pos, DiagnosticCode.OBJECT_CTOR_INIT_CANNOT_HAVE_PARAMETERS);
                    continue;
                }
                bLangFunction.objInitFunction = true;
                classDefinition.initFunction = bLangFunction;
            } else if (nodeKind == NodeKind.VARIABLE) {
                classDefinition.addField((BLangSimpleVariable) bLangNode);
            } else if (nodeKind == NodeKind.USER_DEFINED_TYPE) {
                dlog.error(bLangNode.pos, DiagnosticCode.OBJECT_CTOR_DOES_NOT_SUPPORT_TYPE_REFERENCE_MEMBERS);
            }
        }

        classDefinition.internal = true;
        return classDefinition;
    }

    /**
     * Object constructor expression creates a class definition for the type defined through the object constructor.
     * Then add the class definition as a top level node. Using the class definition initialize the object defined in
     * the object constructor. Therefore this can be considered as a desugar.
     * example:
     *  var objVariable = object { int n; };
     *  // will be desugared to
     *  class anonType0 { int n; }
     *  var objVariable = new anonType0();
     *
     * @param objectConstructorExpressionNode object ctor expression node
     * @return BLangTypeInit node which initialize the class definition
     */
    @Override
    public BLangNode transform(ObjectConstructorExpressionNode objectConstructorExpressionNode) {
        Location pos = getPositionWithoutMetadata(objectConstructorExpressionNode);
        BLangClassDefinition anonClass = transformObjectCtorExpressionBody(objectConstructorExpressionNode.members());
        anonClass.pos = pos;
        BLangObjectConstructorExpression objectCtorExpression = TreeBuilder.createObjectCtorExpression();
        objectCtorExpression.pos = pos;
        objectCtorExpression.classNode = anonClass;

        // Generate a name for the anonymous object
        String genName = anonymousModelHelper.getNextAnonymousTypeKey(packageID);
        IdentifierNode anonTypeGenName = createIdentifier(pos, genName);
        anonClass.setName(anonTypeGenName);
        anonClass.flagSet.add(Flag.PUBLIC);

        Optional<TypeDescriptorNode> typeReference = objectConstructorExpressionNode.typeReference();
        typeReference.ifPresent(typeReferenceNode -> {
            objectCtorExpression.addTypeReference(createTypeNode(typeReferenceNode));
        });

        anonClass.annAttachments = applyAll(objectConstructorExpressionNode.annotations());
        addToTop(anonClass);

        NodeList<Token> objectConstructorQualifierList = objectConstructorExpressionNode.objectTypeQualifiers();
        for (Token qualifier : objectConstructorQualifierList) {
            if (qualifier.kind() == SyntaxKind.CLIENT_KEYWORD) {
                anonClass.flagSet.add(Flag.CLIENT);
                objectCtorExpression.isClient = true;
            } else {
                throw new RuntimeException("Syntax kind is not supported: " + qualifier.kind());
            }
        }

        BLangIdentifier identifier = (BLangIdentifier) TreeBuilder.createIdentifierNode();
        BLangUserDefinedType userDefinedType = createUserDefinedType(pos, identifier, anonClass.name);

        BLangTypeInit initNode = (BLangTypeInit) TreeBuilder.createInitNode();
        initNode.pos = pos;
        initNode.userDefinedType = userDefinedType;

        BLangInvocation invocationNode = (BLangInvocation) TreeBuilder.createInvocationNode();
        invocationNode.pos = pos;
        BLangIdentifier pkgAlias = createIdentifier(pos, "");
        BLangNameReference nameReference =  new BLangNameReference(pos, null, pkgAlias, anonClass.name);

        invocationNode.name = (BLangIdentifier) nameReference.name;
        invocationNode.pkgAlias = (BLangIdentifier) nameReference.pkgAlias;

        initNode.argsExpr.addAll(invocationNode.argExprs);
        initNode.initInvocation = invocationNode;

        objectCtorExpression.typeInit = initNode;
        return objectCtorExpression;
    }

    @Override
    public BLangNode transform(ObjectFieldNode objFieldNode) {
        BLangSimpleVariable simpleVar = createSimpleVar(objFieldNode.fieldName(), objFieldNode.typeName(),
                                                        objFieldNode.expression().orElse(null),
                                                        false, false, objFieldNode.visibilityQualifier().orElse(null),
                                                        getAnnotations(objFieldNode.metadata()));
        // Transform documentation
        Optional<Node> doc = getDocumentationString(objFieldNode.metadata());
        simpleVar.markdownDocumentationAttachment = createMarkdownDocumentationAttachment(doc);

        addFinalQualifier(objFieldNode.finalKeyword(), simpleVar);
        simpleVar.pos = getPositionWithoutMetadata(objFieldNode);
        return simpleVar;
    }

    @Override
    public BLangNode transform(ServiceDeclarationNode serviceDeclrNode) {
        return createService(serviceDeclrNode, serviceDeclrNode.serviceName().orElse(null), false);
    }

    private BLangNode createService(Node serviceNode, IdentifierToken serviceNameNode, boolean isAnonServiceValue) {
        // Any Service can be represented in two major components.
        //  1) A anonymous type node (Object)
        //  2) Variable assignment with "serviceName".
        //      This is a global variable if the service is defined in module level.
        //      Otherwise (isAnonServiceValue = true) it is a local variable definition, which is written by user.
        ServiceDeclarationNode serviceDeclrNode = null;
        ServiceConstructorExpressionNode serviceConstructorNode;
        BLangService bLService = (BLangService) TreeBuilder.createServiceNode();
        //TODO handle service.expression
        // TODO: Look for generify this into sepearte method for type as well
        bLService.isAnonymousServiceValue = isAnonServiceValue;

        Location pos = getPositionWithoutMetadata(serviceNode);
        if (serviceNode instanceof ServiceDeclarationNode) {
            pos = trimLeft(pos, getPosition(((ServiceDeclarationNode) serviceNode).serviceKeyword()));
        }
        String serviceName;
        Location identifierPos;
        if (isAnonServiceValue || serviceNameNode == null) {
            serviceName = this.anonymousModelHelper.getNextAnonymousServiceVarKey(packageID);
            identifierPos = pos;
        } else {
            if (serviceNameNode == null || serviceNameNode.isMissing()) {
                serviceName = missingNodesHelper.getNextMissingNodeName(packageID);
            } else {
                serviceName = serviceNameNode.text();
            }
            identifierPos = getPosition(serviceNameNode);
        }

        String serviceTypeName =
                this.anonymousModelHelper.getNextAnonymousServiceTypeKey(packageID, serviceName);
        BLangIdentifier serviceVar = createIdentifier(identifierPos, serviceName);
        serviceVar.pos = identifierPos;
        bLService.setName(serviceVar);
        if (!isAnonServiceValue) {
            serviceDeclrNode = (ServiceDeclarationNode) serviceNode;
            for (Node expr : serviceDeclrNode.expressions()) {
                bLService.attachedExprs.add(createExpression(expr));
            }
        }

        if (isAnonServiceValue) {
            bLService.annAttachments = applyAll(((ServiceConstructorExpressionNode) serviceNode).annotations());
        } else {
            bLService.annAttachments = applyAll(getAnnotations(serviceDeclrNode.metadata()));
        }

        // We add all service nodes to top level, only for future reference.
        addToTop(bLService);

        // 1) Define type nodeDefinition for service type.
        BLangClassDefinition classDef = (BLangClassDefinition) TreeBuilder.createClassDefNode();
        BLangIdentifier serviceTypeID = createIdentifier(identifierPos, serviceTypeName);
        serviceTypeID.pos = pos;
        classDef.setName(serviceTypeID);
        classDef.flagSet.add(SERVICE);

        if (!isAnonServiceValue) {
            addServiceConstructsToClassDefinition((ServiceBodyNode) serviceDeclrNode.serviceBody(), classDef);
            bLService.markdownDocumentationAttachment =
                    createMarkdownDocumentationAttachment(getDocumentationString(serviceDeclrNode.metadata()));
        } else {
            serviceConstructorNode = (ServiceConstructorExpressionNode) serviceNode;
            addServiceConstructsToClassDefinition((ServiceBodyNode) serviceConstructorNode.serviceBody(), classDef);
            bLService.annAttachments = applyAll(serviceConstructorNode.annotations());
        }

        classDef.pos = pos;
        addToTop(classDef);
        bLService.serviceClass = classDef;

        // 2) Create service constructor.
        final BLangServiceConstructorExpr serviceConstNode = (BLangServiceConstructorExpr) TreeBuilder
                .createServiceConstructorNode();
        serviceConstNode.serviceNode = bLService;
        serviceConstNode.pos = pos;

        // Crate Global variable for service.
        bLService.pos = pos;
        if (!isAnonServiceValue) {
            BLangSimpleVariable var = (BLangSimpleVariable) createBasicVarNodeWithoutType(identifierPos,
                    Collections.emptySet(),
                    serviceName, symTable.builtinPos,
                    serviceConstNode);
            var.flagSet.add(Flag.FINAL);
            var.flagSet.add(SERVICE);

            BLangUserDefinedType bLUserDefinedType = (BLangUserDefinedType) TreeBuilder.createUserDefinedTypeNode();
            bLUserDefinedType.pkgAlias = (BLangIdentifier) TreeBuilder.createIdentifierNode();
            bLUserDefinedType.typeName = classDef.name;
            bLUserDefinedType.pos = symTable.builtinPos;

            var.typeNode = bLUserDefinedType;
            bLService.variableNode = var;
            return var;
        } else {
            BLangServiceConstructorExpr serviceConstructorExpr =
                    (BLangServiceConstructorExpr) TreeBuilder.createServiceConstructorNode();
            serviceConstructorExpr.serviceNode = bLService;
            return serviceConstructorExpr;
        }
    }

    public void addServiceConstructsToClassDefinition(ServiceBodyNode serviceBodyNode,
                                                      BLangClassDefinition classDefinition) {
        classDefinition.flagSet.add(SERVICE);
        for (Node resourceNode : serviceBodyNode.resources()) {
            BLangNode bLangNode = resourceNode.apply(this);
            if (bLangNode.getKind() == NodeKind.FUNCTION) {
                BLangFunction bLangFunction = (BLangFunction) bLangNode;
                bLangFunction.attachedFunction = true;
                bLangFunction.flagSet.add(Flag.ATTACHED);
                classDefinition.addFunction(bLangFunction);
            }
        }
    }

    @Override
    public BLangNode transform(ServiceBodyNode serviceBodyNode) {
        BLangObjectTypeNode objectTypeNode = (BLangObjectTypeNode) TreeBuilder.createObjectTypeNode();
        objectTypeNode.flagSet.add(SERVICE);
        for (Node resourceNode : serviceBodyNode.resources()) {
            BLangNode bLangNode = resourceNode.apply(this);
            if (bLangNode.getKind() == NodeKind.FUNCTION) {
                BLangFunction bLangFunction = (BLangFunction) bLangNode;
                bLangFunction.attachedFunction = true;
                bLangFunction.flagSet.add(Flag.ATTACHED);
                objectTypeNode.addFunction(bLangFunction);
            }
        }
        objectTypeNode.isAnonymous = false;
        objectTypeNode.pos = getPosition(serviceBodyNode);
        return objectTypeNode;
    }

    @Override
    public BLangNode transform(ExpressionFunctionBodyNode expressionFunctionBodyNode) {
        BLangExprFunctionBody bLExprFunctionBody = (BLangExprFunctionBody) TreeBuilder.createExprFunctionBodyNode();
        bLExprFunctionBody.expr = createExpression(expressionFunctionBodyNode.expression());
        bLExprFunctionBody.pos = getPosition(expressionFunctionBodyNode);
        return bLExprFunctionBody;
    }

    @Override
    public BLangNode transform(RecordTypeDescriptorNode recordTypeDescriptorNode) {
        BLangRecordTypeNode recordTypeNode = (BLangRecordTypeNode) TreeBuilder.createRecordTypeNode();
        boolean hasRestField = false;
        boolean isAnonymous = checkIfAnonymous(recordTypeDescriptorNode);

        for (Node field : recordTypeDescriptorNode.fields()) {
            if (field.kind() == SyntaxKind.RECORD_FIELD) {
                BLangSimpleVariable bLFiled = (BLangSimpleVariable) field.apply(this);
                Optional<Node> doc = getDocumentationString(((RecordFieldNode) field).metadata());
                bLFiled.markdownDocumentationAttachment = createMarkdownDocumentationAttachment(doc);
                recordTypeNode.fields.add(bLFiled);
            } else if (field.kind() == SyntaxKind.RECORD_FIELD_WITH_DEFAULT_VALUE) {
                BLangSimpleVariable bLFiled = (BLangSimpleVariable) field.apply(this);
                Optional<Node> doc = getDocumentationString(((RecordFieldWithDefaultValueNode) field).metadata());
                bLFiled.markdownDocumentationAttachment = createMarkdownDocumentationAttachment(doc);
                recordTypeNode.fields.add(bLFiled);
            } else {
                recordTypeNode.addTypeReference(createTypeNode(field));
            }
        }
        Optional<RecordRestDescriptorNode> recordRestDesc = recordTypeDescriptorNode.recordRestDescriptor();
        if (recordRestDesc.isPresent()) {
            recordTypeNode.restFieldType = createTypeNode(recordRestDesc.get());
            hasRestField = true;
        }
        boolean isOpen = recordTypeDescriptorNode.bodyStartDelimiter().kind() == SyntaxKind.OPEN_BRACE_TOKEN;
        recordTypeNode.sealed = !(hasRestField || isOpen);
        recordTypeNode.pos = getPosition(recordTypeDescriptorNode);
        recordTypeNode.isAnonymous = isAnonymous;
        recordTypeNode.isLocal = this.isInLocalContext;

        // If anonymous type, create a user defined type and return it.
        if (!isAnonymous || this.isInLocalContext) {
            return recordTypeNode;
        }

        return createAnonymousRecordType(recordTypeDescriptorNode, recordTypeNode);
    }

    @Override
    public BLangNode transform(SingletonTypeDescriptorNode singletonTypeDescriptorNode) {
        BLangFiniteTypeNode bLangFiniteTypeNode = new BLangFiniteTypeNode();
        BLangLiteral simpleLiteral = createSimpleLiteral(singletonTypeDescriptorNode.simpleContExprNode());
        bLangFiniteTypeNode.valueSpace.add(simpleLiteral);
        return bLangFiniteTypeNode;
    }

    @Override
    public BLangNode transform(BuiltinSimpleNameReferenceNode singletonTypeDescriptorNode) {
        return createTypeNode(singletonTypeDescriptorNode);
    }

    @Override
    public BLangNode transform(TypeReferenceNode typeReferenceNode) {
        return createTypeNode(typeReferenceNode.typeName());
    }

    @Override
    public BLangNode transform(RecordFieldNode recordFieldNode) {
        BLangSimpleVariable simpleVar = createSimpleVar(recordFieldNode.fieldName(), recordFieldNode.typeName(),
                getAnnotations(recordFieldNode.metadata()));
        simpleVar.flagSet.add(Flag.PUBLIC);
        if (recordFieldNode.questionMarkToken().isPresent()) {
            simpleVar.flagSet.add(Flag.OPTIONAL);
        } else {
            simpleVar.flagSet.add(Flag.REQUIRED);
        }

        addRedonlyQualifier(recordFieldNode.readonlyKeyword(), recordFieldNode.typeName(), simpleVar);

        simpleVar.pos = getPositionWithoutMetadata(recordFieldNode);
        return simpleVar;
    }

    @Override
    public BLangNode transform(RecordFieldWithDefaultValueNode recordFieldNode) {
        BLangSimpleVariable simpleVar = createSimpleVar(recordFieldNode.fieldName(), recordFieldNode.typeName(),
                getAnnotations(recordFieldNode.metadata()));
        simpleVar.flagSet.add(Flag.PUBLIC);
        if (isPresent(recordFieldNode.expression())) {
            simpleVar.setInitialExpression(createExpression(recordFieldNode.expression()));
        }

        addRedonlyQualifier(recordFieldNode.readonlyKeyword(), recordFieldNode.typeName(), simpleVar);

        simpleVar.pos = getPositionWithoutMetadata(recordFieldNode);
        return simpleVar;
    }

    private void addRedonlyQualifier(Optional<Token> readonlyKeyword, Node typeDesc, BLangSimpleVariable simpleVar) {
        if (readonlyKeyword.isPresent()) {
            BLangValueType readOnlyTypeNode = (BLangValueType) TreeBuilder.createValueTypeNode();
            readOnlyTypeNode.pos = getPosition(readonlyKeyword.get());
            readOnlyTypeNode.typeKind = TypeKind.READONLY;
            if (simpleVar.typeNode.getKind() == NodeKind.INTERSECTION_TYPE_NODE) {
                ((BLangIntersectionTypeNode) simpleVar.typeNode).constituentTypeNodes.add(readOnlyTypeNode);
            } else {
                BLangIntersectionTypeNode intersectionTypeNode =
                        (BLangIntersectionTypeNode) TreeBuilder.createIntersectionTypeNode();
                intersectionTypeNode.constituentTypeNodes.add(simpleVar.typeNode);
                intersectionTypeNode.constituentTypeNodes.add(readOnlyTypeNode);
                intersectionTypeNode.pos = getPosition(typeDesc);
                simpleVar.typeNode = intersectionTypeNode;
            }

            simpleVar.flagSet.add(Flag.READONLY);
        }
    }

    @Override
    public BLangNode transform(RecordRestDescriptorNode recordFieldNode) {
        return createTypeNode(recordFieldNode.typeName());
    }

    @Override
    public BLangNode transform(FunctionDefinitionNode funcDefNode) {
        BLangFunction bLFunction = createFunctionNode(funcDefNode.functionName(), funcDefNode.qualifierList(),
                funcDefNode.functionSignature(), funcDefNode.functionBody());

        bLFunction.annAttachments = applyAll(getAnnotations(funcDefNode.metadata()));
        bLFunction.pos = getPositionWithoutMetadata(funcDefNode);

        bLFunction.markdownDocumentationAttachment =
                createMarkdownDocumentationAttachment(getDocumentationString(funcDefNode.metadata()));
        return bLFunction;
    }

    private BLangFunction createFunctionNode(IdentifierToken funcName, NodeList<Token> qualifierList,
            FunctionSignatureNode functionSignature, FunctionBodyNode functionBody) {

        BLangFunction bLFunction = (BLangFunction) TreeBuilder.createFunctionNode();

        // Set function name
        bLFunction.name = createIdentifier(getPosition(funcName), funcName);
        //Set method qualifiers
        setFunctionQualifiers(bLFunction, qualifierList);
        // Set function signature
        populateFuncSignature(bLFunction, functionSignature);

        // Set the function body
        if (functionBody == null) {
            bLFunction.body = null;
            bLFunction.flagSet.add(Flag.INTERFACE);
            bLFunction.interfaceFunction = true;
        } else {
            bLFunction.body = (BLangFunctionBody) functionBody.apply(this);
            if (bLFunction.body.getKind() == NodeKind.EXTERN_FUNCTION_BODY) {
                bLFunction.flagSet.add(Flag.NATIVE);
            }
        }
        return bLFunction;
    }

    private void setFunctionQualifiers(BLangFunction bLFunction, NodeList<Token> qualifierList) {

        for (Token qualifier : qualifierList) {
            switch (qualifier.kind()) {
                case PUBLIC_KEYWORD:
                    bLFunction.flagSet.add(Flag.PUBLIC);
                    break;
                case PRIVATE_KEYWORD:
                    bLFunction.flagSet.add(Flag.PRIVATE);
                    break;
                case REMOTE_KEYWORD:
                    bLFunction.flagSet.add(Flag.REMOTE);
                    break;
                case TRANSACTIONAL_KEYWORD:
                    bLFunction.flagSet.add(Flag.TRANSACTIONAL);
                    break;
                case RESOURCE_KEYWORD:
                    bLFunction.flagSet.add(Flag.RESOURCE);
                    break;
                case ISOLATED_KEYWORD:
                    bLFunction.flagSet.add(Flag.ISOLATED);
                    break;
                default:
                    continue;
            }
        }
    }

    @Override
    public BLangNode transform(ExternalFunctionBodyNode externalFunctionBodyNode) {
        BLangExternalFunctionBody externFunctionBodyNode =
                (BLangExternalFunctionBody) TreeBuilder.createExternFunctionBodyNode();
        externFunctionBodyNode.annAttachments = applyAll(externalFunctionBodyNode.annotations());
        return externFunctionBodyNode;
    }

    @Override
    public BLangNode transform(ExplicitAnonymousFunctionExpressionNode anonFuncExprNode) {
        BLangFunction bLFunction = (BLangFunction) TreeBuilder.createFunctionNode();
        Location pos = getPosition(anonFuncExprNode);

        // Set function name
        bLFunction.name = createIdentifier(pos,
                                           anonymousModelHelper.getNextAnonymousFunctionKey(packageID));

        // Set function signature
        populateFuncSignature(bLFunction, anonFuncExprNode.functionSignature());

        // Set the function body
        bLFunction.body = (BLangFunctionBody) anonFuncExprNode.functionBody().apply(this);

//        attachAnnotations(function, annCount, false);
        bLFunction.pos = pos;

        bLFunction.addFlag(Flag.LAMBDA);
        bLFunction.addFlag(Flag.ANONYMOUS);

        setFunctionQualifiers(bLFunction, anonFuncExprNode.qualifierList());

        addToTop(bLFunction);

        BLangLambdaFunction lambdaExpr = (BLangLambdaFunction) TreeBuilder.createLambdaFunctionNode();
        lambdaExpr.function = bLFunction;
        lambdaExpr.pos = pos;
        return lambdaExpr;
    }

    @Override
    public BLangNode transform(FunctionBodyBlockNode functionBodyBlockNode) {
        BLangBlockFunctionBody bLFuncBody = (BLangBlockFunctionBody) TreeBuilder.createBlockFunctionBodyNode();
        this.isInLocalContext = true;
        List<BLangStatement> statements = new ArrayList<>();
        if (functionBodyBlockNode.namedWorkerDeclarator().isPresent()) {
            NamedWorkerDeclarator namedWorkerDeclarator = functionBodyBlockNode.namedWorkerDeclarator().get();
            generateAndAddBLangStatements(namedWorkerDeclarator.workerInitStatements(), statements);

            for (NamedWorkerDeclarationNode workerDeclarationNode : namedWorkerDeclarator.namedWorkerDeclarations()) {
                statements.add((BLangStatement) workerDeclarationNode.apply(this));
                // Consume resultant additional statements
                while (!this.additionalStatements.empty()) {
                    statements.add(additionalStatements.pop());
                }
            }
        }

        generateAndAddBLangStatements(functionBodyBlockNode.statements(), statements);

        bLFuncBody.stmts = statements;
        bLFuncBody.pos = getPosition(functionBodyBlockNode);
        this.isInLocalContext = false;
        return bLFuncBody;
    }

    @Override
    public BLangNode transform(ForEachStatementNode forEachStatementNode) {
        BLangForeach foreach = (BLangForeach) TreeBuilder.createForeachNode();
        foreach.pos = getPosition(forEachStatementNode);
        TypedBindingPatternNode typedBindingPatternNode = forEachStatementNode.typedBindingPattern();
        VariableDefinitionNode variableDefinitionNode = createBLangVarDef(getPosition(typedBindingPatternNode),
                typedBindingPatternNode, Optional.empty(), Optional.empty());
        foreach.setVariableDefinitionNode(variableDefinitionNode);
        foreach.isDeclaredWithVar = typedBindingPatternNode.typeDescriptor().kind() == SyntaxKind.VAR_TYPE_DESC;

        BLangBlockStmt foreachBlock = (BLangBlockStmt) forEachStatementNode.blockStatement().apply(this);
        foreachBlock.pos = getPosition(forEachStatementNode.blockStatement());
        foreach.setBody(foreachBlock);
        foreach.setCollection(createExpression(forEachStatementNode.actionOrExpressionNode()));

        forEachStatementNode.onFailClause().ifPresent(onFailClauseNode -> {
            foreach.setOnFailClause(
                    (org.ballerinalang.model.clauses.OnFailClauseNode) (onFailClauseNode.apply(this)));
        });

        return foreach;
    }

    @Override
    public BLangNode transform(ForkStatementNode forkStatementNode) {
        BLangForkJoin forkJoin = (BLangForkJoin) TreeBuilder.createForkJoinNode();
        Location forkStmtPos = getPosition(forkStatementNode);
        forkJoin.pos = forkStmtPos;
        return forkJoin;
    }

    @Override
    public BLangNode transform(NamedWorkerDeclarationNode namedWorkerDeclNode) {
        BLangFunction bLFunction = (BLangFunction) TreeBuilder.createFunctionNode();
        Location workerBodyPos = getPosition(namedWorkerDeclNode.workerBody());

        // Set function name
        bLFunction.name = createIdentifier(symTable.builtinPos,
                                           anonymousModelHelper.getNextAnonymousFunctionKey(packageID));

        // Set the function body
        BLangBlockStmt blockStmt = (BLangBlockStmt) namedWorkerDeclNode.workerBody().apply(this);
        BLangBlockFunctionBody bodyNode = (BLangBlockFunctionBody) TreeBuilder.createBlockFunctionBodyNode();
        bodyNode.stmts = blockStmt.stmts;
        bodyNode.pos = workerBodyPos;
        bLFunction.body = bodyNode;
        bLFunction.internal = true;

        bLFunction.pos = workerBodyPos;

        bLFunction.addFlag(Flag.LAMBDA);
        bLFunction.addFlag(Flag.ANONYMOUS);
        bLFunction.addFlag(Flag.WORKER);

        if (namedWorkerDeclNode.transactionalKeyword().isPresent()) {
            bLFunction.addFlag(Flag.TRANSACTIONAL);
        }

        // change default worker name
        String workerName = namedWorkerDeclNode.workerName().text();
        if (workerName.startsWith(IDENTIFIER_LITERAL_PREFIX)) {
            bLFunction.defaultWorkerName.originalValue = workerName;
            workerName = IdentifierUtils.unescapeUnicodeCodepoints(workerName.substring(1));
        }
        bLFunction.defaultWorkerName.value = workerName;
        bLFunction.defaultWorkerName.pos = getPosition(namedWorkerDeclNode.workerName());

        NodeList<AnnotationNode> annotations = namedWorkerDeclNode.annotations();
        bLFunction.annAttachments = applyAll(annotations);

        // Set Return Type
        Optional<Node> retNode = namedWorkerDeclNode.returnTypeDesc();
        if (retNode.isPresent()) {
            ReturnTypeDescriptorNode returnType = (ReturnTypeDescriptorNode) retNode.get();
            bLFunction.setReturnTypeNode(createTypeNode(returnType.type()));
        } else {
            BLangValueType bLValueType = (BLangValueType) TreeBuilder.createValueTypeNode();
            bLValueType.pos = getPosition(namedWorkerDeclNode);
            bLValueType.typeKind = TypeKind.NIL;
            bLFunction.setReturnTypeNode(bLValueType);
        }

        addToTop(bLFunction);

        BLangLambdaFunction lambdaExpr = (BLangLambdaFunction) TreeBuilder.createLambdaFunctionNode();
        lambdaExpr.function = bLFunction;
        lambdaExpr.pos = workerBodyPos;
        lambdaExpr.internal = true;

        String workerLambdaName = WORKER_LAMBDA_VAR_PREFIX + workerName;

        Location workerNamePos = getPosition(namedWorkerDeclNode.workerName());
        // Check if the worker is in a fork. If so add the lambda function to the worker list in fork, else ignore.
        BLangSimpleVariable var = new SimpleVarBuilder()
                .with(workerLambdaName, workerNamePos)
                .setExpression(lambdaExpr)
                .isDeclaredWithVar()
                .isFinal()
                .build();

        if (namedWorkerDeclNode.transactionalKeyword().isPresent()) {
            var.addFlag(Flag.TRANSACTIONAL);
        }

        BLangSimpleVariableDef lamdaWrkr = (BLangSimpleVariableDef) TreeBuilder.createSimpleVariableDefinitionNode();
        lamdaWrkr.pos = workerBodyPos;
        var.pos = workerBodyPos;
        lamdaWrkr.setVariable(var);
        lamdaWrkr.isWorker = true;
        lamdaWrkr.internal = var.internal = true;
        if (namedWorkerDeclNode.parent().kind() == SyntaxKind.FORK_STATEMENT) {
            lamdaWrkr.isInFork = true;
            lamdaWrkr.var.flagSet.add(Flag.FORKED);
        }

//        if (!this.forkJoinNodesStack.empty()) {
//            // TODO: Revisit the fork join worker declaration and decide whether move this to desugar.
//            lamdaWrkr.isInFork = true;
//            lamdaWrkr.var.flagSet.add(Flag.FORKED);
//            this.forkJoinNodesStack.peek().addWorkers(lamdaWrkr);
//        }

        BLangInvocation bLInvocation = (BLangInvocation) TreeBuilder.createActionInvocation();
        BLangIdentifier nameInd = this.createIdentifier(workerNamePos, workerLambdaName);
        BLangNameReference reference = new BLangNameReference(workerNamePos, null, TreeBuilder.createIdentifierNode(),
                                                              nameInd);
        bLInvocation.pkgAlias = (BLangIdentifier) reference.pkgAlias;
        bLInvocation.name = (BLangIdentifier) reference.name;
        bLInvocation.pos = workerNamePos;
        bLInvocation.flagSet = new HashSet<>();
        bLInvocation.annAttachments = bLFunction.annAttachments;

        if (bLInvocation.getKind() == NodeKind.INVOCATION) {
            bLInvocation.async = true;
//            attachAnnotations(invocation, numAnnotations, false);
        } else {
            dlog.error(workerBodyPos, DiagnosticCode.START_REQUIRE_INVOCATION);
        }

        BLangSimpleVariable invoc = new SimpleVarBuilder()
                .with(workerName, workerNamePos)
                .isDeclaredWithVar()
                .isWorkerVar()
                .setExpression(bLInvocation)
                .isFinal()
                .setPos(workerNamePos)
                .build();

        BLangSimpleVariableDef workerInvoc = (BLangSimpleVariableDef) TreeBuilder.createSimpleVariableDefinitionNode();
        workerInvoc.pos = workerNamePos;
        workerInvoc.setVariable(invoc);
        workerInvoc.isWorker = true;
        invoc.flagSet.add(Flag.WORKER);
        this.additionalStatements.push(workerInvoc);

        return lamdaWrkr;
    }

    private <A extends BLangNode, B extends Node> List<A> applyAll(NodeList<B> annotations) {
        ArrayList<A> annAttachments = new ArrayList<>();

        if (annotations == null) {
            return annAttachments;
        }

        for (B annotation : annotations) {
            A blNode = (A) annotation.apply(this);
            annAttachments.add(blNode);
        }
        return annAttachments;
    }

    @Override
    public BLangNode transform(AnnotationNode annotation) {
        Node name = annotation.annotReference();
        BLangAnnotationAttachment bLAnnotationAttachment =
                (BLangAnnotationAttachment) TreeBuilder.createAnnotAttachmentNode();
        if (annotation.annotValue().isPresent()) {
            MappingConstructorExpressionNode map = annotation.annotValue().get();
            BLangExpression bLExpression = (BLangExpression) map.apply(this);
            bLAnnotationAttachment.setExpression(bLExpression);
        }
        BLangNameReference nameReference = createBLangNameReference(name);
        bLAnnotationAttachment.setAnnotationName(nameReference.name);
        bLAnnotationAttachment.setPackageAlias(nameReference.pkgAlias);
        bLAnnotationAttachment.pos = getPosition(annotation);
        return bLAnnotationAttachment;
    }

    @Override
    public BLangNode transform(QueryActionNode queryActionNode) {
        BLangQueryAction bLQueryAction = (BLangQueryAction) TreeBuilder.createQueryActionNode();
        BLangDoClause doClause = (BLangDoClause) TreeBuilder.createDoClauseNode();
        doClause.body = (BLangBlockStmt) queryActionNode.blockStatement().apply(this);
        doClause.body.pos = expandLeft(doClause.body.pos, getPosition(queryActionNode.doKeyword()));
        doClause.pos = doClause.body.pos;
        bLQueryAction.queryClauseList.add(queryActionNode.queryPipeline().fromClause().apply(this));
        bLQueryAction.queryClauseList.addAll(applyAll(queryActionNode.queryPipeline().intermediateClauses()));
        bLQueryAction.queryClauseList.add(doClause);
        bLQueryAction.doClause = doClause;
        bLQueryAction.pos = getPosition(queryActionNode);
        return bLQueryAction;
    }

    @Override
    public BLangNode transform(AnnotationDeclarationNode annotationDeclarationNode) {
        BLangAnnotation annotationDecl = (BLangAnnotation) TreeBuilder.createAnnotationNode();
        Location pos = getPositionWithoutMetadata(annotationDeclarationNode);
        annotationDecl.pos = pos;
        annotationDecl.name = createIdentifier(annotationDeclarationNode.annotationTag());

        if (annotationDeclarationNode.visibilityQualifier().isPresent()) {
            annotationDecl.addFlag(Flag.PUBLIC);
        }

        if (annotationDeclarationNode.constKeyword().isPresent()) {
            annotationDecl.addFlag(Flag.CONSTANT);
        }

        annotationDecl.annAttachments = applyAll(getAnnotations(annotationDeclarationNode.metadata()));

        annotationDecl.markdownDocumentationAttachment =
                createMarkdownDocumentationAttachment(getDocumentationString(annotationDeclarationNode.metadata()));

        Optional<Node> typedesc = annotationDeclarationNode.typeDescriptor();
        if (typedesc.isPresent()) {
            annotationDecl.typeNode = createTypeNode(typedesc.get());
        }

        SeparatedNodeList<Node> paramList = annotationDeclarationNode.attachPoints();

        for (Node child : paramList) {
            AnnotationAttachPointNode attachPoint = (AnnotationAttachPointNode) child;
            boolean source = attachPoint.sourceKeyword().isPresent();
            AttachPoint bLAttachPoint;
            Token firstIndent =  attachPoint.firstIdent();

            switch (firstIndent.kind()) {
                case OBJECT_KEYWORD:
                    Token secondIndent = attachPoint.secondIdent().get();
                    switch (secondIndent.kind()) {
                        case FUNCTION_KEYWORD:
                            bLAttachPoint =
                                    AttachPoint.getAttachmentPoint(AttachPoint.Point.OBJECT_METHOD.getValue(), source);
                            break;
                        case FIELD_KEYWORD:
                            bLAttachPoint =
                                    AttachPoint.getAttachmentPoint(AttachPoint.Point.OBJECT_FIELD.getValue(), source);
                            break;
                        default:
                            throw new RuntimeException("Syntax kind is not supported: " + secondIndent.kind());
                    }
                    break;
                case RESOURCE_KEYWORD:
                    bLAttachPoint = AttachPoint.getAttachmentPoint(AttachPoint.Point.RESOURCE.getValue(), source);
                    break;
                case RECORD_KEYWORD:
                    bLAttachPoint = AttachPoint.getAttachmentPoint(AttachPoint.Point.RECORD_FIELD.getValue(), source);
                    break;
                default:
                    bLAttachPoint = AttachPoint.getAttachmentPoint(firstIndent.text(), source);
            }
            annotationDecl.addAttachPoint(bLAttachPoint);
        }

        return annotationDecl;
    }

    @Override
    public BLangNode transform(AnnotAccessExpressionNode annotAccessExpressionNode) {
        BLangAnnotAccessExpr annotAccessExpr = (BLangAnnotAccessExpr) TreeBuilder.createAnnotAccessExpressionNode();
        Node annotTagReference = annotAccessExpressionNode.annotTagReference();
        if (annotAccessExpressionNode.annotTagReference().kind() == SyntaxKind.SIMPLE_NAME_REFERENCE) {
            SimpleNameReferenceNode annotName = (SimpleNameReferenceNode) annotTagReference;
            annotAccessExpr.pkgAlias = (BLangIdentifier) TreeBuilder.createIdentifierNode();
            annotAccessExpr.annotationName = createIdentifier(annotName.name());
        } else {
            QualifiedNameReferenceNode qulifiedName =
                    (QualifiedNameReferenceNode) annotTagReference;
            annotAccessExpr.pkgAlias = createIdentifier(qulifiedName.modulePrefix());
            annotAccessExpr.annotationName = createIdentifier(qulifiedName.identifier());
        }

        annotAccessExpr.pos = getPosition(annotAccessExpressionNode);
        annotAccessExpr.expr = createExpression(annotAccessExpressionNode.expression());
        return annotAccessExpr;
    }

    // -----------------------------------------------Expressions-------------------------------------------------------
    @Override
    public BLangNode transform(ConditionalExpressionNode conditionalExpressionNode) {
        BLangTernaryExpr ternaryExpr = (BLangTernaryExpr) TreeBuilder.createTernaryExpressionNode();
        ternaryExpr.pos = getPosition(conditionalExpressionNode);
        ternaryExpr.elseExpr = createExpression(conditionalExpressionNode.endExpression());
        ternaryExpr.thenExpr = createExpression(conditionalExpressionNode.middleExpression());
        ternaryExpr.expr = createExpression(conditionalExpressionNode.lhsExpression());
        if (ternaryExpr.expr.getKind() == NodeKind.TERNARY_EXPR) {
            // Re-organizing ternary expression tree if there nested ternary expressions.
            BLangTernaryExpr root = (BLangTernaryExpr) ternaryExpr.expr;
            BLangTernaryExpr parent = root;
            while (parent.elseExpr.getKind() == NodeKind.TERNARY_EXPR) {
                parent = (BLangTernaryExpr) parent.elseExpr;
            }
            ternaryExpr.expr = parent.elseExpr;
            parent.elseExpr = ternaryExpr;
            ternaryExpr = root;
        }
        return ternaryExpr;
    }

    @Override
    public BLangNode transform(CheckExpressionNode checkExpressionNode) {
        Location pos = getPosition(checkExpressionNode);
        BLangExpression expr = createExpression(checkExpressionNode.expression());
        if (checkExpressionNode.checkKeyword().kind() == SyntaxKind.CHECK_KEYWORD) {
            return createCheckExpr(pos, expr);
        }
        return createCheckPanickedExpr(pos, expr);
    }

    @Override
    public BLangNode transform(TypeTestExpressionNode typeTestExpressionNode) {
        BLangTypeTestExpr typeTestExpr = (BLangTypeTestExpr) TreeBuilder.createTypeTestExpressionNode();
        typeTestExpr.expr = createExpression(typeTestExpressionNode.expression());
        typeTestExpr.typeNode = createTypeNode(typeTestExpressionNode.typeDescriptor());
        typeTestExpr.pos = getPosition(typeTestExpressionNode);

        return typeTestExpr;
    }

    @Override
    public BLangNode transform(MappingConstructorExpressionNode mapConstruct) {
        BLangRecordLiteral bLiteralNode = (BLangRecordLiteral) TreeBuilder.createRecordLiteralNode();
        for (MappingFieldNode field : mapConstruct.fields()) {
            if (field.kind() == SyntaxKind.SPREAD_FIELD) {
                SpreadFieldNode spreadFieldNode = (SpreadFieldNode) field;
                BLangRecordSpreadOperatorField bLRecordSpreadOpField =
                        (BLangRecordSpreadOperatorField) TreeBuilder.createRecordSpreadOperatorField();
                bLRecordSpreadOpField.expr = createExpression(spreadFieldNode.valueExpr());
                bLiteralNode.fields.add(bLRecordSpreadOpField);
            } else if (field.kind() == SyntaxKind.COMPUTED_NAME_FIELD) {
                ComputedNameFieldNode computedNameField = (ComputedNameFieldNode) field;
                BLangRecordKeyValueField bLRecordKeyValueField =
                        (BLangRecordKeyValueField) TreeBuilder.createRecordKeyValue();
                bLRecordKeyValueField.valueExpr = createExpression(computedNameField.valueExpr());
                bLRecordKeyValueField.key =
                        new BLangRecordLiteral.BLangRecordKey(createExpression(computedNameField.fieldNameExpr()));
                bLRecordKeyValueField.key.computedKey = true;
                bLiteralNode.fields.add(bLRecordKeyValueField);
            } else {
                SpecificFieldNode specificField = (SpecificFieldNode) field;
                io.ballerina.compiler.syntax.tree.ExpressionNode valueExpr = specificField.valueExpr().orElse(null);
                if (valueExpr == null) {
                    BLangRecordLiteral.BLangRecordVarNameField fieldVar =
                            (BLangRecordLiteral.BLangRecordVarNameField) TreeBuilder.createRecordVarRefNameFieldNode();
                    fieldVar.variableName = createIdentifier((Token) ((SpecificFieldNode) field).fieldName());
                    fieldVar.pkgAlias = createIdentifier(null, "");
                    fieldVar.pos = fieldVar.variableName.pos;
                    fieldVar.readonly = specificField.readonlyKeyword().isPresent();
                    bLiteralNode.fields.add(fieldVar);
                } else {
                    BLangRecordKeyValueField bLRecordKeyValueField =
                            (BLangRecordKeyValueField) TreeBuilder.createRecordKeyValue();
                    bLRecordKeyValueField.pos = getPosition(specificField);
                    bLRecordKeyValueField.readonly = specificField.readonlyKeyword().isPresent();

                    bLRecordKeyValueField.valueExpr = createExpression(valueExpr);
                    bLRecordKeyValueField.key =
                            new BLangRecordLiteral.BLangRecordKey(createExpression(specificField.fieldName()));
                    bLRecordKeyValueField.key.computedKey = false;
                    bLRecordKeyValueField.key.pos = getPosition(specificField.fieldName());

                    bLiteralNode.fields.add(bLRecordKeyValueField);
                }
            }
        }
        bLiteralNode.pos = getPosition(mapConstruct);
        return bLiteralNode;
    }

    @Override
    public BLangNode transform(ListConstructorExpressionNode listConstructorExprNode) {
        List<BLangExpression> argExprList = new ArrayList<>();
        BLangListConstructorExpr listConstructorExpr = (BLangListConstructorExpr)
                TreeBuilder.createListConstructorExpressionNode();
        for (Node expr : listConstructorExprNode.expressions()) {
            argExprList.add(createExpression(expr));
        }
        listConstructorExpr.exprs = argExprList;
        listConstructorExpr.pos = getPosition(listConstructorExprNode);
        return listConstructorExpr;
    }

    @Override
    public BLangNode transform(UnaryExpressionNode unaryExprNode) {
        Location pos = getPosition(unaryExprNode);
        SyntaxKind expressionKind = unaryExprNode.expression().kind();
        if (expressionKind == SyntaxKind.NUMERIC_LITERAL) {
            BLangNumericLiteral numericLiteral = (BLangNumericLiteral) createSimpleLiteral(unaryExprNode);
            return numericLiteral;
        }
        OperatorKind operator = OperatorKind.valueFrom(unaryExprNode.unaryOperator().text());
        BLangExpression expr = createExpression(unaryExprNode.expression());
        return createBLangUnaryExpr(pos, operator, expr);
    }

    @Override
    public BLangNode transform(TypeofExpressionNode typeofExpressionNode) {
        Location pos = getPosition(typeofExpressionNode);
        OperatorKind operator = OperatorKind.valueFrom(typeofExpressionNode.typeofKeyword().text());
        BLangExpression expr = createExpression(typeofExpressionNode.expression());
        return createBLangUnaryExpr(pos, operator, expr);
    }

    @Override
    public BLangNode transform(BinaryExpressionNode binaryExprNode) {
        if (binaryExprNode.operator().kind() == SyntaxKind.ELVIS_TOKEN) {
            BLangElvisExpr elvisExpr = (BLangElvisExpr) TreeBuilder.createElvisExpressionNode();
            elvisExpr.pos = getPosition(binaryExprNode);
            elvisExpr.lhsExpr = createExpression(binaryExprNode.lhsExpr());
            elvisExpr.rhsExpr = createExpression(binaryExprNode.rhsExpr());
            return elvisExpr;
        }

        BLangBinaryExpr bLBinaryExpr = (BLangBinaryExpr) TreeBuilder.createBinaryExpressionNode();
        bLBinaryExpr.pos = getPosition(binaryExprNode);
        bLBinaryExpr.lhsExpr = createExpression(binaryExprNode.lhsExpr());
        bLBinaryExpr.rhsExpr = createExpression(binaryExprNode.rhsExpr());
        bLBinaryExpr.opKind = OperatorKind.valueFrom(binaryExprNode.operator().text());
        return bLBinaryExpr;
    }

    @Override
    public BLangNode transform(FieldAccessExpressionNode fieldAccessExprNode) {
        BLangFieldBasedAccess bLFieldBasedAccess;
        Node fieldName = fieldAccessExprNode.fieldName();
        if (fieldName.kind() == SyntaxKind.QUALIFIED_NAME_REFERENCE) {
            QualifiedNameReferenceNode qualifiedFieldName = (QualifiedNameReferenceNode) fieldName;
            BLangFieldBasedAccess.BLangNSPrefixedFieldBasedAccess accessWithPrefixNode =
                    (BLangFieldBasedAccess.BLangNSPrefixedFieldBasedAccess)
                            TreeBuilder.createFieldBasedAccessWithPrefixNode();
            accessWithPrefixNode.nsPrefix = createIdentifier(qualifiedFieldName.modulePrefix());
            accessWithPrefixNode.field = createIdentifier(qualifiedFieldName.identifier());
            bLFieldBasedAccess = accessWithPrefixNode;
            bLFieldBasedAccess.fieldKind = FieldKind.WITH_NS;
        } else {
            bLFieldBasedAccess = (BLangFieldBasedAccess) TreeBuilder.createFieldBasedAccessNode();
            bLFieldBasedAccess.field =
                    createIdentifier(((SimpleNameReferenceNode) fieldName).name());
            bLFieldBasedAccess.fieldKind = FieldKind.SINGLE;
        }

        io.ballerina.compiler.syntax.tree.ExpressionNode containerExpr = fieldAccessExprNode.expression();
        if (containerExpr.kind() == SyntaxKind.BRACED_EXPRESSION) {
            bLFieldBasedAccess.expr = createExpression(((BracedExpressionNode) containerExpr).expression());
        } else {
            bLFieldBasedAccess.expr = createExpression(containerExpr);
        }

        bLFieldBasedAccess.pos = getPosition(fieldAccessExprNode);
        bLFieldBasedAccess.field.pos = getPosition(fieldAccessExprNode.fieldName());
        bLFieldBasedAccess.optionalFieldAccess = false;
        return bLFieldBasedAccess;
    }

    @Override
    public BLangNode transform(OptionalFieldAccessExpressionNode optionalFieldAccessExpressionNode) {
        BLangFieldBasedAccess bLFieldBasedAccess = (BLangFieldBasedAccess) TreeBuilder.createFieldBasedAccessNode();
        Node fieldName = optionalFieldAccessExpressionNode.fieldName();

        if (fieldName.kind() == SyntaxKind.QUALIFIED_NAME_REFERENCE) {
            QualifiedNameReferenceNode qualifiedFieldName = (QualifiedNameReferenceNode) fieldName;
            BLangFieldBasedAccess.BLangNSPrefixedFieldBasedAccess accessWithPrefixNode =
                    (BLangFieldBasedAccess.BLangNSPrefixedFieldBasedAccess) TreeBuilder
                            .createFieldBasedAccessWithPrefixNode();
            accessWithPrefixNode.nsPrefix = createIdentifier(qualifiedFieldName.modulePrefix());
            accessWithPrefixNode.field = createIdentifier(qualifiedFieldName.identifier());
            bLFieldBasedAccess = accessWithPrefixNode;
            bLFieldBasedAccess.fieldKind = FieldKind.WITH_NS;
        } else {
            bLFieldBasedAccess = (BLangFieldBasedAccess) TreeBuilder.createFieldBasedAccessNode();
            bLFieldBasedAccess.field = createIdentifier(((SimpleNameReferenceNode) fieldName).name());
            bLFieldBasedAccess.fieldKind = FieldKind.SINGLE;
        }

        bLFieldBasedAccess.pos = getPosition(optionalFieldAccessExpressionNode);
        bLFieldBasedAccess.field.pos = getPosition(optionalFieldAccessExpressionNode.fieldName());
        bLFieldBasedAccess.expr = createExpression(optionalFieldAccessExpressionNode.expression());
        bLFieldBasedAccess.optionalFieldAccess = true;
        return bLFieldBasedAccess;
    }

    @Override
    public BLangNode transform(BracedExpressionNode brcExprOut) {
        return createExpression(brcExprOut.expression());
    }

    @Override
    public BLangNode transform(FunctionCallExpressionNode functionCallNode) {
        return createBLangInvocation(functionCallNode.functionName(), functionCallNode.arguments(),
                                     getPosition(functionCallNode), isFunctionCallAsync(functionCallNode));
    }

    public BLangNode transform(MethodCallExpressionNode methodCallExprNode) {
        BLangInvocation bLInvocation = createBLangInvocation(methodCallExprNode.methodName(),
                                                             methodCallExprNode.arguments(),
                                                             getPosition(methodCallExprNode), false);
        bLInvocation.expr = createExpression(methodCallExprNode.expression());
        return bLInvocation;
    }

    @Override
    public BLangNode transform(ImplicitNewExpressionNode implicitNewExprNode) {
        BLangTypeInit initNode = createTypeInit(implicitNewExprNode);
        BLangInvocation invocationNode = createInvocation(implicitNewExprNode, implicitNewExprNode.newKeyword());
        // Populate the argument expressions on initNode as well.
        initNode.argsExpr.addAll(invocationNode.argExprs);
        initNode.initInvocation = invocationNode;

        return initNode;
    }

    @Override
    public BLangNode transform(ExplicitNewExpressionNode explicitNewExprNode) {
        BLangTypeInit initNode = createTypeInit(explicitNewExprNode);
        BLangInvocation invocationNode = createInvocation(explicitNewExprNode, explicitNewExprNode.newKeyword());
        // Populate the argument expressions on initNode as well.
        initNode.argsExpr.addAll(invocationNode.argExprs);
        initNode.initInvocation = invocationNode;
        return initNode;
    }

    private boolean isFunctionCallAsync(FunctionCallExpressionNode functionCallExpressionNode) {
        return functionCallExpressionNode.parent().kind() == SyntaxKind.START_ACTION;
    }

    private BLangTypeInit createTypeInit(NewExpressionNode expression) {
        BLangTypeInit initNode = (BLangTypeInit) TreeBuilder.createInitNode();
        initNode.pos = getPosition(expression);
        if (expression.kind() == SyntaxKind.EXPLICIT_NEW_EXPRESSION) {
            Node type = ((ExplicitNewExpressionNode) expression).typeDescriptor();
            initNode.userDefinedType = createTypeNode(type);
        }

        return initNode;
    }

    private BLangInvocation createInvocation(NewExpressionNode expression, Token newKeyword) {
        BLangInvocation invocationNode = (BLangInvocation) TreeBuilder.createInvocationNode();
        invocationNode.pos = getPosition(expression);

        populateArgsInvocation(expression, invocationNode);

        BLangNameReference nameReference = createBLangNameReference(newKeyword);
        invocationNode.name = (BLangIdentifier) nameReference.name;
        invocationNode.pkgAlias = (BLangIdentifier) nameReference.pkgAlias;

        return invocationNode;
    }

    private void populateArgsInvocation(NewExpressionNode expression, BLangInvocation invocationNode) {
        Iterator<FunctionArgumentNode> argumentsIter = getArgumentNodesIterator(expression);
        if (argumentsIter != null) {
            while (argumentsIter.hasNext()) {
                BLangExpression argument = createExpression(argumentsIter.next());
                invocationNode.argExprs.add(argument);
            }
        }
    }

    private Iterator<FunctionArgumentNode> getArgumentNodesIterator(NewExpressionNode expression) {
        Iterator<FunctionArgumentNode> argumentsIter = null;

        if (expression.kind() == SyntaxKind.IMPLICIT_NEW_EXPRESSION) {
            Optional<ParenthesizedArgList> argsList = ((ImplicitNewExpressionNode) expression).parenthesizedArgList();
            if (argsList.isPresent()) {
                ParenthesizedArgList argList = argsList.get();
                argumentsIter = argList.arguments().iterator();
            }
        } else {
            ParenthesizedArgList argList =
                    (ParenthesizedArgList) ((ExplicitNewExpressionNode) expression).parenthesizedArgList();
            argumentsIter = argList.arguments().iterator();
        }

        return argumentsIter;
    }

    @Override
    public BLangNode transform(IndexedExpressionNode indexedExpressionNode) {
        BLangIndexBasedAccess indexBasedAccess = (BLangIndexBasedAccess) TreeBuilder.createIndexBasedAccessNode();
        indexBasedAccess.pos = getPosition(indexedExpressionNode);
        SeparatedNodeList<io.ballerina.compiler.syntax.tree.ExpressionNode> keys =
                indexedExpressionNode.keyExpression();
        if (keys.size() == 1) {
            indexBasedAccess.indexExpr = createExpression(indexedExpressionNode.keyExpression().get(0));
        } else {
            BLangTableMultiKeyExpr multiKeyExpr =
                    (BLangTableMultiKeyExpr) TreeBuilder.createTableMultiKeyExpressionNode();
            multiKeyExpr.pos = getPosition(indexedExpressionNode);
            List<BLangExpression> multiKeyIndexExprs = new ArrayList<>();
            for (io.ballerina.compiler.syntax.tree.ExpressionNode keyExpr : keys) {
                multiKeyIndexExprs.add(createExpression(keyExpr));
            }
            multiKeyExpr.multiKeyIndexExprs = multiKeyIndexExprs;
            indexBasedAccess.indexExpr = multiKeyExpr;
        }

        Node containerExpr = indexedExpressionNode.containerExpression();
        BLangExpression expression = createExpression(containerExpr);
        if (containerExpr.kind() == SyntaxKind.BRACED_EXPRESSION) {
            indexBasedAccess.expr = ((BLangGroupExpr) expression).expression;
            BLangGroupExpr group = (BLangGroupExpr) TreeBuilder.createGroupExpressionNode();
            group.expression = indexBasedAccess;
            group.pos = getPosition(indexedExpressionNode);
            return group;
        } else if (containerExpr.kind() == SyntaxKind.XML_STEP_EXPRESSION) {
            // TODO : This check will be removed after changes are done for spec issue #536
            ((BLangXMLNavigationAccess) expression).childIndex = indexBasedAccess.indexExpr;
            return expression;
        }
        indexBasedAccess.expr = expression;

        return indexBasedAccess;
    }

    @Override
    public BLangTypeConversionExpr transform(TypeCastExpressionNode typeCastExpressionNode) {
        BLangTypeConversionExpr typeConversionNode = (BLangTypeConversionExpr) TreeBuilder.createTypeConversionNode();
        // TODO : Attach annotations if available
        typeConversionNode.pos = getPosition(typeCastExpressionNode);
        TypeCastParamNode typeCastParamNode = typeCastExpressionNode.typeCastParam();
        if (typeCastParamNode != null && typeCastParamNode.type().isPresent()) {
            typeConversionNode.typeNode = createTypeNode(typeCastParamNode.type().get());
        }
        typeConversionNode.expr = createExpression(typeCastExpressionNode.expression());
        typeConversionNode.annAttachments = applyAll(typeCastParamNode.annotations());
        return typeConversionNode;
    }

    @Override
    public BLangNode transform(Token token) {
        SyntaxKind kind = token.kind();
        switch (kind) {
            case XML_TEXT_CONTENT:
            case TEMPLATE_STRING:
            case CLOSE_BRACE_TOKEN:
                return createSimpleLiteral(token);
            default:
                throw new RuntimeException("Syntax kind is not supported: " + kind);
        }
    }

    @Override
    public BLangNode transform(InterpolationNode interpolationNode) {
        return createExpression(interpolationNode.expression());
    }

    @Override
    public BLangNode transform(TemplateExpressionNode expressionNode) {
        SyntaxKind kind = expressionNode.kind();
        switch (kind) {
            case XML_TEMPLATE_EXPRESSION:
                SyntaxKind contentKind = expressionNode.content().get(0).kind();
                switch (contentKind) {
                    case XML_COMMENT:
                    case XML_PI:
                    case XML_ELEMENT:
                    case XML_EMPTY_ELEMENT:
                        return createExpression(expressionNode.content().get(0));
                    default:
                        return createXMLLiteral(expressionNode);
                }
            case STRING_TEMPLATE_EXPRESSION:
                return createStringTemplateLiteral(expressionNode.content(), getPosition(expressionNode));
            case RAW_TEMPLATE_EXPRESSION:
                return createRawTemplateLiteral(expressionNode.content(), getPosition(expressionNode));
            default:
                throw new RuntimeException("Syntax kind is not supported: " + kind);
        }
    }

    @Override
    public BLangNode transform(TableConstructorExpressionNode tableConstructorExpressionNode) {
        BLangTableConstructorExpr tableConstructorExpr =
                (BLangTableConstructorExpr) TreeBuilder.createTableConstructorExpressionNode();
        tableConstructorExpr.pos = getPosition(tableConstructorExpressionNode);

        for (Node row : tableConstructorExpressionNode.rows()) {
            tableConstructorExpr.addRecordLiteral((BLangRecordLiteral) row.apply(this));
        }
        if (tableConstructorExpressionNode.keySpecifier().isPresent()) {
            tableConstructorExpr.tableKeySpecifier =
                    (BLangTableKeySpecifier) tableConstructorExpressionNode.keySpecifier().orElse(null).apply(this);
        }
        return tableConstructorExpr;
    }

    @Override
    public BLangNode transform(TrapExpressionNode trapExpressionNode) {
        BLangTrapExpr trapExpr = (BLangTrapExpr) TreeBuilder.createTrapExpressionNode();
        trapExpr.expr = createExpression(trapExpressionNode.expression());
        trapExpr.pos = getPosition(trapExpressionNode);
        return trapExpr;
    }

    @Override
    public BLangNode transform(ReceiveActionNode receiveActionNode) {
        BLangWorkerReceive workerReceiveExpr = (BLangWorkerReceive) TreeBuilder.createWorkerReceiveNode();
        workerReceiveExpr.setWorkerName(createIdentifier(receiveActionNode.receiveWorkers().name()));
        workerReceiveExpr.pos = getPosition(receiveActionNode);
        return workerReceiveExpr;
    }

    @Override
    public BLangNode transform(SyncSendActionNode syncSendActionNode) {
        BLangWorkerSyncSendExpr workerSendExpr = TreeBuilder.createWorkerSendSyncExprNode();
        workerSendExpr.setWorkerName(createIdentifier(
                syncSendActionNode.peerWorker().name()));
        workerSendExpr.expr = createExpression(syncSendActionNode.expression());
        workerSendExpr.pos = getPosition(syncSendActionNode);
        return workerSendExpr;
    }

    @Override
    public BLangNode transform(ImplicitAnonymousFunctionExpressionNode implicitAnonymousFunctionExpressionNode) {
        BLangArrowFunction arrowFunction = (BLangArrowFunction) TreeBuilder.createArrowFunctionNode();
        arrowFunction.pos = getPosition(implicitAnonymousFunctionExpressionNode);
        arrowFunction.functionName = createIdentifier(arrowFunction.pos,
                anonymousModelHelper.getNextAnonymousFunctionKey(packageID));
        // TODO initialize other attributes
        // arrowFunction.funcType;
        // arrowFunction.function;

        // Set Parameters
        Node param = implicitAnonymousFunctionExpressionNode.params();
        if (param.kind() == SyntaxKind.INFER_PARAM_LIST) {

            ImplicitAnonymousFunctionParameters paramsNode = (ImplicitAnonymousFunctionParameters) param;
            SeparatedNodeList<SimpleNameReferenceNode> paramList = paramsNode.parameters();

            for (SimpleNameReferenceNode child : paramList) {
                BLangUserDefinedType userDefinedType = (BLangUserDefinedType) child.apply(this);
                BLangSimpleVariable parameter = (BLangSimpleVariable) TreeBuilder.createSimpleVariableNode();
                parameter.name = userDefinedType.typeName;
                arrowFunction.params.add(parameter);
            }

        } else {
            BLangUserDefinedType userDefinedType = (BLangUserDefinedType) param.apply(this);
            BLangSimpleVariable parameter = (BLangSimpleVariable) TreeBuilder.createSimpleVariableNode();
            parameter.name = userDefinedType.typeName;
            arrowFunction.params.add(parameter);
        }
        arrowFunction.body = new BLangExprFunctionBody();
        arrowFunction.body.expr = createExpression(implicitAnonymousFunctionExpressionNode.expression());
        return arrowFunction;
    }

    @Override
    public BLangNode transform(CommitActionNode commitActionNode) {
        BLangCommitExpr commitExpr = TreeBuilder.createCommitExpressionNode();
        commitExpr.pos = getPosition(commitActionNode);
        return commitExpr;
    }

    @Override
    public BLangNode transform(FlushActionNode flushActionNode) {
        BLangWorkerFlushExpr workerFlushExpr = TreeBuilder.createWorkerFlushExpressionNode();
        Node optionalPeerWorker = flushActionNode.peerWorker().orElse(null);
        if (optionalPeerWorker != null) {
            SimpleNameReferenceNode peerWorker = (SimpleNameReferenceNode) optionalPeerWorker;
            workerFlushExpr.workerIdentifier = createIdentifier(peerWorker.name());
        }
        workerFlushExpr.pos = getPosition(flushActionNode);
        return workerFlushExpr;
    }

    @Override
    public BLangNode transform(LetExpressionNode letExpressionNode) {
        BLangLetExpression letExpr = (BLangLetExpression) TreeBuilder.createLetExpressionNode();
        letExpr.pos = getPosition(letExpressionNode);
        letExpr.expr = createExpression(letExpressionNode.expression());
        List<BLangLetVariable> letVars = new ArrayList<>();
        for (LetVariableDeclarationNode letVarDecl : letExpressionNode.letVarDeclarations()) {
            letVars.add(createLetVariable(letVarDecl));
        }

        letExpr.letVarDeclarations = letVars;
        return letExpr;
    }

    public BLangLetVariable createLetVariable(LetVariableDeclarationNode letVarDecl) {
        BLangLetVariable letVar = TreeBuilder.createLetVariableNode();
        VariableDefinitionNode varDefNode = createBLangVarDef(getPosition(letVarDecl), letVarDecl.typedBindingPattern(),
                Optional.of(letVarDecl.expression()), Optional.empty());
        varDefNode.getVariable().addFlag(Flag.FINAL);
        List<BLangNode> annots = applyAll(letVarDecl.annotations());
        for (BLangNode node : annots) {
            varDefNode.getVariable().addAnnotationAttachment((AnnotationAttachmentNode) node);
        }

        letVar.definitionNode = varDefNode;
        return letVar;
    }

    @Override
    public BLangNode transform(ServiceConstructorExpressionNode serviceConstructorExpressionNode) {
        return createService(serviceConstructorExpressionNode, null, true);
    }

    @Override
    public BLangNode transform(MappingBindingPatternNode mappingBindingPatternNode) {
        BLangRecordVarRef recordVarRef = (BLangRecordVarRef) TreeBuilder.createRecordVariableReferenceNode();
        recordVarRef.pos = getPosition(mappingBindingPatternNode);

        List<BLangRecordVarRefKeyValue> expressions = new ArrayList<>();
        for (FieldBindingPatternNode expr : mappingBindingPatternNode.fieldBindingPatterns()) {
            expressions.add(createRecordVarKeyValue(expr));
        }
        recordVarRef.recordRefFields = expressions;

        Optional<RestBindingPatternNode> restBindingPattern = mappingBindingPatternNode.restBindingPattern();
        if (restBindingPattern.isPresent()) {
            recordVarRef.restParam = createExpression(restBindingPattern.get());
        }

        return recordVarRef;
    }

    private BLangRecordVarRefKeyValue createRecordVarKeyValue(FieldBindingPatternNode expr) {
        BLangRecordVarRefKeyValue keyValue = new BLangRecordVarRefKeyValue();
        if (expr instanceof FieldBindingPatternFullNode) {
            FieldBindingPatternFullNode fullNode = (FieldBindingPatternFullNode) expr;
            keyValue.variableName = createIdentifier(fullNode.variableName().name());
            keyValue.variableReference = createExpression(fullNode.bindingPattern());
        } else {
            FieldBindingPatternVarnameNode varnameNode = (FieldBindingPatternVarnameNode) expr;
            keyValue.variableName = createIdentifier(varnameNode.variableName().name());
            BLangSimpleVarRef varRef = (BLangSimpleVarRef) TreeBuilder.createSimpleVariableReferenceNode();
            varRef.pos = getPosition(varnameNode.variableName());
            varRef.variableName = createIdentifier(varnameNode.variableName().name());
            varRef.pkgAlias = (BLangIdentifier) TreeBuilder.createIdentifierNode();
            keyValue.variableReference = varRef;
        }

        return keyValue;
    }

    @Override
    public BLangNode transform(ListBindingPatternNode listBindingPatternNode) {
        BLangTupleVarRef tupleVarRef = (BLangTupleVarRef) TreeBuilder.createTupleVariableReferenceNode();
        List<BLangExpression> expressions = new ArrayList<>();
        for (BindingPatternNode expr : listBindingPatternNode.bindingPatterns()) {
            expressions.add(createExpression(expr));
        }
        tupleVarRef.expressions = expressions;
        tupleVarRef.pos = getPosition(listBindingPatternNode);
        Optional<RestBindingPatternNode> restBindingPattern = listBindingPatternNode.restBindingPattern();
        if (restBindingPattern.isPresent()) {
            tupleVarRef.restParam = createExpression(restBindingPattern.get());
        }

        return tupleVarRef;
    }

    @Override
    public BLangNode transform(RestBindingPatternNode restBindingPatternNode) {
        return createExpression(restBindingPatternNode.variableName());
    }

    @Override
    public BLangNode transform(CaptureBindingPatternNode captureBindingPatternNode) {
        return createExpression(captureBindingPatternNode.variableName());
    }

    @Override
    public BLangNode transform(WildcardBindingPatternNode wildcardBindingPatternNode) {
        BLangSimpleVarRef ignoreVarRef = (BLangSimpleVarRef) TreeBuilder.createSimpleVariableReferenceNode();
        BLangIdentifier ignore = (BLangIdentifier) TreeBuilder.createIdentifierNode();
        ignore.value = Names.IGNORE.value;
        ignoreVarRef.variableName = ignore;
        ignore.pos = getPosition(wildcardBindingPatternNode);
        return ignoreVarRef;
    }

    @Override
    public BLangNode transform(ErrorBindingPatternNode errorBindingPatternNode) {
        BLangErrorVarRef errorVarRef = (BLangErrorVarRef) TreeBuilder.createErrorVariableReferenceNode();
        errorVarRef.pos = getPosition(errorBindingPatternNode);

        Optional<Node> errorTypeRef = errorBindingPatternNode.typeReference();
        if (errorTypeRef.isPresent()) {
            errorVarRef.typeNode = createTypeNode(errorTypeRef.get());
        }

        SeparatedNodeList<BindingPatternNode> argListBindingPatterns = errorBindingPatternNode.argListBindingPatterns();
        int numberOfArgs = argListBindingPatterns.size();
        List<BLangNamedArgsExpression> namedArgs = new ArrayList<>();
        for (int position = 0; position < numberOfArgs; position++) {
            BindingPatternNode bindingPatternNode = argListBindingPatterns.get(position);
            switch (bindingPatternNode.kind()) {
                case CAPTURE_BINDING_PATTERN:
                case WILDCARD_BINDING_PATTERN:
                    if (position == 0) {
                        errorVarRef.message = (BLangVariableReference) createExpression(bindingPatternNode);
                        break;
                    }
                    // Fall through.
                case ERROR_BINDING_PATTERN:
                    errorVarRef.cause = (BLangVariableReference) createExpression(bindingPatternNode);
                    break;
                case NAMED_ARG_BINDING_PATTERN:
                    namedArgs.add((BLangNamedArgsExpression) bindingPatternNode.apply(this));
                    break;
                default:// Rest binding pattern
                    errorVarRef.restVar = (BLangVariableReference) createExpression(bindingPatternNode);
            }
        }
        errorVarRef.detail = namedArgs;
        return errorVarRef;
    }

    @Override
    public BLangNode transform(NamedArgBindingPatternNode namedArgBindingPatternNode) {
        BLangNamedArgsExpression namedArgsExpression = (BLangNamedArgsExpression) TreeBuilder.createNamedArgNode();
        namedArgsExpression.pos = getPosition(namedArgBindingPatternNode);
        namedArgsExpression.name = createIdentifier(namedArgBindingPatternNode.argName());
        namedArgsExpression.expr = createExpression(namedArgBindingPatternNode.bindingPattern());
        return namedArgsExpression;
    }

    // -----------------------------------------------Statements--------------------------------------------------------
    @Override
    public BLangNode transform(ReturnStatementNode returnStmtNode) {
        BLangReturn bLReturn = (BLangReturn) TreeBuilder.createReturnNode();
        bLReturn.pos = getPosition(returnStmtNode);
        if (returnStmtNode.expression().isPresent()) {
            bLReturn.expr = createExpression(returnStmtNode.expression().get());
        } else {
            BLangLiteral nilLiteral = (BLangLiteral) TreeBuilder.createLiteralExpression();
            nilLiteral.pos = getPosition(returnStmtNode);
            nilLiteral.value = Names.NIL_VALUE;
            nilLiteral.type = symTable.nilType;
            bLReturn.expr = nilLiteral;
        }
        return bLReturn;
    }

    @Override
    public BLangNode transform(PanicStatementNode panicStmtNode) {
        BLangPanic bLPanic = (BLangPanic) TreeBuilder.createPanicNode();
        bLPanic.pos = getPosition(panicStmtNode);
        bLPanic.expr = createExpression(panicStmtNode.expression());
        return bLPanic;
    }

    @Override
    public BLangNode transform(ContinueStatementNode continueStmtNode) {
        BLangContinue bLContinue = (BLangContinue) TreeBuilder.createContinueNode();
        bLContinue.pos = getPosition(continueStmtNode);
        return bLContinue;
    }

    @Override
    public BLangNode transform(ListenerDeclarationNode listenerDeclarationNode) {
        Token visibilityQualifier = null;
        if (listenerDeclarationNode.visibilityQualifier().isPresent()) {
            visibilityQualifier = listenerDeclarationNode.visibilityQualifier().get();
        }

        BLangSimpleVariable var = new SimpleVarBuilder()
                .with(listenerDeclarationNode.variableName())
                .setTypeByNode(listenerDeclarationNode.typeDescriptor())
                .setExpressionByNode(listenerDeclarationNode.initializer())
                .setVisibility(visibilityQualifier)
                .isListenerVar()
                .build();
        var.pos = getPositionWithoutMetadata(listenerDeclarationNode);
        var.name.pos = getPosition(listenerDeclarationNode.variableName());
        var.annAttachments = applyAll(getAnnotations(listenerDeclarationNode.metadata()));
        return var;
    }

    @Override
    public BLangNode transform(BreakStatementNode breakStmtNode) {
        BLangBreak bLBreak = (BLangBreak) TreeBuilder.createBreakNode();
        bLBreak.pos = getPosition(breakStmtNode);
        return bLBreak;
    }

    @Override
    public BLangNode transform(AssignmentStatementNode assignmentStmtNode) {
        SyntaxKind lhsKind = assignmentStmtNode.varRef().kind();
        switch (lhsKind) {
            case LIST_BINDING_PATTERN:
                return createTupleDestructureStatement(assignmentStmtNode);
            case MAPPING_BINDING_PATTERN: // ignored for now
                return createRecordDestructureStatement(assignmentStmtNode);
            case ERROR_BINDING_PATTERN:
                return createErrorDestructureStatement(assignmentStmtNode);
            default:
                break;
        }

        BLangAssignment bLAssignment = (BLangAssignment) TreeBuilder.createAssignmentNode();
        BLangExpression lhsExpr = createExpression(assignmentStmtNode.varRef());
        validateLvexpr(lhsExpr, DiagnosticCode.INVALID_INVOCATION_LVALUE_ASSIGNMENT);

        bLAssignment.setExpression(createExpression(assignmentStmtNode.expression()));
        bLAssignment.pos = getPosition(assignmentStmtNode);
        bLAssignment.varRef = lhsExpr;
        return bLAssignment;
    }

    public BLangNode createTupleDestructureStatement(AssignmentStatementNode assignmentStmtNode) {
        BLangTupleDestructure tupleDestructure =
                (BLangTupleDestructure) TreeBuilder.createTupleDestructureStatementNode();
        tupleDestructure.varRef = (BLangTupleVarRef) createExpression(assignmentStmtNode.varRef());
        tupleDestructure.setExpression(createExpression(assignmentStmtNode.expression()));
        tupleDestructure.pos = getPosition(assignmentStmtNode);
        return tupleDestructure;
    }

    public BLangNode createRecordDestructureStatement(AssignmentStatementNode assignmentStmtNode) {
        BLangRecordDestructure recordDestructure =
                (BLangRecordDestructure) TreeBuilder.createRecordDestructureStatementNode();
        recordDestructure.varRef = (BLangRecordVarRef) createExpression(assignmentStmtNode.varRef());
        recordDestructure.setExpression(createExpression(assignmentStmtNode.expression()));
        return recordDestructure;
    }

    public BLangNode createErrorDestructureStatement(AssignmentStatementNode assignmentStmtNode) {
        BLangErrorDestructure errorDestructure =
                (BLangErrorDestructure) TreeBuilder.createErrorDestructureStatementNode();
        errorDestructure.varRef = (BLangErrorVarRef) createExpression(assignmentStmtNode.varRef());
        errorDestructure.setExpression(createExpression(assignmentStmtNode.expression()));
        errorDestructure.pos = getPosition(assignmentStmtNode);
        return errorDestructure;
    }

    @Override
    public BLangNode transform(CompoundAssignmentStatementNode compoundAssignmentStmtNode) {
        BLangCompoundAssignment bLCompAssignment = (BLangCompoundAssignment) TreeBuilder.createCompoundAssignmentNode();
        bLCompAssignment.setExpression(createExpression(compoundAssignmentStmtNode.rhsExpression()));

        bLCompAssignment
                .setVariable((BLangVariableReference) createExpression(compoundAssignmentStmtNode.lhsExpression()));
        bLCompAssignment.pos = getPosition(compoundAssignmentStmtNode);
        bLCompAssignment.opKind = OperatorKind.valueFrom(compoundAssignmentStmtNode.binaryOperator().text());
        return bLCompAssignment;
    }

    private void validateLvexpr(ExpressionNode lExprNode, DiagnosticCode errorCode) {
        if (lExprNode.getKind() == NodeKind.INVOCATION) {
            dlog.error(((BLangInvocation) lExprNode).pos, errorCode);
        }
        if (lExprNode.getKind() == NodeKind.FIELD_BASED_ACCESS_EXPR
                || lExprNode.getKind() == NodeKind.INDEX_BASED_ACCESS_EXPR) {
            validateLvexpr(((BLangAccessExpression) lExprNode).expr, errorCode);
        }
    }

    @Override
    public BLangNode transform(DoStatementNode doStatementNode) {
        BLangDo bLDo = (BLangDo) TreeBuilder.createDoNode();
        bLDo.pos = getPosition(doStatementNode);

        BLangBlockStmt bLBlockStmt = (BLangBlockStmt) doStatementNode.blockStatement().apply(this);
        bLBlockStmt.pos = getPosition(doStatementNode.blockStatement());
        bLDo.setBody(bLBlockStmt);
        doStatementNode.onFailClause().ifPresent(onFailClauseNode -> {
            bLDo.setOnFailClause(
                    (org.ballerinalang.model.clauses.OnFailClauseNode) (onFailClauseNode.apply(this)));
        });
        return bLDo;
    }

    @Override
    public BLangNode transform(FailStatementNode failStatementNode) {
        BLangFail bLFail = (BLangFail) TreeBuilder.createFailNode();
        bLFail.pos = getPosition(failStatementNode);
        bLFail.expr = createExpression(failStatementNode.expression());
        return bLFail;
    }

    @Override
    public BLangNode transform(WhileStatementNode whileStmtNode) {
        BLangWhile bLWhile = (BLangWhile) TreeBuilder.createWhileNode();
        bLWhile.setCondition(createExpression(whileStmtNode.condition()));
        bLWhile.pos = getPosition(whileStmtNode);

        BLangBlockStmt bLBlockStmt = (BLangBlockStmt) whileStmtNode.whileBody().apply(this);
        bLBlockStmt.pos = getPosition(whileStmtNode.whileBody());
        bLWhile.setBody(bLBlockStmt);
        whileStmtNode.onFailClause().ifPresent(onFailClauseNode -> {
            bLWhile.setOnFailClause(
                    (org.ballerinalang.model.clauses.OnFailClauseNode) (onFailClauseNode.apply(this)));
        });
        return bLWhile;
    }

    @Override
    public BLangNode transform(IfElseStatementNode ifElseStmtNode) {
        BLangIf bLIf = (BLangIf) TreeBuilder.createIfElseStatementNode();
        bLIf.pos = getPosition(ifElseStmtNode);
        bLIf.setCondition(createExpression(ifElseStmtNode.condition()));
        bLIf.setBody((BLangBlockStmt) ifElseStmtNode.ifBody().apply(this));

        ifElseStmtNode.elseBody().ifPresent(elseBody -> {
            ElseBlockNode elseNode = (ElseBlockNode) elseBody;
            bLIf.setElseStatement(
                    (org.ballerinalang.model.tree.statements.StatementNode) elseNode.elseBody().apply(this));
        });
        return bLIf;
    }

    @Override
    public BLangNode transform(BlockStatementNode blockStatement) {
        BLangBlockStmt bLBlockStmt = (BLangBlockStmt) TreeBuilder.createBlockNode();
        this.isInLocalContext = true;
        bLBlockStmt.stmts = generateBLangStatements(blockStatement.statements());
        this.isInLocalContext = false;
        bLBlockStmt.pos = getPosition(blockStatement);
        SyntaxKind parent = blockStatement.parent().kind();
        if (parent == SyntaxKind.IF_ELSE_STATEMENT || parent == SyntaxKind.ELSE_BLOCK) {
            bLBlockStmt.pos = expandLeft(bLBlockStmt.pos, getPosition(blockStatement.parent()));
        }
        return bLBlockStmt;
    }

    @Override
    public BLangNode transform(RollbackStatementNode rollbackStatementNode) {
        BLangRollback rollbackStmt = (BLangRollback) TreeBuilder.createRollbackNode();
        rollbackStmt.pos = getPosition(rollbackStatementNode);
        if (rollbackStatementNode.expression().isPresent()) {
            rollbackStmt.expr = createExpression(rollbackStatementNode.expression().get());
        }

        return rollbackStmt;
    }

    @Override
    public BLangNode transform(LockStatementNode lockStatementNode) {
        BLangLock lockNode = (BLangLock) TreeBuilder.createLockNode();
        lockNode.pos = getPosition(lockStatementNode);
        BLangBlockStmt lockBlock = (BLangBlockStmt) lockStatementNode.blockStatement().apply(this);
        lockBlock.pos = getPosition(lockStatementNode.blockStatement());
        lockNode.setBody(lockBlock);

        lockStatementNode.onFailClause().ifPresent(onFailClauseNode -> {
            lockNode.setOnFailClause(
                    (org.ballerinalang.model.clauses.OnFailClauseNode) (onFailClauseNode.apply(this)));
        });

        return lockNode;
    }

    @Override
    public BLangNode transform(TypedescTypeDescriptorNode typedescTypeDescriptorNode) {
        BLangBuiltInRefTypeNode refType = (BLangBuiltInRefTypeNode) TreeBuilder.createBuiltInReferenceTypeNode();
        refType.typeKind = TypeKind.TYPEDESC;

        Optional<TypeParameterNode> node = typedescTypeDescriptorNode.typedescTypeParamsNode();
        if (node.isPresent()) {
            BLangConstrainedType constrainedType = (BLangConstrainedType) TreeBuilder.createConstrainedTypeNode();
            constrainedType.type = refType;
            constrainedType.constraint = createTypeNode(node.get().typeNode());
            return constrainedType;
        }

        return refType;
    }

    @Override
    public BLangNode transform(VariableDeclarationNode varDeclaration) {
        return (BLangNode) createBLangVarDef(getPosition(varDeclaration), varDeclaration.typedBindingPattern(),
                varDeclaration.initializer(), varDeclaration.finalKeyword());
    }

    public BLangNode transform(XmlTypeDescriptorNode xmlTypeDescriptorNode) {
        BLangBuiltInRefTypeNode refType = (BLangBuiltInRefTypeNode) TreeBuilder.createBuiltInReferenceTypeNode();
        refType.typeKind = TypeKind.XML;
        refType.pos = getPosition(xmlTypeDescriptorNode);

        Optional<TypeParameterNode> node = xmlTypeDescriptorNode.xmlTypeParamsNode();
        if (node.isPresent()) {
            BLangConstrainedType constrainedType = (BLangConstrainedType) TreeBuilder.createConstrainedTypeNode();
            constrainedType.type = refType;
            constrainedType.constraint = createTypeNode(node.get().typeNode());
            constrainedType.pos = getPosition(xmlTypeDescriptorNode);
            return constrainedType;
        }

        return refType;
    }

    private VariableDefinitionNode createBLangVarDef(Location location,
                                                TypedBindingPatternNode typedBindingPattern,
                                                Optional<io.ballerina.compiler.syntax.tree.ExpressionNode> initializer,
                                                Optional<Token> finalKeyword) {
        BindingPatternNode bindingPattern = typedBindingPattern.bindingPattern();
        BLangVariable variable = getBLangVariableNode(bindingPattern);
        switch (bindingPattern.kind()) {
            case CAPTURE_BINDING_PATTERN:
            case WILDCARD_BINDING_PATTERN:
                BLangSimpleVariableDef bLVarDef =
                        (BLangSimpleVariableDef) TreeBuilder.createSimpleVariableDefinitionNode();
                bLVarDef.pos = variable.pos = location;
                BLangExpression expr = initializer.isPresent() ? createExpression(initializer.get()) : null;
                variable.setInitialExpression(expr);
                bLVarDef.setVariable(variable);
                if (finalKeyword.isPresent()) {
                    variable.flagSet.add(Flag.FINAL);
                }

                TypeDescriptorNode typeDesc = typedBindingPattern.typeDescriptor();
                variable.isDeclaredWithVar = isDeclaredWithVar(typeDesc);
                if (!variable.isDeclaredWithVar) {
                    variable.setTypeNode(createTypeNode(typeDesc));
                }

                return bLVarDef;
            case MAPPING_BINDING_PATTERN:
                return createRecordVariableDef(variable, typedBindingPattern.typeDescriptor(), initializer,
                        finalKeyword.isPresent());
            case LIST_BINDING_PATTERN:
                return createTupleVariableDef(variable, typedBindingPattern.typeDescriptor(), initializer,
                        finalKeyword.isPresent());
            case ERROR_BINDING_PATTERN:
                return createErrorVariableDef(variable, typedBindingPattern.typeDescriptor(), initializer,
                        finalKeyword.isPresent());
            default:
                throw new RuntimeException(
                        "Syntax kind is not a valid binding pattern " + typedBindingPattern.bindingPattern().kind());
        }
    }

    private VariableDefinitionNode createRecordVariableDef(BLangVariable var, TypeDescriptorNode type,
            Optional<io.ballerina.compiler.syntax.tree.ExpressionNode> initializer, boolean isFinal) {

        if (isFinal) {
            markVariableAsFinal(var);
        }

        var.isDeclaredWithVar = isDeclaredWithVar(type);
        if (!var.isDeclaredWithVar) {
            var.setTypeNode(createTypeNode(type));
        }

        if (initializer.isPresent()) {
            var.setInitialExpression(createExpression(initializer.get()));
        }

        BLangRecordVariableDef varDefNode = (BLangRecordVariableDef) TreeBuilder.createRecordVariableDefinitionNode();
        varDefNode.pos = getPosition(null);
        varDefNode.setVariable(var);
        return varDefNode;
    }

    private BLangTupleVariableDef createTupleVariableDef(BLangVariable tupleVar, TypeDescriptorNode typeDesc,
            Optional<io.ballerina.compiler.syntax.tree.ExpressionNode> initializer, boolean isFinal) {
        if (isFinal) {
            markVariableAsFinal(tupleVar);
        }

        tupleVar.isDeclaredWithVar = isDeclaredWithVar(typeDesc);
        if (!tupleVar.isDeclaredWithVar) {
            tupleVar.setTypeNode(createTypeNode(typeDesc));
        }

        if (initializer.isPresent()) {
            tupleVar.setInitialExpression(createExpression(initializer.get()));
        }

        BLangTupleVariableDef varDefNode = (BLangTupleVariableDef) TreeBuilder.createTupleVariableDefinitionNode();
        varDefNode.pos = getPosition(null);
        varDefNode.setVariable(tupleVar);
        return varDefNode;
    }

    private BLangErrorVariableDef createErrorVariableDef(BLangVariable tupleVar, TypeDescriptorNode typeDesc,
              Optional<io.ballerina.compiler.syntax.tree.ExpressionNode> initializer, boolean isFinal) {
        if (isFinal) {
            markVariableAsFinal(tupleVar);
        }

        tupleVar.isDeclaredWithVar = isDeclaredWithVar(typeDesc);
        if (!tupleVar.isDeclaredWithVar) {
            tupleVar.setTypeNode(createTypeNode(typeDesc));
        }

        if (initializer.isPresent()) {
            tupleVar.setInitialExpression(createExpression(initializer.get()));
        }

        BLangErrorVariableDef varDefNode = (BLangErrorVariableDef) TreeBuilder.createErrorVariableDefinitionNode();
        varDefNode.pos = getPosition(null);
        varDefNode.setVariable(tupleVar);
        return varDefNode;
    }

    @Override
    public BLangNode transform(ExpressionStatementNode expressionStatement) {
        SyntaxKind kind = expressionStatement.expression().kind();
        switch (kind) {
            case ASYNC_SEND_ACTION:
                return expressionStatement.expression().apply(this);
            default:
                BLangExpressionStmt bLExpressionStmt =
                        (BLangExpressionStmt) TreeBuilder.createExpressionStatementNode();
                bLExpressionStmt.expr = createExpression(expressionStatement.expression());
                bLExpressionStmt.pos = getPosition(expressionStatement);
                return bLExpressionStmt;
        }
    }

    @Override
    public BLangNode transform(AsyncSendActionNode asyncSendActionNode) {
        BLangWorkerSend workerSendNode = (BLangWorkerSend) TreeBuilder.createWorkerSendNode();
        workerSendNode.setWorkerName(createIdentifier(getPosition(asyncSendActionNode.peerWorker()),
                asyncSendActionNode.peerWorker().name()));
        workerSendNode.expr = createExpression(asyncSendActionNode.expression());
        workerSendNode.pos = getPosition(asyncSendActionNode);
        return workerSendNode;
    }

    @Override
    public BLangNode transform(WaitActionNode waitActionNode) {
        Node waitFutureExpr = waitActionNode.waitFutureExpr();
        if (waitFutureExpr.kind() == SyntaxKind.WAIT_FIELDS_LIST) {
            return getWaitForAllExpr((WaitFieldsListNode) waitFutureExpr);
        }

        BLangWaitExpr waitExpr = TreeBuilder.createWaitExpressionNode();
        waitExpr.pos = getPosition(waitActionNode);
        waitExpr.exprList = Collections.singletonList(createExpression(waitFutureExpr));
        return waitExpr;
    }

    private BLangWaitForAllExpr getWaitForAllExpr(WaitFieldsListNode waitFields) {
        BLangWaitForAllExpr bLangWaitForAll = TreeBuilder.createWaitForAllExpressionNode();

        List<BLangWaitKeyValue> exprs = new ArrayList<>();
        for (Node waitField : waitFields.waitFields()) {
            exprs.add(getWaitForAllExpr(waitField));
        }

        bLangWaitForAll.keyValuePairs = exprs;
        bLangWaitForAll.pos = getPosition(waitFields);
        return bLangWaitForAll;
    }

    private BLangWaitKeyValue getWaitForAllExpr(Node waitFields) {
        BLangWaitForAllExpr.BLangWaitKeyValue keyValue = TreeBuilder.createWaitKeyValueNode();
        keyValue.pos = getPosition(waitFields);

        if (waitFields.kind() == SyntaxKind.WAIT_FIELD) {
            WaitFieldNode waitFieldNode = (WaitFieldNode) waitFields;
            BLangIdentifier key = createIdentifier(waitFieldNode.fieldName().name());
            key.setLiteral(false);
            keyValue.key = key;
            keyValue.valueExpr = createExpression(waitFieldNode.waitFutureExpr());
            return keyValue;
        }

        SimpleNameReferenceNode varName = (SimpleNameReferenceNode) waitFields;
        BLangIdentifier key = createIdentifier(varName.name());
        key.setLiteral(false);
        keyValue.key = key;

        BLangSimpleVarRef varRef = (BLangSimpleVarRef) TreeBuilder.createSimpleVariableReferenceNode();
        varRef.pos = getPosition(varName);
        varRef.variableName = key;
        varRef.pkgAlias = (BLangIdentifier) TreeBuilder.createIdentifierNode();
        keyValue.keyExpr = varRef;
        return keyValue;
    }

    @Override
    public BLangNode transform(StartActionNode startActionNode) {
        BLangNode expression = createActionOrExpression(startActionNode.expression());

        BLangInvocation invocation;
        if (!(expression instanceof BLangWorkerSend)) {
            invocation = (BLangInvocation) expression;
        } else {
            invocation = (BLangInvocation) ((BLangWorkerSend) expression).expr;
            expression = ((BLangWorkerSend) expression).expr;
        }

        if (expression.getKind() == NodeKind.INVOCATION) {
            BLangActionInvocation actionInvocation = (BLangActionInvocation) TreeBuilder.createActionInvocation();
            actionInvocation.expr = invocation.expr;
            actionInvocation.pkgAlias = invocation.pkgAlias;
            actionInvocation.name = invocation.name;
            actionInvocation.argExprs = invocation.argExprs;
            actionInvocation.flagSet = invocation.flagSet;
            actionInvocation.pos = invocation.pos;
            invocation = actionInvocation;
        }

        invocation.async = true;
        invocation.annAttachments = applyAll(startActionNode.annotations());
        return invocation;
    }

    @Override
    public BLangNode transform(TransactionStatementNode transactionStatementNode) {
        BLangTransaction transaction = (BLangTransaction) TreeBuilder.createTransactionNode();
        BLangBlockStmt transactionBlock = (BLangBlockStmt) transactionStatementNode.blockStatement().apply(this);
        transactionBlock.pos = getPosition(transactionStatementNode.blockStatement());
        transaction.setTransactionBody(transactionBlock);
        transaction.pos = getPosition(transactionStatementNode);

        transactionStatementNode.onFailClause().ifPresent(onFailClauseNode -> {
            transaction.setOnFailClause(
                    (org.ballerinalang.model.clauses.OnFailClauseNode) (onFailClauseNode.apply(this)));
        });

        return transaction;
    }

    // -------------------------------------------------Misc------------------------------------------------------------

    @Override
    public BLangNode transform(PositionalArgumentNode argumentNode) {
        return createExpression(argumentNode.expression());
    }

    @Override
    public BLangNode transform(NamedArgumentNode namedArgumentNode) {
        BLangNamedArgsExpression namedArg = (BLangNamedArgsExpression) TreeBuilder.createNamedArgNode();
        namedArg.pos = getPosition(namedArgumentNode);
        namedArg.name = this.createIdentifier(namedArgumentNode.argumentName().name());
        namedArg.expr = createExpression(namedArgumentNode.expression());
        return namedArg;
    }

    @Override
    public BLangNode transform(RestArgumentNode restArgumentNode) {
        BLangRestArgsExpression varArgs = (BLangRestArgsExpression) TreeBuilder.createVarArgsNode();
        varArgs.pos = getPosition(restArgumentNode.ellipsis());
        varArgs.expr = createExpression(restArgumentNode.expression());
        return varArgs;
    }

    @Override
    public BLangNode transform(RequiredParameterNode requiredParameter) {
        BLangSimpleVariable simpleVar = createSimpleVar(requiredParameter.paramName(),
                                                        requiredParameter.typeName(), requiredParameter.annotations());

        if (requiredParameter.kind() == SyntaxKind.INCLUDED_RECORD_PARAM) {
            simpleVar.flagSet.add(INCLUDED);
        }
        simpleVar.pos = getPosition(requiredParameter);
        if (requiredParameter.paramName().isPresent()) {
            simpleVar.name.pos = getPosition(requiredParameter.paramName().get());
        }
        simpleVar.pos = trimLeft(simpleVar.pos, getPosition(requiredParameter.typeName()));
        return simpleVar;
    }

    @Override
    public BLangNode transform(DefaultableParameterNode defaultableParameter) {
        BLangSimpleVariable simpleVar = createSimpleVar(defaultableParameter.paramName(),
                                                        defaultableParameter.typeName(),
                                                        defaultableParameter.annotations());

        simpleVar.setInitialExpression(createExpression(defaultableParameter.expression()));

        simpleVar.pos = getPosition(defaultableParameter);
        return simpleVar;
    }

    @Override
    public BLangNode transform(RestParameterNode restParameter) {
        BLangSimpleVariable bLSimpleVar = createSimpleVar(restParameter.paramName(), restParameter.typeName(),
                                                          restParameter.annotations());

        BLangArrayType bLArrayType = (BLangArrayType) TreeBuilder.createArrayTypeNode();
        bLArrayType.elemtype = bLSimpleVar.typeNode;
        bLArrayType.dimensions = 1;
        bLSimpleVar.typeNode = bLArrayType;
        bLArrayType.pos = getPosition(restParameter.typeName());

        bLSimpleVar.pos = getPosition(restParameter);
        return bLSimpleVar;
    }

    @Override
    public BLangNode transform(OptionalTypeDescriptorNode optTypeDescriptor) {
        BLangValueType nilTypeNode = (BLangValueType) TreeBuilder.createValueTypeNode();
        nilTypeNode.pos = getPosition(optTypeDescriptor.questionMarkToken());
        nilTypeNode.typeKind = TypeKind.NIL;

        BLangUnionTypeNode unionTypeNode = (BLangUnionTypeNode) TreeBuilder.createUnionTypeNode();
        unionTypeNode.memberTypeNodes.add(createTypeNode(optTypeDescriptor.typeDescriptor()));
        unionTypeNode.memberTypeNodes.add(nilTypeNode);
        unionTypeNode.nullable = true;

        unionTypeNode.pos = getPosition(optTypeDescriptor);
        return unionTypeNode;
    }

    @Override
    public BLangNode transform(FunctionTypeDescriptorNode functionTypeDescriptorNode) {
        BLangFunctionTypeNode functionTypeNode = (BLangFunctionTypeNode) TreeBuilder.createFunctionTypeNode();
        functionTypeNode.pos = getPosition(functionTypeDescriptorNode);
        functionTypeNode.returnsKeywordExists = true;

        FunctionSignatureNode funcSignature = functionTypeDescriptorNode.functionSignature();

        // Set Parameters
        for (ParameterNode child : funcSignature.parameters()) {
            SimpleVariableNode param = (SimpleVariableNode) child.apply(this);
            if (child instanceof RestParameterNode) {
                functionTypeNode.restParam = (BLangSimpleVariable) param;
            } else {
                functionTypeNode.params.add((BLangVariable) param);
            }
        }

        // Set Return Type
        Optional<ReturnTypeDescriptorNode> retNode = funcSignature.returnTypeDesc();
        if (retNode.isPresent()) {
            ReturnTypeDescriptorNode returnType = retNode.get();
            functionTypeNode.returnTypeNode = createTypeNode(returnType.type());
        } else {
            BLangValueType bLValueType = (BLangValueType) TreeBuilder.createValueTypeNode();
            bLValueType.pos = getPosition(funcSignature);
            bLValueType.typeKind = TypeKind.NIL;
            functionTypeNode.returnTypeNode = bLValueType;
        }

        functionTypeNode.flagSet.add(Flag.PUBLIC);

        for (Token token : functionTypeDescriptorNode.qualifierList()) {
            if (token.kind() == SyntaxKind.ISOLATED_KEYWORD) {
                functionTypeNode.flagSet.add(Flag.ISOLATED);
                break;
            }
        }

        return functionTypeNode;
    }

    @Override
    public BLangNode transform(ParameterizedTypeDescriptorNode parameterizedTypeDescNode) {
        BLangBuiltInRefTypeNode refType = (BLangBuiltInRefTypeNode) TreeBuilder.createBuiltInReferenceTypeNode();
        BLangBuiltInRefTypeNode typeNode =
                (BLangBuiltInRefTypeNode) createBuiltInTypeNode(parameterizedTypeDescNode.parameterizedType());
        refType.typeKind = typeNode.typeKind;
        refType.pos = typeNode.pos;

        BLangConstrainedType constrainedType = (BLangConstrainedType) TreeBuilder.createConstrainedTypeNode();
        constrainedType.type = refType;
        constrainedType.constraint = createTypeNode(parameterizedTypeDescNode.typeParameter().typeNode());
        constrainedType.pos = getPosition(parameterizedTypeDescNode);
        return constrainedType;
    }

    @Override
    public BLangNode transform(KeySpecifierNode keySpecifierNode) {
        BLangTableKeySpecifier tableKeySpecifierNode =
                (BLangTableKeySpecifier) TreeBuilder.createTableKeySpecifierNode();
        tableKeySpecifierNode.pos = getPosition(keySpecifierNode);

        for (Token field : keySpecifierNode.fieldNames()) {
            tableKeySpecifierNode.addFieldNameIdentifier(createIdentifier(field));
        }
        return tableKeySpecifierNode;
    }

    @Override
    public BLangNode transform(KeyTypeConstraintNode keyTypeConstraintNode) {
        BLangTableKeyTypeConstraint tableKeyTypeConstraint = new BLangTableKeyTypeConstraint();
        tableKeyTypeConstraint.pos = getPosition(keyTypeConstraintNode);
        tableKeyTypeConstraint.keyType = createTypeNode(keyTypeConstraintNode.typeParameterNode());
        return tableKeyTypeConstraint;
    }

    @Override
    public BLangNode transform(TableTypeDescriptorNode tableTypeDescriptorNode) {
        BLangBuiltInRefTypeNode refType = (BLangBuiltInRefTypeNode) TreeBuilder.createBuiltInReferenceTypeNode();
        refType.typeKind = TreeUtils.stringToTypeKind(tableTypeDescriptorNode.tableKeywordToken().text());
        refType.pos = getPosition(tableTypeDescriptorNode);

        BLangTableTypeNode tableTypeNode = (BLangTableTypeNode) TreeBuilder.createTableTypeNode();
        tableTypeNode.pos = getPosition(tableTypeDescriptorNode);
        tableTypeNode.type = refType;
        tableTypeNode.constraint = createTypeNode(tableTypeDescriptorNode.rowTypeParameterNode());
        if (tableTypeDescriptorNode.keyConstraintNode().isPresent()) {
            Node constraintNode = tableTypeDescriptorNode.keyConstraintNode().get();
            if (constraintNode.kind() == SyntaxKind.KEY_TYPE_CONSTRAINT) {
                tableTypeNode.tableKeyTypeConstraint = (BLangTableKeyTypeConstraint) constraintNode.apply(this);
            } else if (constraintNode.kind() == SyntaxKind.KEY_SPECIFIER) {
                tableTypeNode.tableKeySpecifier = (BLangTableKeySpecifier) constraintNode.apply(this);
            }
        }
        return tableTypeNode;
    }

    @Override
    public BLangNode transform(SimpleNameReferenceNode simpleNameRefNode) {
        BLangUserDefinedType bLUserDefinedType = new BLangUserDefinedType();

        bLUserDefinedType.pos = getPosition(simpleNameRefNode);
        bLUserDefinedType.typeName =
                createIdentifier(simpleNameRefNode.name());
        bLUserDefinedType.pkgAlias = (BLangIdentifier) TreeBuilder.createIdentifierNode();
        return bLUserDefinedType;
    }

    @Override
    public BLangNode transform(QualifiedNameReferenceNode qualifiedNameReferenceNode) {
        BLangSimpleVarRef varRef = (BLangSimpleVarRef) TreeBuilder.createSimpleVariableReferenceNode();
        varRef.pos = getPosition(qualifiedNameReferenceNode);
        varRef.variableName = createIdentifier(qualifiedNameReferenceNode.identifier());
        varRef.pkgAlias = createIdentifier(qualifiedNameReferenceNode.modulePrefix());
        return varRef;
    }

    @Override
    public BLangNode transform(XMLProcessingInstruction xmlProcessingInstruction) {
        BLangXMLProcInsLiteral xmlProcInsLiteral =
                (BLangXMLProcInsLiteral) TreeBuilder.createXMLProcessingIntsructionLiteralNode();
        if (xmlProcessingInstruction.data().isEmpty()) {
            BLangLiteral emptyLiteral = createEmptyLiteral();
            emptyLiteral.pos = getPosition(xmlProcessingInstruction);
            xmlProcInsLiteral.dataFragments.add(emptyLiteral);
        } else {
            for (Node dataNode : xmlProcessingInstruction.data()) {
                xmlProcInsLiteral.dataFragments.add(createExpression(dataNode));
            }
        }

        XMLNameNode target = xmlProcessingInstruction.target();
        if (target.kind() == SyntaxKind.XML_SIMPLE_NAME) {
            xmlProcInsLiteral.target = createSimpleLiteral(((XMLSimpleNameNode) target).name());
        } else {
            // this could be a bug in the old parser
            xmlProcInsLiteral.target = createSimpleLiteral(((XMLQualifiedNameNode) target).prefix());
        }

        xmlProcInsLiteral.pos = getPosition(xmlProcessingInstruction);
        return xmlProcInsLiteral;
    }

    @Override
    public BLangNode transform(XMLComment xmlComment) {
        BLangXMLCommentLiteral xmlCommentLiteral = (BLangXMLCommentLiteral) TreeBuilder.createXMLCommentLiteralNode();
        Location pos = getPosition(xmlComment);

        if (xmlComment.content().isEmpty()) {
            BLangLiteral emptyLiteral = createEmptyLiteral();
            emptyLiteral.pos = pos;
            xmlCommentLiteral.textFragments.add(emptyLiteral);
        } else {
            for (Node commentNode : xmlComment.content()) {
                xmlCommentLiteral.textFragments.add(createExpression(commentNode));
            }
        }
        xmlCommentLiteral.pos = pos;
        return xmlCommentLiteral;
    }

    @Override
    public BLangNode transform(XMLElementNode xmlElementNode) {
        BLangXMLElementLiteral xmlElement = (BLangXMLElementLiteral) TreeBuilder.createXMLElementLiteralNode();
        xmlElement.startTagName = createExpression(xmlElementNode.startTag());
        xmlElement.endTagName = createExpression(xmlElementNode.endTag());

        for (Node node : xmlElementNode.content()) {
            if (node.kind() == SyntaxKind.XML_TEXT) {
                xmlElement.children.add(createSimpleLiteral(((XMLTextNode) node).content()));
                continue;
            }
            xmlElement.children.add(createExpression(node));
        }

        for (XMLAttributeNode attribute : xmlElementNode.startTag().attributes()) {
            xmlElement.attributes.add((BLangXMLAttribute) attribute.apply(this));
        }

        xmlElement.pos = getPosition(xmlElementNode);
        xmlElement.isRoot = true; // TODO : check this
        return xmlElement;
    }

    @Override
    public BLangNode transform(XMLAttributeNode xmlAttributeNode) {
        BLangXMLAttribute xmlAttribute = (BLangXMLAttribute) TreeBuilder.createXMLAttributeNode();
        xmlAttribute.value = (BLangXMLQuotedString) xmlAttributeNode.value().apply(this);
        xmlAttribute.name = createExpression(xmlAttributeNode.attributeName());
        xmlAttribute.pos = getPosition(xmlAttributeNode);
        return xmlAttribute;
    }

    @Override
    public BLangNode transform(ByteArrayLiteralNode byteArrayLiteralNode) {
        BLangLiteral literal = (BLangLiteral) TreeBuilder.createLiteralExpression();
        literal.pos = getPosition(byteArrayLiteralNode);
        literal.type = symTable.getTypeFromTag(TypeTags.BYTE_ARRAY);
        literal.type.tag = TypeTags.BYTE_ARRAY;
        literal.value = getValueFromByteArrayNode(byteArrayLiteralNode);
        literal.originalValue = String.valueOf(literal.value);
        return literal;
    }

    @Override
    public BLangNode transform(XMLAttributeValue xmlAttributeValue) {
        BLangXMLQuotedString quotedString = (BLangXMLQuotedString) TreeBuilder.createXMLQuotedStringNode();
        quotedString.pos = getPosition(xmlAttributeValue);
        if (xmlAttributeValue.startQuote().kind() == SyntaxKind.SINGLE_QUOTE_TOKEN) {
            quotedString.quoteType = QuoteType.SINGLE_QUOTE;
        } else {
            quotedString.quoteType = QuoteType.DOUBLE_QUOTE;
        }

        if (xmlAttributeValue.value().isEmpty()) {
            BLangLiteral emptyLiteral = createEmptyLiteral();
            emptyLiteral.pos = getPosition(xmlAttributeValue);
            quotedString.textFragments.add(emptyLiteral);
        } else if (xmlAttributeValue.value().size() == 1 &&
                xmlAttributeValue.value().get(0).kind() == SyntaxKind.INTERPOLATION) {
            quotedString.textFragments.add(createExpression(xmlAttributeValue.value().get(0)));
            BLangLiteral emptyLiteral = createEmptyLiteral();
            emptyLiteral.pos = getPosition(xmlAttributeValue);
            quotedString.textFragments.add(emptyLiteral);
        } else {
            for (Node value : xmlAttributeValue.value()) {
                quotedString.textFragments.add(createExpression(value));
            }
        }

        return quotedString;
    }

    @Override
    public BLangNode transform(XMLStartTagNode startTagNode) {
        return startTagNode.name().apply(this);
    }

    @Override
    public BLangNode transform(XMLEndTagNode endTagNode) {
        return endTagNode.name().apply(this);
    }

    @Override
    public BLangNode transform(XMLTextNode xmlTextNode) {
        return createExpression(xmlTextNode.content());
    }

    private BLangNode createXMLLiteral(TemplateExpressionNode expressionNode) {
        BLangXMLTextLiteral xmlTextLiteral = (BLangXMLTextLiteral) TreeBuilder.createXMLTextLiteralNode();
        xmlTextLiteral.pos = getPosition(expressionNode.content().get(0));
        for (Node node : expressionNode.content()) {
            xmlTextLiteral.textFragments.add(createExpression(node));
        }
        return xmlTextLiteral;
    }

    @Override
    public BLangNode transform(XMLNamespaceDeclarationNode xmlnsDeclNode) {
        BLangXMLNS xmlns = (BLangXMLNS) TreeBuilder.createXMLNSNode();
        BLangIdentifier prefixIdentifier = createIdentifier(xmlnsDeclNode.namespacePrefix().orElse(null));

        BLangExpression namespaceUri = createExpression(xmlnsDeclNode.namespaceuri());
        xmlns.namespaceURI = namespaceUri;
        xmlns.prefix = prefixIdentifier;
        xmlns.pos = getPosition(xmlnsDeclNode);

        BLangXMLNSStatement xmlnsStmt = (BLangXMLNSStatement) TreeBuilder.createXMLNSDeclrStatementNode();
        xmlnsStmt.xmlnsDecl = xmlns;
        xmlnsStmt.pos = getPosition(xmlnsDeclNode);
        return xmlnsStmt;
    }

    @Override
    public BLangNode transform(ModuleXMLNamespaceDeclarationNode xmlnsDeclNode) {
        BLangXMLNS xmlns = (BLangXMLNS) TreeBuilder.createXMLNSNode();
        BLangIdentifier prefixIdentifier = createIdentifier(xmlnsDeclNode.namespacePrefix().orElse(null));
        BLangExpression namespaceUri = createExpression(xmlnsDeclNode.namespaceuri());
        xmlns.namespaceURI = namespaceUri;
        xmlns.prefix = prefixIdentifier;
        xmlns.pos = getPosition(xmlnsDeclNode);
        return xmlns;
    }

    @Override
    public BLangNode transform(XMLQualifiedNameNode xmlQualifiedNameNode) {
        BLangXMLQName xmlName = (BLangXMLQName) TreeBuilder.createXMLQNameNode();
        xmlName.localname = createIdentifier(getPosition(xmlQualifiedNameNode.name()),
                xmlQualifiedNameNode.name().name());
        xmlName.prefix = createIdentifier(getPosition(xmlQualifiedNameNode.prefix()),
                xmlQualifiedNameNode.prefix().name());
        xmlName.pos = getPosition(xmlQualifiedNameNode);
        return xmlName;
    }

    @Override
    public BLangNode transform(XMLSimpleNameNode xmlSimpleNameNode) {
        BLangXMLQName xmlName = (BLangXMLQName) TreeBuilder.createXMLQNameNode();
        xmlName.localname = createIdentifier(xmlSimpleNameNode.name());
        xmlName.prefix = createIdentifier(null, "");
        xmlName.pos = getPosition(xmlSimpleNameNode);
        return xmlName;
    }

    @Override
    public BLangNode transform(XMLEmptyElementNode xMLEmptyElementNode) {
        BLangXMLElementLiteral xmlEmptyElement = (BLangXMLElementLiteral) TreeBuilder.createXMLElementLiteralNode();
        xmlEmptyElement.startTagName = createExpression(xMLEmptyElementNode.name());
        for (XMLAttributeNode attribute : xMLEmptyElementNode.attributes()) {
            xmlEmptyElement.attributes.add((BLangXMLAttribute) attribute.apply(this));
        }
        xmlEmptyElement.pos = getPosition(xMLEmptyElementNode);
        return xmlEmptyElement;
    }

    @Override
    public BLangNode transform(RemoteMethodCallActionNode remoteMethodCallActionNode) {
        BLangInvocation.BLangActionInvocation bLangActionInvocation = (BLangInvocation.BLangActionInvocation)
                TreeBuilder.createActionInvocation();
        bLangActionInvocation.expr = createExpression(remoteMethodCallActionNode.expression());
        bLangActionInvocation.argExprs = applyAll(remoteMethodCallActionNode.arguments());

        BLangNameReference nameReference = createBLangNameReference(remoteMethodCallActionNode.methodName().name());
        bLangActionInvocation.name = (BLangIdentifier) nameReference.name;
        bLangActionInvocation.pkgAlias = (BLangIdentifier) nameReference.pkgAlias;
        bLangActionInvocation.pos = getPosition(remoteMethodCallActionNode);
        return bLangActionInvocation;
    }

    @Override
    public BLangNode transform(StreamTypeDescriptorNode streamTypeDescriptorNode) {
        BLangType constraint, error = null;
        Location pos = getPosition(streamTypeDescriptorNode);
        Optional<Node> paramsNode = streamTypeDescriptorNode.streamTypeParamsNode();

        boolean hasConstraint = paramsNode.isPresent();
        if (!hasConstraint) {
            constraint = addValueType(pos, TypeKind.ANY);
        } else {
            StreamTypeParamsNode params = (StreamTypeParamsNode) paramsNode.get();
            if (params.rightTypeDescNode().isPresent()) {
                error = createTypeNode(params.rightTypeDescNode().get());
            }
            constraint = createTypeNode(params.leftTypeDescNode());
        }

        BLangBuiltInRefTypeNode refType = (BLangBuiltInRefTypeNode) TreeBuilder.createBuiltInReferenceTypeNode();
        refType.typeKind = TypeKind.STREAM;
        refType.pos = pos;

        BLangStreamType streamType = (BLangStreamType) TreeBuilder.createStreamTypeNode();
        streamType.type = refType;
        streamType.constraint = constraint;
        streamType.error = error;
        streamType.pos = pos;

        return streamType;
    }

    @Override
    public BLangNode transform(ArrayTypeDescriptorNode arrayTypeDescriptorNode) {
        int dimensions = 1;
        List<BLangExpression> sizes = new ArrayList<>();
        Location position = getPosition(arrayTypeDescriptorNode);
        while (true) {
            if (!arrayTypeDescriptorNode.arrayLength().isPresent()) {
                sizes.add(new BLangLiteral(Integer.valueOf(OPEN_ARRAY_INDICATOR), symTable.intType));
            } else {
                Node keyExpr = arrayTypeDescriptorNode.arrayLength().get();
                if (keyExpr.kind() == SyntaxKind.NUMERIC_LITERAL) {
                    BasicLiteralNode numericLiteralNode = (BasicLiteralNode) keyExpr;
                    if (numericLiteralNode.literalToken().kind() == SyntaxKind.DECIMAL_INTEGER_LITERAL_TOKEN) {
                        sizes.add(new BLangLiteral(Integer.parseInt(keyExpr.toString()), symTable.intType));
                    } else {
                        sizes.add(new BLangLiteral(Integer.parseInt(keyExpr.toString(), 16), symTable.intType));
                    }
                } else if (keyExpr.kind() == SyntaxKind.ASTERISK_LITERAL) {
                    sizes.add(new BLangLiteral(Integer.valueOf(INFERRED_ARRAY_INDICATOR), symTable.intType));
                } else {
                    sizes.add(createExpression(keyExpr));
                }
            }

            if (arrayTypeDescriptorNode.memberTypeDesc().kind() != SyntaxKind.ARRAY_TYPE_DESC) {
                break;
            }

            arrayTypeDescriptorNode = (ArrayTypeDescriptorNode) arrayTypeDescriptorNode.memberTypeDesc();
            dimensions++;
        }

        BLangArrayType arrayTypeNode = (BLangArrayType) TreeBuilder.createArrayTypeNode();
        arrayTypeNode.pos = position;
        arrayTypeNode.elemtype = createTypeNode(arrayTypeDescriptorNode.memberTypeDesc());
        arrayTypeNode.dimensions = dimensions;
        arrayTypeNode.sizes = sizes.toArray(new BLangExpression[0]);
        return arrayTypeNode;
    }

    public BLangNode transform(EnumDeclarationNode enumDeclarationNode) {
        Boolean publicQualifier = false;
        if (enumDeclarationNode.qualifier().isPresent() && enumDeclarationNode.qualifier().get().kind()
                == SyntaxKind.PUBLIC_KEYWORD) {
            publicQualifier = true;
        }
        for (Node member : enumDeclarationNode.enumMemberList()) {
            addToTop(transformEnumMember((EnumMemberNode) member, publicQualifier));
        }

        BLangTypeDefinition bLangTypeDefinition = (BLangTypeDefinition) TreeBuilder.createTypeDefinition();
        if (publicQualifier) {
            bLangTypeDefinition.flagSet.add(Flag.PUBLIC);
        }

        bLangTypeDefinition.setName((BLangIdentifier) transform(enumDeclarationNode.identifier()));
        bLangTypeDefinition.pos = getPosition(enumDeclarationNode);

        BLangUnionTypeNode bLangUnionTypeNode = (BLangUnionTypeNode) TreeBuilder.createUnionTypeNode();
        bLangUnionTypeNode.pos = bLangTypeDefinition.pos;
        for (Node member : enumDeclarationNode.enumMemberList()) {
            bLangUnionTypeNode.memberTypeNodes.add(createTypeNode(((EnumMemberNode) member).identifier()));
        }
        Collections.reverse(bLangUnionTypeNode.memberTypeNodes);
        bLangTypeDefinition.setTypeNode(bLangUnionTypeNode);
        return bLangTypeDefinition;
    }

    public BLangConstant transformEnumMember(EnumMemberNode member, Boolean publicQualifier) {
        BLangConstant bLangConstant = (BLangConstant) TreeBuilder.createConstantNode();
        bLangConstant.pos = getPosition(member);
        bLangConstant.flagSet.add(Flag.CONSTANT);
        if (publicQualifier) {
            bLangConstant.flagSet.add(Flag.PUBLIC);
        }

        bLangConstant.setName((BLangIdentifier) transform(member.identifier()));

        BLangLiteral literal;
        BLangLiteral deepLiteral;
        if (member.constExprNode().isPresent()) {
            literal = createSimpleLiteral(member.constExprNode().orElse(null));
            deepLiteral = createSimpleLiteral(member.constExprNode().orElse(null));
        } else {
            literal = createSimpleLiteral(member.identifier());
            deepLiteral = createSimpleLiteral(member.identifier());
        }
        if (literal.originalValue != "" || member.identifier().isMissing()) {
            bLangConstant.setInitialExpression(literal);
        } else {
            bLangConstant.setInitialExpression(createExpression(member.constExprNode().orElse(null)));
        }

        BLangValueType typeNode = (BLangValueType) TreeBuilder.createValueTypeNode();
        typeNode.typeKind = TypeKind.STRING;
        bLangConstant.setTypeNode(typeNode);

        if (deepLiteral.originalValue != "") {
            BLangFiniteTypeNode typeNodeAssosiated = (BLangFiniteTypeNode) TreeBuilder.createFiniteTypeNode();
            deepLiteral.originalValue = null;
            typeNodeAssosiated.addValue(deepLiteral);
            bLangConstant.associatedTypeDefinition = createTypeDefinitionWithTypeNode(typeNodeAssosiated);
        } else {
            bLangConstant.associatedTypeDefinition = null;
        }
        return bLangConstant;
    }

    @Override
    public BLangNode transform(QueryExpressionNode queryExprNode) {
        BLangQueryExpr queryExpr = (BLangQueryExpr) TreeBuilder.createQueryExpressionNode();
        queryExpr.pos = getPosition(queryExprNode);

        BLangFromClause fromClause = (BLangFromClause) queryExprNode.queryPipeline().fromClause().apply(this);
        queryExpr.queryClauseList.add(fromClause);

        for (Node clauseNode : queryExprNode.queryPipeline().intermediateClauses()) {
            queryExpr.queryClauseList.add(clauseNode.apply(this));
        }

        BLangSelectClause selectClause = (BLangSelectClause) queryExprNode.selectClause().apply(this);
        queryExpr.queryClauseList.add(selectClause);

        Optional<OnConflictClauseNode> onConflict = queryExprNode.onConflictClause();
        onConflict.ifPresent(onConflictClauseNode -> queryExpr.queryClauseList.add(onConflictClauseNode.apply(this)));

        boolean isTable = false;
        boolean isStream = false;

        Optional<QueryConstructTypeNode> optionalQueryConstructTypeNode = queryExprNode.queryConstructType();
        if (optionalQueryConstructTypeNode.isPresent()) {
            QueryConstructTypeNode queryConstructTypeNode = optionalQueryConstructTypeNode.get();
            isTable = queryConstructTypeNode.keyword().kind() == SyntaxKind.TABLE_KEYWORD;
            isStream = queryConstructTypeNode.keyword().kind() == SyntaxKind.STREAM_KEYWORD;
            if (queryConstructTypeNode.keySpecifier().isPresent()) {
                for (IdentifierToken fieldNameNode : queryConstructTypeNode.keySpecifier().get().fieldNames()) {
                    queryExpr.fieldNameIdentifierList.add(createIdentifier(getPosition(fieldNameNode), fieldNameNode));
                }
            }
        }
        queryExpr.isStream = isStream;
        queryExpr.isTable = isTable;
        return queryExpr;
    }

    public BLangNode transform(OnFailClauseNode onFailClauseNode) {
        Location pos = getPosition(onFailClauseNode);
        BLangSimpleVariableDef variableDefinitionNode = (BLangSimpleVariableDef) TreeBuilder.
                createSimpleVariableDefinitionNode();
        BLangSimpleVariable var = (BLangSimpleVariable) TreeBuilder.createSimpleVariableNode();
        boolean isDeclaredWithVar = onFailClauseNode.typeDescriptor().kind() == SyntaxKind.VAR_TYPE_DESC;
        var.isDeclaredWithVar = isDeclaredWithVar;
        if (!isDeclaredWithVar) {
            var.setTypeNode(createTypeNode(onFailClauseNode.typeDescriptor()));
        }
        var.pos = getPosition(onFailClauseNode);
        var.setName(this.createIdentifier(onFailClauseNode.failErrorName()));
        var.name.pos = getPosition(onFailClauseNode.failErrorName());
        variableDefinitionNode.setVariable(var);


        BLangOnFailClause onFailClause = (BLangOnFailClause) TreeBuilder.createOnFailClauseNode();
        onFailClause.pos = pos;

        onFailClause.isDeclaredWithVar = isDeclaredWithVar;
        markVariableAsFinal(variableDefinitionNode.getVariable());
        onFailClause.variableDefinitionNode = variableDefinitionNode;
        BLangBlockStmt blockNode = (BLangBlockStmt) transform(onFailClauseNode.blockStatement());
        blockNode.pos = getPosition(onFailClauseNode);
        onFailClause.body = blockNode;
        return onFailClause;
    }

    @Override
    public BLangNode transform(LetClauseNode letClauseNode) {
        BLangLetClause bLLetClause = (BLangLetClause) TreeBuilder.createLetClauseNode();
        bLLetClause.pos = getPosition(letClauseNode);
        List<BLangLetVariable> letVars = new ArrayList<>();
        for (LetVariableDeclarationNode letVarDeclr : letClauseNode.letVarDeclarations()) {
            BLangLetVariable letVar = createLetVariable(letVarDeclr);
            letVar.definitionNode.getVariable().addFlag(Flag.FINAL);
            letVars.add(letVar);
        }
        if (!letVars.isEmpty()) {
            bLLetClause.letVarDeclarations = letVars;
        }
        return bLLetClause;
    }

    @Override
    public BLangNode transform(FromClauseNode fromClauseNode) {
        BLangFromClause fromClause = (BLangFromClause) TreeBuilder.createFromClauseNode();
        fromClause.pos = getPosition(fromClauseNode);
        fromClause.collection = createExpression(fromClauseNode.expression());
        TypedBindingPatternNode bindingPatternNode = fromClauseNode.typedBindingPattern();
        fromClause.variableDefinitionNode = createBLangVarDef(getPosition(bindingPatternNode), bindingPatternNode,
                Optional.empty(), Optional.empty());

        boolean isDeclaredWithVar = bindingPatternNode.typeDescriptor().kind() == SyntaxKind.VAR_TYPE_DESC;
        fromClause.isDeclaredWithVar = isDeclaredWithVar;

        return fromClause;
    }

    @Override
    public BLangNode transform(WhereClauseNode whereClauseNode) {
        BLangWhereClause whereClause = (BLangWhereClause) TreeBuilder.createWhereClauseNode();
        whereClause.pos = getPosition(whereClauseNode);
        whereClause.expression = createExpression(whereClauseNode.expression());
        return whereClause;
    }

    @Override
    public BLangNode transform(SelectClauseNode selectClauseNode) {
        BLangSelectClause selectClause = (BLangSelectClause) TreeBuilder.createSelectClauseNode();
        selectClause.pos = getPosition(selectClauseNode);
        selectClause.expression = createExpression(selectClauseNode.expression());
        return selectClause;
    }

    @Override
    public BLangNode transform(OnConflictClauseNode onConflictClauseNode) {
        BLangOnConflictClause onConflictClause = (BLangOnConflictClause) TreeBuilder.createOnConflictClauseNode();
        onConflictClause.pos = getPosition(onConflictClauseNode);
        onConflictClause.expression = createExpression(onConflictClauseNode.expression());
        return onConflictClause;
    }

    @Override
    public BLangNode transform(LimitClauseNode limitClauseNode) {
        BLangLimitClause selectClause = (BLangLimitClause) TreeBuilder.createLimitClauseNode();
        selectClause.pos = getPosition(limitClauseNode);
        selectClause.expression = createExpression(limitClauseNode.expression());
        return selectClause;
    }

    @Override
    public BLangNode transform(OnClauseNode onClauseNode) {
        BLangOnClause onClause = (BLangOnClause) TreeBuilder.createOnClauseNode();
        onClause.pos = getPosition(onClauseNode);
        onClause.lhsExpr = createExpression(onClauseNode.lhsExpression());
        onClause.rhsExpr = createExpression(onClauseNode.rhsExpression());
        return onClause;
    }

    @Override
    public BLangNode transform(JoinClauseNode joinClauseNode) {
        BLangJoinClause joinClause = (BLangJoinClause) TreeBuilder.createJoinClauseNode();
        joinClause.pos = getPosition(joinClauseNode);
        TypedBindingPatternNode typedBindingPattern = joinClauseNode.typedBindingPattern();
        joinClause.variableDefinitionNode = createBLangVarDef(getPosition(joinClauseNode),
                typedBindingPattern, Optional.empty(), Optional.empty());
        joinClause.collection = createExpression(joinClauseNode.expression());
        joinClause.isDeclaredWithVar = typedBindingPattern.typeDescriptor().kind() == SyntaxKind.VAR_TYPE_DESC;
        joinClause.isOuterJoin = joinClauseNode.outerKeyword().isPresent();

        OnClauseNode onClauseNode = joinClauseNode.joinOnCondition();
        BLangOnClause onClause = (BLangOnClause) TreeBuilder.createOnClauseNode();
        onClause.pos = getPosition(onClauseNode);
        onClause.lhsExpr = createExpression(onClauseNode.lhsExpression());
        onClause.rhsExpr = createExpression(onClauseNode.rhsExpression());
        joinClause.onClause = onClause;

        return joinClause;
    }

    @Override
    public BLangNode transform(OrderByClauseNode orderByClauseNode) {
        BLangOrderByClause orderByClause = (BLangOrderByClause) TreeBuilder.createOrderByClauseNode();
        orderByClause.pos = getPosition(orderByClauseNode);
        for (OrderKeyNode orderKeyNode : orderByClauseNode.orderKey()) {
            orderByClause.addOrderKey(createOrderKey(orderKeyNode));
        }
        return orderByClause;
    }

    public BLangOrderKey createOrderKey(OrderKeyNode orderKeyNode) {
        BLangOrderKey orderKey = (BLangOrderKey) TreeBuilder.createOrderKeyNode();
        orderKey.pos = getPosition(orderKeyNode);
        orderKey.expression = createExpression(orderKeyNode.expression());
        if (orderKeyNode.orderDirection().isPresent() &&
                orderKeyNode.orderDirection().get().text().equals("descending")) {
            orderKey.isAscending = false;
        } else {
            orderKey.isAscending = true;
        }
        return orderKey;
    }

    @Override
    public BLangNode transform(IntersectionTypeDescriptorNode intersectionTypeDescriptorNode) {
        BLangType lhsType = (BLangType) createTypeNode(intersectionTypeDescriptorNode.leftTypeDesc());
        BLangType rhsType = (BLangType) createTypeNode(intersectionTypeDescriptorNode.rightTypeDesc());

        BLangIntersectionTypeNode intersectionType;
        if (rhsType.getKind() == NodeKind.INTERSECTION_TYPE_NODE) {
            intersectionType = (BLangIntersectionTypeNode) rhsType;
            intersectionType.constituentTypeNodes.add(0, lhsType);
        } else if (lhsType.getKind() == NodeKind.INTERSECTION_TYPE_NODE) {
            intersectionType = (BLangIntersectionTypeNode) lhsType;
            intersectionType.constituentTypeNodes.add(rhsType);
        } else {
            intersectionType = (BLangIntersectionTypeNode) TreeBuilder.createIntersectionTypeNode();
            intersectionType.constituentTypeNodes.add(lhsType);
            intersectionType.constituentTypeNodes.add(rhsType);
        }

        intersectionType.pos = getPosition(intersectionTypeDescriptorNode);
        return intersectionType;
    }

    @Override
    protected BLangNode transformSyntaxNode(Node node) {
        // TODO: Remove this RuntimeException once all nodes covered
        throw new RuntimeException("Node not supported: " + node.getClass().getSimpleName());
    }

    @Override
    public BLangNode transform(ClassDefinitionNode classDefinitionNode) {
        BLangClassDefinition blangClass = (BLangClassDefinition) TreeBuilder.createClassDefNode();
        blangClass.pos = getPositionWithoutMetadata(classDefinitionNode);
        blangClass.annAttachments = applyAll(getAnnotations(classDefinitionNode.metadata()));

        BLangIdentifier identifierNode = createIdentifier(classDefinitionNode.className());
        blangClass.setName(identifierNode);
        blangClass.markdownDocumentationAttachment =
                createMarkdownDocumentationAttachment(getDocumentationString(classDefinitionNode.metadata()));

        classDefinitionNode.visibilityQualifier().ifPresent(visibilityQual -> {
            if (visibilityQual.kind() == SyntaxKind.PUBLIC_KEYWORD) {
                blangClass.flagSet.add(Flag.PUBLIC);
            }
        });

        for (Token qualifier : classDefinitionNode.classTypeQualifiers()) {
            SyntaxKind kind = qualifier.kind();

            switch (kind) {
                case DISTINCT_KEYWORD:
                    blangClass.flagSet.add(Flag.DISTINCT);
                    break;
                case CLIENT_KEYWORD:
                    blangClass.flagSet.add(Flag.CLIENT);
                    break;
                case READONLY_KEYWORD:
                    blangClass.flagSet.add(Flag.READONLY);
                    break;
                case SERVICE_KEYWORD:
                    blangClass.flagSet.add(Flag.SERVICE);
                    break;
                case ISOLATED_KEYWORD:
                    blangClass.flagSet.add(Flag.ISOLATED);
                    break;
                default:
                    throw new RuntimeException("Syntax kind is not supported: " + kind);
            }
        }

        NodeList<Node> members = classDefinitionNode.members();
        for (Node node : members) {
            // TODO: Check for fields other than SimpleVariableNode
            BLangNode bLangNode = node.apply(this);
            if (bLangNode.getKind() == NodeKind.FUNCTION) {
                BLangFunction bLangFunction = (BLangFunction) bLangNode;
                bLangFunction.attachedFunction = true;
                bLangFunction.flagSet.add(Flag.ATTACHED);
                if (Names.USER_DEFINED_INIT_SUFFIX.value.equals(bLangFunction.name.value)) {
                    if (blangClass.initFunction == null) {
                        bLangFunction.objInitFunction = true;
                        // TODO: verify removing NULL check for blangClass.initFunction has no side-effects
                        blangClass.initFunction = bLangFunction;
                    } else {
                        blangClass.addFunction(bLangFunction);
                    }
                } else {
                    blangClass.addFunction(bLangFunction);
                }
            } else if (bLangNode.getKind() == NodeKind.VARIABLE) {
                blangClass.addField((BLangSimpleVariable) bLangNode);
            } else if (bLangNode.getKind() == NodeKind.USER_DEFINED_TYPE) {
                blangClass.addTypeReference((BLangType) bLangNode);
            }
        }

        return blangClass;
    }

    @Override
    public BLangNode transform(RetryStatementNode retryStatementNode) {
        BLangRetrySpec retrySpec = createRetrySpec(retryStatementNode);
        Location pos = getPosition(retryStatementNode);
        StatementNode retryBody = retryStatementNode.retryBody();

        if (retryBody.kind() == SyntaxKind.TRANSACTION_STATEMENT) {
            BLangRetryTransaction retryTransaction = (BLangRetryTransaction) TreeBuilder.createRetryTransactionNode();
            retryTransaction.pos = pos;
            retryTransaction.setRetrySpec(retrySpec);
            retryTransaction.setTransaction((BLangTransaction) retryBody.apply(this));
            return retryTransaction;
        }

        BLangRetry retryNode = (BLangRetry) TreeBuilder.createRetryNode();
        retryNode.pos = pos;
        retryNode.setRetrySpec(retrySpec);
        BLangBlockStmt retryBlock = (BLangBlockStmt) retryBody.apply(this);
        retryNode.setRetryBody(retryBlock);

        retryStatementNode.onFailClause().ifPresent(onFailClauseNode -> {
            retryNode.setOnFailClause(
                    (org.ballerinalang.model.clauses.OnFailClauseNode) (onFailClauseNode.apply(this)));
        });

        return retryNode;
    }

    private BLangRetrySpec createRetrySpec(RetryStatementNode retryStatementNode) {
        BLangRetrySpec retrySpec = (BLangRetrySpec) TreeBuilder.createRetrySpecNode();
        if (retryStatementNode.typeParameter().isPresent()) {
            TypeParameterNode typeParam = retryStatementNode.typeParameter().get();
            retrySpec.retryManagerType = createTypeNode(typeParam.typeNode());
            retrySpec.pos = getPosition(typeParam);
        }

        if (retryStatementNode.arguments().isPresent()) {
            ParenthesizedArgList arg = retryStatementNode.arguments().get();
            retrySpec.pos = getPosition(arg);
            for (Node argNode : arg.arguments()) {
                retrySpec.argExprs.add(createExpression(argNode));
            }
        }

        if (retrySpec.pos == null) {
            retrySpec.pos = getPosition(retryStatementNode);
        }
        return retrySpec;
    }

    @Override
    public BLangNode transform(TransactionalExpressionNode transactionalExpressionNode) {
        BLangTransactionalExpr transactionalExpr = TreeBuilder.createTransactionalExpressionNode();
        transactionalExpr.pos = getPosition(transactionalExpressionNode);
        return transactionalExpr;
    }

    @Override
    public BLangNode transform(XMLFilterExpressionNode xmlFilterExpressionNode) {
        List<BLangXMLElementFilter> filters = new ArrayList<>();

        XMLNamePatternChainingNode xmlNamePatternChainingNode = xmlFilterExpressionNode.xmlPatternChain();
        for (Node node : xmlNamePatternChainingNode.xmlNamePattern()) {
            filters.add(createXMLElementFilter(node));
        }

        BLangExpression expr = createExpression(xmlFilterExpressionNode.expression());
        BLangXMLElementAccess elementAccess = new BLangXMLElementAccess(getPosition(xmlFilterExpressionNode), null,
                expr, filters);
        return elementAccess;
    }

    @Override
    public BLangNode transform(XMLStepExpressionNode xmlStepExpressionNode) {
        List<BLangXMLElementFilter> filters = new ArrayList<>();

        int starCount = 0;
        if (xmlStepExpressionNode.xmlStepStart().kind() == SyntaxKind.SLASH_ASTERISK_TOKEN) {
            starCount = 1;
        } else if (xmlStepExpressionNode.xmlStepStart().kind() == SyntaxKind.XML_NAME_PATTERN_CHAIN) {
            XMLNamePatternChainingNode xmlNamePatternChainingNode =
                    (XMLNamePatternChainingNode) xmlStepExpressionNode.xmlStepStart();
            for (Node node : xmlNamePatternChainingNode.xmlNamePattern()) {
                filters.add(createXMLElementFilter(node));
            }
            switch (xmlNamePatternChainingNode.startToken().kind()) {
                case DOUBLE_SLASH_DOUBLE_ASTERISK_LT_TOKEN:
                    starCount = 2;
                    break;
                case SLASH_ASTERISK_TOKEN:
                    starCount = 1;
                    break;
            }
        }

        BLangExpression expr = createExpression(xmlStepExpressionNode.expression());
        // TODO : implement the value for childIndex
        BLangXMLNavigationAccess xmlNavigationAccess =
                new BLangXMLNavigationAccess(getPosition(xmlStepExpressionNode), null, expr, filters,
                XMLNavigationAccess.NavAccessType.fromInt(starCount), null);
        return xmlNavigationAccess;
    }

    @Override
    public BLangNode transform(MatchStatementNode matchStatementNode) {
        BLangMatchStatement matchStatement = (BLangMatchStatement) TreeBuilder.createMatchStatementNode();
        BLangExpression matchStmtExpr = createExpression(matchStatementNode.condition());
        matchStatement.setExpression(matchStmtExpr);

        for (MatchClauseNode matchClauseNode : matchStatementNode.matchClauses()) {
            BLangMatchClause bLangMatchClause = (BLangMatchClause) TreeBuilder.createMatchClause();
            bLangMatchClause.pos = getPosition(matchClauseNode);
            bLangMatchClause.expr = matchStmtExpr;
            boolean matchGuardAvailable = false;

            if (matchClauseNode.matchGuard().isPresent()) {
                matchGuardAvailable = true;
                BLangMatchGuard bLangMatchGuard = (BLangMatchGuard) TreeBuilder.createMatchGuard();
                bLangMatchGuard.expr = createExpression(matchClauseNode.matchGuard().get().expression());
                bLangMatchClause.setMatchGuard(bLangMatchGuard);
            }

            for (Node matchPattern : matchClauseNode.matchPatterns()) {
                Location matchPatternPos = getPosition(matchPattern);
                BLangMatchPattern bLangMatchPattern = transformMatchPattern(matchPattern, matchPatternPos);
                // TODO : Remove this check after all binding patterns are implemented
                if (bLangMatchPattern != null) {
                    bLangMatchPattern.matchExpr = matchStmtExpr;
                    bLangMatchPattern.matchGuardIsAvailable = matchGuardAvailable;
                    bLangMatchClause.addMatchPattern(bLangMatchPattern);
                }
            }

            bLangMatchClause.setBlockStatement((BLangBlockStmt) transform(matchClauseNode.blockStatement()));
            matchStatement.addMatchClause(bLangMatchClause);
        }

        matchStatementNode.onFailClause().ifPresent(onFailClauseNode -> {
            matchStatement.setOnFailClause(
                    (org.ballerinalang.model.clauses.OnFailClauseNode) (onFailClauseNode.apply(this)));
        });

        return matchStatement;
    }

    private BLangMatchPattern transformMatchPattern(Node matchPattern, Location matchPatternPos) {

        if (matchPattern.kind() == SyntaxKind.SIMPLE_NAME_REFERENCE &&
                ((SimpleNameReferenceNode) matchPattern).name().isMissing()) {
            dlog.error(matchPatternPos, DiagnosticCode.MATCH_PATTERN_NOT_SUPPORTED);
            return null;
        } else if (matchPattern.kind() == SyntaxKind.SIMPLE_NAME_REFERENCE &&
                ((SimpleNameReferenceNode) matchPattern).name().text().equals("_")) {
            // wildcard match
            BLangWildCardMatchPattern bLangWildCardMatchPattern =
                    (BLangWildCardMatchPattern) TreeBuilder.createWildCardMatchPattern();
            bLangWildCardMatchPattern.pos = matchPatternPos;
            return bLangWildCardMatchPattern;
        } else if (matchPattern.kind() == SyntaxKind.NUMERIC_LITERAL ||
                matchPattern.kind() == SyntaxKind.STRING_LITERAL ||
                matchPattern.kind() == SyntaxKind.SIMPLE_NAME_REFERENCE ||
                matchPattern.kind() == SyntaxKind.NULL_LITERAL ||
                matchPattern.kind() == SyntaxKind.NIL_LITERAL ||
                matchPattern.kind() == SyntaxKind.BOOLEAN_LITERAL) {
            BLangConstPattern bLangConstMatchPattern =
                    (BLangConstPattern) TreeBuilder.createConstMatchPattern();
            bLangConstMatchPattern.setExpression(createExpression(matchPattern));
            bLangConstMatchPattern.pos = matchPatternPos;
            return bLangConstMatchPattern;
        } else if (matchPattern.kind() == SyntaxKind.TYPED_BINDING_PATTERN) { // var a
            TypedBindingPatternNode typedBindingPatternNode = (TypedBindingPatternNode) matchPattern;
            BLangVarBindingPatternMatchPattern bLangVarBindingPattern =
                    (BLangVarBindingPatternMatchPattern) TreeBuilder.createVarBindingPattern();
            bLangVarBindingPattern.pos = matchPatternPos;

            SyntaxKind patternKind = typedBindingPatternNode.bindingPattern().kind();
            switch (patternKind) {
                case CAPTURE_BINDING_PATTERN:
                    // TODO : check whether why cant we call the existing transform method
                    CaptureBindingPatternNode captureBindingPattern =
                            (CaptureBindingPatternNode) typedBindingPatternNode.bindingPattern();
                    BLangCaptureBindingPattern bLangCaptureBindingPattern =
                            createCaptureBindingPattern(captureBindingPattern);
                    bLangVarBindingPattern.setBindingPattern(bLangCaptureBindingPattern);
                    break;
                default:
                    // TODO : Remove this after all binding patterns are implemented
                    dlog.error(matchPatternPos, DiagnosticCode.MATCH_PATTERN_NOT_SUPPORTED);
                    return null;
            }
            return bLangVarBindingPattern;
        } else if (matchPattern.kind() == SyntaxKind.LIST_MATCH_PATTERN) {
            ListMatchPatternNode listMatchPatternNode = (ListMatchPatternNode) matchPattern;
            BLangListMatchPattern bLangListMatchPattern =
                    (BLangListMatchPattern) TreeBuilder.createListMatchPattern();
            bLangListMatchPattern.pos = matchPatternPos;

            for (Node memberMatchPattern : listMatchPatternNode.matchPatterns()) {
                BLangMatchPattern bLangMemberMatchPattern = transformMatchPattern(memberMatchPattern,
                        getPosition(memberMatchPattern));
                if (bLangMemberMatchPattern == null) {
                    continue;
                }
                bLangListMatchPattern.addMatchPattern(bLangMemberMatchPattern);
            }

            if (listMatchPatternNode.restMatchPattern().isPresent()) {
                RestMatchPatternNode restMatchPatternNode = listMatchPatternNode.restMatchPattern().get();
                bLangListMatchPattern.setRestMatchPattern(
                        (BLangRestMatchPattern) transformMatchPattern(restMatchPatternNode,
                                getPosition(restMatchPatternNode)));
            }
            return bLangListMatchPattern;
        } else if (matchPattern.kind() == SyntaxKind.REST_MATCH_PATTERN) {
            RestMatchPatternNode restMatchPatternNode = (RestMatchPatternNode) matchPattern;
            BLangRestMatchPattern bLangRestMatchPattern = (BLangRestMatchPattern) TreeBuilder.createRestMatchPattern();
            bLangRestMatchPattern.pos = matchPatternPos;

            SimpleNameReferenceNode variableName = restMatchPatternNode.variableName();
            bLangRestMatchPattern.setIdentifier(createIdentifier(getPosition(variableName), variableName.name()));
            return bLangRestMatchPattern;
        } else {
            // TODO : Remove this after all binding patterns are implemented
            dlog.error(matchPatternPos, DiagnosticCode.MATCH_PATTERN_NOT_SUPPORTED);
            return null;
        }
    }

    private BLangCaptureBindingPattern createCaptureBindingPattern(CaptureBindingPatternNode
                                                                           captureBindingPatternNode) {
        BLangCaptureBindingPattern bLangCaptureBindingPattern =
                (BLangCaptureBindingPattern) TreeBuilder.createCaptureBindingPattern();
        bLangCaptureBindingPattern.setIdentifier(createIdentifier(captureBindingPatternNode
                .variableName()));
        bLangCaptureBindingPattern.pos = getPosition(captureBindingPatternNode);
        return bLangCaptureBindingPattern;
    }

    private BLangXMLElementFilter createXMLElementFilter(Node node) {
        String ns = "";
        String elementName = "*";
        Location nsPos = null;
        Location elemNamePos = null;
        SyntaxKind kind = node.kind();

        switch (kind) {
            case SIMPLE_NAME_REFERENCE:
                SimpleNameReferenceNode simpleNameReferenceNode = (SimpleNameReferenceNode) node;
                elementName = simpleNameReferenceNode.name().text();
                elemNamePos = getPosition(simpleNameReferenceNode);
                break;
            case QUALIFIED_NAME_REFERENCE:
                QualifiedNameReferenceNode qualifiedNameReferenceNode = (QualifiedNameReferenceNode) node;
                elementName = qualifiedNameReferenceNode.identifier().text();
                elemNamePos = getPosition(qualifiedNameReferenceNode.identifier());
                ns = qualifiedNameReferenceNode.modulePrefix().text();
                nsPos = getPosition(qualifiedNameReferenceNode.modulePrefix());
                break;
            case XML_ATOMIC_NAME_PATTERN:
                XMLAtomicNamePatternNode atomicNamePatternNode = (XMLAtomicNamePatternNode) node;
                elementName = atomicNamePatternNode.name().text();
                elemNamePos = getPosition(atomicNamePatternNode.name());
                ns = atomicNamePatternNode.prefix().text();
                nsPos = getPosition(atomicNamePatternNode.prefix());
                break;
            case ASTERISK_TOKEN:
                elemNamePos = getPosition(node);
        }

        // Escape names starting with '.
        if (stringStartsWithSingleQuote(ns)) {
            ns = ns.substring(1);
        }
        if (stringStartsWithSingleQuote(elementName)) {
            elementName = elementName.substring(1);
        }

        return new BLangXMLElementFilter(getPosition(node), null, ns, nsPos, elementName, elemNamePos);
    }

    private boolean stringStartsWithSingleQuote(String ns) {
        return ns != null && ns.length() > 0 && ns.charAt(0) == '\'';
    }

    // ------------------------------------------private methods--------------------------------------------------------
    private String getValueFromByteArrayNode(ByteArrayLiteralNode byteArrayLiteralNode) {
        StringBuilder value = new StringBuilder();
        value.append(byteArrayLiteralNode.type().text());
        value.append(" ");
        value.append("`");
        if (byteArrayLiteralNode.content().isPresent()) {
            value.append(byteArrayLiteralNode.content().get().text());
        }
        value.append("`");
        return value.toString();
    }

    private List<BLangRecordVariableKeyValue>
            createVariableListForMappingBindingPattern(MappingBindingPatternNode mappingBindingPatternNode) {

        List<BLangRecordVariableKeyValue> fieldBindingPatternsList = new ArrayList<>();
        for (FieldBindingPatternNode node : mappingBindingPatternNode.fieldBindingPatterns()) {
            BLangRecordVariableKeyValue recordKeyValue = new BLangRecordVariableKeyValue();
            if (node instanceof FieldBindingPatternFullNode) {
                FieldBindingPatternFullNode fullNode = (FieldBindingPatternFullNode) node;
                recordKeyValue.key = createIdentifier(fullNode.variableName().name());
                recordKeyValue.valueBindingPattern = getBLangVariableNode(fullNode.bindingPattern());
            } else {
                FieldBindingPatternVarnameNode varnameNode = (FieldBindingPatternVarnameNode) node;
                recordKeyValue.key = createIdentifier(varnameNode.variableName().name());
                BLangSimpleVariable value = (BLangSimpleVariable) TreeBuilder.createSimpleVariableNode();
                value.pos = getPosition(varnameNode);
                IdentifierNode name = createIdentifier(varnameNode.variableName().name());
                ((BLangIdentifier) name).pos = value.pos;
                value.setName(name);
                recordKeyValue.valueBindingPattern = value;
            }

            fieldBindingPatternsList.add(recordKeyValue);
        }

        return fieldBindingPatternsList;
    }

    private BLangLiteral createEmptyLiteral() {
        BLangLiteral bLiteral = (BLangLiteral) TreeBuilder.createLiteralExpression();
        bLiteral.value = "";
        bLiteral.originalValue = "";
        bLiteral.type = symTable.getTypeFromTag(TypeTags.STRING);
        return bLiteral;
    }

    private BLangVariable createSimpleVariable(Location location,
                                               String identifier,
                                               Location identifierPos) {
        BLangSimpleVariable memberVar = (BLangSimpleVariable) TreeBuilder.createSimpleVariableNode();
        memberVar.pos = location;
        IdentifierNode name = createIdentifier(identifierPos, identifier);
        ((BLangIdentifier) name).pos = identifierPos;
        memberVar.setName(name);
        return memberVar;
    }

    private BLangVariable getBLangVariableNode(BindingPatternNode bindingPattern) {
        Token varName;
        switch (bindingPattern.kind()) {
            case MAPPING_BINDING_PATTERN:
                MappingBindingPatternNode mappingBindingPatternNode = (MappingBindingPatternNode) bindingPattern;
                BLangRecordVariable recordVariable = (BLangRecordVariable) TreeBuilder.createRecordVariableNode();
                recordVariable.pos = getPosition(mappingBindingPatternNode);
                recordVariable.variableList = createVariableListForMappingBindingPattern(mappingBindingPatternNode);
                if (mappingBindingPatternNode.restBindingPattern().isPresent()) {
                    recordVariable.restParam =
                            getBLangVariableNode(mappingBindingPatternNode.restBindingPattern().get());
                }

                return recordVariable;
            case LIST_BINDING_PATTERN:
                ListBindingPatternNode listBindingPatternNode = (ListBindingPatternNode) bindingPattern;
                BLangTupleVariable tupleVariable = (BLangTupleVariable) TreeBuilder.createTupleVariableNode();
                tupleVariable.pos = getPosition(listBindingPatternNode);

                Optional<RestBindingPatternNode> restBindingPattern = listBindingPatternNode.restBindingPattern();
                if (restBindingPattern.isPresent()) {
                    tupleVariable.restVariable = getBLangVariableNode(restBindingPattern.get());
                }

                for (BindingPatternNode memberBindingPattern : listBindingPatternNode.bindingPatterns()) {
                    BLangVariable member = getBLangVariableNode(memberBindingPattern);
                    tupleVariable.memberVariables.add(member);
                }

                return tupleVariable;
            case ERROR_BINDING_PATTERN:
                ErrorBindingPatternNode errorBindingPatternNode = (ErrorBindingPatternNode) bindingPattern;
                BLangErrorVariable bLangErrorVariable = (BLangErrorVariable) TreeBuilder.createErrorVariableNode();
                bLangErrorVariable.pos = getPosition(errorBindingPatternNode);

                Optional<Node> errorTypeRef = errorBindingPatternNode.typeReference();
                if (errorTypeRef.isPresent()) {
                    bLangErrorVariable.typeNode = createTypeNode(errorTypeRef.get());
                }

                SeparatedNodeList<BindingPatternNode> argListBindingPatterns =
                        errorBindingPatternNode.argListBindingPatterns();
                int numberOfArgs = argListBindingPatterns.size();
                List<BLangErrorVariable.BLangErrorDetailEntry> namedArgs = new ArrayList<>();
                for (int position = 0; position < numberOfArgs; position++) {
                    BindingPatternNode bindingPatternNode = argListBindingPatterns.get(position);
                    switch (bindingPatternNode.kind()) {
                        case CAPTURE_BINDING_PATTERN:
                        case WILDCARD_BINDING_PATTERN:
                            if (position == 0) {
                                bLangErrorVariable.message =
                                        (BLangSimpleVariable) getBLangVariableNode(bindingPatternNode);
                                break;
                            }
                            // Fall through.
                        case ERROR_BINDING_PATTERN:
                            bLangErrorVariable.cause = getBLangVariableNode(bindingPatternNode);
                            break;
                        case NAMED_ARG_BINDING_PATTERN:
                            NamedArgBindingPatternNode namedArgBindingPatternNode =
                                    (NamedArgBindingPatternNode) bindingPatternNode;
                            BLangIdentifier key =
                                    createIdentifier(namedArgBindingPatternNode.argName());
                            BLangVariable valueBindingPattern =
                                    getBLangVariableNode(namedArgBindingPatternNode.bindingPattern());
                            BLangErrorVariable.BLangErrorDetailEntry detailEntry =
                                    new BLangErrorVariable.BLangErrorDetailEntry(key, valueBindingPattern);
                            namedArgs.add(detailEntry);
                            break;
                        default:// Rest binding pattern
                            bLangErrorVariable.restDetail =
                                    (BLangSimpleVariable) getBLangVariableNode(bindingPatternNode);
                    }
                }
                bLangErrorVariable.detail = namedArgs;
                return bLangErrorVariable;
            case REST_BINDING_PATTERN:
                RestBindingPatternNode restBindingPatternNode = (RestBindingPatternNode) bindingPattern;
                varName = restBindingPatternNode.variableName().name();
                break;
            case WILDCARD_BINDING_PATTERN:
                WildcardBindingPatternNode wildcardBindingPatternNode = (WildcardBindingPatternNode) bindingPattern;
                varName = wildcardBindingPatternNode.underscoreToken();
                break;
            case CAPTURE_BINDING_PATTERN:
            default:
                CaptureBindingPatternNode captureBindingPatternNode = (CaptureBindingPatternNode) bindingPattern;
                varName = captureBindingPatternNode.variableName();
                break;
        }

        Location pos = getPosition(bindingPattern);
        return createSimpleVariable(pos, varName.text(), getPosition(varName));
    }

    BLangValueType addValueType(Location pos, TypeKind typeKind) {
        BLangValueType typeNode = (BLangValueType) TreeBuilder.createValueTypeNode();
        typeNode.pos = pos;
        typeNode.typeKind = typeKind;
        return typeNode;
    }

    private List<BLangStatement> generateBLangStatements(NodeList<StatementNode> statementNodes) {
        List<BLangStatement> statements = new ArrayList<>();
        return generateAndAddBLangStatements(statementNodes, statements);
    }

    private List<BLangStatement> generateAndAddBLangStatements(NodeList<StatementNode> statementNodes,
                                                               List<BLangStatement> statements) {
        for (StatementNode statement : statementNodes) {
            // TODO: Remove this check once statements are non null guaranteed
            if (statement != null) {
                if (statement.kind() == SyntaxKind.FORK_STATEMENT) {
                    generateForkStatements(statements, (ForkStatementNode) statement);
                    continue;
                }
                statements.add((BLangStatement) statement.apply(this));
            }
        }
        return statements;
    }

    private String extractVersion(SeparatedNodeList<Token> versionNumbers) {
        StringBuilder version = new StringBuilder();
        int size = versionNumbers.size();
        for (int i = 0; i < size; i++) {
            if (i != 0) {
                version.append(".");
            }
            version.append(versionNumbers.get(i).text());
        }
        return version.toString();
    }

    private void generateForkStatements(List<BLangStatement> statements, ForkStatementNode forkStatementNode) {
        BLangForkJoin forkJoin = (BLangForkJoin) forkStatementNode.apply(this);
        String nextAnonymousForkKey = anonymousModelHelper.getNextAnonymousForkKey(packageID);
        for (NamedWorkerDeclarationNode workerDeclarationNode : forkStatementNode.namedWorkerDeclarations()) {
            BLangSimpleVariableDef workerDef = (BLangSimpleVariableDef) workerDeclarationNode.apply(this);
            workerDef.isWorker = true;
            workerDef.isInFork = true;
            workerDef.var.flagSet.add(Flag.FORKED);

            BLangFunction function = ((BLangLambdaFunction) workerDef.var.expr).function;
            function.addFlag(Flag.FORKED);
            function.anonForkName = nextAnonymousForkKey;

            statements.add(workerDef);
            while (!this.additionalStatements.empty()) {
                statements.add(additionalStatements.pop());
            }
            forkJoin.addWorkers(workerDef);
        }
        statements.add(forkJoin);
    }

    private BLangCheckedExpr createCheckExpr(Location pos, BLangExpression expr) {
        BLangCheckedExpr checkedExpr = (BLangCheckedExpr) TreeBuilder.createCheckExpressionNode();
        checkedExpr.pos = pos;
        checkedExpr.expr = expr;
        return checkedExpr;
    }

    private BLangCheckPanickedExpr createCheckPanickedExpr(Location pos, BLangExpression expr) {
        BLangCheckPanickedExpr checkPanickedExpr =
                (BLangCheckPanickedExpr) TreeBuilder.createCheckPanicExpressionNode();
        checkPanickedExpr.pos = pos;
        checkPanickedExpr.expr = expr;
        return checkPanickedExpr;
    }

    private void populateFuncSignature(BLangFunction bLFunction, FunctionSignatureNode funcSignature) {
        // Set Parameters
        for (ParameterNode child : funcSignature.parameters()) {
            SimpleVariableNode param = (SimpleVariableNode) child.apply(this);
            if (child instanceof RestParameterNode) {
                bLFunction.setRestParameter(param);
            } else {
                bLFunction.addParameter(param);
            }
        }

        // Set Return Type
        Optional<ReturnTypeDescriptorNode> retNode = funcSignature.returnTypeDesc();
        if (retNode.isPresent()) {
            ReturnTypeDescriptorNode returnType = retNode.get();
            bLFunction.setReturnTypeNode(createTypeNode(returnType.type()));
            bLFunction.returnTypeAnnAttachments = applyAll(returnType.annotations());
        } else {
            BLangValueType bLValueType = (BLangValueType) TreeBuilder.createValueTypeNode();
            bLValueType.pos = symTable.builtinPos;
            bLValueType.typeKind = TypeKind.NIL;
            bLFunction.setReturnTypeNode(bLValueType);
        }
    }

    private BLangUnaryExpr createBLangUnaryExpr(Location location,
                                                OperatorKind operatorKind,
                                                BLangExpression expr) {
        BLangUnaryExpr bLUnaryExpr = (BLangUnaryExpr) TreeBuilder.createUnaryExpressionNode();
        bLUnaryExpr.pos = location;
        bLUnaryExpr.operator = operatorKind;
        bLUnaryExpr.expr = expr;
        return bLUnaryExpr;
    }

    private BLangExpression createExpression(Node expression) {
        return (BLangExpression) createActionOrExpression(expression);
    }

    private BLangNode createActionOrExpression(Node actionOrExpression) {
        if (isSimpleLiteral(actionOrExpression.kind())) {
            return createSimpleLiteral(actionOrExpression);
        } else if (actionOrExpression.kind() == SyntaxKind.SIMPLE_NAME_REFERENCE ||
                   actionOrExpression.kind() == SyntaxKind.QUALIFIED_NAME_REFERENCE ||
                   actionOrExpression.kind() == SyntaxKind.IDENTIFIER_TOKEN) {
            // Variable References
            BLangNameReference nameReference = createBLangNameReference(actionOrExpression);
            BLangSimpleVarRef bLVarRef = (BLangSimpleVarRef) TreeBuilder.createSimpleVariableReferenceNode();
            bLVarRef.pos = getPosition(actionOrExpression);
            bLVarRef.pkgAlias = this.createIdentifier((Location) nameReference.pkgAlias.getPosition(),
                                                      nameReference.pkgAlias.getValue());
            bLVarRef.variableName = this.createIdentifier((Location) nameReference.name.getPosition(),
                                                          nameReference.name.getValue());
            return bLVarRef;
        } else if (actionOrExpression.kind() == SyntaxKind.BRACED_EXPRESSION) {
            BLangGroupExpr group = (BLangGroupExpr) TreeBuilder.createGroupExpressionNode();
            group.expression = (BLangExpression) actionOrExpression.apply(this);
            group.pos = getPosition(actionOrExpression);
            return group;
        } else if (isType(actionOrExpression.kind())) {
            BLangTypedescExpr typeAccessExpr = (BLangTypedescExpr) TreeBuilder.createTypeAccessNode();
            typeAccessExpr.pos = getPosition(actionOrExpression);
            typeAccessExpr.typeNode = createTypeNode(actionOrExpression);
            return typeAccessExpr;
        } else {
            return actionOrExpression.apply(this);
        }
    }

    private BLangNode createStringTemplateLiteral(NodeList<Node> memberNodes, Location location) {
        BLangStringTemplateLiteral stringTemplateLiteral =
                (BLangStringTemplateLiteral) TreeBuilder.createStringTemplateLiteralNode();
        for (Node memberNode : memberNodes) {
            stringTemplateLiteral.exprs.add((BLangExpression) memberNode.apply(this));
        }

        if (stringTemplateLiteral.exprs.isEmpty()) {
            BLangLiteral emptyLiteral = createEmptyLiteral();
            emptyLiteral.pos = location;
            stringTemplateLiteral.exprs.add(emptyLiteral);
        }

        stringTemplateLiteral.pos = location;
        return stringTemplateLiteral;
    }

    private BLangRawTemplateLiteral createRawTemplateLiteral(NodeList<Node> members, Location location) {
        BLangRawTemplateLiteral literal = (BLangRawTemplateLiteral) TreeBuilder.createRawTemplateLiteralNode();
        literal.pos = location;

        boolean prevNodeWasInterpolation = false;
        Node firstMember = members.isEmpty() ? null : members.get(0); // will be empty for empty raw template

        if (firstMember != null && firstMember.kind() == SyntaxKind.INTERPOLATION) {
            literal.strings.add(createStringLiteral("", getPosition(firstMember)));
        }

        for (Node member : members) {
            if (member.kind() == SyntaxKind.INTERPOLATION) {
                literal.insertions.add((BLangExpression) member.apply(this));

                if (prevNodeWasInterpolation) {
                    literal.strings.add(createStringLiteral("", getPosition(member)));
                }

                prevNodeWasInterpolation = true;
            } else {
                literal.strings.add((BLangLiteral) member.apply(this));
                prevNodeWasInterpolation = false;
            }
        }

        if (prevNodeWasInterpolation) {
            literal.strings.add(createStringLiteral("", getPosition(members.get(members.size() - 1))));
        }

        return literal;
    }

    private BLangSimpleVariable createSimpleVar(Optional<Token> name, Node type, NodeList<AnnotationNode> annotations) {
        if (name.isPresent()) {
            Token nameToken = name.get();
            return createSimpleVar(nameToken, type, null, false, false, null, annotations);
        }

        return createSimpleVar(null, type, null, false, false, null, annotations);
    }

    private BLangSimpleVariable createSimpleVar(Token name, Node type, NodeList<AnnotationNode> annotations) {
        return createSimpleVar(name, type, null, false, false, null, annotations);
    }

    private BLangSimpleVariable createSimpleVar(Token name, Node typeName, Node initializer, boolean isFinal,
                                                boolean isListenerVar, Token visibilityQualifier,
                                                NodeList<AnnotationNode> annotations) {
        BLangSimpleVariable bLSimpleVar = (BLangSimpleVariable) TreeBuilder.createSimpleVariableNode();
        bLSimpleVar.setName(this.createIdentifier(name));
        bLSimpleVar.name.pos = getPosition(name);

        if (isDeclaredWithVar(typeName)) {
            bLSimpleVar.isDeclaredWithVar = true;
        } else {
            bLSimpleVar.setTypeNode(createTypeNode(typeName));
        }

        if (visibilityQualifier != null) {
            if (visibilityQualifier.kind() == SyntaxKind.PRIVATE_KEYWORD) {
                bLSimpleVar.flagSet.add(Flag.PRIVATE);
            } else if (visibilityQualifier.kind() == SyntaxKind.PUBLIC_KEYWORD) {
                bLSimpleVar.flagSet.add(Flag.PUBLIC);
            }
        }

        if (isFinal) {
            markVariableAsFinal(bLSimpleVar);
        }
        if (initializer != null) {
            bLSimpleVar.setInitialExpression(createExpression(initializer));
        }
        if (isListenerVar) {
            bLSimpleVar.flagSet.add(Flag.LISTENER);
            bLSimpleVar.flagSet.add(Flag.FINAL);
        }

        if (annotations != null) {
            bLSimpleVar.annAttachments = applyAll(annotations);
        }

        return bLSimpleVar;
    }

    private boolean isDeclaredWithVar(Node typeNode) {
        if (typeNode == null || typeNode.kind() == SyntaxKind.VAR_TYPE_DESC) {
            return true;
        }

        return false;
    }

    private BLangIdentifier createIdentifier(Token token) {
        return createIdentifier(getPosition(token), token);
    }

    private BLangIdentifier createIdentifier(Location pos, Token token) {
        if (token == null) {
            return createIdentifier(pos, null, null);
        }

        String identifierName;
        if (token.isMissing()) {
            identifierName = missingNodesHelper.getNextMissingNodeName(packageID);
        } else {
            identifierName = token.text();
        }

        return createIdentifier(pos, identifierName);
    }

    private BLangIdentifier createIdentifier(Location pos, String value) {
        return createIdentifier(pos, value, null);
    }

    private BLangIdentifier createIdentifier(Location pos, String value, Set<Whitespace> ws) {
        BLangIdentifier bLIdentifer = (BLangIdentifier) TreeBuilder.createIdentifierNode();
        if (value == null) {
            return bLIdentifer;
        }

        if (value.startsWith(IDENTIFIER_LITERAL_PREFIX)) {
            bLIdentifer.setValue(IdentifierUtils.unescapeUnicodeCodepoints(value.substring(1)));
            bLIdentifer.originalValue = value;
            bLIdentifer.setLiteral(true);
        } else {
            bLIdentifer.setValue(value);
            bLIdentifer.setLiteral(false);
        }
        bLIdentifer.pos = pos;
        if (ws != null) {
            bLIdentifer.addWS(ws);
        }
        return bLIdentifer;
    }

    private BLangLiteral createSimpleLiteral(Node literal) {
        return createSimpleLiteral(literal, false);
    }

    private BLangLiteral createSimpleLiteral(Node literal, boolean isFiniteType) {
        if (literal.kind() == SyntaxKind.UNARY_EXPRESSION) {
            UnaryExpressionNode unaryExpr = (UnaryExpressionNode) literal;
            BLangLiteral bLangLiteral =
                    createSimpleLiteral(unaryExpr.expression(), unaryExpr.unaryOperator().kind(), isFiniteType);
            bLangLiteral.pos = getPosition(unaryExpr); // setting the proper pos, else only the expr pos is set
            return bLangLiteral;
        }

        return createSimpleLiteral(literal, SyntaxKind.NONE, isFiniteType);
    }

    private BLangLiteral createSimpleLiteral(Node literal, SyntaxKind sign, boolean isFiniteType) {
        BLangLiteral bLiteral = (BLangLiteral) TreeBuilder.createLiteralExpression();
        SyntaxKind type = literal.kind();
        int typeTag = -1;
        Object value = null;
        String originalValue = null;

        String textValue;
        if (literal instanceof BasicLiteralNode) {
            textValue = ((BasicLiteralNode) literal).literalToken().text();
        } else if (literal instanceof Token) {
            textValue = ((Token) literal).text();
        } else {
            textValue = "";
        }

        if (sign == SyntaxKind.PLUS_TOKEN) {
            textValue = "+" + textValue;
        } else if (sign == SyntaxKind.MINUS_TOKEN) {
            textValue = "-" + textValue;
        }

        //TODO: Verify all types, only string type tested
        if (type == SyntaxKind.NUMERIC_LITERAL) {
            SyntaxKind literalTokenKind = ((BasicLiteralNode) literal).literalToken().kind();
            if (literalTokenKind == SyntaxKind.DECIMAL_INTEGER_LITERAL_TOKEN ||
                    literalTokenKind == SyntaxKind.HEX_INTEGER_LITERAL_TOKEN) {
                typeTag = TypeTags.INT;
                value = getIntegerLiteral(literal, textValue, sign);
                originalValue = textValue;
                bLiteral = (BLangNumericLiteral) TreeBuilder.createNumericLiteralExpression();
            } else if (literalTokenKind == SyntaxKind.DECIMAL_FLOATING_POINT_LITERAL_TOKEN) {
                //TODO: Check effect of mapping negative(-) numbers as unary-expr
                typeTag = NumericLiteralSupport.isDecimalDiscriminated(textValue) ? TypeTags.DECIMAL : TypeTags.FLOAT;
                if (isFiniteType) {
                    value = textValue.replaceAll("[fd+]", "");
                    originalValue = textValue.replace("+", "");
                } else {
                    value = textValue;
                    originalValue = textValue;
                }
                bLiteral = (BLangNumericLiteral) TreeBuilder.createNumericLiteralExpression();
            } else if (literalTokenKind == SyntaxKind.HEX_FLOATING_POINT_LITERAL_TOKEN) {
                //TODO: Check effect of mapping negative(-) numbers as unary-expr
                typeTag = TypeTags.FLOAT;
                value = getHexNodeValue(textValue);
                originalValue = textValue;
                bLiteral = (BLangNumericLiteral) TreeBuilder.createNumericLiteralExpression();
            }
        } else if (type == SyntaxKind.BOOLEAN_LITERAL) {
            typeTag = TypeTags.BOOLEAN;
            value = Boolean.parseBoolean(textValue);
            originalValue = textValue;
            bLiteral = (BLangLiteral) TreeBuilder.createLiteralExpression();
        } else if (type == SyntaxKind.STRING_LITERAL || type == SyntaxKind.XML_TEXT_CONTENT ||
                type == SyntaxKind.TEMPLATE_STRING || type == SyntaxKind.IDENTIFIER_TOKEN) {
            String text = textValue;
            if (type == SyntaxKind.STRING_LITERAL) {
                text = text.substring(1, text.length() - 1);
            }
            String originalText = text; // to log the errors
            Matcher matcher = IdentifierUtils.UNICODE_PATTERN.matcher(text);
            int position = 0;
            while (matcher.find(position)) {
                String hexStringVal = matcher.group(1);
                int hexDecimalVal = Integer.parseInt(hexStringVal, 16);
                if ((hexDecimalVal >= Constants.MIN_UNICODE && hexDecimalVal <= Constants.MIDDLE_LIMIT_UNICODE)
                        || hexDecimalVal > Constants.MAX_UNICODE) {
                    String hexStringWithBraces = matcher.group(0);
                    int offset = originalText.indexOf(hexStringWithBraces) + 1;
                    Location pos = getPosition(literal);
                    dlog.error(new BLangDiagnosticLocation(currentCompUnitName,
                                    pos.lineRange().startLine().line(),
                                    pos.lineRange().endLine().line(),
                                    pos.lineRange().startLine().offset() + offset,
                                    pos.lineRange().startLine().offset() + offset + hexStringWithBraces.length()),
                               DiagnosticCode.INVALID_UNICODE, hexStringWithBraces);
                }
                text = matcher.replaceFirst("\\\\u" + fillWithZeros(hexStringVal));
                position = matcher.end() - 2;
                matcher = IdentifierUtils.UNICODE_PATTERN.matcher(text);
            }
            if (type != SyntaxKind.TEMPLATE_STRING && type != SyntaxKind.XML_TEXT_CONTENT) {
                text = StringEscapeUtils.unescapeJava(text);
            }

            typeTag = TypeTags.STRING;
            value = text;
            originalValue = textValue;
            bLiteral = (BLangLiteral) TreeBuilder.createLiteralExpression();
        } else if (type == SyntaxKind.NIL_LITERAL) {
            originalValue = "()";
            typeTag = TypeTags.NIL;
            value = null;
            bLiteral = (BLangLiteral) TreeBuilder.createLiteralExpression();
        }  else if (type == SyntaxKind.NULL_LITERAL) {
            originalValue = "null";
            typeTag = TypeTags.NIL;
            value = null;
            bLiteral = (BLangLiteral) TreeBuilder.createLiteralExpression();
        } else if (type == SyntaxKind.BINARY_EXPRESSION) { // Should be base16 and base64
            typeTag = TypeTags.BYTE_ARRAY;
            value = textValue;
            originalValue = textValue;

            // If numeric literal create a numeric literal expression; otherwise create a literal expression
            if (isNumericLiteral(type)) {
                bLiteral = (BLangNumericLiteral) TreeBuilder.createNumericLiteralExpression();
            } else {
                bLiteral = (BLangLiteral) TreeBuilder.createLiteralExpression();
            }
        } else if (type == SyntaxKind.BYTE_ARRAY_LITERAL) {
            return (BLangLiteral) literal.apply(this);
        }

        bLiteral.pos = getPosition(literal);
        bLiteral.type = symTable.getTypeFromTag(typeTag);
        bLiteral.type.tag = typeTag;
        bLiteral.value = value;
        bLiteral.originalValue = originalValue;
        return bLiteral;
    }

    private BLangLiteral createStringLiteral(String value, Location pos) {
        BLangLiteral strLiteral = (BLangLiteral) TreeBuilder.createLiteralExpression();
        strLiteral.value = strLiteral.originalValue = value;
        strLiteral.type = symTable.stringType;
        strLiteral.pos = pos;
        return strLiteral;
    }

    private BLangType createTypeNode(Node type) {
        if (type instanceof BuiltinSimpleNameReferenceNode || type.kind() == SyntaxKind.NIL_TYPE_DESC) {
            return createBuiltInTypeNode(type);
        } else if (type.kind() == SyntaxKind.QUALIFIED_NAME_REFERENCE || type.kind() == SyntaxKind.IDENTIFIER_TOKEN) {
            // Exclusive type
            BLangUserDefinedType bLUserDefinedType = (BLangUserDefinedType) TreeBuilder.createUserDefinedTypeNode();
            BLangNameReference nameReference = createBLangNameReference(type);
            bLUserDefinedType.pkgAlias = (BLangIdentifier) nameReference.pkgAlias;
            bLUserDefinedType.typeName = (BLangIdentifier) nameReference.name;
            bLUserDefinedType.pos = getPosition(type);
            return bLUserDefinedType;
        } else if (type.kind() == SyntaxKind.SIMPLE_NAME_REFERENCE) {
            // Map name reference as a type
            if (type.hasDiagnostics()) {
                // if it hasDiagnostics then its missing type desc.
                BLangUserDefinedType bLUserDefinedType = (BLangUserDefinedType) TreeBuilder.createUserDefinedTypeNode();
                BLangIdentifier pkgAlias = this.createIdentifier(null, "");
                BLangIdentifier name = this.createIdentifier(((SimpleNameReferenceNode) type).name());
                BLangNameReference nameReference = new BLangNameReference(getPosition(type), null, pkgAlias, name);
                bLUserDefinedType.pkgAlias = (BLangIdentifier) nameReference.pkgAlias;
                bLUserDefinedType.typeName = (BLangIdentifier) nameReference.name;
                bLUserDefinedType.pos = getPosition(type);
                return bLUserDefinedType;
            }
            SimpleNameReferenceNode nameReferenceNode = (SimpleNameReferenceNode) type;
            return createTypeNode(nameReferenceNode.name());
        }
        return (BLangType) type.apply(this);
    }

    private BLangType createBuiltInTypeNode(Node type) {
        String typeText;
        if (type.kind() == SyntaxKind.NIL_TYPE_DESC) {
            typeText = "()";
        } else if (type instanceof BuiltinSimpleNameReferenceNode) {
            BuiltinSimpleNameReferenceNode simpleNameRef = (BuiltinSimpleNameReferenceNode) type;
            if (simpleNameRef.kind() == SyntaxKind.VAR_TYPE_DESC) {
                return null;
            } else if (simpleNameRef.name().isMissing()) {
                String name = missingNodesHelper.getNextMissingNodeName(packageID);
                BLangIdentifier identifier = createIdentifier(getPosition(simpleNameRef.name()), name);
                BLangIdentifier pkgAlias = (BLangIdentifier) TreeBuilder.createIdentifierNode();
                return createUserDefinedType(getPosition(type), pkgAlias, identifier);
            }
            typeText = simpleNameRef.name().text();
        } else {
            typeText = ((Token) type).text(); // TODO: Remove this once map<string> returns Nodes for `map`
        }

        TypeKind typeKind = TreeUtils.stringToTypeKind(typeText.replaceAll("\\s+", ""));

        SyntaxKind kind = type.kind();
        switch (kind) {
            case BOOLEAN_TYPE_DESC:
            case INT_TYPE_DESC:
            case BYTE_TYPE_DESC:
            case FLOAT_TYPE_DESC:
            case DECIMAL_TYPE_DESC:
            case STRING_TYPE_DESC:
            case ANY_TYPE_DESC:
            case NIL_TYPE_DESC:
            case HANDLE_TYPE_DESC:
            case ANYDATA_TYPE_DESC:
            case READONLY_TYPE_DESC:
                BLangValueType valueType = (BLangValueType) TreeBuilder.createValueTypeNode();
                valueType.typeKind = typeKind;
                valueType.pos = getPosition(type);
                return valueType;
            default:
                BLangBuiltInRefTypeNode builtInValueType =
                        (BLangBuiltInRefTypeNode) TreeBuilder.createBuiltInReferenceTypeNode();
                builtInValueType.typeKind = typeKind;
                builtInValueType.pos = getPosition(type);
                return builtInValueType;
        }
    }

    private VariableNode createBasicVarNodeWithoutType(Location location, Set<Whitespace> ws,
                                                       String identifier, Location identifierLocation,
                                                       ExpressionNode expr) {
        BLangSimpleVariable bLSimpleVar = (BLangSimpleVariable) TreeBuilder.createSimpleVariableNode();
        bLSimpleVar.pos = location;
        IdentifierNode name = this.createIdentifier(identifierLocation, identifier, ws);
        ((BLangIdentifier) name).pos = identifierLocation;
        bLSimpleVar.setName(name);
        bLSimpleVar.addWS(ws);
        if (expr != null) {
            bLSimpleVar.setInitialExpression(expr);
        }
        return bLSimpleVar;
    }

    private BLangInvocation createBLangInvocation(Node nameNode, NodeList<FunctionArgumentNode> arguments,
                                                  Location position, boolean isAsync) {
        BLangInvocation bLInvocation;
        if (isAsync) {
            bLInvocation = (BLangInvocation) TreeBuilder.createActionInvocation();
        } else {
            bLInvocation = (BLangInvocation) TreeBuilder.createInvocationNode();
        }
        BLangNameReference reference = createBLangNameReference(nameNode);
        bLInvocation.pkgAlias = (BLangIdentifier) reference.pkgAlias;
        bLInvocation.name = (BLangIdentifier) reference.name;

        List<BLangExpression> args = new ArrayList<>();
        arguments.iterator().forEachRemaining(arg -> args.add(createExpression(arg)));
        bLInvocation.argExprs = args;
        bLInvocation.pos = position;
        return bLInvocation;
    }

    private BLangNameReference createBLangNameReference(Node node) {
        switch (node.kind()) {
            case QUALIFIED_NAME_REFERENCE:
                QualifiedNameReferenceNode iNode = (QualifiedNameReferenceNode) node;
                Token modulePrefix = iNode.modulePrefix();
                IdentifierToken identifier = iNode.identifier();
                BLangIdentifier pkgAlias = this.createIdentifier(getPosition(modulePrefix), modulePrefix);
                Location namePos = getPosition(identifier);
                BLangIdentifier name = this.createIdentifier(namePos, identifier);
                return new BLangNameReference(getPosition(node), null, pkgAlias, name);
            case ERROR_TYPE_DESC:
                node = ((BuiltinSimpleNameReferenceNode) node).name();
                break;
            case NEW_KEYWORD:
            case IDENTIFIER_TOKEN:
                break;
            case SIMPLE_NAME_REFERENCE:
            default:
                node = ((SimpleNameReferenceNode) node).name();
                break;
        }

        Token iToken = (Token) node;
        BLangIdentifier pkgAlias = this.createIdentifier(symTable.builtinPos, "");
        BLangIdentifier name = this.createIdentifier(iToken);
        return new BLangNameReference(getPosition(node), null, pkgAlias, name);
    }

    private BLangMarkdownDocumentation createMarkdownDocumentationAttachment(Optional<Node> markdownDocumentationNode) {
        if (markdownDocumentationNode == null || !markdownDocumentationNode.isPresent()) {
            return null;
        }
        BLangMarkdownDocumentation doc = (BLangMarkdownDocumentation) TreeBuilder.createMarkdownDocumentationNode();

        LinkedList<BLangMarkdownDocumentationLine> documentationLines = new LinkedList<>();
        LinkedList<BLangMarkdownParameterDocumentation> parameters = new LinkedList<>();
        LinkedList<BLangMarkdownReferenceDocumentation> references = new LinkedList<>();

        MarkdownDocumentationNode markdownDocNode = (MarkdownDocumentationNode) markdownDocumentationNode.get();
        NodeList<Node> docLineList = markdownDocNode.documentationLines();

        BLangMarkdownParameterDocumentation bLangParaDoc = null;
        BLangMarkdownReturnParameterDocumentation bLangReturnParaDoc = null;
        BLangMarkDownDeprecationDocumentation bLangDeprecationDoc = null;
        BLangMarkDownDeprecatedParametersDocumentation bLangDeprecatedParaDoc = null;
        for (Node singleDocLine : docLineList) {
            switch (singleDocLine.kind()) {
                case MARKDOWN_DOCUMENTATION_LINE:
                case MARKDOWN_REFERENCE_DOCUMENTATION_LINE:
                    MarkdownDocumentationLineNode docLineNode = (MarkdownDocumentationLineNode) singleDocLine;
                    NodeList<Node> docElements = docLineNode.documentElements();
                    String docText = addReferencesAndReturnDocumentationText(references, docElements);

                    if (bLangDeprecationDoc != null) {
                        // reaching here means, a deprecation doc line has already passed.
                        // therefore, add this line to the deprecation documentation.
                        bLangDeprecationDoc.deprecationDocumentationLines.add(docText);
                    } else if (bLangReturnParaDoc != null) {
                        // reaching here means, a return parameter doc line has already passed.
                        // therefore, add this line to the return parameter documentation.
                        bLangReturnParaDoc.returnParameterDocumentationLines.add(docText);
                    } else if (bLangParaDoc != null) {
                        // reaching here means, a parameter doc line has already passed.
                        // therefore, add this line to the parameter documentation.
                        bLangParaDoc.parameterDocumentationLines.add(docText);
                    } else {
                        BLangMarkdownDocumentationLine bLangDocLine =
                                (BLangMarkdownDocumentationLine) TreeBuilder.createMarkdownDocumentationTextNode();
                        bLangDocLine.text = docText;
                        bLangDocLine.pos = getPosition(docLineNode);
                        documentationLines.add(bLangDocLine);
                    }
                    break;
                case MARKDOWN_PARAMETER_DOCUMENTATION_LINE:
                    bLangParaDoc = new BLangMarkdownParameterDocumentation();
                    MarkdownParameterDocumentationLineNode parameterDocLineNode =
                            (MarkdownParameterDocumentationLineNode) singleDocLine;

                    BLangIdentifier paraName = new BLangIdentifier();
                    Token parameterName = parameterDocLineNode.parameterName();
                    paraName.value = parameterName.isMissing() ? "" : parameterName.text();
                    bLangParaDoc.parameterName = paraName;

                    NodeList<Node> paraDocElements = parameterDocLineNode.documentElements();
                    String paraDocText = addReferencesAndReturnDocumentationText(references, paraDocElements);

                    bLangParaDoc.parameterDocumentationLines.add(paraDocText);
                    bLangParaDoc.pos = getPosition(parameterName);

                    if (bLangDeprecatedParaDoc != null) {
                        // reaching here means, a deprecated parameter doc line has already passed.
                        // therefore, add this parameter doc line to the same parameter documentation.
                        bLangDeprecatedParaDoc.parameters.add(bLangParaDoc);
                    } else if (bLangDeprecationDoc != null) {
                        // reaching here means, a deprecation doc line has already passed.
                        // therefore, all parameter doc lines after that should be treated as
                        // deprecated parameter documentation.
                        bLangDeprecatedParaDoc =
                                new BLangMarkDownDeprecatedParametersDocumentation();
                        bLangDeprecatedParaDoc.parameters.add(bLangParaDoc);
                        // passed deprecation doc line is not a normal deprecation doc line.
                        // it is a deprecated parameter doc line. therefore, reset bLangDeprecationDoc.
                        bLangDeprecationDoc = null;
                    } else {
                        parameters.add(bLangParaDoc);
                    }
                    break;
                case MARKDOWN_RETURN_PARAMETER_DOCUMENTATION_LINE:
                    bLangReturnParaDoc = new BLangMarkdownReturnParameterDocumentation();
                    MarkdownParameterDocumentationLineNode returnParaDocLineNode =
                            (MarkdownParameterDocumentationLineNode) singleDocLine;

                    NodeList<Node> returnParaDocElements = returnParaDocLineNode.documentElements();
                    String returnParaDocText =
                            addReferencesAndReturnDocumentationText(references, returnParaDocElements);

                    bLangReturnParaDoc.returnParameterDocumentationLines.add(returnParaDocText);
                    bLangReturnParaDoc.pos = getPosition(returnParaDocLineNode);
                    doc.returnParameter = bLangReturnParaDoc;
                    break;
                case MARKDOWN_DEPRECATION_DOCUMENTATION_LINE:
                    bLangDeprecationDoc = new BLangMarkDownDeprecationDocumentation();
                    MarkdownDocumentationLineNode deprecationDocLineNode =
                            (MarkdownDocumentationLineNode) singleDocLine;

                    String lineText = ((Token) deprecationDocLineNode.documentElements().get(0)).text();
                    bLangDeprecationDoc.addDeprecationLine("# " + lineText);
                    bLangDeprecationDoc.pos = getPosition(deprecationDocLineNode);
                    break;
                default:
                    break;
            }
        }

        doc.documentationLines = documentationLines;
        doc.parameters = parameters;
        doc.references = references;
        doc.deprecationDocumentation = bLangDeprecationDoc;
        doc.deprecatedParametersDocumentation = bLangDeprecatedParaDoc;
        doc.pos = getPosition(markdownDocNode);
        return doc;
    }

    private String addReferencesAndReturnDocumentationText(LinkedList<BLangMarkdownReferenceDocumentation> references,
                                                           NodeList<Node> docElements) {
        StringBuilder docText = new StringBuilder();
        for (Node element : docElements) {
            if (element.kind() == SyntaxKind.DOCUMENTATION_REFERENCE) {
                BLangMarkdownReferenceDocumentation bLangRefDoc = new BLangMarkdownReferenceDocumentation();
                DocumentationReferenceNode docReferenceNode = (DocumentationReferenceNode) element;

                Location pos = getPosition(docReferenceNode);
                bLangRefDoc.pos = pos;

                Token startBacktick = docReferenceNode.startBacktick();
                Node backtickContent = docReferenceNode.backtickContent();
                Token endBacktick = docReferenceNode.endBacktick();

                String contentString = backtickContent.isMissing() ? "" : backtickContent.toString();
                bLangRefDoc.referenceName = contentString;

                bLangRefDoc.type = DocumentationReferenceType.BACKTICK_CONTENT;
                Optional<Token> referenceType = docReferenceNode.referenceType();
                referenceType.ifPresent(
                        refType -> {
                            bLangRefDoc.type = stringToRefType(refType.text());
                            docText.append(refType.toString());
                        }
                );

                transformDocumentationBacktickContent(backtickContent, bLangRefDoc);

                docText.append(startBacktick.isMissing() ? "" : startBacktick.text());
                docText.append(contentString);
                docText.append(endBacktick.isMissing() ? "" : endBacktick.text());
                references.add(bLangRefDoc);
            } else if (element.kind() == SyntaxKind.DOCUMENTATION_DESCRIPTION) {
                Token docDescription = (Token) element;
                docText.append(docDescription.text());
            }
        }

        return trimLeftAtMostOne(docText.toString());
    }

    private String trimLeftAtMostOne(String text) {
        int countToStrip = 0;
        if (!text.isEmpty() && Character.isWhitespace(text.charAt(0))) {
            countToStrip = 1;
        }
        return text.substring(countToStrip);
    }

    private void transformDocumentationBacktickContent(Node backtickContent,
                                                       BLangMarkdownReferenceDocumentation bLangRefDoc) {
        QualifiedNameReferenceNode qualifiedRef;
        SimpleNameReferenceNode simpleRef;

        switch (backtickContent.kind()) {
            case BACKTICK_CONTENT:
                // reaching here means backtick content is invalid.
                // therefore, set hasParserWarnings to true. so that,
                // doc analyzer will avoid further checks on this.
                bLangRefDoc.hasParserWarnings = true;
                break;
            case QUALIFIED_NAME_REFERENCE:
                qualifiedRef = (QualifiedNameReferenceNode) backtickContent;
                bLangRefDoc.qualifier = qualifiedRef.modulePrefix().text();
                bLangRefDoc.identifier = qualifiedRef.identifier().text();
                break;
            case SIMPLE_NAME_REFERENCE:
                simpleRef = (SimpleNameReferenceNode) backtickContent;
                bLangRefDoc.identifier = simpleRef.name().text();
                break;
            case FUNCTION_CALL:
                Node funcName = (((FunctionCallExpressionNode) backtickContent).functionName());
                if (funcName.kind() == SyntaxKind.QUALIFIED_NAME_REFERENCE) {
                    qualifiedRef = (QualifiedNameReferenceNode) funcName;
                    bLangRefDoc.qualifier = qualifiedRef.modulePrefix().text();
                    bLangRefDoc.identifier = qualifiedRef.identifier().text();
                } else {
                    simpleRef = (SimpleNameReferenceNode) funcName;
                    bLangRefDoc.identifier = simpleRef.name().text();
                }
                break;
            case METHOD_CALL:
                MethodCallExpressionNode methodCallExprNode = (MethodCallExpressionNode) backtickContent;
                bLangRefDoc.identifier =
                        ((SimpleNameReferenceNode) methodCallExprNode.methodName()).name().text();
                Node refName = methodCallExprNode.expression();
                if (refName.kind() == SyntaxKind.QUALIFIED_NAME_REFERENCE) {
                    qualifiedRef = (QualifiedNameReferenceNode) refName;
                    bLangRefDoc.qualifier = qualifiedRef.modulePrefix().text();
                    bLangRefDoc.typeName = qualifiedRef.identifier().text();
                } else {
                    simpleRef = (SimpleNameReferenceNode) refName;
                    bLangRefDoc.typeName = simpleRef.name().text();
                }
                break;
            default:
                throw new IllegalArgumentException("Invalid backtick content transformation");
        }
    }

    private DocumentationReferenceType stringToRefType(String refTypeName) {
        switch (refTypeName) {
            case "type":
                return DocumentationReferenceType.TYPE;
            case "service":
                return DocumentationReferenceType.SERVICE;
            case "variable":
                return DocumentationReferenceType.VARIABLE;
            case "var":
                return DocumentationReferenceType.VAR;
            case "annotation":
                return DocumentationReferenceType.ANNOTATION;
            case "module":
                return DocumentationReferenceType.MODULE;
            case "function":
                return DocumentationReferenceType.FUNCTION;
            case "parameter":
                return DocumentationReferenceType.PARAMETER;
            case "const":
                return DocumentationReferenceType.CONST;
            default:
                return DocumentationReferenceType.BACKTICK_CONTENT;
        }
    }

    private Object getIntegerLiteral(Node literal, String nodeValue, SyntaxKind sign) {
        SyntaxKind literalTokenKind = ((BasicLiteralNode) literal).literalToken().kind();
        if (literalTokenKind == SyntaxKind.DECIMAL_INTEGER_LITERAL_TOKEN) {
            return parseLong(literal, nodeValue, nodeValue, 10, sign, DiagnosticCode.INTEGER_TOO_SMALL,
                    DiagnosticCode.INTEGER_TOO_LARGE);
        } else if (literalTokenKind == SyntaxKind.HEX_INTEGER_LITERAL_TOKEN) {
            String processedNodeValue = nodeValue.toLowerCase().replace("0x", "");
            return parseLong(literal, nodeValue, processedNodeValue, 16, sign, DiagnosticCode.HEXADECIMAL_TOO_SMALL,
                    DiagnosticCode.HEXADECIMAL_TOO_LARGE);
        }
        return null;
    }

    private Object parseLong(Node literal, String originalNodeValue,
                             String processedNodeValue, int radix, SyntaxKind sign,
                             DiagnosticCode code1, DiagnosticCode code2) {
        try {
            return Long.parseLong(processedNodeValue, radix);
        } catch (Exception e) {
            Location pos = getPosition(literal);
            if (sign == SyntaxKind.MINUS_TOKEN) {
                pos = new BLangDiagnosticLocation(pos.lineRange().filePath(),
                                        pos.lineRange().startLine().line(),
                                        pos.lineRange().endLine().line(),
                                        pos.lineRange().startLine().offset() - 1,
                                        pos.lineRange().endLine().offset());
                dlog.error(pos, code1, originalNodeValue);
            } else {
                dlog.error(pos, code2, originalNodeValue);
            }
        }
        return originalNodeValue;
    }

    private String getHexNodeValue(String value) {
        if (!(value.contains("p") || value.contains("P"))) {
            value = value + "p0";
        }
        return value;
    }

    private String fillWithZeros(String str) {
        while (str.length() < 4) {
            str = "0".concat(str);
        }
        return str;
    }

    private void markVariableAsFinal(BLangVariable variable) {
        // Set the final flag to the variable.
        variable.flagSet.add(Flag.FINAL);

        switch (variable.getKind()) {
            case TUPLE_VARIABLE:
                // If the variable is a tuple variable, we need to set the final flag to the all member variables.
                BLangTupleVariable tupleVariable = (BLangTupleVariable) variable;
                tupleVariable.memberVariables.forEach(this::markVariableAsFinal);
                if (tupleVariable.restVariable != null) {
                    markVariableAsFinal(tupleVariable.restVariable);
                }
                break;
            case RECORD_VARIABLE:
                // If the variable is a record variable, we need to set the final flag to the all the variables in
                // the record.
                BLangRecordVariable recordVariable = (BLangRecordVariable) variable;
                recordVariable.variableList.stream().map(BLangRecordVariable.BLangRecordVariableKeyValue::getValue)
                        .forEach(this::markVariableAsFinal);
                if (recordVariable.restParam != null) {
                    markVariableAsFinal((BLangVariable) recordVariable.restParam);
                }
                break;
            case ERROR_VARIABLE:
                BLangErrorVariable errorVariable = (BLangErrorVariable) variable;
                markVariableAsFinal(errorVariable.message);
                errorVariable.detail.forEach(entry -> markVariableAsFinal(entry.valueBindingPattern));
                if (errorVariable.restDetail != null) {
                    markVariableAsFinal(errorVariable.restDetail);
                }
                break;
        }
    }

    private boolean isSimpleLiteral(SyntaxKind syntaxKind) {
        switch (syntaxKind) {
            case STRING_LITERAL:
            case NUMERIC_LITERAL:
            case BOOLEAN_LITERAL:
            case NIL_LITERAL:
            case NULL_LITERAL:
                return true;
            default:
                return false;
        }
    }

    static boolean isType(SyntaxKind nodeKind) {
        switch (nodeKind) {
            case RECORD_TYPE_DESC:
            case OBJECT_TYPE_DESC:
            case NIL_TYPE_DESC:
            case OPTIONAL_TYPE_DESC:
            case ARRAY_TYPE_DESC:
            case INT_TYPE_DESC:
            case BYTE_TYPE_DESC:
            case FLOAT_TYPE_DESC:
            case DECIMAL_TYPE_DESC:
            case STRING_TYPE_DESC:
            case BOOLEAN_TYPE_DESC:
            case XML_TYPE_DESC:
            case JSON_TYPE_DESC:
            case HANDLE_TYPE_DESC:
            case ANY_TYPE_DESC:
            case ANYDATA_TYPE_DESC:
            case NEVER_TYPE_DESC:
            case VAR_TYPE_DESC:
            case SERVICE_TYPE_DESC:
            case PARAMETERIZED_TYPE_DESC:
            case UNION_TYPE_DESC:
            case ERROR_TYPE_DESC:
            case STREAM_TYPE_DESC:
            case TABLE_TYPE_DESC:
            case FUNCTION_TYPE_DESC:
            case TUPLE_TYPE_DESC:
            case PARENTHESISED_TYPE_DESC:
            case READONLY_TYPE_DESC:
            case DISTINCT_TYPE_DESC:
            case INTERSECTION_TYPE_DESC:
            case SINGLETON_TYPE_DESC:
            case TYPE_REFERENCE_TYPE_DESC:
                return true;
            default:
                return false;
        }
    }

    private boolean isNumericLiteral(SyntaxKind syntaxKind) {
        switch (syntaxKind) {
            case NUMERIC_LITERAL:
                return true;
            default:
                return false;
        }
    }

    private boolean isPresent(Node node) {
        return node.kind() != SyntaxKind.NONE;
    }

    private boolean checkIfAnonymous(Node node) {
        SyntaxKind parentKind = node.parent().kind();
        return parentKind != SyntaxKind.DISTINCT_TYPE_DESC && parentKind != SyntaxKind.TYPE_DEFINITION;
    }

    private boolean ifInLocalContext(Node parent) {
        while (parent != null) {
            if (parent instanceof StatementNode) {
                return true;
            }
            parent = parent.parent();
        }
        return false;
    }

    private BLangType createAnonymousRecordType(RecordTypeDescriptorNode recordTypeDescriptorNode,
            BLangRecordTypeNode recordTypeNode) {
        BLangTypeDefinition typeDef = (BLangTypeDefinition) TreeBuilder.createTypeDefinition();
        Location pos = getPosition(recordTypeDescriptorNode);
        // Generate a name for the anonymous object
        String genName = anonymousModelHelper.getNextAnonymousTypeKey(this.packageID);
        IdentifierNode anonTypeGenName = createIdentifier(pos, genName, null);
        typeDef.setName(anonTypeGenName);
        typeDef.flagSet.add(Flag.PUBLIC);
        typeDef.flagSet.add(Flag.ANONYMOUS);

        typeDef.typeNode = recordTypeNode;
        typeDef.pos = pos;
        addToTop(typeDef);
        return createUserDefinedType(pos, (BLangIdentifier) TreeBuilder.createIdentifierNode(), typeDef.name);
    }

    private BLangUserDefinedType createUserDefinedType(Location pos,
                                                       BLangIdentifier pkgAlias,
                                                       BLangIdentifier name) {
        BLangUserDefinedType userDefinedType = (BLangUserDefinedType) TreeBuilder.createUserDefinedTypeNode();
        userDefinedType.pos = pos;
        userDefinedType.pkgAlias = pkgAlias;
        userDefinedType.typeName = name;
        return userDefinedType;
    }

    private class SimpleVarBuilder {
        private BLangIdentifier name;
        private BLangType type;
        private boolean isDeclaredWithVar;
        private Set<Flag> flags = new HashSet<>();
        private boolean isFinal;
        private ExpressionNode expr;
        private Location pos;

        public BLangSimpleVariable build() {
            BLangSimpleVariable bLSimpleVar = (BLangSimpleVariable) TreeBuilder.createSimpleVariableNode();
            bLSimpleVar.setName(this.name);
            bLSimpleVar.setTypeNode(this.type);
            bLSimpleVar.isDeclaredWithVar = this.isDeclaredWithVar;
            bLSimpleVar.setTypeNode(this.type);
            bLSimpleVar.flagSet.addAll(this.flags);
            if (this.isFinal) {
                markVariableAsFinal(bLSimpleVar);
            }
            bLSimpleVar.setInitialExpression(this.expr);
            bLSimpleVar.pos = pos;
            return bLSimpleVar;
        }

        public SimpleVarBuilder with(String name) {
            this.name = createIdentifier(null, name);
            return this;
        }

        public SimpleVarBuilder with(String name, Location identifierPos) {
            this.name = createIdentifier(identifierPos, name);
            return this;
        }

        public SimpleVarBuilder with(Token token) {
            this.name = createIdentifier(token);
            return this;
        }

        public SimpleVarBuilder setTypeByNode(Node typeName) {
            this.isDeclaredWithVar = typeName == null || typeName.kind() == SyntaxKind.VAR_TYPE_DESC;
            if (typeName == null) {
                return this;
            }
            this.type = createTypeNode(typeName);
            return this;
        }

        public SimpleVarBuilder setExpressionByNode(Node initExprNode) {
            this.expr = initExprNode != null ? createExpression(initExprNode) : null;
            return this;
        }

        public SimpleVarBuilder setExpression(ExpressionNode expression) {
            this.expr = expression;
            return this;
        }

        public SimpleVarBuilder isDeclaredWithVar() {
            this.isDeclaredWithVar = true;
            return this;
        }

        public SimpleVarBuilder isFinal() {
            this.isFinal = true;
            return this;
        }

        public SimpleVarBuilder isListenerVar() {
            this.flags.add(Flag.LISTENER);
            this.flags.add(Flag.FINAL);
            return this;
        }

        public SimpleVarBuilder setVisibility(Token visibilityQualifier) {
            if (visibilityQualifier != null) {
                if (visibilityQualifier.kind() == SyntaxKind.PRIVATE_KEYWORD) {
                    this.flags.add(Flag.PRIVATE);
                } else if (visibilityQualifier.kind() == SyntaxKind.PUBLIC_KEYWORD) {
                    this.flags.add(Flag.PUBLIC);
                }
            }
            return this;
        }

        public SimpleVarBuilder setFinal(boolean present) {
            this.isFinal = present;
            return this;
        }

        public SimpleVarBuilder setOptional(boolean present) {
            if (present) {
                this.flags.add(Flag.PUBLIC);
            } else {
                this.flags.remove(Flag.PUBLIC);
            }
            return this;
        }

        public SimpleVarBuilder setRequired(boolean present) {
            if (present) {
                this.flags.add(Flag.REQUIRED);
            } else {
                this.flags.remove(Flag.REQUIRED);
            }
            return this;
        }

        public SimpleVarBuilder isPublic() {
            this.flags.add(Flag.PUBLIC);
            return this;
        }

        public SimpleVarBuilder isWorkerVar() {
            this.flags.add(Flag.WORKER);
            return this;
        }

        public SimpleVarBuilder setPos(Location pos) {
            this.pos = pos;
            return this;
        }
    }

    private void addFinalQualifier(Optional<Token> finalKeyword, BLangSimpleVariable simpleVar) {
        if (!finalKeyword.isPresent()) {
            return;
        }

        simpleVar.flagSet.add(Flag.FINAL);
    }

    private void addToTop(TopLevelNode topLevelNode) {
        if (currentCompilationUnit != null) {
            currentCompilationUnit.addTopLevelNode(topLevelNode);
        }
    }

    private Location expandLeft(Location location, Location upTo) {
//      pos        |------------|
//      upTo    |-----..
//      result  |---------------|

        assert location.lineRange().startLine().line() > upTo.lineRange().startLine().line() ||
               (location.lineRange().startLine().line() == upTo.lineRange().startLine().line() &&
                       location.lineRange().startLine().offset() >= upTo.lineRange().startLine().offset());

        Location expandedLocation = new BLangDiagnosticLocation(location.lineRange().filePath(),
                upTo.lineRange().startLine().line(),
                location.lineRange().endLine().line(),
                upTo.lineRange().startLine().offset(),
                location.lineRange().endLine().offset());

        return expandedLocation;
    }

    private Location trimLeft(Location location, Location upTo) {
//      pos     |----------------|
//      upTo       |-----..
//      result     |-------------|

        assert location.lineRange().startLine().line() < upTo.lineRange().startLine().line() ||
                (location.lineRange().startLine().line() == upTo.lineRange().startLine().line() &&
                        location.lineRange().startLine().offset() <= upTo.lineRange().startLine().offset());

        Location trimmedLocation = new BLangDiagnosticLocation(location.lineRange().filePath(),
                                                          upTo.lineRange().startLine().line(),
                                                          location.lineRange().endLine().line(),
                                                          upTo.lineRange().startLine().offset(),
                                                          location.lineRange().endLine().offset());

        return trimmedLocation;
    }

    private Location trimRight(Location location, Location upTo) {

//      pos     |----------------|
//      upTo       ..-----|
//      result  |---------|

        assert location.lineRange().endLine().line() > upTo.lineRange().endLine().line() ||
                (location.lineRange().endLine().line() == upTo.lineRange().endLine().line() &&
                        location.lineRange().endLine().offset() >= upTo.lineRange().endLine().offset());

        Location trimmedLocation = new BLangDiagnosticLocation(location.lineRange().filePath(),
                                                          location.lineRange().startLine().line(),
                                                          upTo.lineRange().endLine().line(),
                                                          location.lineRange().startLine().offset(),
                                                          upTo.lineRange().endLine().offset());

        return trimmedLocation;
    }
}<|MERGE_RESOLUTION|>--- conflicted
+++ resolved
@@ -426,11 +426,7 @@
 import java.util.Stack;
 import java.util.regex.Matcher;
 
-<<<<<<< HEAD
-import static org.ballerinalang.model.elements.Flag.INCLUDED;
-=======
 import static org.ballerinalang.model.elements.Flag.ISOLATED;
->>>>>>> 35008e55
 import static org.ballerinalang.model.elements.Flag.SERVICE;
 import static org.wso2.ballerinalang.compiler.util.Constants.INFERRED_ARRAY_INDICATOR;
 import static org.wso2.ballerinalang.compiler.util.Constants.OPEN_ARRAY_INDICATOR;
@@ -2913,9 +2909,6 @@
         BLangSimpleVariable simpleVar = createSimpleVar(requiredParameter.paramName(),
                                                         requiredParameter.typeName(), requiredParameter.annotations());
 
-        if (requiredParameter.kind() == SyntaxKind.INCLUDED_RECORD_PARAM) {
-            simpleVar.flagSet.add(INCLUDED);
-        }
         simpleVar.pos = getPosition(requiredParameter);
         if (requiredParameter.paramName().isPresent()) {
             simpleVar.name.pos = getPosition(requiredParameter.paramName().get());
