/*
 *  Copyright (c) 2020, WSO2 Inc. (http://www.wso2.org) All Rights Reserved.
 *
 *  WSO2 Inc. licenses this file to you under the Apache License,
 *  Version 2.0 (the "License"); you may not use this file except
 *  in compliance with the License.
 *  You may obtain a copy of the License at
 *
 *    http://www.apache.org/licenses/LICENSE-2.0
 *
 *  Unless required by applicable law or agreed to in writing,
 *  software distributed under the License is distributed on an
 *  "AS IS" BASIS, WITHOUT WARRANTIES OR CONDITIONS OF ANY
 *  KIND, either express or implied.  See the License for the
 *  specific language governing permissions and limitations
 *  under the License.
 */
package org.wso2.ballerinalang.compiler.parser;

import io.ballerinalang.compiler.syntax.tree.AnnotAccessExpressionNode;
import io.ballerinalang.compiler.syntax.tree.AnnotationAttachPointNode;
import io.ballerinalang.compiler.syntax.tree.AnnotationDeclarationNode;
import io.ballerinalang.compiler.syntax.tree.AnnotationNode;
import io.ballerinalang.compiler.syntax.tree.ArrayTypeDescriptorNode;
import io.ballerinalang.compiler.syntax.tree.AssignmentStatementNode;
import io.ballerinalang.compiler.syntax.tree.AsyncSendActionNode;
import io.ballerinalang.compiler.syntax.tree.BasicLiteralNode;
import io.ballerinalang.compiler.syntax.tree.BinaryExpressionNode;
import io.ballerinalang.compiler.syntax.tree.BindingPatternNode;
import io.ballerinalang.compiler.syntax.tree.BlockStatementNode;
import io.ballerinalang.compiler.syntax.tree.BracedExpressionNode;
import io.ballerinalang.compiler.syntax.tree.BreakStatementNode;
import io.ballerinalang.compiler.syntax.tree.BuiltinSimpleNameReferenceNode;
import io.ballerinalang.compiler.syntax.tree.ByteArrayLiteralNode;
import io.ballerinalang.compiler.syntax.tree.CaptureBindingPatternNode;
import io.ballerinalang.compiler.syntax.tree.CheckExpressionNode;
import io.ballerinalang.compiler.syntax.tree.CommitActionNode;
import io.ballerinalang.compiler.syntax.tree.CompoundAssignmentStatementNode;
import io.ballerinalang.compiler.syntax.tree.ComputedNameFieldNode;
import io.ballerinalang.compiler.syntax.tree.ConditionalExpressionNode;
import io.ballerinalang.compiler.syntax.tree.ConstantDeclarationNode;
import io.ballerinalang.compiler.syntax.tree.ContinueStatementNode;
import io.ballerinalang.compiler.syntax.tree.DefaultableParameterNode;
import io.ballerinalang.compiler.syntax.tree.DistinctTypeDescriptorNode;
import io.ballerinalang.compiler.syntax.tree.DocumentationLineNode;
import io.ballerinalang.compiler.syntax.tree.DocumentationReferenceNode;
import io.ballerinalang.compiler.syntax.tree.DocumentationStringNode;
import io.ballerinalang.compiler.syntax.tree.ElseBlockNode;
import io.ballerinalang.compiler.syntax.tree.EnumDeclarationNode;
import io.ballerinalang.compiler.syntax.tree.EnumMemberNode;
import io.ballerinalang.compiler.syntax.tree.ErrorTypeDescriptorNode;
import io.ballerinalang.compiler.syntax.tree.ErrorTypeParamsNode;
import io.ballerinalang.compiler.syntax.tree.ExplicitAnonymousFunctionExpressionNode;
import io.ballerinalang.compiler.syntax.tree.ExplicitNewExpressionNode;
import io.ballerinalang.compiler.syntax.tree.ExpressionFunctionBodyNode;
import io.ballerinalang.compiler.syntax.tree.ExpressionListItemNode;
import io.ballerinalang.compiler.syntax.tree.ExpressionStatementNode;
import io.ballerinalang.compiler.syntax.tree.ExternalFunctionBodyNode;
import io.ballerinalang.compiler.syntax.tree.FieldAccessExpressionNode;
import io.ballerinalang.compiler.syntax.tree.FieldBindingPatternFullNode;
import io.ballerinalang.compiler.syntax.tree.FieldBindingPatternNode;
import io.ballerinalang.compiler.syntax.tree.FieldBindingPatternVarnameNode;
import io.ballerinalang.compiler.syntax.tree.FlushActionNode;
import io.ballerinalang.compiler.syntax.tree.ForEachStatementNode;
import io.ballerinalang.compiler.syntax.tree.ForkStatementNode;
import io.ballerinalang.compiler.syntax.tree.FromClauseNode;
import io.ballerinalang.compiler.syntax.tree.FunctionArgumentNode;
import io.ballerinalang.compiler.syntax.tree.FunctionBodyBlockNode;
import io.ballerinalang.compiler.syntax.tree.FunctionBodyNode;
import io.ballerinalang.compiler.syntax.tree.FunctionCallExpressionNode;
import io.ballerinalang.compiler.syntax.tree.FunctionDefinitionNode;
import io.ballerinalang.compiler.syntax.tree.FunctionSignatureNode;
import io.ballerinalang.compiler.syntax.tree.FunctionTypeDescriptorNode;
import io.ballerinalang.compiler.syntax.tree.IdentifierToken;
import io.ballerinalang.compiler.syntax.tree.IfElseStatementNode;
import io.ballerinalang.compiler.syntax.tree.ImplicitAnonymousFunctionExpressionNode;
import io.ballerinalang.compiler.syntax.tree.ImplicitAnonymousFunctionParameters;
import io.ballerinalang.compiler.syntax.tree.ImplicitNewExpressionNode;
import io.ballerinalang.compiler.syntax.tree.ImportDeclarationNode;
import io.ballerinalang.compiler.syntax.tree.ImportOrgNameNode;
import io.ballerinalang.compiler.syntax.tree.ImportPrefixNode;
import io.ballerinalang.compiler.syntax.tree.ImportSubVersionNode;
import io.ballerinalang.compiler.syntax.tree.ImportVersionNode;
import io.ballerinalang.compiler.syntax.tree.IndexedExpressionNode;
import io.ballerinalang.compiler.syntax.tree.InterpolationNode;
import io.ballerinalang.compiler.syntax.tree.IntersectionTypeDescriptorNode;
import io.ballerinalang.compiler.syntax.tree.JoinClauseNode;
import io.ballerinalang.compiler.syntax.tree.KeySpecifierNode;
import io.ballerinalang.compiler.syntax.tree.KeyTypeConstraintNode;
import io.ballerinalang.compiler.syntax.tree.LetClauseNode;
import io.ballerinalang.compiler.syntax.tree.LetExpressionNode;
import io.ballerinalang.compiler.syntax.tree.LetVariableDeclarationNode;
import io.ballerinalang.compiler.syntax.tree.LimitClauseNode;
import io.ballerinalang.compiler.syntax.tree.ListBindingPatternNode;
import io.ballerinalang.compiler.syntax.tree.ListConstructorExpressionNode;
import io.ballerinalang.compiler.syntax.tree.ListenerDeclarationNode;
import io.ballerinalang.compiler.syntax.tree.LockStatementNode;
import io.ballerinalang.compiler.syntax.tree.MappingBindingPatternNode;
import io.ballerinalang.compiler.syntax.tree.MappingConstructorExpressionNode;
import io.ballerinalang.compiler.syntax.tree.MappingFieldNode;
import io.ballerinalang.compiler.syntax.tree.MatchClauseNode;
import io.ballerinalang.compiler.syntax.tree.MatchStatementNode;
import io.ballerinalang.compiler.syntax.tree.MethodCallExpressionNode;
import io.ballerinalang.compiler.syntax.tree.MethodDeclarationNode;
import io.ballerinalang.compiler.syntax.tree.ModuleMemberDeclarationNode;
import io.ballerinalang.compiler.syntax.tree.ModulePartNode;
import io.ballerinalang.compiler.syntax.tree.ModuleVariableDeclarationNode;
import io.ballerinalang.compiler.syntax.tree.ModuleXMLNamespaceDeclarationNode;
import io.ballerinalang.compiler.syntax.tree.NamedArgumentNode;
import io.ballerinalang.compiler.syntax.tree.NamedWorkerDeclarationNode;
import io.ballerinalang.compiler.syntax.tree.NamedWorkerDeclarator;
import io.ballerinalang.compiler.syntax.tree.NewExpressionNode;
import io.ballerinalang.compiler.syntax.tree.Node;
import io.ballerinalang.compiler.syntax.tree.NodeList;
import io.ballerinalang.compiler.syntax.tree.NodeTransformer;
import io.ballerinalang.compiler.syntax.tree.ObjectFieldNode;
import io.ballerinalang.compiler.syntax.tree.ObjectMethodDefinitionNode;
import io.ballerinalang.compiler.syntax.tree.ObjectTypeDescriptorNode;
import io.ballerinalang.compiler.syntax.tree.OnClauseNode;
import io.ballerinalang.compiler.syntax.tree.OnConflictClauseNode;
import io.ballerinalang.compiler.syntax.tree.OptionalFieldAccessExpressionNode;
import io.ballerinalang.compiler.syntax.tree.OptionalTypeDescriptorNode;
import io.ballerinalang.compiler.syntax.tree.PanicStatementNode;
import io.ballerinalang.compiler.syntax.tree.ParameterDocumentationLineNode;
import io.ballerinalang.compiler.syntax.tree.ParameterNode;
import io.ballerinalang.compiler.syntax.tree.ParameterizedTypeDescriptorNode;
import io.ballerinalang.compiler.syntax.tree.ParenthesisedTypeDescriptorNode;
import io.ballerinalang.compiler.syntax.tree.ParenthesizedArgList;
import io.ballerinalang.compiler.syntax.tree.PositionalArgumentNode;
import io.ballerinalang.compiler.syntax.tree.QualifiedNameReferenceNode;
import io.ballerinalang.compiler.syntax.tree.QueryActionNode;
import io.ballerinalang.compiler.syntax.tree.QueryConstructTypeNode;
import io.ballerinalang.compiler.syntax.tree.QueryExpressionNode;
import io.ballerinalang.compiler.syntax.tree.ReceiveActionNode;
import io.ballerinalang.compiler.syntax.tree.RecordFieldNode;
import io.ballerinalang.compiler.syntax.tree.RecordFieldWithDefaultValueNode;
import io.ballerinalang.compiler.syntax.tree.RecordRestDescriptorNode;
import io.ballerinalang.compiler.syntax.tree.RecordTypeDescriptorNode;
import io.ballerinalang.compiler.syntax.tree.RemoteMethodCallActionNode;
import io.ballerinalang.compiler.syntax.tree.RequiredParameterNode;
import io.ballerinalang.compiler.syntax.tree.RestArgumentNode;
import io.ballerinalang.compiler.syntax.tree.RestBindingPatternNode;
import io.ballerinalang.compiler.syntax.tree.RestDescriptorNode;
import io.ballerinalang.compiler.syntax.tree.RestParameterNode;
import io.ballerinalang.compiler.syntax.tree.RetryStatementNode;
import io.ballerinalang.compiler.syntax.tree.ReturnStatementNode;
import io.ballerinalang.compiler.syntax.tree.ReturnTypeDescriptorNode;
import io.ballerinalang.compiler.syntax.tree.RollbackStatementNode;
import io.ballerinalang.compiler.syntax.tree.SelectClauseNode;
import io.ballerinalang.compiler.syntax.tree.SeparatedNodeList;
import io.ballerinalang.compiler.syntax.tree.ServiceBodyNode;
import io.ballerinalang.compiler.syntax.tree.ServiceConstructorExpressionNode;
import io.ballerinalang.compiler.syntax.tree.ServiceDeclarationNode;
import io.ballerinalang.compiler.syntax.tree.SimpleNameReferenceNode;
import io.ballerinalang.compiler.syntax.tree.SingletonTypeDescriptorNode;
import io.ballerinalang.compiler.syntax.tree.SpecificFieldNode;
import io.ballerinalang.compiler.syntax.tree.SpreadFieldNode;
import io.ballerinalang.compiler.syntax.tree.StartActionNode;
import io.ballerinalang.compiler.syntax.tree.StatementNode;
import io.ballerinalang.compiler.syntax.tree.StreamTypeDescriptorNode;
import io.ballerinalang.compiler.syntax.tree.StreamTypeParamsNode;
import io.ballerinalang.compiler.syntax.tree.SyncSendActionNode;
import io.ballerinalang.compiler.syntax.tree.SyntaxKind;
import io.ballerinalang.compiler.syntax.tree.TableConstructorExpressionNode;
import io.ballerinalang.compiler.syntax.tree.TableTypeDescriptorNode;
import io.ballerinalang.compiler.syntax.tree.TemplateExpressionNode;
import io.ballerinalang.compiler.syntax.tree.TemplateMemberNode;
import io.ballerinalang.compiler.syntax.tree.Token;
import io.ballerinalang.compiler.syntax.tree.TransactionStatementNode;
import io.ballerinalang.compiler.syntax.tree.TransactionalExpressionNode;
import io.ballerinalang.compiler.syntax.tree.TrapExpressionNode;
import io.ballerinalang.compiler.syntax.tree.TupleTypeDescriptorNode;
import io.ballerinalang.compiler.syntax.tree.TypeCastExpressionNode;
import io.ballerinalang.compiler.syntax.tree.TypeCastParamNode;
import io.ballerinalang.compiler.syntax.tree.TypeDefinitionNode;
import io.ballerinalang.compiler.syntax.tree.TypeDescriptorNode;
import io.ballerinalang.compiler.syntax.tree.TypeParameterNode;
import io.ballerinalang.compiler.syntax.tree.TypeReferenceNode;
import io.ballerinalang.compiler.syntax.tree.TypeTestExpressionNode;
import io.ballerinalang.compiler.syntax.tree.TypedBindingPatternNode;
import io.ballerinalang.compiler.syntax.tree.TypedescTypeDescriptorNode;
import io.ballerinalang.compiler.syntax.tree.TypeofExpressionNode;
import io.ballerinalang.compiler.syntax.tree.UnaryExpressionNode;
import io.ballerinalang.compiler.syntax.tree.UnionTypeDescriptorNode;
import io.ballerinalang.compiler.syntax.tree.VariableDeclarationNode;
import io.ballerinalang.compiler.syntax.tree.WaitActionNode;
import io.ballerinalang.compiler.syntax.tree.WaitFieldNode;
import io.ballerinalang.compiler.syntax.tree.WaitFieldsListNode;
import io.ballerinalang.compiler.syntax.tree.WhereClauseNode;
import io.ballerinalang.compiler.syntax.tree.WhileStatementNode;
import io.ballerinalang.compiler.syntax.tree.WildcardBindingPatternNode;
import io.ballerinalang.compiler.syntax.tree.XMLAtomicNamePatternNode;
import io.ballerinalang.compiler.syntax.tree.XMLAttributeNode;
import io.ballerinalang.compiler.syntax.tree.XMLAttributeValue;
import io.ballerinalang.compiler.syntax.tree.XMLComment;
import io.ballerinalang.compiler.syntax.tree.XMLElementNode;
import io.ballerinalang.compiler.syntax.tree.XMLEmptyElementNode;
import io.ballerinalang.compiler.syntax.tree.XMLEndTagNode;
import io.ballerinalang.compiler.syntax.tree.XMLFilterExpressionNode;
import io.ballerinalang.compiler.syntax.tree.XMLNameNode;
import io.ballerinalang.compiler.syntax.tree.XMLNamePatternChainingNode;
import io.ballerinalang.compiler.syntax.tree.XMLNamespaceDeclarationNode;
import io.ballerinalang.compiler.syntax.tree.XMLProcessingInstruction;
import io.ballerinalang.compiler.syntax.tree.XMLQualifiedNameNode;
import io.ballerinalang.compiler.syntax.tree.XMLSimpleNameNode;
import io.ballerinalang.compiler.syntax.tree.XMLStartTagNode;
import io.ballerinalang.compiler.syntax.tree.XMLStepExpressionNode;
import io.ballerinalang.compiler.syntax.tree.XMLTextNode;
import io.ballerinalang.compiler.syntax.tree.XmlTypeDescriptorNode;
import io.ballerinalang.compiler.text.LinePosition;
import io.ballerinalang.compiler.text.LineRange;
import org.apache.commons.lang3.StringEscapeUtils;
import org.ballerinalang.model.TreeBuilder;
import org.ballerinalang.model.TreeUtils;
import org.ballerinalang.model.Whitespace;
import org.ballerinalang.model.elements.AttachPoint;
import org.ballerinalang.model.elements.Flag;
import org.ballerinalang.model.tree.DocumentationReferenceType;
import org.ballerinalang.model.tree.IdentifierNode;
import org.ballerinalang.model.tree.NodeKind;
import org.ballerinalang.model.tree.OperatorKind;
import org.ballerinalang.model.tree.SimpleVariableNode;
import org.ballerinalang.model.tree.TopLevelNode;
import org.ballerinalang.model.tree.VariableNode;
import org.ballerinalang.model.tree.expressions.ExpressionNode;
import org.ballerinalang.model.tree.expressions.XMLNavigationAccess;
import org.ballerinalang.model.tree.statements.VariableDefinitionNode;
import org.ballerinalang.model.types.TypeKind;
import org.ballerinalang.util.diagnostic.DiagnosticCode;
import org.wso2.ballerinalang.compiler.semantics.model.SymbolTable;
import org.wso2.ballerinalang.compiler.tree.BLangAnnotation;
import org.wso2.ballerinalang.compiler.tree.BLangAnnotationAttachment;
import org.wso2.ballerinalang.compiler.tree.BLangBlockFunctionBody;
import org.wso2.ballerinalang.compiler.tree.BLangCompilationUnit;
import org.wso2.ballerinalang.compiler.tree.BLangErrorVariable;
import org.wso2.ballerinalang.compiler.tree.BLangExprFunctionBody;
import org.wso2.ballerinalang.compiler.tree.BLangExternalFunctionBody;
import org.wso2.ballerinalang.compiler.tree.BLangFunction;
import org.wso2.ballerinalang.compiler.tree.BLangFunctionBody;
import org.wso2.ballerinalang.compiler.tree.BLangIdentifier;
import org.wso2.ballerinalang.compiler.tree.BLangImportPackage;
import org.wso2.ballerinalang.compiler.tree.BLangMarkdownDocumentation;
import org.wso2.ballerinalang.compiler.tree.BLangMarkdownReferenceDocumentation;
import org.wso2.ballerinalang.compiler.tree.BLangNameReference;
import org.wso2.ballerinalang.compiler.tree.BLangNode;
import org.wso2.ballerinalang.compiler.tree.BLangRecordVariable;
import org.wso2.ballerinalang.compiler.tree.BLangRecordVariable.BLangRecordVariableKeyValue;
import org.wso2.ballerinalang.compiler.tree.BLangRetrySpec;
import org.wso2.ballerinalang.compiler.tree.BLangService;
import org.wso2.ballerinalang.compiler.tree.BLangSimpleVariable;
import org.wso2.ballerinalang.compiler.tree.BLangTableKeySpecifier;
import org.wso2.ballerinalang.compiler.tree.BLangTableKeyTypeConstraint;
import org.wso2.ballerinalang.compiler.tree.BLangTupleVariable;
import org.wso2.ballerinalang.compiler.tree.BLangTypeDefinition;
import org.wso2.ballerinalang.compiler.tree.BLangVariable;
import org.wso2.ballerinalang.compiler.tree.BLangXMLNS;
import org.wso2.ballerinalang.compiler.tree.clauses.BLangDoClause;
import org.wso2.ballerinalang.compiler.tree.clauses.BLangFromClause;
import org.wso2.ballerinalang.compiler.tree.clauses.BLangJoinClause;
import org.wso2.ballerinalang.compiler.tree.clauses.BLangLetClause;
import org.wso2.ballerinalang.compiler.tree.clauses.BLangLimitClause;
import org.wso2.ballerinalang.compiler.tree.clauses.BLangOnClause;
import org.wso2.ballerinalang.compiler.tree.clauses.BLangOnConflictClause;
import org.wso2.ballerinalang.compiler.tree.clauses.BLangSelectClause;
import org.wso2.ballerinalang.compiler.tree.clauses.BLangWhereClause;
import org.wso2.ballerinalang.compiler.tree.expressions.BLangAccessExpression;
import org.wso2.ballerinalang.compiler.tree.expressions.BLangAnnotAccessExpr;
import org.wso2.ballerinalang.compiler.tree.expressions.BLangArrowFunction;
import org.wso2.ballerinalang.compiler.tree.expressions.BLangBinaryExpr;
import org.wso2.ballerinalang.compiler.tree.expressions.BLangCheckPanickedExpr;
import org.wso2.ballerinalang.compiler.tree.expressions.BLangCheckedExpr;
import org.wso2.ballerinalang.compiler.tree.expressions.BLangCommitExpr;
import org.wso2.ballerinalang.compiler.tree.expressions.BLangConstant;
import org.wso2.ballerinalang.compiler.tree.expressions.BLangElvisExpr;
import org.wso2.ballerinalang.compiler.tree.expressions.BLangExpression;
import org.wso2.ballerinalang.compiler.tree.expressions.BLangFieldBasedAccess;
import org.wso2.ballerinalang.compiler.tree.expressions.BLangGroupExpr;
import org.wso2.ballerinalang.compiler.tree.expressions.BLangIndexBasedAccess;
import org.wso2.ballerinalang.compiler.tree.expressions.BLangInvocation;
import org.wso2.ballerinalang.compiler.tree.expressions.BLangInvocation.BLangActionInvocation;
import org.wso2.ballerinalang.compiler.tree.expressions.BLangLambdaFunction;
import org.wso2.ballerinalang.compiler.tree.expressions.BLangLetExpression;
import org.wso2.ballerinalang.compiler.tree.expressions.BLangListConstructorExpr;
import org.wso2.ballerinalang.compiler.tree.expressions.BLangLiteral;
import org.wso2.ballerinalang.compiler.tree.expressions.BLangMarkDownDeprecationDocumentation;
import org.wso2.ballerinalang.compiler.tree.expressions.BLangMarkdownDocumentationLine;
import org.wso2.ballerinalang.compiler.tree.expressions.BLangMarkdownParameterDocumentation;
import org.wso2.ballerinalang.compiler.tree.expressions.BLangMarkdownReturnParameterDocumentation;
import org.wso2.ballerinalang.compiler.tree.expressions.BLangNamedArgsExpression;
import org.wso2.ballerinalang.compiler.tree.expressions.BLangNumericLiteral;
import org.wso2.ballerinalang.compiler.tree.expressions.BLangQueryAction;
import org.wso2.ballerinalang.compiler.tree.expressions.BLangQueryExpr;
import org.wso2.ballerinalang.compiler.tree.expressions.BLangRawTemplateLiteral;
import org.wso2.ballerinalang.compiler.tree.expressions.BLangRecordLiteral;
import org.wso2.ballerinalang.compiler.tree.expressions.BLangRecordLiteral.BLangRecordKeyValueField;
import org.wso2.ballerinalang.compiler.tree.expressions.BLangRecordLiteral.BLangRecordSpreadOperatorField;
import org.wso2.ballerinalang.compiler.tree.expressions.BLangRecordVarRef;
import org.wso2.ballerinalang.compiler.tree.expressions.BLangRecordVarRef.BLangRecordVarRefKeyValue;
import org.wso2.ballerinalang.compiler.tree.expressions.BLangRestArgsExpression;
import org.wso2.ballerinalang.compiler.tree.expressions.BLangServiceConstructorExpr;
import org.wso2.ballerinalang.compiler.tree.expressions.BLangSimpleVarRef;
import org.wso2.ballerinalang.compiler.tree.expressions.BLangStringTemplateLiteral;
import org.wso2.ballerinalang.compiler.tree.expressions.BLangTableConstructorExpr;
import org.wso2.ballerinalang.compiler.tree.expressions.BLangTableMultiKeyExpr;
import org.wso2.ballerinalang.compiler.tree.expressions.BLangTernaryExpr;
import org.wso2.ballerinalang.compiler.tree.expressions.BLangTransactionalExpr;
import org.wso2.ballerinalang.compiler.tree.expressions.BLangTrapExpr;
import org.wso2.ballerinalang.compiler.tree.expressions.BLangTupleVarRef;
import org.wso2.ballerinalang.compiler.tree.expressions.BLangTypeConversionExpr;
import org.wso2.ballerinalang.compiler.tree.expressions.BLangTypeInit;
import org.wso2.ballerinalang.compiler.tree.expressions.BLangTypeTestExpr;
import org.wso2.ballerinalang.compiler.tree.expressions.BLangTypedescExpr;
import org.wso2.ballerinalang.compiler.tree.expressions.BLangUnaryExpr;
import org.wso2.ballerinalang.compiler.tree.expressions.BLangVariableReference;
import org.wso2.ballerinalang.compiler.tree.expressions.BLangWaitExpr;
import org.wso2.ballerinalang.compiler.tree.expressions.BLangWaitForAllExpr;
import org.wso2.ballerinalang.compiler.tree.expressions.BLangWaitForAllExpr.BLangWaitKeyValue;
import org.wso2.ballerinalang.compiler.tree.expressions.BLangWorkerFlushExpr;
import org.wso2.ballerinalang.compiler.tree.expressions.BLangWorkerReceive;
import org.wso2.ballerinalang.compiler.tree.expressions.BLangWorkerSyncSendExpr;
import org.wso2.ballerinalang.compiler.tree.expressions.BLangXMLAttribute;
import org.wso2.ballerinalang.compiler.tree.expressions.BLangXMLCommentLiteral;
import org.wso2.ballerinalang.compiler.tree.expressions.BLangXMLElementAccess;
import org.wso2.ballerinalang.compiler.tree.expressions.BLangXMLElementFilter;
import org.wso2.ballerinalang.compiler.tree.expressions.BLangXMLElementLiteral;
import org.wso2.ballerinalang.compiler.tree.expressions.BLangXMLNavigationAccess;
import org.wso2.ballerinalang.compiler.tree.expressions.BLangXMLProcInsLiteral;
import org.wso2.ballerinalang.compiler.tree.expressions.BLangXMLQName;
import org.wso2.ballerinalang.compiler.tree.expressions.BLangXMLQuotedString;
import org.wso2.ballerinalang.compiler.tree.expressions.BLangXMLTextLiteral;
import org.wso2.ballerinalang.compiler.tree.statements.BLangAssignment;
import org.wso2.ballerinalang.compiler.tree.statements.BLangBlockStmt;
import org.wso2.ballerinalang.compiler.tree.statements.BLangBreak;
import org.wso2.ballerinalang.compiler.tree.statements.BLangCompoundAssignment;
import org.wso2.ballerinalang.compiler.tree.statements.BLangContinue;
import org.wso2.ballerinalang.compiler.tree.statements.BLangExpressionStmt;
import org.wso2.ballerinalang.compiler.tree.statements.BLangForeach;
import org.wso2.ballerinalang.compiler.tree.statements.BLangForkJoin;
import org.wso2.ballerinalang.compiler.tree.statements.BLangIf;
import org.wso2.ballerinalang.compiler.tree.statements.BLangLock;
import org.wso2.ballerinalang.compiler.tree.statements.BLangMatch;
import org.wso2.ballerinalang.compiler.tree.statements.BLangPanic;
import org.wso2.ballerinalang.compiler.tree.statements.BLangRecordDestructure;
import org.wso2.ballerinalang.compiler.tree.statements.BLangRecordVariableDef;
import org.wso2.ballerinalang.compiler.tree.statements.BLangRetry;
import org.wso2.ballerinalang.compiler.tree.statements.BLangRetryTransaction;
import org.wso2.ballerinalang.compiler.tree.statements.BLangReturn;
import org.wso2.ballerinalang.compiler.tree.statements.BLangRollback;
import org.wso2.ballerinalang.compiler.tree.statements.BLangSimpleVariableDef;
import org.wso2.ballerinalang.compiler.tree.statements.BLangStatement;
import org.wso2.ballerinalang.compiler.tree.statements.BLangTransaction;
import org.wso2.ballerinalang.compiler.tree.statements.BLangTupleDestructure;
import org.wso2.ballerinalang.compiler.tree.statements.BLangTupleVariableDef;
import org.wso2.ballerinalang.compiler.tree.statements.BLangWhile;
import org.wso2.ballerinalang.compiler.tree.statements.BLangWorkerSend;
import org.wso2.ballerinalang.compiler.tree.statements.BLangXMLNSStatement;
import org.wso2.ballerinalang.compiler.tree.types.BLangArrayType;
import org.wso2.ballerinalang.compiler.tree.types.BLangBuiltInRefTypeNode;
import org.wso2.ballerinalang.compiler.tree.types.BLangConstrainedType;
import org.wso2.ballerinalang.compiler.tree.types.BLangErrorType;
import org.wso2.ballerinalang.compiler.tree.types.BLangFiniteTypeNode;
import org.wso2.ballerinalang.compiler.tree.types.BLangFunctionTypeNode;
import org.wso2.ballerinalang.compiler.tree.types.BLangIntersectionTypeNode;
import org.wso2.ballerinalang.compiler.tree.types.BLangLetVariable;
import org.wso2.ballerinalang.compiler.tree.types.BLangObjectTypeNode;
import org.wso2.ballerinalang.compiler.tree.types.BLangRecordTypeNode;
import org.wso2.ballerinalang.compiler.tree.types.BLangStreamType;
import org.wso2.ballerinalang.compiler.tree.types.BLangTableTypeNode;
import org.wso2.ballerinalang.compiler.tree.types.BLangTupleTypeNode;
import org.wso2.ballerinalang.compiler.tree.types.BLangType;
import org.wso2.ballerinalang.compiler.tree.types.BLangUnionTypeNode;
import org.wso2.ballerinalang.compiler.tree.types.BLangUserDefinedType;
import org.wso2.ballerinalang.compiler.tree.types.BLangValueType;
import org.wso2.ballerinalang.compiler.util.CompilerContext;
import org.wso2.ballerinalang.compiler.util.Constants;
import org.wso2.ballerinalang.compiler.util.FieldKind;
import org.wso2.ballerinalang.compiler.util.Names;
import org.wso2.ballerinalang.compiler.util.NumericLiteralSupport;
import org.wso2.ballerinalang.compiler.util.QuoteType;
import org.wso2.ballerinalang.compiler.util.TypeTags;
import org.wso2.ballerinalang.compiler.util.diagnotic.BDiagnosticSource;
import org.wso2.ballerinalang.compiler.util.diagnotic.BLangDiagnosticLogHelper;
import org.wso2.ballerinalang.compiler.util.diagnotic.DiagnosticPos;

import java.util.ArrayList;
import java.util.Collections;
import java.util.HashSet;
import java.util.Iterator;
import java.util.LinkedList;
import java.util.List;
import java.util.Optional;
import java.util.Set;
import java.util.Stack;
import java.util.regex.Matcher;
import java.util.regex.Pattern;

import static org.ballerinalang.model.elements.Flag.SERVICE;
import static org.ballerinalang.model.elements.Flag.TRANSACTIONAL;
import static org.wso2.ballerinalang.compiler.util.Constants.OPEN_SEALED_ARRAY_INDICATOR;
import static org.wso2.ballerinalang.compiler.util.Constants.UNSEALED_ARRAY_INDICATOR;
import static org.wso2.ballerinalang.compiler.util.Constants.WORKER_LAMBDA_VAR_PREFIX;

/**
 * Generates a {@code BLandCompilationUnit} from the given {@code ModulePart}.
 *
 * @since 1.3.0
 */
public class BLangNodeTransformer extends NodeTransformer<BLangNode> {
    private static final String IDENTIFIER_LITERAL_PREFIX = "'";
    private BLangDiagnosticLogHelper dlog;
    private SymbolTable symTable;
    private BDiagnosticSource diagnosticSource;

    private BLangCompilationUnit currentCompilationUnit;
    private static final Pattern UNICODE_PATTERN = Pattern.compile(Constants.UNICODE_REGEX);
    private BLangAnonymousModelHelper anonymousModelHelper;
    private BLangMissingNodesHelper missingNodesHelper;

    /* To keep track of additional statements produced from multi-BLangNode resultant transformations */
    private Stack<BLangStatement> additionalStatements = new Stack<>();
    /* To keep track if we are inside a block statment for the use of type definition creation */
    private boolean isInLocalContext = false;

    public BLangNodeTransformer(CompilerContext context, BDiagnosticSource diagnosticSource) {
        this.dlog = BLangDiagnosticLogHelper.getInstance(context);
        this.symTable = SymbolTable.getInstance(context);
        this.diagnosticSource = diagnosticSource;
        this.anonymousModelHelper = BLangAnonymousModelHelper.getInstance(context);
        this.missingNodesHelper = BLangMissingNodesHelper.getInstance(context);
    }

    public List<org.ballerinalang.model.tree.Node> accept(Node node) {
        BLangNode bLangNode = node.apply(this);
        List<org.ballerinalang.model.tree.Node> nodes = new ArrayList<>();
        // if not already consumed, add left-over statements
        while (!additionalStatements.empty()) {
            nodes.add(additionalStatements.pop());
        }
        nodes.add(bLangNode);
        return nodes;
    }

    @Override
    public BLangNode transform(IdentifierToken identifierToken) {
        return this.createIdentifier(getPosition(identifierToken), identifierToken);
    }

    private DiagnosticPos getPosition(Node node) {
        if (node == null) {
            return null;
        }
        LineRange lineRange = node.lineRange();
        LinePosition startPos = lineRange.startLine();
        LinePosition endPos = lineRange.endLine();
        return new DiagnosticPos(diagnosticSource, startPos.line() + 1, endPos.line() + 1, startPos.offset() + 1,
                endPos.offset() + 1);
    }

    @Override
    public BLangNode transform(ModulePartNode modulePart) {
        BLangCompilationUnit compilationUnit = (BLangCompilationUnit) TreeBuilder.createCompilationUnit();
        this.currentCompilationUnit = compilationUnit;
        compilationUnit.name = diagnosticSource.cUnitName;
        DiagnosticPos pos = getPosition(modulePart);

        // Generate import declarations
        for (ImportDeclarationNode importDecl : modulePart.imports()) {
            BLangImportPackage bLangImport = (BLangImportPackage) importDecl.apply(this);
            bLangImport.compUnit = this.createIdentifier(pos, compilationUnit.getName());
            compilationUnit.addTopLevelNode(bLangImport);
        }

        // Generate other module-level declarations
        for (ModuleMemberDeclarationNode member : modulePart.members()) {
            compilationUnit.addTopLevelNode((TopLevelNode) member.apply(this));
        }
        pos.sLine = 1;
        pos.sCol = 1;
        pos.eLine = 1;
        pos.eCol = 1;

        compilationUnit.pos = pos;
        this.currentCompilationUnit = null;
        return compilationUnit;
    }

    @Override
    public BLangNode transform(ModuleVariableDeclarationNode modVarDeclrNode) {
        TypedBindingPatternNode typedBindingPattern = modVarDeclrNode.typedBindingPattern();
        CaptureBindingPatternNode bindingPattern = (CaptureBindingPatternNode) typedBindingPattern.bindingPattern();
        BLangSimpleVariable simpleVar = createSimpleVar(bindingPattern.variableName(),
                    typedBindingPattern.typeDescriptor(), modVarDeclrNode.initializer(),
                    modVarDeclrNode.finalKeyword().isPresent(), false, null, modVarDeclrNode.metadata().annotations());
        simpleVar.pos = getPosition(modVarDeclrNode);
        simpleVar.markdownDocumentationAttachment =
                createMarkdownDocumentationAttachment(modVarDeclrNode.metadata().documentationString());
        return simpleVar;
    }

    @Override
    public BLangNode transform(ImportDeclarationNode importDeclaration) {
        ImportOrgNameNode orgNameNode = importDeclaration.orgName().orElse(null);
        ImportVersionNode versionNode = importDeclaration.version().orElse(null);
        ImportPrefixNode prefixNode = importDeclaration.prefix().orElse(null);

        Token orgName = null;
        if (orgNameNode != null) {
            orgName = orgNameNode.orgName();
        }

        String version = null;
        if (versionNode != null) {
            if (versionNode.isMissing()) {
                version = missingNodesHelper.getNextMissingNodeName(diagnosticSource.pkgID);
            }
            version = extractVersion(versionNode.versionNumber());
        }

        List<BLangIdentifier> pkgNameComps = new ArrayList<>();
        NodeList<IdentifierToken> names = importDeclaration.moduleName();
        DiagnosticPos position = getPosition(importDeclaration);
        names.forEach(name -> pkgNameComps.add(this.createIdentifier(position, name.text(), null)));

        BLangImportPackage importDcl = (BLangImportPackage) TreeBuilder.createImportPackageNode();
        importDcl.pos = position;
        importDcl.pkgNameComps = pkgNameComps;
        importDcl.orgName = this.createIdentifier(position, orgName);
        importDcl.version = this.createIdentifier(getPosition(versionNode), version);
        importDcl.alias = (prefixNode != null) ? this.createIdentifier(position, prefixNode.prefix())
                                               : pkgNameComps.get(pkgNameComps.size() - 1);

        return importDcl;
    }

    @Override
    public BLangNode transform(MethodDeclarationNode methodDeclarationNode) {
        BLangFunction bLFunction = createFunctionNode(methodDeclarationNode.methodName(),
                methodDeclarationNode.visibilityQualifier(), methodDeclarationNode.methodSignature(), null,
                Optional.empty());

        bLFunction.annAttachments = applyAll(methodDeclarationNode.metadata().annotations());
        bLFunction.pos = getPosition(methodDeclarationNode);
        return bLFunction;
    }

    public BLangNode transform(ConstantDeclarationNode constantDeclarationNode) {
        BLangConstant constantNode = (BLangConstant) TreeBuilder.createConstantNode();
        DiagnosticPos pos = getPosition(constantDeclarationNode);
        DiagnosticPos identifierPos = getPosition(constantDeclarationNode.variableName());
        constantNode.name = createIdentifier(identifierPos, constantDeclarationNode.variableName());
        constantNode.expr = createExpression(constantDeclarationNode.initializer());
        constantNode.pos = pos;
        if (constantDeclarationNode.typeDescriptor() != null) {
            constantNode.typeNode = createTypeNode(constantDeclarationNode.typeDescriptor());
        }

        constantNode.annAttachments = applyAll(constantDeclarationNode.metadata().annotations());
        constantNode.markdownDocumentationAttachment =
                createMarkdownDocumentationAttachment(constantDeclarationNode.metadata().documentationString());

        // TODO: Add markdownDocumentations
        constantNode.flagSet.add(Flag.CONSTANT);
        if (constantDeclarationNode.visibilityQualifier() != null &&
                constantDeclarationNode.visibilityQualifier().kind() == SyntaxKind.PUBLIC_KEYWORD) {
            constantNode.flagSet.add(Flag.PUBLIC);
        }

        // Check whether the value is a literal. If it is not a literal, it is an invalid case. So we don't need to
        // consider it.
        NodeKind nodeKind = constantNode.expr.getKind();
        if (nodeKind == NodeKind.LITERAL || nodeKind == NodeKind.NUMERIC_LITERAL) {
            // Note - If the RHS is a literal, we need to create an anonymous type definition which can later be used
            // in type definitions.

            // Create a new literal.
            BLangLiteral literal = nodeKind == NodeKind.LITERAL ?
                    (BLangLiteral) TreeBuilder.createLiteralExpression() :
                    (BLangLiteral) TreeBuilder.createNumericLiteralExpression();
            literal.setValue(((BLangLiteral) constantNode.expr).value);
            literal.type = constantNode.expr.type;
            literal.isConstant = true;

            // Create a new finite type node.
            BLangFiniteTypeNode finiteTypeNode = (BLangFiniteTypeNode) TreeBuilder.createFiniteTypeNode();
            finiteTypeNode.valueSpace.add(literal);

            // Create a new anonymous type definition.
            BLangTypeDefinition typeDef = (BLangTypeDefinition) TreeBuilder.createTypeDefinition();
            String genName = anonymousModelHelper.getNextAnonymousTypeKey(pos.src.pkgID);
            IdentifierNode anonTypeGenName = createIdentifier(identifierPos, genName);
            typeDef.setName(anonTypeGenName);
            typeDef.flagSet.add(Flag.PUBLIC);
            typeDef.flagSet.add(Flag.ANONYMOUS);
            typeDef.typeNode = finiteTypeNode;
            typeDef.pos = pos;

            // We add this type definition to the `associatedTypeDefinition` field of the constant node. Then when we
            // visit the constant node, we visit this type definition as well. By doing this, we don't need to change
            // any of the type def visiting logic in symbol enter.
            constantNode.associatedTypeDefinition = typeDef;
        }
        return constantNode;
    }

    public BLangNode transform(TypeDefinitionNode typeDefNode) {
        BLangTypeDefinition typeDef = (BLangTypeDefinition) TreeBuilder.createTypeDefinition();
        BLangIdentifier identifierNode =
                this.createIdentifier(typeDefNode.typeName());
        typeDef.setName(identifierNode);
        typeDef.markdownDocumentationAttachment =
                createMarkdownDocumentationAttachment(typeDefNode.metadata().documentationString());

        typeDef.typeNode = createTypeNode(typeDefNode.typeDescriptor());

        typeDefNode.visibilityQualifier().ifPresent(visibilityQual -> {
            if (visibilityQual.kind() == SyntaxKind.PUBLIC_KEYWORD) {
                typeDef.flagSet.add(Flag.PUBLIC);
            }
        });
        typeDef.pos = getPosition(typeDefNode);
        typeDef.annAttachments = applyAll(typeDefNode.metadata().annotations());
        return typeDef;
    }

    @Override
    public BLangNode transform(UnionTypeDescriptorNode unionTypeDescriptorNode) {
        List<TypeDescriptorNode> nodes = flattenUnionType(unionTypeDescriptorNode);

        List<TypeDescriptorNode> finiteTypeElements = new ArrayList<>();
        List<List<TypeDescriptorNode>> unionTypeElementsCollection = new ArrayList<>();
        for (TypeDescriptorNode type : nodes) {
            if (type.kind() == SyntaxKind.SINGLETON_TYPE_DESC) {
                finiteTypeElements.add(type);
                unionTypeElementsCollection.add(new ArrayList<>());
            } else {
                List<TypeDescriptorNode> lastOfOthers;
                if (unionTypeElementsCollection.isEmpty()) {
                    lastOfOthers = new ArrayList<>();
                    unionTypeElementsCollection.add(lastOfOthers);
                } else {
                    lastOfOthers = unionTypeElementsCollection.get(unionTypeElementsCollection.size() - 1);
                }

                lastOfOthers.add(type);
            }
        }

        List<TypeDescriptorNode> unionElements = new ArrayList<>();
        reverseFlatMap(unionTypeElementsCollection, unionElements);

        BLangFiniteTypeNode bLangFiniteTypeNode = (BLangFiniteTypeNode) TreeBuilder.createFiniteTypeNode();
        for (TypeDescriptorNode finiteTypeEl : finiteTypeElements) {
            SingletonTypeDescriptorNode singletonTypeNode = (SingletonTypeDescriptorNode) finiteTypeEl;
            BLangLiteral literal = createSimpleLiteral(singletonTypeNode.simpleContExprNode(), true);
            bLangFiniteTypeNode.addValue(literal);
        }

        if (unionElements.isEmpty()) {
            return bLangFiniteTypeNode;
        }

        BLangUnionTypeNode unionTypeNode = (BLangUnionTypeNode) TreeBuilder.createUnionTypeNode();
        unionTypeNode.pos = getPosition(unionTypeDescriptorNode);
        for (TypeDescriptorNode unionElement : unionElements) {
            unionTypeNode.memberTypeNodes.add(createTypeNode(unionElement));
        }

        if (!finiteTypeElements.isEmpty()) {
            unionTypeNode.memberTypeNodes.add(deSugarTypeAsUserDefType(bLangFiniteTypeNode));
        }
        return unionTypeNode;
    }

    private List<TypeDescriptorNode> flattenUnionType(UnionTypeDescriptorNode unionTypeDescriptorNode) {
        List<TypeDescriptorNode> list = new ArrayList<>();
        list.add(unionTypeDescriptorNode.leftTypeDesc());
        while (unionTypeDescriptorNode.rightTypeDesc().kind() == SyntaxKind.UNION_TYPE_DESC) {
            unionTypeDescriptorNode = (UnionTypeDescriptorNode) unionTypeDescriptorNode.rightTypeDesc();
            list.add(unionTypeDescriptorNode.leftTypeDesc());
        }
        list.add(unionTypeDescriptorNode.rightTypeDesc());
        return list;
    }

    private <T> void reverseFlatMap(List<List<T>> listOfLists, List<T> result) {
        for (int i = listOfLists.size() - 1; i >= 0; i--) {
            result.addAll(listOfLists.get(i));
        }
    }

    private BLangUserDefinedType deSugarTypeAsUserDefType(BLangType toIndirect) {
        BLangTypeDefinition bLTypeDef = createTypeDefinitionWithTypeNode(toIndirect);
        DiagnosticPos pos = toIndirect.pos;
        addToTop(bLTypeDef);

        return createUserDefinedType(pos, (BLangIdentifier) TreeBuilder.createIdentifierNode(), bLTypeDef.name);
    }

    private BLangTypeDefinition createTypeDefinitionWithTypeNode(BLangType toIndirect) {
        DiagnosticPos pos = toIndirect.pos;
        BLangTypeDefinition bLTypeDef = (BLangTypeDefinition) TreeBuilder.createTypeDefinition();

        // Generate a name for the anonymous object
        String genName = anonymousModelHelper.getNextAnonymousTypeKey(diagnosticSource.pkgID);
        IdentifierNode anonTypeGenName = createIdentifier(pos, genName);
        bLTypeDef.setName(anonTypeGenName);
        bLTypeDef.flagSet.add(Flag.PUBLIC);
        bLTypeDef.flagSet.add(Flag.ANONYMOUS);

        bLTypeDef.typeNode = toIndirect;
        bLTypeDef.pos = pos;
        return bLTypeDef;
    }

    @Override
    public BLangNode transform(ParenthesisedTypeDescriptorNode parenthesisedTypeDescriptorNode) {
        BLangType typeNode = createTypeNode(parenthesisedTypeDescriptorNode.typedesc());
        typeNode.grouped = true;
        return typeNode;
    }

    @Override
    public BLangNode transform(TypeParameterNode typeParameterNode) {
        return createTypeNode(typeParameterNode.typeNode());
    }

    @Override
    public BLangNode transform(TupleTypeDescriptorNode tupleTypeDescriptorNode) {
        BLangTupleTypeNode tupleTypeNode = (BLangTupleTypeNode) TreeBuilder.createTupleTypeNode();
        SeparatedNodeList<Node> types = tupleTypeDescriptorNode.memberTypeDesc();
        for (int i = 0; i < types.size(); i++) {
            Node node = types.get(i);
            if (node.kind() == SyntaxKind.REST_TYPE) {
                RestDescriptorNode restDescriptor = (RestDescriptorNode) node;
                tupleTypeNode.restParamType = createTypeNode(restDescriptor.typeDescriptor());
            } else {
                tupleTypeNode.memberTypeNodes.add(createTypeNode(node));
            }
        }
        tupleTypeNode.pos = getPosition(tupleTypeDescriptorNode);

        return tupleTypeNode;
    }

    @Override
    public BLangNode transform(ErrorTypeDescriptorNode errorTypeDescriptorNode) {
        BLangErrorType errorType = (BLangErrorType) TreeBuilder.createErrorTypeNode();
        Optional<ErrorTypeParamsNode> typeParam = errorTypeDescriptorNode.errorTypeParamsNode();
        errorType.pos = getPosition(errorTypeDescriptorNode);
        if (typeParam.isPresent()) {
            ErrorTypeParamsNode typeNode = typeParam.get();
            BLangType detail = null;
            if (isAnonymousTypeNode(typeNode)) {
                detail = deSugarTypeAsUserDefType(createTypeNode(typeNode));
            } else {
                detail = createTypeNode(typeNode);
            }

            if (detail != null) {
                errorType.detailType = detail;
                if (errorTypeDescriptorNode.parent().kind() != SyntaxKind.TYPE_DEFINITION) {
                    return deSugarTypeAsUserDefType(errorType);
                }
            } else {
                errorType.inferErrorType = true;
            }
        }

        return errorType;
    }

    private boolean isAnonymousTypeNode(ErrorTypeParamsNode typeNode) {
        SyntaxKind paramKind = typeNode.parameter().kind();
        if (paramKind == SyntaxKind.RECORD_TYPE_DESC || paramKind == SyntaxKind.OBJECT_TYPE_DESC
                || paramKind == SyntaxKind.ERROR_TYPE_DESC) {
            return checkIfAnonymous(typeNode);
        }
        return false;
    }

    @Override
    public BLangNode transform(ErrorTypeParamsNode errorTypeParamsNode) {
        Node param = errorTypeParamsNode.parameter();
        if (param.kind() == SyntaxKind.ASTERISK_TOKEN) {
            return null;
        }

        return createTypeNode(errorTypeParamsNode.parameter());
    }

    @Override
    public BLangNode transform(DistinctTypeDescriptorNode distinctTypeDesc) {
        BLangType typeNode = createTypeNode(distinctTypeDesc.typeDescriptor());
        typeNode.flagSet.add(Flag.DISTINCT);
        return typeNode;
    }

    @Override
    public BLangNode transform(ObjectTypeDescriptorNode objTypeDescNode) {
        BLangObjectTypeNode objectTypeNode = (BLangObjectTypeNode) TreeBuilder.createObjectTypeNode();

        for (Token qualifier : objTypeDescNode.objectTypeQualifiers()) {
            if (qualifier.kind() == SyntaxKind.ABSTRACT_KEYWORD) {
                objectTypeNode.flagSet.add(Flag.ABSTRACT);
            }

            if (qualifier.kind() == SyntaxKind.CLIENT_KEYWORD) {
                objectTypeNode.flagSet.add(Flag.CLIENT);
            }

            if (qualifier.kind() == SyntaxKind.READONLY_KEYWORD) {
                objectTypeNode.flagSet.add(Flag.READONLY);
            }

            if (qualifier.kind() == SyntaxKind.SERVICE_KEYWORD) {
                objectTypeNode.flagSet.add(SERVICE);
            }
        }

        NodeList<Node> members = objTypeDescNode.members();
        for (Node node : members) {
            // TODO: Check for fields other than SimpleVariableNode
            BLangNode bLangNode = node.apply(this);
            if (bLangNode.getKind() == NodeKind.FUNCTION) {
                BLangFunction bLangFunction = (BLangFunction) bLangNode;
                bLangFunction.attachedFunction = true;
                bLangFunction.flagSet.add(Flag.ATTACHED);
                if (Names.USER_DEFINED_INIT_SUFFIX.value.equals(bLangFunction.name.value)) {
                    bLangFunction.objInitFunction = true;
                    // TODO: verify removing NULL check for objectTypeNode.initFunction has no side-effects
                    objectTypeNode.initFunction = bLangFunction;
                } else {
                    objectTypeNode.addFunction(bLangFunction);
                }
            } else if (bLangNode.getKind() == NodeKind.VARIABLE) {
                objectTypeNode.addField((BLangSimpleVariable) bLangNode);
            } else if (bLangNode.getKind() == NodeKind.USER_DEFINED_TYPE) {
                objectTypeNode.addTypeReference((BLangType) bLangNode);
            }
        }

        objectTypeNode.pos = getPosition(objTypeDescNode);

        if (members.size() > 0) {
            trimLeft(objectTypeNode.pos, getPosition(members.get(0)));
            trimRight(objectTypeNode.pos, getPosition(members.get(members.size() - 1)));
        } else {
            trimLeft(objectTypeNode.pos, getPosition(objTypeDescNode.closeBrace()));
            trimRight(objectTypeNode.pos, getPosition(objTypeDescNode.openBrace()));
        }

        boolean isAnonymous = checkIfAnonymous(objTypeDescNode);
        objectTypeNode.isAnonymous = isAnonymous;

        if (!isAnonymous) {
            return objectTypeNode;
        }

        return deSugarTypeAsUserDefType(objectTypeNode);
    }

    @Override
    public BLangNode transform(ObjectFieldNode objFieldNode) {
        BLangSimpleVariable simpleVar = createSimpleVar(objFieldNode.fieldName(), objFieldNode.typeName(),
                                                        objFieldNode.expression(),
                                                        false, false, objFieldNode.visibilityQualifier().orElse(null),
                                                        objFieldNode.metadata().annotations());
        addRedonlyQualifier(objFieldNode.readonlyKeyword(), objFieldNode.typeName(), simpleVar);
        simpleVar.pos = getPosition(objFieldNode);
        return simpleVar;
    }

    @Override
    public BLangNode transform(ServiceDeclarationNode serviceDeclrNode) {
        return createService(serviceDeclrNode, serviceDeclrNode.serviceName(), false);
    }

    private BLangNode createService(Node serviceNode, IdentifierToken serviceNameNode,
                                    boolean isAnonServiceValue) {
        // Any Service can be represented in two major components.
        //  1) A anonymous type node (Object)
        //  2) Variable assignment with "serviceName".
        //      This is a global variable if the service is defined in module level.
        //      Otherwise (isAnonServiceValue = true) it is a local variable definition, which is written by user.
        ServiceDeclarationNode serviceDeclrNode = null;
        ServiceConstructorExpressionNode serviceConstructorNode;
        BLangService bLService = (BLangService) TreeBuilder.createServiceNode();
        //TODO handle service.expression
        // TODO: Look for generify this into sepearte method for type as well
        bLService.isAnonymousServiceValue = isAnonServiceValue;

        DiagnosticPos pos = getPosition(serviceNode);
        if (serviceNode instanceof ServiceDeclarationNode) {
            trimLeft(pos, getPosition(((ServiceDeclarationNode) serviceNode).serviceKeyword()));
        }
        String serviceName;
        DiagnosticPos identifierPos;
        if (isAnonServiceValue || serviceNameNode == null) {
            serviceName = this.anonymousModelHelper.getNextAnonymousServiceVarKey(diagnosticSource.pkgID);
            identifierPos = pos;
        } else {
            if (serviceNameNode == null || serviceNameNode.isMissing()) {
                serviceName = missingNodesHelper.getNextMissingNodeName(diagnosticSource.pkgID);
            } else {
                serviceName = serviceNameNode.text();
            }
            identifierPos = getPosition(serviceNameNode);
        }

        String serviceTypeName =
                this.anonymousModelHelper.getNextAnonymousServiceTypeKey(diagnosticSource.pkgID, serviceName);
        BLangIdentifier serviceVar = createIdentifier(identifierPos, serviceName);
        serviceVar.pos = identifierPos;
        bLService.setName(serviceVar);
        if (!isAnonServiceValue) {
            serviceDeclrNode = (ServiceDeclarationNode) serviceNode;
            for (Node expr : serviceDeclrNode.expressions()) {
                bLService.attachedExprs.add(createExpression(expr));
            }
        }

        if (isAnonServiceValue) {
            bLService.annAttachments = applyAll(((ServiceConstructorExpressionNode) serviceNode).annotations());
        } else {
            bLService.annAttachments = applyAll(serviceDeclrNode.metadata().annotations());
        }

        // We add all service nodes to top level, only for future reference.
        addToTop(bLService);

        // 1) Define type nodeDefinition for service type.
        BLangTypeDefinition bLTypeDef = (BLangTypeDefinition) TreeBuilder.createTypeDefinition();
        BLangIdentifier serviceTypeID = createIdentifier(identifierPos, serviceTypeName);
        serviceTypeID.pos = pos;
        bLTypeDef.setName(serviceTypeID);
        bLTypeDef.flagSet.add(SERVICE);

        if (!isAnonServiceValue) {
            bLTypeDef.typeNode = createTypeNode(serviceDeclrNode.serviceBody());
            bLService.markdownDocumentationAttachment =
                    createMarkdownDocumentationAttachment(serviceDeclrNode.metadata().documentationString());
        } else {
            serviceConstructorNode = (ServiceConstructorExpressionNode) serviceNode;
            bLTypeDef.typeNode = createTypeNode(serviceConstructorNode.serviceBody());
            bLService.annAttachments = applyAll(serviceConstructorNode.annotations());
        }

        bLTypeDef.pos = pos;
        addToTop(bLTypeDef);
        bLService.serviceTypeDefinition = bLTypeDef;

        // 2) Create service constructor.
        final BLangServiceConstructorExpr serviceConstNode = (BLangServiceConstructorExpr) TreeBuilder
                .createServiceConstructorNode();
        serviceConstNode.serviceNode = bLService;
        serviceConstNode.pos = pos;

        // Crate Global variable for service.
        bLService.pos = pos;
        if (!isAnonServiceValue) {
            BLangSimpleVariable var = (BLangSimpleVariable) createBasicVarNodeWithoutType(identifierPos,
                    Collections.emptySet(),
                    serviceName, identifierPos,
                    serviceConstNode);
            var.flagSet.add(Flag.FINAL);
            var.flagSet.add(SERVICE);

            BLangUserDefinedType bLUserDefinedType = (BLangUserDefinedType) TreeBuilder.createUserDefinedTypeNode();
            bLUserDefinedType.pkgAlias = (BLangIdentifier) TreeBuilder.createIdentifierNode();
            bLUserDefinedType.typeName = bLTypeDef.name;
            bLUserDefinedType.pos = pos;

            var.typeNode = bLUserDefinedType;
            bLService.variableNode = var;
            return var;
        } else {
            BLangServiceConstructorExpr serviceConstructorExpr =
                    (BLangServiceConstructorExpr) TreeBuilder.createServiceConstructorNode();
            serviceConstructorExpr.serviceNode = bLService;
            return serviceConstructorExpr;
        }
    }

    @Override
    public BLangNode transform(ServiceBodyNode serviceBodyNode) {
        BLangObjectTypeNode objectTypeNode = (BLangObjectTypeNode) TreeBuilder.createObjectTypeNode();
        objectTypeNode.flagSet.add(SERVICE);
        for (Node resourceNode : serviceBodyNode.resources()) {
            BLangNode bLangNode = resourceNode.apply(this);
            if (bLangNode.getKind() == NodeKind.FUNCTION) {
                BLangFunction bLangFunction = (BLangFunction) bLangNode;
                bLangFunction.attachedFunction = true;
                bLangFunction.flagSet.add(Flag.ATTACHED);
                objectTypeNode.addFunction(bLangFunction);
            }
        }
        objectTypeNode.isAnonymous = false;
        objectTypeNode.pos = getPosition(serviceBodyNode);
        return objectTypeNode;
    }

    @Override
    public BLangNode transform(ExpressionFunctionBodyNode expressionFunctionBodyNode) {
        BLangExprFunctionBody bLExprFunctionBody = (BLangExprFunctionBody) TreeBuilder.createExprFunctionBodyNode();
        bLExprFunctionBody.expr = createExpression(expressionFunctionBodyNode.expression());
        return bLExprFunctionBody;
    }

    @Override
    public BLangNode transform(RecordTypeDescriptorNode recordTypeDescriptorNode) {
        BLangRecordTypeNode recordTypeNode = (BLangRecordTypeNode) TreeBuilder.createRecordTypeNode();
        boolean hasRestField = false;
        boolean isAnonymous = checkIfAnonymous(recordTypeDescriptorNode);

        for (Node field : recordTypeDescriptorNode.fields()) {
            if (field.kind() == SyntaxKind.RECORD_FIELD) {
                BLangSimpleVariable bLFiled = (BLangSimpleVariable) field.apply(this);
                Optional<Node> doc = ((RecordFieldNode) field).metadata().documentationString();
                bLFiled.markdownDocumentationAttachment = createMarkdownDocumentationAttachment(doc);
                recordTypeNode.fields.add(bLFiled);
            } else if (field.kind() == SyntaxKind.RECORD_FIELD_WITH_DEFAULT_VALUE) {
                BLangSimpleVariable bLFiled = (BLangSimpleVariable) field.apply(this);
                Optional<Node> doc = ((RecordFieldWithDefaultValueNode) field).metadata().documentationString();
                bLFiled.markdownDocumentationAttachment = createMarkdownDocumentationAttachment(doc);
                recordTypeNode.fields.add(bLFiled);
            } else {
                if (field.kind() == SyntaxKind.RECORD_REST_TYPE) {
                    recordTypeNode.restFieldType = createTypeNode(field);
                    hasRestField = true;
                } else if (field.kind() == SyntaxKind.TYPE_REFERENCE) {
                    recordTypeNode.addTypeReference(createTypeNode(field));
                }
            }
        }
        boolean isOpen = recordTypeDescriptorNode.bodyStartDelimiter().kind() == SyntaxKind.OPEN_BRACE_TOKEN;
        recordTypeNode.sealed = !(hasRestField || isOpen);
        recordTypeNode.pos = getPosition(recordTypeDescriptorNode);
        recordTypeNode.isAnonymous = isAnonymous;
        recordTypeNode.isLocal = this.isInLocalContext;

        // If anonymous type, create a user defined type and return it.
        if (!isAnonymous || this.isInLocalContext) {
            return recordTypeNode;
        }

        return createAnonymousRecordType(recordTypeDescriptorNode, recordTypeNode);
    }

    @Override
    public BLangNode transform(SingletonTypeDescriptorNode singletonTypeDescriptorNode) {
        BLangFiniteTypeNode bLangFiniteTypeNode = new BLangFiniteTypeNode();
        BLangLiteral simpleLiteral = createSimpleLiteral(singletonTypeDescriptorNode.simpleContExprNode());
        bLangFiniteTypeNode.valueSpace.add(simpleLiteral);
        return bLangFiniteTypeNode;
    }

    @Override
    public BLangNode transform(BuiltinSimpleNameReferenceNode singletonTypeDescriptorNode) {
        return createTypeNode(singletonTypeDescriptorNode);
    }

    @Override
    public BLangNode transform(TypeReferenceNode typeReferenceNode) {
        return createTypeNode(typeReferenceNode.typeName());
    }

    @Override
    public BLangNode transform(RecordFieldNode recordFieldNode) {
        BLangSimpleVariable simpleVar = createSimpleVar(recordFieldNode.fieldName(), recordFieldNode.typeName(),
                recordFieldNode.metadata().annotations());
        simpleVar.flagSet.add(Flag.PUBLIC);
        if (recordFieldNode.questionMarkToken().isPresent()) {
            simpleVar.flagSet.add(Flag.OPTIONAL);
        } else {
            simpleVar.flagSet.add(Flag.REQUIRED);
        }

        addRedonlyQualifier(recordFieldNode.readonlyKeyword(), recordFieldNode.typeName(), simpleVar);

        simpleVar.pos = getPosition(recordFieldNode);
        return simpleVar;
    }

    @Override
    public BLangNode transform(RecordFieldWithDefaultValueNode recordFieldNode) {
        BLangSimpleVariable simpleVar = createSimpleVar(recordFieldNode.fieldName(), recordFieldNode.typeName(),
                recordFieldNode.metadata().annotations());
        simpleVar.flagSet.add(Flag.PUBLIC);
        if (isPresent(recordFieldNode.expression())) {
            simpleVar.setInitialExpression(createExpression(recordFieldNode.expression()));
        }

        addRedonlyQualifier(recordFieldNode.readonlyKeyword(), recordFieldNode.typeName(), simpleVar);

        simpleVar.pos = getPosition(recordFieldNode);
        return simpleVar;
    }

    private void addRedonlyQualifier(Optional<Token> readonlyKeyword, Node typeDesc, BLangSimpleVariable simpleVar) {
        if (readonlyKeyword.isPresent()) {
            BLangValueType readOnlyTypeNode = (BLangValueType) TreeBuilder.createValueTypeNode();
            readOnlyTypeNode.pos = getPosition(readonlyKeyword.get());
            readOnlyTypeNode.typeKind = TypeKind.READONLY;
            if (simpleVar.typeNode.getKind() == NodeKind.INTERSECTION_TYPE_NODE) {
                ((BLangIntersectionTypeNode) simpleVar.typeNode).constituentTypeNodes.add(readOnlyTypeNode);
            } else {
                BLangIntersectionTypeNode intersectionTypeNode =
                        (BLangIntersectionTypeNode) TreeBuilder.createIntersectionTypeNode();
                intersectionTypeNode.constituentTypeNodes.add(simpleVar.typeNode);
                intersectionTypeNode.constituentTypeNodes.add(readOnlyTypeNode);
                intersectionTypeNode.pos = getPosition(typeDesc);
                simpleVar.typeNode = intersectionTypeNode;
            }

            simpleVar.flagSet.add(Flag.READONLY);
        }
    }

    @Override
    public BLangNode transform(RecordRestDescriptorNode recordFieldNode) {
        return createTypeNode(recordFieldNode.typeName());
    }

    @Override
    public BLangNode transform(FunctionDefinitionNode funcDefNode) {
        BLangFunction bLFunction = createFunctionNode(funcDefNode.functionName(), funcDefNode.visibilityQualifier(),
                funcDefNode.functionSignature(), funcDefNode.functionBody(), funcDefNode.transactionalKeyword());

        bLFunction.annAttachments = applyAll(funcDefNode.metadata().annotations());
        bLFunction.pos = getPosition(funcDefNode);
        bLFunction.markdownDocumentationAttachment =
                createMarkdownDocumentationAttachment(funcDefNode.metadata().documentationString());
        return bLFunction;
    }

    private BLangFunction createFunctionNode(IdentifierToken funcName, Optional<Token> visibilityQualifier,
            FunctionSignatureNode functionSignature, FunctionBodyNode functionBody, Optional<Token> transactional) {

        BLangFunction bLFunction = (BLangFunction) TreeBuilder.createFunctionNode();

        // Set function name
        bLFunction.name = createIdentifier(getPosition(funcName), funcName);

        // Set the visibility qualifier
        visibilityQualifier.ifPresent(visibilityQual -> {
            if (visibilityQual.kind() == SyntaxKind.PUBLIC_KEYWORD) {
                bLFunction.flagSet.add(Flag.PUBLIC);
            } else if (visibilityQual.kind() == SyntaxKind.PRIVATE_KEYWORD) {
                bLFunction.flagSet.add(Flag.PRIVATE);
            } else if (visibilityQual.kind() == SyntaxKind.RESOURCE_KEYWORD) {
                bLFunction.flagSet.add(Flag.RESOURCE);
            }
        });

        if (transactional.isPresent()) {
            bLFunction.flagSet.add(TRANSACTIONAL);
        }

        // Set function signature
        populateFuncSignature(bLFunction, functionSignature);

        // Set the function body
        if (functionBody == null) {
            bLFunction.body = null;
            bLFunction.flagSet.add(Flag.INTERFACE);
            bLFunction.interfaceFunction = true;
        } else {
            bLFunction.body = (BLangFunctionBody) functionBody.apply(this);
            if (bLFunction.body.getKind() == NodeKind.EXTERN_FUNCTION_BODY) {
                bLFunction.flagSet.add(Flag.NATIVE);
            }
        }
        return bLFunction;
    }

    @Override
    public BLangNode transform(ObjectMethodDefinitionNode methodDefNode) {
        BLangFunction bLFunction =
                createObjectMethodNode(methodDefNode.methodName(), methodDefNode.visibilityQualifier(),
                        methodDefNode.remoteKeyword(), methodDefNode.methodSignature(), methodDefNode.functionBody(),
                        methodDefNode.transactionalKeyword());

        bLFunction.annAttachments = applyAll(methodDefNode.metadata().annotations());
        bLFunction.pos = getPosition(methodDefNode);
        bLFunction.markdownDocumentationAttachment =
                createMarkdownDocumentationAttachment(methodDefNode.metadata().documentationString());
        return bLFunction;
    }

    private BLangFunction createObjectMethodNode(IdentifierToken methodName, Optional<Token> visibilityQualifier,
                                                 Optional<Token> remoteKeyword, FunctionSignatureNode methodSignature,
                                                 FunctionBodyNode functionBody, Optional<Token> transactional) {
        BLangFunction bLFunction = (BLangFunction) TreeBuilder.createFunctionNode();

        // Set method name
        bLFunction.name = createIdentifier(methodName);

        // Set the visibility qualifier
        visibilityQualifier.ifPresent(visibilityQual -> {
            if (visibilityQual.kind() == SyntaxKind.PUBLIC_KEYWORD) {
                bLFunction.flagSet.add(Flag.PUBLIC);
            } else if (visibilityQual.kind() == SyntaxKind.PRIVATE_KEYWORD) {
                bLFunction.flagSet.add(Flag.PRIVATE);
            }
        });

        if (transactional.isPresent()) {
            bLFunction.flagSet.add(TRANSACTIONAL);
        }

        // Set remote flag
        if (remoteKeyword.isPresent()) {
            bLFunction.flagSet.add(Flag.REMOTE);
        }

        // Set function signature
        populateFuncSignature(bLFunction, methodSignature);

        // Set the function body
        if (functionBody == null) {
            bLFunction.body = null;
            bLFunction.flagSet.add(Flag.INTERFACE);
            bLFunction.interfaceFunction = true;
        } else {
            bLFunction.body = (BLangFunctionBody) functionBody.apply(this);
            if (bLFunction.body.getKind() == NodeKind.EXTERN_FUNCTION_BODY) {
                bLFunction.flagSet.add(Flag.NATIVE);
            }
        }
        return bLFunction;
    }

    @Override
    public BLangNode transform(ExternalFunctionBodyNode externalFunctionBodyNode) {
        BLangExternalFunctionBody externFunctionBodyNode =
                (BLangExternalFunctionBody) TreeBuilder.createExternFunctionBodyNode();
        externFunctionBodyNode.annAttachments = applyAll(externalFunctionBodyNode.annotations());
        return externFunctionBodyNode;
    }

    @Override
    public BLangNode transform(ExplicitAnonymousFunctionExpressionNode anonFuncExprNode) {
        BLangFunction bLFunction = (BLangFunction) TreeBuilder.createFunctionNode();
        DiagnosticPos pos = getPosition(anonFuncExprNode);

        // Set function name
        bLFunction.name = createIdentifier(pos,
                                           anonymousModelHelper.getNextAnonymousFunctionKey(diagnosticSource.pkgID));

        // Set function signature
        populateFuncSignature(bLFunction, anonFuncExprNode.functionSignature());

        // Set the function body
        bLFunction.body = (BLangFunctionBody) anonFuncExprNode.functionBody().apply(this);

//        attachAnnotations(function, annCount, false);
        bLFunction.pos = pos;

        bLFunction.addFlag(Flag.LAMBDA);
        bLFunction.addFlag(Flag.ANONYMOUS);
        addToTop(bLFunction);

        BLangLambdaFunction lambdaExpr = (BLangLambdaFunction) TreeBuilder.createLambdaFunctionNode();
        lambdaExpr.function = bLFunction;
        lambdaExpr.pos = pos;
        return lambdaExpr;
    }

    @Override
    public BLangNode transform(FunctionBodyBlockNode functionBodyBlockNode) {
        BLangBlockFunctionBody bLFuncBody = (BLangBlockFunctionBody) TreeBuilder.createBlockFunctionBodyNode();
        this.isInLocalContext = true;
        List<BLangStatement> statements = new ArrayList<>();
        if (functionBodyBlockNode.namedWorkerDeclarator().isPresent()) {
            NamedWorkerDeclarator namedWorkerDeclarator = functionBodyBlockNode.namedWorkerDeclarator().get();
            generateAndAddBLangStatements(namedWorkerDeclarator.workerInitStatements(), statements);

            for (NamedWorkerDeclarationNode workerDeclarationNode : namedWorkerDeclarator.namedWorkerDeclarations()) {
                statements.add((BLangStatement) workerDeclarationNode.apply(this));
                // Consume resultant additional statements
                while (!this.additionalStatements.empty()) {
                    statements.add(additionalStatements.pop());
                }
            }
        }

        generateAndAddBLangStatements(functionBodyBlockNode.statements(), statements);

        bLFuncBody.stmts = statements;
        bLFuncBody.pos = getPosition(functionBodyBlockNode);
        this.isInLocalContext = false;
        return bLFuncBody;
    }

    @Override
    public BLangNode transform(ForEachStatementNode forEachStatementNode) {
        BLangForeach foreach = (BLangForeach) TreeBuilder.createForeachNode();
        foreach.pos = getPosition(forEachStatementNode);
        TypedBindingPatternNode typedBindingPatternNode = forEachStatementNode.typedBindingPattern();
        VariableDefinitionNode variableDefinitionNode = createBLangVarDef(getPosition(typedBindingPatternNode),
                typedBindingPatternNode, Optional.empty(), Optional.empty());
        foreach.setVariableDefinitionNode(variableDefinitionNode);
        foreach.isDeclaredWithVar = typedBindingPatternNode.typeDescriptor().kind() == SyntaxKind.VAR_TYPE_DESC;

        BLangBlockStmt foreachBlock = (BLangBlockStmt) forEachStatementNode.blockStatement().apply(this);
        foreachBlock.pos = getPosition(forEachStatementNode.blockStatement());
        foreach.setBody(foreachBlock);
        foreach.setCollection(createExpression(forEachStatementNode.actionOrExpressionNode()));
        return foreach;
    }

    @Override
    public BLangNode transform(ForkStatementNode forkStatementNode) {
        BLangForkJoin forkJoin = (BLangForkJoin) TreeBuilder.createForkJoinNode();
        DiagnosticPos forkStmtPos = getPosition(forkStatementNode);
        forkJoin.pos = forkStmtPos;
        return forkJoin;
    }

    @Override
    public BLangNode transform(NamedWorkerDeclarationNode namedWorkerDeclNode) {
        BLangFunction bLFunction = (BLangFunction) TreeBuilder.createFunctionNode();
        DiagnosticPos pos = getPosition(namedWorkerDeclNode);

        // Set function name
        bLFunction.name = createIdentifier(pos,
                                           anonymousModelHelper.getNextAnonymousFunctionKey(diagnosticSource.pkgID));

        // Set the function body
        BLangBlockStmt blockStmt = (BLangBlockStmt) namedWorkerDeclNode.workerBody().apply(this);
        BLangBlockFunctionBody bodyNode = (BLangBlockFunctionBody) TreeBuilder.createBlockFunctionBodyNode();
        bodyNode.stmts = blockStmt.stmts;
        bodyNode.pos = pos;
        bLFunction.body = bodyNode;

//        attachAnnotations(function, annCount, false);
        bLFunction.pos = pos;

        bLFunction.addFlag(Flag.LAMBDA);
        bLFunction.addFlag(Flag.ANONYMOUS);
        bLFunction.addFlag(Flag.WORKER);

        // change default worker name
        String workerName = namedWorkerDeclNode.workerName().text();
        bLFunction.defaultWorkerName.value = workerName;
        bLFunction.defaultWorkerName.pos = getPosition(namedWorkerDeclNode.workerName());

        NodeList<AnnotationNode> annotations = namedWorkerDeclNode.annotations();
        bLFunction.annAttachments = applyAll(annotations);

        // Set Return Type
        Optional<Node> retNode = namedWorkerDeclNode.returnTypeDesc();
        if (retNode.isPresent()) {
            ReturnTypeDescriptorNode returnType = (ReturnTypeDescriptorNode) retNode.get();
            bLFunction.setReturnTypeNode(createTypeNode(returnType.type()));
        } else {
            BLangValueType bLValueType = (BLangValueType) TreeBuilder.createValueTypeNode();
            bLValueType.pos = getPosition(namedWorkerDeclNode);
            bLValueType.typeKind = TypeKind.NIL;
            bLFunction.setReturnTypeNode(bLValueType);
        }

        addToTop(bLFunction);

        BLangLambdaFunction lambdaExpr = (BLangLambdaFunction) TreeBuilder.createLambdaFunctionNode();
        lambdaExpr.function = bLFunction;
        lambdaExpr.pos = pos;

        String workerLambdaName = WORKER_LAMBDA_VAR_PREFIX + workerName;

        DiagnosticPos workerNamePos = getPosition(namedWorkerDeclNode.workerName());
        // Check if the worker is in a fork. If so add the lambda function to the worker list in fork, else ignore.
        BLangSimpleVariable var = new SimpleVarBuilder()
                .with(workerLambdaName)
                .setExpression(lambdaExpr)
                .isDeclaredWithVar()
                .isFinal()
                .build();

        BLangSimpleVariableDef lamdaWrkr = (BLangSimpleVariableDef) TreeBuilder.createSimpleVariableDefinitionNode();
        lamdaWrkr.pos = pos;
        var.pos = pos;
        lamdaWrkr.setVariable(var);
        lamdaWrkr.isWorker = true;
        if (namedWorkerDeclNode.parent().kind() == SyntaxKind.FORK_STATEMENT) {
            lamdaWrkr.isInFork = true;
            lamdaWrkr.var.flagSet.add(Flag.FORKED);
        }

//        if (!this.forkJoinNodesStack.empty()) {
//            // TODO: Revisit the fork join worker declaration and decide whether move this to desugar.
//            lamdaWrkr.isInFork = true;
//            lamdaWrkr.var.flagSet.add(Flag.FORKED);
//            this.forkJoinNodesStack.peek().addWorkers(lamdaWrkr);
//        }

        BLangInvocation bLInvocation = (BLangInvocation) TreeBuilder.createActionInvocation();
        BLangIdentifier nameInd = this.createIdentifier(workerNamePos, workerLambdaName);
        BLangNameReference reference = new BLangNameReference(workerNamePos, null, TreeBuilder.createIdentifierNode(),
                                                              nameInd);
        bLInvocation.pkgAlias = (BLangIdentifier) reference.pkgAlias;
        bLInvocation.name = (BLangIdentifier) reference.name;
        bLInvocation.pos = workerNamePos;
        bLInvocation.flagSet = new HashSet<>();
        bLInvocation.annAttachments = bLFunction.annAttachments;

        if (bLInvocation.getKind() == NodeKind.INVOCATION) {
            bLInvocation.async = true;
//            attachAnnotations(invocation, numAnnotations, false);
        } else {
            dlog.error(pos, DiagnosticCode.START_REQUIRE_INVOCATION);
        }

        BLangSimpleVariable invoc = new SimpleVarBuilder()
                .with(workerName)
                .isDeclaredWithVar()
                .isWorkerVar()
                .setExpression(bLInvocation)
                .isFinal()
                .setPos(workerNamePos)
                .build();

        BLangSimpleVariableDef workerInvoc = (BLangSimpleVariableDef) TreeBuilder.createSimpleVariableDefinitionNode();
        workerInvoc.pos = workerNamePos;
        workerInvoc.setVariable(invoc);
        workerInvoc.isWorker = true;
        invoc.flagSet.add(Flag.WORKER);
        this.additionalStatements.push(workerInvoc);

        return lamdaWrkr;
    }

    private <A extends BLangNode, B extends Node> List<A> applyAll(NodeList<B> annotations) {
        ArrayList<A> annAttachments = new ArrayList<>();
        for (B annotation : annotations) {
            A blNode = (A) annotation.apply(this);
            annAttachments.add(blNode);
        }
        return annAttachments;
    }

    @Override
    public BLangNode transform(AnnotationNode annotation) {
        Node name = annotation.annotReference();
        BLangAnnotationAttachment bLAnnotationAttachment =
                (BLangAnnotationAttachment) TreeBuilder.createAnnotAttachmentNode();
        if (annotation.annotValue().isPresent()) {
            MappingConstructorExpressionNode map = annotation.annotValue().get();
            BLangExpression bLExpression = (BLangExpression) map.apply(this);
            bLAnnotationAttachment.setExpression(bLExpression);
        }
        BLangNameReference nameReference = createBLangNameReference(name);
        bLAnnotationAttachment.setAnnotationName(nameReference.name);
        bLAnnotationAttachment.setPackageAlias(nameReference.pkgAlias);
        bLAnnotationAttachment.pos = getPosition(annotation);
        return bLAnnotationAttachment;
    }

    @Override
    public BLangNode transform(QueryActionNode queryActionNode) {
        BLangQueryAction bLQueryAction = (BLangQueryAction) TreeBuilder.createQueryActionNode();
        BLangDoClause doClause = (BLangDoClause) TreeBuilder.createDoClauseNode();
        doClause.body = (BLangBlockStmt) queryActionNode.blockStatement().apply(this);
        expandLeft(doClause.body.pos, getPosition(queryActionNode.doKeyword()));
        doClause.pos = doClause.body.pos;
        bLQueryAction.queryClauseList.add(queryActionNode.queryPipeline().fromClause().apply(this));
        bLQueryAction.queryClauseList.addAll(applyAll(queryActionNode.queryPipeline().intermediateClauses()));

        Optional<LimitClauseNode> limit = queryActionNode.limitClause();
        if (limit.isPresent()) {
            bLQueryAction.queryClauseList.add(limit.get().apply(this));
        }

        bLQueryAction.queryClauseList.add(doClause);
        bLQueryAction.doClause = doClause;
        bLQueryAction.pos = getPosition(queryActionNode);
        return bLQueryAction;
    }

    @Override
    public BLangNode transform(AnnotationDeclarationNode annotationDeclarationNode) {
        BLangAnnotation annotationDecl = (BLangAnnotation) TreeBuilder.createAnnotationNode();
        DiagnosticPos pos = getPosition(annotationDeclarationNode);
        annotationDecl.pos = pos;
        annotationDecl.name = createIdentifier(annotationDeclarationNode.annotationTag());

        if (annotationDeclarationNode.visibilityQualifier() != null) {
            annotationDecl.addFlag(Flag.PUBLIC);
        }

        if (annotationDeclarationNode.constKeyword() != null) {
            annotationDecl.addFlag(Flag.CONSTANT);
        }

        annotationDecl.annAttachments = applyAll(annotationDeclarationNode.metadata().annotations());

        annotationDecl.markdownDocumentationAttachment =
                createMarkdownDocumentationAttachment(annotationDeclarationNode.metadata().documentationString());

        Node typedesc = annotationDeclarationNode.typeDescriptor();
        if (typedesc != null) {
            annotationDecl.typeNode = createTypeNode(typedesc);
        }

        SeparatedNodeList<Node> paramList = annotationDeclarationNode.attachPoints();

        for (Node child : paramList) {
            AnnotationAttachPointNode attachPoint = (AnnotationAttachPointNode) child;
            boolean source = attachPoint.sourceKeyword() != null;
            AttachPoint bLAttachPoint;
            Token firstIndent =  attachPoint.firstIdent();

            switch (firstIndent.kind()) {
                case OBJECT_KEYWORD:
                    Token secondIndent = attachPoint.secondIdent();
                    switch (secondIndent.kind()) {
                        case FUNCTION_KEYWORD:
                            bLAttachPoint =
                                    AttachPoint.getAttachmentPoint(AttachPoint.Point.OBJECT_METHOD.getValue(), source);
                            break;
                        case FIELD_KEYWORD:
                            bLAttachPoint =
                                    AttachPoint.getAttachmentPoint(AttachPoint.Point.OBJECT_FIELD.getValue(), source);
                            break;
                        default:
                            bLAttachPoint =
                                    AttachPoint.getAttachmentPoint(AttachPoint.Point.OBJECT.getValue(), source);
                    }
                    break;
                case RESOURCE_KEYWORD:
                    bLAttachPoint = AttachPoint.getAttachmentPoint(AttachPoint.Point.RESOURCE.getValue(), source);
                    break;
                case RECORD_KEYWORD:
                    bLAttachPoint = AttachPoint.getAttachmentPoint(AttachPoint.Point.RECORD_FIELD.getValue(), source);
                    break;
                default:
                    bLAttachPoint = AttachPoint.getAttachmentPoint(firstIndent.text(), source);
            }
            annotationDecl.addAttachPoint(bLAttachPoint);
        }

        return annotationDecl;
    }

    @Override
    public BLangNode transform(AnnotAccessExpressionNode annotAccessExpressionNode) {
        BLangAnnotAccessExpr annotAccessExpr = (BLangAnnotAccessExpr) TreeBuilder.createAnnotAccessExpressionNode();
        Node annotTagReference = annotAccessExpressionNode.annotTagReference();
        if (annotAccessExpressionNode.annotTagReference().kind() == SyntaxKind.SIMPLE_NAME_REFERENCE) {
            SimpleNameReferenceNode annotName = (SimpleNameReferenceNode) annotTagReference;
            annotAccessExpr.pkgAlias = (BLangIdentifier) TreeBuilder.createIdentifierNode();
            annotAccessExpr.annotationName = createIdentifier(annotName.name());
        } else {
            QualifiedNameReferenceNode qulifiedName =
                    (QualifiedNameReferenceNode) annotTagReference;
            annotAccessExpr.pkgAlias = createIdentifier(qulifiedName.modulePrefix());
            annotAccessExpr.annotationName = createIdentifier(qulifiedName.identifier());
        }

        annotAccessExpr.pos = getPosition(annotAccessExpressionNode);
        annotAccessExpr.expr = createExpression(annotAccessExpressionNode.expression());
        return annotAccessExpr;
    }

    // -----------------------------------------------Expressions-------------------------------------------------------
    @Override
    public BLangNode transform(ConditionalExpressionNode conditionalExpressionNode) {
        BLangTernaryExpr ternaryExpr = (BLangTernaryExpr) TreeBuilder.createTernaryExpressionNode();
        ternaryExpr.pos = getPosition(conditionalExpressionNode);
        ternaryExpr.elseExpr = createExpression(conditionalExpressionNode.endExpression());
        ternaryExpr.thenExpr = createExpression(conditionalExpressionNode.middleExpression());
        ternaryExpr.expr = createExpression(conditionalExpressionNode.lhsExpression());
        if (ternaryExpr.expr.getKind() == NodeKind.TERNARY_EXPR) {
            // Re-organizing ternary expression tree if there nested ternary expressions.
            BLangTernaryExpr root = (BLangTernaryExpr) ternaryExpr.expr;
            BLangTernaryExpr parent = root;
            while (parent.elseExpr.getKind() == NodeKind.TERNARY_EXPR) {
                parent = (BLangTernaryExpr) parent.elseExpr;
            }
            ternaryExpr.expr = parent.elseExpr;
            parent.elseExpr = ternaryExpr;
            ternaryExpr = root;
        }
        return ternaryExpr;
    }

    @Override
    public BLangNode transform(CheckExpressionNode checkExpressionNode) {
        DiagnosticPos pos = getPosition(checkExpressionNode);
        BLangExpression expr = createExpression(checkExpressionNode.expression());
        if (checkExpressionNode.checkKeyword().kind() == SyntaxKind.CHECK_KEYWORD) {
            return createCheckExpr(pos, expr);
        }
        return createCheckPanickedExpr(pos, expr);
    }

    @Override
    public BLangNode transform(TypeTestExpressionNode typeTestExpressionNode) {
        BLangTypeTestExpr typeTestExpr = (BLangTypeTestExpr) TreeBuilder.createTypeTestExpressionNode();
        typeTestExpr.expr = createExpression(typeTestExpressionNode.expression());
        typeTestExpr.typeNode = createTypeNode(typeTestExpressionNode.typeDescriptor());
        typeTestExpr.pos = getPosition(typeTestExpressionNode);

        return typeTestExpr;
    }

    @Override
    public BLangNode transform(MappingConstructorExpressionNode mapConstruct) {
        BLangRecordLiteral bLiteralNode = (BLangRecordLiteral) TreeBuilder.createRecordLiteralNode();
        for (MappingFieldNode field : mapConstruct.fields()) {
            if (field.kind() == SyntaxKind.SPREAD_FIELD) {
                SpreadFieldNode spreadFieldNode = (SpreadFieldNode) field;
                BLangRecordSpreadOperatorField bLRecordSpreadOpField =
                        (BLangRecordSpreadOperatorField) TreeBuilder.createRecordSpreadOperatorField();
                bLRecordSpreadOpField.expr = createExpression(spreadFieldNode.valueExpr());
                bLiteralNode.fields.add(bLRecordSpreadOpField);
            } else if (field.kind() == SyntaxKind.COMPUTED_NAME_FIELD) {
                ComputedNameFieldNode computedNameField = (ComputedNameFieldNode) field;
                BLangRecordKeyValueField bLRecordKeyValueField =
                        (BLangRecordKeyValueField) TreeBuilder.createRecordKeyValue();
                bLRecordKeyValueField.valueExpr = createExpression(computedNameField.valueExpr());
                bLRecordKeyValueField.key =
                        new BLangRecordLiteral.BLangRecordKey(createExpression(computedNameField.fieldNameExpr()));
                bLRecordKeyValueField.key.computedKey = true;
                bLiteralNode.fields.add(bLRecordKeyValueField);
            } else {
                SpecificFieldNode specificField = (SpecificFieldNode) field;
                io.ballerinalang.compiler.syntax.tree.ExpressionNode valueExpr = specificField.valueExpr();
                if (valueExpr == null) {
                    BLangRecordLiteral.BLangRecordVarNameField fieldVar =
                            (BLangRecordLiteral.BLangRecordVarNameField) TreeBuilder.createRecordVarRefNameFieldNode();
                    fieldVar.variableName = createIdentifier(((SpecificFieldNode) field).fieldName());
                    fieldVar.pkgAlias = createIdentifier(null, "");
                    fieldVar.pos = fieldVar.variableName.pos;
                    bLiteralNode.fields.add(fieldVar);
                } else {
                    BLangRecordKeyValueField bLRecordKeyValueField =
                            (BLangRecordKeyValueField) TreeBuilder.createRecordKeyValue();
                    bLRecordKeyValueField.valueExpr = createExpression(valueExpr);
                    bLRecordKeyValueField.key =
                            new BLangRecordLiteral.BLangRecordKey(createExpression(specificField.fieldName()));
                    bLRecordKeyValueField.key.computedKey = false;
                    bLiteralNode.fields.add(bLRecordKeyValueField);
                }
            }
        }
        bLiteralNode.pos = getPosition(mapConstruct);
        return bLiteralNode;
    }

    @Override
    public BLangNode transform(ListConstructorExpressionNode listConstructorExprNode) {
        List<BLangExpression> argExprList = new ArrayList<>();
        BLangListConstructorExpr listConstructorExpr = (BLangListConstructorExpr)
                TreeBuilder.createListConstructorExpressionNode();
        for (Node expr : listConstructorExprNode.expressions()) {
            argExprList.add(createExpression(expr));
        }
        listConstructorExpr.exprs = argExprList;
        listConstructorExpr.pos = getPosition(listConstructorExprNode);
        return listConstructorExpr;
    }

    @Override
    public BLangNode transform(UnaryExpressionNode unaryExprNode) {
        DiagnosticPos pos = getPosition(unaryExprNode);
        SyntaxKind expressionKind = unaryExprNode.expression().kind();
        SyntaxKind operatorKind = unaryExprNode.unaryOperator().kind();
        if (expressionKind == SyntaxKind.DECIMAL_INTEGER_LITERAL ||
                expressionKind == SyntaxKind.DECIMAL_FLOATING_POINT_LITERAL) {
            BLangNumericLiteral numericLiteral = (BLangNumericLiteral) createSimpleLiteral(unaryExprNode);
            return numericLiteral;
        }
        OperatorKind operator = OperatorKind.valueFrom(unaryExprNode.unaryOperator().text());
        BLangExpression expr = createExpression(unaryExprNode.expression());
        return createBLangUnaryExpr(pos, operator, expr);
    }

    @Override
    public BLangNode transform(TypeofExpressionNode typeofExpressionNode) {
        DiagnosticPos pos = getPosition(typeofExpressionNode);
        OperatorKind operator = OperatorKind.valueFrom(typeofExpressionNode.typeofKeyword().text());
        BLangExpression expr = createExpression(typeofExpressionNode.expression());
        return createBLangUnaryExpr(pos, operator, expr);
    }

    @Override
    public BLangNode transform(BinaryExpressionNode binaryExprNode) {
        if (binaryExprNode.operator().kind() == SyntaxKind.ELVIS_TOKEN) {
            BLangElvisExpr elvisExpr = (BLangElvisExpr) TreeBuilder.createElvisExpressionNode();
            elvisExpr.pos = getPosition(binaryExprNode);
            elvisExpr.lhsExpr = createExpression(binaryExprNode.lhsExpr());
            elvisExpr.rhsExpr = createExpression(binaryExprNode.rhsExpr());
            return elvisExpr;
        }

        BLangBinaryExpr bLBinaryExpr = (BLangBinaryExpr) TreeBuilder.createBinaryExpressionNode();
        bLBinaryExpr.pos = getPosition(binaryExprNode);
        bLBinaryExpr.lhsExpr = createExpression(binaryExprNode.lhsExpr());
        bLBinaryExpr.rhsExpr = createExpression(binaryExprNode.rhsExpr());
        bLBinaryExpr.opKind = OperatorKind.valueFrom(binaryExprNode.operator().text());
        return bLBinaryExpr;
    }

    @Override
    public BLangNode transform(FieldAccessExpressionNode fieldAccessExprNode) {
        BLangFieldBasedAccess bLFieldBasedAccess;
        Node fieldName = fieldAccessExprNode.fieldName();
        if (fieldName.kind() == SyntaxKind.QUALIFIED_NAME_REFERENCE) {
            QualifiedNameReferenceNode qualifiedFieldName = (QualifiedNameReferenceNode) fieldName;
            BLangFieldBasedAccess.BLangNSPrefixedFieldBasedAccess accessWithPrefixNode =
                    (BLangFieldBasedAccess.BLangNSPrefixedFieldBasedAccess)
                            TreeBuilder.createFieldBasedAccessWithPrefixNode();
            accessWithPrefixNode.nsPrefix = createIdentifier(qualifiedFieldName.modulePrefix());
            accessWithPrefixNode.field = createIdentifier(qualifiedFieldName.identifier());
            bLFieldBasedAccess = accessWithPrefixNode;
            bLFieldBasedAccess.fieldKind = FieldKind.WITH_NS;
        } else {
            bLFieldBasedAccess = (BLangFieldBasedAccess) TreeBuilder.createFieldBasedAccessNode();
            bLFieldBasedAccess.field =
                    createIdentifier(((SimpleNameReferenceNode) fieldName).name());
            bLFieldBasedAccess.fieldKind = FieldKind.SINGLE;
        }

        io.ballerinalang.compiler.syntax.tree.ExpressionNode containerExpr = fieldAccessExprNode.expression();
        if (containerExpr.kind() == SyntaxKind.BRACED_EXPRESSION) {
            bLFieldBasedAccess.expr = createExpression(((BracedExpressionNode) containerExpr).expression());
        } else {
            bLFieldBasedAccess.expr = createExpression(containerExpr);
        }

        bLFieldBasedAccess.pos = getPosition(fieldAccessExprNode);
        bLFieldBasedAccess.field.pos = getPosition(fieldAccessExprNode);
        trimLeft(bLFieldBasedAccess.field.pos, getPosition(fieldAccessExprNode.dotToken()));
        bLFieldBasedAccess.optionalFieldAccess = false;
        return bLFieldBasedAccess;
    }

    @Override
    public BLangNode transform(OptionalFieldAccessExpressionNode optionalFieldAccessExpressionNode) {
        BLangFieldBasedAccess bLFieldBasedAccess = (BLangFieldBasedAccess) TreeBuilder.createFieldBasedAccessNode();
        Node fieldName = optionalFieldAccessExpressionNode.fieldName();

        if (fieldName.kind() == SyntaxKind.QUALIFIED_NAME_REFERENCE) {
            QualifiedNameReferenceNode qualifiedFieldName = (QualifiedNameReferenceNode) fieldName;
            BLangFieldBasedAccess.BLangNSPrefixedFieldBasedAccess accessWithPrefixNode =
                    (BLangFieldBasedAccess.BLangNSPrefixedFieldBasedAccess) TreeBuilder
                            .createFieldBasedAccessWithPrefixNode();
            accessWithPrefixNode.nsPrefix = createIdentifier(qualifiedFieldName.modulePrefix());
            accessWithPrefixNode.field = createIdentifier(qualifiedFieldName.identifier());
            bLFieldBasedAccess = accessWithPrefixNode;
            bLFieldBasedAccess.fieldKind = FieldKind.WITH_NS;
        } else {
            bLFieldBasedAccess = (BLangFieldBasedAccess) TreeBuilder.createFieldBasedAccessNode();
            bLFieldBasedAccess.field = createIdentifier(((SimpleNameReferenceNode) fieldName).name());
            bLFieldBasedAccess.fieldKind = FieldKind.SINGLE;
        }

        bLFieldBasedAccess.pos = getPosition(optionalFieldAccessExpressionNode);
        bLFieldBasedAccess.field.pos = getPosition(optionalFieldAccessExpressionNode);
        bLFieldBasedAccess.expr = createExpression(optionalFieldAccessExpressionNode.expression());
        bLFieldBasedAccess.optionalFieldAccess = true;
        return bLFieldBasedAccess;
    }

    @Override
    public BLangNode transform(BracedExpressionNode brcExprOut) {
        return createExpression(brcExprOut.expression());
    }

    @Override
    public BLangNode transform(FunctionCallExpressionNode functionCallNode) {
        return createBLangInvocation(functionCallNode.functionName(), functionCallNode.arguments(),
                                     getPosition(functionCallNode), isFunctionCallAsync(functionCallNode));
    }

    public BLangNode transform(MethodCallExpressionNode methodCallExprNode) {
        BLangInvocation bLInvocation = createBLangInvocation(methodCallExprNode.methodName(),
                                                             methodCallExprNode.arguments(),
                                                             getPosition(methodCallExprNode), false);
        bLInvocation.expr = createExpression(methodCallExprNode.expression());
        return bLInvocation;
    }

    @Override
    public BLangNode transform(ImplicitNewExpressionNode implicitNewExprNode) {
        BLangTypeInit initNode = createTypeInit(implicitNewExprNode);
        BLangInvocation invocationNode = createInvocation(implicitNewExprNode, implicitNewExprNode.newKeyword());
        // Populate the argument expressions on initNode as well.
        initNode.argsExpr.addAll(invocationNode.argExprs);
        initNode.initInvocation = invocationNode;

        return initNode;
    }

    @Override
    public BLangNode transform(ExplicitNewExpressionNode explicitNewExprNode) {
        BLangTypeInit initNode = createTypeInit(explicitNewExprNode);
        BLangInvocation invocationNode = createInvocation(explicitNewExprNode, explicitNewExprNode.newKeyword());
        // Populate the argument expressions on initNode as well.
        initNode.argsExpr.addAll(invocationNode.argExprs);
        initNode.initInvocation = invocationNode;
        return initNode;
    }

    private boolean isFunctionCallAsync(FunctionCallExpressionNode functionCallExpressionNode) {
        return functionCallExpressionNode.parent().kind() == SyntaxKind.START_ACTION;
    }

    private BLangTypeInit createTypeInit(NewExpressionNode expression) {
        BLangTypeInit initNode = (BLangTypeInit) TreeBuilder.createInitNode();
        initNode.pos = getPosition(expression);
        if (expression.kind() == SyntaxKind.EXPLICIT_NEW_EXPRESSION) {
            Node type = ((ExplicitNewExpressionNode) expression).typeDescriptor();
            initNode.userDefinedType = createTypeNode(type);
        }

        return initNode;
    }

    private BLangInvocation createInvocation(NewExpressionNode expression, Token newKeyword) {
        BLangInvocation invocationNode = (BLangInvocation) TreeBuilder.createInvocationNode();
        invocationNode.pos = getPosition(expression);

        populateArgsInvocation(expression, invocationNode);

        BLangNameReference nameReference = createBLangNameReference(newKeyword);
        invocationNode.name = (BLangIdentifier) nameReference.name;
        invocationNode.pkgAlias = (BLangIdentifier) nameReference.pkgAlias;

        return invocationNode;
    }

    private void populateArgsInvocation(NewExpressionNode expression, BLangInvocation invocationNode) {
        Iterator<FunctionArgumentNode> argumentsIter = getArgumentNodesIterator(expression);
        if (argumentsIter != null) {
            while (argumentsIter.hasNext()) {
                BLangExpression argument = createExpression(argumentsIter.next());
                invocationNode.argExprs.add(argument);
            }
        }
    }

    private Iterator<FunctionArgumentNode> getArgumentNodesIterator(NewExpressionNode expression) {
        Iterator<FunctionArgumentNode> argumentsIter = null;

        if (expression.kind() == SyntaxKind.IMPLICIT_NEW_EXPRESSION) {
            Optional<ParenthesizedArgList> argsList = ((ImplicitNewExpressionNode) expression).parenthesizedArgList();
            if (argsList.isPresent()) {
                ParenthesizedArgList argList = argsList.get();
                argumentsIter = argList.arguments().iterator();
            }
        } else {
            ParenthesizedArgList argList =
                    (ParenthesizedArgList) ((ExplicitNewExpressionNode) expression).parenthesizedArgList();
            argumentsIter = argList.arguments().iterator();
        }

        return argumentsIter;
    }

    @Override
    public BLangNode transform(IndexedExpressionNode indexedExpressionNode) {
        BLangIndexBasedAccess indexBasedAccess = (BLangIndexBasedAccess) TreeBuilder.createIndexBasedAccessNode();
        indexBasedAccess.pos = getPosition(indexedExpressionNode);
        SeparatedNodeList<io.ballerinalang.compiler.syntax.tree.ExpressionNode> keys =
                indexedExpressionNode.keyExpression();
        if (keys.size() == 1) {
            indexBasedAccess.indexExpr = createExpression(indexedExpressionNode.keyExpression().get(0));
        } else {
            BLangTableMultiKeyExpr multiKeyExpr =
                    (BLangTableMultiKeyExpr) TreeBuilder.createTableMultiKeyExpressionNode();
            multiKeyExpr.pos = getPosition(keys.get(0));
            List<BLangExpression> multiKeyIndexExprs = new ArrayList<>();
            for (io.ballerinalang.compiler.syntax.tree.ExpressionNode keyExpr : keys) {
                multiKeyIndexExprs.add(createExpression(keyExpr));
            }
            multiKeyExpr.multiKeyIndexExprs = multiKeyIndexExprs;
            indexBasedAccess.indexExpr = multiKeyExpr;
        }

        Node containerExpr = indexedExpressionNode.containerExpression();
        BLangExpression expression = createExpression(containerExpr);
        if (containerExpr.kind() == SyntaxKind.BRACED_EXPRESSION) {
            indexBasedAccess.expr = ((BLangGroupExpr) expression).expression;
            BLangGroupExpr group = (BLangGroupExpr) TreeBuilder.createGroupExpressionNode();
            group.expression = indexBasedAccess;
            group.pos = getPosition(indexedExpressionNode);
            return group;
        } else if (containerExpr.kind() == SyntaxKind.XML_STEP_EXPRESSION) {
            // TODO : This check will be removed after changes are done for spec issue #536
            ((BLangXMLNavigationAccess) expression).childIndex = indexBasedAccess.indexExpr;
            return expression;
        }
        indexBasedAccess.expr = expression;

        return indexBasedAccess;
    }

    @Override
    public BLangTypeConversionExpr transform(TypeCastExpressionNode typeCastExpressionNode) {
        BLangTypeConversionExpr typeConversionNode = (BLangTypeConversionExpr) TreeBuilder.createTypeConversionNode();
        // TODO : Attach annotations if available
        typeConversionNode.pos = getPosition(typeCastExpressionNode);
        TypeCastParamNode typeCastParamNode = typeCastExpressionNode.typeCastParam();
        if (typeCastParamNode != null && typeCastParamNode.type() != null) {
            typeConversionNode.typeNode = createTypeNode(typeCastParamNode.type());
        }
        typeConversionNode.expr = createExpression(typeCastExpressionNode.expression());
        typeConversionNode.annAttachments = applyAll(typeCastParamNode.annotations());
        return typeConversionNode;
    }

    @Override
    public BLangNode transform(Token token) {
        SyntaxKind kind = token.kind();
        switch (kind) {
            case XML_TEXT_CONTENT:
            case TEMPLATE_STRING:
            case CLOSE_BRACE_TOKEN:
                return createSimpleLiteral(token);
            default:
                throw new RuntimeException("Syntax kind is not supported: " + kind);
        }
    }

    @Override
    public BLangNode transform(InterpolationNode interpolationNode) {
        return createExpression(interpolationNode.expression());
    }

    @Override
    public BLangNode transform(TemplateExpressionNode expressionNode) {
        SyntaxKind kind = expressionNode.kind();
        switch (kind) {
            case XML_TEMPLATE_EXPRESSION:
                SyntaxKind contentKind = expressionNode.content().get(0).kind();
                switch (contentKind) {
                    case XML_COMMENT:
                    case XML_PI:
                    case XML_ELEMENT:
                    case XML_EMPTY_ELEMENT:
                        return createExpression(expressionNode.content().get(0));
                    default:
                        return createXMLLiteral(expressionNode);
                }
            case STRING_TEMPLATE_EXPRESSION:
                return createStringTemplateLiteral(expressionNode.content(), getPosition(expressionNode));
            case RAW_TEMPLATE_EXPRESSION:
                return createRawTemplateLiteral(expressionNode.content(), getPosition(expressionNode));
            default:
                throw new RuntimeException("Syntax kind is not supported: " + kind);
        }
    }

    @Override
    public BLangNode transform(TableConstructorExpressionNode tableConstructorExpressionNode) {
        BLangTableConstructorExpr tableConstructorExpr =
                (BLangTableConstructorExpr) TreeBuilder.createTableConstructorExpressionNode();
        tableConstructorExpr.pos = getPosition(tableConstructorExpressionNode);

        for (Node node : tableConstructorExpressionNode.mappingConstructors()) {
            tableConstructorExpr.addRecordLiteral((BLangRecordLiteral) node.apply(this));
        }
        if (tableConstructorExpressionNode.keySpecifier() != null) {
            tableConstructorExpr.tableKeySpecifier =
                    (BLangTableKeySpecifier) tableConstructorExpressionNode.keySpecifier().apply(this);
        }
        return tableConstructorExpr;
    }

    @Override
    public BLangNode transform(TrapExpressionNode trapExpressionNode) {
        BLangTrapExpr trapExpr = (BLangTrapExpr) TreeBuilder.createTrapExpressionNode();
        trapExpr.expr = createExpression(trapExpressionNode.expression());
        trapExpr.pos = getPosition(trapExpressionNode);
        return trapExpr;
    }

    @Override
    public BLangNode transform(ReceiveActionNode receiveActionNode) {
        BLangWorkerReceive workerReceiveExpr = (BLangWorkerReceive) TreeBuilder.createWorkerReceiveNode();
        workerReceiveExpr.setWorkerName(createIdentifier(receiveActionNode.receiveWorkers().name()));
        workerReceiveExpr.pos = getPosition(receiveActionNode);
        return workerReceiveExpr;
    }

    @Override
    public BLangNode transform(SyncSendActionNode syncSendActionNode) {
        BLangWorkerSyncSendExpr workerSendExpr = TreeBuilder.createWorkerSendSyncExprNode();
        workerSendExpr.setWorkerName(createIdentifier(
                syncSendActionNode.peerWorker().name()));
        workerSendExpr.expr = createExpression(syncSendActionNode.expression());
        workerSendExpr.pos = getPosition(syncSendActionNode);
        return workerSendExpr;
    }

    @Override
    public BLangNode transform(ImplicitAnonymousFunctionExpressionNode implicitAnonymousFunctionExpressionNode) {
        BLangArrowFunction arrowFunction = (BLangArrowFunction) TreeBuilder.createArrowFunctionNode();
        arrowFunction.pos = getPosition(implicitAnonymousFunctionExpressionNode);
        arrowFunction.functionName = createIdentifier(arrowFunction.pos,
                anonymousModelHelper.getNextAnonymousFunctionKey(diagnosticSource.pkgID));
        // TODO initialize other attributes
        // arrowFunction.funcType;
        // arrowFunction.function;

        // Set Parameters
        Node param = implicitAnonymousFunctionExpressionNode.params();
        if (param.kind() == SyntaxKind.INFER_PARAM_LIST) {

            ImplicitAnonymousFunctionParameters paramsNode = (ImplicitAnonymousFunctionParameters) param;
            SeparatedNodeList<SimpleNameReferenceNode> paramList = paramsNode.parameters();

            for (SimpleNameReferenceNode child : paramList) {
                BLangUserDefinedType userDefinedType = (BLangUserDefinedType) child.apply(this);
                BLangSimpleVariable parameter = (BLangSimpleVariable) TreeBuilder.createSimpleVariableNode();
                parameter.name = userDefinedType.typeName;
                arrowFunction.params.add(parameter);
            }

        } else {
            BLangUserDefinedType userDefinedType = (BLangUserDefinedType) param.apply(this);
            BLangSimpleVariable parameter = (BLangSimpleVariable) TreeBuilder.createSimpleVariableNode();
            parameter.name = userDefinedType.typeName;
            arrowFunction.params.add(parameter);
        }
        arrowFunction.body = new BLangExprFunctionBody();
        arrowFunction.body.expr = createExpression(implicitAnonymousFunctionExpressionNode.expression());
        return arrowFunction;
    }

    @Override
    public BLangNode transform(CommitActionNode commitActionNode) {
        BLangCommitExpr commitExpr = TreeBuilder.createCommitExpressionNode();
        commitExpr.pos = getPosition(commitActionNode);
        return commitExpr;
    }

    @Override
    public BLangNode transform(FlushActionNode flushActionNode) {
        BLangWorkerFlushExpr workerFlushExpr = TreeBuilder.createWorkerFlushExpressionNode();
        Node optionalPeerWorker = flushActionNode.peerWorker();
        if (optionalPeerWorker != null) {
            SimpleNameReferenceNode peerWorker = (SimpleNameReferenceNode) optionalPeerWorker;
            workerFlushExpr.workerIdentifier = createIdentifier(peerWorker.name());
        }
        workerFlushExpr.pos = getPosition(flushActionNode);
        return workerFlushExpr;
    }

    @Override
    public BLangNode transform(LetExpressionNode letExpressionNode) {
        BLangLetExpression letExpr = (BLangLetExpression) TreeBuilder.createLetExpressionNode();
        letExpr.pos = getPosition(letExpressionNode);
        letExpr.expr = createExpression(letExpressionNode.expression());
        List<BLangLetVariable> letVars = new ArrayList<>();
        for (LetVariableDeclarationNode letVarDecl : letExpressionNode.letVarDeclarations()) {
            letVars.add(createLetVariable(letVarDecl));
        }

        letExpr.letVarDeclarations = letVars;
        return letExpr;
    }

    public BLangLetVariable createLetVariable(LetVariableDeclarationNode letVarDecl) {
        BLangLetVariable letVar = TreeBuilder.createLetVariableNode();
        VariableDefinitionNode varDefNode = createBLangVarDef(getPosition(letVarDecl), letVarDecl.typedBindingPattern(),
                Optional.of(letVarDecl.expression()), Optional.empty());
        letVar.definitionNode = varDefNode;
        return letVar;
    }

    @Override
    public BLangNode transform(ServiceConstructorExpressionNode serviceConstructorExpressionNode) {
        return createService(serviceConstructorExpressionNode, null, true);
    }

    @Override
    public BLangNode transform(MappingBindingPatternNode mappingBindingPatternNode) {
        BLangRecordVarRef recordVarRef = (BLangRecordVarRef) TreeBuilder.createRecordVariableReferenceNode();
        recordVarRef.pos = getPosition(mappingBindingPatternNode);

        List<BLangRecordVarRefKeyValue> expressions = new ArrayList<>();
        for (FieldBindingPatternNode expr : mappingBindingPatternNode.fieldBindingPatterns()) {
            expressions.add(createRecordVarKeyValue(expr));
        }
        recordVarRef.recordRefFields = expressions;

        Optional<RestBindingPatternNode> restBindingPattern = mappingBindingPatternNode.restBindingPattern();
        if (restBindingPattern.isPresent()) {
            recordVarRef.restParam = createExpression(restBindingPattern.get());
        }

        return recordVarRef;
    }

    private BLangRecordVarRefKeyValue createRecordVarKeyValue(FieldBindingPatternNode expr) {
        BLangRecordVarRefKeyValue keyValue = new BLangRecordVarRefKeyValue();
        if (expr instanceof FieldBindingPatternFullNode) {
            FieldBindingPatternFullNode fullNode = (FieldBindingPatternFullNode) expr;
            keyValue.variableName = createIdentifier(fullNode.variableName().name());
            keyValue.variableReference = createExpression(fullNode.bindingPattern());
        } else {
            FieldBindingPatternVarnameNode varnameNode = (FieldBindingPatternVarnameNode) expr;
            keyValue.variableName = createIdentifier(varnameNode.variableName().name());
            BLangSimpleVarRef varRef = (BLangSimpleVarRef) TreeBuilder.createSimpleVariableReferenceNode();
            varRef.pos = getPosition(varnameNode.variableName());
            varRef.variableName = createIdentifier(varnameNode.variableName().name());
            varRef.pkgAlias = (BLangIdentifier) TreeBuilder.createIdentifierNode();
            keyValue.variableReference = varRef;
        }

        return keyValue;
    }

    @Override
    public BLangNode transform(ListBindingPatternNode listBindingPatternNode) {
        BLangTupleVarRef tupleVarRef = (BLangTupleVarRef) TreeBuilder.createTupleVariableReferenceNode();
        List<BLangExpression> expressions = new ArrayList<>();
        for (BindingPatternNode expr : listBindingPatternNode.bindingPatterns()) {
            expressions.add(createExpression(expr));
        }
        tupleVarRef.expressions = expressions;

        Optional<RestBindingPatternNode> restBindingPattern = listBindingPatternNode.restBindingPattern();
        if (restBindingPattern.isPresent()) {
            tupleVarRef.restParam = createExpression(restBindingPattern.get());
        }

        return tupleVarRef;
    }

    @Override
    public BLangNode transform(RestBindingPatternNode restBindingPatternNode) {
        return createExpression(restBindingPatternNode.variableName());
    }

    @Override
    public BLangNode transform(CaptureBindingPatternNode captureBindingPatternNode) {
        return createExpression(captureBindingPatternNode.variableName());
    }

    @Override
    public BLangNode transform(WildcardBindingPatternNode wildcardBindingPatternNode) {
        BLangSimpleVarRef ignoreVarRef = (BLangSimpleVarRef) TreeBuilder.createSimpleVariableReferenceNode();
        BLangIdentifier ignore = (BLangIdentifier) TreeBuilder.createIdentifierNode();
        ignore.value = Names.IGNORE.value;
        ignoreVarRef.variableName = ignore;
        ignore.pos = getPosition(wildcardBindingPatternNode);
        return ignoreVarRef;
    }

    // -----------------------------------------------Statements--------------------------------------------------------
    @Override
    public BLangNode transform(ReturnStatementNode returnStmtNode) {
        BLangReturn bLReturn = (BLangReturn) TreeBuilder.createReturnNode();
        bLReturn.pos = getPosition(returnStmtNode);
        if (returnStmtNode.expression().isPresent()) {
            bLReturn.expr = createExpression(returnStmtNode.expression().get());
        } else {
            BLangLiteral nilLiteral = (BLangLiteral) TreeBuilder.createLiteralExpression();
            nilLiteral.pos = getPosition(returnStmtNode);
            nilLiteral.value = Names.NIL_VALUE;
            nilLiteral.type = symTable.nilType;
            bLReturn.expr = nilLiteral;
        }
        return bLReturn;
    }

    @Override
    public BLangNode transform(PanicStatementNode panicStmtNode) {
        BLangPanic bLPanic = (BLangPanic) TreeBuilder.createPanicNode();
        bLPanic.pos = getPosition(panicStmtNode);
        bLPanic.expr = createExpression(panicStmtNode.expression());
        return bLPanic;
    }

    @Override
    public BLangNode transform(ContinueStatementNode continueStmtNode) {
        BLangContinue bLContinue = (BLangContinue) TreeBuilder.createContinueNode();
        bLContinue.pos = getPosition(continueStmtNode);
        return bLContinue;
    }

    @Override
    public BLangNode transform(ListenerDeclarationNode listenerDeclarationNode) {
        Token visibilityQualifier = null;
        if (listenerDeclarationNode.visibilityQualifier().isPresent()) {
            visibilityQualifier = listenerDeclarationNode.visibilityQualifier().get();
        }

        BLangSimpleVariable var = new SimpleVarBuilder()
                .with(listenerDeclarationNode.variableName().text())
                .setTypeByNode(listenerDeclarationNode.typeDescriptor())
                .setExpressionByNode(listenerDeclarationNode.initializer())
                .setVisibility(visibilityQualifier)
                .isListenerVar()
                .build();
        var.pos = getPosition(listenerDeclarationNode);
        var.name.pos = getPosition(listenerDeclarationNode.variableName());
        var.annAttachments = applyAll(listenerDeclarationNode.metadata().annotations());
        return var;
    }

    @Override
    public BLangNode transform(BreakStatementNode breakStmtNode) {
        BLangBreak bLBreak = (BLangBreak) TreeBuilder.createBreakNode();
        bLBreak.pos = getPosition(breakStmtNode);
        return bLBreak;
    }

    @Override
    public BLangNode transform(AssignmentStatementNode assignmentStmtNode) {
        SyntaxKind lhsKind = assignmentStmtNode.children().get(0).kind();
        switch (lhsKind) {
            case LIST_BINDING_PATTERN:
                return createTupleDestructureStatement(assignmentStmtNode);
            case MAPPING_BINDING_PATTERN: // ignored for now
                return createRecordDestructureStatement(assignmentStmtNode);
            default:
                break;
        }

        BLangAssignment bLAssignment = (BLangAssignment) TreeBuilder.createAssignmentNode();
        BLangExpression lhsExpr = createExpression(assignmentStmtNode.varRef());
        validateLvexpr(lhsExpr, DiagnosticCode.INVALID_INVOCATION_LVALUE_ASSIGNMENT);

        bLAssignment.setExpression(createExpression(assignmentStmtNode.expression()));
        bLAssignment.pos = getPosition(assignmentStmtNode);
        bLAssignment.varRef = lhsExpr;
        return bLAssignment;
    }

    public BLangNode createTupleDestructureStatement(AssignmentStatementNode assignmentStmtNode) {
        BLangTupleDestructure tupleDestructure =
                (BLangTupleDestructure) TreeBuilder.createTupleDestructureStatementNode();
        tupleDestructure.varRef = (BLangTupleVarRef) createExpression(assignmentStmtNode.varRef());
        tupleDestructure.setExpression(createExpression(assignmentStmtNode.expression()));
        return tupleDestructure;
    }

    public BLangNode createRecordDestructureStatement(AssignmentStatementNode assignmentStmtNode) {
        BLangRecordDestructure recordDestructure =
                (BLangRecordDestructure) TreeBuilder.createRecordDestructureStatementNode();
        recordDestructure.varRef = (BLangRecordVarRef) createExpression(assignmentStmtNode.varRef());
        recordDestructure.setExpression(createExpression(assignmentStmtNode.expression()));
        return recordDestructure;
    }

    @Override
    public BLangNode transform(CompoundAssignmentStatementNode compoundAssignmentStmtNode) {
        BLangCompoundAssignment bLCompAssignment = (BLangCompoundAssignment) TreeBuilder.createCompoundAssignmentNode();
        bLCompAssignment.setExpression(createExpression(compoundAssignmentStmtNode.rhsExpression()));

        bLCompAssignment
                .setVariable((BLangVariableReference) createExpression(compoundAssignmentStmtNode.lhsExpression()));
        bLCompAssignment.pos = getPosition(compoundAssignmentStmtNode);
        bLCompAssignment.opKind = OperatorKind.valueFrom(compoundAssignmentStmtNode.binaryOperator().text());
        return bLCompAssignment;
    }

    private void validateLvexpr(ExpressionNode lExprNode, DiagnosticCode errorCode) {
        if (lExprNode.getKind() == NodeKind.INVOCATION) {
            dlog.error(((BLangInvocation) lExprNode).pos, errorCode);
        }
        if (lExprNode.getKind() == NodeKind.FIELD_BASED_ACCESS_EXPR
                || lExprNode.getKind() == NodeKind.INDEX_BASED_ACCESS_EXPR) {
            validateLvexpr(((BLangAccessExpression) lExprNode).expr, errorCode);
        }
    }

    @Override
    public BLangNode transform(WhileStatementNode whileStmtNode) {
        BLangWhile bLWhile = (BLangWhile) TreeBuilder.createWhileNode();
        bLWhile.setCondition(createExpression(whileStmtNode.condition()));
        bLWhile.pos = getPosition(whileStmtNode);

        BLangBlockStmt bLBlockStmt = (BLangBlockStmt) whileStmtNode.whileBody().apply(this);
        bLBlockStmt.pos = getPosition(whileStmtNode.whileBody());
        bLWhile.setBody(bLBlockStmt);
        return bLWhile;
    }

    @Override
    public BLangNode transform(IfElseStatementNode ifElseStmtNode) {
        BLangIf bLIf = (BLangIf) TreeBuilder.createIfElseStatementNode();
        bLIf.pos = getPosition(ifElseStmtNode);
        trimRight(bLIf.pos, getPosition(ifElseStmtNode.ifBody()));
        bLIf.setCondition(createExpression(ifElseStmtNode.condition()));
        bLIf.setBody((BLangBlockStmt) ifElseStmtNode.ifBody().apply(this));

        ifElseStmtNode.elseBody().ifPresent(elseBody -> {
            ElseBlockNode elseNode = (ElseBlockNode) elseBody;
            bLIf.setElseStatement(
                    (org.ballerinalang.model.tree.statements.StatementNode) elseNode.elseBody().apply(this));
        });
        return bLIf;
    }

    @Override
    public BLangNode transform(BlockStatementNode blockStatement) {
        BLangBlockStmt bLBlockStmt = (BLangBlockStmt) TreeBuilder.createBlockNode();
        this.isInLocalContext = true;
        bLBlockStmt.stmts = generateBLangStatements(blockStatement.statements());
        this.isInLocalContext = false;
        bLBlockStmt.pos = getPosition(blockStatement);
        SyntaxKind parent = blockStatement.parent().kind();
        if (parent == SyntaxKind.IF_ELSE_STATEMENT || parent == SyntaxKind.ELSE_BLOCK) {
            expandLeft(bLBlockStmt.pos, getPosition(blockStatement.parent()));
        }
        return bLBlockStmt;
    }

    @Override
    public BLangNode transform(RollbackStatementNode rollbackStatementNode) {
        BLangRollback rollbackStmt = (BLangRollback) TreeBuilder.createRollbackNode();
        rollbackStmt.pos = getPosition(rollbackStatementNode);
        if (rollbackStatementNode.expression().isPresent()) {
            rollbackStmt.expr = createExpression(rollbackStatementNode.expression().get());
        }

        return rollbackStmt;
    }

    @Override
    public BLangNode transform(LockStatementNode lockStatementNode) {
        BLangLock lockNode = (BLangLock) TreeBuilder.createLockNode();
        lockNode.pos = getPosition(lockStatementNode);
        BLangBlockStmt lockBlock = (BLangBlockStmt) lockStatementNode.blockStatement().apply(this);
        lockBlock.pos = getPosition(lockStatementNode.blockStatement());
        lockNode.setBody(lockBlock);
        return lockNode;
    }

    @Override
    public BLangNode transform(TypedescTypeDescriptorNode typedescTypeDescriptorNode) {
        BLangBuiltInRefTypeNode refType = (BLangBuiltInRefTypeNode) TreeBuilder.createBuiltInReferenceTypeNode();
        refType.typeKind = TypeKind.TYPEDESC;

        Optional<TypeParameterNode> node = typedescTypeDescriptorNode.typedescTypeParamsNode();
        if (node.isPresent()) {
            BLangConstrainedType constrainedType = (BLangConstrainedType) TreeBuilder.createConstrainedTypeNode();
            constrainedType.type = refType;
            constrainedType.constraint = createTypeNode(node.get().typeNode());
            return constrainedType;
        }

        return refType;
    }

    @Override
    public BLangNode transform(VariableDeclarationNode varDeclaration) {
        return (BLangNode) createBLangVarDef(getPosition(varDeclaration), varDeclaration.typedBindingPattern(),
                varDeclaration.initializer(), varDeclaration.finalKeyword());
    }

    public BLangNode transform(XmlTypeDescriptorNode xmlTypeDescriptorNode) {
        BLangBuiltInRefTypeNode refType = (BLangBuiltInRefTypeNode) TreeBuilder.createBuiltInReferenceTypeNode();
        refType.typeKind = TypeKind.XML;
        refType.pos = getPosition(xmlTypeDescriptorNode);

        Optional<TypeParameterNode> node = xmlTypeDescriptorNode.xmlTypeParamsNode();
        if (node.isPresent()) {
            BLangConstrainedType constrainedType = (BLangConstrainedType) TreeBuilder.createConstrainedTypeNode();
            constrainedType.type = refType;
            constrainedType.constraint = createTypeNode(node.get().typeNode());
            constrainedType.pos = getPosition(xmlTypeDescriptorNode);
            return constrainedType;
        }

        return refType;
    }

    private VariableDefinitionNode createBLangVarDef(DiagnosticPos pos, TypedBindingPatternNode typedBindingPattern,
            Optional<io.ballerinalang.compiler.syntax.tree.ExpressionNode> initializer, Optional<Token> finalKeyword) {
        BindingPatternNode bindingPattern = typedBindingPattern.bindingPattern();
        BLangVariable variable = getBLangVariableNode(bindingPattern);
        switch (bindingPattern.kind()) {
            case CAPTURE_BINDING_PATTERN:
            case WILDCARD_BINDING_PATTERN:
                BLangSimpleVariableDef bLVarDef =
                        (BLangSimpleVariableDef) TreeBuilder.createSimpleVariableDefinitionNode();
                bLVarDef.pos = variable.pos = pos;
                BLangExpression expr = initializer.isPresent() ? createExpression(initializer.get()) : null;
                variable.setInitialExpression(expr);
                bLVarDef.setVariable(variable);
                if (finalKeyword.isPresent()) {
                    variable.flagSet.add(Flag.FINAL);
                }

                TypeDescriptorNode typeDesc = typedBindingPattern.typeDescriptor();
                variable.isDeclaredWithVar = isDeclaredWithVar(typeDesc);
                if (!variable.isDeclaredWithVar) {
                    variable.setTypeNode(createTypeNode(typeDesc));
                }

                return bLVarDef;
            case MAPPING_BINDING_PATTERN:
                return createRecordVariableDef(variable, typedBindingPattern.typeDescriptor(), initializer,
                        finalKeyword.isPresent());
            case LIST_BINDING_PATTERN:
                return createTupleVariableDef(variable, typedBindingPattern.typeDescriptor(), initializer,
                        finalKeyword.isPresent());
            default:
                throw new RuntimeException(
                        "Syntax kind is not a valid binding pattern " + typedBindingPattern.bindingPattern().kind());
        }
    }

    private VariableDefinitionNode createRecordVariableDef(BLangVariable var, TypeDescriptorNode type,
            Optional<io.ballerinalang.compiler.syntax.tree.ExpressionNode> initializer, boolean isFinal) {

        if (isFinal) {
            markVariableAsFinal(var);
        }

        var.isDeclaredWithVar = isDeclaredWithVar(type);
        if (!var.isDeclaredWithVar) {
            var.setTypeNode(createTypeNode(type));
        }

        if (initializer.isPresent()) {
            var.setInitialExpression(createExpression(initializer.get()));
        }

        BLangRecordVariableDef varDefNode = (BLangRecordVariableDef) TreeBuilder.createRecordVariableDefinitionNode();
        varDefNode.pos = getPosition(null);
        varDefNode.setVariable(var);
        return varDefNode;
    }

    private BLangTupleVariableDef createTupleVariableDef(BLangVariable tupleVar, TypeDescriptorNode typeDesc,
            Optional<io.ballerinalang.compiler.syntax.tree.ExpressionNode> initializer, boolean isFinal) {
        if (isFinal) {
            markVariableAsFinal(tupleVar);
        }

        tupleVar.isDeclaredWithVar = isDeclaredWithVar(typeDesc);
        if (!tupleVar.isDeclaredWithVar) {
            tupleVar.setTypeNode(createTypeNode(typeDesc));
        }

        if (initializer.isPresent()) {
            tupleVar.setInitialExpression(createExpression(initializer.get()));
        }

        BLangTupleVariableDef varDefNode = (BLangTupleVariableDef) TreeBuilder.createTupleVariableDefinitionNode();
        varDefNode.pos = getPosition(null);
        varDefNode.setVariable(tupleVar);
        return varDefNode;
    }

    @Override
    public BLangNode transform(ExpressionStatementNode expressionStatement) {
        SyntaxKind kind = expressionStatement.expression().kind();
        switch (kind) {
            case ASYNC_SEND_ACTION:
                return expressionStatement.expression().apply(this);
            default:
                BLangExpressionStmt bLExpressionStmt =
                        (BLangExpressionStmt) TreeBuilder.createExpressionStatementNode();
                bLExpressionStmt.expr = createExpression(expressionStatement.expression());
                bLExpressionStmt.pos = getPosition(expressionStatement);
                return bLExpressionStmt;
        }
    }

    @Override
    public BLangNode transform(AsyncSendActionNode asyncSendActionNode) {
        BLangWorkerSend workerSendNode = (BLangWorkerSend) TreeBuilder.createWorkerSendNode();
        workerSendNode.setWorkerName(createIdentifier(getPosition(asyncSendActionNode.peerWorker()),
                asyncSendActionNode.peerWorker().name()));
        workerSendNode.expr = createExpression(asyncSendActionNode.expression());
        workerSendNode.pos = getPosition(asyncSendActionNode);
        return workerSendNode;
    }

    @Override
    public BLangNode transform(WaitActionNode waitActionNode) {
        Node waitFutureExpr = waitActionNode.waitFutureExpr();
        if (waitFutureExpr.kind() == SyntaxKind.WAIT_FIELDS_LIST) {
            return getWaitForAllExpr((WaitFieldsListNode) waitFutureExpr);
        }

        BLangWaitExpr waitExpr = TreeBuilder.createWaitExpressionNode();
        waitExpr.pos = getPosition(waitActionNode);
        waitExpr.exprList = Collections.singletonList(createExpression(waitFutureExpr));
        return waitExpr;
    }

    private BLangWaitForAllExpr getWaitForAllExpr(WaitFieldsListNode waitFields) {
        BLangWaitForAllExpr bLangWaitForAll = TreeBuilder.createWaitForAllExpressionNode();

        List<BLangWaitKeyValue> exprs = new ArrayList<>();
        for (Node waitField : waitFields.waitFields()) {
            exprs.add(getWaitForAllExpr(waitField));
        }

        bLangWaitForAll.keyValuePairs = exprs;
        return bLangWaitForAll;
    }

    private BLangWaitKeyValue getWaitForAllExpr(Node waitFields) {
        BLangWaitForAllExpr.BLangWaitKeyValue keyValue = TreeBuilder.createWaitKeyValueNode();
        keyValue.pos = getPosition(waitFields);

        if (waitFields.kind() == SyntaxKind.WAIT_FIELD) {
            WaitFieldNode waitFieldNode = (WaitFieldNode) waitFields;
            BLangIdentifier key = createIdentifier(waitFieldNode.fieldName().name());
            key.setLiteral(false);
            keyValue.key = key;
            keyValue.valueExpr = createExpression(waitFieldNode.waitFutureExpr());
            return keyValue;
        }

        SimpleNameReferenceNode varName = (SimpleNameReferenceNode) waitFields;
        BLangIdentifier key = createIdentifier(varName.name());
        key.setLiteral(false);
        keyValue.key = key;

        BLangSimpleVarRef varRef = (BLangSimpleVarRef) TreeBuilder.createSimpleVariableReferenceNode();
        varRef.pos = getPosition(varName);
        varRef.variableName = key;
        varRef.pkgAlias = (BLangIdentifier) TreeBuilder.createIdentifierNode();
        keyValue.keyExpr = varRef;
        return keyValue;
    }

    @Override
    public BLangNode transform(StartActionNode startActionNode) {
        BLangExpression expression = createExpression(startActionNode.expression());

        BLangInvocation invocation = (BLangInvocation) expression;
        if (expression.getKind() == NodeKind.INVOCATION) {
            BLangActionInvocation actionInvocation = (BLangActionInvocation) TreeBuilder.createActionInvocation();
            actionInvocation.expr = invocation.expr;
            actionInvocation.pkgAlias = invocation.pkgAlias;
            actionInvocation.name = invocation.name;
            actionInvocation.argExprs = invocation.argExprs;
            actionInvocation.flagSet = invocation.flagSet;
            actionInvocation.pos = invocation.pos;
            invocation = actionInvocation;
        }

        invocation.async = true;
        invocation.annAttachments = applyAll(startActionNode.annotations());
        return invocation;
    }

    @Override
    public BLangNode transform(TransactionStatementNode transactionStatementNode) {
        BLangTransaction transaction = (BLangTransaction) TreeBuilder.createTransactionNode();
        BLangBlockStmt transactionBlock = (BLangBlockStmt) transactionStatementNode.blockStatement().apply(this);
        transactionBlock.pos = getPosition(transactionStatementNode.blockStatement());
        transaction.setTransactionBody(transactionBlock);
        transaction.pos = getPosition(transactionStatementNode);
        return transaction;
    }

    // -------------------------------------------------Misc------------------------------------------------------------

    @Override
    public BLangNode transform(PositionalArgumentNode argumentNode) {
        return createExpression(argumentNode.expression());
    }

    @Override
    public BLangNode transform(NamedArgumentNode namedArgumentNode) {
        BLangNamedArgsExpression namedArg = (BLangNamedArgsExpression) TreeBuilder.createNamedArgNode();
        namedArg.pos = getPosition(namedArgumentNode);
        namedArg.name = this.createIdentifier(namedArgumentNode.argumentName().name());
        namedArg.expr = createExpression(namedArgumentNode.expression());
        return namedArg;
    }

    @Override
    public BLangNode transform(RestArgumentNode restArgumentNode) {
        BLangRestArgsExpression varArgs = (BLangRestArgsExpression) TreeBuilder.createVarArgsNode();
        varArgs.pos = getPosition(restArgumentNode.ellipsis());
        varArgs.expr = createExpression(restArgumentNode.expression());
        return varArgs;
    }

    @Override
    public BLangNode transform(RequiredParameterNode requiredParameter) {
        BLangSimpleVariable simpleVar = createSimpleVar(requiredParameter.paramName(),
                                                        requiredParameter.typeName(), requiredParameter.annotations());

        Optional<Token> visibilityQual = requiredParameter.visibilityQualifier();
        //TODO: Check and Fix flags OPTIONAL, REQUIRED
        if (visibilityQual.isPresent() && visibilityQual.get().kind() == SyntaxKind.PUBLIC_KEYWORD) {
            simpleVar.flagSet.add(Flag.PUBLIC);
        }

        simpleVar.pos = getPosition(requiredParameter);
        if (requiredParameter.paramName().isPresent()) {
            simpleVar.name.pos = getPosition(requiredParameter.paramName().get());
        }
        trimLeft(simpleVar.pos, getPosition(requiredParameter.typeName()));
        return simpleVar;
    }

    @Override
    public BLangNode transform(DefaultableParameterNode defaultableParameter) {
        BLangSimpleVariable simpleVar = createSimpleVar(defaultableParameter.paramName(),
                                                        defaultableParameter.typeName(),
                                                        defaultableParameter.annotations());

        Optional<Token> visibilityQual = defaultableParameter.visibilityQualifier();
        // TODO: Check and Fix flags OPTIONAL, REQUIRED
        if (visibilityQual.isPresent() && visibilityQual.get().kind() == SyntaxKind.PUBLIC_KEYWORD) {
            simpleVar.flagSet.add(Flag.PUBLIC);
        }

        simpleVar.setInitialExpression(createExpression(defaultableParameter.expression()));

        simpleVar.pos = getPosition(defaultableParameter);
        return simpleVar;
    }

    @Override
    public BLangNode transform(RestParameterNode restParameter) {
        BLangSimpleVariable bLSimpleVar = createSimpleVar(restParameter.paramName(), restParameter.typeName(),
                                                          restParameter.annotations());

        BLangArrayType bLArrayType = (BLangArrayType) TreeBuilder.createArrayTypeNode();
        bLArrayType.elemtype = bLSimpleVar.typeNode;
        bLArrayType.dimensions = 1;
        bLSimpleVar.typeNode = bLArrayType;
        bLArrayType.pos = getPosition(restParameter.typeName());

        bLSimpleVar.pos = getPosition(restParameter);
        return bLSimpleVar;
    }

    @Override
    public BLangNode transform(OptionalTypeDescriptorNode optTypeDescriptor) {
        BLangValueType nilTypeNode = (BLangValueType) TreeBuilder.createValueTypeNode();
        nilTypeNode.pos = getPosition(optTypeDescriptor.questionMarkToken());
        nilTypeNode.typeKind = TypeKind.NIL;

        BLangUnionTypeNode unionTypeNode = (BLangUnionTypeNode) TreeBuilder.createUnionTypeNode();
        unionTypeNode.memberTypeNodes.add(createTypeNode(optTypeDescriptor.typeDescriptor()));
        unionTypeNode.memberTypeNodes.add(nilTypeNode);
        unionTypeNode.nullable = true;

        unionTypeNode.pos = getPosition(optTypeDescriptor);
        return unionTypeNode;
    }

    @Override
    public BLangNode transform(FunctionTypeDescriptorNode functionTypeDescriptorNode) {
        BLangFunctionTypeNode functionTypeNode = (BLangFunctionTypeNode) TreeBuilder.createFunctionTypeNode();
        functionTypeNode.pos = getPosition(functionTypeDescriptorNode);
        functionTypeNode.returnsKeywordExists = true;

        FunctionSignatureNode funcSignature = functionTypeDescriptorNode.functionSignature();

        // Set Parameters
        for (ParameterNode child : funcSignature.parameters()) {
            SimpleVariableNode param = (SimpleVariableNode) child.apply(this);
            if (child instanceof RestParameterNode) {
                functionTypeNode.restParam = (BLangSimpleVariable) param;
            } else {
                functionTypeNode.params.add((BLangVariable) param);
            }
        }

        // Set Return Type
        Optional<ReturnTypeDescriptorNode> retNode = funcSignature.returnTypeDesc();
        if (retNode.isPresent()) {
            ReturnTypeDescriptorNode returnType = retNode.get();
            functionTypeNode.returnTypeNode = createTypeNode(returnType.type());
        } else {
            BLangValueType bLValueType = (BLangValueType) TreeBuilder.createValueTypeNode();
            bLValueType.pos = getPosition(funcSignature);
            bLValueType.typeKind = TypeKind.NIL;
            functionTypeNode.returnTypeNode = bLValueType;
        }

        functionTypeNode.flagSet.add(Flag.PUBLIC);
        return functionTypeNode;
    }

    @Override
    public BLangNode transform(ParameterizedTypeDescriptorNode parameterizedTypeDescNode) {
        BLangBuiltInRefTypeNode refType = (BLangBuiltInRefTypeNode) TreeBuilder.createBuiltInReferenceTypeNode();
        BLangBuiltInRefTypeNode typeNode =
                (BLangBuiltInRefTypeNode) createBuiltInTypeNode(parameterizedTypeDescNode.parameterizedType());
        refType.typeKind = typeNode.typeKind;
        refType.pos = typeNode.pos;

        BLangConstrainedType constrainedType = (BLangConstrainedType) TreeBuilder.createConstrainedTypeNode();
        constrainedType.type = refType;
        constrainedType.constraint = createTypeNode(parameterizedTypeDescNode.typeNode());
        constrainedType.pos = getPosition(parameterizedTypeDescNode);
        return constrainedType;
    }

    @Override
    public BLangNode transform(KeySpecifierNode keySpecifierNode) {
        BLangTableKeySpecifier tableKeySpecifierNode =
                (BLangTableKeySpecifier) TreeBuilder.createTableKeySpecifierNode();
        tableKeySpecifierNode.pos = getPosition(keySpecifierNode);

        for (Token field : keySpecifierNode.fieldNames()) {
            tableKeySpecifierNode.addFieldNameIdentifier(createIdentifier(field));
        }
        return tableKeySpecifierNode;
    }

    @Override
    public BLangNode transform(KeyTypeConstraintNode keyTypeConstraintNode) {
        BLangTableKeyTypeConstraint tableKeyTypeConstraint = new BLangTableKeyTypeConstraint();
        tableKeyTypeConstraint.pos = getPosition(keyTypeConstraintNode);
        tableKeyTypeConstraint.keyType = createTypeNode(keyTypeConstraintNode.typeParameterNode());
        return tableKeyTypeConstraint;
    }

    @Override
    public BLangNode transform(TableTypeDescriptorNode tableTypeDescriptorNode) {
        BLangBuiltInRefTypeNode refType = (BLangBuiltInRefTypeNode) TreeBuilder.createBuiltInReferenceTypeNode();
        refType.typeKind = TreeUtils.stringToTypeKind(tableTypeDescriptorNode.tableKeywordToken().text());
        refType.pos = getPosition(tableTypeDescriptorNode);

        BLangTableTypeNode tableTypeNode = (BLangTableTypeNode) TreeBuilder.createTableTypeNode();
        tableTypeNode.pos = getPosition(tableTypeDescriptorNode);
        tableTypeNode.type = refType;
        tableTypeNode.constraint = createTypeNode(tableTypeDescriptorNode.rowTypeParameterNode());
        if (tableTypeDescriptorNode.keyConstraintNode() != null) {
            Node constraintNode = tableTypeDescriptorNode.keyConstraintNode();
            if (constraintNode.kind() == SyntaxKind.KEY_TYPE_CONSTRAINT) {
                tableTypeNode.tableKeyTypeConstraint = (BLangTableKeyTypeConstraint) constraintNode.apply(this);
            } else if (constraintNode.kind() == SyntaxKind.KEY_SPECIFIER) {
                tableTypeNode.tableKeySpecifier = (BLangTableKeySpecifier) constraintNode.apply(this);
            }
        }
        return tableTypeNode;
    }

    @Override
    public BLangNode transform(SimpleNameReferenceNode simpleNameRefNode) {
        BLangUserDefinedType bLUserDefinedType = new BLangUserDefinedType();

        bLUserDefinedType.pos = getPosition(simpleNameRefNode);
        bLUserDefinedType.typeName =
                createIdentifier(simpleNameRefNode.name());
        bLUserDefinedType.pkgAlias = (BLangIdentifier) TreeBuilder.createIdentifierNode();
        return bLUserDefinedType;
    }

    @Override
    public BLangNode transform(QualifiedNameReferenceNode qualifiedNameReferenceNode) {
        BLangSimpleVarRef varRef = (BLangSimpleVarRef) TreeBuilder.createSimpleVariableReferenceNode();
        varRef.pos = getPosition(qualifiedNameReferenceNode);
        varRef.variableName = createIdentifier(qualifiedNameReferenceNode.identifier());
        varRef.pkgAlias = createIdentifier(qualifiedNameReferenceNode.modulePrefix());
        return varRef;
    }

    @Override
    public BLangNode transform(XMLProcessingInstruction xmlProcessingInstruction) {
        BLangXMLProcInsLiteral xmlProcInsLiteral =
                (BLangXMLProcInsLiteral) TreeBuilder.createXMLProcessingIntsructionLiteralNode();
        if (xmlProcessingInstruction.data().isEmpty()) {
            BLangLiteral emptyLiteral = createEmptyLiteral();
            emptyLiteral.pos = getPosition(xmlProcessingInstruction);
            xmlProcInsLiteral.dataFragments.add(emptyLiteral);
        } else {
            for (Node dataNode : xmlProcessingInstruction.data()) {
                xmlProcInsLiteral.dataFragments.add(createExpression(dataNode));
            }
        }

        XMLNameNode target = xmlProcessingInstruction.target();
        if (target.kind() == SyntaxKind.XML_SIMPLE_NAME) {
            xmlProcInsLiteral.target = createSimpleLiteral(((XMLSimpleNameNode) target).name());
        } else {
            // this could be a bug in the old parser
            xmlProcInsLiteral.target = createSimpleLiteral(((XMLQualifiedNameNode) target).prefix());
        }

        xmlProcInsLiteral.pos = getPosition(xmlProcessingInstruction);
        return xmlProcInsLiteral;
    }

    @Override
    public BLangNode transform(XMLComment xmlComment) {
        BLangXMLCommentLiteral xmlCommentLiteral = (BLangXMLCommentLiteral) TreeBuilder.createXMLCommentLiteralNode();
        DiagnosticPos pos = getPosition(xmlComment);

        if (xmlComment.content().isEmpty()) {
            BLangLiteral emptyLiteral = createEmptyLiteral();
            emptyLiteral.pos = pos;
            xmlCommentLiteral.textFragments.add(emptyLiteral);
        } else {
            for (Node commentNode : xmlComment.content()) {
                xmlCommentLiteral.textFragments.add(createExpression(commentNode));
            }
        }
        xmlCommentLiteral.pos = pos;
        return xmlCommentLiteral;
    }

    @Override
    public BLangNode transform(XMLElementNode xmlElementNode) {
        BLangXMLElementLiteral xmlElement = (BLangXMLElementLiteral) TreeBuilder.createXMLElementLiteralNode();
        xmlElement.startTagName = createExpression(xmlElementNode.startTag());
        xmlElement.endTagName = createExpression(xmlElementNode.endTag());

        for (Node node : xmlElementNode.content()) {
            if (node.kind() == SyntaxKind.XML_TEXT) {
                xmlElement.children.add(createSimpleLiteral(((XMLTextNode) node).content()));
                continue;
            }
            xmlElement.children.add(createExpression(node));
        }

        for (XMLAttributeNode attribute : xmlElementNode.startTag().attributes()) {
            xmlElement.attributes.add((BLangXMLAttribute) attribute.apply(this));
        }

        xmlElement.pos = getPosition(xmlElementNode);
        xmlElement.isRoot = true; // TODO : check this
        return xmlElement;
    }

    @Override
    public BLangNode transform(XMLAttributeNode xmlAttributeNode) {
        BLangXMLAttribute xmlAttribute = (BLangXMLAttribute) TreeBuilder.createXMLAttributeNode();
        xmlAttribute.value = (BLangXMLQuotedString) xmlAttributeNode.value().apply(this);
        xmlAttribute.name = createExpression(xmlAttributeNode.attributeName());
        xmlAttribute.pos = getPosition(xmlAttributeNode);
        return xmlAttribute;
    }

    @Override
    public BLangNode transform(ByteArrayLiteralNode byteArrayLiteralNode) {
        BLangLiteral literal = (BLangLiteral) TreeBuilder.createLiteralExpression();
        literal.pos = getPosition(byteArrayLiteralNode);
        literal.type = symTable.getTypeFromTag(TypeTags.BYTE_ARRAY);
        literal.type.tag = TypeTags.BYTE_ARRAY;
        literal.value = getValueFromByteArrayNode(byteArrayLiteralNode);
        literal.originalValue = String.valueOf(literal.value);
        return literal;
    }

    @Override
    public BLangNode transform(XMLAttributeValue xmlAttributeValue) {
        BLangXMLQuotedString quotedString = (BLangXMLQuotedString) TreeBuilder.createXMLQuotedStringNode();
        quotedString.pos = getPosition(xmlAttributeValue);
        if (xmlAttributeValue.startQuote().kind() == SyntaxKind.SINGLE_QUOTE_TOKEN) {
            quotedString.quoteType = QuoteType.SINGLE_QUOTE;
        } else {
            quotedString.quoteType = QuoteType.DOUBLE_QUOTE;
        }

        if (xmlAttributeValue.value().isEmpty()) {
            BLangLiteral emptyLiteral = createEmptyLiteral();
            emptyLiteral.pos = getPosition(xmlAttributeValue);
            quotedString.textFragments.add(emptyLiteral);
        } else if (xmlAttributeValue.value().size() == 1 &&
                xmlAttributeValue.value().get(0).kind() == SyntaxKind.INTERPOLATION) {
            quotedString.textFragments.add(createExpression(xmlAttributeValue.value().get(0)));
            BLangLiteral emptyLiteral = createEmptyLiteral();
            emptyLiteral.pos = getPosition(xmlAttributeValue);
            quotedString.textFragments.add(emptyLiteral);
        } else {
            for (Node value : xmlAttributeValue.value()) {
                quotedString.textFragments.add(createExpression(value));
            }
        }

        return quotedString;
    }

    @Override
    public BLangNode transform(XMLStartTagNode startTagNode) {
        return startTagNode.name().apply(this);
    }

    @Override
    public BLangNode transform(XMLEndTagNode endTagNode) {
        return endTagNode.name().apply(this);
    }

    @Override
    public BLangNode transform(XMLTextNode xmlTextNode) {
        return createExpression(xmlTextNode.content());
    }

    private BLangNode createXMLLiteral(TemplateExpressionNode expressionNode) {
        BLangXMLTextLiteral xmlTextLiteral = (BLangXMLTextLiteral) TreeBuilder.createXMLTextLiteralNode();
        xmlTextLiteral.pos = getPosition(expressionNode.content().get(0));
        for (Node node : expressionNode.content()) {
            xmlTextLiteral.textFragments.add(createExpression(node));
        }
        return xmlTextLiteral;
    }

    @Override
    public BLangNode transform(XMLNamespaceDeclarationNode xmlnsDeclNode) {
        BLangXMLNS xmlns = (BLangXMLNS) TreeBuilder.createXMLNSNode();
        BLangIdentifier prefixIdentifier = createIdentifier(xmlnsDeclNode.namespacePrefix());

        BLangLiteral namespaceUri = createSimpleLiteral(xmlnsDeclNode.namespaceuri());
        // This is done to be consistent with BLangPackageBuilder
        namespaceUri.originalValue = (String) namespaceUri.value;
        xmlns.namespaceURI = namespaceUri;
        xmlns.prefix = prefixIdentifier;
        xmlns.pos = getPosition(xmlnsDeclNode);

        BLangXMLNSStatement xmlnsStmt = (BLangXMLNSStatement) TreeBuilder.createXMLNSDeclrStatementNode();
        xmlnsStmt.xmlnsDecl = xmlns;
        xmlnsStmt.pos = getPosition(xmlnsDeclNode);
        return xmlnsStmt;
    }

    @Override
    public BLangNode transform(ModuleXMLNamespaceDeclarationNode xmlnsDeclNode) {
        BLangXMLNS xmlns = (BLangXMLNS) TreeBuilder.createXMLNSNode();
        BLangIdentifier prefixIdentifier = createIdentifier(xmlnsDeclNode.namespacePrefix());

        BLangLiteral namespaceUri = createSimpleLiteral(xmlnsDeclNode.namespaceuri());
        // This is done to be consistent with BLangPackageBuilder
        namespaceUri.originalValue = (String) namespaceUri.value;
        xmlns.namespaceURI = namespaceUri;
        xmlns.prefix = prefixIdentifier;
        xmlns.pos = getPosition(xmlnsDeclNode);

        return xmlns;
    }

    @Override
    public BLangNode transform(XMLQualifiedNameNode xmlQualifiedNameNode) {
        BLangXMLQName xmlName = (BLangXMLQName) TreeBuilder.createXMLQNameNode();

        xmlName.localname = createIdentifier(getPosition(xmlQualifiedNameNode.name()),
                xmlQualifiedNameNode.name().name());
        xmlName.prefix = createIdentifier(getPosition(xmlQualifiedNameNode.prefix()),
                xmlQualifiedNameNode.prefix().name());
        xmlName.pos = getPosition(xmlQualifiedNameNode);
        return xmlName;
    }

    @Override
    public BLangNode transform(XMLSimpleNameNode xmlSimpleNameNode) {
        BLangXMLQName xmlName = (BLangXMLQName) TreeBuilder.createXMLQNameNode();

        xmlName.localname = createIdentifier(xmlSimpleNameNode.name());
        xmlName.prefix = createIdentifier(null, "");
        xmlName.pos = getPosition(xmlSimpleNameNode);
        return xmlName;
    }

    @Override
    public BLangNode transform(XMLEmptyElementNode xMLEmptyElementNode) {
        BLangXMLElementLiteral xmlEmptyElement = (BLangXMLElementLiteral) TreeBuilder.createXMLElementLiteralNode();
        xmlEmptyElement.startTagName = createExpression(xMLEmptyElementNode.name());

        for (XMLAttributeNode attribute : xMLEmptyElementNode.attributes()) {
            xmlEmptyElement.attributes.add((BLangXMLAttribute) attribute.apply(this));
        }
        xmlEmptyElement.pos = getPosition(xMLEmptyElementNode);
        return xmlEmptyElement;
    }

    @Override
    public BLangNode transform(RemoteMethodCallActionNode remoteMethodCallActionNode) {
        BLangInvocation.BLangActionInvocation bLangActionInvocation = (BLangInvocation.BLangActionInvocation)
                TreeBuilder.createActionInvocation();

        bLangActionInvocation.expr = createExpression(remoteMethodCallActionNode.expression());
        bLangActionInvocation.argExprs = applyAll(remoteMethodCallActionNode.arguments());

        BLangNameReference nameReference = createBLangNameReference(remoteMethodCallActionNode.methodName().name());
        bLangActionInvocation.name = (BLangIdentifier) nameReference.name;
        bLangActionInvocation.pkgAlias = (BLangIdentifier) nameReference.pkgAlias;
        bLangActionInvocation.pos = getPosition(remoteMethodCallActionNode);
        return bLangActionInvocation;
    }

    @Override
    public BLangNode transform(StreamTypeDescriptorNode streamTypeDescriptorNode) {
        BLangType constraint, error = null;
        DiagnosticPos pos = getPosition(streamTypeDescriptorNode);
        Optional<Node> paramsNode = streamTypeDescriptorNode.streamTypeParamsNode();

        boolean hasConstraint = paramsNode.isPresent();
        if (!hasConstraint) {
            constraint = addValueType(pos, TypeKind.ANY);
        } else {
            StreamTypeParamsNode params = (StreamTypeParamsNode) paramsNode.get();
            if (params.rightTypeDescNode().isPresent()) {
                error = createTypeNode(params.rightTypeDescNode().get());
            }
            constraint = createTypeNode(params.leftTypeDescNode());
        }

        BLangBuiltInRefTypeNode refType = (BLangBuiltInRefTypeNode) TreeBuilder.createBuiltInReferenceTypeNode();
        refType.typeKind = TypeKind.STREAM;
        refType.pos = pos;

        BLangStreamType streamType = (BLangStreamType) TreeBuilder.createStreamTypeNode();
        streamType.type = refType;
        streamType.constraint = constraint;
        streamType.error = error;
        streamType.pos = pos;

        return streamType;
    }

    @Override
    public BLangNode transform(ArrayTypeDescriptorNode arrayTypeDescriptorNode) {
        int dimensions = 1;
        List<Integer> sizes = new ArrayList<>();
        DiagnosticPos position = getPosition(arrayTypeDescriptorNode);
        while (true) {
            if (!arrayTypeDescriptorNode.arrayLength().isPresent()) {
                sizes.add(UNSEALED_ARRAY_INDICATOR);
            } else {
                Node keyExpr = arrayTypeDescriptorNode.arrayLength().get();
                if (keyExpr.kind() == SyntaxKind.DECIMAL_INTEGER_LITERAL) {
                    sizes.add(Integer.parseInt(keyExpr.toString()));
                } else if (keyExpr.kind() == SyntaxKind.ASTERISK_TOKEN) {
                    sizes.add(OPEN_SEALED_ARRAY_INDICATOR);
                } else {
                    // TODO : should handle the const-reference-expr
                }
            }

            if (arrayTypeDescriptorNode.memberTypeDesc().kind() != SyntaxKind.ARRAY_TYPE_DESC) {
                break;
            }

            arrayTypeDescriptorNode = (ArrayTypeDescriptorNode) arrayTypeDescriptorNode.memberTypeDesc();
            dimensions++;
        }

        BLangArrayType arrayTypeNode = (BLangArrayType) TreeBuilder.createArrayTypeNode();
        arrayTypeNode.pos = position;
        arrayTypeNode.elemtype = createTypeNode(arrayTypeDescriptorNode.memberTypeDesc());
        arrayTypeNode.dimensions = dimensions;
        arrayTypeNode.sizes = sizes.stream().mapToInt(val -> val).toArray();
        return arrayTypeNode;
    }

    public BLangNode transform(EnumDeclarationNode enumDeclarationNode) {

        Boolean publicQualifier = false;
        if (enumDeclarationNode.qualifier() != null && enumDeclarationNode.qualifier().kind()
                == SyntaxKind.PUBLIC_KEYWORD) {
            publicQualifier = true;
        }
        for (Node member : enumDeclarationNode.enumMemberList()) {
            addToTop(transformEnumMember((EnumMemberNode) member, publicQualifier));
        }

        BLangTypeDefinition bLangTypeDefinition = (BLangTypeDefinition) TreeBuilder.createTypeDefinition();
        if (publicQualifier) {
            bLangTypeDefinition.flagSet.add(Flag.PUBLIC);
        }

        bLangTypeDefinition.setName((BLangIdentifier) transform(enumDeclarationNode.identifier()));

        BLangUnionTypeNode bLangUnionTypeNode = (BLangUnionTypeNode) TreeBuilder.createUnionTypeNode();
        for (Node member : enumDeclarationNode.enumMemberList()) {
            bLangUnionTypeNode.memberTypeNodes.add(createTypeNode(((EnumMemberNode) member).identifier()));
        }
        Collections.reverse(bLangUnionTypeNode.memberTypeNodes);
        bLangTypeDefinition.setTypeNode(bLangUnionTypeNode);
        return bLangTypeDefinition;
    }

    public BLangConstant transformEnumMember(EnumMemberNode member, Boolean publicQualifier) {
        BLangConstant bLangConstant = (BLangConstant) TreeBuilder.createConstantNode();

        bLangConstant.flagSet.add(Flag.CONSTANT);

        if (publicQualifier) {
            bLangConstant.flagSet.add(Flag.PUBLIC);
        }

        bLangConstant.setName((BLangIdentifier) transform(member.identifier()));

        BLangLiteral literal;
        BLangLiteral deepLiteral;
        if (member.constExprNode() != null) {
            literal = createSimpleLiteral(member.constExprNode());
            deepLiteral = createSimpleLiteral(member.constExprNode());
        } else {
            literal = createSimpleLiteral(member.identifier());
            deepLiteral = createSimpleLiteral(member.identifier());
        }
        if (literal.originalValue != "" || member.identifier().isMissing()) {
            bLangConstant.setInitialExpression(literal);
        } else {
            bLangConstant.setInitialExpression(createExpression(member.constExprNode()));
        }

        BLangValueType typeNode = (BLangValueType) TreeBuilder.createValueTypeNode();
        typeNode.typeKind = TypeKind.STRING;
        bLangConstant.setTypeNode(typeNode);

        if (deepLiteral.originalValue != "") {
            BLangFiniteTypeNode typeNodeAssosiated = (BLangFiniteTypeNode) TreeBuilder.createFiniteTypeNode();
            deepLiteral.originalValue = null;
            typeNodeAssosiated.addValue(deepLiteral);
            bLangConstant.associatedTypeDefinition = createTypeDefinitionWithTypeNode(typeNodeAssosiated);
        } else {
            bLangConstant.associatedTypeDefinition = null;
        }
        return bLangConstant;
    }

    @Override
    public BLangNode transform(QueryExpressionNode queryExprNode) {
        BLangQueryExpr queryExpr = (BLangQueryExpr) TreeBuilder.createQueryExpressionNode();
        queryExpr.pos = getPosition(queryExprNode);

        BLangFromClause fromClause = (BLangFromClause) queryExprNode.queryPipeline().fromClause().apply(this);
        queryExpr.queryClauseList.add(fromClause);

        for (Node clauseNode : queryExprNode.queryPipeline().intermediateClauses()) {
            queryExpr.queryClauseList.add(clauseNode.apply(this));
        }

        BLangSelectClause selectClause = (BLangSelectClause) queryExprNode.selectClause().apply(this);
        queryExpr.queryClauseList.add(selectClause);

        Optional<OnConflictClauseNode> onConflict = queryExprNode.onConflictClause();
        if (onConflict.isPresent()) {
            queryExpr.queryClauseList.add(onConflict.get().apply(this));
        }

        Optional<LimitClauseNode> limit = queryExprNode.limitClause();
        if (limit.isPresent()) {
            queryExpr.queryClauseList.add(limit.get().apply(this));
        }

        boolean isTable = false;
        boolean isStream = false;

        Optional<QueryConstructTypeNode> optionalQueryConstructTypeNode = queryExprNode.queryConstructType();
        if (optionalQueryConstructTypeNode.isPresent()) {
            QueryConstructTypeNode queryConstructTypeNode = optionalQueryConstructTypeNode.get();
            isTable = queryConstructTypeNode.keyword().kind() == SyntaxKind.TABLE_KEYWORD;
            isStream = queryConstructTypeNode.keyword().kind() == SyntaxKind.STREAM_KEYWORD;
            if (queryConstructTypeNode.keySpecifier().isPresent()) {
                for (IdentifierToken fieldNameNode : queryConstructTypeNode.keySpecifier().get().fieldNames()) {
                    queryExpr.fieldNameIdentifierList.add(createIdentifier(getPosition(fieldNameNode), fieldNameNode));
                }
            }
        }
        queryExpr.isStream = isStream;
        queryExpr.isTable = isTable;
        return queryExpr;
    }

    @Override
    public BLangNode transform(LetClauseNode letClauseNode) {
        BLangLetClause bLLetClause = (BLangLetClause) TreeBuilder.createLetClauseNode();
        bLLetClause.pos = getPosition(letClauseNode);
        List<BLangLetVariable> letVars = new ArrayList<>();
        for (LetVariableDeclarationNode letVarDeclr : letClauseNode.letVarDeclarations()) {
            letVars.add(createLetVariable(letVarDeclr));
        }
        if (!letVars.isEmpty()) {
            bLLetClause.letVarDeclarations = letVars;
        }
        return bLLetClause;
    }

    @Override
    public BLangNode transform(FromClauseNode fromClauseNode) {
        BLangFromClause fromClause = (BLangFromClause) TreeBuilder.createFromClauseNode();
        fromClause.pos = getPosition(fromClauseNode);
        fromClause.collection = createExpression(fromClauseNode.expression());
        TypedBindingPatternNode bindingPatternNode = fromClauseNode.typedBindingPattern();
        fromClause.variableDefinitionNode = createBLangVarDef(getPosition(bindingPatternNode), bindingPatternNode,
                Optional.empty(), Optional.empty());

        boolean isDeclaredWithVar = bindingPatternNode.typeDescriptor().kind() == SyntaxKind.VAR_TYPE_DESC;
        fromClause.isDeclaredWithVar = isDeclaredWithVar;

        return fromClause;
    }

    @Override
    public BLangNode transform(WhereClauseNode whereClauseNode) {
        BLangWhereClause whereClause = (BLangWhereClause) TreeBuilder.createWhereClauseNode();
        whereClause.pos = getPosition(whereClauseNode);
        whereClause.expression = createExpression(whereClauseNode.expression());
        return whereClause;
    }

    @Override
    public BLangNode transform(SelectClauseNode selectClauseNode) {
        BLangSelectClause selectClause = (BLangSelectClause) TreeBuilder.createSelectClauseNode();
        selectClause.pos = getPosition(selectClauseNode);
        selectClause.expression = createExpression(selectClauseNode.expression());
        return selectClause;
    }

    @Override
    public BLangNode transform(OnConflictClauseNode onConflictClauseNode) {
        BLangOnConflictClause onConflictClause = (BLangOnConflictClause) TreeBuilder.createOnConflictClauseNode();
        onConflictClause.pos = getPosition(onConflictClauseNode);
        onConflictClause.expression = createExpression(onConflictClauseNode.expression());
        return onConflictClause;
    }

    @Override
    public BLangNode transform(LimitClauseNode limitClauseNode) {
        BLangLimitClause selectClause = (BLangLimitClause) TreeBuilder.createLimitClauseNode();
        selectClause.pos = getPosition(limitClauseNode);
        selectClause.expression = createExpression(limitClauseNode.expression());
        return selectClause;
    }

    @Override
    public BLangNode transform(OnClauseNode onClauseNode) {
        BLangOnClause selectClause = (BLangOnClause) TreeBuilder.createOnClauseNode();
        selectClause.pos = getPosition(onClauseNode);
        selectClause.expression = createExpression(onClauseNode.expression());
        return selectClause;
    }

    @Override
    public BLangNode transform(JoinClauseNode joinClauseNode) {
        BLangJoinClause joinClause = (BLangJoinClause) TreeBuilder.createJoinClauseNode();
        joinClause.pos = getPosition(joinClauseNode);
        TypedBindingPatternNode typedBindingPattern = joinClauseNode.typedBindingPattern();
        joinClause.variableDefinitionNode =
                createBLangVarDef(getPosition(joinClauseNode), typedBindingPattern, Optional.empty(), Optional.empty());
        joinClause.collection = createExpression(joinClauseNode.expression());

        boolean isDeclaredWithVar = typedBindingPattern.typeDescriptor().kind() == SyntaxKind.VAR_TYPE_DESC;
        joinClause.isDeclaredWithVar = isDeclaredWithVar;

        return joinClause;
    }

    @Override
    public BLangNode transform(IntersectionTypeDescriptorNode intersectionTypeDescriptorNode) {
        BLangType lhsType = (BLangType) createTypeNode(intersectionTypeDescriptorNode.leftTypeDesc());
        BLangType rhsType = (BLangType) createTypeNode(intersectionTypeDescriptorNode.rightTypeDesc());

        BLangIntersectionTypeNode intersectionType;
        if (rhsType.getKind() == NodeKind.INTERSECTION_TYPE_NODE) {
            intersectionType = (BLangIntersectionTypeNode) rhsType;
            intersectionType.constituentTypeNodes.add(0, lhsType);
        } else if (lhsType.getKind() == NodeKind.INTERSECTION_TYPE_NODE) {
            intersectionType = (BLangIntersectionTypeNode) lhsType;
            intersectionType.constituentTypeNodes.add(rhsType);
        } else {
            intersectionType = (BLangIntersectionTypeNode) TreeBuilder.createIntersectionTypeNode();
            intersectionType.constituentTypeNodes.add(lhsType);
            intersectionType.constituentTypeNodes.add(rhsType);
        }

        intersectionType.pos = getPosition(intersectionTypeDescriptorNode);
        return intersectionType;
    }

    @Override
    protected BLangNode transformSyntaxNode(Node node) {
        // TODO: Remove this RuntimeException once all nodes covered
        throw new RuntimeException("Node not supported: " + node.getClass().getSimpleName());
    }

    @Override
    public BLangNode transform(RetryStatementNode retryStatementNode) {
        BLangRetrySpec retrySpec = createRetrySpec(retryStatementNode);
        DiagnosticPos pos = getPosition(retryStatementNode);
        StatementNode retryBody = retryStatementNode.retryBody();

        if (retryBody.kind() == SyntaxKind.TRANSACTION_STATEMENT) {
            BLangRetryTransaction retryTransaction = (BLangRetryTransaction) TreeBuilder.createRetryTransactionNode();
            retryTransaction.pos = pos;
            retryTransaction.setRetrySpec(retrySpec);
            retryTransaction.setTransaction((BLangTransaction) retryBody.apply(this));
            return retryTransaction;
        }

        BLangRetry retryNode = (BLangRetry) TreeBuilder.createRetryNode();
        retryNode.pos = pos;
        retryNode.setRetrySpec(retrySpec);
        BLangBlockStmt retryBlock = (BLangBlockStmt) retryBody.apply(this);
        retryNode.setRetryBody(retryBlock);
        return retryNode;
    }

    private BLangRetrySpec createRetrySpec(RetryStatementNode retryStatementNode) {
        BLangRetrySpec retrySpec = (BLangRetrySpec) TreeBuilder.createRetrySpecNode();
        retrySpec.pos = getPosition(retryStatementNode.retryBody());
        if (retryStatementNode.typeParameter().isPresent()) {
            retrySpec.retryManagerType = createTypeNode(retryStatementNode.typeParameter().get().typeNode());
        }
        if (retryStatementNode.arguments().isPresent()) {
            for (Node argNode : retryStatementNode.arguments().get().arguments()) {
                retrySpec.argExprs.add(createExpression(argNode));
            }
        }
        return retrySpec;
    }

    @Override
    public BLangNode transform(TransactionalExpressionNode transactionalExpressionNode) {
        BLangTransactionalExpr transactionalExpr = TreeBuilder.createTransactionalExpressionNode();
        transactionalExpr.pos = getPosition(transactionalExpressionNode);
        return transactionalExpr;
    }

    @Override
    public BLangNode transform(XMLFilterExpressionNode xmlFilterExpressionNode) {
        List<BLangXMLElementFilter> filters = new ArrayList<>();

        XMLNamePatternChainingNode xmlNamePatternChainingNode = xmlFilterExpressionNode.xmlPatternChain();
        for (Node node : xmlNamePatternChainingNode.xmlNamePattern()) {
            filters.add(createXMLElementFilter(node));
        }

        BLangExpression expr = createExpression(xmlFilterExpressionNode.expression());
        BLangXMLElementAccess elementAccess = new BLangXMLElementAccess(getPosition(xmlFilterExpressionNode), null,
                expr, filters);
        return elementAccess;
    }

    @Override
    public BLangNode transform(XMLStepExpressionNode xmlStepExpressionNode) {
        List<BLangXMLElementFilter> filters = new ArrayList<>();

        int starCount = 0;
        if (xmlStepExpressionNode.xmlStepStart().kind() == SyntaxKind.SLASH_ASTERISK_TOKEN) {
            starCount = 1;
        } else if (xmlStepExpressionNode.xmlStepStart().kind() == SyntaxKind.XML_NAME_PATTERN_CHAIN) {
            XMLNamePatternChainingNode xmlNamePatternChainingNode =
                    (XMLNamePatternChainingNode) xmlStepExpressionNode.xmlStepStart();
            for (Node node : xmlNamePatternChainingNode.xmlNamePattern()) {
                filters.add(createXMLElementFilter(node));
            }
            switch (xmlNamePatternChainingNode.startToken().kind()) {
                case DOUBLE_SLASH_DOUBLE_ASTERISK_LT_TOKEN:
                    starCount = 2;
                    break;
                case SLASH_ASTERISK_TOKEN:
                    starCount = 1;
                    break;
            }
        }

        BLangExpression expr = createExpression(xmlStepExpressionNode.expression());
        // TODO : implement the value for childIndex
        BLangXMLNavigationAccess xmlNavigationAccess =
                new BLangXMLNavigationAccess(getPosition(xmlStepExpressionNode), null, expr, filters,
                XMLNavigationAccess.NavAccessType.fromInt(starCount), null);
        return xmlNavigationAccess;
    }

    @Override
    public BLangNode transform(MatchStatementNode matchStatementNode) {
        BLangMatch bLangMatch = (BLangMatch) TreeBuilder.createMatchStatement();
        bLangMatch.expr = createExpression(matchStatementNode.condition());
        for (Node matchClauseNode : matchStatementNode.matchClauses()) {
            MatchClauseNode matchClause = (MatchClauseNode) matchClauseNode;
            BLangMatch.BLangMatchStaticBindingPatternClause patternClause =
                    (BLangMatch.BLangMatchStaticBindingPatternClause)
                            TreeBuilder.createMatchStatementStaticBindingPattern();
            bLangMatch.patternClauses.add(patternClause);

            if (matchClause.matchPatterns().size() == 1) {
                patternClause.literal = createLiteralOrReference(matchClause.matchPatterns().get(0));
            } else { // spec says atleast one match pattern so this else will mean more than one
                BLangBinaryExpr expr = (BLangBinaryExpr) TreeBuilder.createBinaryExpressionNode();
                expr.lhsExpr = createLiteralOrReference(matchClause.matchPatterns().get(0));
                for (int i = 1; i < matchClause.matchPatterns().size(); i++) {
                    if (expr.rhsExpr != null) {
                        BLangBinaryExpr tempExpr = ((BLangBinaryExpr) TreeBuilder.createBinaryExpressionNode());
                        tempExpr.lhsExpr = expr;
                        expr = tempExpr;
                    }
                    expr.opKind = OperatorKind.BITWISE_OR;
                    expr.rhsExpr = createLiteralOrReference(matchClause.matchPatterns().get(i));
                }
                patternClause.literal = expr;
            }

            patternClause.body = (BLangBlockStmt) transform(((MatchClauseNode) matchClause).blockStatement());
        }

        return bLangMatch;
    }

    public BLangExpression createLiteralOrReference(Node node) {
        if (node.kind() == SyntaxKind.SIMPLE_NAME_REFERENCE) {
            return createExpression(node);
        }
        return createSimpleLiteral(node);
    }

    private BLangXMLElementFilter createXMLElementFilter(Node node) {
        String ns = "";
        String elementName = "*";
        DiagnosticPos nsPos = null;
        DiagnosticPos elemNamePos = null;
        SyntaxKind kind = node.kind();

        switch (kind) {
            case SIMPLE_NAME_REFERENCE:
                SimpleNameReferenceNode simpleNameReferenceNode = (SimpleNameReferenceNode) node;
                elementName = simpleNameReferenceNode.name().text();
                elemNamePos = getPosition(simpleNameReferenceNode);
                break;
            case QUALIFIED_NAME_REFERENCE:
                QualifiedNameReferenceNode qualifiedNameReferenceNode = (QualifiedNameReferenceNode) node;
                elementName = qualifiedNameReferenceNode.identifier().text();
                elemNamePos = getPosition(qualifiedNameReferenceNode.identifier());
                ns = qualifiedNameReferenceNode.modulePrefix().text();
                nsPos = getPosition(qualifiedNameReferenceNode.modulePrefix());
                break;
            case XML_ATOMIC_NAME_PATTERN:
                XMLAtomicNamePatternNode atomicNamePatternNode = (XMLAtomicNamePatternNode) node;
                elementName = atomicNamePatternNode.name().text();
                elemNamePos = getPosition(atomicNamePatternNode.name());
                ns = atomicNamePatternNode.prefix().text();
                nsPos = getPosition(atomicNamePatternNode.prefix());
                break;
            case ASTERISK_TOKEN:
                elemNamePos = getPosition(node);
        }

        // Escape names starting with '.
        if (stringStartsWithSingleQuote(ns)) {
            ns = ns.substring(1);
        }
        if (stringStartsWithSingleQuote(elementName)) {
            elementName = elementName.substring(1);
        }

        return new BLangXMLElementFilter(getPosition(node), null, ns, nsPos, elementName, elemNamePos);
    }

    private boolean stringStartsWithSingleQuote(String ns) {
        return ns != null && ns.length() > 0 && ns.charAt(0) == '\'';
    }

    // ------------------------------------------private methods--------------------------------------------------------
    private String getValueFromByteArrayNode(ByteArrayLiteralNode byteArrayLiteralNode) {
        StringBuilder value = new StringBuilder();
        value.append(byteArrayLiteralNode.type().text());
        value.append(" ");
        value.append("`");
        if (byteArrayLiteralNode.content().isPresent()) {
            value.append(byteArrayLiteralNode.content().get().text());
        }
        value.append("`");
        return value.toString();
    }

    private List<BLangRecordVariableKeyValue>
            createVariableListForMappingBindingPattern(MappingBindingPatternNode mappingBindingPatternNode) {

        List<BLangRecordVariableKeyValue> fieldBindingPatternsList = new ArrayList<>();
        for (FieldBindingPatternNode node : mappingBindingPatternNode.fieldBindingPatterns()) {
            BLangRecordVariableKeyValue recordKeyValue = new BLangRecordVariableKeyValue();
            if (node instanceof FieldBindingPatternFullNode) {
                FieldBindingPatternFullNode fullNode = (FieldBindingPatternFullNode) node;
                recordKeyValue.key = createIdentifier(fullNode.variableName().name());
                recordKeyValue.valueBindingPattern = getBLangVariableNode(fullNode.bindingPattern());
            } else {
                FieldBindingPatternVarnameNode varnameNode = (FieldBindingPatternVarnameNode) node;
                recordKeyValue.key = createIdentifier(varnameNode.variableName().name());
                BLangSimpleVariable value = (BLangSimpleVariable) TreeBuilder.createSimpleVariableNode();
                value.pos = getPosition(varnameNode);
                IdentifierNode name = createIdentifier(varnameNode.variableName().name());
                ((BLangIdentifier) name).pos = value.pos;
                value.setName(name);
                recordKeyValue.valueBindingPattern = value;
            }

            fieldBindingPatternsList.add(recordKeyValue);
        }

        return fieldBindingPatternsList;
    }

    private BLangLiteral createEmptyLiteral() {
        BLangLiteral bLiteral = (BLangLiteral) TreeBuilder.createLiteralExpression();
        bLiteral.value = "";
        bLiteral.originalValue = "";
        bLiteral.type = symTable.getTypeFromTag(TypeTags.STRING);
        return bLiteral;
    }

    private BLangVariable createSimpleVariable(DiagnosticPos pos, String identifier, DiagnosticPos identifierPos) {
        BLangSimpleVariable memberVar = (BLangSimpleVariable) TreeBuilder.createSimpleVariableNode();
        memberVar.pos = pos;
        IdentifierNode name = createIdentifier(identifierPos, identifier);
        ((BLangIdentifier) name).pos = identifierPos;
        memberVar.setName(name);
        return memberVar;
    }

    private BLangVariable getBLangVariableNode(BindingPatternNode bindingPattern) {
        Token varName;
        switch (bindingPattern.kind()) {
            case MAPPING_BINDING_PATTERN:
                MappingBindingPatternNode mappingBindingPatternNode = (MappingBindingPatternNode) bindingPattern;
                BLangRecordVariable recordVariable = (BLangRecordVariable) TreeBuilder.createRecordVariableNode();
                recordVariable.pos = getPosition(mappingBindingPatternNode);
                recordVariable.variableList = createVariableListForMappingBindingPattern(mappingBindingPatternNode);
                if (mappingBindingPatternNode.restBindingPattern().isPresent()) {
                    recordVariable.restParam =
                            getBLangVariableNode(mappingBindingPatternNode.restBindingPattern().get());
                }

                return recordVariable;
            case LIST_BINDING_PATTERN:
                ListBindingPatternNode listBindingPatternNode = (ListBindingPatternNode) bindingPattern;
                BLangTupleVariable tupleVariable = (BLangTupleVariable) TreeBuilder.createTupleVariableNode();
                tupleVariable.pos = getPosition(listBindingPatternNode);

                Optional<RestBindingPatternNode> restBindingPattern = listBindingPatternNode.restBindingPattern();
                if (restBindingPattern.isPresent()) {
                    tupleVariable.restVariable = getBLangVariableNode(restBindingPattern.get());
                }

                for (BindingPatternNode memberBindingPattern : listBindingPatternNode.bindingPatterns()) {
                    BLangVariable member = getBLangVariableNode(memberBindingPattern);
                    tupleVariable.memberVariables.add(member);
                }

                return tupleVariable;
            case REST_BINDING_PATTERN:
                RestBindingPatternNode restBindingPatternNode = (RestBindingPatternNode) bindingPattern;
                varName = restBindingPatternNode.variableName().name();
                break;
            case WILDCARD_BINDING_PATTERN:
                WildcardBindingPatternNode wildcardBindingPatternNode = (WildcardBindingPatternNode) bindingPattern;
                varName = wildcardBindingPatternNode.underscoreToken();
                break;
            case CAPTURE_BINDING_PATTERN:
            default:
                CaptureBindingPatternNode captureBindingPatternNode = (CaptureBindingPatternNode) bindingPattern;
                varName = captureBindingPatternNode.variableName();
                break;
        }

        DiagnosticPos pos = getPosition(bindingPattern);
        return createSimpleVariable(pos, varName.text(), getPosition(varName));
    }

    BLangValueType addValueType(DiagnosticPos pos, TypeKind typeKind) {
        BLangValueType typeNode = (BLangValueType) TreeBuilder.createValueTypeNode();
        typeNode.pos = pos;
        typeNode.typeKind = typeKind;
        return typeNode;
    }

    private List<BLangStatement> generateBLangStatements(NodeList<StatementNode> statementNodes) {
        List<BLangStatement> statements = new ArrayList<>();
        return generateAndAddBLangStatements(statementNodes, statements);
    }

    private List<BLangStatement> generateAndAddBLangStatements(NodeList<StatementNode> statementNodes,
                                                               List<BLangStatement> statements) {
        for (StatementNode statement : statementNodes) {
            // TODO: Remove this check once statements are non null guaranteed
            if (statement != null) {
                if (statement.kind() == SyntaxKind.FORK_STATEMENT) {
                    generateForkStatements(statements, (ForkStatementNode) statement);
                    continue;
                }
                statements.add((BLangStatement) statement.apply(this));
            }
        }
        return statements;
    }

    private String extractVersion(NodeList<Node> versionNumbers) {
        StringBuilder version = null;
        for (Node versionNumber : versionNumbers) {
            if (versionNumber.kind() == SyntaxKind.IMPORT_SUB_VERSION) {
                version.append(".").append(((ImportSubVersionNode) versionNumber).versionNumber().text());
                continue;
            }
            version = new StringBuilder(((Token) versionNumber).text());
        }
        return version.toString();
    }

    private void generateForkStatements(List<BLangStatement> statements, ForkStatementNode forkStatementNode) {
        BLangForkJoin forkJoin = (BLangForkJoin) forkStatementNode.apply(this);
        String nextAnonymousForkKey = anonymousModelHelper.getNextAnonymousForkKey(forkJoin.pos.src.pkgID);
        for (NamedWorkerDeclarationNode workerDeclarationNode : forkStatementNode.namedWorkerDeclarations()) {
            BLangSimpleVariableDef workerDef = (BLangSimpleVariableDef) workerDeclarationNode.apply(this);
            workerDef.isWorker = true;
            workerDef.isInFork = true;
            workerDef.var.flagSet.add(Flag.FORKED);

            BLangFunction function = ((BLangLambdaFunction) workerDef.var.expr).function;
            function.addFlag(Flag.FORKED);
            function.anonForkName = nextAnonymousForkKey;

            statements.add(workerDef);
            while (!this.additionalStatements.empty()) {
                statements.add(additionalStatements.pop());
            }
            forkJoin.addWorkers(workerDef);
        }
        statements.add(forkJoin);
    }

    private BLangCheckedExpr createCheckExpr(DiagnosticPos pos, BLangExpression expr) {
        BLangCheckedExpr checkedExpr = (BLangCheckedExpr) TreeBuilder.createCheckExpressionNode();
        checkedExpr.pos = pos;
        checkedExpr.expr = expr;
        return checkedExpr;
    }

    private BLangCheckPanickedExpr createCheckPanickedExpr(DiagnosticPos pos, BLangExpression expr) {
        BLangCheckPanickedExpr checkPanickedExpr =
                (BLangCheckPanickedExpr) TreeBuilder.createCheckPanicExpressionNode();
        checkPanickedExpr.pos = pos;
        checkPanickedExpr.expr = expr;
        return checkPanickedExpr;
    }

    private void populateFuncSignature(BLangFunction bLFunction, FunctionSignatureNode funcSignature) {
        // Set Parameters
        for (ParameterNode child : funcSignature.parameters()) {
            SimpleVariableNode param = (SimpleVariableNode) child.apply(this);
            if (child instanceof RestParameterNode) {
                bLFunction.setRestParameter(param);
            } else {
                bLFunction.addParameter(param);
            }
        }

        // Set Return Type
        Optional<ReturnTypeDescriptorNode> retNode = funcSignature.returnTypeDesc();
        if (retNode.isPresent()) {
            ReturnTypeDescriptorNode returnType = retNode.get();
            bLFunction.setReturnTypeNode(createTypeNode(returnType.type()));
            bLFunction.returnTypeAnnAttachments = applyAll(returnType.annotations());
        } else {
            BLangValueType bLValueType = (BLangValueType) TreeBuilder.createValueTypeNode();
            bLValueType.pos = getPosition(funcSignature);
            bLValueType.typeKind = TypeKind.NIL;
            bLFunction.setReturnTypeNode(bLValueType);
        }
    }

    private BLangUnaryExpr createBLangUnaryExpr(DiagnosticPos pos, OperatorKind operatorKind, BLangExpression expr) {
        BLangUnaryExpr bLUnaryExpr = (BLangUnaryExpr) TreeBuilder.createUnaryExpressionNode();
        bLUnaryExpr.pos = pos;
        bLUnaryExpr.operator = operatorKind;
        bLUnaryExpr.expr = expr;
        return bLUnaryExpr;
    }

    private BLangExpression createExpression(Node expression) {
        if (isSimpleLiteral(expression.kind())) {
            return createSimpleLiteral(expression);
        } else if (expression.kind() == SyntaxKind.SIMPLE_NAME_REFERENCE ||
                   expression.kind() == SyntaxKind.QUALIFIED_NAME_REFERENCE ||
                   expression.kind() == SyntaxKind.IDENTIFIER_TOKEN) {
            // Variable References
            BLangNameReference nameReference = createBLangNameReference(expression);
            BLangSimpleVarRef bLVarRef = (BLangSimpleVarRef) TreeBuilder.createSimpleVariableReferenceNode();
            bLVarRef.pos = getPosition(expression);
            bLVarRef.pkgAlias = this.createIdentifier((DiagnosticPos) nameReference.pkgAlias.getPosition(),
                                                      nameReference.pkgAlias.getValue());
            bLVarRef.variableName = this.createIdentifier((DiagnosticPos) nameReference.name.getPosition(),
                                                          nameReference.name.getValue());
            return bLVarRef;
        } else if (expression.kind() == SyntaxKind.BRACED_EXPRESSION) {
            BLangGroupExpr group = (BLangGroupExpr) TreeBuilder.createGroupExpressionNode();
            group.expression = (BLangExpression) expression.apply(this);
            group.pos = getPosition(expression);
            return group;
        } else if (expression.kind() == SyntaxKind.EXPRESSION_LIST_ITEM) {
            return createExpression(((ExpressionListItemNode) expression).expression());
        } else if (isSimpleType(expression.kind())) {
            BLangTypedescExpr typeAccessExpr = (BLangTypedescExpr) TreeBuilder.createTypeAccessNode();
            typeAccessExpr.pos = getPosition(expression);
            typeAccessExpr.typeNode = createTypeNode(expression);
            return typeAccessExpr;
        } else {
            return (BLangExpression) expression.apply(this);
        }
    }

    private BLangNode createStringTemplateLiteral(NodeList<TemplateMemberNode> memberNodes, DiagnosticPos pos) {
        BLangStringTemplateLiteral stringTemplateLiteral =
                (BLangStringTemplateLiteral) TreeBuilder.createStringTemplateLiteralNode();
        for (Node memberNode : memberNodes) {
            stringTemplateLiteral.exprs.add((BLangExpression) memberNode.apply(this));
        }

        if (stringTemplateLiteral.exprs.isEmpty()) {
            BLangLiteral emptyLiteral = createEmptyLiteral();
            emptyLiteral.pos = pos;
            stringTemplateLiteral.exprs.add(emptyLiteral);
        }

        stringTemplateLiteral.pos = pos;
        return stringTemplateLiteral;
    }

    private BLangRawTemplateLiteral createRawTemplateLiteral(NodeList<TemplateMemberNode> members, DiagnosticPos pos) {
        BLangRawTemplateLiteral literal = (BLangRawTemplateLiteral) TreeBuilder.createRawTemplateLiteralNode();
        literal.pos = pos;

        boolean prevNodeWasInterpolation = false;
        Node firstMember = members.isEmpty() ? null : members.get(0); // will be empty for empty raw template

        if (firstMember != null && firstMember.kind() == SyntaxKind.INTERPOLATION) {
            literal.strings.add(createStringLiteral("", getPosition(firstMember)));
        }

        for (Node member : members) {
            if (member.kind() == SyntaxKind.INTERPOLATION) {
                literal.insertions.add((BLangExpression) member.apply(this));

                if (prevNodeWasInterpolation) {
                    literal.strings.add(createStringLiteral("", getPosition(member)));
                }

                prevNodeWasInterpolation = true;
            } else {
                literal.strings.add((BLangLiteral) member.apply(this));
                prevNodeWasInterpolation = false;
            }
        }

        if (prevNodeWasInterpolation) {
            literal.strings.add(createStringLiteral("", getPosition(members.get(members.size() - 1))));
        }

        return literal;
    }

    private BLangSimpleVariable createSimpleVar(Optional<Token> name, Node type, NodeList<AnnotationNode> annotations) {
        if (name.isPresent()) {
            Token nameToken = name.get();
            return createSimpleVar(nameToken, type, null, false, false, null, annotations);
        }

        return createSimpleVar(null, type, null, false, false, null, annotations);
    }

    private BLangSimpleVariable createSimpleVar(Token name, Node type, NodeList<AnnotationNode> annotations) {
        return createSimpleVar(name, type, null, false, false, null, annotations);
    }

    private BLangSimpleVariable createSimpleVar(Token name, Node typeName, Node initializer, boolean isFinal,
                                                boolean isListenerVar, Token visibilityQualifier,
                                                NodeList<AnnotationNode> annotations) {
        BLangSimpleVariable bLSimpleVar = (BLangSimpleVariable) TreeBuilder.createSimpleVariableNode();
        bLSimpleVar.setName(this.createIdentifier(name));
        bLSimpleVar.name.pos = getPosition(name);

        if (isDeclaredWithVar(typeName)) {
            bLSimpleVar.isDeclaredWithVar = true;
        } else {
            bLSimpleVar.setTypeNode(createTypeNode(typeName));
        }

        if (visibilityQualifier != null) {
            if (visibilityQualifier.kind() == SyntaxKind.PRIVATE_KEYWORD) {
                bLSimpleVar.flagSet.add(Flag.PRIVATE);
            } else if (visibilityQualifier.kind() == SyntaxKind.PUBLIC_KEYWORD) {
                bLSimpleVar.flagSet.add(Flag.PUBLIC);
            }
        }

        if (isFinal) {
            markVariableAsFinal(bLSimpleVar);
        }
        if (initializer != null) {
            bLSimpleVar.setInitialExpression(createExpression(initializer));
        }
        if (isListenerVar) {
            bLSimpleVar.flagSet.add(Flag.LISTENER);
            bLSimpleVar.flagSet.add(Flag.FINAL);
        }

        if (annotations != null) {
            bLSimpleVar.annAttachments = applyAll(annotations);
        }

        return bLSimpleVar;
    }

    private boolean isDeclaredWithVar(Node typeNode) {
        if (typeNode == null || typeNode.kind() == SyntaxKind.VAR_TYPE_DESC) {
            return true;
        }

        return false;
    }

    private BLangIdentifier createIdentifier(Token token) {
        return createIdentifier(getPosition(token), token);
    }

    private BLangIdentifier createIdentifier(DiagnosticPos pos, Token token) {
        if (token == null) {
            return createIdentifier(pos, null, null);
        }

        String identifierName;
        if (token.isMissing()) {
            identifierName = missingNodesHelper.getNextMissingNodeName(diagnosticSource.pkgID);
        } else {
            identifierName = token.text();
        }

        return createIdentifier(pos, identifierName);
    }

    private BLangIdentifier createIdentifier(DiagnosticPos pos, String value) {
        return createIdentifier(pos, value, null);
    }

    private BLangIdentifier createIdentifier(DiagnosticPos pos, String value, Set<Whitespace> ws) {
        BLangIdentifier bLIdentifer = (BLangIdentifier) TreeBuilder.createIdentifierNode();
        if (value == null) {
            return bLIdentifer;
        }

        if (value.startsWith(IDENTIFIER_LITERAL_PREFIX)) {
            if (!escapeQuotedIdentifier(value).matches("^[0-9a-zA-Z.]*$")) {
                dlog.error(pos, DiagnosticCode.IDENTIFIER_LITERAL_ONLY_SUPPORTS_ALPHANUMERICS);
            }
            String unescapedValue = StringEscapeUtils.unescapeJava(value);
            bLIdentifer.setValue(unescapedValue.substring(1));
            bLIdentifer.originalValue = value;
            bLIdentifer.setLiteral(true);
        } else {
            bLIdentifer.setValue(value);
            bLIdentifer.setLiteral(false);
        }
        bLIdentifer.pos = pos;
        if (ws != null) {
            bLIdentifer.addWS(ws);
        }
        return bLIdentifer;
    }

    private BLangLiteral createSimpleLiteral(Node literal) {
        return createSimpleLiteral(literal, false);
    }

    private BLangLiteral createSimpleLiteral(Node literal, boolean isFiniteType) {
        if (literal.kind() == SyntaxKind.UNARY_EXPRESSION) {
            UnaryExpressionNode unaryExpr = (UnaryExpressionNode) literal;
            BLangLiteral bLangLiteral =
                    createSimpleLiteral(unaryExpr.expression(), unaryExpr.unaryOperator().kind(), isFiniteType);
            bLangLiteral.pos = getPosition(unaryExpr); // setting the proper pos, else only the expr pos is set
            return bLangLiteral;
        }

        return createSimpleLiteral(literal, SyntaxKind.NONE, isFiniteType);
    }

    private BLangLiteral createSimpleLiteral(Node literal, SyntaxKind sign, boolean isFiniteType) {
        BLangLiteral bLiteral = (BLangLiteral) TreeBuilder.createLiteralExpression();
        SyntaxKind type = literal.kind();
        int typeTag = -1;
        Object value = null;
        String originalValue = null;

        String textValue;
        if (literal instanceof BasicLiteralNode) {
            textValue = ((BasicLiteralNode) literal).literalToken().text();
        } else if (literal instanceof Token) {
            textValue = ((Token) literal).text();
        } else {
            textValue = "";
        }

        if (sign == SyntaxKind.PLUS_TOKEN) {
            textValue = "+" + textValue;
        } else if (sign == SyntaxKind.MINUS_TOKEN) {
            textValue = "-" + textValue;
        }

        //TODO: Verify all types, only string type tested
        if (type == SyntaxKind.DECIMAL_INTEGER_LITERAL || type == SyntaxKind.HEX_INTEGER_LITERAL) {
            typeTag = TypeTags.INT;
            value = getIntegerLiteral(literal, textValue);
            originalValue = textValue;
            bLiteral = (BLangNumericLiteral) TreeBuilder.createNumericLiteralExpression();
        } else if (type == SyntaxKind.DECIMAL_FLOATING_POINT_LITERAL) {
            //TODO: Check effect of mapping negative(-) numbers as unary-expr
            typeTag = NumericLiteralSupport.isDecimalDiscriminated(textValue) ? TypeTags.DECIMAL : TypeTags.FLOAT;
            if (isFiniteType) {
                value = textValue.replaceAll("[fd+]", "");
                originalValue = textValue.replace("+", "");
            } else {
                value = textValue;
                originalValue = textValue;
            }
            bLiteral = (BLangNumericLiteral) TreeBuilder.createNumericLiteralExpression();
        } else if (type == SyntaxKind.HEX_FLOATING_POINT_LITERAL) {
            //TODO: Check effect of mapping negative(-) numbers as unary-expr
            typeTag = TypeTags.FLOAT;
            value = getHexNodeValue(textValue);
            originalValue = textValue;
            bLiteral = (BLangNumericLiteral) TreeBuilder.createNumericLiteralExpression();
        } else if (type == SyntaxKind.TRUE_KEYWORD || type == SyntaxKind.FALSE_KEYWORD) {
            typeTag = TypeTags.BOOLEAN;
            value = Boolean.parseBoolean(textValue);
            originalValue = textValue;
            bLiteral = (BLangLiteral) TreeBuilder.createLiteralExpression();
        } else if (type == SyntaxKind.STRING_LITERAL || type == SyntaxKind.XML_TEXT_CONTENT ||
                type == SyntaxKind.TEMPLATE_STRING || type == SyntaxKind.IDENTIFIER_TOKEN) {
            String text = textValue;
            if (type == SyntaxKind.STRING_LITERAL) {
                text = text.substring(1, text.length() - 1);
            }
            String originalText = text; // to log the errors
            Matcher matcher = UNICODE_PATTERN.matcher(text);
            int position = 0;
            while (matcher.find(position)) {
                String hexStringVal = matcher.group(1);
                int hexDecimalVal = Integer.parseInt(hexStringVal, 16);
                if ((hexDecimalVal >= Constants.MIN_UNICODE && hexDecimalVal <= Constants.MIDDLE_LIMIT_UNICODE)
                        || hexDecimalVal > Constants.MAX_UNICODE) {
                    String hexStringWithBraces = matcher.group(0);
                    int offset = originalText.indexOf(hexStringWithBraces) + 1;
                    DiagnosticPos pos = getPosition(literal);
                    dlog.error(new DiagnosticPos(this.diagnosticSource, pos.sLine, pos.eLine, pos.sCol + offset,
                                                 pos.sCol + offset + hexStringWithBraces.length()),
                               DiagnosticCode.INVALID_UNICODE, hexStringWithBraces);
                }
                text = matcher.replaceFirst("\\\\u" + fillWithZeros(hexStringVal));
                position = matcher.end() - 2;
                matcher = UNICODE_PATTERN.matcher(text);
            }
            text = StringEscapeUtils.unescapeJava(text);

            typeTag = TypeTags.STRING;
            value = text;
            originalValue = textValue;
            bLiteral = (BLangLiteral) TreeBuilder.createLiteralExpression();
        } else if (type == SyntaxKind.NULL_KEYWORD) {
            typeTag = TypeTags.NIL;
            value = null;
            originalValue = "null";
            bLiteral = (BLangLiteral) TreeBuilder.createLiteralExpression();
        } else if (type == SyntaxKind.NIL_LITERAL) {
            typeTag = TypeTags.NIL;
            value = null;
            originalValue = "()";
            bLiteral = (BLangLiteral) TreeBuilder.createLiteralExpression();
        } else if (type == SyntaxKind.BINARY_EXPRESSION) { // Should be base16 and base64
            typeTag = TypeTags.BYTE_ARRAY;
            value = textValue;
            originalValue = textValue;

            // If numeric literal create a numeric literal expression; otherwise create a literal expression
            if (isNumericLiteral(type)) {
                bLiteral = (BLangNumericLiteral) TreeBuilder.createNumericLiteralExpression();
            } else {
                bLiteral = (BLangLiteral) TreeBuilder.createLiteralExpression();
            }
        } else if (type == SyntaxKind.BYTE_ARRAY_LITERAL) {
            return (BLangLiteral) literal.apply(this);
        }

        bLiteral.pos = getPosition(literal);
        bLiteral.type = symTable.getTypeFromTag(typeTag);
        bLiteral.type.tag = typeTag;
        bLiteral.value = value;
        bLiteral.originalValue = originalValue;
        return bLiteral;
    }

    private BLangLiteral createStringLiteral(String value, DiagnosticPos pos) {
        BLangLiteral strLiteral = (BLangLiteral) TreeBuilder.createLiteralExpression();
        strLiteral.value = strLiteral.originalValue = value;
        strLiteral.type = symTable.stringType;
        strLiteral.pos = pos;
        return strLiteral;
    }

    private BLangType createTypeNode(Node type) {
        if (type instanceof BuiltinSimpleNameReferenceNode || type.kind() == SyntaxKind.NIL_TYPE_DESC) {
            return createBuiltInTypeNode(type);
        } else if (type.kind() == SyntaxKind.QUALIFIED_NAME_REFERENCE || type.kind() == SyntaxKind.IDENTIFIER_TOKEN) {
            // Exclusive type
            BLangUserDefinedType bLUserDefinedType = (BLangUserDefinedType) TreeBuilder.createUserDefinedTypeNode();
            BLangNameReference nameReference = createBLangNameReference(type);
            bLUserDefinedType.pkgAlias = (BLangIdentifier) nameReference.pkgAlias;
            bLUserDefinedType.typeName = (BLangIdentifier) nameReference.name;
            bLUserDefinedType.pos = getPosition(type);
            return bLUserDefinedType;
        } else if (type.kind() == SyntaxKind.SIMPLE_NAME_REFERENCE) {
            // Map name reference as a type
            SimpleNameReferenceNode nameReferenceNode = (SimpleNameReferenceNode) type;
            return createTypeNode(nameReferenceNode.name());
        } else if (type.kind() == SyntaxKind.TYPE_DESC) {
            // kind can be type-desc only if its a missing token.
            BLangUserDefinedType bLUserDefinedType = (BLangUserDefinedType) TreeBuilder.createUserDefinedTypeNode();
            BLangIdentifier pkgAlias = this.createIdentifier(null, "");
            BLangIdentifier name = this.createIdentifier((Token) type);
            BLangNameReference nameReference = new BLangNameReference(getPosition(type), null, pkgAlias, name);
            bLUserDefinedType.pkgAlias = (BLangIdentifier) nameReference.pkgAlias;
            bLUserDefinedType.typeName = (BLangIdentifier) nameReference.name;
            bLUserDefinedType.pos = getPosition(type);
            return bLUserDefinedType;
        }

        return (BLangType) type.apply(this);
    }

    private BLangType createBuiltInTypeNode(Node type) {
        String typeText;
        if (type.kind() == SyntaxKind.NIL_TYPE_DESC) {
            typeText = "()";
        } else if (type instanceof BuiltinSimpleNameReferenceNode) {
            BuiltinSimpleNameReferenceNode simpleNameRef = (BuiltinSimpleNameReferenceNode) type;
            if (simpleNameRef.kind() == SyntaxKind.VAR_TYPE_DESC) {
                return null;
            } else if (simpleNameRef.name().isMissing()) {
                String name = missingNodesHelper.getNextMissingNodeName(diagnosticSource.pkgID);
                BLangIdentifier identifier = createIdentifier(getPosition(simpleNameRef.name()), name);
                BLangIdentifier pkgAlias = (BLangIdentifier) TreeBuilder.createIdentifierNode();
                return createUserDefinedType(getPosition(type), pkgAlias, identifier);
            }
            typeText = simpleNameRef.name().text();
        } else {
            typeText = ((Token) type).text(); // TODO: Remove this once map<string> returns Nodes for `map`
        }

        TypeKind typeKind = TreeUtils.stringToTypeKind(typeText.replaceAll("\\s+", ""));

        SyntaxKind kind = type.kind();
        switch (kind) {
            case BOOLEAN_TYPE_DESC:
            case INT_TYPE_DESC:
            case BYTE_TYPE_DESC:
            case FLOAT_TYPE_DESC:
            case DECIMAL_TYPE_DESC:
            case STRING_TYPE_DESC:
            case ANY_TYPE_DESC:
            case NIL_TYPE_DESC:
            case HANDLE_TYPE_DESC:
            case ANYDATA_TYPE_DESC:
            case READONLY_TYPE_DESC:
                BLangValueType valueType = (BLangValueType) TreeBuilder.createValueTypeNode();
                valueType.typeKind = typeKind;
                valueType.pos = getPosition(type);
                return valueType;
            default:
                BLangBuiltInRefTypeNode builtInValueType =
                        (BLangBuiltInRefTypeNode) TreeBuilder.createBuiltInReferenceTypeNode();
                builtInValueType.typeKind = typeKind;
                builtInValueType.pos = getPosition(type);
                return builtInValueType;
        }
    }

    private VariableNode createBasicVarNodeWithoutType(DiagnosticPos pos, Set<Whitespace> ws, String identifier,
                                                       DiagnosticPos identifierPos, ExpressionNode expr) {
        BLangSimpleVariable bLSimpleVar = (BLangSimpleVariable) TreeBuilder.createSimpleVariableNode();
        bLSimpleVar.pos = pos;
        IdentifierNode name = this.createIdentifier(identifierPos, identifier, ws);
        ((BLangIdentifier) name).pos = identifierPos;
        bLSimpleVar.setName(name);
        bLSimpleVar.addWS(ws);
        if (expr != null) {
            bLSimpleVar.setInitialExpression(expr);
        }
        return bLSimpleVar;
    }

    private BLangInvocation createBLangInvocation(Node nameNode, NodeList<FunctionArgumentNode> arguments,
                                                  DiagnosticPos position, boolean isAsync) {
        BLangInvocation bLInvocation;
        if (isAsync) {
            bLInvocation = (BLangInvocation) TreeBuilder.createActionInvocation();
        } else {
            bLInvocation = (BLangInvocation) TreeBuilder.createInvocationNode();
        }
        BLangNameReference reference = createBLangNameReference(nameNode);
        bLInvocation.pkgAlias = (BLangIdentifier) reference.pkgAlias;
        bLInvocation.name = (BLangIdentifier) reference.name;

        List<BLangExpression> args = new ArrayList<>();
        arguments.iterator().forEachRemaining(arg -> args.add(createExpression(arg)));
        bLInvocation.argExprs = args;
        bLInvocation.pos = position;
        return bLInvocation;
    }

    private BLangNameReference createBLangNameReference(Node node) {
        if (node.kind() == SyntaxKind.QUALIFIED_NAME_REFERENCE) {
            // qualified identifier
            QualifiedNameReferenceNode iNode = (QualifiedNameReferenceNode) node;
            Token modulePrefix = iNode.modulePrefix();
            IdentifierToken identifier = iNode.identifier();
            BLangIdentifier pkgAlias = this.createIdentifier(getPosition(modulePrefix), modulePrefix);
            DiagnosticPos namePos = getPosition(identifier);
            namePos.sCol = namePos.sCol - modulePrefix.text().length() - 1; // 1 = length of colon
            pkgAlias.pos.eCol = namePos.eCol;
            BLangIdentifier name = this.createIdentifier(namePos, identifier);
            return new BLangNameReference(getPosition(node), null, pkgAlias, name);
        } else if (node.kind() == SyntaxKind.IDENTIFIER_TOKEN || node.kind() == SyntaxKind.ERROR_KEYWORD) {
            // simple identifier
            Token token = (Token) node;
            BLangIdentifier pkgAlias = this.createIdentifier(null, "");
            BLangIdentifier name = this.createIdentifier(token);
            return new BLangNameReference(getPosition(node), null, pkgAlias, name);
        } else if (node.kind() == SyntaxKind.NEW_KEYWORD) {
            Token iToken = (Token) node;
            BLangIdentifier pkgAlias = this.createIdentifier(getPosition(iToken), "");
            BLangIdentifier name = this.createIdentifier(iToken);
            return new BLangNameReference(getPosition(node), null, pkgAlias, name);
        } else {
            // Map name reference as a name
            SimpleNameReferenceNode nameReferenceNode = (SimpleNameReferenceNode) node;
            return createBLangNameReference(nameReferenceNode.name());
        }
    }

    private BLangMarkdownDocumentation createMarkdownDocumentationAttachment(Optional<Node> documentationStringNode) {
        if (!documentationStringNode.isPresent()) {
            return null;
        }
        BLangMarkdownDocumentation doc = (BLangMarkdownDocumentation) TreeBuilder.createMarkdownDocumentationNode();

        LinkedList<BLangMarkdownDocumentationLine> documentationLines = new LinkedList<>();
        LinkedList<BLangMarkdownParameterDocumentation> parameters = new LinkedList<>();
        LinkedList<BLangMarkdownReferenceDocumentation> references = new LinkedList<>();

<<<<<<< HEAD
        NodeList<Node> docLineList = ((DocumentationStringNode) documentationStringNode.get()).documentationLines();
        for (Node singleDocLine : docLineList) {
            switch (singleDocLine.kind()) {
                case DOCUMENTATION_LINE:
                case REFERENCE_DOCUMENTATION_LINE:
                    BLangMarkdownDocumentationLine bLangDocLine =
                            (BLangMarkdownDocumentationLine) TreeBuilder.createMarkdownDocumentationTextNode();
                    DocumentationLineNode docLineNode = (DocumentationLineNode) singleDocLine;
=======
        NodeList<Token> tokens = ((DocumentationStringNode) documentationStringNode.get()).documentationLines();
        List<String> previousParamLines = null;
        StringBuilder threeTickContent = new StringBuilder();
        boolean needToAppendThreeTickContent = false;
        boolean inThreeTicks = false;
        for (Token token : tokens) {
            String text = token.text();
            text = text.substring(1);

            boolean inThreeTicksPreviousLine = inThreeTicks;
            inThreeTicks = addReferences(text, references, inThreeTicks);

            if (inThreeTicksPreviousLine) {
                threeTickContent.append(token.leadingMinutiae()).append(text);
                if (inThreeTicks) {
                    threeTickContent.append(token.trailingMinutiae());
                }
                needToAppendThreeTickContent = true;
                continue;
            }
>>>>>>> aa329784

                    NodeList<Node> docElements = docLineNode.documentElements();
                    String docText = addReferencesAndReturnDocumentationText(references, docElements);

                    bLangDocLine.text = docText;
                    documentationLines.add(bLangDocLine);
                    break;
                case PARAMETER_DOCUMENTATION_LINE:
                    BLangMarkdownParameterDocumentation bLangParameterDoc = new BLangMarkdownParameterDocumentation();
                    ParameterDocumentationLineNode parameterDocLineNode = (ParameterDocumentationLineNode)singleDocLine;

                    BLangIdentifier parameterName = new BLangIdentifier();
                    parameterName.value = parameterDocLineNode.parameterName().text();
                    bLangParameterDoc.parameterName = parameterName;

                    NodeList<Node> paraDocElements = parameterDocLineNode.documentElements();
                    String paraDocText = addReferencesAndReturnDocumentationText(references, paraDocElements);

                    bLangParameterDoc.parameterDocumentationLines.add(paraDocText);
                    parameters.add(bLangParameterDoc);
                    break;
                case RETURN_PARAMETER_DOCUMENTATION_LINE:
                    BLangMarkdownReturnParameterDocumentation bLangReturnParaDoc =
                            new BLangMarkdownReturnParameterDocumentation();
                    ParameterDocumentationLineNode returnParaDocLineNode = (ParameterDocumentationLineNode)singleDocLine;

                    NodeList<Node> returnParaDocElements = returnParaDocLineNode.documentElements();
                    String returnParaDocText =
                            addReferencesAndReturnDocumentationText(references, returnParaDocElements);

                    bLangReturnParaDoc.returnParameterDocumentationLines.add(returnParaDocText);
                    doc.returnParameter = bLangReturnParaDoc;
                    break;
                case DEPRECATION_DOCUMENTATION_LINE:
                    doc.deprecationDocumentation = new BLangMarkDownDeprecationDocumentation();
                    break;
                case INVALID_DOCUMENTATION_LINE:
                default:
                    break;
            }
        }

        doc.documentationLines = documentationLines;
        doc.parameters = parameters;
        doc.references = references;
        return doc;
    }

    private String addReferencesAndReturnDocumentationText(LinkedList<BLangMarkdownReferenceDocumentation> references,
                                                         NodeList<Node> docElements) {
        StringBuilder docText = new StringBuilder();
        for (Node element : docElements ) {
            docText.append(element.toString());

            // Add references if available
            if (element.kind() == SyntaxKind.DOCUMENTATION_REFERENCE) {
                BLangMarkdownReferenceDocumentation bLangRefDoc = new BLangMarkdownReferenceDocumentation();

                bLangRefDoc.type = DocumentationReferenceType.BACKTICK_CONTENT;
                ((DocumentationReferenceNode)element).referenceType().ifPresent(
                        refType -> bLangRefDoc.type = stringToRefType(refType.text())
                );
                references.add(bLangRefDoc);
            }
        }

        String text = docText.toString();
        if (text.endsWith("\n")) {
            text = text.substring(0,text.length()-1);
        }

        return text;
    }

    private DocumentationReferenceType stringToRefType(String refTypeName) {
        for (DocumentationReferenceType type : DocumentationReferenceType.values()) {
            if (type.getValue().equals(refTypeName)) {
                return type;
            }
        }
        return DocumentationReferenceType.BACKTICK_CONTENT;
    }

    private Object getIntegerLiteral(Node literal, String nodeValue) {
        SyntaxKind type = literal.kind();
        if (type == SyntaxKind.DECIMAL_INTEGER_LITERAL) {
            return parseLong(literal, nodeValue, nodeValue, 10, DiagnosticCode.INTEGER_TOO_SMALL,
                    DiagnosticCode.INTEGER_TOO_LARGE);
        } else if (type == SyntaxKind.HEX_INTEGER_LITERAL) {
            String processedNodeValue = nodeValue.toLowerCase().replace("0x", "");
            return parseLong(literal, nodeValue, processedNodeValue, 16,
                    DiagnosticCode.HEXADECIMAL_TOO_SMALL, DiagnosticCode.HEXADECIMAL_TOO_LARGE);
        }
        return null;
    }

    private Object parseLong(Node literal, String originalNodeValue,
                             String processedNodeValue, int radix,
                             DiagnosticCode code1, DiagnosticCode code2) {
        try {
            return Long.parseLong(processedNodeValue, radix);
        } catch (Exception e) {
            DiagnosticPos pos = getPosition(literal);
            if (originalNodeValue.startsWith("-")) {
                dlog.error(pos, code1, originalNodeValue);
            } else {
                dlog.error(pos, code2, originalNodeValue);
            }
        }
        return originalNodeValue;
    }

    private String getHexNodeValue(String value) {
        if (!(value.contains("p") || value.contains("P"))) {
            value = value + "p0";
        }
        return value;
    }

    private String fillWithZeros(String str) {
        while (str.length() < 4) {
            str = "0".concat(str);
        }
        return str;
    }

    private void markVariableAsFinal(BLangVariable variable) {
        // Set the final flag to the variable.
        variable.flagSet.add(Flag.FINAL);

        switch (variable.getKind()) {
            case TUPLE_VARIABLE:
                // If the variable is a tuple variable, we need to set the final flag to the all member variables.
                BLangTupleVariable tupleVariable = (BLangTupleVariable) variable;
                tupleVariable.memberVariables.forEach(this::markVariableAsFinal);
                if (tupleVariable.restVariable != null) {
                    markVariableAsFinal(tupleVariable.restVariable);
                }
                break;
            case RECORD_VARIABLE:
                // If the variable is a record variable, we need to set the final flag to the all the variables in
                // the record.
                BLangRecordVariable recordVariable = (BLangRecordVariable) variable;
                recordVariable.variableList.stream().map(BLangRecordVariable.BLangRecordVariableKeyValue::getValue)
                        .forEach(this::markVariableAsFinal);
                if (recordVariable.restParam != null) {
                    markVariableAsFinal((BLangVariable) recordVariable.restParam);
                }
                break;
            case ERROR_VARIABLE:
                BLangErrorVariable errorVariable = (BLangErrorVariable) variable;
                markVariableAsFinal(errorVariable.message);
                errorVariable.detail.forEach(entry -> markVariableAsFinal(entry.valueBindingPattern));
                if (errorVariable.restDetail != null) {
                    markVariableAsFinal(errorVariable.restDetail);
                }
                break;
        }
    }

    private boolean isSimpleLiteral(SyntaxKind syntaxKind) {
        switch (syntaxKind) {
            case STRING_LITERAL:
            case DECIMAL_INTEGER_LITERAL:
            case HEX_INTEGER_LITERAL:
            case DECIMAL_FLOATING_POINT_LITERAL:
            case HEX_FLOATING_POINT_LITERAL:
            case TRUE_KEYWORD:
            case FALSE_KEYWORD:
            case NIL_LITERAL:
            case NULL_KEYWORD:
                return true;
            default:
                return false;
        }
    }

    static boolean isSimpleType(SyntaxKind nodeKind) {
        switch (nodeKind) {
            case INT_TYPE_DESC:
            case FLOAT_TYPE_DESC:
            case DECIMAL_TYPE_DESC:
            case BOOLEAN_TYPE_DESC:
            case STRING_TYPE_DESC:
            case BYTE_TYPE_DESC:
            case XML_TYPE_DESC:
            case JSON_TYPE_DESC:
            case HANDLE_TYPE_DESC:
            case ANY_TYPE_DESC:
            case ANYDATA_TYPE_DESC:
            case NEVER_TYPE_DESC:
            case SERVICE_TYPE_DESC:
            case VAR_TYPE_DESC:
            case ERROR_TYPE_DESC:
            case STREAM_TYPE_DESC:
            case READONLY_TYPE_DESC:
            case DISTINCT_TYPE_DESC:
                return true;
            default:
                return false;
        }
    }

    private boolean isNumericLiteral(SyntaxKind syntaxKind) {
        switch (syntaxKind) {
            case DECIMAL_INTEGER_LITERAL:
            case HEX_INTEGER_LITERAL:
            case DECIMAL_FLOATING_POINT_LITERAL:
            case HEX_FLOATING_POINT_LITERAL:
                return true;
            default:
                return false;
        }
    }

    // If this is a quoted identifier then unescape it and remove the quote prefix.
    // Else return original.
    private static String escapeQuotedIdentifier(String identifier) {
        if (identifier.startsWith(IDENTIFIER_LITERAL_PREFIX)) {
            identifier = StringEscapeUtils.unescapeJava(identifier).substring(1);
        }
        return identifier;
    }

    private boolean isPresent(Node node) {
        return node.kind() != SyntaxKind.NONE;
    }

    private boolean checkIfAnonymous(Node node) {
        Node parent = node.parent();
        return parent.kind() != SyntaxKind.TYPE_DEFINITION;
    }

    private boolean ifInLocalContext(Node parent) {
        while (parent != null) {
            if (parent instanceof StatementNode) {
                return true;
            }
            parent = parent.parent();
        }
        return false;
    }

    private BLangType createAnonymousRecordType(RecordTypeDescriptorNode recordTypeDescriptorNode,
            BLangRecordTypeNode recordTypeNode) {
        BLangTypeDefinition typeDef = (BLangTypeDefinition) TreeBuilder.createTypeDefinition();
        DiagnosticPos pos = getPosition(recordTypeDescriptorNode);
        // Generate a name for the anonymous object
        String genName = anonymousModelHelper.getNextAnonymousTypeKey(this.diagnosticSource.pkgID);
        IdentifierNode anonTypeGenName = createIdentifier(pos, genName, null);
        typeDef.setName(anonTypeGenName);
        typeDef.flagSet.add(Flag.PUBLIC);
        typeDef.flagSet.add(Flag.ANONYMOUS);

        typeDef.typeNode = recordTypeNode;
        typeDef.pos = pos;
        addToTop(typeDef);
        return createUserDefinedType(pos, (BLangIdentifier) TreeBuilder.createIdentifierNode(), typeDef.name);
    }

    private BLangUserDefinedType createUserDefinedType(DiagnosticPos pos,
            BLangIdentifier pkgAlias,
            BLangIdentifier name) {
        BLangUserDefinedType userDefinedType = (BLangUserDefinedType) TreeBuilder.createUserDefinedTypeNode();
        userDefinedType.pos = pos;
        userDefinedType.pkgAlias = pkgAlias;
        userDefinedType.typeName = name;
        return userDefinedType;
    }

    private class SimpleVarBuilder {
        private BLangIdentifier name;
        private BLangType type;
        private boolean isDeclaredWithVar;
        private Set<Flag> flags = new HashSet<>();
        private boolean isFinal;
        private ExpressionNode expr;
        private DiagnosticPos pos;

        public BLangSimpleVariable build() {
            BLangSimpleVariable bLSimpleVar = (BLangSimpleVariable) TreeBuilder.createSimpleVariableNode();
            bLSimpleVar.setName(this.name);
            bLSimpleVar.setTypeNode(this.type);
            bLSimpleVar.isDeclaredWithVar = this.isDeclaredWithVar;
            bLSimpleVar.setTypeNode(this.type);
            bLSimpleVar.flagSet.addAll(this.flags);
            if (this.isFinal) {
                markVariableAsFinal(bLSimpleVar);
            }
            bLSimpleVar.setInitialExpression(this.expr);
            bLSimpleVar.pos = pos;
            return bLSimpleVar;
        }

        public SimpleVarBuilder with(String name) {
            this.name = createIdentifier(null, name);
            return this;
        }

        public SimpleVarBuilder with(String name, DiagnosticPos identifierPos) {
            this.name = createIdentifier(identifierPos, name);
            return this;
        }

        public SimpleVarBuilder setTypeByNode(Node typeName) {
            this.isDeclaredWithVar = typeName == null || typeName.kind() == SyntaxKind.VAR_TYPE_DESC;
            if (typeName == null) {
                return this;
            }
            this.type = createTypeNode(typeName);
            return this;
        }

        public SimpleVarBuilder setExpressionByNode(Node initExprNode) {
            this.expr = initExprNode != null ? createExpression(initExprNode) : null;
            return this;
        }

        public SimpleVarBuilder setExpression(ExpressionNode expression) {
            this.expr = expression;
            return this;
        }

        public SimpleVarBuilder isDeclaredWithVar() {
            this.isDeclaredWithVar = true;
            return this;
        }

        public SimpleVarBuilder isFinal() {
            this.isFinal = true;
            return this;
        }

        public SimpleVarBuilder isListenerVar() {
            this.flags.add(Flag.LISTENER);
            this.flags.add(Flag.FINAL);
            return this;
        }

        public SimpleVarBuilder setVisibility(Token visibilityQualifier) {
            if (visibilityQualifier != null) {
                if (visibilityQualifier.kind() == SyntaxKind.PRIVATE_KEYWORD) {
                    this.flags.add(Flag.PRIVATE);
                } else if (visibilityQualifier.kind() == SyntaxKind.PUBLIC_KEYWORD) {
                    this.flags.add(Flag.PUBLIC);
                }
            }
            return this;
        }

        public SimpleVarBuilder setFinal(boolean present) {
            this.isFinal = present;
            return this;
        }

        public SimpleVarBuilder setOptional(boolean present) {
            if (present) {
                this.flags.add(Flag.PUBLIC);
            } else {
                this.flags.remove(Flag.PUBLIC);
            }
            return this;
        }

        public SimpleVarBuilder setRequired(boolean present) {
            if (present) {
                this.flags.add(Flag.REQUIRED);
            } else {
                this.flags.remove(Flag.REQUIRED);
            }
            return this;
        }

        public SimpleVarBuilder isPublic() {
            this.flags.add(Flag.PUBLIC);
            return this;
        }

        public SimpleVarBuilder isWorkerVar() {
            this.flags.add(Flag.WORKER);
            return this;
        }

        public SimpleVarBuilder setPos(DiagnosticPos pos) {
            this.pos = pos;
            return this;
        }
    }

    private void addToTop(TopLevelNode topLevelNode) {
        if (currentCompilationUnit != null) {
            currentCompilationUnit.addTopLevelNode(topLevelNode);
        }
    }

    private void expandLeft(DiagnosticPos pos, DiagnosticPos upTo) {
//      pos        |------------|
//      upTo    |-----..
//      result  |---------------|

        assert pos.sLine > upTo.sLine ||
               (pos.sLine == upTo.sLine && pos.sCol >= upTo.sCol);
        pos.sLine = upTo.sLine;
        pos.sCol = upTo.sCol;
    }

    private void trimLeft(DiagnosticPos pos, DiagnosticPos upTo) {
//      pos     |----------------|
//      upTo       |-----..
//      result     |-------------|

        assert pos.sLine < upTo.sLine ||
               (pos.sLine == upTo.sLine && pos.sCol <= upTo.sCol);
        pos.sLine = upTo.sLine;
        pos.sCol = upTo.sCol;
    }

    private void trimRight(DiagnosticPos pos, DiagnosticPos upTo) {

//      pos     |----------------|
//      upTo       ..-----|
//      result  |---------|

        assert pos.eLine > upTo.eLine ||
               (pos.eLine == upTo.eLine && pos.eCol >= upTo.eCol);
        pos.eLine = upTo.eLine;
        pos.eCol = upTo.eCol;
    }
}<|MERGE_RESOLUTION|>--- conflicted
+++ resolved
@@ -4139,7 +4139,6 @@
         LinkedList<BLangMarkdownParameterDocumentation> parameters = new LinkedList<>();
         LinkedList<BLangMarkdownReferenceDocumentation> references = new LinkedList<>();
 
-<<<<<<< HEAD
         NodeList<Node> docLineList = ((DocumentationStringNode) documentationStringNode.get()).documentationLines();
         for (Node singleDocLine : docLineList) {
             switch (singleDocLine.kind()) {
@@ -4148,28 +4147,6 @@
                     BLangMarkdownDocumentationLine bLangDocLine =
                             (BLangMarkdownDocumentationLine) TreeBuilder.createMarkdownDocumentationTextNode();
                     DocumentationLineNode docLineNode = (DocumentationLineNode) singleDocLine;
-=======
-        NodeList<Token> tokens = ((DocumentationStringNode) documentationStringNode.get()).documentationLines();
-        List<String> previousParamLines = null;
-        StringBuilder threeTickContent = new StringBuilder();
-        boolean needToAppendThreeTickContent = false;
-        boolean inThreeTicks = false;
-        for (Token token : tokens) {
-            String text = token.text();
-            text = text.substring(1);
-
-            boolean inThreeTicksPreviousLine = inThreeTicks;
-            inThreeTicks = addReferences(text, references, inThreeTicks);
-
-            if (inThreeTicksPreviousLine) {
-                threeTickContent.append(token.leadingMinutiae()).append(text);
-                if (inThreeTicks) {
-                    threeTickContent.append(token.trailingMinutiae());
-                }
-                needToAppendThreeTickContent = true;
-                continue;
-            }
->>>>>>> aa329784
 
                     NodeList<Node> docElements = docLineNode.documentElements();
                     String docText = addReferencesAndReturnDocumentationText(references, docElements);
@@ -4219,7 +4196,7 @@
     }
 
     private String addReferencesAndReturnDocumentationText(LinkedList<BLangMarkdownReferenceDocumentation> references,
-                                                         NodeList<Node> docElements) {
+                                                           NodeList<Node> docElements) {
         StringBuilder docText = new StringBuilder();
         for (Node element : docElements ) {
             docText.append(element.toString());
