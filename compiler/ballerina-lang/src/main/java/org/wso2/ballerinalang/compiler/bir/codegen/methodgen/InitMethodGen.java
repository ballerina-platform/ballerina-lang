/*
 *  Copyright (c) 2020, WSO2 Inc. (http://www.wso2.org) All Rights Reserved.
 *
 *  WSO2 Inc. licenses this file to you under the Apache License,
 *  Version 2.0 (the "License"); you may not use this file except
 *  in compliance with the License.
 *  You may obtain a copy of the License at
 *
 *    http://www.apache.org/licenses/LICENSE-2.0
 *
 *  Unless required by applicable law or agreed to in writing,
 *  software distributed under the License is distributed on an
 *  "AS IS" BASIS, WITHOUT WARRANTIES OR CONDITIONS OF ANY
 *  KIND, either express or implied.  See the License for the
 *  specific language governing permissions and limitations
 *  under the License.
 */

package org.wso2.ballerinalang.compiler.bir.codegen.methodgen;

import io.ballerina.identifier.Utils;
import org.ballerinalang.model.elements.PackageID;
import org.objectweb.asm.ClassWriter;
import org.objectweb.asm.MethodVisitor;
import org.wso2.ballerinalang.compiler.bir.codegen.JvmCastGen;
import org.wso2.ballerinalang.compiler.bir.codegen.JvmCodeGenUtil;
import org.wso2.ballerinalang.compiler.bir.codegen.JvmPackageGen;
import org.wso2.ballerinalang.compiler.bir.codegen.JvmSignatures;
import org.wso2.ballerinalang.compiler.bir.codegen.internal.JavaClass;
import org.wso2.ballerinalang.compiler.bir.codegen.interop.BIRFunctionWrapper;
import org.wso2.ballerinalang.compiler.bir.codegen.interop.JIMethodCLICall;
import org.wso2.ballerinalang.compiler.bir.codegen.interop.JIMethodCall;
import org.wso2.ballerinalang.compiler.bir.model.BIRNode;
import org.wso2.ballerinalang.compiler.bir.model.BIRNonTerminator;
import org.wso2.ballerinalang.compiler.bir.model.BIROperand;
import org.wso2.ballerinalang.compiler.bir.model.BIRTerminator;
import org.wso2.ballerinalang.compiler.bir.model.InstructionKind;
import org.wso2.ballerinalang.compiler.bir.model.VarKind;
import org.wso2.ballerinalang.compiler.bir.model.VarScope;
import org.wso2.ballerinalang.compiler.semantics.model.SymbolTable;
import org.wso2.ballerinalang.compiler.semantics.model.symbols.BInvokableSymbol;
import org.wso2.ballerinalang.compiler.semantics.model.symbols.BInvokableTypeSymbol;
import org.wso2.ballerinalang.compiler.semantics.model.symbols.Symbols;
import org.wso2.ballerinalang.compiler.semantics.model.types.BInvokableType;
import org.wso2.ballerinalang.compiler.semantics.model.types.BType;
import org.wso2.ballerinalang.compiler.semantics.model.types.BUnionType;
import org.wso2.ballerinalang.compiler.util.Name;
import org.wso2.ballerinalang.util.Flags;

import java.util.ArrayList;
import java.util.Collections;
import java.util.List;
import java.util.Map;

import static org.ballerinalang.model.symbols.SymbolOrigin.VIRTUAL;
import static org.objectweb.asm.Opcodes.AALOAD;
import static org.objectweb.asm.Opcodes.ACC_PUBLIC;
import static org.objectweb.asm.Opcodes.ACC_STATIC;
import static org.objectweb.asm.Opcodes.ACONST_NULL;
import static org.objectweb.asm.Opcodes.ALOAD;
import static org.objectweb.asm.Opcodes.ASTORE;
import static org.objectweb.asm.Opcodes.BIPUSH;
import static org.objectweb.asm.Opcodes.CHECKCAST;
import static org.objectweb.asm.Opcodes.DUP;
import static org.objectweb.asm.Opcodes.GETFIELD;
import static org.objectweb.asm.Opcodes.GETSTATIC;
import static org.objectweb.asm.Opcodes.ICONST_0;
import static org.objectweb.asm.Opcodes.ICONST_1;
import static org.objectweb.asm.Opcodes.INVOKESPECIAL;
import static org.objectweb.asm.Opcodes.INVOKESTATIC;
import static org.objectweb.asm.Opcodes.INVOKEVIRTUAL;
import static org.objectweb.asm.Opcodes.LRETURN;
import static org.objectweb.asm.Opcodes.NEW;
import static org.objectweb.asm.Opcodes.RETURN;
import static org.wso2.ballerinalang.compiler.bir.codegen.JvmConstants.CLI_SPEC;
import static org.wso2.ballerinalang.compiler.bir.codegen.JvmConstants.CREATE_TYPES_METHOD;
import static org.wso2.ballerinalang.compiler.bir.codegen.JvmConstants.CURRENT_MODULE_INIT;
import static org.wso2.ballerinalang.compiler.bir.codegen.JvmConstants.GET_TEST_EXECUTION_STATE;
import static org.wso2.ballerinalang.compiler.bir.codegen.JvmConstants.GRACEFUL_EXIT_METHOD_NAME;
import static org.wso2.ballerinalang.compiler.bir.codegen.JvmConstants.JVM_INIT_METHOD;
import static org.wso2.ballerinalang.compiler.bir.codegen.JvmConstants.LAMBDA_PREFIX;
import static org.wso2.ballerinalang.compiler.bir.codegen.JvmConstants.MAIN_METHOD;
import static org.wso2.ballerinalang.compiler.bir.codegen.JvmConstants.MODULE_EXECUTE_METHOD;
import static org.wso2.ballerinalang.compiler.bir.codegen.JvmConstants.MODULE_INIT_CLASS_NAME;
import static org.wso2.ballerinalang.compiler.bir.codegen.JvmConstants.MODULE_INIT_METHOD;
import static org.wso2.ballerinalang.compiler.bir.codegen.JvmConstants.MODULE_START_METHOD;
import static org.wso2.ballerinalang.compiler.bir.codegen.JvmConstants.SCHEDULER;
import static org.wso2.ballerinalang.compiler.bir.codegen.JvmConstants.STRAND_CLASS;
import static org.wso2.ballerinalang.compiler.bir.codegen.JvmConstants.TEST_EXECUTE_METHOD;
import static org.wso2.ballerinalang.compiler.bir.codegen.JvmConstants.TEST_EXECUTION_STATE;
import static org.wso2.ballerinalang.compiler.bir.codegen.JvmConstants.VALUE_CREATOR;
import static org.wso2.ballerinalang.compiler.bir.codegen.JvmSignatures.ADD_VALUE_CREATOR;
import static org.wso2.ballerinalang.compiler.bir.codegen.JvmSignatures.GET_MAIN_ARGS;
import static org.wso2.ballerinalang.compiler.bir.codegen.JvmSignatures.GET_SCHEDULER;
import static org.wso2.ballerinalang.compiler.bir.codegen.JvmSignatures.GRACEFUL_EXIT_METHOD;
import static org.wso2.ballerinalang.compiler.bir.codegen.JvmSignatures.LAMBDA_STOP_DYNAMIC;
import static org.wso2.ballerinalang.compiler.bir.codegen.JvmSignatures.RETURN_OBJECT;
import static org.wso2.ballerinalang.compiler.bir.codegen.JvmSignatures.SET_STRAND;
import static org.wso2.ballerinalang.compiler.bir.codegen.JvmSignatures.VOID_METHOD_DESC;
import static org.wso2.ballerinalang.compiler.util.CompilerUtils.getMajorVersion;

/**
 * Generates Jvm byte code for the init methods.
 *
 * @since 2.0.0
 */
public class InitMethodGen {

    private final SymbolTable symbolTable;
    private final BUnionType errorOrNilType;
    private int nextId = 0;
    private int nextVarId = 0;

    public InitMethodGen(SymbolTable symbolTable) {
        this.symbolTable = symbolTable;
        this.errorOrNilType =
                BUnionType.create(symbolTable.typeEnv(), null, symbolTable.errorType, symbolTable.nilType);
    }

    /**
     * Generate a lambda function to invoke ballerina main.
     *
     * @param cw        class visitor
     * @param pkg       bir package
     * @param initClass module init class
     * @param depMods   dependent module list
     */
    public void generateLambdaForPackageInits(ClassWriter cw, BIRNode.BIRPackage pkg, String initClass,
                                              List<PackageID> depMods) {
        //need to generate lambda for package Init as well, if exist
        if (!MethodGenUtils.hasInitFunction(pkg)) {
            return;
        }

        String funcName = MethodGenUtils.calculateLambdaStopFuncName(pkg.packageID);
        MethodVisitor mv = visitFunction(cw, funcName);
        invokeStopFunction(initClass, mv, funcName);
        for (PackageID id : depMods) {
            String jvmClass = JvmCodeGenUtil.getPackageName(id) + MODULE_INIT_CLASS_NAME;
            generateLambdaForDepModStopFunc(cw, id, jvmClass);
        }
    }

    public void generateLambdaForModuleExecuteFunction(ClassWriter cw, String initClass, JvmCastGen jvmCastGen,
                                                       BIRNode.BIRFunction mainFunc,
                                                       BIRNode.BIRFunction testExecuteFunc) {
        String lambdaFuncName = LAMBDA_PREFIX + MODULE_EXECUTE_METHOD + "$";
        MethodVisitor mv = visitFunction(cw, lambdaFuncName);
        mv.visitCode();
        String methodDesc;
        MethodGenUtils.callSetDaemonStrand(mv);
        //load strand as first arg
        mv.visitVarInsn(ALOAD, 0);
        mv.visitInsn(ICONST_0);
        mv.visitInsn(AALOAD);
        mv.visitTypeInsn(CHECKCAST, STRAND_CLASS);

        if (mainFunc == null && testExecuteFunc == null) {
            methodDesc = JvmSignatures.MODULE_START;
        } else {
            List<BType> paramTypes;
            BType returnType;

            if (mainFunc != null) {
                paramTypes = Collections.singletonList(symbolTable.anyType);
                returnType = mainFunc.type.retType;
            } else {
                paramTypes = testExecuteFunc.type.paramTypes;
                returnType = testExecuteFunc.type.retType;
            }
            int paramIndex = 1;
            for (BType paramType : paramTypes) {
                mv.visitVarInsn(ALOAD, 0);
                mv.visitIntInsn(BIPUSH, paramIndex);
                mv.visitInsn(AALOAD);
                jvmCastGen.addUnboxInsn(mv, paramType);
                paramIndex += 1;
            }
            methodDesc = JvmCodeGenUtil.getMethodDesc(paramTypes, returnType);
        }

        mv.visitMethodInsn(INVOKESTATIC, initClass, MODULE_EXECUTE_METHOD, methodDesc, false);
        jvmCastGen.addBoxInsn(mv, errorOrNilType);
        MethodGenUtils.visitReturn(mv, lambdaFuncName, initClass);
    }

    private void generateLambdaForDepModStopFunc(ClassWriter cw, PackageID pkgID, String initClass) {
        String lambdaName = MethodGenUtils.calculateLambdaStopFuncName(pkgID);
        MethodVisitor mv = visitFunction(cw, lambdaName);
        invokeStopFunction(initClass, mv, lambdaName);
    }

    private MethodVisitor visitFunction(ClassWriter cw, String funcName) {
        MethodVisitor mv = cw.visitMethod(ACC_PUBLIC + ACC_STATIC, funcName, LAMBDA_STOP_DYNAMIC, null, null);
        mv.visitCode();
        return mv;
    }

    private void invokeStopFunction(String initClass, MethodVisitor mv, String methodName) {
        mv.visitVarInsn(ALOAD, 0);
        mv.visitInsn(DUP);
        mv.visitInsn(ICONST_0);
        mv.visitInsn(AALOAD);
        mv.visitTypeInsn(CHECKCAST, STRAND_CLASS);
        String stopFuncName = MethodGenUtils.encodeModuleSpecialFuncName(MethodGenUtils.STOP_FUNCTION_SUFFIX);
        mv.visitMethodInsn(INVOKESTATIC, initClass, stopFuncName, JvmSignatures.MODULE_START,
                           false);
        MethodGenUtils.visitReturn(mv, methodName, initClass);
    }

    public void generateModuleInitializer(ClassWriter cw, BIRNode.BIRPackage module, String typeOwnerClass,
                                          String moduleTypeClass) {
        // Using object return type since this is similar to a ballerina function without a return.
        // A ballerina function with no returns is equivalent to a function with nil-return.
        MethodVisitor mv = cw.visitMethod(ACC_PUBLIC + ACC_STATIC, CURRENT_MODULE_INIT,
                                          RETURN_OBJECT, null, null);
        mv.visitCode();

        mv.visitMethodInsn(INVOKESTATIC, moduleTypeClass, CREATE_TYPES_METHOD, VOID_METHOD_DESC, false);
        mv.visitTypeInsn(NEW, typeOwnerClass);
        mv.visitInsn(DUP);
        mv.visitMethodInsn(INVOKESPECIAL, typeOwnerClass, JVM_INIT_METHOD, VOID_METHOD_DESC, false);
        mv.visitVarInsn(ASTORE, 1);
        mv.visitLdcInsn(Utils.decodeIdentifier(module.packageID.orgName.getValue()));
        mv.visitLdcInsn(Utils.decodeIdentifier(module.packageID.name.getValue()));
        mv.visitLdcInsn(getMajorVersion(module.packageID.version.getValue()));
        if (module.packageID.isTestPkg) {
            mv.visitInsn(ICONST_1);
        } else {
            mv.visitInsn(ICONST_0);
        }
        mv.visitVarInsn(ALOAD, 1);
        mv.visitMethodInsn(INVOKESTATIC, VALUE_CREATOR, "addValueCreator", ADD_VALUE_CREATOR, false);

        // Add a nil-return
        mv.visitInsn(ACONST_NULL);
        MethodGenUtils.visitReturn(mv, CURRENT_MODULE_INIT, typeOwnerClass);
    }

    public void enrichPkgWithInitializers(Map<String, BIRFunctionWrapper> birFunctionMap,
                                          Map<String, JavaClass> jvmClassMap, String typeOwnerClass,
                                          BIRNode.BIRPackage pkg, List<PackageID> moduleImports,
                                          boolean serviceEPAvailable, BIRNode.BIRFunction mainFunc,
                                          BIRNode.BIRFunction testExecuteFunc) {
        JavaClass javaClass = jvmClassMap.get(typeOwnerClass);
        BIRNode.BIRFunction initFunc = generateDefaultFunction(moduleImports, pkg, MODULE_INIT_METHOD,
                MethodGenUtils.INIT_FUNCTION_SUFFIX);
        javaClass.functions.add(initFunc);
        pkg.functions.add(initFunc);
        birFunctionMap.put(JvmCodeGenUtil.getPackageName(pkg.packageID) + MODULE_INIT_METHOD,
                JvmPackageGen.getFunctionWrapper(initFunc, pkg.packageID, typeOwnerClass));

        BIRNode.BIRFunction startFunc = generateDefaultFunction(moduleImports, pkg, MODULE_START_METHOD,
                                                                MethodGenUtils.START_FUNCTION_SUFFIX);
        javaClass.functions.add(startFunc);
        pkg.functions.add(startFunc);
        birFunctionMap.put(JvmCodeGenUtil.getPackageName(pkg.packageID) + MODULE_START_METHOD,
                JvmPackageGen.getFunctionWrapper(startFunc, pkg.packageID, typeOwnerClass));

        BIRNode.BIRFunction execFunc = generateExecuteFunction(pkg, serviceEPAvailable, mainFunc, testExecuteFunc,
                typeOwnerClass);
        javaClass.functions.add(execFunc);
        pkg.functions.add(execFunc);
        birFunctionMap.put(JvmCodeGenUtil.getPackageName(pkg.packageID) + MODULE_EXECUTE_METHOD,
                JvmPackageGen.getFunctionWrapper(execFunc, pkg.packageID, typeOwnerClass));
    }

    private BIRNode.BIRFunction generateExecuteFunction(BIRNode.BIRPackage pkg, boolean serviceEPAvailable,
                                                        BIRNode.BIRFunction mainFunc,
                                                        BIRNode.BIRFunction testExecuteFunc, String typeOwnerClass) {
        BIRNode.BIRVariableDcl retVar = new BIRNode.BIRVariableDcl(null, errorOrNilType,
                new Name("%ret"), VarScope.FUNCTION, VarKind.RETURN, null);
        BIROperand retVarRef = new BIROperand(retVar);
        List<BIROperand> functionArgs = new ArrayList<>();
        BInvokableType funcType =
                new BInvokableType(symbolTable.typeEnv(), Collections.emptyList(), null, errorOrNilType, null);
        BIRNode.BIRFunction modExecFunc = new BIRNode.BIRFunction(null, new Name(MODULE_EXECUTE_METHOD),
                0, funcType, null, 0, VIRTUAL);
        List<BType> paramTypes = new ArrayList<>();
        List<BIRNode.BIRFunctionParameter> parameters = new ArrayList<>();
        List<BIRNode.BIRParameter> requiredParameters = new ArrayList<>();
        int argsCount = 0;
        int defaultParamCount = 0;
        BIRNode.BIRFunctionParameter cliArgVar;
        List<BIROperand> defaultableArgRefs = new ArrayList<>();

        if (mainFunc != null) {
            List<BIRNode.BIRFunctionParameter> mainParameters = mainFunc.parameters;
            Name argName = new Name("%_cli");
            cliArgVar = new BIRNode.BIRFunctionParameter(null, symbolTable.anyType, argName, VarScope.FUNCTION,
                    VarKind.ARG, null, false, false);
            paramTypes.add(symbolTable.anyType);
            parameters.add(cliArgVar);
            requiredParameters.add(new BIRNode.BIRParameter(null, argName, 0));
            modExecFunc.localVars.add(cliArgVar);
            argsCount += 1;

            for (BIRNode.BIRFunctionParameter param : mainParameters) {
                BIRNode.BIRVariableDcl paramVar = new BIRNode.BIRVariableDcl(null, param.type,
                        new Name("%param" + param.jvmVarName), VarScope.FUNCTION, VarKind.LOCAL, null);
                BIROperand varRef = new BIROperand(paramVar);
                modExecFunc.localVars.add(paramVar);
                functionArgs.add(varRef);

                // Create temporary variables for main args if they have default expr
                if (param.hasDefaultExpr) {
                    BIRNode.BIRVariableDcl tempParamVar = new BIRNode.BIRVariableDcl(null, symbolTable.anyType,
                            new Name("%tempVar" + param.jvmVarName), VarScope.FUNCTION, VarKind.TEMP, null);
                    BIROperand tempVarRef = new BIROperand(tempParamVar);
                    modExecFunc.localVars.add(tempParamVar);
                    defaultableArgRefs.add(tempVarRef);
                    defaultParamCount += 1;
                }
            }
        }

        if (testExecuteFunc != null) {
            paramTypes = testExecuteFunc.type.paramTypes;
            parameters = testExecuteFunc.parameters;
            requiredParameters = testExecuteFunc.requiredParams;
            argsCount += modExecFunc.parameters.size();
            for (BIRNode.BIRFunctionParameter param : parameters) {
                BIRNode.BIRVariableDcl paramVar = new BIRNode.BIRVariableDcl(null, param.type,
                        new Name("%param" + param.jvmVarName), VarScope.FUNCTION, VarKind.ARG, null);
                BIROperand varRef = new BIROperand(paramVar);
                modExecFunc.localVars.add(paramVar);
                functionArgs.add(varRef);
            }
        }

        funcType.paramTypes = paramTypes;
        modExecFunc.parameters = parameters;
        modExecFunc.requiredParams = requiredParameters;
        modExecFunc.argsCount = argsCount;

        modExecFunc.localVars.add(retVar);
        addAndGetNextBasicBlock(modExecFunc);
        BIRNode.BIRVariableDcl boolVal = addAndGetNextVar(modExecFunc, symbolTable.booleanType);
        BIROperand boolRef = new BIROperand(boolVal);
        addCheckedInvocation(modExecFunc, pkg.packageID, MODULE_INIT_METHOD, retVarRef, boolRef);

        if (mainFunc != null) {
            injectCLIArgInvocation(modExecFunc, functionArgs, defaultableArgRefs);
            injectDefaultArgs(functionArgs, mainFunc, modExecFunc, boolRef, pkg.globalVars, defaultableArgRefs,
                    defaultParamCount);
            addCheckedInvocationWithArgs(modExecFunc, pkg.packageID, MAIN_METHOD, retVarRef, boolRef,
                    functionArgs, mainFunc.annotAttachments);
        }

        BIRNode.BIRBasicBlock lastBB = addCheckedInvocation(modExecFunc, pkg.packageID, MODULE_START_METHOD,
                retVarRef, boolRef);

        if (testExecuteFunc != null) {
            lastBB = addTestExecuteInvocationWithGracefulExitCall(modExecFunc, pkg.packageID, retVarRef, functionArgs,
                                                                  Collections.emptyList(), typeOwnerClass);
        } else if (!serviceEPAvailable && !JvmPackageGen.isLangModule(pkg.packageID)) {
            lastBB = addInvocationForGracefulExitCall(modExecFunc, retVarRef, boolRef, typeOwnerClass);
        }
        lastBB.terminator = new BIRTerminator.Return(null);
        return modExecFunc;
    }

    private void injectCLIArgInvocation(BIRNode.BIRFunction modExecFunc, List<BIROperand> functionArgs,
                                        List<BIROperand> tempFuncArgs) {
        BIRNode.BIRBasicBlock lastBB = modExecFunc.basicBlocks.get(modExecFunc.basicBlocks.size() - 1);
        JIMethodCLICall jiMethodCall = new JIMethodCLICall(null);
        jiMethodCall.lhsArgs = functionArgs;
        jiMethodCall.jClassName = CLI_SPEC;
        jiMethodCall.jMethodVMSig = GET_MAIN_ARGS;
        jiMethodCall.name = "getMainArgs";
        jiMethodCall.thenBB = addAndGetNextBasicBlock(modExecFunc);
        jiMethodCall.defaultFunctionArgs = tempFuncArgs;
        lastBB.terminator = jiMethodCall;
    }

    private void injectDefaultArgs(List<BIROperand> mainArgs, BIRNode.BIRFunction mainFunc,
                                   BIRNode.BIRFunction modExecFunc, BIROperand boolRef,
                                   List<BIRNode.BIRGlobalVariableDcl> globalVars, List<BIROperand> tempFuncArgs,
                                   int defaultParamCount) {
        for (int i = 0; i < tempFuncArgs.size(); i++) {
            int mainFuncParamIndex = mainFunc.parameters.size() - defaultParamCount + i;
            BIRNode.BIRFunctionParameter parameter = mainFunc.parameters.get(mainFuncParamIndex);
            BIRNode.BIRBasicBlock lastBB = modExecFunc.basicBlocks.get(modExecFunc.basicBlocks.size() - 1);
            BIROperand argOperand = mainArgs.get(mainFuncParamIndex);
            BIROperand tempArgOperand = tempFuncArgs.get(i);
            BIRNonTerminator.TypeTest typeTest =
                    new BIRNonTerminator.TypeTest(null, symbolTable.nilType, boolRef, tempArgOperand);
            lastBB.instructions.add(typeTest);
            BIRNode.BIRBasicBlock trueBB = addAndGetNextBasicBlock(modExecFunc);
            BIRNode.BIRBasicBlock falseBB = addAndGetNextBasicBlock(modExecFunc);
            BIRNode.BIRBasicBlock nextBB = addAndGetNextBasicBlock(modExecFunc);
            lastBB.terminator = new BIRTerminator.Branch(null, boolRef, trueBB, falseBB);
            BIRNonTerminator.TypeCast typeCast = new BIRNonTerminator.TypeCast(null, argOperand,
                    tempArgOperand, argOperand.variableDcl.type, false);
            BInvokableSymbol defaultFunc =
                    ((BInvokableTypeSymbol) mainFunc.type.tsymbol).defaultValues.get(parameter.metaVarName);
            trueBB.terminator = getFPCallForDefaultParameter(defaultFunc, argOperand, nextBB, globalVars,
                    mainArgs.subList(0, mainFuncParamIndex));
            falseBB.instructions.add(typeCast);
            falseBB.terminator = new BIRTerminator.GOTO(null, nextBB);
        }
    }

    private BIRTerminator.FPCall getFPCallForDefaultParameter(BInvokableSymbol defaultFunc, BIROperand argOperand,
                                                              BIRNode.BIRBasicBlock thenBB,
                                                              List<BIRNode.BIRGlobalVariableDcl> globalVars,
                                                              List<BIROperand> args) {
        BIRNode.BIRGlobalVariableDcl defaultFuncVar = getDefaultFuncFPGlobalVar(defaultFunc.name, globalVars);
        BIROperand defaultFP = new BIROperand(defaultFuncVar);
        boolean workerDerivative = Symbols.isFlagOn(defaultFunc.flags, Flags.WORKER);
        return new BIRTerminator.FPCall(null, InstructionKind.FP_CALL, defaultFP, args, argOperand, false,
                thenBB, null, workerDerivative);
    }

    private BIRNode.BIRGlobalVariableDcl getDefaultFuncFPGlobalVar(Name name,
                                                                   List<BIRNode.BIRGlobalVariableDcl> globalVars) {

        for (BIRNode.BIRGlobalVariableDcl globalVar : globalVars) {
            if (globalVar.name.value.equals(name.value)) {
                return globalVar;
            }
        }
        return null;
    }

    private BIRNode.BIRFunction generateDefaultFunction(List<PackageID> imprtMods, BIRNode.BIRPackage pkg,
                                                        String funcName, String initName) {
        nextId = 0;
        nextVarId = 0;

        BIRNode.BIRVariableDcl retVar = new BIRNode.BIRVariableDcl(null, errorOrNilType, new Name("%ret"),
                                                                   VarScope.FUNCTION, VarKind.RETURN, null);
        BIROperand retVarRef = new BIROperand(retVar);

<<<<<<< HEAD
        BInvokableType funcType =
                new BInvokableType(symbolTable.typeEnv(), Collections.emptyList(), null, errorOrNilType, null);
        BIRNode.BIRFunction modInitFunc = new BIRNode.BIRFunction(null, new Name(funcName), 0, funcType, null, 0,
                                                                  VIRTUAL);
=======
        BInvokableType funcType = new BInvokableType(Collections.emptyList(), null, errorOrNilType, null);
        BIRNode.BIRFunction modInitFunc = new BIRNode.BIRFunction(symbolTable.builtinPos, new Name(funcName), 0,
                funcType, null, 0, VIRTUAL);
>>>>>>> 4ac37ada
        modInitFunc.localVars.add(retVar);
        addAndGetNextBasicBlock(modInitFunc);

        BIRNode.BIRVariableDcl boolVal = addAndGetNextVar(modInitFunc, symbolTable.booleanType);
        BIROperand boolRef = new BIROperand(boolVal);

        for (PackageID id : imprtMods) {
            String initFuncName = MethodGenUtils.encodeModuleSpecialFuncName(initName);
            addCheckedInvocation(modInitFunc, id, initFuncName, retVarRef, boolRef);
        }

        String currentInitFuncName = MethodGenUtils.encodeModuleSpecialFuncName(initName);
        BIRNode.BIRBasicBlock lastBB = addCheckedInvocation(modInitFunc, pkg.packageID, currentInitFuncName, retVarRef,
                                                            boolRef);

        lastBB.terminator = new BIRTerminator.Return(null);

        return modInitFunc;
    }

    private BIRNode.BIRVariableDcl addAndGetNextVar(BIRNode.BIRFunction func, BType typeVal) {
        BIRNode.BIRVariableDcl nextLocalVar = new BIRNode.BIRVariableDcl(typeVal, getNextVarId(), VarScope.FUNCTION,
                                                                         VarKind.LOCAL);
        func.localVars.add(nextLocalVar);
        return nextLocalVar;
    }

    private Name getNextVarId() {
        String varIdPrefix = "%";
        nextVarId += 1;
        return new Name(varIdPrefix + nextVarId);
    }

    private BIRNode.BIRBasicBlock addInvocationForGracefulExitCall(BIRNode.BIRFunction func, BIROperand retVar,
                                                                   BIROperand boolRef, String typeOwnerClass) {
        BIRNode.BIRBasicBlock lastBB = func.basicBlocks.get(func.basicBlocks.size() - 1);
        BIRNode.BIRBasicBlock nextBB = addAndGetNextBasicBlock(func);
        lastBB.terminator = getExitMethodCall(nextBB, typeOwnerClass);
        return nextBB;
    }

    private static JIMethodCall getExitMethodCall(BIRNode.BIRBasicBlock nextBB, String typeOwnerClass) {
        JIMethodCall jiMethodCall = new JIMethodCall(null);
        jiMethodCall.args = new ArrayList<>();
        jiMethodCall.varArgExist = false;
        jiMethodCall.jClassName = typeOwnerClass;
        jiMethodCall.jMethodVMSig = GRACEFUL_EXIT_METHOD;
        jiMethodCall.name = GRACEFUL_EXIT_METHOD_NAME;
        jiMethodCall.invocationType = INVOKESTATIC;
        jiMethodCall.thenBB = nextBB;
        jiMethodCall.isInternal = true;
        return jiMethodCall;
    }

    private BIRNode.BIRBasicBlock addTestExecuteInvocationWithGracefulExitCall(BIRNode.BIRFunction func,
                                                                               PackageID modId, BIROperand retVar,
                                                                               List<BIROperand> args,
                                                                               List<BIRNode.BIRAnnotationAttachment>
                                                                                       calleeAnnotAttachments,
                                                                               String typeOwnerClass) {
        BIRNode.BIRBasicBlock lastBB = func.basicBlocks.get(func.basicBlocks.size() - 1);
        BIRNode.BIRBasicBlock nextBB = addAndGetNextBasicBlock(func);
        if (JvmCodeGenUtil.isBuiltInPackage(modId)) {
            lastBB.terminator = new BIRTerminator.Call(null, InstructionKind.CALL, false, modId,
                    new Name(TEST_EXECUTE_METHOD), args, null, nextBB, calleeAnnotAttachments, Collections.emptySet());
            return nextBB;
        }
        lastBB.terminator = new BIRTerminator.Call(null, InstructionKind.CALL, false, modId,
                new Name(TEST_EXECUTE_METHOD), args, retVar, nextBB, calleeAnnotAttachments, Collections.emptySet());
        BIRNode.BIRBasicBlock finalBB = addAndGetNextBasicBlock(func);
        nextBB.terminator = getExitMethodCall(finalBB, typeOwnerClass);
        return finalBB;
    }

    private BIRNode.BIRBasicBlock addCheckedInvocationWithArgs(BIRNode.BIRFunction func, PackageID modId,
                                                               String initFuncName,
                                                               BIROperand retVar, BIROperand boolRef,
                                                               List<BIROperand> args,
                                                               List<BIRNode.BIRAnnotationAttachment>
                                                                       calleeAnnotAttachments) {
        BIRNode.BIRBasicBlock lastBB = func.basicBlocks.get(func.basicBlocks.size() - 1);
        BIRNode.BIRBasicBlock nextBB = addAndGetNextBasicBlock(func);
        // TODO remove once lang.annotation is fixed
        if (JvmCodeGenUtil.isBuiltInPackage(modId)) {
            lastBB.terminator = new BIRTerminator.Call(null, InstructionKind.CALL, false, modId,
                    new Name(initFuncName), args, null, nextBB, calleeAnnotAttachments, Collections.emptySet());
            return nextBB;
        }
        lastBB.terminator = new BIRTerminator.Call(null, InstructionKind.CALL, false, modId, new Name(initFuncName),
                args, retVar, nextBB, calleeAnnotAttachments, Collections.emptySet());

        BIRNonTerminator.TypeTest typeTest = new BIRNonTerminator.TypeTest(null, symbolTable.errorType, boolRef,
                retVar);
        nextBB.instructions.add(typeTest);

        BIRNode.BIRBasicBlock trueBB = addAndGetNextBasicBlock(func);
        BIRNode.BIRBasicBlock retBB = addAndGetNextBasicBlock(func);
        retBB.terminator = new BIRTerminator.Return(null);
        trueBB.terminator = new BIRTerminator.GOTO(null, retBB);

        BIRNode.BIRBasicBlock falseBB = addAndGetNextBasicBlock(func);
        nextBB.terminator = new BIRTerminator.Branch(null, boolRef, trueBB, falseBB);
        return falseBB;
    }

    private BIRNode.BIRBasicBlock addCheckedInvocation(BIRNode.BIRFunction func, PackageID modId, String initFuncName,
                                                       BIROperand retVar, BIROperand boolRef) {
        return addCheckedInvocationWithArgs(func, modId, initFuncName, retVar, boolRef, Collections.emptyList(),
                Collections.emptyList());
    }

    private BIRNode.BIRBasicBlock addAndGetNextBasicBlock(BIRNode.BIRFunction func) {
        BIRNode.BIRBasicBlock nextbb = new BIRNode.BIRBasicBlock("genBB", incrementAndGetNextId());
        func.basicBlocks.add(nextbb);
        return nextbb;
    }

    public void resetIds() {
        nextId = 0;
        nextVarId = 0;
    }

    public int incrementAndGetNextId() {
        return nextId++;
    }

    public void generateGracefulExitMethod(ClassWriter cw) {
        MethodVisitor mv = cw.visitMethod(ACC_STATIC, GRACEFUL_EXIT_METHOD_NAME, SET_STRAND, null, null);
        mv.visitCode();
        mv.visitVarInsn(ALOAD, 0);
        mv.visitFieldInsn(GETFIELD, STRAND_CLASS, "scheduler", GET_SCHEDULER);
        mv.visitMethodInsn(INVOKEVIRTUAL, SCHEDULER, GRACEFUL_EXIT_METHOD_NAME, "()V", false);
        mv.visitInsn(RETURN);
        JvmCodeGenUtil.visitMaxStackForMethod(mv, GRACEFUL_EXIT_METHOD_NAME, SCHEDULER);
        mv.visitEnd();
    }

    public void generateGetTestExecutionState(ClassWriter cw, String className) {
        MethodVisitor mv = cw.visitMethod(ACC_PUBLIC | ACC_STATIC, GET_TEST_EXECUTION_STATE, "()J",
                null, null);
        mv.visitCode();
        mv.visitFieldInsn(GETSTATIC, className, TEST_EXECUTION_STATE, "J");
        mv.visitInsn(LRETURN);
        JvmCodeGenUtil.visitMaxStackForMethod(mv, GET_TEST_EXECUTION_STATE, className);
        mv.visitEnd();
    }
}<|MERGE_RESOLUTION|>--- conflicted
+++ resolved
@@ -432,16 +432,10 @@
                                                                    VarScope.FUNCTION, VarKind.RETURN, null);
         BIROperand retVarRef = new BIROperand(retVar);
 
-<<<<<<< HEAD
         BInvokableType funcType =
                 new BInvokableType(symbolTable.typeEnv(), Collections.emptyList(), null, errorOrNilType, null);
-        BIRNode.BIRFunction modInitFunc = new BIRNode.BIRFunction(null, new Name(funcName), 0, funcType, null, 0,
-                                                                  VIRTUAL);
-=======
-        BInvokableType funcType = new BInvokableType(Collections.emptyList(), null, errorOrNilType, null);
         BIRNode.BIRFunction modInitFunc = new BIRNode.BIRFunction(symbolTable.builtinPos, new Name(funcName), 0,
                 funcType, null, 0, VIRTUAL);
->>>>>>> 4ac37ada
         modInitFunc.localVars.add(retVar);
         addAndGetNextBasicBlock(modInitFunc);
 
