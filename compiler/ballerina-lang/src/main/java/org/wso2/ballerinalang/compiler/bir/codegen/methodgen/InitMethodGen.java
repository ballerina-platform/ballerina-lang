/*
 *  Copyright (c) 2020, WSO2 Inc. (http://www.wso2.org) All Rights Reserved.
 *
 *  WSO2 Inc. licenses this file to you under the Apache License,
 *  Version 2.0 (the "License"); you may not use this file except
 *  in compliance with the License.
 *  You may obtain a copy of the License at
 *
 *    http://www.apache.org/licenses/LICENSE-2.0
 *
 *  Unless required by applicable law or agreed to in writing,
 *  software distributed under the License is distributed on an
 *  "AS IS" BASIS, WITHOUT WARRANTIES OR CONDITIONS OF ANY
 *  KIND, either express or implied.  See the License for the
 *  specific language governing permissions and limitations
 *  under the License.
 */

package org.wso2.ballerinalang.compiler.bir.codegen.methodgen;

import io.ballerina.identifier.Utils;
import org.ballerinalang.model.elements.PackageID;
import org.objectweb.asm.ClassWriter;
import org.objectweb.asm.MethodVisitor;
import org.objectweb.asm.Opcodes;
import org.wso2.ballerinalang.compiler.bir.codegen.JvmCastGen;
import org.wso2.ballerinalang.compiler.bir.codegen.JvmCodeGenUtil;
import org.wso2.ballerinalang.compiler.bir.codegen.JvmConstants;
import org.wso2.ballerinalang.compiler.bir.codegen.JvmPackageGen;
import org.wso2.ballerinalang.compiler.bir.codegen.JvmSignatures;
import org.wso2.ballerinalang.compiler.bir.codegen.internal.JavaClass;
import org.wso2.ballerinalang.compiler.bir.codegen.interop.BIRFunctionWrapper;
import org.wso2.ballerinalang.compiler.bir.codegen.interop.JIMethodCall;
import org.wso2.ballerinalang.compiler.bir.model.BIRNode;
import org.wso2.ballerinalang.compiler.bir.model.BIRNonTerminator;
import org.wso2.ballerinalang.compiler.bir.model.BIROperand;
import org.wso2.ballerinalang.compiler.bir.model.BIRTerminator;
import org.wso2.ballerinalang.compiler.bir.model.InstructionKind;
import org.wso2.ballerinalang.compiler.bir.model.VarKind;
import org.wso2.ballerinalang.compiler.bir.model.VarScope;
import org.wso2.ballerinalang.compiler.semantics.model.SymbolTable;
import org.wso2.ballerinalang.compiler.semantics.model.symbols.BInvokableSymbol;
import org.wso2.ballerinalang.compiler.semantics.model.symbols.BInvokableTypeSymbol;
import org.wso2.ballerinalang.compiler.semantics.model.symbols.Symbols;
import org.wso2.ballerinalang.compiler.semantics.model.types.BInvokableType;
import org.wso2.ballerinalang.compiler.semantics.model.types.BType;
import org.wso2.ballerinalang.compiler.semantics.model.types.BUnionType;
import org.wso2.ballerinalang.compiler.util.Name;
import org.wso2.ballerinalang.compiler.util.TypeTags;
import org.wso2.ballerinalang.util.Flags;

import java.util.ArrayList;
import java.util.Collections;
import java.util.List;
import java.util.Map;

import static org.ballerinalang.model.symbols.SymbolOrigin.VIRTUAL;
import static org.objectweb.asm.Opcodes.AALOAD;
import static org.objectweb.asm.Opcodes.ACC_STATIC;
import static org.objectweb.asm.Opcodes.ACONST_NULL;
import static org.objectweb.asm.Opcodes.ALOAD;
import static org.objectweb.asm.Opcodes.ASTORE;
import static org.objectweb.asm.Opcodes.BIPUSH;
import static org.objectweb.asm.Opcodes.CHECKCAST;
import static org.objectweb.asm.Opcodes.DUP;
import static org.objectweb.asm.Opcodes.GETFIELD;
import static org.objectweb.asm.Opcodes.ICONST_0;
import static org.objectweb.asm.Opcodes.ICONST_1;
import static org.objectweb.asm.Opcodes.INVOKESPECIAL;
import static org.objectweb.asm.Opcodes.INVOKESTATIC;
import static org.objectweb.asm.Opcodes.INVOKEVIRTUAL;
import static org.objectweb.asm.Opcodes.NEW;
import static org.objectweb.asm.Opcodes.RETURN;
import static org.wso2.ballerinalang.compiler.bir.codegen.JvmCodeGenUtil.isBuiltInPackage;
import static org.wso2.ballerinalang.compiler.bir.codegen.JvmConstants.CREATE_TYPES_METHOD;
import static org.wso2.ballerinalang.compiler.bir.codegen.JvmConstants.CURRENT_MODULE_INIT;
import static org.wso2.ballerinalang.compiler.bir.codegen.JvmConstants.GRACEFUL_EXIT_METHOD_NAME;
import static org.wso2.ballerinalang.compiler.bir.codegen.JvmConstants.JVM_INIT_METHOD;
<<<<<<< HEAD
import static org.wso2.ballerinalang.compiler.bir.codegen.JvmConstants.MAIN_ARG_VAR_PREFIX;
import static org.wso2.ballerinalang.compiler.bir.codegen.JvmConstants.MAIN_METHOD;
import static org.wso2.ballerinalang.compiler.bir.codegen.JvmConstants.MODULE_EXECUTE_METHOD;
=======
import static org.wso2.ballerinalang.compiler.bir.codegen.JvmConstants.LAMBDA_PREFIX;
>>>>>>> 0f4f6df3
import static org.wso2.ballerinalang.compiler.bir.codegen.JvmConstants.MODULE_INIT_CLASS_NAME;
import static org.wso2.ballerinalang.compiler.bir.codegen.JvmConstants.MODULE_INIT_METHOD;
import static org.wso2.ballerinalang.compiler.bir.codegen.JvmConstants.MODULE_START_METHOD;
import static org.wso2.ballerinalang.compiler.bir.codegen.JvmConstants.SCHEDULER;
import static org.wso2.ballerinalang.compiler.bir.codegen.JvmConstants.STRAND_CLASS;
import static org.wso2.ballerinalang.compiler.bir.codegen.JvmConstants.VALUE_CREATOR;
import static org.wso2.ballerinalang.compiler.bir.codegen.JvmSignatures.ADD_VALUE_CREATOR;
import static org.wso2.ballerinalang.compiler.bir.codegen.JvmSignatures.GET_SCHEDULER;
import static org.wso2.ballerinalang.compiler.bir.codegen.JvmSignatures.GRACEFUL_EXIT_METHOD;
import static org.wso2.ballerinalang.compiler.bir.codegen.JvmSignatures.LAMBDA_STOP_DYNAMIC;
import static org.wso2.ballerinalang.compiler.bir.codegen.JvmSignatures.RETURN_OBJECT;
<<<<<<< HEAD
import static org.wso2.ballerinalang.compiler.bir.codegen.JvmSignatures.SET_STRAND;
=======
import static org.wso2.ballerinalang.compiler.bir.codegen.JvmSignatures.VOID_METHOD_DESC;
>>>>>>> 0f4f6df3
import static org.wso2.ballerinalang.compiler.util.CompilerUtils.getMajorVersion;

/**
 * Generates Jvm byte code for the init methods.
 *
 * @since 2.0.0
 */
public class InitMethodGen {

    private final SymbolTable symbolTable;
    private final BUnionType errorOrNilType;
    private int nextId = -1;
    private int nextVarId = -1;

    public InitMethodGen(SymbolTable symbolTable) {
        this.symbolTable = symbolTable;
        this.errorOrNilType = BUnionType.create(null, symbolTable.errorType, symbolTable.nilType);
    }

    /**
     * Generate a lambda function to invoke ballerina main.
     *
     * @param cw        class visitor
     * @param pkg       bir package
     * @param initClass module init class
     * @param depMods   dependent module list
     */
    public void generateLambdaForPackageInits(ClassWriter cw, BIRNode.BIRPackage pkg, String initClass,
                                              List<PackageID> depMods) {
        //need to generate lambda for package Init as well, if exist
        if (!MethodGenUtils.hasInitFunction(pkg)) {
            return;
        }
<<<<<<< HEAD

        MethodVisitor mv = visitFunction(cw, MethodGenUtils.calculateLambdaStopFuncName(pkg.packageID));
        invokeStopFunction(initClass, mv);
=======
        generateLambdaForModuleFunction(cw, MODULE_INIT_METHOD, initClass, jvmCastGen);

        // generate another lambda for start function as well
        generateLambdaForModuleFunction(cw, MODULE_START_METHOD, initClass, jvmCastGen);

        String funcName = MethodGenUtils.calculateLambdaStopFuncName(pkg.packageID);
        MethodVisitor mv = visitFunction(cw, funcName);

        invokeStopFunction(initClass, mv, funcName);

>>>>>>> 0f4f6df3
        for (PackageID id : depMods) {
            String jvmClass = JvmCodeGenUtil.getPackageName(id) + MODULE_INIT_CLASS_NAME;
            generateLambdaForDepModStopFunc(cw, id, jvmClass);
        }
    }

<<<<<<< HEAD
    public void generateLambdaForModuleExecuteFunction(ClassWriter cw, String initClass, JvmCastGen jvmCastGen,
                                                       BIRNode.BIRFunction mainFunc) {
        MethodVisitor mv = visitFunction(cw, "$lambda$" + JvmConstants.MODULE_EXECUTE_METHOD + "$");
=======
    private void generateLambdaForModuleFunction(ClassWriter cw, String funcName, String initClass,
                                                 JvmCastGen jvmCastGen) {
        String lambdaFuncName = LAMBDA_PREFIX + funcName + "$";
        MethodVisitor mv = visitFunction(cw, lambdaFuncName);
>>>>>>> 0f4f6df3
        mv.visitCode();
        String methodDesc;

        //load strand as first arg
        mv.visitVarInsn(ALOAD, 0);
        mv.visitInsn(ICONST_0);
        mv.visitInsn(AALOAD);
        mv.visitTypeInsn(CHECKCAST, STRAND_CLASS);

        if (mainFunc != null) {
            BType returnType = mainFunc.type.retType;
            List<BType> paramTypes = mainFunc.type.paramTypes;
            // load and cast param values
            int paramIndex = 1;
            for (BType pType : paramTypes) {
                mv.visitVarInsn(ALOAD, 0);
                mv.visitIntInsn(BIPUSH, paramIndex);
                mv.visitInsn(AALOAD);
                jvmCastGen.addUnboxInsn(mv, pType);
                paramIndex += 1;
            }
            methodDesc = JvmCodeGenUtil.getMethodDesc(paramTypes, returnType);
        } else {
            methodDesc = JvmSignatures.MODULE_START;
        }
        mv.visitMethodInsn(INVOKESTATIC, initClass, JvmConstants.MODULE_EXECUTE_METHOD, methodDesc, false);
        jvmCastGen.addBoxInsn(mv, errorOrNilType);
        MethodGenUtils.visitReturn(mv, lambdaFuncName, initClass);
    }

    private void generateLambdaForDepModStopFunc(ClassWriter cw, PackageID pkgID, String initClass) {
        String lambdaName = MethodGenUtils.calculateLambdaStopFuncName(pkgID);
        MethodVisitor mv = visitFunction(cw, lambdaName);
        invokeStopFunction(initClass, mv, lambdaName);
    }

    private MethodVisitor visitFunction(ClassWriter cw, String funcName) {
        MethodVisitor mv = cw.visitMethod(Opcodes.ACC_PUBLIC + ACC_STATIC, funcName, LAMBDA_STOP_DYNAMIC, null, null);
        mv.visitCode();
        return mv;
    }

    private void invokeStopFunction(String initClass, MethodVisitor mv, String methodName) {
        mv.visitVarInsn(ALOAD, 0);
        mv.visitInsn(DUP);
        mv.visitInsn(ICONST_0);
        mv.visitInsn(AALOAD);
        mv.visitTypeInsn(CHECKCAST, STRAND_CLASS);
        String stopFuncName = MethodGenUtils.encodeModuleSpecialFuncName(MethodGenUtils.STOP_FUNCTION_SUFFIX);
        mv.visitMethodInsn(INVOKESTATIC, initClass, stopFuncName, JvmSignatures.MODULE_START,
                           false);
        MethodGenUtils.visitReturn(mv, methodName, initClass);
    }

    public void generateModuleInitializer(ClassWriter cw, BIRNode.BIRPackage module, String typeOwnerClass,
                                          String moduleTypeClass) {
        // Using object return type since this is similar to a ballerina function without a return.
        // A ballerina function with no returns is equivalent to a function with nil-return.
        MethodVisitor mv = cw.visitMethod(Opcodes.ACC_PUBLIC + ACC_STATIC, CURRENT_MODULE_INIT,
                                          RETURN_OBJECT, null, null);
        mv.visitCode();

        mv.visitMethodInsn(INVOKESTATIC, moduleTypeClass, CREATE_TYPES_METHOD, VOID_METHOD_DESC, false);
        mv.visitTypeInsn(NEW, typeOwnerClass);
        mv.visitInsn(DUP);
        mv.visitMethodInsn(INVOKESPECIAL, typeOwnerClass, JVM_INIT_METHOD, VOID_METHOD_DESC, false);
        mv.visitVarInsn(ASTORE, 1);
        mv.visitLdcInsn(Utils.decodeIdentifier(module.packageID.orgName.getValue()));
        mv.visitLdcInsn(Utils.decodeIdentifier(module.packageID.name.getValue()));
        mv.visitLdcInsn(getMajorVersion(module.packageID.version.getValue()));
        if (module.packageID.isTestPkg) {
            mv.visitInsn(ICONST_1);
        } else {
            mv.visitInsn(ICONST_0);
        }
        mv.visitVarInsn(ALOAD, 1);
        mv.visitMethodInsn(INVOKESTATIC, VALUE_CREATOR, "addValueCreator", ADD_VALUE_CREATOR, false);

        // Add a nil-return
        mv.visitInsn(ACONST_NULL);
        MethodGenUtils.visitReturn(mv, CURRENT_MODULE_INIT, typeOwnerClass);
    }

    public void enrichPkgWithInitializers(Map<String, BIRFunctionWrapper> birFunctionMap,
                                          Map<String, JavaClass> jvmClassMap, String typeOwnerClass,
                                          BIRNode.BIRPackage pkg, List<PackageID> moduleImports,
                                          boolean serviceEPAvailable, BIRNode.BIRFunction mainFunc) {
        JavaClass javaClass = jvmClassMap.get(typeOwnerClass);
        BIRNode.BIRFunction initFunc = generateDefaultFunction(moduleImports, pkg, MODULE_INIT_METHOD,
                MethodGenUtils.INIT_FUNCTION_SUFFIX);
        javaClass.functions.add(initFunc);
        pkg.functions.add(initFunc);
        birFunctionMap.put(JvmCodeGenUtil.getPackageName(pkg.packageID) + MODULE_INIT_METHOD,
                JvmPackageGen.getFunctionWrapper(initFunc, pkg.packageID, typeOwnerClass));

        BIRNode.BIRFunction startFunc = generateDefaultFunction(moduleImports, pkg, MODULE_START_METHOD,
                                                                MethodGenUtils.START_FUNCTION_SUFFIX);
        javaClass.functions.add(startFunc);
        pkg.functions.add(startFunc);
        birFunctionMap.put(JvmCodeGenUtil.getPackageName(pkg.packageID) + MODULE_START_METHOD,
                JvmPackageGen.getFunctionWrapper(startFunc, pkg.packageID, typeOwnerClass));

        BIRNode.BIRFunction execFunc = generateExecuteFunction(pkg, serviceEPAvailable, mainFunc, typeOwnerClass);
        javaClass.functions.add(execFunc);
        pkg.functions.add(execFunc);
        birFunctionMap.put(JvmCodeGenUtil.getPackageName(pkg.packageID) + MODULE_EXECUTE_METHOD,
                JvmPackageGen.getFunctionWrapper(execFunc, pkg.packageID, typeOwnerClass));
    }

    private BIRNode.BIRFunction generateExecuteFunction(BIRNode.BIRPackage pkg, boolean serviceEPAvailable,
                                                        BIRNode.BIRFunction mainFunc, String typeOwnerClass) {
        BIRNode.BIRVariableDcl retVar = new BIRNode.BIRVariableDcl(null, errorOrNilType, new Name("%ret"),
                VarScope.FUNCTION, VarKind.RETURN, "");
        BIROperand retVarRef = new BIROperand(retVar);
        List<BIROperand> mainArgs = new ArrayList<>();
        BInvokableType funcType = new BInvokableType(Collections.emptyList(), null, errorOrNilType, null);
        BIRNode.BIRFunction modExecFunc =
                new BIRNode.BIRFunction(null, new Name(MODULE_EXECUTE_METHOD), 0, funcType, null, 0, VIRTUAL);
        if (mainFunc != null) {
            funcType.paramTypes = mainFunc.type.paramTypes;
            modExecFunc.parameters = mainFunc.parameters;
            modExecFunc.requiredParams = mainFunc.requiredParams;
            modExecFunc.argsCount = modExecFunc.parameters.size();
            for (BIRNode.BIRFunctionParameter parameter : mainFunc.parameters) {
                BIRNode.BIRVariableDcl paramVar = new BIRNode.BIRVariableDcl(null, parameter.type,
                        new Name(MAIN_ARG_VAR_PREFIX + parameter.jvmVarName), VarScope.FUNCTION, VarKind.ARG, "");
                BIROperand paramVarRef = new BIROperand(paramVar);
                modExecFunc.localVars.add(paramVar);
                mainArgs.add(paramVarRef);
            }
        }
        modExecFunc.localVars.add(retVar);
        addAndGetNextBasicBlock(modExecFunc);

        BIRNode.BIRVariableDcl boolVal = addAndGetNextVar(modExecFunc, symbolTable.booleanType);
        BIROperand boolRef = new BIROperand(boolVal);
        addCheckedInvocation(modExecFunc, pkg.packageID, MODULE_INIT_METHOD, retVarRef, boolRef);

        if (mainFunc != null) {
            injectDefaultArgs(mainArgs, mainFunc, modExecFunc, boolRef, pkg.globalVars);
            addCheckedInvocationWithArgs(modExecFunc, pkg.packageID, MAIN_METHOD, retVarRef, boolRef, mainArgs,
                    mainFunc.annotAttachments);
        }
        BIRNode.BIRBasicBlock lastBB =
                addCheckedInvocation(modExecFunc, pkg.packageID, MODULE_START_METHOD, retVarRef, boolRef);

        if (!serviceEPAvailable && !JvmPackageGen.isLangModule(pkg.packageID)) {
            lastBB = addCheckedInvocationForExitCall(modExecFunc, retVarRef, boolRef, typeOwnerClass);
        }
        lastBB.terminator = new BIRTerminator.Return(null);
        return modExecFunc;
    }

    private void injectDefaultArgs(List<BIROperand> mainArgs, BIRNode.BIRFunction mainFunc,
                                   BIRNode.BIRFunction modExecFunc, BIROperand boolRef,
                                   List<BIRNode.BIRGlobalVariableDcl> globalVars) {
        for (int i = 0; i < mainFunc.parameters.size(); i++) {
            BIRNode.BIRFunctionParameter parameter = mainFunc.parameters.get(i);
            if (parameter.hasDefaultExpr) {
                BIRNode.BIRBasicBlock lastBB = modExecFunc.basicBlocks.get(modExecFunc.basicBlocks.size() - 1);
                BIROperand argOperand = mainArgs.get(i);
                switch (parameter.type.tag) {
                    case TypeTags.INT:
                    case TypeTags.SIGNED32_INT:
                    case TypeTags.SIGNED16_INT:
                    case TypeTags.SIGNED8_INT:
                    case TypeTags.UNSIGNED32_INT:
                    case TypeTags.UNSIGNED16_INT:
                    case TypeTags.UNSIGNED8_INT:
                    case TypeTags.FLOAT:
                    case TypeTags.DECIMAL:
                    case TypeTags.BYTE:
                        injectEqualsCheck(modExecFunc, boolRef, parameter.type, lastBB, argOperand);
                        break;
                    default:
                        BIRNonTerminator.TypeTest typeTest =
                                new BIRNonTerminator.TypeTest(null, symbolTable.nilType, boolRef, argOperand);
                        lastBB.instructions.add(typeTest);
                }
                BIRNode.BIRBasicBlock trueBB = addAndGetNextBasicBlock(modExecFunc);
                BIRNode.BIRBasicBlock falseBB = addAndGetNextBasicBlock(modExecFunc);
                lastBB.terminator = new BIRTerminator.Branch(null, boolRef, trueBB, falseBB);
                BInvokableSymbol defaultFunc =
                        ((BInvokableTypeSymbol) mainFunc.type.tsymbol).defaultValues.get(parameter.metaVarName);
                trueBB.terminator = getFPCallForDefaultParameter(defaultFunc, argOperand, falseBB, globalVars,
                        mainArgs.subList(0, i));
            }
        }

    }

    private void injectEqualsCheck(BIRNode.BIRFunction modExecFunc, BIROperand boolRef, BType type,
                                   BIRNode.BIRBasicBlock lastBB, BIROperand argOperand) {
        BIRNode.BIRVariableDcl defaultVal = addAndGetNextVar(modExecFunc, type);
        BIROperand defaultRef = new BIROperand(defaultVal);
        BIRNonTerminator.ConstantLoad constantLoad = new BIRNonTerminator.ConstantLoad(null, 0, type, defaultRef);
        BIRNonTerminator.BinaryOp equals =
                new BIRNonTerminator.BinaryOp(null, InstructionKind.EQUAL, null, boolRef, argOperand,
                        defaultRef);
        lastBB.instructions.add(constantLoad);
        lastBB.instructions.add(equals);
    }

    private BIRTerminator.FPCall getFPCallForDefaultParameter(BInvokableSymbol defaultFunc, BIROperand argOperand,
                                                              BIRNode.BIRBasicBlock thenBB,
                                                              List<BIRNode.BIRGlobalVariableDcl> globalVars,
                                                              List<BIROperand> args) {
        BIRNode.BIRGlobalVariableDcl defaultFuncVar = getDefaultFuncFPGlobalVar(defaultFunc.name, globalVars);
        BIROperand defaultFP = new BIROperand(defaultFuncVar);
        boolean workerDerivative = Symbols.isFlagOn(defaultFunc.flags, Flags.WORKER);
        return new BIRTerminator.FPCall(null, InstructionKind.FP_CALL, defaultFP, args, argOperand, false, thenBB, null,
                workerDerivative);
    }

    private BIRNode.BIRGlobalVariableDcl getDefaultFuncFPGlobalVar(Name name,
                                                                   List<BIRNode.BIRGlobalVariableDcl> globalVars) {
        for (BIRNode.BIRGlobalVariableDcl globalVar : globalVars) {
            if (globalVar.name.value.equals(name.value)) {
                return globalVar;
            }
        }
        return null;
    }

    private BIRNode.BIRFunction generateDefaultFunction(List<PackageID> imprtMods, BIRNode.BIRPackage pkg,
                                                        String funcName, String initName) {
        nextId = -1;
        nextVarId = -1;

        BIRNode.BIRVariableDcl retVar = new BIRNode.BIRVariableDcl(null, errorOrNilType, new Name("%ret"),
                                                                   VarScope.FUNCTION, VarKind.RETURN, "");
        BIROperand retVarRef = new BIROperand(retVar);

        BInvokableType funcType = new BInvokableType(Collections.emptyList(), null, errorOrNilType, null);
        BIRNode.BIRFunction modInitFunc = new BIRNode.BIRFunction(null, new Name(funcName), 0, funcType, null, 0,
                                                                  VIRTUAL);
        modInitFunc.localVars.add(retVar);
        addAndGetNextBasicBlock(modInitFunc);

        BIRNode.BIRVariableDcl boolVal = addAndGetNextVar(modInitFunc, symbolTable.booleanType);
        BIROperand boolRef = new BIROperand(boolVal);

        for (PackageID id : imprtMods) {
            String initFuncName = MethodGenUtils.encodeModuleSpecialFuncName(initName);
            addCheckedInvocation(modInitFunc, id, initFuncName, retVarRef, boolRef);
        }

        String currentInitFuncName = MethodGenUtils.encodeModuleSpecialFuncName(initName);
        BIRNode.BIRBasicBlock lastBB = addCheckedInvocation(modInitFunc, pkg.packageID, currentInitFuncName, retVarRef,
                                                            boolRef);

        lastBB.terminator = new BIRTerminator.Return(null);

        return modInitFunc;
    }

    private BIRNode.BIRVariableDcl addAndGetNextVar(BIRNode.BIRFunction func, BType typeVal) {
        BIRNode.BIRVariableDcl nextLocalVar = new BIRNode.BIRVariableDcl(typeVal, getNextVarId(), VarScope.FUNCTION,
                                                                         VarKind.LOCAL);
        func.localVars.add(nextLocalVar);
        return nextLocalVar;
    }

    private Name getNextVarId() {
        String varIdPrefix = "%";
        nextVarId += 1;
        return new Name(varIdPrefix + nextVarId);
    }

    private BIRNode.BIRBasicBlock addCheckedInvocationForExitCall(BIRNode.BIRFunction func, BIROperand retVar,
                                                                  BIROperand boolRef, String typeOwnerClass) {
        BIRNode.BIRBasicBlock lastBB = func.basicBlocks.get(func.basicBlocks.size() - 1);
        BIRNode.BIRBasicBlock nextBB = addAndGetNextBasicBlock(func);
        lastBB.terminator = getExitMethodCall(nextBB, typeOwnerClass);
        BIRNonTerminator.TypeTest typeTest = new BIRNonTerminator.TypeTest(null, symbolTable.errorType, boolRef,
                retVar);
        nextBB.instructions.add(typeTest);
        BIRNode.BIRBasicBlock trueBB = addAndGetNextBasicBlock(func);
        BIRNode.BIRBasicBlock retBB = addAndGetNextBasicBlock(func);
        retBB.terminator = new BIRTerminator.Return(null);
        trueBB.terminator = new BIRTerminator.GOTO(null, retBB);
        BIRNode.BIRBasicBlock falseBB = addAndGetNextBasicBlock(func);
        nextBB.terminator = new BIRTerminator.Branch(null, boolRef, trueBB, falseBB);
        return falseBB;
    }

    private static JIMethodCall getExitMethodCall(BIRNode.BIRBasicBlock nextBB, String typeOwnerClass) {
        JIMethodCall jiMethodCall = new JIMethodCall(null);
        jiMethodCall.args = new ArrayList<>();
        jiMethodCall.varArgExist = false;
        jiMethodCall.jClassName = typeOwnerClass;
        jiMethodCall.jMethodVMSig = GRACEFUL_EXIT_METHOD;
        jiMethodCall.name = GRACEFUL_EXIT_METHOD_NAME;
        jiMethodCall.invocationType = INVOKESTATIC;
        jiMethodCall.thenBB = nextBB;
        jiMethodCall.isInternal = true;
        return jiMethodCall;
    }

    private BIRNode.BIRBasicBlock addCheckedInvocationWithArgs(BIRNode.BIRFunction func, PackageID modId,
                                                               String initFuncName,
                                                               BIROperand retVar, BIROperand boolRef,
                                                               List<BIROperand> args,
                                                               List<BIRNode.BIRAnnotationAttachment>
                                                                       calleeAnnotAttachments) {
        BIRNode.BIRBasicBlock lastBB = func.basicBlocks.get(func.basicBlocks.size() - 1);
        BIRNode.BIRBasicBlock nextBB = addAndGetNextBasicBlock(func);
        // TODO remove once lang.annotation is fixed
        if (isBuiltInPackage(modId)) {
            lastBB.terminator = new BIRTerminator.Call(null, InstructionKind.CALL, false, modId,
                    new Name(initFuncName), args, null, nextBB, calleeAnnotAttachments, Collections.emptySet());
            return nextBB;
        }
        lastBB.terminator = new BIRTerminator.Call(null, InstructionKind.CALL, false, modId, new Name(initFuncName),
                args, retVar, nextBB, calleeAnnotAttachments, Collections.emptySet());

        BIRNonTerminator.TypeTest typeTest = new BIRNonTerminator.TypeTest(null, symbolTable.errorType, boolRef,
                retVar);
        nextBB.instructions.add(typeTest);

        BIRNode.BIRBasicBlock trueBB = addAndGetNextBasicBlock(func);
        BIRNode.BIRBasicBlock retBB = addAndGetNextBasicBlock(func);
        retBB.terminator = new BIRTerminator.Return(null);
        trueBB.terminator = new BIRTerminator.GOTO(null, retBB);

        BIRNode.BIRBasicBlock falseBB = addAndGetNextBasicBlock(func);
        nextBB.terminator = new BIRTerminator.Branch(null, boolRef, trueBB, falseBB);
        return falseBB;
    }

    private BIRNode.BIRBasicBlock addCheckedInvocation(BIRNode.BIRFunction func, PackageID modId, String initFuncName,
                                                       BIROperand retVar, BIROperand boolRef) {
        return addCheckedInvocationWithArgs(func, modId, initFuncName, retVar, boolRef, Collections.emptyList(),
                Collections.emptyList());
    }

    private BIRNode.BIRBasicBlock addAndGetNextBasicBlock(BIRNode.BIRFunction func) {
        BIRNode.BIRBasicBlock nextbb = new BIRNode.BIRBasicBlock(getNextBBId());
        func.basicBlocks.add(nextbb);
        return nextbb;
    }

    private Name getNextBBId() {
        String bbIdPrefix = "genBB";
        nextId += 1;
        return new Name(bbIdPrefix + nextId);
    }

    public void resetIds() {
        nextId = -1;
        nextVarId = -1;
    }

    public int incrementAndGetNextId() {
        return nextId++;
    }

    public void generateGracefulExitMethod(ClassWriter cw) {
        MethodVisitor mv = cw.visitMethod(ACC_STATIC, GRACEFUL_EXIT_METHOD_NAME, SET_STRAND, null, null);
        mv.visitCode();
        mv.visitVarInsn(ALOAD, 0);
        mv.visitFieldInsn(GETFIELD, STRAND_CLASS, "scheduler", GET_SCHEDULER);
        mv.visitMethodInsn(INVOKEVIRTUAL, SCHEDULER, GRACEFUL_EXIT_METHOD_NAME, "()V", false);
        mv.visitInsn(RETURN);
        mv.visitMaxs(0, 0);
        mv.visitEnd();
    }
}<|MERGE_RESOLUTION|>--- conflicted
+++ resolved
@@ -76,13 +76,9 @@
 import static org.wso2.ballerinalang.compiler.bir.codegen.JvmConstants.CURRENT_MODULE_INIT;
 import static org.wso2.ballerinalang.compiler.bir.codegen.JvmConstants.GRACEFUL_EXIT_METHOD_NAME;
 import static org.wso2.ballerinalang.compiler.bir.codegen.JvmConstants.JVM_INIT_METHOD;
-<<<<<<< HEAD
 import static org.wso2.ballerinalang.compiler.bir.codegen.JvmConstants.MAIN_ARG_VAR_PREFIX;
 import static org.wso2.ballerinalang.compiler.bir.codegen.JvmConstants.MAIN_METHOD;
 import static org.wso2.ballerinalang.compiler.bir.codegen.JvmConstants.MODULE_EXECUTE_METHOD;
-=======
-import static org.wso2.ballerinalang.compiler.bir.codegen.JvmConstants.LAMBDA_PREFIX;
->>>>>>> 0f4f6df3
 import static org.wso2.ballerinalang.compiler.bir.codegen.JvmConstants.MODULE_INIT_CLASS_NAME;
 import static org.wso2.ballerinalang.compiler.bir.codegen.JvmConstants.MODULE_INIT_METHOD;
 import static org.wso2.ballerinalang.compiler.bir.codegen.JvmConstants.MODULE_START_METHOD;
@@ -94,11 +90,8 @@
 import static org.wso2.ballerinalang.compiler.bir.codegen.JvmSignatures.GRACEFUL_EXIT_METHOD;
 import static org.wso2.ballerinalang.compiler.bir.codegen.JvmSignatures.LAMBDA_STOP_DYNAMIC;
 import static org.wso2.ballerinalang.compiler.bir.codegen.JvmSignatures.RETURN_OBJECT;
-<<<<<<< HEAD
 import static org.wso2.ballerinalang.compiler.bir.codegen.JvmSignatures.SET_STRAND;
-=======
 import static org.wso2.ballerinalang.compiler.bir.codegen.JvmSignatures.VOID_METHOD_DESC;
->>>>>>> 0f4f6df3
 import static org.wso2.ballerinalang.compiler.util.CompilerUtils.getMajorVersion;
 
 /**
@@ -132,38 +125,20 @@
         if (!MethodGenUtils.hasInitFunction(pkg)) {
             return;
         }
-<<<<<<< HEAD
-
-        MethodVisitor mv = visitFunction(cw, MethodGenUtils.calculateLambdaStopFuncName(pkg.packageID));
-        invokeStopFunction(initClass, mv);
-=======
-        generateLambdaForModuleFunction(cw, MODULE_INIT_METHOD, initClass, jvmCastGen);
-
-        // generate another lambda for start function as well
-        generateLambdaForModuleFunction(cw, MODULE_START_METHOD, initClass, jvmCastGen);
 
         String funcName = MethodGenUtils.calculateLambdaStopFuncName(pkg.packageID);
         MethodVisitor mv = visitFunction(cw, funcName);
-
         invokeStopFunction(initClass, mv, funcName);
-
->>>>>>> 0f4f6df3
         for (PackageID id : depMods) {
             String jvmClass = JvmCodeGenUtil.getPackageName(id) + MODULE_INIT_CLASS_NAME;
             generateLambdaForDepModStopFunc(cw, id, jvmClass);
         }
     }
 
-<<<<<<< HEAD
     public void generateLambdaForModuleExecuteFunction(ClassWriter cw, String initClass, JvmCastGen jvmCastGen,
                                                        BIRNode.BIRFunction mainFunc) {
-        MethodVisitor mv = visitFunction(cw, "$lambda$" + JvmConstants.MODULE_EXECUTE_METHOD + "$");
-=======
-    private void generateLambdaForModuleFunction(ClassWriter cw, String funcName, String initClass,
-                                                 JvmCastGen jvmCastGen) {
-        String lambdaFuncName = LAMBDA_PREFIX + funcName + "$";
+        String lambdaFuncName = "$lambda$" + MODULE_EXECUTE_METHOD + "$";
         MethodVisitor mv = visitFunction(cw, lambdaFuncName);
->>>>>>> 0f4f6df3
         mv.visitCode();
         String methodDesc;
 
