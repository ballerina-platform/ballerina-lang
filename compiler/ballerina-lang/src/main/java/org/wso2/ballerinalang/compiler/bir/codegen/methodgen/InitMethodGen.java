--- conflicted
+++ resolved
@@ -76,12 +76,9 @@
 import static org.wso2.ballerinalang.compiler.bir.codegen.JvmConstants.CURRENT_MODULE_INIT;
 import static org.wso2.ballerinalang.compiler.bir.codegen.JvmConstants.GRACEFUL_EXIT_METHOD_NAME;
 import static org.wso2.ballerinalang.compiler.bir.codegen.JvmConstants.JVM_INIT_METHOD;
-<<<<<<< HEAD
+import static org.wso2.ballerinalang.compiler.bir.codegen.JvmConstants.LAMBDA_PREFIX;
 import static org.wso2.ballerinalang.compiler.bir.codegen.JvmConstants.MAIN_METHOD;
 import static org.wso2.ballerinalang.compiler.bir.codegen.JvmConstants.MODULE_EXECUTE_METHOD;
-=======
-import static org.wso2.ballerinalang.compiler.bir.codegen.JvmConstants.LAMBDA_PREFIX;
->>>>>>> 14f888cb
 import static org.wso2.ballerinalang.compiler.bir.codegen.JvmConstants.MODULE_INIT_CLASS_NAME;
 import static org.wso2.ballerinalang.compiler.bir.codegen.JvmConstants.MODULE_INIT_METHOD;
 import static org.wso2.ballerinalang.compiler.bir.codegen.JvmConstants.MODULE_START_METHOD;
@@ -94,11 +91,8 @@
 import static org.wso2.ballerinalang.compiler.bir.codegen.JvmSignatures.GRACEFUL_EXIT_METHOD;
 import static org.wso2.ballerinalang.compiler.bir.codegen.JvmSignatures.LAMBDA_STOP_DYNAMIC;
 import static org.wso2.ballerinalang.compiler.bir.codegen.JvmSignatures.RETURN_OBJECT;
-<<<<<<< HEAD
 import static org.wso2.ballerinalang.compiler.bir.codegen.JvmSignatures.SET_STRAND;
-=======
 import static org.wso2.ballerinalang.compiler.bir.codegen.JvmSignatures.VOID_METHOD_DESC;
->>>>>>> 14f888cb
 import static org.wso2.ballerinalang.compiler.util.CompilerUtils.getMajorVersion;
 
 /**
@@ -133,15 +127,8 @@
             return;
         }
 
-<<<<<<< HEAD
-        MethodVisitor mv = visitFunction(cw, MethodGenUtils.calculateLambdaStopFuncName(pkg.packageID));
-=======
-        // generate another lambda for start function as well
-        generateLambdaForModuleFunction(cw, MODULE_START_METHOD, initClass, jvmCastGen);
-
         String funcName = MethodGenUtils.calculateLambdaStopFuncName(pkg.packageID);
         MethodVisitor mv = visitFunction(cw, funcName);
->>>>>>> 14f888cb
 
         invokeStopFunction(initClass, mv, funcName);
 
@@ -151,17 +138,11 @@
         }
     }
 
-<<<<<<< HEAD
     public void generateLambdaForModuleExecuteFunction(ClassWriter cw, String initClass, JvmCastGen jvmCastGen,
                                                        BIRNode.BIRFunction mainFunc,
                                                        BIRNode.BIRFunction testExecuteFunc) {
-        MethodVisitor mv = visitFunction(cw, "$lambda$" + JvmConstants.MODULE_EXECUTE_METHOD + "$");
-=======
-    private void generateLambdaForModuleFunction(ClassWriter cw, String funcName, String initClass,
-                                                 JvmCastGen jvmCastGen) {
-        String lambdaFuncName = LAMBDA_PREFIX + funcName + "$";
+        String lambdaFuncName = LAMBDA_PREFIX + JvmConstants.MODULE_EXECUTE_METHOD + "$";
         MethodVisitor mv = visitFunction(cw, lambdaFuncName);
->>>>>>> 14f888cb
         mv.visitCode();
         String methodDesc;
 
@@ -406,7 +387,7 @@
         BIROperand defaultFP = new BIROperand(defaultFuncVar);
 
         boolean workerDerivative = Symbols.isFlagOn(defaultFunc.flags, Flags.WORKER);
-        return new BIRTerminator.FPCall(null, InstructionKind.FP_CALL, defaultFP, args, argOperand, false, false,
+        return new BIRTerminator.FPCall(null, InstructionKind.FP_CALL, defaultFP, args, argOperand, false,
                 thenBB, null, workerDerivative);
     }
 
