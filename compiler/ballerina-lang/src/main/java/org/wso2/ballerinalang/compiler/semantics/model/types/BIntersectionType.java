/*
 * Copyright (c) 2020, WSO2 Inc. (http://www.wso2.org) All Rights Reserved.
 *
 * WSO2 Inc. licenses this file to you under the Apache License,
 * Version 2.0 (the "License"); you may not use this file except
 * in compliance with the License.
 * You may obtain a copy of the License at
 *
 * http://www.apache.org/licenses/LICENSE-2.0
 *
 * Unless required by applicable law or agreed to in writing,
 * software distributed under the License is distributed on an
 * "AS IS" BASIS, WITHOUT WARRANTIES OR CONDITIONS OF ANY
 * KIND, either express or implied. See the License for the
 * specific language governing permissions and limitations
 * under the License.
 */
package org.wso2.ballerinalang.compiler.semantics.model.types;

<<<<<<< HEAD
import io.ballerina.types.SemType;
import org.ballerinalang.model.types.IntersectableReferenceType;
=======
>>>>>>> 422457c5
import org.ballerinalang.model.types.IntersectionType;
import org.ballerinalang.model.types.TypeKind;
import org.wso2.ballerinalang.compiler.semantics.analyzer.SemTypeResolver;
import org.wso2.ballerinalang.compiler.semantics.model.TypeVisitor;
import org.wso2.ballerinalang.compiler.semantics.model.symbols.BTypeSymbol;
import org.wso2.ballerinalang.compiler.semantics.model.symbols.Symbols;
import org.wso2.ballerinalang.compiler.util.Name;
import org.wso2.ballerinalang.compiler.util.TypeTags;
import org.wso2.ballerinalang.util.Flags;

import java.util.Collections;
import java.util.LinkedHashSet;
import java.util.Set;
import java.util.StringJoiner;

/**
 * {@code BIntersectionType} represents an intersection type in Ballerina.
 *
 * @since 2.0.0
 */
public class BIntersectionType extends BType implements IntersectionType {
    public BType effectiveType;

    private LinkedHashSet<BType> constituentTypes;
<<<<<<< HEAD
    private BIntersectionType intersectionType;
    private SemType semTypeComponent;
=======
>>>>>>> 422457c5

    public BIntersectionType(BTypeSymbol tsymbol, LinkedHashSet<BType> types,
                             BType effectiveType) {
        super(TypeTags.INTERSECTION, tsymbol);
        this.constituentTypes = toFlatTypeSet(types);
<<<<<<< HEAD
=======
        this.effectiveType = effectiveType;
>>>>>>> 422457c5

        for (BType constituentType : this.constituentTypes) {
            if (constituentType.tag == TypeTags.READONLY) {
                this.flags |= Flags.READONLY;
                break;
            }
        }
<<<<<<< HEAD
        SemTypeResolver.resolveBIntersectionSemTypeComponent(this);
        this.effectiveType = (BType) effectiveType;
        effectiveType.setIntersectionType(this);
=======
>>>>>>> 422457c5
    }

    public BIntersectionType(BTypeSymbol tsymbol) {
        super(TypeTags.INTERSECTION, tsymbol);
    }

    public BIntersectionType(BTypeSymbol tsymbol, LinkedHashSet<BType> types, BType effectiveType,
                             long flags) {
        super(TypeTags.INTERSECTION, tsymbol, flags);
        this.constituentTypes = toFlatTypeSet(types);
<<<<<<< HEAD
        SemTypeResolver.resolveBIntersectionSemTypeComponent(this);
        this.effectiveType = (BType) effectiveType;
        effectiveType.setIntersectionType(this);
=======
        this.effectiveType = effectiveType;
>>>>>>> 422457c5
    }

    @Override
    public Set<BType> getConstituentTypes() {
        return Collections.unmodifiableSet(this.constituentTypes);
    }

    @Override
    public TypeKind getKind() {
        return TypeKind.INTERSECTION;
    }

    @Override
    public void accept(TypeVisitor visitor) {
        visitor.visit(this);
    }

    @Override
    public <T, R> R accept(BTypeVisitor<T, R> visitor, T t) {
        return visitor.visit(this, t);
    }

    public void setConstituentTypes(LinkedHashSet<BType> constituentTypes) {
        this.constituentTypes =  toFlatTypeSet(constituentTypes);
        SemTypeResolver.resolveBIntersectionSemTypeComponent(this);
    }

    @Override
    public String toString() {
        Name name = this.tsymbol.name;
        if (!Symbols.isFlagOn(this.tsymbol.flags, Flags.ANONYMOUS) && !name.value.isEmpty()) {
            return name.value;
        }

        StringJoiner joiner = new StringJoiner(" & ", "(", ")");

        for (BType constituentType : this.constituentTypes) {
            if (constituentType.tag == TypeTags.NIL) {
                joiner.add("()");
                continue;
            }

            joiner.add(constituentType.toString());
        }

        return joiner.toString();
    }

    private static LinkedHashSet<BType> toFlatTypeSet(LinkedHashSet<BType> types) {
        LinkedHashSet<BType> flatSet = new LinkedHashSet<>();

        for (BType type : types) {
            if (type.tag != TypeTags.INTERSECTION) {
                flatSet.add(type);
                continue;
            }

            flatSet.addAll(((BIntersectionType) type).constituentTypes);
        }

        return flatSet;
    }

<<<<<<< HEAD
    @Override
    public Optional<BIntersectionType> getIntersectionType() {
        return Optional.ofNullable(this.intersectionType);
    }

    @Override
    public void setIntersectionType(BIntersectionType intersectionType) {
        this.intersectionType = intersectionType;
    }

    public SemType getSemTypeComponent() {
        return semTypeComponent;
    }

    public void setSemTypeComponent(SemType semTypeComponent) {
        this.semTypeComponent = semTypeComponent;
=======
    public BType getEffectiveType() {
        return this.effectiveType;
>>>>>>> 422457c5
    }
}<|MERGE_RESOLUTION|>--- conflicted
+++ resolved
@@ -17,11 +17,8 @@
  */
 package org.wso2.ballerinalang.compiler.semantics.model.types;
 
-<<<<<<< HEAD
 import io.ballerina.types.SemType;
 import org.ballerinalang.model.types.IntersectableReferenceType;
-=======
->>>>>>> 422457c5
 import org.ballerinalang.model.types.IntersectionType;
 import org.ballerinalang.model.types.TypeKind;
 import org.wso2.ballerinalang.compiler.semantics.analyzer.SemTypeResolver;
@@ -46,20 +43,12 @@
     public BType effectiveType;
 
     private LinkedHashSet<BType> constituentTypes;
-<<<<<<< HEAD
-    private BIntersectionType intersectionType;
     private SemType semTypeComponent;
-=======
->>>>>>> 422457c5
 
     public BIntersectionType(BTypeSymbol tsymbol, LinkedHashSet<BType> types,
                              BType effectiveType) {
         super(TypeTags.INTERSECTION, tsymbol);
         this.constituentTypes = toFlatTypeSet(types);
-<<<<<<< HEAD
-=======
-        this.effectiveType = effectiveType;
->>>>>>> 422457c5
 
         for (BType constituentType : this.constituentTypes) {
             if (constituentType.tag == TypeTags.READONLY) {
@@ -67,12 +56,8 @@
                 break;
             }
         }
-<<<<<<< HEAD
         SemTypeResolver.resolveBIntersectionSemTypeComponent(this);
         this.effectiveType = (BType) effectiveType;
-        effectiveType.setIntersectionType(this);
-=======
->>>>>>> 422457c5
     }
 
     public BIntersectionType(BTypeSymbol tsymbol) {
@@ -83,13 +68,8 @@
                              long flags) {
         super(TypeTags.INTERSECTION, tsymbol, flags);
         this.constituentTypes = toFlatTypeSet(types);
-<<<<<<< HEAD
         SemTypeResolver.resolveBIntersectionSemTypeComponent(this);
-        this.effectiveType = (BType) effectiveType;
-        effectiveType.setIntersectionType(this);
-=======
         this.effectiveType = effectiveType;
->>>>>>> 422457c5
     }
 
     @Override
@@ -153,15 +133,8 @@
         return flatSet;
     }
 
-<<<<<<< HEAD
-    @Override
-    public Optional<BIntersectionType> getIntersectionType() {
-        return Optional.ofNullable(this.intersectionType);
-    }
-
-    @Override
-    public void setIntersectionType(BIntersectionType intersectionType) {
-        this.intersectionType = intersectionType;
+    public BType getEffectiveType() {
+        return this.effectiveType;
     }
 
     public SemType getSemTypeComponent() {
@@ -170,9 +143,5 @@
 
     public void setSemTypeComponent(SemType semTypeComponent) {
         this.semTypeComponent = semTypeComponent;
-=======
-    public BType getEffectiveType() {
-        return this.effectiveType;
->>>>>>> 422457c5
     }
 }