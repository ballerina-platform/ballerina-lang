--- conflicted
+++ resolved
@@ -55,15 +55,11 @@
         }
     }
 
-<<<<<<< HEAD
-    public BIntersectionType(BTypeSymbol tsymbol, LinkedHashSet<BType> types, BType effectiveType,
-=======
     public BIntersectionType(BTypeSymbol tsymbol) {
         super(TypeTags.INTERSECTION, tsymbol);
     }
 
-    public BIntersectionType(BTypeSymbol tsymbol, LinkedHashSet<BType> types, IntersectableReferenceType effectiveType,
->>>>>>> 5fedf91d
+    public BIntersectionType(BTypeSymbol tsymbol, LinkedHashSet<BType> types, BType effectiveType,
                              long flags) {
         super(TypeTags.INTERSECTION, tsymbol, flags);
         this.constituentTypes = toFlatTypeSet(types);
