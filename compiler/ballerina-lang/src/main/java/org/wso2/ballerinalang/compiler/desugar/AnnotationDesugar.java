/*
 *  Copyright (c) 2018, WSO2 Inc. (http://www.wso2.org) All Rights Reserved.
 *
 *  WSO2 Inc. licenses this file to you under the Apache License,
 *  Version 2.0 (the "License"); you may not use this file except
 *  in compliance with the License.
 *  You may obtain a copy of the License at
 *
 *  http://www.apache.org/licenses/LICENSE-2.0
 *
 *  Unless required by applicable law or agreed to in writing, software
 *  distributed under the License is distributed on an "AS IS" BASIS,
 *  WITHOUT WARRANTIES OR CONDITIONS OF ANY KIND, either express or implied.
 *  See the License for the specific language governing permissions and
 *  limitations under the License.
 */
package org.wso2.ballerinalang.compiler.desugar;

import org.ballerinalang.model.TreeBuilder;
import org.ballerinalang.model.elements.AttachPoint;
import org.ballerinalang.model.elements.PackageID;
import org.ballerinalang.model.symbols.SymbolKind;
import org.ballerinalang.model.tree.AnnotatableNode;
import org.ballerinalang.model.tree.AnnotationAttachmentNode;
import org.ballerinalang.model.types.TypeKind;
import org.wso2.ballerinalang.compiler.semantics.analyzer.Types;
import org.wso2.ballerinalang.compiler.semantics.model.BLangBuiltInMethod;
import org.wso2.ballerinalang.compiler.semantics.model.Scope;
import org.wso2.ballerinalang.compiler.semantics.model.SymbolEnv;
import org.wso2.ballerinalang.compiler.semantics.model.SymbolTable;
import org.wso2.ballerinalang.compiler.semantics.model.symbols.BAnnotationSymbol;
import org.wso2.ballerinalang.compiler.semantics.model.symbols.BInvokableSymbol;
import org.wso2.ballerinalang.compiler.semantics.model.symbols.BSymbol;
import org.wso2.ballerinalang.compiler.semantics.model.symbols.BTypeSymbol;
import org.wso2.ballerinalang.compiler.semantics.model.symbols.BVarSymbol;
import org.wso2.ballerinalang.compiler.semantics.model.symbols.SymTag;
import org.wso2.ballerinalang.compiler.semantics.model.symbols.Symbols;
import org.wso2.ballerinalang.compiler.semantics.model.types.BArrayType;
import org.wso2.ballerinalang.compiler.semantics.model.types.BInvokableType;
import org.wso2.ballerinalang.compiler.semantics.model.types.BMapType;
import org.wso2.ballerinalang.compiler.semantics.model.types.BType;
import org.wso2.ballerinalang.compiler.tree.BLangAnnotationAttachment;
import org.wso2.ballerinalang.compiler.tree.BLangFunction;
import org.wso2.ballerinalang.compiler.tree.BLangPackage;
import org.wso2.ballerinalang.compiler.tree.BLangService;
import org.wso2.ballerinalang.compiler.tree.BLangSimpleVariable;
import org.wso2.ballerinalang.compiler.tree.BLangTypeDefinition;
import org.wso2.ballerinalang.compiler.tree.expressions.BLangExpression;
import org.wso2.ballerinalang.compiler.tree.expressions.BLangIndexBasedAccess;
import org.wso2.ballerinalang.compiler.tree.expressions.BLangInvocation;
import org.wso2.ballerinalang.compiler.tree.expressions.BLangLambdaFunction;
import org.wso2.ballerinalang.compiler.tree.statements.BLangAssignment;
import org.wso2.ballerinalang.compiler.tree.statements.BLangBlockStmt;
import org.wso2.ballerinalang.compiler.tree.statements.BLangReturn;
<<<<<<< HEAD
import org.wso2.ballerinalang.compiler.tree.statements.BLangSimpleVariableDef;
import org.wso2.ballerinalang.compiler.tree.types.BLangBuiltInRefTypeNode;
import org.wso2.ballerinalang.compiler.tree.types.BLangConstrainedType;
import org.wso2.ballerinalang.compiler.tree.types.BLangValueType;
=======
import org.wso2.ballerinalang.compiler.tree.statements.BLangStatement;
import org.wso2.ballerinalang.compiler.tree.types.BLangObjectTypeNode;
import org.wso2.ballerinalang.compiler.tree.types.BLangRecordTypeNode;
>>>>>>> 9ba8ef48
import org.wso2.ballerinalang.compiler.util.CompilerContext;
import org.wso2.ballerinalang.compiler.util.Name;
import org.wso2.ballerinalang.compiler.util.Names;
import org.wso2.ballerinalang.compiler.util.TypeTags;
import org.wso2.ballerinalang.compiler.util.diagnotic.DiagnosticPos;
import org.wso2.ballerinalang.util.Flags;

import java.util.ArrayList;
import java.util.Collections;
import java.util.HashMap;
import java.util.List;
import java.util.Map;
import java.util.Optional;
import java.util.stream.Collectors;

import java.util.List;

/**
 * Desugar annotations into executable entries.
 *
 * @since 0.965.0
 */
public class AnnotationDesugar {

    public static final String ANNOTATION_DATA = "$annotation_data";
    private static final String ANNOT_FUNC = "$annot_func$";
    private static final String LOCAL_ANNOT_MAP = "$local_annot_map$";
    private static final String DOT = ".";
    private static final String RETURNS = "return";
    private BLangSimpleVariable annotationMap;
    private int annotFuncCount = 0;

    private static final CompilerContext.Key<AnnotationDesugar> ANNOTATION_DESUGAR_KEY =
            new CompilerContext.Key<>();

    private final Desugar desugar;
    private final SymbolTable symTable;
    private final Types types;
    private final Names names;

    public static AnnotationDesugar getInstance(CompilerContext context) {
        AnnotationDesugar annotationDesugar = context.get(ANNOTATION_DESUGAR_KEY);
        if (annotationDesugar == null) {
            annotationDesugar = new AnnotationDesugar(context);
        }
        return annotationDesugar;
    }

    private AnnotationDesugar(CompilerContext context) {
        context.put(ANNOTATION_DESUGAR_KEY, this);
        this.desugar = Desugar.getInstance(context);
        this.symTable = SymbolTable.getInstance(context);
        this.types = Types.getInstance(context);
        this.names = Names.getInstance(context);
    }

    /**
     * Initialize annotation map.
     *
     * @param pkgNode package node
     */
    void initializeAnnotationMap(BLangPackage pkgNode) {
        annotationMap = createGlobalAnnotationMapVar(pkgNode);
    }

    void rewritePackageAnnotations(BLangPackage pkgNode, SymbolEnv env) {
        BLangFunction initFunction = pkgNode.initFunction;

<<<<<<< HEAD
        defineTypeAnnotations(pkgNode, env, initFunction);
        defineServiceAnnotations(pkgNode, env, initFunction);
        defineFunctionAnnotations(pkgNode, env, initFunction);

        BLangReturn returnStmt = ASTBuilderUtil.createNilReturnStmt(pkgNode.pos, symTable.nilType);
        pkgNode.initFunction.body.stmts.add(returnStmt);
    }

    private void defineTypeAnnotations(BLangPackage pkgNode, SymbolEnv env, BLangFunction target) {
        for (BLangTypeDefinition typeDef : pkgNode.typeDefinitions) {
            PackageID pkgID = typeDef.symbol.pkgID;
            BSymbol owner = typeDef.symbol.owner;

            BLangLambdaFunction lambdaFunction = defineAnnotations(typeDef, typeDef.pos, pkgNode, env, pkgID, owner);
            if (lambdaFunction != null) {
                addInvocationToGlobalAnnotMap(typeDef.name.value, lambdaFunction, target, pkgID, owner);
            }
        }
    }

    private void defineServiceAnnotations(BLangPackage pkgNode, SymbolEnv env, BLangFunction target) {
        for (BLangService service : pkgNode.services) {
            PackageID pkgID = service.symbol.pkgID;
            BSymbol owner = service.symbol.owner;

            BLangLambdaFunction lambdaFunction = defineAnnotations(service, service.pos, pkgNode, env, pkgID, owner);
            if (lambdaFunction != null) {
                addInvocationToGlobalAnnotMap(service.name.value, lambdaFunction, target, pkgID, owner);
            }
=======
        BLangBlockStmt blockStmt = (BLangBlockStmt) TreeBuilder.createBlockNode();

        // Handle service annotations
        for (BLangService service : pkgNode.services) {
            generateAnnotations(service, service.name.value, initFunction, blockStmt, annotationMap);
>>>>>>> 9ba8ef48
        }
    }

<<<<<<< HEAD
    private void defineFunctionAnnotations(BLangPackage pkgNode, SymbolEnv env, BLangFunction target) {
        BLangFunction[] functions = pkgNode.functions.toArray(new BLangFunction[pkgNode.functions.size()]);
        for (BLangFunction function : functions) {
            PackageID pkgID = function.symbol.pkgID;
            BSymbol owner = function.symbol.owner;

            BLangLambdaFunction lambdaFunction = defineAnnotations(function, pkgNode, env, pkgID, owner);
            if (lambdaFunction != null) {
                String identifier = (function.attachedFunction || function.attachedOuterFunction) ?
                        function.symbol.name.value : function.name.value;
                addInvocationToGlobalAnnotMap(identifier, lambdaFunction, target, pkgID, owner);
            }
=======
        // Handle Function Annotations.
        handleFunctionAnnotations(pkgNode, initFunction, blockStmt, annotationMap);

        for (BLangVariable variable : pkgNode.globalVars) {
            generateAnnotations(variable, variable.symbol.name.value, initFunction, blockStmt, annotationMap);
        }

        int index = calculateIndex(initFunction.body.stmts);

        for (BLangStatement stmt : blockStmt.stmts) {
            initFunction.body.stmts.add(index++, stmt);
>>>>>>> 9ba8ef48
        }
    }

    private BLangLambdaFunction defineAnnotations(AnnotatableNode node, DiagnosticPos pos, BLangPackage pkgNode,
                                                  SymbolEnv env, PackageID pkgID, BSymbol owner) {
        return defineAnnotations(node.getAnnotationAttachments().stream()
                                         .map(annotAttachment -> (BLangAnnotationAttachment) annotAttachment)
                                         .collect(Collectors.toList()), pos, pkgNode, env, pkgID, owner);
    }

<<<<<<< HEAD
    private BLangLambdaFunction defineAnnotations(List<BLangAnnotationAttachment> annAttachments, DiagnosticPos pos,
                                                  BLangPackage pkgNode, SymbolEnv env, PackageID pkgID, BSymbol owner) {
        if (annAttachments.isEmpty()) {
            return null;
        }

        BLangFunction function = defineFunction(pkgNode, pos, pkgID, owner);
        BLangSimpleVariable localAnnotMap = defineLocalAnnotMap(function, pkgID, owner);
        addAnnotsToFunctionBody(annAttachments, function, localAnnotMap);
        return addReturnAndDefineLambda(function, localAnnotMap, pkgNode, env, pkgID, owner);
    }

    private BLangLambdaFunction defineAnnotations(BLangFunction bLangFunction, BLangPackage pkgNode, SymbolEnv env,
                                                  PackageID pkgID, BSymbol owner) {
        BLangFunction function = null;
        BLangSimpleVariable localAnnotMap = null;
        BLangLambdaFunction lambdaFunction = null;

        boolean annotFunctionDefined = false;

        if (!bLangFunction.annAttachments.isEmpty()) {
            function = defineFunction(pkgNode, bLangFunction.pos, pkgID, owner);
            localAnnotMap = defineLocalAnnotMap(function, pkgID, owner);
            addAnnotsToFunctionBody(bLangFunction.annAttachments, function, localAnnotMap);
            annotFunctionDefined = true;
        }

        for (BLangSimpleVariable param : bLangFunction.getParameters()) {
            BLangLambdaFunction paramAnnotLambda = defineAnnotations(param.annAttachments, param.pos, pkgNode, env,
                                                                     pkgID, owner);
            if (paramAnnotLambda != null) {
                if (!annotFunctionDefined) {
                    function = defineFunction(pkgNode, bLangFunction.pos, pkgID, owner);
                    localAnnotMap = defineLocalAnnotMap(function, pkgID, owner);
                    addAnnotsToFunctionBody(bLangFunction.annAttachments, function, localAnnotMap);
                    annotFunctionDefined = true;
=======
    private int calculateIndex(List<BLangStatement> stmts) {
        for (int i = 0; i < stmts.size(); i++) {
            BLangStatement stmt = stmts.get(i);
            if ((stmt.getKind() == NodeKind.ASSIGNMENT) &&
                    (((BLangAssignment) stmt).expr.getKind() == NodeKind.SERVICE_CONSTRUCTOR)) {
                return i;
            }
        }
        return stmts.size();
    }

    private void handleFunctionAnnotations(BLangPackage pkgNode, BLangFunction initFunction,
                                           BLangBlockStmt bLangBlockStmt,
                                           BLangSimpleVariable annotationMap) {
        for (BLangFunction function : pkgNode.functions) {
            generateAnnotations(function, function.symbol.name.value, initFunction, bLangBlockStmt, annotationMap);
        }

        for (BLangTypeDefinition typeDef : pkgNode.typeDefinitions) {
            generateAnnotations(typeDef, typeDef.name.value, initFunction, bLangBlockStmt, annotationMap);
            if (typeDef.typeNode.getKind() == NodeKind.USER_DEFINED_TYPE) {
                continue;
            }
            if (typeDef.symbol.type.tag == TypeTags.OBJECT) {
                BLangObjectTypeNode objectTypeNode = (BLangObjectTypeNode) typeDef.typeNode;
                for (BLangSimpleVariable field : objectTypeNode.fields) {
                    String key = typeDef.name.value + DOT + field.name.value;
                    generateAnnotations(field, key, initFunction, bLangBlockStmt, annotationMap);
                }
            } else if (typeDef.symbol.type.tag == TypeTags.RECORD) {
                BLangRecordTypeNode recordTypeNode = (BLangRecordTypeNode) typeDef.typeNode;
                for (BLangSimpleVariable field : recordTypeNode.fields) {
                    String key = typeDef.name.value + DOT + field.name.value;
                    generateAnnotations(field, key, initFunction, bLangBlockStmt, annotationMap);
>>>>>>> 9ba8ef48
                }
                addInvocationToMap(localAnnotMap, bLangFunction.name.value + DOT + param.name.value,
                                   paramAnnotLambda, function, pkgID, owner);
            }
        }

        if (!bLangFunction.returnTypeAnnAttachments.isEmpty()) {
            if (!annotFunctionDefined) {
                function = defineFunction(pkgNode, bLangFunction.pos, pkgID, owner);
                localAnnotMap = defineLocalAnnotMap(function, pkgID, owner);
                annotFunctionDefined = true;
            }

            BLangFunction retFunction = defineFunction(pkgNode, bLangFunction.pos, pkgID, owner);
            BLangSimpleVariable retLocalAnnotMap = defineLocalAnnotMap(retFunction, pkgID, owner);
            addAnnotsToFunctionBody(bLangFunction.returnTypeAnnAttachments, retFunction, retLocalAnnotMap);
            BLangLambdaFunction returnAnnotLambda = addReturnAndDefineLambda(retFunction, retLocalAnnotMap, pkgNode,
                                                                             env, pkgID, owner);
            addInvocationToMap(localAnnotMap, bLangFunction.name.value + DOT + RETURNS,
                               returnAnnotLambda, function, pkgID, owner);
        }

        if (annotFunctionDefined) {
            lambdaFunction = addReturnAndDefineLambda(function, localAnnotMap, pkgNode, env, pkgID, owner);
        }

        return lambdaFunction;
    }

<<<<<<< HEAD
    private BLangFunction defineFunction(BLangPackage pkgNode, DiagnosticPos pos, PackageID pkgID, BSymbol owner) {
        String funcName = ANNOT_FUNC + annotFuncCount++;
        BLangFunction function = ASTBuilderUtil.createFunction(pos, funcName);
        function.type = new BInvokableType(Collections.emptyList(), symTable.mapType, null);

        BLangBuiltInRefTypeNode anyMapType = (BLangBuiltInRefTypeNode) TreeBuilder.createBuiltInReferenceTypeNode();
        anyMapType.typeKind = TypeKind.MAP;
        anyMapType.pos = pos;

        BLangValueType anyType = new BLangValueType();
        anyType.typeKind = TypeKind.ANY;

        BLangConstrainedType constrainedType = (BLangConstrainedType) TreeBuilder.createConstrainedTypeNode();
        constrainedType.type = anyMapType;
        constrainedType.constraint = anyType;
        constrainedType.pos = pos;

        function.returnTypeNode = anyMapType;
        function.returnTypeNode.type = symTable.mapType;

        function.body = ASTBuilderUtil.createBlockStmt(pos, new ArrayList<>());

        BInvokableSymbol functionSymbol = new BInvokableSymbol(SymTag.INVOKABLE, Flags.asMask(function.flagSet),
                                                               new Name(funcName), pkgID, function.type, owner);
        functionSymbol.bodyExist = true;
        functionSymbol.kind = SymbolKind.FUNCTION;

        functionSymbol.retType = function.returnTypeNode.type;
        functionSymbol.scope = new Scope(functionSymbol);
        function.symbol = functionSymbol;
        pkgNode.functions.add(function);
        pkgNode.topLevelNodes.add(function);
        return function;
    }

    private BLangLambdaFunction addReturnAndDefineLambda(BLangFunction function, BLangSimpleVariable localAnnotMap,
                                                         BLangPackage pkgNode, SymbolEnv env, PackageID pkgID,
                                                         BSymbol owner) {
        BLangReturn returnStmt = ASTBuilderUtil.createReturnStmt(function.pos, function.body);
        returnStmt.expr = ASTBuilderUtil.createVariableRef(function.pos, localAnnotMap.symbol);

        BInvokableSymbol lambdaFunctionSymbol = createInvokableSymbol(function, pkgID, owner);
        BLangLambdaFunction lambdaFunction = desugar.createLambdaFunction(function, lambdaFunctionSymbol);
        lambdaFunction.cachedEnv = env.createClone();

        pkgNode.lambdaFunctions.add(lambdaFunction);
        return lambdaFunction;
    }

    private BLangSimpleVariable defineLocalAnnotMap(BLangFunction function, PackageID pkgID, BSymbol owner) {
        BLangSimpleVariable localAnnotMap = ASTBuilderUtil.createVariable(function.pos, LOCAL_ANNOT_MAP,
                                                                          symTable.mapType,
                                                                          ASTBuilderUtil.createEmptyRecordLiteral(
                                                                                  function.pos, symTable.mapType),
                                                                          new BVarSymbol(0,
                                                                                         names.fromString(
                                                                                                 LOCAL_ANNOT_MAP),
                                                                                         pkgID, symTable.mapType,
                                                                                         owner));
        ASTBuilderUtil.defineVariable(localAnnotMap, function.symbol, names);
        BLangSimpleVariableDef variableDef = ASTBuilderUtil.createVariableDefStmt(function.pos, function.body);
        variableDef.var = localAnnotMap;
        return localAnnotMap;
    }

    private void addAnnotsToFunctionBody(List<BLangAnnotationAttachment> nodeAttachments,
                                         BLangFunction function, BLangSimpleVariable localAnnotMap) {
        Map<BAnnotationSymbol, List<BLangAnnotationAttachment>> attachments = new HashMap<>();

        for (AnnotationAttachmentNode attachment : nodeAttachments) {
            BLangAnnotationAttachment annotationAttachment = (BLangAnnotationAttachment) attachment;
            BAnnotationSymbol annotationSymbol = annotationAttachment.annotationSymbol;
            if (attachments.containsKey(annotationSymbol)) {
                attachments.get(annotationSymbol).add(annotationAttachment);
            } else {
                AttachPoint attachPoint = null;
                for (AttachPoint.Point point : annotationAttachment.attachPoints) {
                    Optional<AttachPoint> attachPointOptional = annotationSymbol.points.stream()
                            .filter(annotAttachPoint -> annotAttachPoint.point == point).findAny();

                    if (attachPointOptional.isPresent()) {
                        attachPoint = attachPointOptional.get();
                        break;
                    }
                }

                if (attachPoint.source) {
                    // Avoid defining annotation values for source only annotations.
                    continue;
                }

                attachments.put(annotationSymbol,
                                new ArrayList<BLangAnnotationAttachment>() {{
                                    add(annotationAttachment);
                                }});
            }
        }

        for (BAnnotationSymbol annotationSymbol : attachments.keySet()) {
            BTypeSymbol attachedTypeSymbol = annotationSymbol.attachedType;
            if (attachedTypeSymbol == null ||
                    types.isAssignable(attachedTypeSymbol.type, symTable.trueType)) {
                // annotation v1 on type; OR annotation TRUE v1 on type;
                // @v1
                // type X record {
                //     int i;
                // };
                // $local_annot_map$["v1"] = true;
                addTrueAnnot(attachments.get(annotationSymbol).get(0), localAnnotMap, function.body);
            } else if (attachedTypeSymbol.type.tag != TypeTags.ARRAY) {
                // annotation FooRecord v1 on type; OR annotation map<anydata> v1 on type;
                // @v1 {
                //     value: 1
                // }
                // type X record {
                //     int i;
                // };
                // FooRecord r = { value: 1 };
                // $local_annot_map$["v1"] = r;
                addSingleAnnot(attachments.get(annotationSymbol).get(0), localAnnotMap, function.body, function.symbol);
            } else {
                // annotation FooRecord[] v1 on type; OR annotation map<anydata>[] v1 on type;
                // @v1 {
                //     value: 1
                // }
                // @v1 {
                //     value: 2
                // }
                // type X record {
                //     int i;
                // };
                // FooRecord r1 = { value: 1 };
                // FooRecord r2 = { value: 2 };
                // $local_annot_map$["v1"] = [r1, r2];
                addAnnotArray(function.pos, annotationSymbol.bvmAlias(), attachedTypeSymbol.type,
                              attachments.get(annotationSymbol), localAnnotMap, function.body, function.symbol);
            }
=======
    private void generateAnnotations(AnnotatableNode node, String key, BLangFunction target,
                                     BLangBlockStmt bLangBlockStmt,
                                     BLangSimpleVariable annMapVar) {
        if (node.getAnnotationAttachments().size() == 0) {
            return;
        }
        BLangSimpleVariable entryVar = createAnnotationMapEntryVar(key, annMapVar, bLangBlockStmt, target.symbol);
        int annCount = 0;
        for (AnnotationAttachmentNode attachment : node.getAnnotationAttachments()) {
            initAnnotation((BLangAnnotationAttachment) attachment, entryVar, bLangBlockStmt, target.symbol, annCount++);
>>>>>>> 9ba8ef48
        }
    }

    private BInvokableSymbol createInvokableSymbol(BLangFunction function, PackageID pkgID, BSymbol owner) {
        BInvokableSymbol functionSymbol = Symbols.createFunctionSymbol(Flags.asMask(function.flagSet),
                                                                       new Name(function.name.value),
                                                                       pkgID, function.type, owner, true);
        functionSymbol.retType = function.returnTypeNode.type;
        functionSymbol.params = function.requiredParams.stream()
                .map(param -> param.symbol)
                .collect(Collectors.toList());
        functionSymbol.scope = new Scope(functionSymbol);
        functionSymbol.type = new BInvokableType(Collections.emptyList(),
                                                 new BMapType(TypeTags.MAP, symTable.anyType, null), null);
        function.symbol = functionSymbol;
        return functionSymbol;
    }

    private BLangSimpleVariable createGlobalAnnotationMapVar(BLangPackage pkgNode) {
        BLangSimpleVariable annotationMap = ASTBuilderUtil.createVariable(pkgNode.pos, ANNOTATION_DATA,
                                                                          symTable.mapType,
                                                                          ASTBuilderUtil.createEmptyRecordLiteral(
                                                                                  pkgNode.pos, symTable.mapType), null);
        ASTBuilderUtil.defineVariable(annotationMap, pkgNode.symbol, names);
        pkgNode.globalVars.add(0, annotationMap); // TODO fix this
        pkgNode.topLevelNodes.add(0, annotationMap);
        return annotationMap;
    }

    private void addTrueAnnot(BLangAnnotationAttachment attachment, BLangSimpleVariable localMapVar,
                              BLangBlockStmt target) {
        // Handle scenarios where type is a subtype of `true` explicitly or implicitly (by omission).
        // create: $local_annot_map$["v1"] = true;
        BLangExpression expression = ASTBuilderUtil.wrapToConversionExpr(symTable.trueType,
                                                                         ASTBuilderUtil.createLiteral(
                                                                                 target.pos, symTable.booleanType,
                                                                                 Boolean.TRUE),
                                                                         symTable, types);
        addAnnotValueAssignmentToMap(localMapVar, attachment.annotationSymbol.bvmAlias(), target, expression,
                                     localMapVar.symbol.type);
    }

    private void addSingleAnnot(BLangAnnotationAttachment attachment, BLangSimpleVariable localMapVar,
                                BLangBlockStmt target, BSymbol parentSymbol) {
        // Handle scenarios where type is a subtype of `map<any|error>` or `record{any|error...;}`.
        // FooRecord r1 = { value: 1 };
        BLangExpression expression = defineMappingAndGetRef(attachment.annotationSymbol.attachedType.type,
                                                            attachment.pos, attachment.annotationName.value,
                                                            attachment.expr, target, parentSymbol);
        // create: $local_annot_map$["v1"] = r1;
        addAnnotValueAssignmentToMap(localMapVar, attachment.annotationSymbol.bvmAlias(), target, expression,
                                     localMapVar.symbol.type);
    }

    private void addAnnotArray(DiagnosticPos pos, String name, BType annotType,
                               List<BLangAnnotationAttachment> attachments, BLangSimpleVariable localMapVar,
                               BLangBlockStmt target, BSymbol parentSymbol) {
        // Handle scenarios where type is a subtype of `map<any|error>[]` or `record{any|error...;}[]`.
        BLangSimpleVariable annotationArrayVar = ASTBuilderUtil.createVariable(pos, name, annotType);
        annotationArrayVar.expr = ASTBuilderUtil.createEmptyArrayLiteral(pos, (BArrayType) annotType);
        ASTBuilderUtil.defineVariable(annotationArrayVar, parentSymbol, names);
        ASTBuilderUtil.createVariableDefStmt(pos, target).var = annotationArrayVar;
        BLangExpression array = ASTBuilderUtil.createVariableRef(target.pos, annotationArrayVar.symbol);

        addAnnotValuesToArray(annotationArrayVar, name, ((BArrayType) annotType).eType, attachments, target,
                              parentSymbol);

        // create: $local_annot_map$["v1"] = r1;
        addAnnotValueAssignmentToMap(localMapVar, name, target, array, localMapVar.symbol.type);
    }

    private void addAnnotValuesToArray(BLangSimpleVariable annotationArrayVar, String name, BType annotType,
                                       List<BLangAnnotationAttachment> attachments,
                                       BLangBlockStmt target, BSymbol parentSymbol) {
        long annotCount = 0;
        for (BLangAnnotationAttachment attachment : attachments) {
            // FooRecord r$0 = { value: 1 };
            BLangExpression expression = defineMappingAndGetRef(annotType, attachment.pos, name + "$" + annotCount,
                                                                attachment.expr, target, parentSymbol);

            BLangAssignment assignmentStmt = ASTBuilderUtil.createAssignmentStmt(target.pos, target);
            assignmentStmt.expr = expression;

            // fooArray[intCount] = r$0;
            BLangIndexBasedAccess indexAccessNode = (BLangIndexBasedAccess) TreeBuilder.createIndexBasedAccessNode();
            indexAccessNode.pos = target.pos;
            indexAccessNode.indexExpr = ASTBuilderUtil.createLiteral(target.pos, symTable.intType, annotCount);
            indexAccessNode.expr = ASTBuilderUtil.createVariableRef(target.pos, annotationArrayVar.symbol);
            indexAccessNode.type = annotationArrayVar.symbol.type;
            assignmentStmt.varRef = indexAccessNode;
            annotCount++;
        }
    }

    private BLangExpression defineMappingAndGetRef(BType annotType, DiagnosticPos pos, String name,
                                                   BLangExpression expr, BLangBlockStmt target, BSymbol parentSymbol) {
        // create: AttachedType annotationVar = { annotation-expression }
        BLangSimpleVariable annotationVar = ASTBuilderUtil.createVariable(pos, name, annotType);
        annotationVar.expr = expr;
        ASTBuilderUtil.defineVariable(annotationVar, parentSymbol, names);
        ASTBuilderUtil.createVariableDefStmt(pos, target).var = annotationVar;
        return ASTBuilderUtil.createVariableRef(target.pos, annotationVar.symbol);
    }

    private void addInvocationToGlobalAnnotMap(String identifier, BLangLambdaFunction lambdaFunction,
                                               BLangFunction initFunction, PackageID packageID, BSymbol owner) {
        addInvocationToMap(annotationMap, identifier, lambdaFunction, initFunction, packageID, owner);
    }

    private void addInvocationToMap(BLangSimpleVariable map, String identifier, BLangLambdaFunction lambdaFunction,
                                    BLangFunction targetFunction, PackageID packageID, BSymbol owner) {
        // create: $annotation_data["identifier"] = $annot_func$.call();
        BLangInvocation annotFuncInvocation = getInvocation(lambdaFunction, packageID, owner);
        addAnnotValueAssignmentToMap(map, identifier, targetFunction.body, annotFuncInvocation,
                                     annotFuncInvocation.type);
    }

    private void addAnnotValueAssignmentToMap(BLangSimpleVariable mapVar, String identifier, BLangBlockStmt target,
                                              BLangExpression expression, BType accessNodeType) {
        BLangAssignment assignmentStmt = ASTBuilderUtil.createAssignmentStmt(target.pos, target);
        assignmentStmt.expr = expression;

        BLangIndexBasedAccess indexAccessNode = (BLangIndexBasedAccess) TreeBuilder.createIndexBasedAccessNode();
        indexAccessNode.pos = target.pos;
        indexAccessNode.indexExpr = ASTBuilderUtil.createLiteral(target.pos, symTable.stringType, identifier);
        indexAccessNode.expr = ASTBuilderUtil.createVariableRef(target.pos, mapVar.symbol);
        indexAccessNode.type = accessNodeType;
        assignmentStmt.varRef = indexAccessNode;
    }

    private BLangInvocation getInvocation(BLangLambdaFunction lambdaFunction, PackageID packageID, BSymbol owner) {
        BLangInvocation funcInvocation = (BLangInvocation) TreeBuilder.createInvocationNode();
        funcInvocation.builtinMethodInvocation = true;
        funcInvocation.builtInMethod = BLangBuiltInMethod.CALL;
        funcInvocation.type = symTable.mapType;
        funcInvocation.expr = ASTBuilderUtil.createVariableRef(lambdaFunction.pos, lambdaFunction.function.symbol);
        BSymbol varSymbol = new BInvokableSymbol(SymTag.VARIABLE, 0, lambdaFunction.function.symbol.name,
                                                 packageID, lambdaFunction.function.type, owner);
        varSymbol.kind = SymbolKind.FUNCTION;
        funcInvocation.symbol = varSymbol;
        funcInvocation.name = ASTBuilderUtil.createIdentifier(lambdaFunction.pos, BLangBuiltInMethod.CALL.getName());
        return funcInvocation;
    }
}<|MERGE_RESOLUTION|>--- conflicted
+++ resolved
@@ -22,6 +22,7 @@
 import org.ballerinalang.model.symbols.SymbolKind;
 import org.ballerinalang.model.tree.AnnotatableNode;
 import org.ballerinalang.model.tree.AnnotationAttachmentNode;
+import org.ballerinalang.model.tree.NodeKind;
 import org.ballerinalang.model.types.TypeKind;
 import org.wso2.ballerinalang.compiler.semantics.analyzer.Types;
 import org.wso2.ballerinalang.compiler.semantics.model.BLangBuiltInMethod;
@@ -52,16 +53,11 @@
 import org.wso2.ballerinalang.compiler.tree.statements.BLangAssignment;
 import org.wso2.ballerinalang.compiler.tree.statements.BLangBlockStmt;
 import org.wso2.ballerinalang.compiler.tree.statements.BLangReturn;
-<<<<<<< HEAD
 import org.wso2.ballerinalang.compiler.tree.statements.BLangSimpleVariableDef;
+import org.wso2.ballerinalang.compiler.tree.statements.BLangStatement;
 import org.wso2.ballerinalang.compiler.tree.types.BLangBuiltInRefTypeNode;
 import org.wso2.ballerinalang.compiler.tree.types.BLangConstrainedType;
 import org.wso2.ballerinalang.compiler.tree.types.BLangValueType;
-=======
-import org.wso2.ballerinalang.compiler.tree.statements.BLangStatement;
-import org.wso2.ballerinalang.compiler.tree.types.BLangObjectTypeNode;
-import org.wso2.ballerinalang.compiler.tree.types.BLangRecordTypeNode;
->>>>>>> 9ba8ef48
 import org.wso2.ballerinalang.compiler.util.CompilerContext;
 import org.wso2.ballerinalang.compiler.util.Name;
 import org.wso2.ballerinalang.compiler.util.Names;
@@ -77,8 +73,6 @@
 import java.util.Optional;
 import java.util.stream.Collectors;
 
-import java.util.List;
-
 /**
  * Desugar annotations into executable entries.
  *
@@ -129,17 +123,24 @@
 
     void rewritePackageAnnotations(BLangPackage pkgNode, SymbolEnv env) {
         BLangFunction initFunction = pkgNode.initFunction;
-
-<<<<<<< HEAD
-        defineTypeAnnotations(pkgNode, env, initFunction);
-        defineServiceAnnotations(pkgNode, env, initFunction);
-        defineFunctionAnnotations(pkgNode, env, initFunction);
+        BLangBlockStmt blockStmt = (BLangBlockStmt) TreeBuilder.createBlockNode();
+        blockStmt.pos = initFunction.body.pos;
+
+        defineTypeAnnotations(pkgNode, env, blockStmt);
+        defineServiceAnnotations(pkgNode, env, blockStmt);
+        defineFunctionAnnotations(pkgNode, env, blockStmt);
+
+        int index = calculateIndex(initFunction.body.stmts);
+
+        for (BLangStatement stmt : blockStmt.stmts) {
+            initFunction.body.stmts.add(index++, stmt);
+        }
 
         BLangReturn returnStmt = ASTBuilderUtil.createNilReturnStmt(pkgNode.pos, symTable.nilType);
         pkgNode.initFunction.body.stmts.add(returnStmt);
     }
 
-    private void defineTypeAnnotations(BLangPackage pkgNode, SymbolEnv env, BLangFunction target) {
+    private void defineTypeAnnotations(BLangPackage pkgNode, SymbolEnv env, BLangBlockStmt target) {
         for (BLangTypeDefinition typeDef : pkgNode.typeDefinitions) {
             PackageID pkgID = typeDef.symbol.pkgID;
             BSymbol owner = typeDef.symbol.owner;
@@ -151,7 +152,7 @@
         }
     }
 
-    private void defineServiceAnnotations(BLangPackage pkgNode, SymbolEnv env, BLangFunction target) {
+    private void defineServiceAnnotations(BLangPackage pkgNode, SymbolEnv env, BLangBlockStmt target) {
         for (BLangService service : pkgNode.services) {
             PackageID pkgID = service.symbol.pkgID;
             BSymbol owner = service.symbol.owner;
@@ -160,42 +161,27 @@
             if (lambdaFunction != null) {
                 addInvocationToGlobalAnnotMap(service.name.value, lambdaFunction, target, pkgID, owner);
             }
-=======
-        BLangBlockStmt blockStmt = (BLangBlockStmt) TreeBuilder.createBlockNode();
-
-        // Handle service annotations
-        for (BLangService service : pkgNode.services) {
-            generateAnnotations(service, service.name.value, initFunction, blockStmt, annotationMap);
->>>>>>> 9ba8ef48
-        }
-    }
-
-<<<<<<< HEAD
-    private void defineFunctionAnnotations(BLangPackage pkgNode, SymbolEnv env, BLangFunction target) {
+        }
+    }
+
+    private void defineFunctionAnnotations(BLangPackage pkgNode, SymbolEnv env, BLangBlockStmt target) {
         BLangFunction[] functions = pkgNode.functions.toArray(new BLangFunction[pkgNode.functions.size()]);
         for (BLangFunction function : functions) {
             PackageID pkgID = function.symbol.pkgID;
             BSymbol owner = function.symbol.owner;
 
+            if (!(function.attachedFunction || function.attachedOuterFunction)) {
+                // Temporarily avoid sending module level function annotations to the runtime
+                continue;
+            }
+
             BLangLambdaFunction lambdaFunction = defineAnnotations(function, pkgNode, env, pkgID, owner);
             if (lambdaFunction != null) {
-                String identifier = (function.attachedFunction || function.attachedOuterFunction) ?
-                        function.symbol.name.value : function.name.value;
+//                String identifier = (function.attachedFunction || function.attachedOuterFunction) ?
+//                        function.symbol.name.value : function.name.value;
+                String identifier = function.symbol.name.value;
                 addInvocationToGlobalAnnotMap(identifier, lambdaFunction, target, pkgID, owner);
             }
-=======
-        // Handle Function Annotations.
-        handleFunctionAnnotations(pkgNode, initFunction, blockStmt, annotationMap);
-
-        for (BLangVariable variable : pkgNode.globalVars) {
-            generateAnnotations(variable, variable.symbol.name.value, initFunction, blockStmt, annotationMap);
-        }
-
-        int index = calculateIndex(initFunction.body.stmts);
-
-        for (BLangStatement stmt : blockStmt.stmts) {
-            initFunction.body.stmts.add(index++, stmt);
->>>>>>> 9ba8ef48
         }
     }
 
@@ -206,7 +192,6 @@
                                          .collect(Collectors.toList()), pos, pkgNode, env, pkgID, owner);
     }
 
-<<<<<<< HEAD
     private BLangLambdaFunction defineAnnotations(List<BLangAnnotationAttachment> annAttachments, DiagnosticPos pos,
                                                   BLangPackage pkgNode, SymbolEnv env, PackageID pkgID, BSymbol owner) {
         if (annAttachments.isEmpty()) {
@@ -243,45 +228,9 @@
                     localAnnotMap = defineLocalAnnotMap(function, pkgID, owner);
                     addAnnotsToFunctionBody(bLangFunction.annAttachments, function, localAnnotMap);
                     annotFunctionDefined = true;
-=======
-    private int calculateIndex(List<BLangStatement> stmts) {
-        for (int i = 0; i < stmts.size(); i++) {
-            BLangStatement stmt = stmts.get(i);
-            if ((stmt.getKind() == NodeKind.ASSIGNMENT) &&
-                    (((BLangAssignment) stmt).expr.getKind() == NodeKind.SERVICE_CONSTRUCTOR)) {
-                return i;
-            }
-        }
-        return stmts.size();
-    }
-
-    private void handleFunctionAnnotations(BLangPackage pkgNode, BLangFunction initFunction,
-                                           BLangBlockStmt bLangBlockStmt,
-                                           BLangSimpleVariable annotationMap) {
-        for (BLangFunction function : pkgNode.functions) {
-            generateAnnotations(function, function.symbol.name.value, initFunction, bLangBlockStmt, annotationMap);
-        }
-
-        for (BLangTypeDefinition typeDef : pkgNode.typeDefinitions) {
-            generateAnnotations(typeDef, typeDef.name.value, initFunction, bLangBlockStmt, annotationMap);
-            if (typeDef.typeNode.getKind() == NodeKind.USER_DEFINED_TYPE) {
-                continue;
-            }
-            if (typeDef.symbol.type.tag == TypeTags.OBJECT) {
-                BLangObjectTypeNode objectTypeNode = (BLangObjectTypeNode) typeDef.typeNode;
-                for (BLangSimpleVariable field : objectTypeNode.fields) {
-                    String key = typeDef.name.value + DOT + field.name.value;
-                    generateAnnotations(field, key, initFunction, bLangBlockStmt, annotationMap);
-                }
-            } else if (typeDef.symbol.type.tag == TypeTags.RECORD) {
-                BLangRecordTypeNode recordTypeNode = (BLangRecordTypeNode) typeDef.typeNode;
-                for (BLangSimpleVariable field : recordTypeNode.fields) {
-                    String key = typeDef.name.value + DOT + field.name.value;
-                    generateAnnotations(field, key, initFunction, bLangBlockStmt, annotationMap);
->>>>>>> 9ba8ef48
                 }
                 addInvocationToMap(localAnnotMap, bLangFunction.name.value + DOT + param.name.value,
-                                   paramAnnotLambda, function, pkgID, owner);
+                                   paramAnnotLambda, function.body, pkgID, owner);
             }
         }
 
@@ -298,7 +247,7 @@
             BLangLambdaFunction returnAnnotLambda = addReturnAndDefineLambda(retFunction, retLocalAnnotMap, pkgNode,
                                                                              env, pkgID, owner);
             addInvocationToMap(localAnnotMap, bLangFunction.name.value + DOT + RETURNS,
-                               returnAnnotLambda, function, pkgID, owner);
+                               returnAnnotLambda, function.body, pkgID, owner);
         }
 
         if (annotFunctionDefined) {
@@ -308,7 +257,6 @@
         return lambdaFunction;
     }
 
-<<<<<<< HEAD
     private BLangFunction defineFunction(BLangPackage pkgNode, DiagnosticPos pos, PackageID pkgID, BSymbol owner) {
         String funcName = ANNOT_FUNC + annotFuncCount++;
         BLangFunction function = ASTBuilderUtil.createFunction(pos, funcName);
@@ -446,18 +394,6 @@
                 addAnnotArray(function.pos, annotationSymbol.bvmAlias(), attachedTypeSymbol.type,
                               attachments.get(annotationSymbol), localAnnotMap, function.body, function.symbol);
             }
-=======
-    private void generateAnnotations(AnnotatableNode node, String key, BLangFunction target,
-                                     BLangBlockStmt bLangBlockStmt,
-                                     BLangSimpleVariable annMapVar) {
-        if (node.getAnnotationAttachments().size() == 0) {
-            return;
-        }
-        BLangSimpleVariable entryVar = createAnnotationMapEntryVar(key, annMapVar, bLangBlockStmt, target.symbol);
-        int annCount = 0;
-        for (AnnotationAttachmentNode attachment : node.getAnnotationAttachments()) {
-            initAnnotation((BLangAnnotationAttachment) attachment, entryVar, bLangBlockStmt, target.symbol, annCount++);
->>>>>>> 9ba8ef48
         }
     }
 
@@ -563,16 +499,15 @@
     }
 
     private void addInvocationToGlobalAnnotMap(String identifier, BLangLambdaFunction lambdaFunction,
-                                               BLangFunction initFunction, PackageID packageID, BSymbol owner) {
-        addInvocationToMap(annotationMap, identifier, lambdaFunction, initFunction, packageID, owner);
+                                               BLangBlockStmt target, PackageID packageID, BSymbol owner) {
+        addInvocationToMap(annotationMap, identifier, lambdaFunction, target, packageID, owner);
     }
 
     private void addInvocationToMap(BLangSimpleVariable map, String identifier, BLangLambdaFunction lambdaFunction,
-                                    BLangFunction targetFunction, PackageID packageID, BSymbol owner) {
+                                    BLangBlockStmt target, PackageID packageID, BSymbol owner) {
         // create: $annotation_data["identifier"] = $annot_func$.call();
         BLangInvocation annotFuncInvocation = getInvocation(lambdaFunction, packageID, owner);
-        addAnnotValueAssignmentToMap(map, identifier, targetFunction.body, annotFuncInvocation,
-                                     annotFuncInvocation.type);
+        addAnnotValueAssignmentToMap(map, identifier, target, annotFuncInvocation, annotFuncInvocation.type);
     }
 
     private void addAnnotValueAssignmentToMap(BLangSimpleVariable mapVar, String identifier, BLangBlockStmt target,
@@ -601,4 +536,15 @@
         funcInvocation.name = ASTBuilderUtil.createIdentifier(lambdaFunction.pos, BLangBuiltInMethod.CALL.getName());
         return funcInvocation;
     }
+
+    private int calculateIndex(List<BLangStatement> stmts) {
+        for (int i = 0; i < stmts.size(); i++) {
+            BLangStatement stmt = stmts.get(i);
+            if ((stmt.getKind() == NodeKind.ASSIGNMENT) &&
+                    (((BLangAssignment) stmt).expr.getKind() == NodeKind.SERVICE_CONSTRUCTOR)) {
+                return i;
+            }
+        }
+        return stmts.size();
+    }
 }