/*
 *  Copyright (c) 2020, WSO2 Inc. (http://www.wso2.org) All Rights Reserved.
 *
 *  WSO2 Inc. licenses this file to you under the Apache License,
 *  Version 2.0 (the "License"); you may not use this file except
 *  in compliance with the License.
 *  You may obtain a copy of the License at
 *
 *  http://www.apache.org/licenses/LICENSE-2.0
 *
 *  Unless required by applicable law or agreed to in writing, software
 *  distributed under the License is distributed on an "AS IS" BASIS,
 *  WITHOUT WARRANTIES OR CONDITIONS OF ANY KIND, either express or implied.
 *  See the License for the specific language governing permissions and
 *  limitations under the License.
 */
package org.wso2.ballerinalang.compiler.desugar;

import io.ballerina.tools.diagnostics.Location;
import org.ballerinalang.model.TreeBuilder;
import org.ballerinalang.model.clauses.OrderKeyNode;
import org.ballerinalang.model.elements.Flag;
import org.ballerinalang.model.tree.IdentifierNode;
import org.ballerinalang.model.tree.NodeKind;
import org.ballerinalang.model.tree.OperatorKind;
import org.ballerinalang.model.tree.statements.VariableDefinitionNode;
import org.ballerinalang.model.tree.types.TypeNode;
import org.ballerinalang.model.types.TypeKind;
import org.wso2.ballerinalang.compiler.semantics.analyzer.SymbolResolver;
import org.wso2.ballerinalang.compiler.semantics.analyzer.Types;
import org.wso2.ballerinalang.compiler.semantics.model.SymbolEnv;
import org.wso2.ballerinalang.compiler.semantics.model.SymbolTable;
import org.wso2.ballerinalang.compiler.semantics.model.symbols.BInvokableSymbol;
import org.wso2.ballerinalang.compiler.semantics.model.symbols.BSymbol;
import org.wso2.ballerinalang.compiler.semantics.model.symbols.BVarSymbol;
import org.wso2.ballerinalang.compiler.semantics.model.symbols.SymTag;
import org.wso2.ballerinalang.compiler.semantics.model.symbols.Symbols;
import org.wso2.ballerinalang.compiler.semantics.model.types.BArrayType;
import org.wso2.ballerinalang.compiler.semantics.model.types.BField;
import org.wso2.ballerinalang.compiler.semantics.model.types.BIntersectionType;
import org.wso2.ballerinalang.compiler.semantics.model.types.BInvokableType;
import org.wso2.ballerinalang.compiler.semantics.model.types.BMapType;
import org.wso2.ballerinalang.compiler.semantics.model.types.BRecordType;
import org.wso2.ballerinalang.compiler.semantics.model.types.BStreamType;
import org.wso2.ballerinalang.compiler.semantics.model.types.BStructureType;
import org.wso2.ballerinalang.compiler.semantics.model.types.BType;
import org.wso2.ballerinalang.compiler.semantics.model.types.BTypedescType;
import org.wso2.ballerinalang.compiler.semantics.model.types.BUnionType;
import org.wso2.ballerinalang.compiler.tree.BLangBlockFunctionBody;
import org.wso2.ballerinalang.compiler.tree.BLangErrorVariable;
import org.wso2.ballerinalang.compiler.tree.BLangExprFunctionBody;
import org.wso2.ballerinalang.compiler.tree.BLangFunction;
import org.wso2.ballerinalang.compiler.tree.BLangFunctionBody;
import org.wso2.ballerinalang.compiler.tree.BLangIdentifier;
import org.wso2.ballerinalang.compiler.tree.BLangMarkdownReferenceDocumentation;
import org.wso2.ballerinalang.compiler.tree.BLangNode;
import org.wso2.ballerinalang.compiler.tree.BLangNodeVisitor;
import org.wso2.ballerinalang.compiler.tree.BLangRecordVariable;
import org.wso2.ballerinalang.compiler.tree.BLangSimpleVariable;
import org.wso2.ballerinalang.compiler.tree.BLangTableKeySpecifier;
import org.wso2.ballerinalang.compiler.tree.BLangTupleVariable;
import org.wso2.ballerinalang.compiler.tree.BLangVariable;
import org.wso2.ballerinalang.compiler.tree.BLangXMLNS;
import org.wso2.ballerinalang.compiler.tree.clauses.BLangDoClause;
import org.wso2.ballerinalang.compiler.tree.clauses.BLangFromClause;
import org.wso2.ballerinalang.compiler.tree.clauses.BLangInputClause;
import org.wso2.ballerinalang.compiler.tree.clauses.BLangJoinClause;
import org.wso2.ballerinalang.compiler.tree.clauses.BLangLetClause;
import org.wso2.ballerinalang.compiler.tree.clauses.BLangLimitClause;
import org.wso2.ballerinalang.compiler.tree.clauses.BLangOnConflictClause;
import org.wso2.ballerinalang.compiler.tree.clauses.BLangOnFailClause;
import org.wso2.ballerinalang.compiler.tree.clauses.BLangOrderByClause;
import org.wso2.ballerinalang.compiler.tree.clauses.BLangOrderKey;
import org.wso2.ballerinalang.compiler.tree.clauses.BLangSelectClause;
import org.wso2.ballerinalang.compiler.tree.clauses.BLangWhereClause;
import org.wso2.ballerinalang.compiler.tree.expressions.BLangAnnotAccessExpr;
import org.wso2.ballerinalang.compiler.tree.expressions.BLangArrowFunction;
import org.wso2.ballerinalang.compiler.tree.expressions.BLangBinaryExpr;
import org.wso2.ballerinalang.compiler.tree.expressions.BLangCheckPanickedExpr;
import org.wso2.ballerinalang.compiler.tree.expressions.BLangCheckedExpr;
import org.wso2.ballerinalang.compiler.tree.expressions.BLangCommitExpr;
import org.wso2.ballerinalang.compiler.tree.expressions.BLangConstRef;
import org.wso2.ballerinalang.compiler.tree.expressions.BLangElvisExpr;
import org.wso2.ballerinalang.compiler.tree.expressions.BLangErrorConstructorExpr;
import org.wso2.ballerinalang.compiler.tree.expressions.BLangErrorVarRef;
import org.wso2.ballerinalang.compiler.tree.expressions.BLangExpression;
import org.wso2.ballerinalang.compiler.tree.expressions.BLangFieldBasedAccess;
import org.wso2.ballerinalang.compiler.tree.expressions.BLangGroupExpr;
import org.wso2.ballerinalang.compiler.tree.expressions.BLangIgnoreExpr;
import org.wso2.ballerinalang.compiler.tree.expressions.BLangIndexBasedAccess;
import org.wso2.ballerinalang.compiler.tree.expressions.BLangInvocation;
import org.wso2.ballerinalang.compiler.tree.expressions.BLangIsAssignableExpr;
import org.wso2.ballerinalang.compiler.tree.expressions.BLangIsLikeExpr;
import org.wso2.ballerinalang.compiler.tree.expressions.BLangLambdaFunction;
import org.wso2.ballerinalang.compiler.tree.expressions.BLangLetExpression;
import org.wso2.ballerinalang.compiler.tree.expressions.BLangListConstructorExpr;
import org.wso2.ballerinalang.compiler.tree.expressions.BLangListConstructorExpr.BLangArrayLiteral;
import org.wso2.ballerinalang.compiler.tree.expressions.BLangLiteral;
import org.wso2.ballerinalang.compiler.tree.expressions.BLangNamedArgsExpression;
import org.wso2.ballerinalang.compiler.tree.expressions.BLangNumericLiteral;
import org.wso2.ballerinalang.compiler.tree.expressions.BLangQueryAction;
import org.wso2.ballerinalang.compiler.tree.expressions.BLangQueryExpr;
import org.wso2.ballerinalang.compiler.tree.expressions.BLangRawTemplateLiteral;
import org.wso2.ballerinalang.compiler.tree.expressions.BLangRecordLiteral;
import org.wso2.ballerinalang.compiler.tree.expressions.BLangRecordLiteral.BLangRecordKeyValueField;
import org.wso2.ballerinalang.compiler.tree.expressions.BLangRecordLiteral.BLangRecordSpreadOperatorField;
import org.wso2.ballerinalang.compiler.tree.expressions.BLangRecordVarRef;
import org.wso2.ballerinalang.compiler.tree.expressions.BLangRegExpTemplateLiteral;
import org.wso2.ballerinalang.compiler.tree.expressions.BLangRestArgsExpression;
import org.wso2.ballerinalang.compiler.tree.expressions.BLangServiceConstructorExpr;
import org.wso2.ballerinalang.compiler.tree.expressions.BLangSimpleVarRef;
import org.wso2.ballerinalang.compiler.tree.expressions.BLangStatementExpression;
import org.wso2.ballerinalang.compiler.tree.expressions.BLangStringTemplateLiteral;
import org.wso2.ballerinalang.compiler.tree.expressions.BLangTableConstructorExpr;
import org.wso2.ballerinalang.compiler.tree.expressions.BLangTernaryExpr;
import org.wso2.ballerinalang.compiler.tree.expressions.BLangTrapExpr;
import org.wso2.ballerinalang.compiler.tree.expressions.BLangTupleVarRef;
import org.wso2.ballerinalang.compiler.tree.expressions.BLangTypeConversionExpr;
import org.wso2.ballerinalang.compiler.tree.expressions.BLangTypeInit;
import org.wso2.ballerinalang.compiler.tree.expressions.BLangTypeTestExpr;
import org.wso2.ballerinalang.compiler.tree.expressions.BLangTypedescExpr;
import org.wso2.ballerinalang.compiler.tree.expressions.BLangUnaryExpr;
import org.wso2.ballerinalang.compiler.tree.expressions.BLangVariableReference;
import org.wso2.ballerinalang.compiler.tree.expressions.BLangWaitExpr;
import org.wso2.ballerinalang.compiler.tree.expressions.BLangWaitForAllExpr;
import org.wso2.ballerinalang.compiler.tree.expressions.BLangWorkerFlushExpr;
import org.wso2.ballerinalang.compiler.tree.expressions.BLangWorkerReceive;
import org.wso2.ballerinalang.compiler.tree.expressions.BLangWorkerSyncSendExpr;
import org.wso2.ballerinalang.compiler.tree.expressions.BLangXMLAttribute;
import org.wso2.ballerinalang.compiler.tree.expressions.BLangXMLCommentLiteral;
import org.wso2.ballerinalang.compiler.tree.expressions.BLangXMLElementAccess;
import org.wso2.ballerinalang.compiler.tree.expressions.BLangXMLElementFilter;
import org.wso2.ballerinalang.compiler.tree.expressions.BLangXMLElementLiteral;
import org.wso2.ballerinalang.compiler.tree.expressions.BLangXMLNavigationAccess;
import org.wso2.ballerinalang.compiler.tree.expressions.BLangXMLProcInsLiteral;
import org.wso2.ballerinalang.compiler.tree.expressions.BLangXMLQName;
import org.wso2.ballerinalang.compiler.tree.expressions.BLangXMLQuotedString;
import org.wso2.ballerinalang.compiler.tree.expressions.BLangXMLSequenceLiteral;
import org.wso2.ballerinalang.compiler.tree.expressions.BLangXMLTextLiteral;
import org.wso2.ballerinalang.compiler.tree.statements.BLangAssignment;
import org.wso2.ballerinalang.compiler.tree.statements.BLangBlockStmt;
import org.wso2.ballerinalang.compiler.tree.statements.BLangBreak;
import org.wso2.ballerinalang.compiler.tree.statements.BLangCompoundAssignment;
import org.wso2.ballerinalang.compiler.tree.statements.BLangContinue;
import org.wso2.ballerinalang.compiler.tree.statements.BLangDo;
import org.wso2.ballerinalang.compiler.tree.statements.BLangErrorDestructure;
import org.wso2.ballerinalang.compiler.tree.statements.BLangErrorVariableDef;
import org.wso2.ballerinalang.compiler.tree.statements.BLangExpressionStmt;
import org.wso2.ballerinalang.compiler.tree.statements.BLangFail;
import org.wso2.ballerinalang.compiler.tree.statements.BLangForeach;
import org.wso2.ballerinalang.compiler.tree.statements.BLangForkJoin;
import org.wso2.ballerinalang.compiler.tree.statements.BLangIf;
import org.wso2.ballerinalang.compiler.tree.statements.BLangLock;
import org.wso2.ballerinalang.compiler.tree.statements.BLangPanic;
import org.wso2.ballerinalang.compiler.tree.statements.BLangRecordDestructure;
import org.wso2.ballerinalang.compiler.tree.statements.BLangRecordVariableDef;
import org.wso2.ballerinalang.compiler.tree.statements.BLangRetry;
import org.wso2.ballerinalang.compiler.tree.statements.BLangReturn;
import org.wso2.ballerinalang.compiler.tree.statements.BLangSimpleVariableDef;
import org.wso2.ballerinalang.compiler.tree.statements.BLangStatement;
import org.wso2.ballerinalang.compiler.tree.statements.BLangTransaction;
import org.wso2.ballerinalang.compiler.tree.statements.BLangTupleDestructure;
import org.wso2.ballerinalang.compiler.tree.statements.BLangTupleVariableDef;
import org.wso2.ballerinalang.compiler.tree.statements.BLangWhile;
import org.wso2.ballerinalang.compiler.tree.statements.BLangWorkerSend;
import org.wso2.ballerinalang.compiler.tree.statements.BLangXMLNSStatement;
import org.wso2.ballerinalang.compiler.tree.types.BLangErrorType;
import org.wso2.ballerinalang.compiler.tree.types.BLangLetVariable;
import org.wso2.ballerinalang.compiler.tree.types.BLangRecordTypeNode;
import org.wso2.ballerinalang.compiler.tree.types.BLangUnionTypeNode;
import org.wso2.ballerinalang.compiler.tree.types.BLangValueType;
import org.wso2.ballerinalang.compiler.util.CompilerContext;
import org.wso2.ballerinalang.compiler.util.Name;
import org.wso2.ballerinalang.compiler.util.Names;
import org.wso2.ballerinalang.compiler.util.TypeTags;
import org.wso2.ballerinalang.util.Flags;
import org.wso2.ballerinalang.util.Lists;

import java.util.ArrayList;
import java.util.Collections;
import java.util.HashMap;
import java.util.HashSet;
import java.util.List;
import java.util.Map;

import static io.ballerina.runtime.api.constants.RuntimeConstants.UNDERSCORE;
import static org.ballerinalang.model.symbols.SymbolOrigin.VIRTUAL;

/**
 * Class responsible for desugar query pipeline into actual Ballerina code.
 *
 * @since 1.2.0
 */
public class QueryDesugar extends BLangNodeVisitor {
    private static final Name QUERY_CREATE_PIPELINE_FUNCTION = new Name("createPipeline");
    private static final Name QUERY_CREATE_INPUT_FUNCTION = new Name("createInputFunction");
    private static final Name QUERY_CREATE_NESTED_FROM_FUNCTION = new Name("createNestedFromFunction");
    private static final Name QUERY_CREATE_LET_FUNCTION = new Name("createLetFunction");
    private static final Name QUERY_CREATE_INNER_JOIN_FUNCTION = new Name("createInnerJoinFunction");
    private static final Name QUERY_CREATE_OUTER_JOIN_FUNCTION = new Name("createOuterJoinFunction");
    private static final Name QUERY_CREATE_FILTER_FUNCTION = new Name("createFilterFunction");
    private static final Name QUERY_CREATE_ORDER_BY_FUNCTION = new Name("createOrderByFunction");
    private static final Name QUERY_CREATE_SELECT_FUNCTION = new Name("createSelectFunction");
    private static final Name QUERY_CREATE_DO_FUNCTION = new Name("createDoFunction");
    private static final Name QUERY_CREATE_LIMIT_FUNCTION = new Name("createLimitFunction");
    private static final Name QUERY_ADD_STREAM_FUNCTION = new Name("addStreamFunction");
    private static final Name QUERY_CONSUME_STREAM_FUNCTION = new Name("consumeStream");
    private static final Name QUERY_TO_ARRAY_FUNCTION = new Name("toArray");
    private static final Name QUERY_TO_STRING_FUNCTION = new Name("toString");
    private static final Name QUERY_TO_XML_FUNCTION = new Name("toXML");
    private static final Name QUERY_ADD_TO_TABLE_FUNCTION = new Name("addToTable");
    private static final Name QUERY_ADD_TO_MAP_FUNCTION = new Name("addToMap");
    private static final Name QUERY_GET_STREAM_FROM_PIPELINE_FUNCTION = new Name("getStreamFromPipeline");
    private static final Name QUERY_GET_QUERY_ERROR_ROOT_CAUSE_FUNCTION = new Name("getQueryErrorRootCause");
    private static final String FRAME_PARAMETER_NAME = "$frame$";
    private static final Name QUERY_BODY_DISTINCT_ERROR_NAME = new Name("Error");
    private static final Name QUERY_PIPELINE_DISTINCT_ERROR_NAME = new Name("CompleteEarlyError");
    private static final Name QUERY_DISTINCT_UNION_ERROR_NAME = new Name("QueryErrorTypes");
    private static final CompilerContext.Key<QueryDesugar> QUERY_DESUGAR_KEY = new CompilerContext.Key<>();
    private BLangExpression onConflictExpr;
    private BVarSymbol currentFrameSymbol;
    private BLangBlockFunctionBody currentQueryLambdaBody;
    private Map<String, BSymbol> identifiers;
    private int streamElementCount = 0;
    private final Desugar desugar;
    private final SymbolTable symTable;
    private final SymbolResolver symResolver;
    private final Names names;
    private final Types types;
    private SymbolEnv env;
    private SymbolEnv queryEnv;
    private boolean containsCheckExpr;
<<<<<<< HEAD
    private boolean withinLambdaFunc = false;
    private boolean withinQuery = false;
=======
    private boolean withinLambdaOrArrowFunc = false;
>>>>>>> 817dde2e
    private HashSet<BType> checkedErrorList;

    private QueryDesugar(CompilerContext context) {
        context.put(QUERY_DESUGAR_KEY, this);
        this.symTable = SymbolTable.getInstance(context);
        this.symResolver = SymbolResolver.getInstance(context);
        this.names = Names.getInstance(context);
        this.types = Types.getInstance(context);
        this.desugar = Desugar.getInstance(context);
    }

    public static QueryDesugar getInstance(CompilerContext context) {
        QueryDesugar desugar = context.get(QUERY_DESUGAR_KEY);
        if (desugar == null) {
            desugar = new QueryDesugar(context);
        }
        return desugar;
    }

    /**
     * Desugar query expression.
     *
     * @param queryExpr query expression to be desugared.
     * @param env       symbol env.
     * @param stmtsToBePropagated list of statements to be propagated.
     * @return desugared query expression.
     */
    BLangStatementExpression desugar(BLangQueryExpr queryExpr, SymbolEnv env,
                                     List<BLangStatement> stmtsToBePropagated) {
        containsCheckExpr = false;
        HashSet<BType> prevCheckedErrorList = this.checkedErrorList;
        this.checkedErrorList = new HashSet<>();

        List<BLangNode> clauses = queryExpr.getQueryClauses();
        Location pos = clauses.get(0).pos;
        BLangBlockStmt queryBlock = ASTBuilderUtil.createBlockStmt(pos);
        BLangVariableReference streamRef = buildStream(clauses, queryExpr.getBType(), env,
                queryBlock, stmtsToBePropagated);
        BLangExpression result = streamRef;
        BLangLiteral isReadonly = ASTBuilderUtil.createLiteral(pos, symTable.booleanType,
                Symbols.isFlagOn(queryExpr.getBType().flags, Flags.READONLY));
        BType resultType = queryExpr.getBType();
        if (queryExpr.isStream) {
            resultType = streamRef.getBType();
        } else if (queryExpr.isTable) {
            onConflictExpr = (onConflictExpr == null)
                    ? ASTBuilderUtil.createLiteral(pos, symTable.nilType, Names.NIL_VALUE)
                    : onConflictExpr;
            BLangVariableReference tableRef = addTableConstructor(queryExpr, queryBlock);
            result = getStreamFunctionVariableRef(queryBlock,
                    QUERY_ADD_TO_TABLE_FUNCTION, Lists.of(streamRef, tableRef, onConflictExpr, isReadonly), pos);
            resultType = tableRef.getBType();
            onConflictExpr = null;
        } else if (queryExpr.isMap) {
            onConflictExpr = (onConflictExpr == null)
                    ? ASTBuilderUtil.createLiteral(pos, symTable.nilType, Names.NIL_VALUE)
                    : onConflictExpr;
            BMapType mapType = (BMapType) getMapType(queryExpr.getBType());
            BLangRecordLiteral.BLangMapLiteral mapLiteral = new BLangRecordLiteral.BLangMapLiteral(queryExpr.pos,
                    mapType, new ArrayList<>());
            result = getStreamFunctionVariableRef(queryBlock,
                    QUERY_ADD_TO_MAP_FUNCTION, Lists.of(streamRef, mapLiteral, onConflictExpr, isReadonly), pos);
            onConflictExpr = null;
        } else {
            BType refType = Types.getReferredType(queryExpr.getBType());
            if (isXml(refType)) {
                if (types.isSubTypeOfReadOnly(refType, env)) {
                    isReadonly.value = true;
                }
                result = getStreamFunctionVariableRef(queryBlock, QUERY_TO_XML_FUNCTION,
                        Lists.of(streamRef, isReadonly), pos);
            } else if (TypeTags.isStringTypeTag(refType.tag)) {
                result = getStreamFunctionVariableRef(queryBlock, QUERY_TO_STRING_FUNCTION, Lists.of(streamRef), pos);
            } else {
                BType arrayType = refType;
                if (refType.tag == TypeTags.UNION) {
                    arrayType = ((BUnionType) refType).getMemberTypes()
                            .stream().filter(m -> Types.getReferredType(m).tag == TypeTags.ARRAY)
                            .findFirst().orElse(symTable.arrayType);
                }
                BLangArrayLiteral arr = (BLangArrayLiteral) TreeBuilder.createArrayLiteralExpressionNode();
                arr.exprs = new ArrayList<>();
                arr.setBType(arrayType);
                result = getStreamFunctionVariableRef(queryBlock, QUERY_TO_ARRAY_FUNCTION,
                        Lists.of(streamRef, arr, isReadonly), pos);
            }
        }
        handleErrorReturnsFromQuery(pos, result, queryBlock, false, resultType);
        BLangStatementExpression streamStmtExpr = ASTBuilderUtil.createStatementExpression(queryBlock,
                addTypeConversionExpr(result, queryExpr.getBType()));
        streamStmtExpr.setBType(resultType);
        this.checkedErrorList = prevCheckedErrorList;
        return streamStmtExpr;
    }

    private BType getMapType(BType type) {
        BType resultantType = types.getSafeType(Types.getReferredType(type), false, true);
        if (resultantType.tag == TypeTags.INTERSECTION) {
            return getMapType(((BIntersectionType) resultantType).effectiveType);
        }
        return resultantType;
    }

    private boolean isXml(BType type) {
        BType refType = Types.getReferredType(type);

        if (TypeTags.isXMLTypeTag(refType.tag)) {
            return true;
        }
        switch (refType.tag) {
            case TypeTags.UNION:
                for (BType memberType : ((BUnionType) refType).getMemberTypes()) {
                    if (!isXml(memberType)) {
                        return false;
                    }
                }
                return true;
            case TypeTags.INTERSECTION:
                return isXml(((BIntersectionType) refType).getEffectiveType());
            default:
                return false;
        }
    }

    /**
     * Desugar query action.
     *
     * @param queryAction         query action to be desugared.
     * @param env                 symbol env.
     * @param stmtsToBePropagated statements to be propagated to do clause.
     * @return desugared query action.
     */
    BLangStatementExpression desugar(BLangQueryAction queryAction, SymbolEnv env,
                                     List<BLangStatement> stmtsToBePropagated) {
        containsCheckExpr = false;
        HashSet<BType> prevCheckedErrorList = this.checkedErrorList;
        this.checkedErrorList = new HashSet<>();
        List<BLangNode> clauses = queryAction.getQueryClauses();
        Location pos = clauses.get(0).pos;
        BType returnType = symTable.errorOrNilType;
        if (queryAction.returnsWithinDoClause) {
            BInvokableSymbol invokableSymbol = env.enclInvokable.symbol;
            returnType = ((BInvokableType) invokableSymbol.type).retType;
        }
        BLangBlockStmt queryBlock = ASTBuilderUtil.createBlockStmt(pos);
        BLangVariableReference streamRef = buildStream(clauses, returnType, env, queryBlock, stmtsToBePropagated);
        BLangVariableReference result = getStreamFunctionVariableRef(queryBlock,
                QUERY_CONSUME_STREAM_FUNCTION, null, Lists.of(streamRef), pos);
        BLangStatementExpression stmtExpr;
        handleErrorReturnsFromQuery(pos, result, queryBlock, queryAction.returnsWithinDoClause, returnType);

        stmtExpr = ASTBuilderUtil.createStatementExpression(queryBlock,
                addTypeConversionExpr(result, returnType));
        stmtExpr.setBType(returnType);
        this.checkedErrorList = prevCheckedErrorList;
        return stmtExpr;
    }

    //Creates return branches to handle different runtime values
    private void handleErrorReturnsFromQuery(Location pos, BLangExpression resultRef, BLangBlockStmt queryBlock,
                                     boolean returnsWithinDoClause, BType returnType) {
        if (containsCheckExpr) {
            BLangInvocation getRootCauseError = createQueryLibInvocation(QUERY_GET_QUERY_ERROR_ROOT_CAUSE_FUNCTION,
                    Lists.of(addTypeConversionExpr(resultRef, symTable.errorType)), pos);
            // if ($streamElement$ is QueryError) {
            //      fail <error>$streamElement$;
            // }
            BSymbol queryErrorSymbol = symTable.langQueryModuleSymbol
                    .scope.lookup(QUERY_BODY_DISTINCT_ERROR_NAME).symbol;
            BType errorType = queryErrorSymbol.type;
            BLangErrorType queryErrorTypeNode = desugar.getErrorTypeNode();
            queryErrorTypeNode.setBType(errorType);
            // $streamElement$ is QueryError
            BLangTypeTestExpr testExpr = ASTBuilderUtil.createTypeTestExpr(pos, resultRef, queryErrorTypeNode);
            testExpr.setBType(symTable.booleanType);
            desugar.failFastForErrorResult(pos, queryBlock, testExpr, getRootCauseError);
        }
        // if (!($streamElement$ is () || $streamElement$ is CompleteEarlyError )) {
        //      return $streamElement$;
        // } else if ($streamElement$ is CompleteEarlyError) {
        //      $streamElement$ =  unwrapQueryError($streamElement$);
        // }
        BLangIf ifStatement = ASTBuilderUtil.createIfStmt(pos, queryBlock);
        if (returnsWithinDoClause) {
            BLangReturn returnStmt = ASTBuilderUtil.createReturnStmt(pos, addTypeConversionExpr(resultRef, returnType));
            BLangBlockStmt ifBody = ASTBuilderUtil.createBlockStmt(pos);
            ifBody.stmts.add(returnStmt);

            BSymbol completeEarlyErrorSymbol = symTable.langQueryModuleSymbol
                    .scope.lookup(QUERY_PIPELINE_DISTINCT_ERROR_NAME).symbol;
            BType completeEarlyErrorType = completeEarlyErrorSymbol.type;
            BLangErrorType completeEarlyErrorTypeNode = (BLangErrorType) TreeBuilder.createErrorTypeNode();
            completeEarlyErrorTypeNode.setBType(completeEarlyErrorType);

            BLangTypeTestExpr completeEarlyTypeTestExpr = desugar.createTypeCheckExpr(pos, resultRef,
                    completeEarlyErrorTypeNode);
            BLangTypeTestExpr nilTypeTestExpr = desugar.getNilTypeTestExpr(pos, resultRef);
            BLangBinaryExpr isNilOrErrorCheck = ASTBuilderUtil.createBinaryExpr(pos, nilTypeTestExpr,
                    completeEarlyTypeTestExpr, symTable.booleanType, OperatorKind.OR, null);

            BLangGroupExpr notNilOrErrCheckExpr = new BLangGroupExpr();
            notNilOrErrCheckExpr.setBType(symTable.booleanType);
            // !($streamElement$ is () || $streamElement$ is CompleteEarlyError)
            notNilOrErrCheckExpr.expression = desugar.createNotBinaryExpression(pos, isNilOrErrorCheck);
            ifStatement.expr = notNilOrErrCheckExpr;
            ifStatement.body = ifBody;
        }
        BSymbol queryErrorUnionSymbol = symTable.langQueryModuleSymbol
                .scope.lookup(QUERY_DISTINCT_UNION_ERROR_NAME).symbol;
        BType queryErrorUnionErrorType = queryErrorUnionSymbol.type;
        BLangErrorType queryErrorUnionErrorTypeNode = (BLangErrorType) TreeBuilder.createErrorTypeNode();
        queryErrorUnionErrorTypeNode.setBType(queryErrorUnionErrorType);
        BLangTypeTestExpr queryErrorUnionTypeTestExpr = desugar.createTypeCheckExpr(pos, resultRef,
                queryErrorUnionErrorTypeNode);

        BLangInvocation getRootCauseErrorInvo = createQueryLibInvocation(QUERY_GET_QUERY_ERROR_ROOT_CAUSE_FUNCTION,
                Lists.of(addTypeConversionExpr(resultRef, symTable.errorType)), pos);
        BLangBlockStmt ifErrorBody = ASTBuilderUtil.createBlockStmt(pos);
        BLangAssignment unwrapDistinctError = ASTBuilderUtil.createAssignmentStmt(pos, resultRef,
                desugar.addConversionExprIfRequired(getRootCauseErrorInvo, symTable.errorType));
        ifErrorBody.stmts.add(unwrapDistinctError);
        if (ifStatement.expr == null) {
            ifStatement.expr = queryErrorUnionTypeTestExpr;
            ifStatement.body = ifErrorBody;
        } else {
            BLangIf elseIfStmt = ASTBuilderUtil.createIfStmt(pos, queryBlock);
            elseIfStmt.expr = queryErrorUnionTypeTestExpr;
            elseIfStmt.body = ifErrorBody;
            ifStatement.elseStmt = elseIfStmt;
        }
    }

    /**
     * Write the pipeline to the given `block` and return the reference to the resulting stream.
     *
     * @param clauses list of query clauses.
     * @param resultType result type of the query output.
     * @param env symbol env.
     * @param block parent block to write to.
     * @param stmtsToBePropagated list of statements to be propagated.
     * @return variableReference to created _StreamPipeline.
     */
    BLangVariableReference buildStream(List<BLangNode> clauses, BType resultType, SymbolEnv env,
                                       BLangBlockStmt block, List<BLangStatement> stmtsToBePropagated) {
        this.env = env;
        BLangFromClause initFromClause = (BLangFromClause) clauses.get(0);
        final BLangVariableReference initPipeline = addPipeline(block, initFromClause.pos,
                initFromClause.collection, resultType);
        BLangVariableReference initFrom = addInputFunction(block, initFromClause, stmtsToBePropagated);
        addStreamFunction(block, initPipeline, initFrom);
        for (BLangNode clause : clauses.subList(1, clauses.size())) {
            switch (clause.getKind()) {
                case FROM:
                    BLangFromClause fromClause = (BLangFromClause) clause;
                    BLangVariableReference nestedFromFunc = addNestedFromFunction(block, fromClause,
                            stmtsToBePropagated);
                    addStreamFunction(block, initPipeline, nestedFromFunc);
                    BLangVariableReference fromInputFunc = addInputFunction(block, fromClause, stmtsToBePropagated);
                    addStreamFunction(block, initPipeline, fromInputFunc);
                    break;
                case JOIN:
                    BLangJoinClause joinClause = (BLangJoinClause) clause;
                    BLangVariableReference joinPipeline = addPipeline(block, joinClause.pos,
                            joinClause.collection, resultType);
                    BLangVariableReference joinInputFunc = addInputFunction(block, joinClause, stmtsToBePropagated);
                    addStreamFunction(block, joinPipeline, joinInputFunc);
                    BLangVariableReference joinFunc = addJoinFunction(block, joinClause, joinPipeline,
                            stmtsToBePropagated);
                    addStreamFunction(block, initPipeline, joinFunc);
                    break;
                case LET_CLAUSE:
                    BLangVariableReference letFunc = addLetFunction(block, (BLangLetClause) clause,
                            stmtsToBePropagated);
                    addStreamFunction(block, initPipeline, letFunc);
                    break;
                case WHERE:
                    BLangVariableReference whereFunc = addWhereFunction(block, (BLangWhereClause) clause,
                            stmtsToBePropagated);
                    addStreamFunction(block, initPipeline, whereFunc);
                    break;
                case ORDER_BY:
                    BLangVariableReference orderFunc = addOrderByFunction(block, (BLangOrderByClause) clause,
                            stmtsToBePropagated);
                    addStreamFunction(block, initPipeline, orderFunc);
                    break;
                case SELECT:
                    BLangVariableReference selectFunc = addSelectFunction(block, (BLangSelectClause) clause,
                            stmtsToBePropagated);
                    addStreamFunction(block, initPipeline, selectFunc);
                    break;
                case DO:
                    BLangVariableReference doFunc = addDoFunction(block, (BLangDoClause) clause, stmtsToBePropagated);
                    addStreamFunction(block, initPipeline, doFunc);
                    break;
                case LIMIT:
                    BLangVariableReference limitFunc = addLimitFunction(block, (BLangLimitClause) clause);
                    addStreamFunction(block, initPipeline, limitFunc);
                    break;
                case ON_CONFLICT:
                    final BLangOnConflictClause onConflict = (BLangOnConflictClause) clause;
                    onConflictExpr = onConflict.expression;
                    break;
            }
        }
        return addGetStreamFromPipeline(block, initPipeline);
    }

    // ---- Util methods to create the stream pipeline. ---- //
    /**
     * Desugar fromClause/joinClause to below and return a reference to created join _StreamPipeline.
     * _StreamPipeline pipeline = createPipeline(collection);
     *
     * @param blockStmt  parent block to write to.
     * @param pos diagnostic pos of the collection.
     * @param collection reference to the collection.
     * @param resultType constraint type of the collection.
     * @return variableReference to created _StreamPipeline.
     */
    BLangVariableReference addPipeline(BLangBlockStmt blockStmt, Location pos,
                                       BLangExpression collection, BType resultType) {
        String name = getNewVarName();
        BVarSymbol dataSymbol = new BVarSymbol(0, Names.fromString(name), env.scope.owner.pkgID,
                collection.getBType(), this.env.scope.owner, pos, VIRTUAL);
        BLangSimpleVariable dataVariable =
                ASTBuilderUtil.createVariable(pos, name, collection.getBType(),
                        addTypeConversionExpr(collection, collection.getBType()), dataSymbol);
        BLangSimpleVariableDef dataVarDef = ASTBuilderUtil.createVariableDef(pos, dataVariable);
        BLangVariableReference valueVarRef = ASTBuilderUtil.createVariableRef(pos, dataSymbol);
        blockStmt.addStatement(dataVarDef);
        BType constraintType = resultType;
        BType completionType = symTable.errorOrNilType;
        BType refType = Types.getReferredType(resultType);
        boolean isStream = false;
        if (refType.tag == TypeTags.ARRAY) {
            constraintType = ((BArrayType) refType).eType;
        } else if (refType.tag == TypeTags.STREAM) {
            isStream = true;
            constraintType = ((BStreamType) refType).constraint;
            completionType = ((BStreamType) refType).completionType;
        }
        BType constraintTdType = new BTypedescType(constraintType, symTable.typeDesc.tsymbol);
        BLangTypedescExpr constraintTdExpr = new BLangTypedescExpr();
        constraintTdExpr.resolvedType = constraintType;
        constraintTdExpr.setBType(constraintTdType);
        BType completionTdType = new BTypedescType(completionType, symTable.typeDesc.tsymbol);
        BLangTypedescExpr completionTdExpr = new BLangTypedescExpr();
        completionTdExpr.resolvedType = completionType;
        completionTdExpr.setBType(completionTdType);
        return getStreamFunctionVariableRef(blockStmt, QUERY_CREATE_PIPELINE_FUNCTION,
                Lists.of(valueVarRef, constraintTdExpr, completionTdExpr, desugar.getBooleanLiteral(isStream)), pos);
    }

    /**
     * Desugar inputClause to below and return a reference to created from _StreamFunction.
     * _StreamFunction xsFrom = createFromFunction(function(_Frame frame) returns _Frame|error? {
     * int x = <int> frame["value"];
     * frame["x"] = x;
     * return frame;
     * });
     *
     * @param blockStmt           parent block to write to.
     * @param inputClause         to be desugared.
     * @param stmtsToBePropagated list of statements to be propagated.
     * @return variableReference to created from _StreamFunction.
     */
    BLangVariableReference addInputFunction(BLangBlockStmt blockStmt, BLangInputClause inputClause,
                                            List<BLangStatement> stmtsToBePropagated) {
        Location pos = inputClause.pos;
        // function(_Frame frame) returns _Frame|error? { return frame; }
        BLangLambdaFunction lambda = createPassthroughLambda(pos);
        BLangBlockFunctionBody body = (BLangBlockFunctionBody) lambda.function.body;
        body.stmts.addAll(0, stmtsToBePropagated);
        BVarSymbol frameSymbol = lambda.function.requiredParams.get(0).symbol;

        // frame["x"] = x;, note: stmts will get added in reverse order.
        List<BVarSymbol> symbols = getIntroducedSymbols((BLangVariable)
                inputClause.variableDefinitionNode.getVariable());
        shadowSymbolScope(pos, body, ASTBuilderUtil.createVariableRef(pos, frameSymbol), symbols);

        // int x = <int> frame["value"];, note: stmts will get added in reverse order.
        BLangFieldBasedAccess valueAccessExpr = desugar.getValueAccessExpression(inputClause.pos,
                symTable.anyOrErrorType, frameSymbol);
        valueAccessExpr.expr = desugar.addConversionExprIfRequired(valueAccessExpr.expr,
                types.getSafeType(valueAccessExpr.expr.getBType(), true, false));
        VariableDefinitionNode variableDefinitionNode = inputClause.variableDefinitionNode;
        BLangVariable variable = (BLangVariable) variableDefinitionNode.getVariable();
        setSymbolOwner(variable, env.scope.owner);
        variable.setInitialExpression(desugar.addConversionExprIfRequired(valueAccessExpr, inputClause.varType));
        // add at 0, otherwise, this goes under existing stmts.
        body.stmts.add(0, (BLangStatement) variableDefinitionNode);

        // at this point;
        // function(_Frame frame) returns _Frame|error? {
        //      int x = <int> frame["value"];
        //      frame["x"] = x;
        //      return frame;
        // }
        lambda.accept(this);
        return getStreamFunctionVariableRef(blockStmt, QUERY_CREATE_INPUT_FUNCTION, Lists.of(lambda), pos);
    }

    /**
     * Desugar fromClause to below and return a reference to created from _StreamFunction.
     * _StreamFunction xnFrom = createNestedFromFunction(function(_Frame frame) returns any|error? {
     * any collection = frame["collection"]
     * return collection;
     * });
     *
     * @param blockStmt           parent block to write to.
     * @param fromClause          to be desugared.
     * @param stmtsToBePropagated list of statements to be propagated.
     * @return variableReference to created from _StreamFunction.
     */
    BLangVariableReference addNestedFromFunction(BLangBlockStmt blockStmt, BLangFromClause fromClause,
                                                 List<BLangStatement> stmtsToBePropagated) {
        Location pos = fromClause.pos;
        // function(_Frame frame) returns any|error? { return collection; }
        BLangUnionTypeNode returnType = getAnyAndErrorTypeNode();
        BLangReturn returnNode = (BLangReturn) TreeBuilder.createReturnNode();
        returnNode.expr = fromClause.collection;
        returnNode.pos = pos;
        BLangLambdaFunction lambda = createLambdaFunction(pos, returnType, returnNode, false);
        ((BLangBlockFunctionBody) lambda.function.body).stmts.addAll(0, stmtsToBePropagated);
        lambda.accept(this);
        // at this point;
        // function(_Frame frame) returns any|error? {
        //      any collection = frame["collection"]
        //      return collection;
        // }
        return getStreamFunctionVariableRef(blockStmt, QUERY_CREATE_NESTED_FROM_FUNCTION, Lists.of(lambda), pos);
    }

    /**
     * Desugar joinClauses to below and return a reference to created join _StreamFunction.
     * _StreamFunction joinFunc = createJoinFunction(joinPipeline);
     *
     * @param blockStmt    parent block to write to.
     * @param joinClause   to be desugared.
     * @param joinPipeline previously created _StreamPipeline reference to be joined.
     * @return variableReference to created join _StreamFunction.
     */
    BLangVariableReference addJoinFunction(BLangBlockStmt blockStmt, BLangJoinClause joinClause,
                                           BLangVariableReference joinPipeline,
                                           List<BLangStatement> stmtsToBePropagated) {
        BLangExpression lhsExpr = (BLangExpression) joinClause.onClause.getLeftExpression();
        BLangExpression rhsExpr = (BLangExpression) joinClause.onClause.getRightExpression();
        BLangLambdaFunction lhsKeyFunction = createKeyFunction(lhsExpr, stmtsToBePropagated);
        BLangLambdaFunction rhsKeyFunction = createKeyFunction(rhsExpr, stmtsToBePropagated);
        if (joinClause.isOuterJoin) {
            List<BVarSymbol> symbols =
                    getIntroducedSymbols((BLangVariable) joinClause.variableDefinitionNode.getVariable());
            final BLangSimpleVarRef nilFrame = defineNilFrameForType(symbols, blockStmt, rhsExpr.pos);
            return getStreamFunctionVariableRef(blockStmt, QUERY_CREATE_OUTER_JOIN_FUNCTION,
                    Lists.of(joinPipeline, lhsKeyFunction, rhsKeyFunction, nilFrame), joinClause.pos);
        } else {
            return getStreamFunctionVariableRef(blockStmt, QUERY_CREATE_INNER_JOIN_FUNCTION,
                    Lists.of(joinPipeline, lhsKeyFunction, rhsKeyFunction), joinClause.pos);
        }
    }

    /**
     * Desugar letClause to below and return a reference to created let _StreamFunction.
     * _StreamFunction ysLet = createLetFunction(function(_Frame frame) returns _Frame|error? {
     * frame["y2"] = <int> frame["y"] * <int> frame["y"];
     * return frame;
     * });
     *
     * @param blockStmt           parent block to write to.
     * @param letClause           to be desugared.
     * @param stmtsToBePropagated list of statements to be propagated.
     * @return variableReference to created let _StreamFunction.
     */
    BLangVariableReference addLetFunction(BLangBlockStmt blockStmt, BLangLetClause letClause,
                                          List<BLangStatement> stmtsToBePropagated) {
        Location pos = letClause.pos;
        // function(_Frame frame) returns _Frame|error? { return frame; }
        BLangLambdaFunction lambda = createPassthroughLambda(pos);
        BLangBlockFunctionBody body = (BLangBlockFunctionBody) lambda.function.body;
        BVarSymbol frameSymbol = lambda.function.requiredParams.get(0).symbol;

        // frame["x"] = x;, note: stmts will get added in reverse order.
        List<BVarSymbol> symbols = getIntroducedSymbols(letClause);
        shadowSymbolScope(pos, body, ASTBuilderUtil.createVariableRef(pos, frameSymbol), symbols);

        Collections.reverse(letClause.letVarDeclarations);
        for (BLangLetVariable letVariable : letClause.letVarDeclarations) {
            // add at 0, otherwise, this goes under existing stmts.
            body.stmts.add(0, (BLangStatement) letVariable.definitionNode);
            setSymbolOwner((BLangVariable) letVariable.definitionNode.getVariable(), env.scope.owner);
        }
        body.stmts.addAll(0, stmtsToBePropagated);
        lambda.accept(this);
        return getStreamFunctionVariableRef(blockStmt, QUERY_CREATE_LET_FUNCTION, Lists.of(lambda), pos);
    }

    /**
     * Desugar whereClause to below and return a reference to created filter _StreamFunction.
     * _StreamFunction xsFilter = createFilterFunction(function(_Frame frame) returns boolean {
     * return <int>frame["x"] > 0;
     * });
     *
     * @param blockStmt           parent block to write to.
     * @param whereClause         to be desugared.
     * @param stmtsToBePropagated list of statements to be propagated.
     * @return variableReference to created filter _StreamFunction.
     */
    BLangVariableReference addWhereFunction(BLangBlockStmt blockStmt, BLangWhereClause whereClause,
                                            List<BLangStatement> stmtsToBePropagated) {
        Location pos = whereClause.pos;
        BLangLambdaFunction lambda = createFilterLambda(pos);
        BLangBlockFunctionBody body = (BLangBlockFunctionBody) lambda.function.body;
        BLangReturn returnNode = (BLangReturn) TreeBuilder.createReturnNode();
        returnNode.pos = pos;
        body.stmts.addAll(0, stmtsToBePropagated);
        returnNode.expr = desugar.addConversionExprIfRequired(whereClause.expression,
                lambda.function.returnTypeNode.getBType());
        body.addStatement(returnNode);
        lambda.accept(this);
        return getStreamFunctionVariableRef(blockStmt, QUERY_CREATE_FILTER_FUNCTION, Lists.of(lambda), pos);
    }

    /**
     * Desugar orderByClause to below and return a reference to created orderBy _StreamFunction.
     * _StreamFunction orderByFunc = createOrderByFunction(function(_Frame frame) {
     * _Frame frame = {"orderKey": frame["x2"] + frame["y2"], $orderDirection$: true + false"};
     * });
     *
     * @param blockStmt           parent block to write to.
     * @param orderByClause       to be desugared.
     * @param stmtsToBePropagated list of statements to be propagated.
     * @return variableReference to created orderBy _StreamFunction.
     */
    BLangVariableReference addOrderByFunction(BLangBlockStmt blockStmt, BLangOrderByClause orderByClause,
                                              List<BLangStatement> stmtsToBePropagated) {
        Location pos = orderByClause.pos;
        BLangLambdaFunction lambda = createActionLambda(pos);
        BLangBlockFunctionBody body = (BLangBlockFunctionBody) lambda.function.body;
        body.stmts.addAll(0, stmtsToBePropagated);
        BVarSymbol frameSymbol = lambda.function.requiredParams.get(0).symbol;
        BLangSimpleVarRef frame = ASTBuilderUtil.createVariableRef(pos, frameSymbol);

        BLangArrayLiteral sortFieldsArrayExpr = (BLangArrayLiteral) TreeBuilder.createArrayLiteralExpressionNode();
        sortFieldsArrayExpr.exprs = new ArrayList<>();
        sortFieldsArrayExpr.setBType(new BArrayType(symTable.anydataType));

        BLangArrayLiteral sortModesArrayExpr = (BLangArrayLiteral) TreeBuilder.createArrayLiteralExpressionNode();
        sortModesArrayExpr.exprs = new ArrayList<>();
        sortModesArrayExpr.setBType(new BArrayType(symTable.booleanType));

        // Each order-key expression is added to sortFieldsArrayExpr.
        // Corresponding order-direction is added to sortModesArrayExpr.
        for (OrderKeyNode orderKeyNode : orderByClause.getOrderKeyList()) {
            BLangOrderKey orderKey = (BLangOrderKey) orderKeyNode;
            sortFieldsArrayExpr.exprs.add(orderKey.expression);
            sortModesArrayExpr.exprs.add(ASTBuilderUtil.createLiteral(orderKey.pos, symTable.booleanType,
                    orderKey.getOrderDirection()));
        }

        // order-key expressions and order-directions are evaluated for each frame.
        // $frame$["$orderKey$"] = sortFieldsArrExpr;
        BLangStatement orderKeyStmt = getAddToFrameStmt(pos, frame, "$orderKey$", sortFieldsArrayExpr);
        body.stmts.add(orderKeyStmt);
        // $frame$["$orderDirection$"] = sortModesArrayExpr;
        BLangStatement orderDirectionStmt = getAddToFrameStmt(pos, frame, "$orderDirection$", sortModesArrayExpr);
        body.stmts.add(orderDirectionStmt);
        lambda.accept(this);
        return getStreamFunctionVariableRef(blockStmt, QUERY_CREATE_ORDER_BY_FUNCTION, Lists.of(lambda), pos);
    }

    /**
     * Desugar selectClause to below and return a reference to created select _StreamFunction.
     * _StreamFunction selectFunc = createSelectFunction(function(_Frame frame) returns _Frame|error? {
     * int x2 = <int> frame["x2"];
     * int y2 = <int> frame["y2"];
     * _Frame frame = {"value": x2 + y2};
     * return frame;
     * });
     *
     * @param blockStmt           parent block to write to.
     * @param selectClause        to be desugared.
     * @param stmtsToBePropagated list of statements to be propagated.
     * @return variableReference to created select _StreamFunction.
     */
    BLangVariableReference addSelectFunction(BLangBlockStmt blockStmt, BLangSelectClause selectClause,
                                             List<BLangStatement> stmtsToBePropagated) {
        Location pos = selectClause.pos;
        BLangLambdaFunction lambda = createPassthroughLambda(pos);
        BLangBlockFunctionBody body = (BLangBlockFunctionBody) lambda.function.body;
        body.stmts.addAll(0, stmtsToBePropagated);
        BVarSymbol oldFrameSymbol = lambda.function.requiredParams.get(0).symbol;
        BLangSimpleVarRef frame = ASTBuilderUtil.createVariableRef(pos, oldFrameSymbol);
        // $frame$["$value$"] = select-expr;
        BLangStatement assignment = getAddToFrameStmt(pos, frame, "$value$", selectClause.expression);
        body.stmts.add(body.stmts.size() - 1, assignment);
        lambda.accept(this);
        return getStreamFunctionVariableRef(blockStmt, QUERY_CREATE_SELECT_FUNCTION, Lists.of(lambda), pos);
    }

    /**
     * Desugar doClause to below and return a reference to created do _StreamFunction.
     * _StreamFunction doFunc = createDoFunction(function(_Frame frame) {
     * int x2 = <int> frame["x2"];
     * int y2 = <int> frame["y2"];
     * });
     *
     * @param blockStmt           parent block to write to.
     * @param doClause            to be desugared.
     * @param stmtsToBePropagated list of statements to be propagated.
     * @return variableReference to created do _StreamFunction.
     */
    BLangVariableReference addDoFunction(BLangBlockStmt blockStmt, BLangDoClause doClause,
                                         List<BLangStatement> stmtsToBePropagated) {
        Location pos = doClause.pos;
        BLangLambdaFunction lambda = createActionLambda(pos);
        BLangBlockFunctionBody body = (BLangBlockFunctionBody) lambda.function.body;
        body.stmts.addAll(0, stmtsToBePropagated);
        for (BLangStatement stmt : doClause.body.stmts) {
            body.addStatement(stmt);
        }
        lambda.accept(this);
        return getStreamFunctionVariableRef(blockStmt, QUERY_CREATE_DO_FUNCTION, Lists.of(lambda), pos);
    }

    /**
     * Desugar limit clause and return a reference to created limit _StreamFunction.
     *
     * @param blockStmt parent block to write to.
     * @param limitClause  to be desugared.
     * @return variableReference to created do _StreamFunction.
     */
    BLangVariableReference addLimitFunction(BLangBlockStmt blockStmt, BLangLimitClause limitClause) {
        Location pos = limitClause.pos;
        BLangUnionTypeNode returnTypeNode = getIntErrorTypeNode();
        BLangReturn returnNode = (BLangReturn) TreeBuilder.createReturnNode();
        returnNode.expr = desugar.addConversionExprIfRequired(limitClause.expression, returnTypeNode.getBType());
        returnNode.pos = pos;
        BLangLambdaFunction limitFunction = createLambdaFunction(pos, returnTypeNode, returnNode, false);
        limitFunction.accept(this);
        return getStreamFunctionVariableRef(blockStmt, QUERY_CREATE_LIMIT_FUNCTION, Lists.of(limitFunction), pos);
    }

    /**
     * Desugar to following invocation.
     * stream:addStreamFunction(pipeline, streamFunction);
     *
     * @param blockStmt   parent block to write to.
     * @param pipelineRef variableReference to pipeline.
     * @param functionRef variableReference to stream function.
     */
    void addStreamFunction(BLangBlockStmt blockStmt, BLangVariableReference pipelineRef,
                           BLangVariableReference functionRef) {
        BLangInvocation addStreamFunctionInvocation = createQueryLibInvocation(QUERY_ADD_STREAM_FUNCTION,
                Lists.of(pipelineRef, functionRef), pipelineRef.pos);
        BLangExpressionStmt stmt = ASTBuilderUtil.createExpressionStmt(pipelineRef.pos, blockStmt);
        stmt.expr = addStreamFunctionInvocation;
    }

    /**
     * Desugar to following invocation.
     * stream<any|error, error?> result = xsPipeline.getStream();
     *
     * @param blockStmt   parent block to write to.
     * @param pipelineRef variableReference to pipeline.
     * @return variableReference to stream.
     */
    BLangVariableReference addGetStreamFromPipeline(BLangBlockStmt blockStmt, BLangVariableReference pipelineRef) {
        Location pos = pipelineRef.pos;
        return getStreamFunctionVariableRef(blockStmt,
                QUERY_GET_STREAM_FROM_PIPELINE_FUNCTION, null, Lists.of(pipelineRef), pos);
    }

    /**
     * Create a table constructor expression.
     *
     * @param queryExpr  query expression.
     * @param queryBlock parent block to write to.
     * @return reference to updated table.
     */
    BLangVariableReference addTableConstructor(BLangQueryExpr queryExpr, BLangBlockStmt queryBlock) {
        // desugar `table<Customer> key(id, name) tab = table key(id, name);`
        Location pos = queryExpr.pos;
        final BType type = queryExpr.getBType();
        String name = getNewVarName();
        BType tableType = type;
        BType refType = Types.getReferredType(type);
        if (refType.tag == TypeTags.UNION) {
            tableType = symTable.tableType;
            for (BType memberType : ((BUnionType) refType).getMemberTypes()) {
                int memberTypeTag = Types.getReferredType(memberType).tag;
                if (memberTypeTag == TypeTags.TABLE) {
                    tableType = memberType;
                } else if (memberTypeTag == TypeTags.INTERSECTION &&
                        ((BIntersectionType) memberType).effectiveType.tag == TypeTags.TABLE) {
                    tableType = ((BIntersectionType) memberType).effectiveType;
                }
            }
        }

        final List<IdentifierNode> keyFieldIdentifiers = queryExpr.fieldNameIdentifierList;
        BLangTableConstructorExpr tableConstructorExpr = (BLangTableConstructorExpr)
                TreeBuilder.createTableConstructorExpressionNode();
        tableConstructorExpr.pos = pos;
        tableConstructorExpr.setBType(tableType);
        if (!keyFieldIdentifiers.isEmpty()) {
            BLangTableKeySpecifier keySpecifier = (BLangTableKeySpecifier)
                    TreeBuilder.createTableKeySpecifierNode();
            keySpecifier.pos = pos;
            for (IdentifierNode identifier : keyFieldIdentifiers) {
                keySpecifier.addFieldNameIdentifier(identifier);
            }
            tableConstructorExpr.tableKeySpecifier = keySpecifier;
        }
        BVarSymbol tableSymbol = new BVarSymbol(0, Names.fromString(name),
                                                env.scope.owner.pkgID, tableType, this.env.scope.owner, pos, VIRTUAL);
        BLangSimpleVariable tableVariable = ASTBuilderUtil.createVariable(pos,
                name, tableType, tableConstructorExpr, tableSymbol);
        queryBlock.addStatement(ASTBuilderUtil.createVariableDef(pos, tableVariable));
        return ASTBuilderUtil.createVariableRef(pos, tableSymbol);
    }

    /**
     * Adds a type cast expression to given expression.
     * @param expr to be casted.
     * @param type to be casted into.
     * @return expression with the type cast.
     */
    private BLangExpression addTypeConversionExpr(BLangExpression expr, BType type) {
        BLangTypeConversionExpr conversionExpr = (BLangTypeConversionExpr)
                TreeBuilder.createTypeConversionNode();
        conversionExpr.expr = expr;
        conversionExpr.targetType = type;
        conversionExpr.setBType(type);
        conversionExpr.pos = expr.pos;
        conversionExpr.checkTypes = false;
        return conversionExpr;
    }

    /**
     * Create and return a lambda `function(_Frame frame) returns _Frame|error? {...; return frame;}`
     *
     * @param pos of the lambda.
     * @return created lambda function.
     */
    private BLangLambdaFunction createPassthroughLambda(Location pos) {
        // returns (_Frame|error)?
        BLangUnionTypeNode returnType = getFrameErrorNilTypeNode();
        // return frame;
        BLangReturn returnNode = (BLangReturn) TreeBuilder.createReturnNode();
        returnNode.pos = pos;
        return createLambdaFunction(pos, returnType, returnNode, true);
    }

    /**
     * Create and return a lambda `function(_Frame frame) returns boolean {...}`.
     *
     * @param pos of the lambda.
     * @return created lambda function.
     */
    private BLangLambdaFunction createFilterLambda(Location pos) {
        // returns boolean|error
        BLangUnionTypeNode returnType = getBooleanErrorTypeNode();
        return createLambdaFunction(pos, returnType, null, false);
    }

    /**
     * Create and return a lambda `function(_Frame frame) {...}`.
     *
     * @param pos of the lambda.
     * @return created lambda function.
     */
    private BLangLambdaFunction createActionLambda(Location pos) {
        // returns any|error
        BLangUnionTypeNode returnType = getAnyAndErrorTypeNode();
        return createLambdaFunction(pos, returnType, null, false);
    }

    /**
     * Creates and return a lambda function without body.
     *
     * @param pos of the lambda.
     * @return created lambda function.
     */
    private BLangLambdaFunction createLambdaFunction(Location pos,
                                                     TypeNode returnType,
                                                     BLangReturn returnNode,
                                                     boolean isPassthrough) {
        // function(_Frame frame) ... and ref to frame
        BType frameType = getFrameTypeSymbol().type;
        BVarSymbol frameSymbol = new BVarSymbol(0, Names.fromString(FRAME_PARAMETER_NAME),
                                                this.env.scope.owner.pkgID, frameType, this.env.scope.owner, pos,
                                                VIRTUAL);
        BLangSimpleVariable frameVariable = ASTBuilderUtil.createVariable(pos, FRAME_PARAMETER_NAME,
                frameSymbol.type, null, frameSymbol);
        BLangVariableReference frameVarRef = ASTBuilderUtil.createVariableRef(pos, frameSymbol);

        // lambda body
        BLangBlockFunctionBody body = (BLangBlockFunctionBody) TreeBuilder.createBlockFunctionBodyNode();

        // add `return x;`
        if (returnNode != null) {
            // passthrough will return same frame parameter
            if (isPassthrough) {
                returnNode.setExpression(frameVarRef);
            }
            body.addStatement(returnNode);
        }
        return createLambdaFunction(pos, Lists.of(frameVariable), returnType, body);
    }

    /**
     * Creates and returns a lambda function.
     *
     * @param pos            diagnostic pos.
     * @param requiredParams required parameters.
     * @param returnType     return type of the lambda function.
     * @param lambdaBody     body of the lambda function.
     * @return created lambda function.
     */
    private BLangLambdaFunction createLambdaFunction(Location pos,
                                                     List<BLangSimpleVariable> requiredParams,
                                                     TypeNode returnType,
                                                     BLangFunctionBody lambdaBody) {
        BLangLambdaFunction lambdaFunction = desugar.createLambdaFunction(pos, "$streamLambda$",
                requiredParams, returnType, lambdaBody);
        lambdaFunction.function.addFlag(Flag.QUERY_LAMBDA);
        lambdaFunction.capturedClosureEnv = env;
        return lambdaFunction;
    }

    /**
     * Creates a variable to hold what function invocation returns,
     * and then return a varRef to that variable.
     *
     * @param blockStmt    parent block to write the varDef into.
     * @param functionName function name.
     * @param requiredArgs required args.
     * @param pos          pos diagnostic pos.
     * @return varRef to the created variable.
     */
    private BLangVariableReference getStreamFunctionVariableRef(BLangBlockStmt blockStmt,
                                                                Name functionName,
                                                                List<BLangExpression> requiredArgs,
                                                                Location pos) {
        return getStreamFunctionVariableRef(blockStmt, functionName, null, requiredArgs, pos);
    }

    /**
     * Creates a variable to hold what function invocation returns,
     * and then return a varRef to that variable.
     *
     * @param blockStmt    parent block to write the varDef into.
     * @param functionName function name.
     * @param type         expected type of the variable.
     * @param requiredArgs required args.
     * @param pos          pos diagnostic pos.
     * @return varRef to the created variable.
     */
    private BLangVariableReference getStreamFunctionVariableRef(BLangBlockStmt blockStmt,
                                                                Name functionName,
                                                                BType type,
                                                                List<BLangExpression> requiredArgs,
                                                                Location pos) {
        String name = getNewVarName();
        BLangInvocation queryLibInvocation = createQueryLibInvocation(functionName, requiredArgs, pos);
        type = (type == null) ? queryLibInvocation.getBType() : type;
        BVarSymbol varSymbol = new BVarSymbol(0, new Name(name), env.scope.owner.pkgID, type, env.scope.owner, pos,
                                              VIRTUAL);
        BLangSimpleVariable variable = ASTBuilderUtil.createVariable(pos, name, type,
                desugar.addConversionExprIfRequired(queryLibInvocation, type), varSymbol);
        BLangSimpleVariableDef variableDef = ASTBuilderUtil.createVariableDef(pos, variable);
        blockStmt.addStatement(variableDef);
        return ASTBuilderUtil.createVariableRef(pos, variable.symbol);
    }

    /**
     * Get unique variable name.
     *
     * @return new variable name.
     */
    private String getNewVarName() {
        return "$streamElement$" + UNDERSCORE + streamElementCount++;
    }

    /**
     * Load a function invokable symbol and return a invocation for that function.
     *
     * @param functionName function name.
     * @param requiredArgs list of required args.
     * @param pos          diagnostic pos.
     * @return created invocation.
     */
    private BLangInvocation createQueryLibInvocation(Name functionName,
                                                     List<BLangExpression> requiredArgs,
                                                     Location pos) {
        BInvokableSymbol symbol = getQueryLibInvokableSymbol(functionName);
        BLangInvocation bLangInvocation = ASTBuilderUtil
                .createInvocationExprForMethod(pos, symbol, requiredArgs, symResolver);
        bLangInvocation.setBType(symbol.retType);
        return bLangInvocation;
    }

    /**
     * Load and return symbol for given functionName in query lib.
     *
     * @param functionName of the function.
     * @return symbol for the function.
     */
    private BInvokableSymbol getQueryLibInvokableSymbol(Name functionName) {
        return (BInvokableSymbol) symTable.langQueryModuleSymbol.scope
                .lookup(functionName).symbol;
    }

    private BLangStatement getAddToFrameStmt(Location pos,
                                             BLangVariableReference frame,
                                             String key,
                                             BLangExpression value) {
        BLangIdentifier valueIdentifier = ASTBuilderUtil.createIdentifier(pos, key);
        BLangFieldBasedAccess valueAccess = ASTBuilderUtil.createFieldAccessExpr(frame, valueIdentifier);
        valueAccess.pos = pos;
        valueAccess.setBType(symTable.anyOrErrorType);
        valueAccess.originalType = valueAccess.getBType();
        return ASTBuilderUtil.createAssignmentStmt(pos, valueAccess, value);
    }

    private void shadowSymbolScope(Location pos,
                                   BLangBlockFunctionBody lambdaBody,
                                   BLangSimpleVarRef frameRef,
                                   List<BVarSymbol> symbols) {
        Collections.reverse(symbols);
        for (BVarSymbol symbol : symbols) {
            // since the var decl is now within lambda, remove scope entry from encl env.
            env.scope.entries.remove(symbol.name);
            env.enclPkg.globalVariableDependencies.values().forEach(d -> d.remove(symbol));
            BLangStatement addToFrameStmt = getAddToFrameStmt(pos, frameRef,
                    symbol.name.value, ASTBuilderUtil.createVariableRef(pos, symbol));
            lambdaBody.stmts.add(0, addToFrameStmt);
        }
    }

    private void setSymbolOwner(BLangVariable variable, BSymbol owner) {
        if (variable == null) {
            return;
        }
        switch (variable.getKind()) {
            case VARIABLE:
                if (variable.symbol == null) {
                    return;
                }
                variable.symbol.owner = owner;
                break;
            case TUPLE_VARIABLE:
                BLangTupleVariable tupleVariable = (BLangTupleVariable) variable;
                tupleVariable.memberVariables.forEach(v -> setSymbolOwner(v, owner));
                setSymbolOwner(tupleVariable.restVariable, owner);
                break;
            case RECORD_VARIABLE:
                BLangRecordVariable recordVariable = (BLangRecordVariable) variable;
                recordVariable.variableList.forEach(value -> setSymbolOwner(value.valueBindingPattern, owner));
                setSymbolOwner(recordVariable.restParam, owner);
                break;
            case ERROR_VARIABLE:
                BLangErrorVariable errorVariable = (BLangErrorVariable) variable;
                setSymbolOwner(errorVariable.message, owner);
                setSymbolOwner(errorVariable.restDetail, owner);
                errorVariable.detail.forEach(bLangErrorDetailEntry ->
                        setSymbolOwner(bLangErrorDetailEntry.valueBindingPattern, owner));
                break;
        }
    }

    private List<BVarSymbol> getIntroducedSymbols(BLangLetClause letClause) {
        List<BVarSymbol> symbols = new ArrayList<>();
        for (BLangLetVariable letVariable : letClause.letVarDeclarations) {
            symbols.addAll(getIntroducedSymbols(letVariable));
        }
        return symbols;
    }

    private List<BVarSymbol> getIntroducedSymbols(BLangLetVariable variable) {
        return getIntroducedSymbols((BLangVariable) variable.definitionNode.getVariable());
    }

    private List<BVarSymbol> getIntroducedSymbols(BLangVariable variable) {
        if (variable != null) {
            List<BVarSymbol> symbols = new ArrayList<>();
            if (variable.getKind() == NodeKind.RECORD_VARIABLE) {
                // Record binding
                BLangRecordVariable record = (BLangRecordVariable) variable;
                for (BLangRecordVariable.BLangRecordVariableKeyValue keyValue : record.variableList) {
                    symbols.addAll(getIntroducedSymbols(keyValue.valueBindingPattern));
                }
                if (record.hasRestParam()) {
                    symbols.addAll(getIntroducedSymbols(record.restParam));
                }
            } else if (variable.getKind() == NodeKind.TUPLE_VARIABLE) {
                // Tuple binding
                BLangTupleVariable tuple = (BLangTupleVariable) variable;
                for (BLangVariable memberVariable : tuple.memberVariables) {
                    symbols.addAll(getIntroducedSymbols(memberVariable));
                }
                if (tuple.restVariable != null) {
                    symbols.addAll(getIntroducedSymbols(tuple.restVariable));
                }
            } else if (variable.getKind() == NodeKind.ERROR_VARIABLE) {
                // Error binding
                BLangErrorVariable error = (BLangErrorVariable) variable;
                if (error.message != null) {
                    symbols.addAll(getIntroducedSymbols(error.message));
                }
                if (error.restDetail != null) {
                    symbols.addAll(getIntroducedSymbols(error.restDetail));
                }
                for (BLangErrorVariable.BLangErrorDetailEntry entry : error.detail) {
                    symbols.addAll(getIntroducedSymbols(entry.valueBindingPattern));
                }
            } else {
                // Simple binding
                if (variable.symbol != null) {
                    symbols.add(((BLangSimpleVariable) variable).symbol);
                }
            }
            return symbols;
        }
        return Collections.emptyList();
    }

    /**
     * Creates a lambda key function for a given expression.
     * function (_Frame _frame) returns any {
     * returns keyExpr;
     * }
     *
     * @param expr key function expression.
     * @param stmtsToBePropagated list of statements to be propagated.
     * @return created key function lambda.
     */
    private BLangLambdaFunction createKeyFunction(BLangExpression expr, List<BLangStatement> stmtsToBePropagated) {
        BLangReturn returnNode = (BLangReturn) TreeBuilder.createReturnNode();
        returnNode.expr = desugar.addConversionExprIfRequired(expr, symTable.anyOrErrorType);
        returnNode.pos = expr.pos;
        BLangLambdaFunction keyFunction = createLambdaFunction(expr.pos, getAnyAndErrorTypeNode(), returnNode, false);
        ((BLangBlockFunctionBody) keyFunction.function.body).stmts.addAll(0, stmtsToBePropagated);
        keyFunction.accept(this);
        return keyFunction;
    }

    /**
     * Defines a _Frame with nil value fields for given symbols.
     *
     * @param symbols   list to be added to the _Frame.
     * @param blockStmt parent block to write to.
     * @param pos       diagnostic position.
     * @return variableReference to created _Frame.
     */
    private BLangSimpleVarRef defineNilFrameForType(List<BVarSymbol> symbols, BLangBlockStmt blockStmt,
                                                    Location pos) {
        BLangSimpleVarRef frame = defineFrameVariable(blockStmt, pos);
        for (BVarSymbol symbol : symbols) {
            BType type = symbol.type;
            String key = symbol.name.value;
            BType structureType = Types.getReferredType(type);
            if (structureType.tag == TypeTags.RECORD || structureType.tag == TypeTags.OBJECT) {
                List<BVarSymbol> nestedSymbols = new ArrayList<>();
                for (BField field : ((BStructureType) structureType).fields.values()) {
                    nestedSymbols.add(field.symbol);
                }
                addFrameValueToFrame(frame, key, defineNilFrameForType(nestedSymbols, blockStmt, pos), blockStmt, pos);
            } else {
                addNilValueToFrame(frame, key, blockStmt, pos);
            }
        }
        return frame;
    }

    /**
     * Adds nil value fields to a given _Frame.
     *
     * @param frameToAddValueTo _Frame to add nil values to.
     * @param key               field name.
     * @param blockStmt         parent block to write to.
     * @param pos               diagnostic position.
     */
    private void addNilValueToFrame(BLangSimpleVarRef frameToAddValueTo, String key,
                                    BLangBlockStmt blockStmt, Location pos) {
        BLangStatement addToFrameStmt = getAddToFrameStmt(pos, frameToAddValueTo, key,
                ASTBuilderUtil.createLiteral(pos, symTable.nilType, Names.NIL_VALUE));
        blockStmt.addStatement(addToFrameStmt);
    }

    /**
     * Adds _Frame value fields to a given _Frame.
     *
     * @param frameToAddValueTo _Frame to add values to.
     * @param key               field name.
     * @param frameValue        frame value to be added.
     * @param blockStmt         parent block to write to.
     * @param pos               diagnostic position.
     */
    private void addFrameValueToFrame(BLangSimpleVarRef frameToAddValueTo, String key,
                                      BLangSimpleVarRef frameValue, BLangBlockStmt blockStmt,
                                      Location pos) {
        BLangStatement addToFrameStmt = getAddToFrameStmt(pos, frameToAddValueTo, key, frameValue);
        blockStmt.addStatement(addToFrameStmt);
    }

    /**
     * Creates _Frame $frame$ = new; variable definition and return a reference to the created frame.
     *
     * @param pos diagnostic position.
     * @return reference to the defined frame.
     */
    private BLangSimpleVarRef defineFrameVariable(BLangBlockStmt blockStmt, Location pos) {
        BSymbol frameTypeSymbol = getFrameTypeSymbol();
        BRecordType frameType = (BRecordType) frameTypeSymbol.type;
        String frameName = getNewVarName();
        BVarSymbol frameSymbol = new BVarSymbol(0, Names.fromString(frameName),
                env.scope.owner.pkgID, frameType, this.env.scope.owner, pos, VIRTUAL);
        BLangRecordLiteral frameInit = ASTBuilderUtil.createEmptyRecordLiteral(pos, frameType);
        BLangSimpleVariable frameVariable = ASTBuilderUtil.createVariable(
                pos, frameName, frameType, frameInit, frameSymbol);
        blockStmt.addStatement(ASTBuilderUtil.createVariableDef(pos, frameVariable));
        return ASTBuilderUtil.createVariableRef(pos, frameSymbol);
    }

    /**
     * Return BLangValueType of a nil `()` type.
     *
     * @return a nil type node.
     */
    BLangValueType getNilTypeNode() {
        BLangValueType nilTypeNode = (BLangValueType) TreeBuilder.createValueTypeNode();
        nilTypeNode.typeKind = TypeKind.NIL;
        nilTypeNode.setBType(symTable.nilType);
        return nilTypeNode;
    }

    /**
     * Return BLangValueType of a any type.
     *
     * @return a any type node.
     */
    BLangValueType getAnyTypeNode() {
        BLangValueType anyTypeNode = (BLangValueType) TreeBuilder.createValueTypeNode();
        anyTypeNode.typeKind = TypeKind.ANY;
        anyTypeNode.setBType(symTable.anyType);
        return anyTypeNode;
    }

    /**
     * Return BLangValueType of a int type.
     *
     * @return a int type node.
     */
    BLangValueType getIntTypeNode() {
        BLangValueType intTypeNode = (BLangValueType) TreeBuilder.createValueTypeNode();
        intTypeNode.typeKind = TypeKind.INT;
        intTypeNode.setBType(symTable.intType);
        return intTypeNode;
    }

    /**
     * Return BLangErrorType node.
     *
     * @return a error type node.
     */
    BLangErrorType getErrorTypeNode() {
        BLangErrorType errorTypeNode = (BLangErrorType) TreeBuilder.createErrorTypeNode();
        errorTypeNode.setBType(symTable.errorType);
        return errorTypeNode;
    }

    /**
     * Return BLangValueType of a boolean type.
     *
     * @return a boolean type node.
     */
    private BLangValueType getBooleanTypeNode() {
        BLangValueType booleanTypeNode = (BLangValueType) TreeBuilder.createValueTypeNode();
        booleanTypeNode.typeKind = TypeKind.BOOLEAN;
        booleanTypeNode.setBType(symTable.booleanType);
        return booleanTypeNode;
    }

    /**
     * Return union type node consists of _Frame & error & ().
     *
     * @return a union type node.
     */
    private BLangUnionTypeNode getFrameErrorNilTypeNode() {
        BType frameType = getFrameTypeSymbol().type;
        BUnionType unionType = BUnionType.create(null, frameType, symTable.errorType, symTable.nilType);
        BLangUnionTypeNode unionTypeNode = (BLangUnionTypeNode) TreeBuilder.createUnionTypeNode();
        unionTypeNode.setBType(unionType);
        unionTypeNode.memberTypeNodes.add(getFrameTypeNode());
        unionTypeNode.memberTypeNodes.add(getErrorTypeNode());
        unionTypeNode.memberTypeNodes.add(getNilTypeNode());
        unionTypeNode.desugared = true;
        return unionTypeNode;
    }

    private BLangUnionTypeNode getBooleanErrorTypeNode() {
        BUnionType unionType = BUnionType.create(null, symTable.errorType, symTable.booleanType);
        BLangUnionTypeNode unionTypeNode = (BLangUnionTypeNode) TreeBuilder.createUnionTypeNode();
        unionTypeNode.setBType(unionType);
        unionTypeNode.memberTypeNodes.add(getErrorTypeNode());
        unionTypeNode.memberTypeNodes.add(getBooleanTypeNode());
        unionTypeNode.desugared = true;
        return unionTypeNode;
    }

    private BLangUnionTypeNode getIntErrorTypeNode() {
        BUnionType unionType = BUnionType.create(null, symTable.errorType, symTable.intType);
        BLangUnionTypeNode unionTypeNode = (BLangUnionTypeNode) TreeBuilder.createUnionTypeNode();
        unionTypeNode.setBType(unionType);
        unionTypeNode.memberTypeNodes.add(getErrorTypeNode());
        unionTypeNode.memberTypeNodes.add(getIntTypeNode());
        unionTypeNode.desugared = true;
        return unionTypeNode;
    }

    /**
     * Return union type node consists of any & error.
     *
     * @return a any & error type node.
     */
    private BLangUnionTypeNode getAnyAndErrorTypeNode() {
        BUnionType unionType = BUnionType.create(null, symTable.anyType, symTable.errorType);
        BLangUnionTypeNode unionTypeNode = (BLangUnionTypeNode) TreeBuilder.createUnionTypeNode();
        unionTypeNode.memberTypeNodes.add(getAnyTypeNode());
        unionTypeNode.memberTypeNodes.add(getErrorTypeNode());
        unionTypeNode.setBType(unionType);
        unionTypeNode.desugared = true;
        return unionTypeNode;
    }

    /**
     * Return _Frame type node.
     *
     * @return a _Frame type node.
     */
    private BLangRecordTypeNode getFrameTypeNode() {
        BSymbol frameTypeSymbol = getFrameTypeSymbol();
        BRecordType frameType = (BRecordType) frameTypeSymbol.type;

        BLangUnionTypeNode restFieldType = (BLangUnionTypeNode) TreeBuilder.createUnionTypeNode();
        restFieldType.setBType(frameType.restFieldType);
        restFieldType.memberTypeNodes.add(getErrorTypeNode());
        restFieldType.memberTypeNodes.add(getAnyTypeNode());

        BLangRecordTypeNode frameTypeNode = (BLangRecordTypeNode) TreeBuilder.createRecordTypeNode();
        frameTypeNode.setBType(frameType);
        frameTypeNode.restFieldType = restFieldType;
        frameTypeNode.symbol = frameType.tsymbol;
        frameTypeNode.desugared = true;
        return frameTypeNode;
    }

    /**
     * Load and return symbol for _Frame.
     *
     * @return _Frame type symbol.
     */
    private BSymbol getFrameTypeSymbol() {
        return symTable.langQueryModuleSymbol
                .scope.lookup(Names.fromString("_Frame")).symbol;
    }

    // ---- Visitor methods to replace frame access and mark closure variables ---- //
    @Override
    public void visit(BLangLambdaFunction lambda) {
        lambda.function.accept(this);
        lambda.function = desugar.rewrite(lambda.function, lambda.capturedClosureEnv);
    }

    @Override
    public void visit(BLangFunction function) {
        if (function.flagSet.contains(Flag.QUERY_LAMBDA)) {
            BLangBlockFunctionBody prevQueryLambdaBody = currentQueryLambdaBody;
            BVarSymbol prevFrameSymbol = currentFrameSymbol;
            Map<String, BSymbol> prevIdentifiers = identifiers;
            currentFrameSymbol = function.requiredParams.get(0).symbol;
            identifiers = new HashMap<>();
            currentQueryLambdaBody = (BLangBlockFunctionBody) function.getBody();
            currentQueryLambdaBody.accept(this);
            currentFrameSymbol = prevFrameSymbol;
            identifiers = prevIdentifiers;
            currentQueryLambdaBody = prevQueryLambdaBody;
        } else {
            boolean prevWithinLambdaFunc = withinLambdaOrArrowFunc;
            withinLambdaOrArrowFunc = true;
            function.getBody().accept(this);
            withinLambdaOrArrowFunc = prevWithinLambdaFunc;
        }
    }

    @Override
    public void visit(BLangBlockFunctionBody body) {
        List<BLangStatement> stmts = new ArrayList<>(body.getStatements());
        stmts.forEach(stmt -> stmt.accept(this));
    }

    @Override
    public void visit(BLangExprFunctionBody exprBody) {
        exprBody.expr.accept(this);
    }

    @Override
    public void visit(BLangSimpleVariableDef bLangSimpleVariableDef) {
        bLangSimpleVariableDef.getVariable().accept(this);
    }

    @Override
    public void visit(BLangRecordVariableDef bLangRecordVariableDef) {
        bLangRecordVariableDef.var.accept(this);
    }

    @Override
    public void visit(BLangRecordVariable bLangRecordVariable) {
        bLangRecordVariable.variableList.forEach(v -> v.getValue().accept(this));
        this.acceptNode(bLangRecordVariable.expr);
        if (bLangRecordVariable.hasRestParam()) {
            bLangRecordVariable.restParam.accept(this);
        }
    }

    @Override
    public void visit(BLangSimpleVariable bLangSimpleVariable) {
        identifiers.putIfAbsent(bLangSimpleVariable.name.value, bLangSimpleVariable.symbol);
        this.acceptNode(bLangSimpleVariable.expr);
    }

    @Override
    public void visit(BLangTypeConversionExpr conversionExpr) {
        conversionExpr.expr.accept(this);
    }

    @Override
    public void visit(BLangFieldBasedAccess fieldAccessExpr) {
        fieldAccessExpr.expr.accept(this);
    }

    @Override
    public void visit(BLangFieldBasedAccess.BLangNSPrefixedFieldBasedAccess nsPrefixedFieldBasedAccess) {
        nsPrefixedFieldBasedAccess.expr.accept(this);
    }

    @Override
    public void visit(BLangFieldBasedAccess.BLangStructFunctionVarRef structFunctionVarRef) {
        structFunctionVarRef.expr.accept(this);
    }

    @Override
    public void visit(BLangExpressionStmt exprStmtNode) {
        exprStmtNode.expr.accept(this);
    }

    @Override
    public void visit(BLangInvocation invocationExpr) {
        List<BLangExpression> requiredArgs = invocationExpr.requiredArgs;
        if (invocationExpr.langLibInvocation && !requiredArgs.isEmpty()) {
            requiredArgs = requiredArgs.subList(1, requiredArgs.size());
        }
        requiredArgs.forEach(this::acceptNode);
        invocationExpr.restArgs.forEach(this::acceptNode);
        this.acceptNode(invocationExpr.expr);
    }

    @Override
    public void visit(BLangInvocation.BFunctionPointerInvocation functionPointerInvocationExpr) {
        visit((BLangInvocation) functionPointerInvocationExpr);
    }

    @Override
    public void visit(BLangInvocation.BLangAttachedFunctionInvocation attachedFunctionInvocation) {
        visit((BLangInvocation) attachedFunctionInvocation);
    }

    @Override
    public void visit(BLangLiteral literalExpr) {
        // do nothing;
    }

    @Override
    public void visit(BLangReturn bLangReturn) {
        this.acceptNode(bLangReturn.expr);
    }

    @Override
    public void visit(BLangBinaryExpr bLangBinaryExpr) {
        this.acceptNode(bLangBinaryExpr.lhsExpr);
        this.acceptNode(bLangBinaryExpr.rhsExpr);
    }

    @Override
    public void visit(BLangCommitExpr commitExpr) {
    }

    @Override
    public void visit(BLangAssignment bLangAssignment) {
        this.acceptNode(bLangAssignment.varRef);
        this.acceptNode(bLangAssignment.expr);
    }

    @Override
    public void visit(BLangRecordLiteral bLangRecordLiteral) {
        bLangRecordLiteral.fields.forEach(field -> this.acceptNode((BLangNode) field));
    }

    @Override
    public void visit(BLangRecordLiteral.BLangStructLiteral structLiteral) {
        visit((BLangRecordLiteral) structLiteral);
    }

    @Override
    public void visit(BLangRecordLiteral.BLangMapLiteral mapLiteral) {
        visit((BLangRecordLiteral) mapLiteral);
    }

    @Override
    public void visit(BLangRecordKeyValueField recordKeyValue) {
        this.acceptNode(recordKeyValue.key.expr);
        this.acceptNode(recordKeyValue.valueExpr);
    }

    @Override
    public void visit(BLangRecordSpreadOperatorField spreadOperatorField) {
        this.acceptNode(spreadOperatorField.expr);
    }

    @Override
    public void visit(BLangConstRef constRef) {
        //do nothing
    }

    @Override
    public void visit(BLangNumericLiteral literalExpr) {
        //do nothing
    }

    @Override
    public void visit(BLangTupleVarRef varRefExpr) {
        varRefExpr.expressions.forEach(this::acceptNode);
        this.acceptNode((BLangNode) varRefExpr.restParam);
    }

    @Override
    public void visit(BLangRecordVarRef varRefExpr) {
        varRefExpr.recordRefFields.forEach(recordVarRefKeyValue
                -> this.acceptNode(recordVarRefKeyValue.variableReference));
        this.acceptNode((BLangNode) varRefExpr.restParam);
    }

    @Override
    public void visit(BLangErrorVarRef varRefExpr) {
        this.acceptNode(varRefExpr.message);
        this.acceptNode(varRefExpr.restVar);
        varRefExpr.detail.forEach(this::acceptNode);
    }

    @Override
    public void visit(BLangSimpleVarRef bLangSimpleVarRef) {
        BSymbol symbol = bLangSimpleVarRef.symbol;
        String identifier = bLangSimpleVarRef.variableName == null ? String.valueOf(bLangSimpleVarRef.varSymbol.name) :
                String.valueOf(bLangSimpleVarRef.variableName);
        BSymbol resolvedSymbol = symResolver.lookupClosureVarSymbol(env,
                Names.fromString(identifier), SymTag.VARIABLE);
        // check whether the symbol and resolved symbol are the same.
        // because, lookup using name produce unexpected results if there's variable shadowing.
        if (symbol != null && symbol != resolvedSymbol && !FRAME_PARAMETER_NAME.equals(identifier)) {
            if (symbol instanceof BVarSymbol) {
                BVarSymbol originalSymbol = ((BVarSymbol) symbol).originalSymbol;
                if (originalSymbol != null) {
                    symbol = originalSymbol;
                }
            }
            if ((withinLambdaOrArrowFunc || queryEnv == null || !queryEnv.scope.entries.containsKey(symbol.name))
                    && !identifiers.containsKey(identifier)) {
                Location pos = currentQueryLambdaBody.pos;
                BLangFieldBasedAccess frameAccessExpr = desugar.getFieldAccessExpression(pos, identifier,
                        symTable.anyOrErrorType, currentFrameSymbol);
                frameAccessExpr.expr = desugar.addConversionExprIfRequired(frameAccessExpr.expr,
                        types.getSafeType(frameAccessExpr.expr.getBType(), true, false));

                if (symbol instanceof BVarSymbol) {
                    ((BVarSymbol) symbol).originalSymbol = null;
<<<<<<< HEAD
                    if (withinLambdaFunc || withinQuery) {
                        if ((withinLambdaFunc && symbol.closure) || (!withinLambdaFunc && withinQuery)) {
=======
                    if (withinLambdaOrArrowFunc) {
                        if (symbol.closure) {
>>>>>>> 817dde2e
                            // When there's a closure in a lambda inside a query lambda the symbol.closure is
                            // true for all its usages. Therefore mark symbol.closure = false for the existing
                            // symbol and create a new symbol with the same properties.
                            symbol.closure = false;
                            symbol = new BVarSymbol(0, symbol.name, env.scope.owner.pkgID, symbol.type,
                                                    env.scope.owner, pos, VIRTUAL);
                            symbol.closure = true;
                            bLangSimpleVarRef.symbol = symbol;
                            bLangSimpleVarRef.varSymbol = symbol;
                            BLangSimpleVariable variable = ASTBuilderUtil.createVariable(pos, identifier, symbol.type,
                                                           desugar.addConversionExprIfRequired(frameAccessExpr,
                                                                   symbol.type), (BVarSymbol) symbol);
                            BLangSimpleVariableDef variableDef = ASTBuilderUtil.createVariableDef(pos, variable);
                            currentQueryLambdaBody.stmts.add(0, variableDef);
                            SymbolEnv queryLambdaEnv = SymbolEnv.createFuncBodyEnv(currentQueryLambdaBody, env);
                            queryLambdaEnv.scope.define(symbol.name, symbol);
                        }
                    } else {
                        BLangSimpleVariable variable = ASTBuilderUtil.createVariable(pos, identifier, symbol.type,
                                desugar.addConversionExprIfRequired(frameAccessExpr, symbol.type), (BVarSymbol) symbol);
                        BLangSimpleVariableDef variableDef = ASTBuilderUtil.createVariableDef(pos, variable);
                        currentQueryLambdaBody.stmts.add(0, variableDef);
                        SymbolEnv queryLambdaEnv = SymbolEnv.createFuncBodyEnv(currentQueryLambdaBody, env);
                        queryLambdaEnv.scope.define(symbol.name, symbol);
                    }
                }
                identifiers.put(identifier, symbol);
<<<<<<< HEAD
            } else if (identifiers.containsKey(identifier) && (withinLambdaFunc || withinQuery)) {
=======
            } else if (identifiers.containsKey(identifier) && withinLambdaOrArrowFunc) {
>>>>>>> 817dde2e
                symbol = identifiers.get(identifier);
                bLangSimpleVarRef.symbol = symbol;
                bLangSimpleVarRef.varSymbol = symbol;
            }
        } else if (resolvedSymbol != symTable.notFoundSymbol && symbol != null) {
            resolvedSymbol.closure = true;
            // When there's a type guard, there can be a enclSymbol before type narrowing.
            // So, we have to mark that as a closure as well.
            BSymbol enclSymbol = symResolver.lookupClosureVarSymbol(env.enclEnv,
                    Names.fromString(identifier), SymTag.VARIABLE);
            if (enclSymbol != null && enclSymbol != symTable.notFoundSymbol) {
                enclSymbol.closure = true;
            }
        }
    }

    @Override
    public void visit(BLangSimpleVarRef.BLangPackageVarRef bLangPackageVarRef) {
        visit((BLangSimpleVarRef) bLangPackageVarRef);
    }

    @Override
    public void visit(BLangSimpleVarRef.BLangLocalVarRef localVarRef) {
        visit(((BLangSimpleVarRef) localVarRef));
    }

    @Override
    public void visit(BLangSimpleVarRef.BLangFieldVarRef fieldVarRef) {
        visit(((BLangSimpleVarRef) fieldVarRef));
    }

    @Override
    public void visit(BLangSimpleVarRef.BLangFunctionVarRef functionVarRef) {
        visit(((BLangSimpleVarRef) functionVarRef));
    }

    @Override
    public void visit(BLangIndexBasedAccess indexAccessExpr) {
        indexAccessExpr.indexExpr.accept(this);
        indexAccessExpr.expr.accept(this);
    }

    @Override
    public void visit(BLangIndexBasedAccess.BLangStructFieldAccessExpr structFieldAccessExpr) {
        visit((BLangIndexBasedAccess) structFieldAccessExpr);
    }

    @Override
    public void visit(BLangIndexBasedAccess.BLangMapAccessExpr mapAccessExpr) {
        visit((BLangIndexBasedAccess) mapAccessExpr);
    }

    @Override
    public void visit(BLangIndexBasedAccess.BLangArrayAccessExpr arrayAccessExpr) {
        visit((BLangIndexBasedAccess) arrayAccessExpr);
    }

    @Override
    public void visit(BLangIndexBasedAccess.BLangTableAccessExpr tableAccessExpr) {
        visit((BLangIndexBasedAccess) tableAccessExpr);
    }

    @Override
    public void visit(BLangIndexBasedAccess.BLangTupleAccessExpr tupleAccessExpr) {
        visit((BLangIndexBasedAccess) tupleAccessExpr);
    }

    @Override
    public void visit(BLangIndexBasedAccess.BLangStringAccessExpr stringAccessExpr) {
        visit((BLangIndexBasedAccess) stringAccessExpr);
    }

    @Override
    public void visit(BLangIndexBasedAccess.BLangXMLAccessExpr xmlAccessExpr) {
        visit((BLangIndexBasedAccess) xmlAccessExpr);
    }

    @Override
    public void visit(BLangTypeInit connectorInitExpr) {
        connectorInitExpr.argsExpr.forEach(this::acceptNode);
        connectorInitExpr.initInvocation.accept(this);
    }

    @Override
    public void visit(BLangInvocation.BLangActionInvocation actionInvocationExpr) {
        actionInvocationExpr.argExprs.forEach(this::acceptNode);
        this.acceptNode(actionInvocationExpr.expr);
    }

    @Override
    public void visit(BLangErrorConstructorExpr errorConstructorExpr) {
        this.acceptNode(errorConstructorExpr.errorTypeRef);
        if (errorConstructorExpr.namedArgs != null) {
            errorConstructorExpr.namedArgs.forEach(this::acceptNode);
        }
        this.acceptNode(errorConstructorExpr.errorDetail);
    }

    @Override
    public void visit(BLangTernaryExpr ternaryExpr) {
        ternaryExpr.expr.accept(this);
        ternaryExpr.elseExpr.accept(this);
        ternaryExpr.thenExpr.accept(this);
    }

    @Override
    public void visit(BLangWaitExpr awaitExpr) {
        awaitExpr.exprList.forEach(this::acceptNode);
    }

    @Override
    public void visit(BLangTrapExpr trapExpr) {
        this.acceptNode(trapExpr.expr);
    }

    @Override
    public void visit(BLangElvisExpr elvisExpr) {
        this.acceptNode(elvisExpr.lhsExpr);
        this.acceptNode(elvisExpr.rhsExpr);
    }

    @Override
    public void visit(BLangGroupExpr groupExpr) {
        this.acceptNode(groupExpr.expression);
    }

    @Override
    public void visit(BLangLetExpression letExpr) {
        this.acceptNode(letExpr.expr);
        letExpr.letVarDeclarations.forEach(var -> this.acceptNode((BLangNode) var.definitionNode));
    }

    @Override
    public void visit(BLangListConstructorExpr listConstructorExpr) {
        listConstructorExpr.exprs.forEach(this::acceptNode);
    }

    @Override
    public void visit(BLangListConstructorExpr.BLangListConstructorSpreadOpExpr spreadOpExpr) {
        this.acceptNode(spreadOpExpr.expr);
    }

    @Override
    public void visit(BLangTableConstructorExpr tableConstructorExpr) {
    }

    @Override
    public void visit(BLangListConstructorExpr.BLangTupleLiteral tupleLiteral) {
        tupleLiteral.exprs.forEach(this::acceptNode);
    }

    @Override
    public void visit(BLangListConstructorExpr.BLangJSONArrayLiteral jsonArrayLiteral) {
        jsonArrayLiteral.exprs.forEach(expression -> expression.accept(this));
    }

    @Override
    public void visit(BLangArrayLiteral arrayLiteral) {
        arrayLiteral.exprs.forEach(this::acceptNode);
    }

    @Override
    public void visit(BLangUnaryExpr unaryExpr) {
        this.acceptNode(unaryExpr.expr);
    }

    @Override
    public void visit(BLangTypedescExpr accessExpr) {
    }

    @Override
    public void visit(BLangXMLQName xmlQName) {
    }

    @Override
    public void visit(BLangXMLAttribute xmlAttribute) {
        this.acceptNode(xmlAttribute.name);
        this.acceptNode(xmlAttribute.value);
    }

    @Override
    public void visit(BLangXMLElementLiteral xmlElementLiteral) {
        this.acceptNode(xmlElementLiteral.startTagName);
        this.acceptNode(xmlElementLiteral.endTagName);
        xmlElementLiteral.attributes.forEach(this::acceptNode);
        xmlElementLiteral.children.forEach(this::acceptNode);
    }

    @Override
    public void visit(BLangXMLTextLiteral xmlTextLiteral) {
        xmlTextLiteral.textFragments.forEach(this::acceptNode);
        this.acceptNode(xmlTextLiteral.concatExpr);
    }

    @Override
    public void visit(BLangXMLCommentLiteral xmlCommentLiteral) {
        xmlCommentLiteral.textFragments.forEach(this::acceptNode);
        this.acceptNode(xmlCommentLiteral.concatExpr);
    }

    @Override
    public void visit(BLangXMLProcInsLiteral xmlProcInsLiteral) {
        xmlProcInsLiteral.dataFragments.forEach(this::acceptNode);
        this.acceptNode(xmlProcInsLiteral.dataConcatExpr);
    }

    @Override
    public void visit(BLangXMLQuotedString xmlQuotedString) {
        xmlQuotedString.textFragments.forEach(this::acceptNode);
        this.acceptNode(xmlQuotedString.concatExpr);
    }

    @Override
    public void visit(BLangStringTemplateLiteral stringTemplateLiteral) {
        stringTemplateLiteral.exprs.forEach(this::acceptNode);
    }

    @Override
    public void visit(BLangRawTemplateLiteral rawTemplateLiteral) {
        rawTemplateLiteral.strings.forEach(this::acceptNode);
        rawTemplateLiteral.insertions.forEach(this::acceptNode);
    }

    @Override
    public void visit(BLangArrowFunction bLangArrowFunction) {
        bLangArrowFunction.params.forEach(this::acceptNode);
        boolean prevWithinLambdaFunc = this.withinLambdaOrArrowFunc;
        this.withinLambdaOrArrowFunc = true;
        this.acceptNode(bLangArrowFunction.body);
        this.withinLambdaOrArrowFunc = prevWithinLambdaFunc;
    }

    @Override
    public void visit(BLangRestArgsExpression bLangVarArgsExpression) {
        this.acceptNode(bLangVarArgsExpression.expr);
    }

    @Override
    public void visit(BLangNamedArgsExpression bLangNamedArgsExpression) {
        this.acceptNode(bLangNamedArgsExpression.expr);
    }

    @Override
    public void visit(BLangIsAssignableExpr assignableExpr) {
        this.acceptNode(assignableExpr.lhsExpr);
    }

    @Override
    public void visit(BLangCheckedExpr checkedExpr) {
        containsCheckExpr = true;
        if (this.checkedErrorList != null && checkedExpr.equivalentErrorTypeList != null) {
            this.checkedErrorList.addAll(checkedExpr.equivalentErrorTypeList);
        }
        this.acceptNode(checkedExpr.expr);
    }

    @Override
    public void visit(BLangCheckPanickedExpr checkPanickedExpr) {
        this.acceptNode(checkPanickedExpr.expr);
    }

    @Override
    public void visit(BLangServiceConstructorExpr serviceConstructorExpr) {
        this.acceptNode(serviceConstructorExpr.serviceNode);
    }

    @Override
    public void visit(BLangTypeTestExpr typeTestExpr) {
        this.acceptNode(typeTestExpr.expr);
    }

    @Override
    public void visit(BLangIsLikeExpr typeTestExpr) {
        this.acceptNode(typeTestExpr.expr);
    }

    @Override
    public void visit(BLangIgnoreExpr ignoreExpr) {
    }

    @Override
    public void visit(BLangAnnotAccessExpr annotAccessExpr) {
    }

    @Override
    public void visit(BLangXMLNS.BLangLocalXMLNS xmlnsNode) {
    }

    @Override
    public void visit(BLangXMLNS.BLangPackageXMLNS xmlnsNode) {
    }

    @Override
    public void visit(BLangXMLSequenceLiteral bLangXMLSequenceLiteral) {
        bLangXMLSequenceLiteral.xmlItems.forEach(this::acceptNode);
    }

    @Override
    public void visit(BLangStatementExpression bLangStatementExpression) {
        this.acceptNode(bLangStatementExpression.expr);
        this.acceptNode(bLangStatementExpression.stmt);
    }

    @Override
    public void visit(BLangTupleVariable bLangTupleVariable) {
        this.acceptNode(bLangTupleVariable.restVariable);
        bLangTupleVariable.memberVariables.forEach(this::acceptNode);
    }

    @Override
    public void visit(BLangTupleVariableDef bLangTupleVariableDef) {
        this.acceptNode(bLangTupleVariableDef.var.restVariable);
        this.acceptNode(bLangTupleVariableDef.var.expr);
        if (bLangTupleVariableDef.var.memberVariables != null) {
            bLangTupleVariableDef.var.memberVariables.forEach(this::acceptNode);
        }
    }

    @Override
    public void visit(BLangErrorVariable bLangErrorVariable) {
        this.acceptNode(bLangErrorVariable.message);
        bLangErrorVariable.detail.forEach(var -> this.acceptNode(var.valueBindingPattern));
        this.acceptNode(bLangErrorVariable.restDetail);
        this.acceptNode(bLangErrorVariable.detailExpr);
    }

    @Override
    public void visit(BLangErrorVariableDef bLangErrorVariableDef) {
        this.acceptNode(bLangErrorVariableDef.errorVariable);
    }

    @Override
    public void visit(BLangWorkerFlushExpr workerFlushExpr) {
    }

    @Override
    public void visit(BLangWorkerSyncSendExpr syncSendExpr) {
    }

    @Override
    public void visit(BLangWaitForAllExpr waitForAllExpr) {
        waitForAllExpr.keyValuePairs.forEach(this::acceptNode);
    }

    @Override
    public void visit(BLangWaitForAllExpr.BLangWaitLiteral waitLiteral) {
    }

    @Override
    public void visit(BLangMarkdownReferenceDocumentation bLangMarkdownReferenceDocumentation) {
    }

    @Override
    public void visit(BLangWaitForAllExpr.BLangWaitKeyValue waitKeyValue) {
        this.acceptNode(waitKeyValue.key);
        this.acceptNode(waitKeyValue.valueExpr);
    }

    @Override
    public void visit(BLangXMLElementFilter xmlElementFilter) {
        this.acceptNode(xmlElementFilter.impConversionExpr);
    }

    @Override
    public void visit(BLangXMLElementAccess xmlElementAccess) {
        this.acceptNode(xmlElementAccess.expr);
    }

    @Override
    public void visit(BLangXMLNavigationAccess xmlNavigation) {
        this.acceptNode(xmlNavigation.expr);
        this.acceptNode(xmlNavigation.childIndex);
    }

    //statements
    @Override
    public void visit(BLangBlockStmt blockNode) {
        blockNode.stmts.forEach(this::acceptNode);
    }

    @Override
    public void visit(BLangLock.BLangLockStmt lockStmtNode) {
    }

    @Override
    public void visit(BLangLock.BLangUnLockStmt unLockNode) {
    }

    @Override
    public void visit(BLangCompoundAssignment compoundAssignNode) {
        this.acceptNode(compoundAssignNode.expr);
        this.acceptNode(compoundAssignNode.modifiedExpr);
        this.acceptNode(compoundAssignNode.varRef);
    }

    @Override
    public void visit(BLangRetry retryNode) {
    }

    @Override
    public void visit(BLangContinue continueNode) {
    }

    @Override
    public void visit(BLangBreak breakNode) {
    }

    @Override
    public void visit(BLangPanic panicNode) {
        this.acceptNode(panicNode.expr);
    }

    @Override
    public void visit(BLangXMLNSStatement xmlnsStmtNode) {
        this.acceptNode(xmlnsStmtNode.xmlnsDecl);
    }

    @Override
    public void visit(BLangIf ifNode) {
        this.acceptNode(ifNode.expr);
        this.acceptNode(ifNode.body);
        this.acceptNode(ifNode.elseStmt);
    }

    @Override
    public void visit(BLangQueryAction queryAction) {
        SymbolEnv prevQueryEnv = this.queryEnv;
        boolean prevWithinQuery = withinQuery;
        if (isInQuery(queryAction.parent)) {
            this.withinQuery = true;
        }
        queryAction.getQueryClauses().forEach(this::acceptNode);
        this.withinQuery = prevWithinQuery;
        this.queryEnv = prevQueryEnv;
    }

    @Override
    public void visit(BLangQueryExpr queryExpr) {
        SymbolEnv prevQueryEnv = this.queryEnv;
        boolean prevWithinQuery = withinQuery;
        if (isInQuery(queryExpr.parent)) {
            this.withinQuery = true;
        }
        queryExpr.getQueryClauses().forEach(this::acceptNode);
        this.withinQuery = prevWithinQuery;
        this.queryEnv = prevQueryEnv;
    }

    private boolean isInQuery(BLangNode parent) {
        while (parent != null) {
            if (isQueryExprOrAction(parent)) {
                return true;
            }
            parent = parent.parent;
        }
        return false;
    }

    @Override
    public void visit(BLangForeach foreach) {
        this.acceptNode(foreach.collection);
        this.acceptNode(foreach.body);
    }

    @Override
    public void visit(BLangFromClause fromClause) {
        this.queryEnv = fromClause.env;
        this.acceptNode(fromClause.collection);
        //we don't have to reset the env to the prev env because from clause is the init clause for the query
    }

    @Override
    public void visit(BLangJoinClause joinClause) {
        this.acceptNode(joinClause.collection);
        joinClause.collection.accept(this);
        this.acceptNode(((BLangVariable) joinClause.variableDefinitionNode.getVariable()));
        this.acceptNode((BLangNode) joinClause.onClause.getLeftExpression());
        this.acceptNode((BLangNode) joinClause.onClause.getRightExpression());
    }

    @Override
    public void visit(BLangLetClause letClause) {
        for (BLangLetVariable letVariable : letClause.letVarDeclarations) {
            this.acceptNode((BLangNode) letVariable.definitionNode.getVariable());
        }
    }

    @Override
    public void visit(BLangSelectClause selectClause) {
        this.acceptNode(selectClause.expression);
    }

    private boolean isQueryExprOrAction(BLangNode node) {
        if (node.getKind() == NodeKind.QUERY_EXPR || node.getKind() == NodeKind.DO_ACTION) {
            return true;
        }
        if (node.getKind() == NodeKind.GROUP_EXPR) {
            return isQueryExprOrAction(((BLangGroupExpr) node).expression);
        }
        return false;
    }

    @Override
    public void visit(BLangWhereClause whereClause) {
        this.acceptNode(whereClause.expression);
    }

    @Override
    public void visit(BLangDoClause doClause) {
        doClause.body.getStatements().forEach(this::acceptNode);
    }

    @Override
    public void visit(BLangOnConflictClause onConflictClause) {
        this.acceptNode(onConflictClause.expression);
    }

    @Override
    public void visit(BLangLimitClause limitClause) {
        this.acceptNode(limitClause.expression);
    }

    @Override
    public void visit(BLangOrderByClause orderByClause) {
        orderByClause.orderByKeyList.forEach(key -> this.acceptNode(((BLangOrderKey) key).expression));
    }

    @Override
    public void visit(BLangWhile whileNode) {
        this.acceptNode(whileNode.expr);
        this.acceptNode(whileNode.body);
    }

    @Override
    public void visit(BLangDo doNode) {
        doNode.body.stmts.forEach(this::acceptNode);
        this.acceptNode(doNode.onFailClause);
    }

    @Override
    public void visit(BLangOnFailClause onFailClause) {
        onFailClause.body.stmts.forEach(this::acceptNode);
    }

    @Override
    public void visit(BLangFail failNode) {
        this.acceptNode(failNode.expr);
    }

    @Override
    public void visit(BLangLock lockNode) {
        this.acceptNode(lockNode.body);
    }

    @Override
    public void visit(BLangTransaction transactionNode) {
        this.acceptNode(transactionNode.transactionBody);
    }

    @Override
    public void visit(BLangTupleDestructure stmt) {
        this.acceptNode(stmt.varRef);
        this.acceptNode(stmt.expr);
    }

    @Override
    public void visit(BLangRecordDestructure stmt) {
        this.acceptNode(stmt.expr);
        this.acceptNode(stmt.varRef);
    }

    @Override
    public void visit(BLangErrorDestructure stmt) {
        this.acceptNode(stmt.expr);
        this.acceptNode(stmt.varRef);
    }

    @Override
    public void visit(BLangForkJoin forkJoin) {
        forkJoin.workers.forEach(this::acceptNode);
    }

    @Override
    public void visit(BLangWorkerSend workerSendNode) {
        this.acceptNode(workerSendNode.expr);
    }

    @Override
    public void visit(BLangWorkerReceive workerReceiveNode) {
        this.acceptNode(workerReceiveNode.sendExpression);
    }

    @Override
    public void visit(BLangInvocation.BLangResourceAccessInvocation resourceAccessInvocation) {
        resourceAccessInvocation.argExprs.forEach(this::acceptNode);
        this.acceptNode(resourceAccessInvocation.expr);
    }

    @Override
    public void visit(BLangRegExpTemplateLiteral regExpTemplateLiteral) {
        List<BLangExpression> interpolationsList =
                symResolver.getListOfInterpolations(regExpTemplateLiteral.reDisjunction.sequenceList);
        interpolationsList.forEach(this::acceptNode);
    }

    private void acceptNode(BLangNode node) {
        if (node == null) {
            return;
        }
        node.accept(this);
    }
}<|MERGE_RESOLUTION|>--- conflicted
+++ resolved
@@ -230,12 +230,8 @@
     private SymbolEnv env;
     private SymbolEnv queryEnv;
     private boolean containsCheckExpr;
-<<<<<<< HEAD
-    private boolean withinLambdaFunc = false;
     private boolean withinQuery = false;
-=======
     private boolean withinLambdaOrArrowFunc = false;
->>>>>>> 817dde2e
     private HashSet<BType> checkedErrorList;
 
     private QueryDesugar(CompilerContext context) {
@@ -1721,13 +1717,8 @@
 
                 if (symbol instanceof BVarSymbol) {
                     ((BVarSymbol) symbol).originalSymbol = null;
-<<<<<<< HEAD
-                    if (withinLambdaFunc || withinQuery) {
-                        if ((withinLambdaFunc && symbol.closure) || (!withinLambdaFunc && withinQuery)) {
-=======
-                    if (withinLambdaOrArrowFunc) {
-                        if (symbol.closure) {
->>>>>>> 817dde2e
+                    if (withinLambdaOrArrowFunc || withinQuery) {
+                        if ((withinLambdaOrArrowFunc && symbol.closure) || (!withinLambdaOrArrowFunc && withinQuery)) {
                             // When there's a closure in a lambda inside a query lambda the symbol.closure is
                             // true for all its usages. Therefore mark symbol.closure = false for the existing
                             // symbol and create a new symbol with the same properties.
@@ -1755,11 +1746,7 @@
                     }
                 }
                 identifiers.put(identifier, symbol);
-<<<<<<< HEAD
-            } else if (identifiers.containsKey(identifier) && (withinLambdaFunc || withinQuery)) {
-=======
-            } else if (identifiers.containsKey(identifier) && withinLambdaOrArrowFunc) {
->>>>>>> 817dde2e
+            } else if (identifiers.containsKey(identifier) && (withinLambdaOrArrowFunc || withinQuery)) {
                 symbol = identifiers.get(identifier);
                 bLangSimpleVarRef.symbol = symbol;
                 bLangSimpleVarRef.varSymbol = symbol;
