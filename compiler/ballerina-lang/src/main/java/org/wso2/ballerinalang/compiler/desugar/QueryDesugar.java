/*
 *  Copyright (c) 2020, WSO2 Inc. (http://www.wso2.org) All Rights Reserved.
 *
 *  WSO2 Inc. licenses this file to you under the Apache License,
 *  Version 2.0 (the "License"); you may not use this file except
 *  in compliance with the License.
 *  You may obtain a copy of the License at
 *
 *  http://www.apache.org/licenses/LICENSE-2.0
 *
 *  Unless required by applicable law or agreed to in writing, software
 *  distributed under the License is distributed on an "AS IS" BASIS,
 *  WITHOUT WARRANTIES OR CONDITIONS OF ANY KIND, either express or implied.
 *  See the License for the specific language governing permissions and
 *  limitations under the License.
 */
package org.wso2.ballerinalang.compiler.desugar;

import io.ballerina.tools.diagnostics.Location;
import org.ballerinalang.model.TreeBuilder;
import org.ballerinalang.model.clauses.OrderKeyNode;
import org.ballerinalang.model.elements.Flag;
import org.ballerinalang.model.tree.IdentifierNode;
import org.ballerinalang.model.tree.NodeKind;
import org.ballerinalang.model.tree.statements.VariableDefinitionNode;
import org.ballerinalang.model.tree.types.TypeNode;
import org.ballerinalang.model.types.TypeKind;
import org.wso2.ballerinalang.compiler.semantics.analyzer.SymbolResolver;
import org.wso2.ballerinalang.compiler.semantics.analyzer.Types;
import org.wso2.ballerinalang.compiler.semantics.model.SymbolEnv;
import org.wso2.ballerinalang.compiler.semantics.model.SymbolTable;
import org.wso2.ballerinalang.compiler.semantics.model.symbols.BInvokableSymbol;
import org.wso2.ballerinalang.compiler.semantics.model.symbols.BRecordTypeSymbol;
import org.wso2.ballerinalang.compiler.semantics.model.symbols.BSymbol;
import org.wso2.ballerinalang.compiler.semantics.model.symbols.BVarSymbol;
import org.wso2.ballerinalang.compiler.semantics.model.symbols.SymTag;
import org.wso2.ballerinalang.compiler.semantics.model.types.BArrayType;
import org.wso2.ballerinalang.compiler.semantics.model.types.BField;
import org.wso2.ballerinalang.compiler.semantics.model.types.BRecordType;
import org.wso2.ballerinalang.compiler.semantics.model.types.BStreamType;
import org.wso2.ballerinalang.compiler.semantics.model.types.BStructureType;
import org.wso2.ballerinalang.compiler.semantics.model.types.BType;
import org.wso2.ballerinalang.compiler.semantics.model.types.BTypedescType;
import org.wso2.ballerinalang.compiler.semantics.model.types.BUnionType;
import org.wso2.ballerinalang.compiler.tree.BLangBlockFunctionBody;
import org.wso2.ballerinalang.compiler.tree.BLangErrorVariable;
import org.wso2.ballerinalang.compiler.tree.BLangExprFunctionBody;
import org.wso2.ballerinalang.compiler.tree.BLangFunction;
import org.wso2.ballerinalang.compiler.tree.BLangFunctionBody;
import org.wso2.ballerinalang.compiler.tree.BLangIdentifier;
import org.wso2.ballerinalang.compiler.tree.BLangMarkdownReferenceDocumentation;
import org.wso2.ballerinalang.compiler.tree.BLangNode;
import org.wso2.ballerinalang.compiler.tree.BLangNodeVisitor;
import org.wso2.ballerinalang.compiler.tree.BLangRecordVariable;
import org.wso2.ballerinalang.compiler.tree.BLangSimpleVariable;
import org.wso2.ballerinalang.compiler.tree.BLangTableKeySpecifier;
import org.wso2.ballerinalang.compiler.tree.BLangTupleVariable;
import org.wso2.ballerinalang.compiler.tree.BLangVariable;
import org.wso2.ballerinalang.compiler.tree.BLangXMLNS;
import org.wso2.ballerinalang.compiler.tree.clauses.BLangDoClause;
import org.wso2.ballerinalang.compiler.tree.clauses.BLangFromClause;
import org.wso2.ballerinalang.compiler.tree.clauses.BLangInputClause;
import org.wso2.ballerinalang.compiler.tree.clauses.BLangJoinClause;
import org.wso2.ballerinalang.compiler.tree.clauses.BLangLetClause;
import org.wso2.ballerinalang.compiler.tree.clauses.BLangLimitClause;
import org.wso2.ballerinalang.compiler.tree.clauses.BLangOnConflictClause;
import org.wso2.ballerinalang.compiler.tree.clauses.BLangOnFailClause;
import org.wso2.ballerinalang.compiler.tree.clauses.BLangOrderByClause;
import org.wso2.ballerinalang.compiler.tree.clauses.BLangOrderKey;
import org.wso2.ballerinalang.compiler.tree.clauses.BLangSelectClause;
import org.wso2.ballerinalang.compiler.tree.clauses.BLangWhereClause;
import org.wso2.ballerinalang.compiler.tree.expressions.BLangAnnotAccessExpr;
import org.wso2.ballerinalang.compiler.tree.expressions.BLangArrowFunction;
import org.wso2.ballerinalang.compiler.tree.expressions.BLangBinaryExpr;
import org.wso2.ballerinalang.compiler.tree.expressions.BLangCheckPanickedExpr;
import org.wso2.ballerinalang.compiler.tree.expressions.BLangCheckedExpr;
import org.wso2.ballerinalang.compiler.tree.expressions.BLangCommitExpr;
import org.wso2.ballerinalang.compiler.tree.expressions.BLangConstRef;
import org.wso2.ballerinalang.compiler.tree.expressions.BLangElvisExpr;
import org.wso2.ballerinalang.compiler.tree.expressions.BLangErrorConstructorExpr;
import org.wso2.ballerinalang.compiler.tree.expressions.BLangErrorVarRef;
import org.wso2.ballerinalang.compiler.tree.expressions.BLangExpression;
import org.wso2.ballerinalang.compiler.tree.expressions.BLangFieldBasedAccess;
import org.wso2.ballerinalang.compiler.tree.expressions.BLangGroupExpr;
import org.wso2.ballerinalang.compiler.tree.expressions.BLangIgnoreExpr;
import org.wso2.ballerinalang.compiler.tree.expressions.BLangIndexBasedAccess;
import org.wso2.ballerinalang.compiler.tree.expressions.BLangIntRangeExpression;
import org.wso2.ballerinalang.compiler.tree.expressions.BLangInvocation;
import org.wso2.ballerinalang.compiler.tree.expressions.BLangIsAssignableExpr;
import org.wso2.ballerinalang.compiler.tree.expressions.BLangIsLikeExpr;
import org.wso2.ballerinalang.compiler.tree.expressions.BLangLambdaFunction;
import org.wso2.ballerinalang.compiler.tree.expressions.BLangLetExpression;
import org.wso2.ballerinalang.compiler.tree.expressions.BLangListConstructorExpr;
import org.wso2.ballerinalang.compiler.tree.expressions.BLangListConstructorExpr.BLangArrayLiteral;
import org.wso2.ballerinalang.compiler.tree.expressions.BLangLiteral;
import org.wso2.ballerinalang.compiler.tree.expressions.BLangMatchExpression;
import org.wso2.ballerinalang.compiler.tree.expressions.BLangNamedArgsExpression;
import org.wso2.ballerinalang.compiler.tree.expressions.BLangNumericLiteral;
import org.wso2.ballerinalang.compiler.tree.expressions.BLangQueryAction;
import org.wso2.ballerinalang.compiler.tree.expressions.BLangQueryExpr;
import org.wso2.ballerinalang.compiler.tree.expressions.BLangRawTemplateLiteral;
import org.wso2.ballerinalang.compiler.tree.expressions.BLangRecordLiteral;
import org.wso2.ballerinalang.compiler.tree.expressions.BLangRecordLiteral.BLangRecordKeyValueField;
import org.wso2.ballerinalang.compiler.tree.expressions.BLangRecordLiteral.BLangRecordSpreadOperatorField;
import org.wso2.ballerinalang.compiler.tree.expressions.BLangRecordVarRef;
import org.wso2.ballerinalang.compiler.tree.expressions.BLangRestArgsExpression;
import org.wso2.ballerinalang.compiler.tree.expressions.BLangServiceConstructorExpr;
import org.wso2.ballerinalang.compiler.tree.expressions.BLangSimpleVarRef;
import org.wso2.ballerinalang.compiler.tree.expressions.BLangStatementExpression;
import org.wso2.ballerinalang.compiler.tree.expressions.BLangStringTemplateLiteral;
import org.wso2.ballerinalang.compiler.tree.expressions.BLangTableConstructorExpr;
import org.wso2.ballerinalang.compiler.tree.expressions.BLangTernaryExpr;
import org.wso2.ballerinalang.compiler.tree.expressions.BLangTrapExpr;
import org.wso2.ballerinalang.compiler.tree.expressions.BLangTupleVarRef;
import org.wso2.ballerinalang.compiler.tree.expressions.BLangTypeConversionExpr;
import org.wso2.ballerinalang.compiler.tree.expressions.BLangTypeInit;
import org.wso2.ballerinalang.compiler.tree.expressions.BLangTypeTestExpr;
import org.wso2.ballerinalang.compiler.tree.expressions.BLangTypedescExpr;
import org.wso2.ballerinalang.compiler.tree.expressions.BLangUnaryExpr;
import org.wso2.ballerinalang.compiler.tree.expressions.BLangVariableReference;
import org.wso2.ballerinalang.compiler.tree.expressions.BLangWaitExpr;
import org.wso2.ballerinalang.compiler.tree.expressions.BLangWaitForAllExpr;
import org.wso2.ballerinalang.compiler.tree.expressions.BLangWorkerFlushExpr;
import org.wso2.ballerinalang.compiler.tree.expressions.BLangWorkerReceive;
import org.wso2.ballerinalang.compiler.tree.expressions.BLangWorkerSyncSendExpr;
import org.wso2.ballerinalang.compiler.tree.expressions.BLangXMLAttribute;
import org.wso2.ballerinalang.compiler.tree.expressions.BLangXMLAttributeAccess;
import org.wso2.ballerinalang.compiler.tree.expressions.BLangXMLCommentLiteral;
import org.wso2.ballerinalang.compiler.tree.expressions.BLangXMLElementAccess;
import org.wso2.ballerinalang.compiler.tree.expressions.BLangXMLElementFilter;
import org.wso2.ballerinalang.compiler.tree.expressions.BLangXMLElementLiteral;
import org.wso2.ballerinalang.compiler.tree.expressions.BLangXMLNavigationAccess;
import org.wso2.ballerinalang.compiler.tree.expressions.BLangXMLProcInsLiteral;
import org.wso2.ballerinalang.compiler.tree.expressions.BLangXMLQName;
import org.wso2.ballerinalang.compiler.tree.expressions.BLangXMLQuotedString;
import org.wso2.ballerinalang.compiler.tree.expressions.BLangXMLSequenceLiteral;
import org.wso2.ballerinalang.compiler.tree.expressions.BLangXMLTextLiteral;
import org.wso2.ballerinalang.compiler.tree.statements.BLangAssignment;
import org.wso2.ballerinalang.compiler.tree.statements.BLangBlockStmt;
import org.wso2.ballerinalang.compiler.tree.statements.BLangBreak;
import org.wso2.ballerinalang.compiler.tree.statements.BLangCatch;
import org.wso2.ballerinalang.compiler.tree.statements.BLangCompoundAssignment;
import org.wso2.ballerinalang.compiler.tree.statements.BLangContinue;
import org.wso2.ballerinalang.compiler.tree.statements.BLangDo;
import org.wso2.ballerinalang.compiler.tree.statements.BLangErrorDestructure;
import org.wso2.ballerinalang.compiler.tree.statements.BLangErrorVariableDef;
import org.wso2.ballerinalang.compiler.tree.statements.BLangExpressionStmt;
import org.wso2.ballerinalang.compiler.tree.statements.BLangForeach;
import org.wso2.ballerinalang.compiler.tree.statements.BLangForkJoin;
import org.wso2.ballerinalang.compiler.tree.statements.BLangIf;
import org.wso2.ballerinalang.compiler.tree.statements.BLangLock;
import org.wso2.ballerinalang.compiler.tree.statements.BLangMatch;
import org.wso2.ballerinalang.compiler.tree.statements.BLangMatch.BLangMatchStaticBindingPatternClause;
import org.wso2.ballerinalang.compiler.tree.statements.BLangMatch.BLangMatchStructuredBindingPatternClause;
import org.wso2.ballerinalang.compiler.tree.statements.BLangPanic;
import org.wso2.ballerinalang.compiler.tree.statements.BLangRecordDestructure;
import org.wso2.ballerinalang.compiler.tree.statements.BLangRecordVariableDef;
import org.wso2.ballerinalang.compiler.tree.statements.BLangRetry;
import org.wso2.ballerinalang.compiler.tree.statements.BLangReturn;
import org.wso2.ballerinalang.compiler.tree.statements.BLangSimpleVariableDef;
import org.wso2.ballerinalang.compiler.tree.statements.BLangStatement;
import org.wso2.ballerinalang.compiler.tree.statements.BLangThrow;
import org.wso2.ballerinalang.compiler.tree.statements.BLangTransaction;
import org.wso2.ballerinalang.compiler.tree.statements.BLangTryCatchFinally;
import org.wso2.ballerinalang.compiler.tree.statements.BLangTupleDestructure;
import org.wso2.ballerinalang.compiler.tree.statements.BLangTupleVariableDef;
import org.wso2.ballerinalang.compiler.tree.statements.BLangWhile;
import org.wso2.ballerinalang.compiler.tree.statements.BLangWorkerSend;
import org.wso2.ballerinalang.compiler.tree.statements.BLangXMLNSStatement;
import org.wso2.ballerinalang.compiler.tree.types.BLangErrorType;
import org.wso2.ballerinalang.compiler.tree.types.BLangLetVariable;
import org.wso2.ballerinalang.compiler.tree.types.BLangRecordTypeNode;
import org.wso2.ballerinalang.compiler.tree.types.BLangUnionTypeNode;
import org.wso2.ballerinalang.compiler.tree.types.BLangValueType;
import org.wso2.ballerinalang.compiler.util.CompilerContext;
import org.wso2.ballerinalang.compiler.util.Name;
import org.wso2.ballerinalang.compiler.util.Names;
import org.wso2.ballerinalang.compiler.util.TypeTags;
import org.wso2.ballerinalang.util.Lists;

import java.util.ArrayList;
import java.util.Collections;
import java.util.HashMap;
import java.util.List;
import java.util.Map;

import static io.ballerina.runtime.api.constants.RuntimeConstants.UNDERSCORE;
import static org.ballerinalang.model.symbols.SymbolOrigin.VIRTUAL;

/**
 * Class responsible for desugar query pipeline into actual Ballerina code.
 *
 * @since 1.2.0
 */
public class QueryDesugar extends BLangNodeVisitor {
    private static final Name QUERY_CREATE_PIPELINE_FUNCTION = new Name("createPipeline");
    private static final Name QUERY_CREATE_INPUT_FUNCTION = new Name("createInputFunction");
    private static final Name QUERY_CREATE_NESTED_FROM_FUNCTION = new Name("createNestedFromFunction");
    private static final Name QUERY_CREATE_LET_FUNCTION = new Name("createLetFunction");
    private static final Name QUERY_CREATE_INNER_JOIN_FUNCTION = new Name("createInnerJoinFunction");
    private static final Name QUERY_CREATE_OUTER_JOIN_FUNCTION = new Name("createOuterJoinFunction");
    private static final Name QUERY_CREATE_FILTER_FUNCTION = new Name("createFilterFunction");
    private static final Name QUERY_CREATE_ORDER_BY_FUNCTION = new Name("createOrderByFunction");
    private static final Name QUERY_CREATE_SELECT_FUNCTION = new Name("createSelectFunction");
    private static final Name QUERY_CREATE_DO_FUNCTION = new Name("createDoFunction");
    private static final Name QUERY_CREATE_LIMIT_FUNCTION = new Name("createLimitFunction");
    private static final Name QUERY_ADD_STREAM_FUNCTION = new Name("addStreamFunction");
    private static final Name QUERY_CONSUME_STREAM_FUNCTION = new Name("consumeStream");
    private static final Name QUERY_TO_ARRAY_FUNCTION = new Name("toArray");
    private static final Name QUERY_TO_STRING_FUNCTION = new Name("toString");
    private static final Name QUERY_TO_XML_FUNCTION = new Name("toXML");
    private static final Name QUERY_ADD_TO_TABLE_FUNCTION = new Name("addToTable");
    private static final Name QUERY_GET_STREAM_FROM_PIPELINE_FUNCTION = new Name("getStreamFromPipeline");
    private static final String FRAME_PARAMETER_NAME = "$frame$";
    private static final CompilerContext.Key<QueryDesugar> QUERY_DESUGAR_KEY = new CompilerContext.Key<>();
    private BLangExpression onConflictExpr;
    private BVarSymbol currentFrameSymbol;
    private BLangBlockFunctionBody currentQueryLambdaBody;
    private Map<String, BSymbol> identifiers;
    private int streamElementCount = 0;
    private final Desugar desugar;
    private final SymbolTable symTable;
    private final SymbolResolver symResolver;
    private final Names names;
    private final Types types;
    private SymbolEnv env;
    private boolean containsCheckExpr;
    private boolean withinLambdaFunc = false;

    private QueryDesugar(CompilerContext context) {
        context.put(QUERY_DESUGAR_KEY, this);
        this.symTable = SymbolTable.getInstance(context);
        this.symResolver = SymbolResolver.getInstance(context);
        this.names = Names.getInstance(context);
        this.types = Types.getInstance(context);
        this.desugar = Desugar.getInstance(context);
    }

    public static QueryDesugar getInstance(CompilerContext context) {
        QueryDesugar desugar = context.get(QUERY_DESUGAR_KEY);
        if (desugar == null) {
            desugar = new QueryDesugar(context);
        }
        return desugar;
    }

    /**
     * Desugar query expression.
     *
     * @param queryExpr query expression to be desugared.
     * @param env       symbol env.
     * @return desugared query expression.
     */
    BLangStatementExpression desugar(BLangQueryExpr queryExpr, SymbolEnv env) {
        containsCheckExpr = false;
        List<BLangNode> clauses = queryExpr.getQueryClauses();
        Location pos = clauses.get(0).pos;
        BLangBlockStmt queryBlock = ASTBuilderUtil.createBlockStmt(pos);
        BLangVariableReference streamRef = buildStream(clauses, queryExpr.getBType(), env, queryBlock);
        BLangStatementExpression streamStmtExpr;
        if (queryExpr.isStream) {
            streamStmtExpr = ASTBuilderUtil.createStatementExpression(queryBlock, streamRef);
            streamStmtExpr.setBType(streamRef.getBType());
        } else if (queryExpr.isTable) {
            onConflictExpr = (onConflictExpr == null)
                    ? ASTBuilderUtil.createLiteral(pos, symTable.nilType, Names.NIL_VALUE)
                    : onConflictExpr;
            BLangVariableReference tableRef = addTableConstructor(queryExpr, queryBlock);
            BLangVariableReference result = getStreamFunctionVariableRef(queryBlock,
                    QUERY_ADD_TO_TABLE_FUNCTION, Lists.of(streamRef, tableRef, onConflictExpr), pos);
            streamStmtExpr = ASTBuilderUtil.createStatementExpression(queryBlock,
                    addTypeConversionExpr(result,
                            queryExpr.getBType()));
            streamStmtExpr.setBType(tableRef.getBType());
            onConflictExpr = null;
        } else {
            BLangVariableReference result;
            if (TypeTags.isXMLTypeTag(queryExpr.getBType().tag) || (queryExpr.getBType().tag == TypeTags.UNION &&
                    ((BUnionType) queryExpr.getBType()).getMemberTypes().stream()
                            .allMatch(memType -> TypeTags.isXMLTypeTag(memType.tag)))) {
                result = getStreamFunctionVariableRef(queryBlock, QUERY_TO_XML_FUNCTION, Lists.of(streamRef), pos);
            } else if (TypeTags.isStringTypeTag(queryExpr.getBType().tag)) {
                result = getStreamFunctionVariableRef(queryBlock, QUERY_TO_STRING_FUNCTION, Lists.of(streamRef), pos);
            } else {
                BType arrayType = queryExpr.getBType();
                if (arrayType.tag == TypeTags.UNION) {
                    arrayType = ((BUnionType) arrayType).getMemberTypes()
                            .stream().filter(m -> m.tag == TypeTags.ARRAY)
                            .findFirst().orElse(symTable.arrayType);
                }
                BLangArrayLiteral arr = (BLangArrayLiteral) TreeBuilder.createArrayLiteralExpressionNode();
                arr.exprs = new ArrayList<>();
                arr.setBType(arrayType);
                result = getStreamFunctionVariableRef(queryBlock, QUERY_TO_ARRAY_FUNCTION,
                        Lists.of(streamRef, arr), pos);
            }
            if (containsCheckExpr) {
                // if there's a `check` expr within the query, wrap the whole query with a `check` expr,
                // so that it will propagate the error properly.
                BLangCheckedExpr checkedExpr = ASTBuilderUtil.createCheckExpr(pos, result, queryExpr.getBType());
                checkedExpr.equivalentErrorTypeList.add(symTable.errorType);
                streamStmtExpr = ASTBuilderUtil.createStatementExpression(queryBlock, checkedExpr);
                streamStmtExpr.setBType(checkedExpr.getBType());
            } else {
                streamStmtExpr = ASTBuilderUtil.createStatementExpression(queryBlock,
                        addTypeConversionExpr(result, queryExpr.getBType()));
                streamStmtExpr.setBType(queryExpr.getBType());
            }
        }
        return streamStmtExpr;
    }

    /**
     * Desugar query action.
     *
     * @param queryAction query action to be desugared.
     * @param env         symbol env.
     * @return desugared query action.
     */
    BLangStatementExpression desugar(BLangQueryAction queryAction, SymbolEnv env) {
        List<BLangNode> clauses = queryAction.getQueryClauses();
        Location pos = clauses.get(0).pos;
        BLangBlockStmt queryBlock = ASTBuilderUtil.createBlockStmt(pos);
        BLangVariableReference streamRef = buildStream(clauses, queryAction.getBType(), env, queryBlock);
        BLangVariableReference result = getStreamFunctionVariableRef(queryBlock,
                QUERY_CONSUME_STREAM_FUNCTION, symTable.errorOrNilType, Lists.of(streamRef), pos);
        BLangStatementExpression stmtExpr = ASTBuilderUtil.createStatementExpression(queryBlock, result);
        stmtExpr.setBType(symTable.errorOrNilType);
        return stmtExpr;
    }

    /**
     * Write the pipeline to the given `block` and return the reference to the resulting stream.
     *
     * @param clauses list of query clauses.
     * @param resultType result type of the query output.
     * @param env symbol env.
     * @param block parent block to write to.
     * @return variableReference to created _StreamPipeline.
     */
    BLangVariableReference buildStream(List<BLangNode> clauses, BType resultType, SymbolEnv env, BLangBlockStmt block) {
        this.env = env;
        BLangFromClause initFromClause = (BLangFromClause) clauses.get(0);
        final BLangVariableReference initPipeline = addPipeline(block, initFromClause.pos,
                initFromClause.collection, resultType);
        BLangVariableReference initFrom = addInputFunction(block, initFromClause);
        addStreamFunction(block, initPipeline, initFrom);
        for (BLangNode clause : clauses.subList(1, clauses.size())) {
            switch (clause.getKind()) {
                case FROM:
                    BLangFromClause fromClause = (BLangFromClause) clause;
                    BLangVariableReference nestedFromFunc = addNestedFromFunction(block, fromClause);
                    addStreamFunction(block, initPipeline, nestedFromFunc);
                    BLangVariableReference fromInputFunc = addInputFunction(block, fromClause);
                    addStreamFunction(block, initPipeline, fromInputFunc);
                    break;
                case JOIN:
                    BLangJoinClause joinClause = (BLangJoinClause) clause;
                    BLangVariableReference joinPipeline = addPipeline(block, joinClause.pos,
                            joinClause.collection, resultType);
                    BLangVariableReference joinInputFunc = addInputFunction(block, joinClause);
                    addStreamFunction(block, joinPipeline, joinInputFunc);
                    BLangVariableReference joinFunc = addJoinFunction(block, joinClause, joinPipeline);
                    addStreamFunction(block, initPipeline, joinFunc);
                    break;
                case LET_CLAUSE:
                    BLangVariableReference letFunc = addLetFunction(block, (BLangLetClause) clause);
                    addStreamFunction(block, initPipeline, letFunc);
                    break;
                case WHERE:
                    BLangVariableReference whereFunc = addWhereFunction(block, (BLangWhereClause) clause);
                    addStreamFunction(block, initPipeline, whereFunc);
                    break;
                case ORDER_BY:
                    BLangVariableReference orderFunc = addOrderByFunction(block, (BLangOrderByClause) clause);
                    addStreamFunction(block, initPipeline, orderFunc);
                    break;
                case SELECT:
                    BLangVariableReference selectFunc = addSelectFunction(block, (BLangSelectClause) clause);
                    addStreamFunction(block, initPipeline, selectFunc);
                    break;
                case DO:
                    BLangVariableReference doFunc = addDoFunction(block, (BLangDoClause) clause);
                    addStreamFunction(block, initPipeline, doFunc);
                    break;
                case LIMIT:
                    BLangVariableReference limitFunc = addLimitFunction(block, (BLangLimitClause) clause);
                    addStreamFunction(block, initPipeline, limitFunc);
                    break;
                case ON_CONFLICT:
                    final BLangOnConflictClause onConflict = (BLangOnConflictClause) clause;
                    onConflictExpr = onConflict.expression;
                    break;
            }
        }
        return addGetStreamFromPipeline(block, initPipeline);
    }

    // ---- Util methods to create the stream pipeline. ---- //
    /**
     * Desugar fromClause/joinClause to below and return a reference to created join _StreamPipeline.
     * _StreamPipeline pipeline = createPipeline(collection);
     *
     * @param blockStmt  parent block to write to.
     * @param pos diagnostic pos of the collection.
     * @param collection reference to the collection.
     * @param resultType constraint type of the collection.
     * @return variableReference to created _StreamPipeline.
     */
    BLangVariableReference addPipeline(BLangBlockStmt blockStmt, Location pos,
                                       BLangExpression collection, BType resultType) {
        String name = getNewVarName();
        BVarSymbol dataSymbol = new BVarSymbol(0, names.fromString(name), env.scope.owner.pkgID,
                collection.getBType(), this.env.scope.owner, pos, VIRTUAL);
        BLangSimpleVariable dataVariable =
                ASTBuilderUtil.createVariable(pos, name, collection.getBType(),
                        addTypeConversionExpr(collection, collection.getBType()), dataSymbol);
        BLangSimpleVariableDef dataVarDef = ASTBuilderUtil.createVariableDef(pos, dataVariable);
        BLangVariableReference valueVarRef = ASTBuilderUtil.createVariableRef(pos, dataSymbol);
        blockStmt.addStatement(dataVarDef);
        BType constraintType = resultType;
        BType completionType = symTable.nilType;
        if (resultType.tag == TypeTags.ARRAY) {
            constraintType = ((BArrayType) resultType).eType;
        } else if (resultType.tag == TypeTags.STREAM) {
            constraintType = ((BStreamType) resultType).constraint;
            completionType = ((BStreamType) resultType).completionType;
        }
        BType constraintTdType = new BTypedescType(constraintType, symTable.typeDesc.tsymbol);
        BLangTypedescExpr constraintTdExpr = new BLangTypedescExpr();
        constraintTdExpr.resolvedType = constraintType;
        constraintTdExpr.setBType(constraintTdType);
        BType completionTdType = new BTypedescType(completionType, symTable.typeDesc.tsymbol);
        BLangTypedescExpr completionTdExpr = new BLangTypedescExpr();
        completionTdExpr.resolvedType = completionType;
        completionTdExpr.setBType(completionTdType);
        return getStreamFunctionVariableRef(blockStmt, QUERY_CREATE_PIPELINE_FUNCTION,
                Lists.of(valueVarRef, constraintTdExpr, completionTdExpr), pos);
    }

    /**
     * Desugar inputClause to below and return a reference to created from _StreamFunction.
     * _StreamFunction xsFrom = createFromFunction(function(_Frame frame) returns _Frame|error? {
     * int x = <int> frame["value"];
     * frame["x"] = x;
     * return frame;
     * });
     *
     * @param blockStmt  parent block to write to.
     * @param inputClause to be desugared.
     * @return variableReference to created from _StreamFunction.
     */
    BLangVariableReference addInputFunction(BLangBlockStmt blockStmt, BLangInputClause inputClause) {
        Location pos = inputClause.pos;
        // function(_Frame frame) returns _Frame|error? { return frame; }
        BLangLambdaFunction lambda = createPassthroughLambda(pos);
        BLangBlockFunctionBody body = (BLangBlockFunctionBody) lambda.function.body;
        BVarSymbol frameSymbol = lambda.function.requiredParams.get(0).symbol;

        // frame["x"] = x;, note: stmts will get added in reverse order.
        List<BVarSymbol> symbols = getIntroducedSymbols((BLangVariable)
                inputClause.variableDefinitionNode.getVariable());
        shadowSymbolScope(pos, body, ASTBuilderUtil.createVariableRef(pos, frameSymbol), symbols);

        // int x = <int> frame["value"];, note: stmts will get added in reverse order.
        BLangFieldBasedAccess valueAccessExpr = desugar.getValueAccessExpression(inputClause.pos,
                symTable.anyOrErrorType, frameSymbol);
        valueAccessExpr.expr = desugar.addConversionExprIfRequired(valueAccessExpr.expr,
                types.getSafeType(valueAccessExpr.expr.getBType(), true, false));
        VariableDefinitionNode variableDefinitionNode = inputClause.variableDefinitionNode;
        BLangVariable variable = (BLangVariable) variableDefinitionNode.getVariable();
        setSymbolOwner(variable, env.scope.owner);
        variable.setInitialExpression(desugar.addConversionExprIfRequired(valueAccessExpr, inputClause.varType));
        // add at 0, otherwise, this goes under existing stmts.
        body.stmts.add(0, (BLangStatement) variableDefinitionNode);

        // at this point;
        // function(_Frame frame) returns _Frame|error? {
        //      int x = <int> frame["value"];
        //      frame["x"] = x;
        //      return frame;
        // }
        lambda.accept(this);
        return getStreamFunctionVariableRef(blockStmt, QUERY_CREATE_INPUT_FUNCTION, Lists.of(lambda), pos);
    }

    /**
     * Desugar fromClause to below and return a reference to created from _StreamFunction.
     * _StreamFunction xnFrom = createNestedFromFunction(function(_Frame frame) returns any|error? {
     * any collection = frame["collection"]
     * return collection;
     * });
     *
     * @param blockStmt  parent block to write to.
     * @param fromClause to be desugared.
     * @return variableReference to created from _StreamFunction.
     */
    BLangVariableReference addNestedFromFunction(BLangBlockStmt blockStmt, BLangFromClause fromClause) {
        Location pos = fromClause.pos;
        // function(_Frame frame) returns any|error? { return collection; }
        BLangUnionTypeNode returnType = getAnyErrorNilTypeNode();
        BLangReturn returnNode = (BLangReturn) TreeBuilder.createReturnNode();
        returnNode.expr = fromClause.collection;
        returnNode.pos = pos;
        BLangLambdaFunction lambda = createLambdaFunction(pos, returnType, returnNode, false);
        lambda.accept(this);
        // at this point;
        // function(_Frame frame) returns any|error? {
        //      any collection = frame["collection"]
        //      return collection;
        // }
        return getStreamFunctionVariableRef(blockStmt, QUERY_CREATE_NESTED_FROM_FUNCTION, Lists.of(lambda), pos);
    }

    /**
     * Desugar joinClauses to below and return a reference to created join _StreamFunction.
     * _StreamFunction joinFunc = createJoinFunction(joinPipeline);
     *
     * @param blockStmt    parent block to write to.
     * @param joinClause   to be desugared.
     * @param joinPipeline previously created _StreamPipeline reference to be joined.
     * @return variableReference to created join _StreamFunction.
     */
    BLangVariableReference addJoinFunction(BLangBlockStmt blockStmt, BLangJoinClause joinClause,
                                           BLangVariableReference joinPipeline) {
        BLangExpression lhsExpr = (BLangExpression) joinClause.onClause.getLeftExpression();
        BLangExpression rhsExpr = (BLangExpression) joinClause.onClause.getRightExpression();
        BLangLambdaFunction lhsKeyFunction = createKeyFunction(lhsExpr);
        BLangLambdaFunction rhsKeyFunction = createKeyFunction(rhsExpr);
        if (joinClause.isOuterJoin) {
            List<BVarSymbol> symbols =
                    getIntroducedSymbols((BLangVariable) joinClause.variableDefinitionNode.getVariable());
            final BLangSimpleVarRef nilFrame = defineNilFrameForType(symbols, blockStmt, rhsExpr.pos);
            return getStreamFunctionVariableRef(blockStmt, QUERY_CREATE_OUTER_JOIN_FUNCTION,
                    Lists.of(joinPipeline, lhsKeyFunction, rhsKeyFunction, nilFrame), joinClause.pos);
        } else {
            return getStreamFunctionVariableRef(blockStmt, QUERY_CREATE_INNER_JOIN_FUNCTION,
                    Lists.of(joinPipeline, lhsKeyFunction, rhsKeyFunction), joinClause.pos);
        }
    }

    /**
     * Desugar letClause to below and return a reference to created let _StreamFunction.
     * _StreamFunction ysLet = createLetFunction(function(_Frame frame) returns _Frame|error? {
     * frame["y2"] = <int> frame["y"] * <int> frame["y"];
     * return frame;
     * });
     *
     * @param blockStmt parent block to write to.
     * @param letClause to be desugared.
     * @return variableReference to created let _StreamFunction.
     */
    BLangVariableReference addLetFunction(BLangBlockStmt blockStmt, BLangLetClause letClause) {
        Location pos = letClause.pos;
        // function(_Frame frame) returns _Frame|error? { return frame; }
        BLangLambdaFunction lambda = createPassthroughLambda(pos);
        BLangBlockFunctionBody body = (BLangBlockFunctionBody) lambda.function.body;
        BVarSymbol frameSymbol = lambda.function.requiredParams.get(0).symbol;

        // frame["x"] = x;, note: stmts will get added in reverse order.
        List<BVarSymbol> symbols = getIntroducedSymbols(letClause);
        shadowSymbolScope(pos, body, ASTBuilderUtil.createVariableRef(pos, frameSymbol), symbols);

        Collections.reverse(letClause.letVarDeclarations);
        for (BLangLetVariable letVariable : letClause.letVarDeclarations) {
            // add at 0, otherwise, this goes under existing stmts.
            body.stmts.add(0, (BLangStatement) letVariable.definitionNode);
            setSymbolOwner((BLangVariable) letVariable.definitionNode.getVariable(), env.scope.owner);
        }
        lambda.accept(this);
        return getStreamFunctionVariableRef(blockStmt, QUERY_CREATE_LET_FUNCTION, Lists.of(lambda), pos);
    }

    /**
     * Desugar whereClause to below and return a reference to created filter _StreamFunction.
     * _StreamFunction xsFilter = createFilterFunction(function(_Frame frame) returns boolean {
     * return <int>frame["x"] > 0;
     * });
     *
     * @param blockStmt   parent block to write to.
     * @param whereClause to be desugared.
     * @return variableReference to created filter _StreamFunction.
     */
    BLangVariableReference addWhereFunction(BLangBlockStmt blockStmt, BLangWhereClause whereClause) {
        Location pos = whereClause.pos;
        BLangLambdaFunction lambda = createFilterLambda(pos);
        BLangBlockFunctionBody body = (BLangBlockFunctionBody) lambda.function.body;
        BLangReturn returnNode = (BLangReturn) TreeBuilder.createReturnNode();
        returnNode.pos = pos;
        returnNode.setExpression(whereClause.expression);
        body.addStatement(returnNode);
        lambda.accept(this);
        return getStreamFunctionVariableRef(blockStmt, QUERY_CREATE_FILTER_FUNCTION, Lists.of(lambda), pos);
    }

    /**
     * Desugar orderByClause to below and return a reference to created orderBy _StreamFunction.
     * _StreamFunction orderByFunc = createOrderByFunction(function(_Frame frame) {
     * _Frame frame = {"orderKey": frame["x2"] + frame["y2"], $orderDirection$: true + false"};
     * });
     *
     * @param blockStmt parent block to write to.
     * @param orderByClause  to be desugared.
     * @return variableReference to created orderBy _StreamFunction.
     */
    BLangVariableReference addOrderByFunction(BLangBlockStmt blockStmt, BLangOrderByClause orderByClause) {
        Location pos = orderByClause.pos;
        BLangLambdaFunction lambda = createActionLambda(pos);
        BLangBlockFunctionBody body = (BLangBlockFunctionBody) lambda.function.body;
        BVarSymbol frameSymbol = lambda.function.requiredParams.get(0).symbol;
        BLangSimpleVarRef frame = ASTBuilderUtil.createVariableRef(pos, frameSymbol);

        BLangArrayLiteral sortFieldsArrayExpr = (BLangArrayLiteral) TreeBuilder.createArrayLiteralExpressionNode();
        sortFieldsArrayExpr.exprs = new ArrayList<>();
        sortFieldsArrayExpr.setBType(new BArrayType(symTable.anydataType));

        BLangArrayLiteral sortModesArrayExpr = (BLangArrayLiteral) TreeBuilder.createArrayLiteralExpressionNode();
        sortModesArrayExpr.exprs = new ArrayList<>();
        sortModesArrayExpr.setBType(new BArrayType(symTable.booleanType));

        // Each order-key expression is added to sortFieldsArrayExpr.
        // Corresponding order-direction is added to sortModesArrayExpr.
        for (OrderKeyNode orderKeyNode : orderByClause.getOrderKeyList()) {
            BLangOrderKey orderKey = (BLangOrderKey) orderKeyNode;
            sortFieldsArrayExpr.exprs.add(orderKey.expression);
            sortModesArrayExpr.exprs.add(ASTBuilderUtil.createLiteral(orderKey.pos, symTable.booleanType,
                    orderKey.getOrderDirection()));
        }

        // order-key expressions and order-directions are evaluated for each frame.
        // $frame$["$orderKey$"] = sortFieldsArrExpr;
        BLangStatement orderKeyStmt = getAddToFrameStmt(pos, frame, "$orderKey$", sortFieldsArrayExpr);
        body.stmts.add(orderKeyStmt);
        // $frame$["$orderDirection$"] = sortModesArrayExpr;
        BLangStatement orderDirectionStmt = getAddToFrameStmt(pos, frame, "$orderDirection$", sortModesArrayExpr);
        body.stmts.add(orderDirectionStmt);
        lambda.accept(this);
        return getStreamFunctionVariableRef(blockStmt, QUERY_CREATE_ORDER_BY_FUNCTION, Lists.of(lambda), pos);
    }


    /**
     * Desugar selectClause to below and return a reference to created select _StreamFunction.
     * _StreamFunction selectFunc = createSelectFunction(function(_Frame frame) returns _Frame|error? {
     * int x2 = <int> frame["x2"];
     * int y2 = <int> frame["y2"];
     * _Frame frame = {"value": x2 + y2};
     * return frame;
     * });
     *
     * @param blockStmt    parent block to write to.
     * @param selectClause to be desugared.
     * @return variableReference to created select _StreamFunction.
     */
    BLangVariableReference addSelectFunction(BLangBlockStmt blockStmt, BLangSelectClause selectClause) {
        Location pos = selectClause.pos;
        BLangLambdaFunction lambda = createPassthroughLambda(pos);
        BLangBlockFunctionBody body = (BLangBlockFunctionBody) lambda.function.body;
        BVarSymbol oldFrameSymbol = lambda.function.requiredParams.get(0).symbol;
        BLangSimpleVarRef frame = ASTBuilderUtil.createVariableRef(pos, oldFrameSymbol);
        // $frame$["$value$"] = select-expr;
        BLangStatement assignment = getAddToFrameStmt(pos, frame, "$value$", selectClause.expression);
        body.stmts.add(body.stmts.size() - 1, assignment);
        lambda.accept(this);
        return getStreamFunctionVariableRef(blockStmt, QUERY_CREATE_SELECT_FUNCTION, Lists.of(lambda), pos);
    }

    /**
     * Desugar doClause to below and return a reference to created do _StreamFunction.
     * _StreamFunction doFunc = createDoFunction(function(_Frame frame) {
     * int x2 = <int> frame["x2"];
     * int y2 = <int> frame["y2"];
     * });
     *
     * @param blockStmt parent block to write to.
     * @param doClause  to be desugared.
     * @return variableReference to created do _StreamFunction.
     */
    BLangVariableReference addDoFunction(BLangBlockStmt blockStmt, BLangDoClause doClause) {
        Location pos = doClause.pos;
        BLangLambdaFunction lambda = createActionLambda(pos);
        BLangBlockFunctionBody body = (BLangBlockFunctionBody) lambda.function.body;
        for (BLangStatement stmt : doClause.body.stmts) {
            body.addStatement(stmt);
        }
        lambda.accept(this);
        return getStreamFunctionVariableRef(blockStmt, QUERY_CREATE_DO_FUNCTION, Lists.of(lambda), pos);
    }

    /**
     * Desugar limit clause and return a reference to created limit _StreamFunction.
     *
     * @param blockStmt parent block to write to.
     * @param limitClause  to be desugared.
     * @return variableReference to created do _StreamFunction.
     */
    BLangVariableReference addLimitFunction(BLangBlockStmt blockStmt, BLangLimitClause limitClause) {
        Location pos = limitClause.pos;
        BLangReturn returnNode = (BLangReturn) TreeBuilder.createReturnNode();
        returnNode.expr = desugar.addConversionExprIfRequired(limitClause.expression, symTable.intType);
        returnNode.pos = pos;
        BLangLambdaFunction limitFunction = createLambdaFunction(pos, getIntTypeNode(), returnNode, false);
        limitFunction.accept(this);
        return getStreamFunctionVariableRef(blockStmt, QUERY_CREATE_LIMIT_FUNCTION, Lists.of(limitFunction), pos);
    }

    /**
     * Desugar to following invocation.
     * stream:addStreamFunction(pipeline, streamFunction);
     *
     * @param blockStmt   parent block to write to.
     * @param pipelineRef variableReference to pipeline.
     * @param functionRef variableReference to stream function.
     */
    void addStreamFunction(BLangBlockStmt blockStmt, BLangVariableReference pipelineRef,
                           BLangVariableReference functionRef) {
        BLangInvocation addStreamFunctionInvocation = createQueryLibInvocation(QUERY_ADD_STREAM_FUNCTION,
                Lists.of(pipelineRef, functionRef), pipelineRef.pos);
        BLangExpressionStmt stmt = ASTBuilderUtil.createExpressionStmt(pipelineRef.pos, blockStmt);
        stmt.expr = addStreamFunctionInvocation;
    }

    /**
     * Desugar to following invocation.
     * stream<any|error, error?> result = xsPipeline.getStream();
     *
     * @param blockStmt   parent block to write to.
     * @param pipelineRef variableReference to pipeline.
     * @return variableReference to stream.
     */
    BLangVariableReference addGetStreamFromPipeline(BLangBlockStmt blockStmt, BLangVariableReference pipelineRef) {
        Location pos = pipelineRef.pos;
        return getStreamFunctionVariableRef(blockStmt,
                QUERY_GET_STREAM_FROM_PIPELINE_FUNCTION, null, Lists.of(pipelineRef), pos);
    }

    /**
     * Create a table constructor expression.
     *
     * @param queryExpr  query expression.
     * @param queryBlock parent block to write to.
     * @return reference to updated table.
     */
    BLangVariableReference addTableConstructor(BLangQueryExpr queryExpr, BLangBlockStmt queryBlock) {
        // desugar `table<Customer> key(id, name) tab = table key(id, name);`
        Location pos = queryExpr.pos;
        final BType type = queryExpr.getBType();
        String name = getNewVarName();
        BType tableType = type;
        if (type.tag == TypeTags.UNION) {
            tableType = ((BUnionType) type).getMemberTypes()
                    .stream().filter(m -> m.tag == TypeTags.TABLE)
                    .findFirst().orElse(symTable.tableType);
        }
        final List<IdentifierNode> keyFieldIdentifiers = queryExpr.fieldNameIdentifierList;
        BLangTableConstructorExpr tableConstructorExpr = (BLangTableConstructorExpr)
                TreeBuilder.createTableConstructorExpressionNode();
        tableConstructorExpr.pos = pos;
        tableConstructorExpr.setBType(tableType);
        if (!keyFieldIdentifiers.isEmpty()) {
            BLangTableKeySpecifier keySpecifier = (BLangTableKeySpecifier)
                    TreeBuilder.createTableKeySpecifierNode();
            keySpecifier.pos = pos;
            for (IdentifierNode identifier : keyFieldIdentifiers) {
                keySpecifier.addFieldNameIdentifier(identifier);
            }
            tableConstructorExpr.tableKeySpecifier = keySpecifier;
        }
        BVarSymbol tableSymbol = new BVarSymbol(0, names.fromString(name),
                                                env.scope.owner.pkgID, tableType, this.env.scope.owner, pos, VIRTUAL);
        BLangSimpleVariable tableVariable = ASTBuilderUtil.createVariable(pos,
                name, tableType, tableConstructorExpr, tableSymbol);
        queryBlock.addStatement(ASTBuilderUtil.createVariableDef(pos, tableVariable));
        return ASTBuilderUtil.createVariableRef(pos, tableSymbol);
    }

    /**
     * Adds a type cast expression to given expression.
     * @param expr to be casted.
     * @param type to be casted into.
     * @return expression with the type cast.
     */
    private BLangExpression addTypeConversionExpr(BLangExpression expr, BType type) {
        BLangTypeConversionExpr conversionExpr = (BLangTypeConversionExpr)
                TreeBuilder.createTypeConversionNode();
        conversionExpr.expr = expr;
        conversionExpr.targetType = type;
        conversionExpr.setBType(type);
        conversionExpr.pos = expr.pos;
        conversionExpr.checkTypes = false;
        return conversionExpr;
    }

    /**
     * Create and return a lambda `function(_Frame frame) returns _Frame|error? {...; return frame;}`
     *
     * @param pos of the lambda.
     * @return created lambda function.
     */
    private BLangLambdaFunction createPassthroughLambda(Location pos) {
        // returns (_Frame|error)?
        BLangUnionTypeNode returnType = getFrameErrorNilTypeNode();
        // return frame;
        BLangReturn returnNode = (BLangReturn) TreeBuilder.createReturnNode();
        returnNode.pos = pos;
        return createLambdaFunction(pos, returnType, returnNode, true);
    }

    /**
     * Create and return a lambda `function(_Frame frame) returns boolean {...}`.
     *
     * @param pos of the lambda.
     * @return created lambda function.
     */
    private BLangLambdaFunction createFilterLambda(Location pos) {
        // returns boolean
        BLangValueType returnType = getBooleanTypeNode();
        return createLambdaFunction(pos, returnType, null, false);
    }

    /**
     * Create and return a lambda `function(_Frame frame) {...}`.
     *
     * @param pos of the lambda.
     * @return created lambda function.
     */
    private BLangLambdaFunction createActionLambda(Location pos) {
        // returns ()
        BLangValueType returnType = getNilTypeNode();
        return createLambdaFunction(pos, returnType, null, false);
    }

    /**
     * Creates and return a lambda function without body.
     *
     * @param pos of the lambda.
     * @return created lambda function.
     */
    private BLangLambdaFunction createLambdaFunction(Location pos,
                                                     TypeNode returnType,
                                                     BLangReturn returnNode,
                                                     boolean isPassthrough) {
        // function(_Frame frame) ... and ref to frame
        BType frameType = getFrameTypeSymbol().type;
        BVarSymbol frameSymbol = new BVarSymbol(0, names.fromString(FRAME_PARAMETER_NAME),
                                                this.env.scope.owner.pkgID, frameType, this.env.scope.owner, pos,
                                                VIRTUAL);
        BLangSimpleVariable frameVariable = ASTBuilderUtil.createVariable(pos, FRAME_PARAMETER_NAME,
                frameSymbol.type, null, frameSymbol);
        BLangVariableReference frameVarRef = ASTBuilderUtil.createVariableRef(pos, frameSymbol);

        // lambda body
        BLangBlockFunctionBody body = (BLangBlockFunctionBody) TreeBuilder.createBlockFunctionBodyNode();

        // add `return x;`
        if (returnNode != null) {
            // passthrough will return same frame parameter
            if (isPassthrough) {
                returnNode.setExpression(frameVarRef);
            }
            body.addStatement(returnNode);
        }
        return createLambdaFunction(pos, Lists.of(frameVariable), returnType, body);
    }

    /**
     * Creates and returns a lambda function.
     *
     * @param pos            diagnostic pos.
     * @param requiredParams required parameters.
     * @param returnType     return type of the lambda function.
     * @param lambdaBody     body of the lambda function.
     * @return created lambda function.
     */
    private BLangLambdaFunction createLambdaFunction(Location pos,
                                                     List<BLangSimpleVariable> requiredParams,
                                                     TypeNode returnType,
                                                     BLangFunctionBody lambdaBody) {
        BLangLambdaFunction lambdaFunction = desugar.createLambdaFunction(pos, "$streamLambda$",
                requiredParams, returnType, lambdaBody);
        lambdaFunction.function.addFlag(Flag.QUERY_LAMBDA);
        lambdaFunction.capturedClosureEnv = env;
        return lambdaFunction;
    }

    /**
     * Creates a variable to hold what function invocation returns,
     * and then return a varRef to that variable.
     *
     * @param blockStmt    parent block to write the varDef into.
     * @param functionName function name.
     * @param requiredArgs required args.
     * @param pos          pos diagnostic pos.
     * @return varRef to the created variable.
     */
    private BLangVariableReference getStreamFunctionVariableRef(BLangBlockStmt blockStmt,
                                                                Name functionName,
                                                                List<BLangExpression> requiredArgs,
                                                                Location pos) {
        return getStreamFunctionVariableRef(blockStmt, functionName, null, requiredArgs, pos);
    }

    /**
     * Creates a variable to hold what function invocation returns,
     * and then return a varRef to that variable.
     *
     * @param blockStmt    parent block to write the varDef into.
     * @param functionName function name.
     * @param type         expected type of the variable.
     * @param requiredArgs required args.
     * @param pos          pos diagnostic pos.
     * @return varRef to the created variable.
     */
    private BLangVariableReference getStreamFunctionVariableRef(BLangBlockStmt blockStmt,
                                                                Name functionName,
                                                                BType type,
                                                                List<BLangExpression> requiredArgs,
                                                                Location pos) {
        String name = getNewVarName();
        BLangInvocation queryLibInvocation = createQueryLibInvocation(functionName, requiredArgs, pos);
        type = (type == null) ? queryLibInvocation.getBType() : type;
        BVarSymbol varSymbol = new BVarSymbol(0, new Name(name), env.scope.owner.pkgID, type, env.scope.owner, pos,
                                              VIRTUAL);
        BLangSimpleVariable variable = ASTBuilderUtil.createVariable(pos, name, type,
                desugar.addConversionExprIfRequired(queryLibInvocation, type), varSymbol);
        BLangSimpleVariableDef variableDef = ASTBuilderUtil.createVariableDef(pos, variable);
        blockStmt.addStatement(variableDef);
        return ASTBuilderUtil.createVariableRef(pos, variable.symbol);
    }

    /**
     * Get unique variable name.
     *
     * @return new variable name.
     */
    private String getNewVarName() {
        return "$streamElement$" + UNDERSCORE + streamElementCount++;
    }

    /**
     * Load a function invokable symbol and return a invocation for that function.
     *
     * @param functionName function name.
     * @param requiredArgs list of required args.
     * @param pos          diagnostic pos.
     * @return created invocation.
     */
    private BLangInvocation createQueryLibInvocation(Name functionName,
                                                     List<BLangExpression> requiredArgs,
                                                     Location pos) {
        BInvokableSymbol symbol = getQueryLibInvokableSymbol(functionName);
        BLangInvocation bLangInvocation = ASTBuilderUtil
                .createInvocationExprForMethod(pos, symbol, requiredArgs, symResolver);
        bLangInvocation.setBType(symbol.retType);
        return bLangInvocation;
    }

    /**
     * Load and return symbol for given functionName in query lib.
     *
     * @param functionName of the function.
     * @return symbol for the function.
     */
    private BInvokableSymbol getQueryLibInvokableSymbol(Name functionName) {
        return (BInvokableSymbol) symTable.langQueryModuleSymbol.scope
                .lookup(functionName).symbol;
    }

    private BLangStatement getAddToFrameStmt(Location pos,
                                             BLangVariableReference frame,
                                             String key,
                                             BLangExpression value) {
        BLangIdentifier valueIdentifier = ASTBuilderUtil.createIdentifier(pos, key);
        BLangFieldBasedAccess valueAccess = ASTBuilderUtil.createFieldAccessExpr(frame, valueIdentifier);
        valueAccess.pos = pos;
        valueAccess.setBType(symTable.anyOrErrorType);
        valueAccess.originalType = valueAccess.getBType();
        return ASTBuilderUtil.createAssignmentStmt(pos, valueAccess, value);
    }

    private void shadowSymbolScope(Location pos,
                                   BLangBlockFunctionBody lambdaBody,
                                   BLangSimpleVarRef frameRef,
                                   List<BVarSymbol> symbols) {
        Collections.reverse(symbols);
        for (BVarSymbol symbol : symbols) {
            // since the var decl is now within lambda, remove scope entry from encl env.
            env.scope.entries.remove(symbol.name);
            env.enclPkg.globalVariableDependencies.values().forEach(d -> d.remove(symbol));
            BLangStatement addToFrameStmt = getAddToFrameStmt(pos, frameRef,
                    symbol.name.value, ASTBuilderUtil.createVariableRef(pos, symbol));
            lambdaBody.stmts.add(0, addToFrameStmt);
        }
    }

    private void setSymbolOwner(BLangVariable variable, BSymbol owner) {
        if (variable == null) {
            return;
        }
        switch (variable.getKind()) {
            case VARIABLE:
                if (variable.symbol == null) {
                    return;
                }
                variable.symbol.owner = owner;
                break;
            case TUPLE_VARIABLE:
                BLangTupleVariable tupleVariable = (BLangTupleVariable) variable;
                tupleVariable.memberVariables.forEach(v -> setSymbolOwner(v, owner));
                setSymbolOwner(tupleVariable.restVariable, owner);
                break;
            case RECORD_VARIABLE:
                BLangRecordVariable recordVariable = (BLangRecordVariable) variable;
                recordVariable.variableList.forEach(value -> setSymbolOwner(value.valueBindingPattern, owner));
                setSymbolOwner((BLangVariable) recordVariable.restParam, owner);
                break;
            case ERROR_VARIABLE:
                BLangErrorVariable errorVariable = (BLangErrorVariable) variable;
                setSymbolOwner(errorVariable.message, owner);
                setSymbolOwner(errorVariable.restDetail, owner);
                errorVariable.detail.forEach(bLangErrorDetailEntry ->
                        setSymbolOwner(bLangErrorDetailEntry.valueBindingPattern, owner));
                break;
        }
    }

    private List<BVarSymbol> getIntroducedSymbols(BLangLetClause letClause) {
        List<BVarSymbol> symbols = new ArrayList<>();
        for (BLangLetVariable letVariable : letClause.letVarDeclarations) {
            symbols.addAll(getIntroducedSymbols(letVariable));
        }
        return symbols;
    }

    private List<BVarSymbol> getIntroducedSymbols(BLangLetVariable variable) {
        return getIntroducedSymbols((BLangVariable) variable.definitionNode.getVariable());
    }

    private List<BVarSymbol> getIntroducedSymbols(BLangVariable variable) {
        if (variable != null) {
            List<BVarSymbol> symbols = new ArrayList<>();
            if (variable.getKind() == NodeKind.RECORD_VARIABLE) {
                // Record binding
                BLangRecordVariable record = (BLangRecordVariable) variable;
                for (BLangRecordVariable.BLangRecordVariableKeyValue keyValue : record.variableList) {
                    symbols.addAll(getIntroducedSymbols(keyValue.valueBindingPattern));
                }
                if (record.hasRestParam()) {
                    symbols.addAll(getIntroducedSymbols((BLangVariable) record.restParam));
                }
            } else if (variable.getKind() == NodeKind.TUPLE_VARIABLE) {
                // Tuple binding
                BLangTupleVariable tuple = (BLangTupleVariable) variable;
                for (BLangVariable memberVariable : tuple.memberVariables) {
                    symbols.addAll(getIntroducedSymbols(memberVariable));
                }
                if (tuple.restVariable != null) {
                    symbols.addAll(getIntroducedSymbols(tuple.restVariable));
                }
            } else if (variable.getKind() == NodeKind.ERROR_VARIABLE) {
                // Error binding
                BLangErrorVariable error = (BLangErrorVariable) variable;
                if (error.message != null) {
                    symbols.addAll(getIntroducedSymbols(error.message));
                }
                if (error.restDetail != null) {
                    symbols.addAll(getIntroducedSymbols(error.restDetail));
                }
                for (BLangErrorVariable.BLangErrorDetailEntry entry : error.detail) {
                    symbols.addAll(getIntroducedSymbols(entry.valueBindingPattern));
                }
            } else {
                // Simple binding
                if (variable.symbol != null) {
                    symbols.add(((BLangSimpleVariable) variable).symbol);
                }
            }
            return symbols;
        }
        return Collections.emptyList();
    }

    /**
     * Creates a lambda key function for a given expression.
     * function (_Frame _frame) returns any {
     * returns keyExpr;
     * }
     *
     * @param expr key function expression.
     * @return created key function lambda.
     */
    private BLangLambdaFunction createKeyFunction(BLangExpression expr) {
        BLangReturn returnNode = (BLangReturn) TreeBuilder.createReturnNode();
        returnNode.expr = desugar.addConversionExprIfRequired(expr, symTable.anyType);
        returnNode.pos = expr.pos;
        BLangLambdaFunction keyFunction = createLambdaFunction(expr.pos, getAnyTypeNode(), returnNode, false);
        keyFunction.accept(this);
        return keyFunction;
    }

    /**
     * Defines a _Frame with nil value fields for given symbols.
     *
     * @param symbols   list to be added to the _Frame.
     * @param blockStmt parent block to write to.
     * @param pos       diagnostic position.
     * @return variableReference to created _Frame.
     */
    private BLangSimpleVarRef defineNilFrameForType(List<BVarSymbol> symbols, BLangBlockStmt blockStmt,
                                                    Location pos) {
        BLangSimpleVarRef frame = defineFrameVariable(blockStmt, pos);
        for (BVarSymbol symbol : symbols) {
            BType type = symbol.type;
            String key = symbol.name.value;
            if (type.tag == TypeTags.RECORD || type.tag == TypeTags.OBJECT) {
                List<BVarSymbol> nestedSymbols = new ArrayList<>();
                for (BField field : ((BStructureType) type).fields.values()) {
                    nestedSymbols.add(field.symbol);
                }
                addFrameValueToFrame(frame, key, defineNilFrameForType(nestedSymbols, blockStmt, pos), blockStmt, pos);
            } else {
                addNilValueToFrame(frame, key, blockStmt, pos);
            }
        }
        return frame;
    }

    /**
     * Adds nil value fields to a given _Frame.
     *
     * @param frameToAddValueTo _Frame to add nil values to.
     * @param key               field name.
     * @param blockStmt         parent block to write to.
     * @param pos               diagnostic position.
     */
    private void addNilValueToFrame(BLangSimpleVarRef frameToAddValueTo, String key,
                                    BLangBlockStmt blockStmt, Location pos) {
        BLangStatement addToFrameStmt = getAddToFrameStmt(pos, frameToAddValueTo, key,
                ASTBuilderUtil.createLiteral(pos, symTable.nilType, Names.NIL_VALUE));
        blockStmt.addStatement(addToFrameStmt);
    }

    /**
     * Adds _Frame value fields to a given _Frame.
     *
     * @param frameToAddValueTo _Frame to add values to.
     * @param key               field name.
     * @param frameValue        frame value to be added.
     * @param blockStmt         parent block to write to.
     * @param pos               diagnostic position.
     */
    private void addFrameValueToFrame(BLangSimpleVarRef frameToAddValueTo, String key,
                                      BLangSimpleVarRef frameValue, BLangBlockStmt blockStmt,
                                      Location pos) {
        BLangStatement addToFrameStmt = getAddToFrameStmt(pos, frameToAddValueTo, key, frameValue);
        blockStmt.addStatement(addToFrameStmt);
    }

    /**
     * Creates _Frame $frame$ = new; variable definition and return a reference to the created frame.
     *
     * @param pos diagnostic position.
     * @return reference to the defined frame.
     */
    private BLangSimpleVarRef defineFrameVariable(BLangBlockStmt blockStmt, Location pos) {
        BRecordTypeSymbol frameTypeSymbol = getFrameTypeSymbol();
        BRecordType frameType = (BRecordType) frameTypeSymbol.type;
        String frameName = getNewVarName();
        BVarSymbol frameSymbol = new BVarSymbol(0, names.fromString(frameName),
                env.scope.owner.pkgID, frameType, this.env.scope.owner, pos, VIRTUAL);
        BLangRecordLiteral frameInit = ASTBuilderUtil.createEmptyRecordLiteral(pos, frameType);
        BLangSimpleVariable frameVariable = ASTBuilderUtil.createVariable(
                pos, frameName, frameType, frameInit, frameSymbol);
        blockStmt.addStatement(ASTBuilderUtil.createVariableDef(pos, frameVariable));
        return ASTBuilderUtil.createVariableRef(pos, frameSymbol);
    }

    /**
     * Return BLangValueType of a nil `()` type.
     *
     * @return a nil type node.
     */
    BLangValueType getNilTypeNode() {
        BLangValueType nilTypeNode = (BLangValueType) TreeBuilder.createValueTypeNode();
        nilTypeNode.typeKind = TypeKind.NIL;
        nilTypeNode.setBType(symTable.nilType);
        return nilTypeNode;
    }

    /**
     * Return BLangValueType of a any type.
     *
     * @return a any type node.
     */
    BLangValueType getAnyTypeNode() {
        BLangValueType anyTypeNode = (BLangValueType) TreeBuilder.createValueTypeNode();
        anyTypeNode.typeKind = TypeKind.ANY;
        anyTypeNode.setBType(symTable.anyType);
        return anyTypeNode;
    }

    /**
     * Return BLangValueType of a int type.
     *
     * @return a int type node.
     */
    BLangValueType getIntTypeNode() {
        BLangValueType intTypeNode = (BLangValueType) TreeBuilder.createValueTypeNode();
        intTypeNode.typeKind = TypeKind.INT;
        intTypeNode.setBType(symTable.intType);
        return intTypeNode;
    }

    /**
     * Return BLangErrorType node.
     *
     * @return a error type node.
     */
    BLangErrorType getErrorTypeNode() {
        BLangErrorType errorTypeNode = (BLangErrorType) TreeBuilder.createErrorTypeNode();
        errorTypeNode.setBType(symTable.errorType);
        return errorTypeNode;
    }

    /**
     * Return BLangValueType of a boolean type.
     *
     * @return a boolean type node.
     */
    private BLangValueType getBooleanTypeNode() {
        BLangValueType booleanTypeNode = (BLangValueType) TreeBuilder.createValueTypeNode();
        booleanTypeNode.typeKind = TypeKind.BOOLEAN;
        booleanTypeNode.setBType(symTable.booleanType);
        return booleanTypeNode;
    }

    /**
     * Return union type node consists of _Frame & error & ().
     *
     * @return a union type node.
     */
    private BLangUnionTypeNode getFrameErrorNilTypeNode() {
        BType frameType = getFrameTypeSymbol().type;
        BUnionType unionType = BUnionType.create(null, frameType, symTable.errorType, symTable.nilType);
        BLangUnionTypeNode unionTypeNode = (BLangUnionTypeNode) TreeBuilder.createUnionTypeNode();
        unionTypeNode.setBType(unionType);
        unionTypeNode.memberTypeNodes.add(getFrameTypeNode());
        unionTypeNode.memberTypeNodes.add(getErrorTypeNode());
        unionTypeNode.memberTypeNodes.add(getNilTypeNode());
        unionTypeNode.desugared = true;
        return unionTypeNode;
    }

    /**
     * Return union type node consists of any, error & ().
     *
     * @return a any, error & nil type node.
     */
    private BLangUnionTypeNode getAnyErrorNilTypeNode() {
        BUnionType unionType = BUnionType.create(null, symTable.anyType, symTable.errorType, symTable.nilType);
        BLangUnionTypeNode unionTypeNode = (BLangUnionTypeNode) TreeBuilder.createUnionTypeNode();
        unionTypeNode.memberTypeNodes.add(getAnyTypeNode());
        unionTypeNode.memberTypeNodes.add(getErrorTypeNode());
        unionTypeNode.memberTypeNodes.add(getNilTypeNode());
        unionTypeNode.setBType(unionType);
        unionTypeNode.desugared = true;
        return unionTypeNode;
    }

    /**
     * Return _Frame type node.
     *
     * @return a _Frame type node.
     */
    private BLangRecordTypeNode getFrameTypeNode() {
        BRecordTypeSymbol frameTypeSymbol = getFrameTypeSymbol();
        BRecordType frameType = (BRecordType) frameTypeSymbol.type;

        BLangUnionTypeNode restFieldType = (BLangUnionTypeNode) TreeBuilder.createUnionTypeNode();
        restFieldType.setBType(frameType.restFieldType);
        restFieldType.memberTypeNodes.add(getErrorTypeNode());
        restFieldType.memberTypeNodes.add(getAnyTypeNode());

        BLangRecordTypeNode frameTypeNode = (BLangRecordTypeNode) TreeBuilder.createRecordTypeNode();
        frameTypeNode.setBType(frameType);
        frameTypeNode.restFieldType = restFieldType;
        frameTypeNode.symbol = frameType.tsymbol;
        frameTypeNode.desugared = true;
        return frameTypeNode;
    }

    /**
     * Load and return symbol for _Frame.
     *
     * @return _Frame type symbol.
     */
    private BRecordTypeSymbol getFrameTypeSymbol() {
        return (BRecordTypeSymbol) symTable.langQueryModuleSymbol
                .scope.lookup(names.fromString("_Frame")).symbol;
    }

    // ---- Visitor methods to replace frame access and mark closure variables ---- //
    @Override
    public void visit(BLangLambdaFunction lambda) {
        if (!lambda.function.flagSet.contains(Flag.QUERY_LAMBDA) && lambda.capturedClosureEnv.enclInvokable != null) {
            lambda.function = desugar.rewrite(lambda.function, lambda.capturedClosureEnv);
        }
        lambda.function.accept(this);
<<<<<<< HEAD
=======
        lambda.function = desugar.rewrite(lambda.function, env);
        env.enclPkg.lambdaFunctions.add(lambda);
>>>>>>> d2aff2a3
    }

    @Override
    public void visit(BLangFunction function) {
        if (function.flagSet.contains(Flag.QUERY_LAMBDA)) {
            BLangBlockFunctionBody prevQueryLambdaBody = currentQueryLambdaBody;
            BVarSymbol prevFrameSymbol = currentFrameSymbol;
            Map<String, BSymbol> prevIdentifiers = identifiers;
            currentFrameSymbol = function.requiredParams.get(0).symbol;
            identifiers = new HashMap<>();
            currentQueryLambdaBody = (BLangBlockFunctionBody) function.getBody();
            currentQueryLambdaBody.accept(this);
            currentFrameSymbol = prevFrameSymbol;
            identifiers = prevIdentifiers;
            currentQueryLambdaBody = prevQueryLambdaBody;
        } else {
            boolean prevWithinLambdaFunc = withinLambdaFunc;
            withinLambdaFunc = true;
            function.getBody().accept(this);
            withinLambdaFunc = prevWithinLambdaFunc;
        }
    }

    @Override
    public void visit(BLangBlockFunctionBody body) {
        List<BLangStatement> stmts = new ArrayList<>(body.getStatements());
        stmts.forEach(stmt -> stmt.accept(this));
    }

    @Override
    public void visit(BLangExprFunctionBody exprBody) {
        exprBody.expr.accept(this);
    }

    @Override
    public void visit(BLangSimpleVariableDef bLangSimpleVariableDef) {
        bLangSimpleVariableDef.getVariable().accept(this);
    }

    @Override
    public void visit(BLangRecordVariableDef bLangRecordVariableDef) {
        bLangRecordVariableDef.var.accept(this);
    }

    @Override
    public void visit(BLangRecordVariable bLangRecordVariable) {
        bLangRecordVariable.variableList.forEach(v -> v.getValue().accept(this));
        this.acceptNode(bLangRecordVariable.expr);
        if (bLangRecordVariable.hasRestParam()) {
            ((BLangNode) bLangRecordVariable.restParam).accept(this);
        }
    }

    @Override
    public void visit(BLangSimpleVariable bLangSimpleVariable) {
        identifiers.putIfAbsent(bLangSimpleVariable.name.value, bLangSimpleVariable.symbol);
        this.acceptNode(bLangSimpleVariable.expr);
    }

    @Override
    public void visit(BLangTypeConversionExpr conversionExpr) {
        conversionExpr.expr.accept(this);
    }

    @Override
    public void visit(BLangFieldBasedAccess fieldAccessExpr) {
        fieldAccessExpr.expr.accept(this);
    }

    @Override
    public void visit(BLangFieldBasedAccess.BLangStructFunctionVarRef structFunctionVarRef) {
        structFunctionVarRef.expr.accept(this);
    }

    @Override
    public void visit(BLangExpressionStmt exprStmtNode) {
        exprStmtNode.expr.accept(this);
    }

    @Override
    public void visit(BLangInvocation invocationExpr) {
        List<BLangExpression> requiredArgs = invocationExpr.requiredArgs;
        if (invocationExpr.langLibInvocation && !requiredArgs.isEmpty()) {
            requiredArgs = requiredArgs.subList(1, requiredArgs.size());
        }
        requiredArgs.forEach(this::acceptNode);
        invocationExpr.restArgs.forEach(this::acceptNode);
        this.acceptNode(invocationExpr.expr);
    }

    @Override
    public void visit(BLangInvocation.BFunctionPointerInvocation functionPointerInvocationExpr) {
        visit((BLangInvocation) functionPointerInvocationExpr);
    }

    @Override
    public void visit(BLangInvocation.BLangAttachedFunctionInvocation attachedFunctionInvocation) {
        visit((BLangInvocation) attachedFunctionInvocation);
    }

    @Override
    public void visit(BLangLiteral literalExpr) {
        // do nothing;
    }

    @Override
    public void visit(BLangReturn bLangReturn) {
        this.acceptNode(bLangReturn.expr);
    }

    @Override
    public void visit(BLangBinaryExpr bLangBinaryExpr) {
        this.acceptNode(bLangBinaryExpr.lhsExpr);
        this.acceptNode(bLangBinaryExpr.rhsExpr);
    }

    @Override
    public void visit(BLangCommitExpr commitExpr) {
    }

    @Override
    public void visit(BLangAssignment bLangAssignment) {
        this.acceptNode(bLangAssignment.varRef);
        this.acceptNode(bLangAssignment.expr);
    }

    @Override
    public void visit(BLangRecordLiteral bLangRecordLiteral) {
        bLangRecordLiteral.fields.forEach(field -> this.acceptNode((BLangNode) field));
    }

    @Override
    public void visit(BLangRecordLiteral.BLangStructLiteral structLiteral) {
        visit((BLangRecordLiteral) structLiteral);
    }

    @Override
    public void visit(BLangRecordLiteral.BLangMapLiteral mapLiteral) {
        visit((BLangRecordLiteral) mapLiteral);
    }

    @Override
    public void visit(BLangRecordKeyValueField recordKeyValue) {
        this.acceptNode(recordKeyValue.key.expr);
        this.acceptNode(recordKeyValue.valueExpr);
    }

    @Override
    public void visit(BLangRecordSpreadOperatorField spreadOperatorField) {
        this.acceptNode(spreadOperatorField.expr);
    }

    @Override
    public void visit(BLangConstRef constRef) {
        //do nothing
    }

    @Override
    public void visit(BLangNumericLiteral literalExpr) {
        //do nothing
    }

    @Override
    public void visit(BLangTupleVarRef varRefExpr) {
        varRefExpr.expressions.forEach(this::acceptNode);
        this.acceptNode((BLangNode) varRefExpr.restParam);
    }

    @Override
    public void visit(BLangRecordVarRef varRefExpr) {
        varRefExpr.recordRefFields.forEach(recordVarRefKeyValue
                -> this.acceptNode(recordVarRefKeyValue.variableReference));
        this.acceptNode((BLangNode) varRefExpr.restParam);
    }

    @Override
    public void visit(BLangErrorVarRef varRefExpr) {
        this.acceptNode(varRefExpr.message);
        this.acceptNode(varRefExpr.restVar);
        varRefExpr.detail.forEach(this::acceptNode);
    }

    @Override
    public void visit(BLangSimpleVarRef bLangSimpleVarRef) {
        BSymbol symbol = bLangSimpleVarRef.symbol;
        String identifier = bLangSimpleVarRef.variableName == null ? String.valueOf(bLangSimpleVarRef.varSymbol.name) :
                String.valueOf(bLangSimpleVarRef.variableName);
        BSymbol resolvedSymbol = symResolver.lookupClosureVarSymbol(env,
                names.fromString(identifier), SymTag.VARIABLE);
        // check whether the symbol and resolved symbol are the same.
        // because, lookup using name produce unexpected results if there's variable shadowing.
        if (symbol != null && symbol != resolvedSymbol && !FRAME_PARAMETER_NAME.equals(identifier)) {
            if (!identifiers.containsKey(identifier)) {
                Location pos = currentQueryLambdaBody.pos;
                BLangFieldBasedAccess frameAccessExpr = desugar.getFieldAccessExpression(pos, identifier,
                        symTable.anyOrErrorType, currentFrameSymbol);
                frameAccessExpr.expr = desugar.addConversionExprIfRequired(frameAccessExpr.expr,
                        types.getSafeType(frameAccessExpr.expr.getBType(), true, false));

                if (symbol instanceof BVarSymbol) {
                    ((BVarSymbol) symbol).originalSymbol = null;
                    if (withinLambdaFunc && symbol.closure) {
                        // When there's a closure in a lambda inside a query lambda the symbol.closure is
                        // true for all its usages. Therefore mark symbol.closure = false for the existing
                        // symbol and create a new symbol with the same properties.
                        symbol.closure = false;
                        symbol = new BVarSymbol(0, symbol.name, env.scope.owner.pkgID, symbol.type, env.scope.owner,
                                pos, VIRTUAL);
                        symbol.closure = true;
                        bLangSimpleVarRef.symbol = symbol;
                        bLangSimpleVarRef.varSymbol = symbol;
                    }

                    BLangSimpleVariable variable = ASTBuilderUtil.createVariable(pos, identifier, symbol.type,
                            desugar.addConversionExprIfRequired(frameAccessExpr, symbol.type), (BVarSymbol) symbol);
                    BLangSimpleVariableDef variableDef = ASTBuilderUtil.createVariableDef(pos, variable);
                    currentQueryLambdaBody.stmts.add(0, variableDef);
                    SymbolEnv queryLambdaEnv = SymbolEnv.createFuncBodyEnv(currentQueryLambdaBody, env);
                    queryLambdaEnv.scope.define(symbol.name, symbol);
                }
                identifiers.put(identifier, symbol);
            } else if (identifiers.containsKey(identifier) && withinLambdaFunc) {
                symbol = identifiers.get(identifier);
                bLangSimpleVarRef.symbol = symbol;
                bLangSimpleVarRef.varSymbol = symbol;
            }
        } else if (resolvedSymbol != symTable.notFoundSymbol) {
            resolvedSymbol.closure = true;
            // When there's a type guard, there can be a enclSymbol before type narrowing.
            // So, we have to mark that as a closure as well.
            BSymbol enclSymbol = symResolver.lookupClosureVarSymbol(env.enclEnv,
                    names.fromString(identifier), SymTag.VARIABLE);
            if (enclSymbol != null && enclSymbol != symTable.notFoundSymbol) {
                enclSymbol.closure = true;
            }
        }
    }

    @Override
    public void visit(BLangSimpleVarRef.BLangPackageVarRef bLangPackageVarRef) {
        visit((BLangSimpleVarRef) bLangPackageVarRef);
    }

    @Override
    public void visit(BLangSimpleVarRef.BLangLocalVarRef localVarRef) {
        visit(((BLangSimpleVarRef) localVarRef));
    }

    @Override
    public void visit(BLangSimpleVarRef.BLangFieldVarRef fieldVarRef) {
        visit(((BLangSimpleVarRef) fieldVarRef));
    }

    @Override
    public void visit(BLangSimpleVarRef.BLangFunctionVarRef functionVarRef) {
        visit(((BLangSimpleVarRef) functionVarRef));
    }

    @Override
    public void visit(BLangIndexBasedAccess indexAccessExpr) {
        indexAccessExpr.indexExpr.accept(this);
        indexAccessExpr.expr.accept(this);
    }

    @Override
    public void visit(BLangIndexBasedAccess.BLangStructFieldAccessExpr structFieldAccessExpr) {
        visit((BLangIndexBasedAccess) structFieldAccessExpr);
    }

    @Override
    public void visit(BLangIndexBasedAccess.BLangMapAccessExpr mapAccessExpr) {
        visit((BLangIndexBasedAccess) mapAccessExpr);
    }

    @Override
    public void visit(BLangIndexBasedAccess.BLangArrayAccessExpr arrayAccessExpr) {
        visit((BLangIndexBasedAccess) arrayAccessExpr);
    }

    @Override
    public void visit(BLangIndexBasedAccess.BLangTableAccessExpr tableAccessExpr) {
        visit((BLangIndexBasedAccess) tableAccessExpr);
    }

    @Override
    public void visit(BLangIndexBasedAccess.BLangTupleAccessExpr tupleAccessExpr) {
        visit((BLangIndexBasedAccess) tupleAccessExpr);
    }

    @Override
    public void visit(BLangIndexBasedAccess.BLangStringAccessExpr stringAccessExpr) {
        visit((BLangIndexBasedAccess) stringAccessExpr);
    }

    @Override
    public void visit(BLangIndexBasedAccess.BLangXMLAccessExpr xmlAccessExpr) {
        visit((BLangIndexBasedAccess) xmlAccessExpr);
    }

    @Override
    public void visit(BLangTypeInit connectorInitExpr) {
        connectorInitExpr.argsExpr.forEach(this::acceptNode);
        connectorInitExpr.initInvocation.accept(this);
    }

    @Override
    public void visit(BLangInvocation.BLangActionInvocation actionInvocationExpr) {
        actionInvocationExpr.argExprs.forEach(this::acceptNode);
        this.acceptNode(actionInvocationExpr.expr);
    }

    @Override
    public void visit(BLangErrorConstructorExpr errorConstructorExpr) {
        this.acceptNode(errorConstructorExpr.errorTypeRef);
        if (errorConstructorExpr.namedArgs != null) {
            errorConstructorExpr.namedArgs.forEach(this::acceptNode);
        }
        this.acceptNode(errorConstructorExpr.errorDetail);
    }

    @Override
    public void visit(BLangTernaryExpr ternaryExpr) {
        ternaryExpr.expr.accept(this);
        ternaryExpr.elseExpr.accept(this);
        ternaryExpr.thenExpr.accept(this);
    }

    @Override
    public void visit(BLangWaitExpr awaitExpr) {
        awaitExpr.exprList.forEach(this::acceptNode);
    }

    @Override
    public void visit(BLangTrapExpr trapExpr) {
        this.acceptNode(trapExpr.expr);
    }

    @Override
    public void visit(BLangElvisExpr elvisExpr) {
        this.acceptNode(elvisExpr.lhsExpr);
        this.acceptNode(elvisExpr.rhsExpr);
    }

    @Override
    public void visit(BLangGroupExpr groupExpr) {
        this.acceptNode(groupExpr.expression);
    }

    @Override
    public void visit(BLangLetExpression letExpr) {
        this.acceptNode(letExpr.expr);
        letExpr.letVarDeclarations.forEach(var -> this.acceptNode((BLangNode) var.definitionNode));
    }

    @Override
    public void visit(BLangLetVariable letVariable) {
        //do nothing
    }

    @Override
    public void visit(BLangListConstructorExpr listConstructorExpr) {
        listConstructorExpr.exprs.forEach(this::acceptNode);
    }

    @Override
    public void visit(BLangTableConstructorExpr tableConstructorExpr) {
    }

    @Override
    public void visit(BLangListConstructorExpr.BLangTupleLiteral tupleLiteral) {
        tupleLiteral.exprs.forEach(this::acceptNode);
    }

    @Override
    public void visit(BLangListConstructorExpr.BLangJSONArrayLiteral jsonArrayLiteral) {
        jsonArrayLiteral.exprs.forEach(expression -> expression.accept(this));
    }

    @Override
    public void visit(BLangArrayLiteral arrayLiteral) {
        arrayLiteral.exprs.forEach(this::acceptNode);
    }

    @Override
    public void visit(BLangUnaryExpr unaryExpr) {
        this.acceptNode(unaryExpr.expr);
    }

    @Override
    public void visit(BLangTypedescExpr accessExpr) {
    }

    @Override
    public void visit(BLangXMLQName xmlQName) {
    }

    @Override
    public void visit(BLangXMLAttribute xmlAttribute) {
        this.acceptNode(xmlAttribute.name);
        this.acceptNode(xmlAttribute.value);
    }

    @Override
    public void visit(BLangXMLElementLiteral xmlElementLiteral) {
        this.acceptNode(xmlElementLiteral.startTagName);
        this.acceptNode(xmlElementLiteral.endTagName);
        xmlElementLiteral.attributes.forEach(this::acceptNode);
        xmlElementLiteral.children.forEach(this::acceptNode);
    }

    @Override
    public void visit(BLangXMLTextLiteral xmlTextLiteral) {
        xmlTextLiteral.textFragments.forEach(this::acceptNode);
        this.acceptNode(xmlTextLiteral.concatExpr);
    }

    @Override
    public void visit(BLangXMLCommentLiteral xmlCommentLiteral) {
        xmlCommentLiteral.textFragments.forEach(this::acceptNode);
        this.acceptNode(xmlCommentLiteral.concatExpr);
    }

    @Override
    public void visit(BLangXMLProcInsLiteral xmlProcInsLiteral) {
        xmlProcInsLiteral.dataFragments.forEach(this::acceptNode);
        this.acceptNode(xmlProcInsLiteral.dataConcatExpr);
    }

    @Override
    public void visit(BLangXMLQuotedString xmlQuotedString) {
        xmlQuotedString.textFragments.forEach(this::acceptNode);
        this.acceptNode(xmlQuotedString.concatExpr);
    }

    @Override
    public void visit(BLangStringTemplateLiteral stringTemplateLiteral) {
        stringTemplateLiteral.exprs.forEach(this::acceptNode);
    }

    @Override
    public void visit(BLangRawTemplateLiteral rawTemplateLiteral) {
        rawTemplateLiteral.strings.forEach(this::acceptNode);
        rawTemplateLiteral.insertions.forEach(this::acceptNode);
    }

    @Override
    public void visit(BLangArrowFunction bLangArrowFunction) {
        bLangArrowFunction.params.forEach(this::acceptNode);
        this.acceptNode(bLangArrowFunction.function);
        this.acceptNode(bLangArrowFunction.body);
    }

    @Override
    public void visit(BLangXMLAttributeAccess xmlAttributeAccessExpr) {
    }

    @Override
    public void visit(BLangIntRangeExpression intRangeExpression) {
        this.acceptNode(intRangeExpression.startExpr);
        this.acceptNode(intRangeExpression.endExpr);
    }

    @Override
    public void visit(BLangRestArgsExpression bLangVarArgsExpression) {
        this.acceptNode(bLangVarArgsExpression.expr);
    }

    @Override
    public void visit(BLangNamedArgsExpression bLangNamedArgsExpression) {
        this.acceptNode(bLangNamedArgsExpression.expr);
    }

    @Override
    public void visit(BLangIsAssignableExpr assignableExpr) {
        this.acceptNode(assignableExpr.lhsExpr);
    }

    @Override
    public void visit(BLangMatchExpression bLangMatchExpression) {
        this.acceptNode(bLangMatchExpression.expr);
        bLangMatchExpression.patternClauses.forEach(pattern -> {
            this.acceptNode(pattern.expr);
            this.acceptNode(pattern.variable);
        });
    }

    @Override
    public void visit(BLangMatchExpression.BLangMatchExprPatternClause bLangMatchExprPatternClause) {
    }

    @Override
    public void visit(BLangCheckedExpr checkedExpr) {
        containsCheckExpr = true;
        this.acceptNode(checkedExpr.expr);
    }

    @Override
    public void visit(BLangCheckPanickedExpr checkPanickedExpr) {
        this.acceptNode(checkPanickedExpr.expr);
    }

    @Override
    public void visit(BLangServiceConstructorExpr serviceConstructorExpr) {
        this.acceptNode(serviceConstructorExpr.serviceNode);
    }

    @Override
    public void visit(BLangTypeTestExpr typeTestExpr) {
        this.acceptNode(typeTestExpr.expr);
    }

    @Override
    public void visit(BLangIsLikeExpr typeTestExpr) {
        this.acceptNode(typeTestExpr.expr);
    }

    @Override
    public void visit(BLangIgnoreExpr ignoreExpr) {
    }

    @Override
    public void visit(BLangAnnotAccessExpr annotAccessExpr) {
    }

    @Override
    public void visit(BLangXMLNS.BLangLocalXMLNS xmlnsNode) {
    }

    @Override
    public void visit(BLangXMLNS.BLangPackageXMLNS xmlnsNode) {
    }

    @Override
    public void visit(BLangXMLSequenceLiteral bLangXMLSequenceLiteral) {
        bLangXMLSequenceLiteral.xmlItems.forEach(this::acceptNode);
    }

    @Override
    public void visit(BLangStatementExpression bLangStatementExpression) {
        this.acceptNode(bLangStatementExpression.expr);
        this.acceptNode(bLangStatementExpression.stmt);
    }

    @Override
    public void visit(BLangTupleVariable bLangTupleVariable) {
        this.acceptNode(bLangTupleVariable.restVariable);
        bLangTupleVariable.memberVariables.forEach(this::acceptNode);
    }

    @Override
    public void visit(BLangTupleVariableDef bLangTupleVariableDef) {
        this.acceptNode(bLangTupleVariableDef.var.restVariable);
        this.acceptNode(bLangTupleVariableDef.var.expr);
        if (bLangTupleVariableDef.var.memberVariables != null) {
            bLangTupleVariableDef.var.memberVariables.forEach(this::acceptNode);
        }
    }

    @Override
    public void visit(BLangErrorVariable bLangErrorVariable) {
        this.acceptNode(bLangErrorVariable.message);
        bLangErrorVariable.detail.forEach(var -> this.acceptNode(var.valueBindingPattern));
        this.acceptNode(bLangErrorVariable.restDetail);
        this.acceptNode(bLangErrorVariable.detailExpr);
    }

    @Override
    public void visit(BLangErrorVariableDef bLangErrorVariableDef) {
        this.acceptNode(bLangErrorVariableDef.errorVariable);
    }

    @Override
    public void visit(BLangMatchStaticBindingPatternClause bLangMatchStmtStaticBindingPatternClause) {
        this.acceptNode(bLangMatchStmtStaticBindingPatternClause.literal);
    }

    @Override
    public void visit(BLangMatchStructuredBindingPatternClause bLangMatchStmtStructuredBindingPatternClause) {
        this.acceptNode(bLangMatchStmtStructuredBindingPatternClause.bindingPatternVariable);
        this.acceptNode(bLangMatchStmtStructuredBindingPatternClause.typeGuardExpr);
    }

    @Override
    public void visit(BLangWorkerFlushExpr workerFlushExpr) {
    }

    @Override
    public void visit(BLangWorkerSyncSendExpr syncSendExpr) {
    }

    @Override
    public void visit(BLangWaitForAllExpr waitForAllExpr) {
        waitForAllExpr.keyValuePairs.forEach(pair -> this.acceptNode(pair));
    }

    @Override
    public void visit(BLangWaitForAllExpr.BLangWaitLiteral waitLiteral) {
    }

    @Override
    public void visit(BLangMarkdownReferenceDocumentation bLangMarkdownReferenceDocumentation) {
    }

    @Override
    public void visit(BLangWaitForAllExpr.BLangWaitKeyValue waitKeyValue) {
        this.acceptNode(waitKeyValue.key);
        this.acceptNode(waitKeyValue.valueExpr);
    }

    @Override
    public void visit(BLangXMLElementFilter xmlElementFilter) {
        this.acceptNode(xmlElementFilter.impConversionExpr);
    }

    @Override
    public void visit(BLangXMLElementAccess xmlElementAccess) {
        this.acceptNode(xmlElementAccess.expr);
    }

    @Override
    public void visit(BLangXMLNavigationAccess xmlNavigation) {
        this.acceptNode(xmlNavigation.expr);
        this.acceptNode(xmlNavigation.childIndex);
    }

    //statements
    @Override
    public void visit(BLangBlockStmt blockNode) {
        blockNode.stmts.forEach(statement -> this.acceptNode(statement));
    }

    @Override
    public void visit(BLangLock.BLangLockStmt lockStmtNode) {
        this.acceptNode(lockStmtNode.body);
    }

    @Override
    public void visit(BLangLock.BLangUnLockStmt unLockNode) {
        this.acceptNode(unLockNode.body);
    }

    @Override
    public void visit(BLangCompoundAssignment compoundAssignNode) {
        this.acceptNode(compoundAssignNode.expr);
        this.acceptNode(compoundAssignNode.modifiedExpr);
        this.acceptNode(compoundAssignNode.varRef);
    }

    @Override
    public void visit(BLangRetry retryNode) {
    }

    @Override
    public void visit(BLangContinue continueNode) {
    }

    @Override
    public void visit(BLangBreak breakNode) {
    }

    @Override
    public void visit(BLangThrow throwNode) {
        this.acceptNode(throwNode.expr);
    }

    @Override
    public void visit(BLangPanic panicNode) {
        this.acceptNode(panicNode.expr);
    }

    @Override
    public void visit(BLangXMLNSStatement xmlnsStmtNode) {
        this.acceptNode(xmlnsStmtNode.xmlnsDecl);
    }

    @Override
    public void visit(BLangIf ifNode) {
        this.acceptNode(ifNode.expr);
        this.acceptNode(ifNode.body);
        this.acceptNode(ifNode.elseStmt);
    }

    @Override
    public void visit(BLangQueryAction queryAction) {
        queryAction.getQueryClauses().forEach(clause -> this.acceptNode(clause));
    }

    @Override
    public void visit(BLangMatch matchNode) {
        this.acceptNode(matchNode.expr);
        matchNode.patternClauses.forEach(pattern -> this.acceptNode(pattern));
    }

    @Override
    public void visit(BLangMatch.BLangMatchTypedBindingPatternClause patternClauseNode) {
        this.acceptNode(patternClauseNode.body);
        this.acceptNode(patternClauseNode.matchExpr);
        this.acceptNode(patternClauseNode.variable);
    }

    @Override
    public void visit(BLangQueryExpr queryExpr) {
        queryExpr.getQueryClauses().forEach(clause ->this.acceptNode(clause));
    }

    @Override
    public void visit(BLangForeach foreach) {
        this.acceptNode(foreach.collection);
    }

    @Override
    public void visit(BLangFromClause fromClause) {
        this.acceptNode(fromClause.collection);
    }

    @Override
    public void visit(BLangJoinClause joinClause) {
        this.acceptNode(joinClause.collection);
        joinClause.collection.accept(this);
        this.acceptNode((BLangNode) joinClause.onClause.getLeftExpression());
        this.acceptNode((BLangNode) joinClause.onClause.getRightExpression());
    }

    @Override
    public void visit(BLangLetClause letClause) {
    }

    @Override
    public void visit(BLangSelectClause selectClause) {
        this.acceptNode(selectClause.expression);
    }

    @Override
    public void visit(BLangWhereClause whereClause) {
        this.acceptNode(whereClause.expression);
    }

    @Override
    public void visit(BLangDoClause doClause) {
        doClause.body.getStatements().forEach(statement -> this.acceptNode(statement));
    }

    @Override
    public void visit(BLangOnConflictClause onConflictClause) {
        this.acceptNode(onConflictClause.expression);
    }

    @Override
    public void visit(BLangLimitClause limitClause) {
        this.acceptNode(limitClause.expression);
    }

    @Override
    public void visit(BLangOrderByClause orderByClause) {
        orderByClause.orderByKeyList.forEach(key -> this.acceptNode(((BLangOrderKey) key).expression));
    }

    @Override
    public void visit(BLangWhile whileNode) {
        this.acceptNode(whileNode.expr);
        this.acceptNode(whileNode.body);
    }

    @Override
    public void visit(BLangDo doNode) {
        doNode.body.stmts.forEach(stmt -> this.acceptNode(stmt));
    }

    @Override
    public void visit(BLangOnFailClause onFailClause) {
        onFailClause.body.stmts.forEach(stmt -> this.acceptNode(stmt));
    }

    @Override
    public void visit(BLangLock lockNode) {
        this.acceptNode(lockNode.body);
    }

    @Override
    public void visit(BLangTransaction transactionNode) {
        this.acceptNode(transactionNode.transactionBody);
    }

    @Override
    public void visit(BLangTryCatchFinally tryNode) {
        this.acceptNode(tryNode.tryBody);
        tryNode.catchBlocks.forEach(block -> this.acceptNode(block));
        this.acceptNode(tryNode.finallyBody);
    }

    @Override
    public void visit(BLangTupleDestructure stmt) {
        this.acceptNode(stmt.varRef);
        this.acceptNode(stmt.expr);
    }

    @Override
    public void visit(BLangRecordDestructure stmt) {
        this.acceptNode(stmt.expr);
        this.acceptNode(stmt.varRef);
    }

    @Override
    public void visit(BLangErrorDestructure stmt) {
        this.acceptNode(stmt.expr);
        this.acceptNode(stmt.varRef);
    }

    @Override
    public void visit(BLangCatch catchNode) {
        this.acceptNode(catchNode.param);
        this.acceptNode(catchNode.body);
    }

    @Override
    public void visit(BLangForkJoin forkJoin) {
        forkJoin.workers.forEach(worker -> this.acceptNode(worker));
    }

    @Override
    public void visit(BLangWorkerSend workerSendNode) {
        this.acceptNode(workerSendNode.expr);
    }

    @Override
    public void visit(BLangWorkerReceive workerReceiveNode) {
        this.acceptNode(workerReceiveNode.sendExpression);
    }

    private void acceptNode(BLangNode node) {
        if (node == null) {
            return;
        }
        node.accept(this);
    }
}<|MERGE_RESOLUTION|>--- conflicted
+++ resolved
@@ -1306,11 +1306,8 @@
             lambda.function = desugar.rewrite(lambda.function, lambda.capturedClosureEnv);
         }
         lambda.function.accept(this);
-<<<<<<< HEAD
-=======
         lambda.function = desugar.rewrite(lambda.function, env);
         env.enclPkg.lambdaFunctions.add(lambda);
->>>>>>> d2aff2a3
     }
 
     @Override
