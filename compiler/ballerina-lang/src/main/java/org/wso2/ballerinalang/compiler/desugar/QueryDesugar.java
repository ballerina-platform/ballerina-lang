/*
 *  Copyright (c) 2020, WSO2 Inc. (http://www.wso2.org) All Rights Reserved.
 *
 *  WSO2 Inc. licenses this file to you under the Apache License,
 *  Version 2.0 (the "License"); you may not use this file except
 *  in compliance with the License.
 *  You may obtain a copy of the License at
 *
 *  http://www.apache.org/licenses/LICENSE-2.0
 *
 *  Unless required by applicable law or agreed to in writing, software
 *  distributed under the License is distributed on an "AS IS" BASIS,
 *  WITHOUT WARRANTIES OR CONDITIONS OF ANY KIND, either express or implied.
 *  See the License for the specific language governing permissions and
 *  limitations under the License.
 */
package org.wso2.ballerinalang.compiler.desugar;

import io.ballerina.tools.diagnostics.Location;
import org.ballerinalang.model.TreeBuilder;
import org.ballerinalang.model.clauses.OrderKeyNode;
import org.ballerinalang.model.tree.IdentifierNode;
import org.ballerinalang.model.tree.NodeKind;
import org.ballerinalang.model.tree.expressions.RecordLiteralNode;
import org.ballerinalang.model.tree.statements.VariableDefinitionNode;
import org.ballerinalang.model.tree.types.TypeNode;
import org.ballerinalang.model.types.TypeKind;
import org.wso2.ballerinalang.compiler.semantics.analyzer.SymbolResolver;
import org.wso2.ballerinalang.compiler.semantics.analyzer.Types;
import org.wso2.ballerinalang.compiler.semantics.model.SymbolEnv;
import org.wso2.ballerinalang.compiler.semantics.model.SymbolTable;
import org.wso2.ballerinalang.compiler.semantics.model.symbols.BInvokableSymbol;
import org.wso2.ballerinalang.compiler.semantics.model.symbols.BRecordTypeSymbol;
import org.wso2.ballerinalang.compiler.semantics.model.symbols.BSymbol;
import org.wso2.ballerinalang.compiler.semantics.model.symbols.BVarSymbol;
import org.wso2.ballerinalang.compiler.semantics.model.symbols.SymTag;
import org.wso2.ballerinalang.compiler.semantics.model.types.BArrayType;
import org.wso2.ballerinalang.compiler.semantics.model.types.BField;
import org.wso2.ballerinalang.compiler.semantics.model.types.BRecordType;
import org.wso2.ballerinalang.compiler.semantics.model.types.BStreamType;
import org.wso2.ballerinalang.compiler.semantics.model.types.BStructureType;
import org.wso2.ballerinalang.compiler.semantics.model.types.BType;
import org.wso2.ballerinalang.compiler.semantics.model.types.BTypedescType;
import org.wso2.ballerinalang.compiler.semantics.model.types.BUnionType;
import org.wso2.ballerinalang.compiler.tree.BLangBlockFunctionBody;
import org.wso2.ballerinalang.compiler.tree.BLangErrorVariable;
import org.wso2.ballerinalang.compiler.tree.BLangFunction;
import org.wso2.ballerinalang.compiler.tree.BLangFunctionBody;
import org.wso2.ballerinalang.compiler.tree.BLangIdentifier;
import org.wso2.ballerinalang.compiler.tree.BLangMarkdownReferenceDocumentation;
import org.wso2.ballerinalang.compiler.tree.BLangNode;
import org.wso2.ballerinalang.compiler.tree.BLangNodeVisitor;
import org.wso2.ballerinalang.compiler.tree.BLangRecordVariable;
import org.wso2.ballerinalang.compiler.tree.BLangSimpleVariable;
import org.wso2.ballerinalang.compiler.tree.BLangTableKeySpecifier;
import org.wso2.ballerinalang.compiler.tree.BLangTupleVariable;
import org.wso2.ballerinalang.compiler.tree.BLangVariable;
import org.wso2.ballerinalang.compiler.tree.BLangXMLNS;
import org.wso2.ballerinalang.compiler.tree.clauses.BLangDoClause;
import org.wso2.ballerinalang.compiler.tree.clauses.BLangFromClause;
import org.wso2.ballerinalang.compiler.tree.clauses.BLangInputClause;
import org.wso2.ballerinalang.compiler.tree.clauses.BLangJoinClause;
import org.wso2.ballerinalang.compiler.tree.clauses.BLangLetClause;
import org.wso2.ballerinalang.compiler.tree.clauses.BLangLimitClause;
import org.wso2.ballerinalang.compiler.tree.clauses.BLangOnConflictClause;
import org.wso2.ballerinalang.compiler.tree.clauses.BLangOrderByClause;
import org.wso2.ballerinalang.compiler.tree.clauses.BLangOrderKey;
import org.wso2.ballerinalang.compiler.tree.clauses.BLangSelectClause;
import org.wso2.ballerinalang.compiler.tree.clauses.BLangWhereClause;
import org.wso2.ballerinalang.compiler.tree.expressions.BLangAnnotAccessExpr;
import org.wso2.ballerinalang.compiler.tree.expressions.BLangArrowFunction;
import org.wso2.ballerinalang.compiler.tree.expressions.BLangBinaryExpr;
import org.wso2.ballerinalang.compiler.tree.expressions.BLangCheckPanickedExpr;
import org.wso2.ballerinalang.compiler.tree.expressions.BLangCheckedExpr;
import org.wso2.ballerinalang.compiler.tree.expressions.BLangConstRef;
import org.wso2.ballerinalang.compiler.tree.expressions.BLangElvisExpr;
import org.wso2.ballerinalang.compiler.tree.expressions.BLangErrorVarRef;
import org.wso2.ballerinalang.compiler.tree.expressions.BLangExpression;
import org.wso2.ballerinalang.compiler.tree.expressions.BLangFieldBasedAccess;
import org.wso2.ballerinalang.compiler.tree.expressions.BLangGroupExpr;
import org.wso2.ballerinalang.compiler.tree.expressions.BLangIgnoreExpr;
import org.wso2.ballerinalang.compiler.tree.expressions.BLangIndexBasedAccess;
import org.wso2.ballerinalang.compiler.tree.expressions.BLangIntRangeExpression;
import org.wso2.ballerinalang.compiler.tree.expressions.BLangInvocation;
import org.wso2.ballerinalang.compiler.tree.expressions.BLangIsAssignableExpr;
import org.wso2.ballerinalang.compiler.tree.expressions.BLangIsLikeExpr;
import org.wso2.ballerinalang.compiler.tree.expressions.BLangLambdaFunction;
import org.wso2.ballerinalang.compiler.tree.expressions.BLangLetExpression;
import org.wso2.ballerinalang.compiler.tree.expressions.BLangListConstructorExpr;
import org.wso2.ballerinalang.compiler.tree.expressions.BLangListConstructorExpr.BLangArrayLiteral;
import org.wso2.ballerinalang.compiler.tree.expressions.BLangLiteral;
import org.wso2.ballerinalang.compiler.tree.expressions.BLangMatchExpression;
import org.wso2.ballerinalang.compiler.tree.expressions.BLangNamedArgsExpression;
import org.wso2.ballerinalang.compiler.tree.expressions.BLangNumericLiteral;
import org.wso2.ballerinalang.compiler.tree.expressions.BLangQueryAction;
import org.wso2.ballerinalang.compiler.tree.expressions.BLangQueryExpr;
import org.wso2.ballerinalang.compiler.tree.expressions.BLangRawTemplateLiteral;
import org.wso2.ballerinalang.compiler.tree.expressions.BLangRecordLiteral;
import org.wso2.ballerinalang.compiler.tree.expressions.BLangRecordLiteral.BLangRecordKeyValueField;
import org.wso2.ballerinalang.compiler.tree.expressions.BLangRecordLiteral.BLangRecordSpreadOperatorField;
import org.wso2.ballerinalang.compiler.tree.expressions.BLangRecordVarRef;
import org.wso2.ballerinalang.compiler.tree.expressions.BLangRestArgsExpression;
import org.wso2.ballerinalang.compiler.tree.expressions.BLangServiceConstructorExpr;
import org.wso2.ballerinalang.compiler.tree.expressions.BLangSimpleVarRef;
import org.wso2.ballerinalang.compiler.tree.expressions.BLangStatementExpression;
import org.wso2.ballerinalang.compiler.tree.expressions.BLangStringTemplateLiteral;
import org.wso2.ballerinalang.compiler.tree.expressions.BLangTableConstructorExpr;
import org.wso2.ballerinalang.compiler.tree.expressions.BLangTernaryExpr;
import org.wso2.ballerinalang.compiler.tree.expressions.BLangTrapExpr;
import org.wso2.ballerinalang.compiler.tree.expressions.BLangTupleVarRef;
import org.wso2.ballerinalang.compiler.tree.expressions.BLangTypeConversionExpr;
import org.wso2.ballerinalang.compiler.tree.expressions.BLangTypeInit;
import org.wso2.ballerinalang.compiler.tree.expressions.BLangTypeTestExpr;
import org.wso2.ballerinalang.compiler.tree.expressions.BLangTypedescExpr;
import org.wso2.ballerinalang.compiler.tree.expressions.BLangUnaryExpr;
import org.wso2.ballerinalang.compiler.tree.expressions.BLangVariableReference;
import org.wso2.ballerinalang.compiler.tree.expressions.BLangWaitExpr;
import org.wso2.ballerinalang.compiler.tree.expressions.BLangWaitForAllExpr;
import org.wso2.ballerinalang.compiler.tree.expressions.BLangWorkerFlushExpr;
import org.wso2.ballerinalang.compiler.tree.expressions.BLangWorkerReceive;
import org.wso2.ballerinalang.compiler.tree.expressions.BLangWorkerSyncSendExpr;
import org.wso2.ballerinalang.compiler.tree.expressions.BLangXMLAttribute;
import org.wso2.ballerinalang.compiler.tree.expressions.BLangXMLAttributeAccess;
import org.wso2.ballerinalang.compiler.tree.expressions.BLangXMLCommentLiteral;
import org.wso2.ballerinalang.compiler.tree.expressions.BLangXMLElementAccess;
import org.wso2.ballerinalang.compiler.tree.expressions.BLangXMLElementFilter;
import org.wso2.ballerinalang.compiler.tree.expressions.BLangXMLElementLiteral;
import org.wso2.ballerinalang.compiler.tree.expressions.BLangXMLNavigationAccess;
import org.wso2.ballerinalang.compiler.tree.expressions.BLangXMLProcInsLiteral;
import org.wso2.ballerinalang.compiler.tree.expressions.BLangXMLQName;
import org.wso2.ballerinalang.compiler.tree.expressions.BLangXMLQuotedString;
import org.wso2.ballerinalang.compiler.tree.expressions.BLangXMLSequenceLiteral;
import org.wso2.ballerinalang.compiler.tree.expressions.BLangXMLTextLiteral;
import org.wso2.ballerinalang.compiler.tree.statements.BLangAssignment;
import org.wso2.ballerinalang.compiler.tree.statements.BLangBlockStmt;
import org.wso2.ballerinalang.compiler.tree.statements.BLangBreak;
import org.wso2.ballerinalang.compiler.tree.statements.BLangCatch;
import org.wso2.ballerinalang.compiler.tree.statements.BLangCompoundAssignment;
import org.wso2.ballerinalang.compiler.tree.statements.BLangContinue;
import org.wso2.ballerinalang.compiler.tree.statements.BLangErrorDestructure;
import org.wso2.ballerinalang.compiler.tree.statements.BLangErrorVariableDef;
import org.wso2.ballerinalang.compiler.tree.statements.BLangExpressionStmt;
import org.wso2.ballerinalang.compiler.tree.statements.BLangForeach;
import org.wso2.ballerinalang.compiler.tree.statements.BLangForkJoin;
import org.wso2.ballerinalang.compiler.tree.statements.BLangIf;
import org.wso2.ballerinalang.compiler.tree.statements.BLangLock;
import org.wso2.ballerinalang.compiler.tree.statements.BLangMatch;
import org.wso2.ballerinalang.compiler.tree.statements.BLangMatch.BLangMatchStaticBindingPatternClause;
import org.wso2.ballerinalang.compiler.tree.statements.BLangMatch.BLangMatchStructuredBindingPatternClause;
import org.wso2.ballerinalang.compiler.tree.statements.BLangPanic;
import org.wso2.ballerinalang.compiler.tree.statements.BLangRecordDestructure;
import org.wso2.ballerinalang.compiler.tree.statements.BLangRecordVariableDef;
import org.wso2.ballerinalang.compiler.tree.statements.BLangRetry;
import org.wso2.ballerinalang.compiler.tree.statements.BLangReturn;
import org.wso2.ballerinalang.compiler.tree.statements.BLangSimpleVariableDef;
import org.wso2.ballerinalang.compiler.tree.statements.BLangStatement;
import org.wso2.ballerinalang.compiler.tree.statements.BLangThrow;
import org.wso2.ballerinalang.compiler.tree.statements.BLangTransaction;
import org.wso2.ballerinalang.compiler.tree.statements.BLangTryCatchFinally;
import org.wso2.ballerinalang.compiler.tree.statements.BLangTupleDestructure;
import org.wso2.ballerinalang.compiler.tree.statements.BLangTupleVariableDef;
import org.wso2.ballerinalang.compiler.tree.statements.BLangWhile;
import org.wso2.ballerinalang.compiler.tree.statements.BLangWorkerSend;
import org.wso2.ballerinalang.compiler.tree.statements.BLangXMLNSStatement;
import org.wso2.ballerinalang.compiler.tree.types.BLangErrorType;
import org.wso2.ballerinalang.compiler.tree.types.BLangLetVariable;
import org.wso2.ballerinalang.compiler.tree.types.BLangRecordTypeNode;
import org.wso2.ballerinalang.compiler.tree.types.BLangUnionTypeNode;
import org.wso2.ballerinalang.compiler.tree.types.BLangValueType;
import org.wso2.ballerinalang.compiler.util.CompilerContext;
import org.wso2.ballerinalang.compiler.util.Name;
import org.wso2.ballerinalang.compiler.util.Names;
import org.wso2.ballerinalang.compiler.util.TypeTags;
import org.wso2.ballerinalang.util.Lists;

import java.util.ArrayList;
import java.util.Collections;
import java.util.HashMap;
import java.util.List;
import java.util.Map;

<<<<<<< HEAD
import static io.ballerina.runtime.util.BLangConstants.UNDERSCORE;
=======
import static io.ballerina.runtime.api.constants.RuntimeConstants.UNDERSCORE;
>>>>>>> dfa1fba9
import static org.ballerinalang.model.symbols.SymbolOrigin.VIRTUAL;

/**
 * Class responsible for desugar query pipeline into actual Ballerina code.
 *
 * @since 1.2.0
 */
public class QueryDesugar extends BLangNodeVisitor {
    private static final Name QUERY_CREATE_PIPELINE_FUNCTION = new Name("createPipeline");
    private static final Name QUERY_CREATE_INPUT_FUNCTION = new Name("createInputFunction");
    private static final Name QUERY_CREATE_NESTED_FROM_FUNCTION = new Name("createNestedFromFunction");
    private static final Name QUERY_CREATE_LET_FUNCTION = new Name("createLetFunction");
    private static final Name QUERY_CREATE_INNER_JOIN_FUNCTION = new Name("createInnerJoinFunction");
    private static final Name QUERY_CREATE_OUTER_JOIN_FUNCTION = new Name("createOuterJoinFunction");
    private static final Name QUERY_CREATE_FILTER_FUNCTION = new Name("createFilterFunction");
    private static final Name QUERY_CREATE_ORDER_BY_FUNCTION = new Name("createOrderByFunction");
    private static final Name QUERY_CREATE_SELECT_FUNCTION = new Name("createSelectFunction");
    private static final Name QUERY_CREATE_DO_FUNCTION = new Name("createDoFunction");
    private static final Name QUERY_CREATE_LIMIT_FUNCTION = new Name("createLimitFunction");
    private static final Name QUERY_ADD_STREAM_FUNCTION = new Name("addStreamFunction");
    private static final Name QUERY_CONSUME_STREAM_FUNCTION = new Name("consumeStream");
    private static final Name QUERY_TO_ARRAY_FUNCTION = new Name("toArray");
    private static final Name QUERY_TO_STRING_FUNCTION = new Name("toString");
    private static final Name QUERY_TO_XML_FUNCTION = new Name("toXML");
    private static final Name QUERY_ADD_TO_TABLE_FUNCTION = new Name("addToTable");
    private static final Name QUERY_GET_STREAM_FROM_PIPELINE_FUNCTION = new Name("getStreamFromPipeline");
    private static final String FRAME_PARAMETER_NAME = "$frame$";
    private static final CompilerContext.Key<QueryDesugar> QUERY_DESUGAR_KEY = new CompilerContext.Key<>();
    private BLangExpression onConflictExpr;
    private BVarSymbol currentFrameSymbol;
    private BLangBlockFunctionBody currentLambdaBody;
    private Map<String, BSymbol> identifiers;
    private int streamElementCount = 0;
    private final Desugar desugar;
    private final SymbolTable symTable;
    private final SymbolResolver symResolver;
    private final Names names;
    private final Types types;
    private SymbolEnv env;

    private QueryDesugar(CompilerContext context) {
        context.put(QUERY_DESUGAR_KEY, this);
        this.symTable = SymbolTable.getInstance(context);
        this.symResolver = SymbolResolver.getInstance(context);
        this.names = Names.getInstance(context);
        this.types = Types.getInstance(context);
        this.desugar = Desugar.getInstance(context);
    }

    public static QueryDesugar getInstance(CompilerContext context) {
        QueryDesugar desugar = context.get(QUERY_DESUGAR_KEY);
        if (desugar == null) {
            desugar = new QueryDesugar(context);
        }
        return desugar;
    }

    /**
     * Desugar query expression.
     *
     * @param queryExpr query expression to be desugared.
     * @param env       symbol env.
     * @return desugared query expression.
     */
    BLangStatementExpression desugar(BLangQueryExpr queryExpr, SymbolEnv env) {
        List<BLangNode> clauses = queryExpr.getQueryClauses();
        Location pos = clauses.get(0).pos;
        BLangBlockStmt queryBlock = ASTBuilderUtil.createBlockStmt(pos);
        BLangVariableReference streamRef = buildStream(clauses, queryExpr.type, env, queryBlock);
        BLangStatementExpression streamStmtExpr;
        if (queryExpr.isStream) {
            streamStmtExpr = ASTBuilderUtil.createStatementExpression(queryBlock, streamRef);
            streamStmtExpr.type = streamRef.type;
        } else if (queryExpr.isTable) {
            onConflictExpr = (onConflictExpr == null)
                    ? ASTBuilderUtil.createLiteral(pos, symTable.nilType, Names.NIL_VALUE)
                    : onConflictExpr;
            BLangVariableReference tableRef = addTableConstructor(queryExpr, queryBlock);
            BLangVariableReference result = getStreamFunctionVariableRef(queryBlock,
                    QUERY_ADD_TO_TABLE_FUNCTION, Lists.of(streamRef, tableRef, onConflictExpr), pos);
            streamStmtExpr = ASTBuilderUtil.createStatementExpression(queryBlock, result);
            streamStmtExpr.type = tableRef.type;
            onConflictExpr = null;
        } else {
            BLangVariableReference result;
            if (TypeTags.isXMLTypeTag(queryExpr.type.tag)) {
                result = getStreamFunctionVariableRef(queryBlock, QUERY_TO_XML_FUNCTION, Lists.of(streamRef), pos);
            } else if (TypeTags.isStringTypeTag(queryExpr.type.tag)) {
                result = getStreamFunctionVariableRef(queryBlock, QUERY_TO_STRING_FUNCTION, Lists.of(streamRef), pos);
            } else {
                BType arrayType = queryExpr.type;
                if (arrayType.tag == TypeTags.UNION) {
                    arrayType = ((BUnionType) arrayType).getMemberTypes()
                            .stream().filter(m -> m.tag == TypeTags.ARRAY)
                            .findFirst().orElse(symTable.arrayType);
                }
                BLangArrayLiteral arr = (BLangArrayLiteral) TreeBuilder.createArrayLiteralExpressionNode();
                arr.exprs = new ArrayList<>();
                arr.type = arrayType;
                result = getStreamFunctionVariableRef(queryBlock, QUERY_TO_ARRAY_FUNCTION,
                        Lists.of(streamRef, arr), pos);
            }
            streamStmtExpr = ASTBuilderUtil.createStatementExpression(queryBlock, result);
            streamStmtExpr.type = result.type;
        }
        return streamStmtExpr;
    }

    /**
     * Desugar query action.
     *
     * @param queryAction query action to be desugared.
     * @param env         symbol env.
     * @return desugared query action.
     */
    BLangStatementExpression desugar(BLangQueryAction queryAction, SymbolEnv env) {
        List<BLangNode> clauses = queryAction.getQueryClauses();
        Location pos = clauses.get(0).pos;
        BLangBlockStmt queryBlock = ASTBuilderUtil.createBlockStmt(pos);
        BLangVariableReference streamRef = buildStream(clauses, queryAction.type, env, queryBlock);
        BLangVariableReference result = getStreamFunctionVariableRef(queryBlock,
                QUERY_CONSUME_STREAM_FUNCTION, symTable.errorOrNilType, Lists.of(streamRef), pos);
        BLangStatementExpression stmtExpr = ASTBuilderUtil.createStatementExpression(queryBlock, result);
        stmtExpr.type = symTable.errorOrNilType;
        return stmtExpr;
    }

    /**
     * Write the pipeline to the given `block` and return the reference to the resulting stream.
     *
     * @param clauses list of query clauses.
     * @param resultType result type of the query output.
     * @param env symbol env.
     * @param block parent block to write to.
     * @return variableReference to created _StreamPipeline.
     */
    BLangVariableReference buildStream(List<BLangNode> clauses, BType resultType, SymbolEnv env, BLangBlockStmt block) {
        this.env = env;
        BLangFromClause initFromClause = (BLangFromClause) clauses.get(0);
        final BLangVariableReference initPipeline = addPipeline(block, initFromClause.pos,
                initFromClause.collection, resultType);
        BLangVariableReference initFrom = addInputFunction(block, initFromClause);
        addStreamFunction(block, initPipeline, initFrom);
        for (BLangNode clause : clauses.subList(1, clauses.size())) {
            switch (clause.getKind()) {
                case FROM:
                    BLangFromClause fromClause = (BLangFromClause) clause;
                    BLangVariableReference nestedFromFunc = addNestedFromFunction(block, fromClause);
                    addStreamFunction(block, initPipeline, nestedFromFunc);
                    BLangVariableReference fromInputFunc = addInputFunction(block, fromClause);
                    addStreamFunction(block, initPipeline, fromInputFunc);
                    break;
                case JOIN:
                    BLangJoinClause joinClause = (BLangJoinClause) clause;
                    BLangVariableReference joinPipeline = addPipeline(block, joinClause.pos,
                            joinClause.collection, resultType);
                    BLangVariableReference joinInputFunc = addInputFunction(block, joinClause);
                    addStreamFunction(block, joinPipeline, joinInputFunc);
                    BLangVariableReference joinFunc = addJoinFunction(block, joinClause, joinPipeline);
                    addStreamFunction(block, initPipeline, joinFunc);
                    break;
                case LET_CLAUSE:
                    BLangVariableReference letFunc = addLetFunction(block, (BLangLetClause) clause);
                    addStreamFunction(block, initPipeline, letFunc);
                    break;
                case WHERE:
                    BLangVariableReference whereFunc = addWhereFunction(block, (BLangWhereClause) clause);
                    addStreamFunction(block, initPipeline, whereFunc);
                    break;
                case ORDER_BY:
                    BLangVariableReference orderFunc = addOrderByFunction(block, (BLangOrderByClause) clause);
                    addStreamFunction(block, initPipeline, orderFunc);
                    break;
                case SELECT:
                    BLangVariableReference selectFunc = addSelectFunction(block, (BLangSelectClause) clause);
                    addStreamFunction(block, initPipeline, selectFunc);
                    break;
                case DO:
                    BLangVariableReference doFunc = addDoFunction(block, (BLangDoClause) clause);
                    addStreamFunction(block, initPipeline, doFunc);
                    break;
                case LIMIT:
                    BLangVariableReference limitFunc = addLimitFunction(block, (BLangLimitClause) clause);
                    addStreamFunction(block, initPipeline, limitFunc);
                    break;
                case ON_CONFLICT:
                    final BLangOnConflictClause onConflict = (BLangOnConflictClause) clause;
                    onConflictExpr = onConflict.expression;
                    break;
            }
        }
        return addGetStreamFromPipeline(block, initPipeline);
    }

    // ---- Util methods to create the stream pipeline. ---- //
    /**
     * Desugar fromClause/joinClause to below and return a reference to created join _StreamPipeline.
     * _StreamPipeline pipeline = createPipeline(collection);
     *
     * @param blockStmt  parent block to write to.
     * @param pos diagnostic pos of the collection.
     * @param collection reference to the collection.
     * @param resultType constraint type of the collection.
     * @return variableReference to created _StreamPipeline.
     */
    BLangVariableReference addPipeline(BLangBlockStmt blockStmt, Location pos,
                                       BLangExpression collection, BType resultType) {
        String name = getNewVarName();
        BVarSymbol dataSymbol = new BVarSymbol(0, names.fromString(name), env.scope.owner.pkgID,
                                               collection.type, this.env.scope.owner, pos, VIRTUAL);
        BLangSimpleVariable dataVariable = ASTBuilderUtil.createVariable(pos, name,
                collection.type, addTypeConversionExpr(collection, collection.type), dataSymbol);
        BLangSimpleVariableDef dataVarDef = ASTBuilderUtil.createVariableDef(pos, dataVariable);
        BLangVariableReference valueVarRef = ASTBuilderUtil.createVariableRef(pos, dataSymbol);
        blockStmt.addStatement(dataVarDef);
        if (resultType.tag == TypeTags.ARRAY) {
            resultType = ((BArrayType) resultType).eType;
        } else if (resultType.tag == TypeTags.STREAM) {
            resultType = ((BStreamType) resultType).constraint;
        }
        BType typedescType = new BTypedescType(resultType, symTable.typeDesc.tsymbol);
        BLangTypedescExpr typedescExpr = new BLangTypedescExpr();
        typedescExpr.resolvedType = resultType;
        typedescExpr.type = typedescType;
        return getStreamFunctionVariableRef(blockStmt, QUERY_CREATE_PIPELINE_FUNCTION,
                Lists.of(valueVarRef, typedescExpr), pos);
    }

    /**
     * Desugar inputClause to below and return a reference to created from _StreamFunction.
     * _StreamFunction xsFrom = createFromFunction(function(_Frame frame) returns _Frame|error? {
     * int x = <int> frame["value"];
     * frame["x"] = x;
     * return frame;
     * });
     *
     * @param blockStmt  parent block to write to.
     * @param inputClause to be desugared.
     * @return variableReference to created from _StreamFunction.
     */
    BLangVariableReference addInputFunction(BLangBlockStmt blockStmt, BLangInputClause inputClause) {
        Location pos = inputClause.pos;
        // function(_Frame frame) returns _Frame|error? { return frame; }
        BLangLambdaFunction lambda = createPassthroughLambda(pos);
        BLangBlockFunctionBody body = (BLangBlockFunctionBody) lambda.function.body;
        BVarSymbol frameSymbol = lambda.function.requiredParams.get(0).symbol;

        // frame["x"] = x;, note: stmts will get added in reverse order.
        List<BVarSymbol> symbols = getIntroducedSymbols((BLangVariable)
                inputClause.variableDefinitionNode.getVariable());
        shadowSymbolScope(pos, body, ASTBuilderUtil.createVariableRef(pos, frameSymbol), symbols);

        // int x = <int> frame["value"];, note: stmts will get added in reverse order.
        BLangFieldBasedAccess valueAccessExpr = desugar.getValueAccessExpression(inputClause.pos,
                symTable.anyOrErrorType, frameSymbol);
        valueAccessExpr.expr = desugar.addConversionExprIfRequired(valueAccessExpr.expr,
                types.getSafeType(valueAccessExpr.expr.type, true, false));
        VariableDefinitionNode variableDefinitionNode = inputClause.variableDefinitionNode;
        BLangVariable variable = (BLangVariable) variableDefinitionNode.getVariable();
        variable.setInitialExpression(desugar.addConversionExprIfRequired(valueAccessExpr, inputClause.varType));
        // add at 0, otherwise, this goes under existing stmts.
        body.stmts.add(0, (BLangStatement) variableDefinitionNode);

        // at this point;
        // function(_Frame frame) returns _Frame|error? {
        //      int x = <int> frame["value"];
        //      frame["x"] = x;
        //      return frame;
        // }
        lambda.accept(this);
        return getStreamFunctionVariableRef(blockStmt, QUERY_CREATE_INPUT_FUNCTION, Lists.of(lambda), pos);
    }

    /**
     * Desugar fromClause to below and return a reference to created from _StreamFunction.
     * _StreamFunction xnFrom = createNestedFromFunction(function(_Frame frame) returns any|error? {
     * any collection = frame["collection"]
     * return collection;
     * });
     *
     * @param blockStmt  parent block to write to.
     * @param fromClause to be desugared.
     * @return variableReference to created from _StreamFunction.
     */
    BLangVariableReference addNestedFromFunction(BLangBlockStmt blockStmt, BLangFromClause fromClause) {
        Location pos = fromClause.pos;
        // function(_Frame frame) returns any|error? { return collection; }
        BLangUnionTypeNode returnType = getAnyErrorNilTypeNode();
        BLangReturn returnNode = (BLangReturn) TreeBuilder.createReturnNode();
        returnNode.expr = fromClause.collection;
        returnNode.pos = pos;
        BLangLambdaFunction lambda = createLambdaFunction(pos, returnType, returnNode, false);
        lambda.accept(this);
        // at this point;
        // function(_Frame frame) returns any|error? {
        //      any collection = frame["collection"]
        //      return collection;
        // }
        return getStreamFunctionVariableRef(blockStmt, QUERY_CREATE_NESTED_FROM_FUNCTION, Lists.of(lambda), pos);
    }

    /**
     * Desugar joinClauses to below and return a reference to created join _StreamFunction.
     * _StreamFunction joinFunc = createJoinFunction(joinPipeline);
     *
     * @param blockStmt    parent block to write to.
     * @param joinClause   to be desugared.
     * @param joinPipeline previously created _StreamPipeline reference to be joined.
     * @return variableReference to created join _StreamFunction.
     */
    BLangVariableReference addJoinFunction(BLangBlockStmt blockStmt, BLangJoinClause joinClause,
                                           BLangVariableReference joinPipeline) {
        BLangExpression lhsExpr = (BLangExpression) joinClause.onClause.getLeftExpression();
        BLangExpression rhsExpr = (BLangExpression) joinClause.onClause.getRightExpression();
        BLangLambdaFunction lhsKeyFunction = createKeyFunction(lhsExpr);
        BLangLambdaFunction rhsKeyFunction = createKeyFunction(rhsExpr);
        if (joinClause.isOuterJoin) {
            List<BVarSymbol> symbols =
                    getIntroducedSymbols((BLangVariable) joinClause.variableDefinitionNode.getVariable());
            final BLangSimpleVarRef nilFrame = defineNilFrameForType(symbols, blockStmt, rhsExpr.pos);
            return getStreamFunctionVariableRef(blockStmt, QUERY_CREATE_OUTER_JOIN_FUNCTION,
                    Lists.of(joinPipeline, lhsKeyFunction, rhsKeyFunction, nilFrame), joinClause.pos);
        } else {
            return getStreamFunctionVariableRef(blockStmt, QUERY_CREATE_INNER_JOIN_FUNCTION,
                    Lists.of(joinPipeline, lhsKeyFunction, rhsKeyFunction), joinClause.pos);
        }
    }

    /**
     * Desugar letClause to below and return a reference to created let _StreamFunction.
     * _StreamFunction ysLet = createLetFunction(function(_Frame frame) returns _Frame|error? {
     * frame["y2"] = <int> frame["y"] * <int> frame["y"];
     * return frame;
     * });
     *
     * @param blockStmt parent block to write to.
     * @param letClause to be desugared.
     * @return variableReference to created let _StreamFunction.
     */
    BLangVariableReference addLetFunction(BLangBlockStmt blockStmt, BLangLetClause letClause) {
        Location pos = letClause.pos;
        // function(_Frame frame) returns _Frame|error? { return frame; }
        BLangLambdaFunction lambda = createPassthroughLambda(pos);
        BLangBlockFunctionBody body = (BLangBlockFunctionBody) lambda.function.body;
        BVarSymbol frameSymbol = lambda.function.requiredParams.get(0).symbol;

        // frame["x"] = x;, note: stmts will get added in reverse order.
        List<BVarSymbol> symbols = getIntroducedSymbols(letClause);
        shadowSymbolScope(pos, body, ASTBuilderUtil.createVariableRef(pos, frameSymbol), symbols);

        Collections.reverse(letClause.letVarDeclarations);
        for (BLangLetVariable letVariable : letClause.letVarDeclarations) {
            // add at 0, otherwise, this goes under existing stmts.
            body.stmts.add(0, (BLangStatement) letVariable.definitionNode);
        }
        lambda.accept(this);
        return getStreamFunctionVariableRef(blockStmt, QUERY_CREATE_LET_FUNCTION, Lists.of(lambda), pos);
    }

    /**
     * Desugar whereClause to below and return a reference to created filter _StreamFunction.
     * _StreamFunction xsFilter = createFilterFunction(function(_Frame frame) returns boolean {
     * return <int>frame["x"] > 0;
     * });
     *
     * @param blockStmt   parent block to write to.
     * @param whereClause to be desugared.
     * @return variableReference to created filter _StreamFunction.
     */
    BLangVariableReference addWhereFunction(BLangBlockStmt blockStmt, BLangWhereClause whereClause) {
        Location pos = whereClause.pos;
        BLangLambdaFunction lambda = createFilterLambda(pos);
        BLangBlockFunctionBody body = (BLangBlockFunctionBody) lambda.function.body;
        BLangReturn returnNode = (BLangReturn) TreeBuilder.createReturnNode();
        returnNode.pos = pos;
        returnNode.setExpression(whereClause.expression);
        body.addStatement(returnNode);
        lambda.accept(this);
        return getStreamFunctionVariableRef(blockStmt, QUERY_CREATE_FILTER_FUNCTION, Lists.of(lambda), pos);
    }

    /**
     * Desugar orderByClause to below and return a reference to created orderBy _StreamFunction.
     * _StreamFunction orderByFunc = createOrderByFunction(function(_Frame frame) {
     * _Frame frame = {"orderKey": frame["x2"] + frame["y2"], $orderDirection$: true + false"};
     * });
     *
     * @param blockStmt parent block to write to.
     * @param orderByClause  to be desugared.
     * @return variableReference to created orderBy _StreamFunction.
     */
    BLangVariableReference addOrderByFunction(BLangBlockStmt blockStmt, BLangOrderByClause orderByClause) {
        Location pos = orderByClause.pos;
        BLangLambdaFunction lambda = createActionLambda(pos);
        BLangBlockFunctionBody body = (BLangBlockFunctionBody) lambda.function.body;
        BVarSymbol frameSymbol = lambda.function.requiredParams.get(0).symbol;
        BLangSimpleVarRef frame = ASTBuilderUtil.createVariableRef(pos, frameSymbol);

        BLangArrayLiteral sortFieldsArrayExpr = (BLangArrayLiteral) TreeBuilder.createArrayLiteralExpressionNode();
        sortFieldsArrayExpr.exprs = new ArrayList<>();
        sortFieldsArrayExpr.type = new BArrayType(symTable.anydataType);

        BLangArrayLiteral sortModesArrayExpr = (BLangArrayLiteral) TreeBuilder.createArrayLiteralExpressionNode();
        sortModesArrayExpr.exprs = new ArrayList<>();
        sortModesArrayExpr.type = new BArrayType(symTable.booleanType);

        // Each order-key expression is added to sortFieldsArrayExpr.
        // Corresponding order-direction is added to sortModesArrayExpr.
        for (OrderKeyNode orderKeyNode : orderByClause.getOrderKeyList()) {
            BLangOrderKey orderKey = (BLangOrderKey) orderKeyNode;
            sortFieldsArrayExpr.exprs.add(orderKey.expression);
            sortModesArrayExpr.exprs.add(ASTBuilderUtil.createLiteral(orderKey.pos, symTable.booleanType,
                    orderKey.getOrderDirection()));
        }

        // order-key expressions and order-directions are evaluated for each frame.
        // $frame$["$orderKey$"] = sortFieldsArrExpr;
        BLangStatement orderKeyStmt = getAddToFrameStmt(pos, frame, "$orderKey$", sortFieldsArrayExpr);
        body.stmts.add(orderKeyStmt);
        // $frame$["$orderDirection$"] = sortModesArrayExpr;
        BLangStatement orderDirectionStmt = getAddToFrameStmt(pos, frame, "$orderDirection$", sortModesArrayExpr);
        body.stmts.add(orderDirectionStmt);
        lambda.accept(this);
        return getStreamFunctionVariableRef(blockStmt, QUERY_CREATE_ORDER_BY_FUNCTION, Lists.of(lambda), pos);
    }


    /**
     * Desugar selectClause to below and return a reference to created select _StreamFunction.
     * _StreamFunction selectFunc = createSelectFunction(function(_Frame frame) returns _Frame|error? {
     * int x2 = <int> frame["x2"];
     * int y2 = <int> frame["y2"];
     * _Frame frame = {"value": x2 + y2};
     * return frame;
     * });
     *
     * @param blockStmt    parent block to write to.
     * @param selectClause to be desugared.
     * @return variableReference to created select _StreamFunction.
     */
    BLangVariableReference addSelectFunction(BLangBlockStmt blockStmt, BLangSelectClause selectClause) {
        Location pos = selectClause.pos;
        BLangLambdaFunction lambda = createPassthroughLambda(pos);
        BLangBlockFunctionBody body = (BLangBlockFunctionBody) lambda.function.body;
        BVarSymbol oldFrameSymbol = lambda.function.requiredParams.get(0).symbol;
        BLangSimpleVarRef frame = ASTBuilderUtil.createVariableRef(pos, oldFrameSymbol);
        // $frame$["$value$"] = select-expr;
        BLangStatement assignment = getAddToFrameStmt(pos, frame, "$value$", selectClause.expression);
        body.stmts.add(body.stmts.size() - 1, assignment);
        lambda.accept(this);
        return getStreamFunctionVariableRef(blockStmt, QUERY_CREATE_SELECT_FUNCTION, Lists.of(lambda), pos);
    }

    /**
     * Desugar doClause to below and return a reference to created do _StreamFunction.
     * _StreamFunction doFunc = createDoFunction(function(_Frame frame) {
     * int x2 = <int> frame["x2"];
     * int y2 = <int> frame["y2"];
     * });
     *
     * @param blockStmt parent block to write to.
     * @param doClause  to be desugared.
     * @return variableReference to created do _StreamFunction.
     */
    BLangVariableReference addDoFunction(BLangBlockStmt blockStmt, BLangDoClause doClause) {
        Location pos = doClause.pos;
        BLangLambdaFunction lambda = createActionLambda(pos);
        BLangBlockFunctionBody body = (BLangBlockFunctionBody) lambda.function.body;
        for (BLangStatement stmt : doClause.body.stmts) {
            body.addStatement(stmt);
        }
        lambda.accept(this);
        return getStreamFunctionVariableRef(blockStmt, QUERY_CREATE_DO_FUNCTION, Lists.of(lambda), pos);
    }

    /**
     * Desugar limit clause and return a reference to created limit _StreamFunction.
     *
     * @param blockStmt parent block to write to.
     * @param limitClause  to be desugared.
     * @return variableReference to created do _StreamFunction.
     */
    BLangVariableReference addLimitFunction(BLangBlockStmt blockStmt, BLangLimitClause limitClause) {
<<<<<<< HEAD
        DiagnosticPos pos = limitClause.pos;
=======
        Location pos = limitClause.pos;
>>>>>>> dfa1fba9
        BLangReturn returnNode = (BLangReturn) TreeBuilder.createReturnNode();
        returnNode.expr = desugar.addConversionExprIfRequired(limitClause.expression, symTable.intType);
        returnNode.pos = pos;
        BLangLambdaFunction limitFunction = createLambdaFunction(pos, getIntTypeNode(), returnNode, false);
        limitFunction.accept(this);
        return getStreamFunctionVariableRef(blockStmt, QUERY_CREATE_LIMIT_FUNCTION, Lists.of(limitFunction), pos);
    }

    /**
     * Desugar to following invocation.
     * stream:addStreamFunction(pipeline, streamFunction);
     *
     * @param blockStmt   parent block to write to.
     * @param pipelineRef variableReference to pipeline.
     * @param functionRef variableReference to stream function.
     */
    void addStreamFunction(BLangBlockStmt blockStmt, BLangVariableReference pipelineRef,
                           BLangVariableReference functionRef) {
        BLangInvocation addStreamFunctionInvocation = createQueryLibInvocation(QUERY_ADD_STREAM_FUNCTION,
                Lists.of(pipelineRef, functionRef), pipelineRef.pos);
        BLangExpressionStmt stmt = ASTBuilderUtil.createExpressionStmt(pipelineRef.pos, blockStmt);
        stmt.expr = addStreamFunctionInvocation;
    }

    /**
     * Desugar to following invocation.
     * stream<any|error, error?> result = xsPipeline.getStream();
     *
     * @param blockStmt   parent block to write to.
     * @param pipelineRef variableReference to pipeline.
     * @return variableReference to stream.
     */
    BLangVariableReference addGetStreamFromPipeline(BLangBlockStmt blockStmt, BLangVariableReference pipelineRef) {
        Location pos = pipelineRef.pos;
        BLangVariableReference streamVarRef = getStreamFunctionVariableRef(blockStmt,
                QUERY_GET_STREAM_FROM_PIPELINE_FUNCTION, null, Lists.of(pipelineRef), pos);
        return streamVarRef;
    }

    /**
     * Create a table constructor expression.
     *
     * @param queryExpr  query expression.
     * @param queryBlock parent block to write to.
     * @return reference to updated table.
     */
    BLangVariableReference addTableConstructor(BLangQueryExpr queryExpr, BLangBlockStmt queryBlock) {
        // desugar `table<Customer> key(id, name) tab = table key(id, name);`
        Location pos = queryExpr.pos;
        final BType type = queryExpr.type;
        String name = getNewVarName();
        BType tableType = type;
        if (type.tag == TypeTags.UNION) {
            tableType = ((BUnionType) type).getMemberTypes()
                    .stream().filter(m -> m.tag == TypeTags.TABLE)
                    .findFirst().orElse(symTable.tableType);
        }
        final List<IdentifierNode> keyFieldIdentifiers = queryExpr.fieldNameIdentifierList;
        BLangTableConstructorExpr tableConstructorExpr = (BLangTableConstructorExpr)
                TreeBuilder.createTableConstructorExpressionNode();
        tableConstructorExpr.pos = pos;
        tableConstructorExpr.type = tableType;
        if (!keyFieldIdentifiers.isEmpty()) {
            BLangTableKeySpecifier keySpecifier = (BLangTableKeySpecifier)
                    TreeBuilder.createTableKeySpecifierNode();
            keySpecifier.pos = pos;
            for (IdentifierNode identifier : keyFieldIdentifiers) {
                keySpecifier.addFieldNameIdentifier(identifier);
            }
            tableConstructorExpr.tableKeySpecifier = keySpecifier;
        }
        BVarSymbol tableSymbol = new BVarSymbol(0, names.fromString(name),
                                                env.scope.owner.pkgID, tableType, this.env.scope.owner, pos, VIRTUAL);
        BLangSimpleVariable tableVariable = ASTBuilderUtil.createVariable(pos,
                name, tableType, tableConstructorExpr, tableSymbol);
        queryBlock.addStatement(ASTBuilderUtil.createVariableDef(pos, tableVariable));
        return ASTBuilderUtil.createVariableRef(pos, tableSymbol);
    }

    /**
     * Adds a type cast expression to given expression.
     * @param expr to be casted.
     * @param type to be casted into.
     * @return expression with the type cast.
     */
    private BLangExpression addTypeConversionExpr(BLangExpression expr, BType type) {
        BLangTypeConversionExpr conversionExpr = (BLangTypeConversionExpr)
                TreeBuilder.createTypeConversionNode();
        conversionExpr.expr = expr;
        conversionExpr.targetType = type;
        conversionExpr.type = type;
        conversionExpr.pos = expr.pos;
        conversionExpr.checkTypes = false;
        return conversionExpr;
    }

    /**
     * Create and return a lambda `function(_Frame frame) returns _Frame|error? {...; return frame;}`
     *
     * @param pos of the lambda.
     * @return created lambda function.
     */
    private BLangLambdaFunction createPassthroughLambda(Location pos) {
        // returns (_Frame|error)?
        BLangUnionTypeNode returnType = getFrameErrorNilTypeNode();
        // return frame;
        BLangReturn returnNode = (BLangReturn) TreeBuilder.createReturnNode();
        returnNode.pos = pos;
        return createLambdaFunction(pos, returnType, returnNode, true);
    }

    /**
     * Create and return a lambda `function(_Frame frame) returns boolean {...}`.
     *
     * @param pos of the lambda.
     * @return created lambda function.
     */
    private BLangLambdaFunction createFilterLambda(Location pos) {
        // returns boolean
        BLangValueType returnType = getBooleanTypeNode();
        return createLambdaFunction(pos, returnType, null, false);
    }

    /**
     * Create and return a lambda `function(_Frame frame) {...}`.
     *
     * @param pos of the lambda.
     * @return created lambda function.
     */
    private BLangLambdaFunction createActionLambda(Location pos) {
        // returns ()
        BLangValueType returnType = getNilTypeNode();
        return createLambdaFunction(pos, returnType, null, false);
    }

    /**
     * Creates and return a lambda function without body.
     *
     * @param pos of the lambda.
     * @return created lambda function.
     */
    private BLangLambdaFunction createLambdaFunction(Location pos,
                                                     TypeNode returnType,
                                                     BLangReturn returnNode,
                                                     boolean isPassthrough) {
        // function(_Frame frame) ... and ref to frame
        BType frameType = getFrameTypeSymbol().type;
        BVarSymbol frameSymbol = new BVarSymbol(0, names.fromString(FRAME_PARAMETER_NAME),
                                                this.env.scope.owner.pkgID, frameType, this.env.scope.owner, pos,
                                                VIRTUAL);
        BLangSimpleVariable frameVariable = ASTBuilderUtil.createVariable(pos, null,
                frameSymbol.type, null, frameSymbol);
        BLangVariableReference frameVarRef = ASTBuilderUtil.createVariableRef(pos, frameSymbol);

        // lambda body
        BLangBlockFunctionBody body = (BLangBlockFunctionBody) TreeBuilder.createBlockFunctionBodyNode();

        // add `return x;`
        if (returnNode != null) {
            // passthrough will return same frame parameter
            if (isPassthrough) {
                returnNode.setExpression(frameVarRef);
            }
            body.addStatement(returnNode);
        }
        return createLambdaFunction(pos, Lists.of(frameVariable), returnType, body);
    }

    /**
     * Creates and returns a lambda function.
     *
     * @param pos            diagnostic pos.
     * @param requiredParams required parameters.
     * @param returnType     return type of the lambda function.
     * @param lambdaBody     body of the lambda function.
     * @return created lambda function.
     */
    private BLangLambdaFunction createLambdaFunction(Location pos,
                                                     List<BLangSimpleVariable> requiredParams,
                                                     TypeNode returnType,
                                                     BLangFunctionBody lambdaBody) {
        return desugar.createLambdaFunction(pos, "$streamLambda$",
                requiredParams, returnType, lambdaBody);
    }

    /**
     * Creates a variable to hold what function invocation returns,
     * and then return a varRef to that variable.
     *
     * @param blockStmt    parent block to write the varDef into.
     * @param functionName function name.
     * @param requiredArgs required args.
     * @param pos          pos diagnostic pos.
     * @return varRef to the created variable.
     */
    private BLangVariableReference getStreamFunctionVariableRef(BLangBlockStmt blockStmt,
                                                                Name functionName,
                                                                List<BLangExpression> requiredArgs,
                                                                Location pos) {
        return getStreamFunctionVariableRef(blockStmt, functionName, null, requiredArgs, pos);
    }

    /**
     * Creates a variable to hold what function invocation returns,
     * and then return a varRef to that variable.
     *
     * @param blockStmt    parent block to write the varDef into.
     * @param functionName function name.
     * @param type         expected type of the variable.
     * @param requiredArgs required args.
     * @param pos          pos diagnostic pos.
     * @return varRef to the created variable.
     */
    private BLangVariableReference getStreamFunctionVariableRef(BLangBlockStmt blockStmt,
                                                                Name functionName,
                                                                BType type,
                                                                List<BLangExpression> requiredArgs,
                                                                Location pos) {
        String name = getNewVarName();
        BLangInvocation queryLibInvocation = createQueryLibInvocation(functionName, requiredArgs, pos);
        type = (type == null) ? queryLibInvocation.type : type;
        BVarSymbol varSymbol = new BVarSymbol(0, new Name(name), env.scope.owner.pkgID, type, env.scope.owner, pos,
                                              VIRTUAL);
        BLangSimpleVariable variable = ASTBuilderUtil.createVariable(pos, name, type,
                desugar.addConversionExprIfRequired(queryLibInvocation, type), varSymbol);
        BLangSimpleVariableDef variableDef = ASTBuilderUtil.createVariableDef(pos, variable);
        blockStmt.addStatement(variableDef);
        return ASTBuilderUtil.createVariableRef(pos, variable.symbol);
    }

    /**
     * Get unique variable name.
     *
     * @return new variable name.
     */
    private String getNewVarName() {
        return "$streamElement$" + UNDERSCORE + streamElementCount++;
    }

    /**
     * Load a function invokable symbol and return a invocation for that function.
     *
     * @param functionName function name.
     * @param requiredArgs list of required args.
     * @param pos          diagnostic pos.
     * @return created invocation.
     */
    private BLangInvocation createQueryLibInvocation(Name functionName,
                                                     List<BLangExpression> requiredArgs,
                                                     Location pos) {
        BInvokableSymbol symbol = getQueryLibInvokableSymbol(functionName);
        BLangInvocation bLangInvocation = ASTBuilderUtil
                .createInvocationExprForMethod(pos, symbol, requiredArgs, symResolver);
        bLangInvocation.type = symbol.retType;
        return bLangInvocation;
    }

    /**
     * Load and return symbol for given functionName in query lib.
     *
     * @param functionName of the function.
     * @return symbol for the function.
     */
    private BInvokableSymbol getQueryLibInvokableSymbol(Name functionName) {
        return (BInvokableSymbol) symTable.langQueryModuleSymbol.scope
                .lookup(functionName).symbol;
    }

    private BLangStatement getAddToFrameStmt(Location pos,
                                             BLangVariableReference frame,
                                             String key,
                                             BLangExpression value) {
        BLangIdentifier valueIdentifier = ASTBuilderUtil.createIdentifier(pos, key);
        BLangFieldBasedAccess valueAccess = ASTBuilderUtil.createFieldAccessExpr(frame, valueIdentifier);
        valueAccess.pos = pos;
        valueAccess.type = symTable.anyOrErrorType;
        valueAccess.originalType = valueAccess.type;
        return ASTBuilderUtil.createAssignmentStmt(pos, valueAccess, value);
    }

    private void shadowSymbolScope(Location pos,
                                   BLangBlockFunctionBody lambdaBody,
                                   BLangSimpleVarRef frameRef,
                                   List<BVarSymbol> symbols) {
        Collections.reverse(symbols);
        for (BVarSymbol symbol : symbols) {
            // since the var decl is now within lambda, remove scope entry from encl env.
            env.scope.entries.remove(symbol.name);
            BLangStatement addToFrameStmt = getAddToFrameStmt(pos, frameRef,
                    symbol.name.value, ASTBuilderUtil.createVariableRef(pos, symbol));
            lambdaBody.stmts.add(0, addToFrameStmt);
        }
    }

    private List<BVarSymbol> getIntroducedSymbols(BLangLetClause letClause) {
        List<BVarSymbol> symbols = new ArrayList<>();
        for (BLangLetVariable letVariable : letClause.letVarDeclarations) {
            symbols.addAll(getIntroducedSymbols(letVariable));
        }
        return symbols;
    }

    private List<BVarSymbol> getIntroducedSymbols(BLangLetVariable variable) {
        return getIntroducedSymbols((BLangVariable) variable.definitionNode.getVariable());
    }

    private List<BVarSymbol> getIntroducedSymbols(BLangVariable variable) {
        if (variable != null) {
            List<BVarSymbol> symbols = new ArrayList<>();
            if (variable.getKind() == NodeKind.RECORD_VARIABLE) {
                // Record binding
                BLangRecordVariable record = (BLangRecordVariable) variable;
                for (BLangRecordVariable.BLangRecordVariableKeyValue keyValue : record.variableList) {
                    symbols.addAll(getIntroducedSymbols(keyValue.valueBindingPattern));
                }
                if (record.hasRestParam()) {
                    symbols.addAll(getIntroducedSymbols((BLangVariable) record.restParam));
                }
            } else if (variable.getKind() == NodeKind.TUPLE_VARIABLE) {
                // Tuple binding
                BLangTupleVariable tuple = (BLangTupleVariable) variable;
                for (BLangVariable memberVariable : tuple.memberVariables) {
                    symbols.addAll(getIntroducedSymbols(memberVariable));
                }
                if (tuple.restVariable != null) {
                    symbols.addAll(getIntroducedSymbols(tuple.restVariable));
                }
            } else if (variable.getKind() == NodeKind.ERROR_VARIABLE) {
                // Error binding
                BLangErrorVariable error = (BLangErrorVariable) variable;
                if (error.message != null) {
                    symbols.addAll(getIntroducedSymbols(error.message));
                }
                if (error.restDetail != null) {
                    symbols.addAll(getIntroducedSymbols(error.restDetail));
                }
                for (BLangErrorVariable.BLangErrorDetailEntry entry : error.detail) {
                    symbols.addAll(getIntroducedSymbols(entry.valueBindingPattern));
                }
            } else {
                // Simple binding
                symbols.add(((BLangSimpleVariable) variable).symbol);
            }
            return symbols;
        }
        return Collections.emptyList();
    }

    /**
     * Creates a lambda key function for a given expression.
     * function (_Frame _frame) returns any {
     * returns keyExpr;
     * }
     *
     * @param expr key function expression.
     * @return created key function lambda.
     */
    private BLangLambdaFunction createKeyFunction(BLangExpression expr) {
        BLangReturn returnNode = (BLangReturn) TreeBuilder.createReturnNode();
        returnNode.expr = desugar.addConversionExprIfRequired(expr, symTable.anyType);
        returnNode.pos = expr.pos;
        BLangLambdaFunction keyFunction = createLambdaFunction(expr.pos, getAnyTypeNode(), returnNode, false);
        keyFunction.accept(this);
        return keyFunction;
    }

    /**
     * Defines a _Frame with nil value fields for given symbols.
     *
     * @param symbols   list to be added to the _Frame.
     * @param blockStmt parent block to write to.
     * @param pos       diagnostic position.
     * @return variableReference to created _Frame.
     */
    private BLangSimpleVarRef defineNilFrameForType(List<BVarSymbol> symbols, BLangBlockStmt blockStmt,
                                                    Location pos) {
        BLangSimpleVarRef frame = defineFrameVariable(blockStmt, pos);
        for (BVarSymbol symbol : symbols) {
            BType type = symbol.type;
            String key = symbol.name.value;
            if (type.tag == TypeTags.RECORD || type.tag == TypeTags.OBJECT) {
                List<BVarSymbol> nestedSymbols = new ArrayList<>();
                for (BField field : ((BStructureType) type).fields.values()) {
                    nestedSymbols.add(field.symbol);
                }
                addFrameValueToFrame(frame, key, defineNilFrameForType(nestedSymbols, blockStmt, pos), blockStmt, pos);
            } else {
                addNilValueToFrame(frame, key, blockStmt, pos);
            }
        }
        return frame;
    }

    /**
     * Adds nil value fields to a given _Frame.
     *
     * @param frameToAddValueTo _Frame to add nil values to.
     * @param key               field name.
     * @param blockStmt         parent block to write to.
     * @param pos               diagnostic position.
     */
    private void addNilValueToFrame(BLangSimpleVarRef frameToAddValueTo, String key,
                                    BLangBlockStmt blockStmt, Location pos) {
        BLangStatement addToFrameStmt = getAddToFrameStmt(pos, frameToAddValueTo, key,
                ASTBuilderUtil.createLiteral(pos, symTable.nilType, Names.NIL_VALUE));
        blockStmt.addStatement(addToFrameStmt);
    }

    /**
     * Adds _Frame value fields to a given _Frame.
     *
     * @param frameToAddValueTo _Frame to add values to.
     * @param key               field name.
     * @param frameValue        frame value to be added.
     * @param blockStmt         parent block to write to.
     * @param pos               diagnostic position.
     */
    private void addFrameValueToFrame(BLangSimpleVarRef frameToAddValueTo, String key,
                                      BLangSimpleVarRef frameValue, BLangBlockStmt blockStmt,
                                      Location pos) {
        BLangStatement addToFrameStmt = getAddToFrameStmt(pos, frameToAddValueTo, key, frameValue);
        blockStmt.addStatement(addToFrameStmt);
    }

    /**
     * Creates _Frame $frame$ = new; variable definition and return a reference to the created frame.
     *
     * @param pos diagnostic position.
     * @return reference to the defined frame.
     */
    private BLangSimpleVarRef defineFrameVariable(BLangBlockStmt blockStmt, Location pos) {
        BRecordTypeSymbol frameTypeSymbol = getFrameTypeSymbol();
        BRecordType frameType = (BRecordType) frameTypeSymbol.type;
        String frameName = getNewVarName();
        BVarSymbol frameSymbol = new BVarSymbol(0, names.fromString(frameName),
                env.scope.owner.pkgID, frameType, this.env.scope.owner, pos, VIRTUAL);
        BLangRecordLiteral frameInit = ASTBuilderUtil.createEmptyRecordLiteral(pos, frameType);
        BLangSimpleVariable frameVariable = ASTBuilderUtil.createVariable(
                pos, frameName, frameType, frameInit, frameSymbol);
        blockStmt.addStatement(ASTBuilderUtil.createVariableDef(pos, frameVariable));
        return ASTBuilderUtil.createVariableRef(pos, frameSymbol);
    }

    /**
     * Return BLangValueType of a nil `()` type.
     *
     * @return a nil type node.
     */
    BLangValueType getNilTypeNode() {
        BLangValueType nilTypeNode = (BLangValueType) TreeBuilder.createValueTypeNode();
        nilTypeNode.typeKind = TypeKind.NIL;
        nilTypeNode.type = symTable.nilType;
        return nilTypeNode;
    }

    /**
     * Return BLangValueType of a any type.
     *
     * @return a any type node.
     */
    BLangValueType getAnyTypeNode() {
        BLangValueType anyTypeNode = (BLangValueType) TreeBuilder.createValueTypeNode();
        anyTypeNode.typeKind = TypeKind.ANY;
        anyTypeNode.type = symTable.anyType;
        return anyTypeNode;
    }

    /**
     * Return BLangValueType of a int type.
     *
     * @return a int type node.
     */
    BLangValueType getIntTypeNode() {
        BLangValueType intTypeNode = (BLangValueType) TreeBuilder.createValueTypeNode();
        intTypeNode.typeKind = TypeKind.INT;
        intTypeNode.type = symTable.intType;
        return intTypeNode;
    }

    /**
     * Return BLangErrorType node.
     *
     * @return a error type node.
     */
    BLangErrorType getErrorTypeNode() {
        BLangErrorType errorTypeNode = (BLangErrorType) TreeBuilder.createErrorTypeNode();
        errorTypeNode.type = symTable.errorType;
        return errorTypeNode;
    }

    /**
     * Return BLangValueType of a boolean type.
     *
     * @return a boolean type node.
     */
    private BLangValueType getBooleanTypeNode() {
        BLangValueType booleanTypeNode = (BLangValueType) TreeBuilder.createValueTypeNode();
        booleanTypeNode.typeKind = TypeKind.BOOLEAN;
        booleanTypeNode.type = symTable.booleanType;
        return booleanTypeNode;
    }

    /**
     * Return union type node consists of _Frame & error & ().
     *
     * @return a union type node.
     */
    private BLangUnionTypeNode getFrameErrorNilTypeNode() {
        BType frameType = getFrameTypeSymbol().type;
        BUnionType unionType = BUnionType.create(null, frameType, symTable.errorType, symTable.nilType);
        BLangUnionTypeNode unionTypeNode = (BLangUnionTypeNode) TreeBuilder.createUnionTypeNode();
        unionTypeNode.type = unionType;
        unionTypeNode.memberTypeNodes.add(getFrameTypeNode());
        unionTypeNode.memberTypeNodes.add(getErrorTypeNode());
        unionTypeNode.memberTypeNodes.add(getNilTypeNode());
        unionTypeNode.desugared = true;
        return unionTypeNode;
    }

    /**
     * Return union type node consists of any, error & ().
     *
     * @return a any, error & nil type node.
     */
    private BLangUnionTypeNode getAnyErrorNilTypeNode() {
        BUnionType unionType = BUnionType.create(null, symTable.anyType, symTable.errorType, symTable.nilType);
        BLangUnionTypeNode unionTypeNode = (BLangUnionTypeNode) TreeBuilder.createUnionTypeNode();
        unionTypeNode.memberTypeNodes.add(getAnyTypeNode());
        unionTypeNode.memberTypeNodes.add(getErrorTypeNode());
        unionTypeNode.memberTypeNodes.add(getNilTypeNode());
        unionTypeNode.type = unionType;
        unionTypeNode.desugared = true;
        return unionTypeNode;
    }

    /**
     * Return _Frame type node.
     *
     * @return a _Frame type node.
     */
    private BLangRecordTypeNode getFrameTypeNode() {
        BRecordTypeSymbol frameTypeSymbol = getFrameTypeSymbol();
        BRecordType frameType = (BRecordType) frameTypeSymbol.type;

        BLangUnionTypeNode restFieldType = (BLangUnionTypeNode) TreeBuilder.createUnionTypeNode();
        restFieldType.type = frameType.restFieldType;
        restFieldType.memberTypeNodes.add(getErrorTypeNode());
        restFieldType.memberTypeNodes.add(getAnyTypeNode());

        BLangRecordTypeNode frameTypeNode = (BLangRecordTypeNode) TreeBuilder.createRecordTypeNode();
        frameTypeNode.type = frameType;
        frameTypeNode.restFieldType = restFieldType;
        frameTypeNode.symbol = frameType.tsymbol;
        frameTypeNode.desugared = true;
        return frameTypeNode;
    }

    /**
     * Load and return symbol for _Frame.
     *
     * @return _Frame type symbol.
     */
    private BRecordTypeSymbol getFrameTypeSymbol() {
        return (BRecordTypeSymbol) symTable.langQueryModuleSymbol
                .scope.lookup(names.fromString("_Frame")).symbol;
    }

    // ---- Visitor methods to replace frame access and mark closure variables ---- //
    @Override
    public void visit(BLangLambdaFunction lambda) {
        BLangFunction function = lambda.function;
        currentFrameSymbol = function.requiredParams.get(0).symbol;
        identifiers = new HashMap<>();
        currentLambdaBody = (BLangBlockFunctionBody) function.getBody();
        List<BLangStatement> stmts = new ArrayList<>(currentLambdaBody.getStatements());
        stmts.forEach(stmt -> {
            stmt.accept(this);
        });
        currentFrameSymbol = null;
        identifiers = null;
        currentLambdaBody = null;
    }

    @Override
    public void visit(BLangSimpleVariableDef bLangSimpleVariableDef) {
        bLangSimpleVariableDef.getVariable().accept(this);
    }

    @Override
    public void visit(BLangRecordVariableDef bLangRecordVariableDef) {
        bLangRecordVariableDef.var.accept(this);
    }

    @Override
    public void visit(BLangRecordVariable bLangRecordVariable) {
        bLangRecordVariable.variableList.forEach(v -> v.getValue().accept(this));
        if (bLangRecordVariable.expr != null) {
            bLangRecordVariable.expr.accept(this);
        }
        if (bLangRecordVariable.hasRestParam()) {
            ((BLangNode) bLangRecordVariable.restParam).accept(this);
        }
    }

    @Override
    public void visit(BLangSimpleVariable bLangSimpleVariable) {
        identifiers.putIfAbsent(bLangSimpleVariable.name.value, bLangSimpleVariable.symbol);
        if (bLangSimpleVariable.expr != null) {
            bLangSimpleVariable.expr.accept(this);
        }
    }

    @Override
    public void visit(BLangTypeConversionExpr conversionExpr) {
        conversionExpr.expr.accept(this);
    }

    @Override
    public void visit(BLangFieldBasedAccess fieldAccessExpr) {
        fieldAccessExpr.expr.accept(this);
    }

    @Override
    public void visit(BLangExpressionStmt exprStmtNode) {
        exprStmtNode.expr.accept(this);
    }

    @Override
    public void visit(BLangInvocation invocationExpr) {
        List<BLangExpression> requiredArgs = invocationExpr.requiredArgs;
        if (invocationExpr.langLibInvocation && !requiredArgs.isEmpty()) {
            requiredArgs = requiredArgs.subList(1, requiredArgs.size());
        }
        requiredArgs.forEach(arg -> arg.accept(this));
        invocationExpr.restArgs.forEach(arg -> arg.accept(this));
        if (invocationExpr.expr != null) {
            invocationExpr.expr.accept(this);
        }
    }

    @Override
    public void visit(BLangLiteral literalExpr) {
        // do nothing;
    }

    @Override
    public void visit(BLangReturn bLangReturn) {
        bLangReturn.expr.accept(this);
    }

    @Override
    public void visit(BLangBinaryExpr bLangBinaryExpr) {
        bLangBinaryExpr.lhsExpr.accept(this);
        bLangBinaryExpr.rhsExpr.accept(this);
    }

    @Override
    public void visit(BLangAssignment bLangAssignment) {
        bLangAssignment.varRef.accept(this);
        bLangAssignment.expr.accept(this);
    }

    @Override
    public void visit(BLangRecordLiteral bLangRecordLiteral) {
        for (RecordLiteralNode.RecordField field : bLangRecordLiteral.fields) {
            ((BLangNode) field).accept(this);
        }
    }

    @Override
    public void visit(BLangRecordKeyValueField recordKeyValue) {
        recordKeyValue.key.expr.accept(this);
        recordKeyValue.valueExpr.accept(this);
    }

    @Override
    public void visit(BLangRecordSpreadOperatorField spreadOperatorField) {
        spreadOperatorField.expr.accept(this);
    }

    @Override
    public void visit(BLangConstRef constRef) {
        //do nothing
    }

    @Override
    public void visit(BLangNumericLiteral literalExpr) {
        //do nothing
    }

    @Override
    public void visit(BLangTupleVarRef varRefExpr) {
        varRefExpr.expressions.forEach(expression -> expression.accept(this));
        if (varRefExpr.restParam != null) {
            BLangExpression restExpr = (BLangExpression) varRefExpr.restParam;
            restExpr.accept(this);
        }
    }

    @Override
    public void visit(BLangRecordVarRef varRefExpr) {
        varRefExpr.recordRefFields.forEach(recordVarRefKeyValue
                -> recordVarRefKeyValue.variableReference.accept(this));
        if (varRefExpr.restParam != null) {
            BLangExpression restExpr = (BLangExpression) varRefExpr.restParam;
            restExpr.accept(this);
        }
    }

    @Override
    public void visit(BLangErrorVarRef varRefExpr) {
        if (varRefExpr.message != null) {
            varRefExpr.message.accept(this);
        }
        if (varRefExpr.restVar != null) {
            varRefExpr.restVar.accept(this);
        }
        varRefExpr.detail.forEach(bLangNamedArgsExpression -> bLangNamedArgsExpression.accept(this));
    }

    @Override
    public void visit(BLangSimpleVarRef bLangSimpleVarRef) {
        BSymbol symbol = bLangSimpleVarRef.symbol;
        BSymbol resolvedSymbol = symResolver.lookupClosureVarSymbol(env,
                names.fromIdNode(bLangSimpleVarRef.variableName), SymTag.VARIABLE);
        // check whether the symbol and resolved symbol are the same.
        // because, lookup using name produce unexpected results if there's variable shadowing.
        if (symbol != null && symbol != resolvedSymbol) {
            String identifier = bLangSimpleVarRef.variableName.getValue();
            if (!FRAME_PARAMETER_NAME.equals(identifier) && !identifiers.containsKey(identifier)) {
                Location pos = currentLambdaBody.pos;
                BLangFieldBasedAccess frameAccessExpr = desugar.getFieldAccessExpression(pos, identifier,
                        symTable.anyOrErrorType, currentFrameSymbol);
                frameAccessExpr.expr = desugar.addConversionExprIfRequired(frameAccessExpr.expr,
                        types.getSafeType(frameAccessExpr.expr.type, true, false));

                if (symbol instanceof BVarSymbol) {
                    ((BVarSymbol) symbol).originalSymbol = null;
                    BLangSimpleVariable variable = ASTBuilderUtil.createVariable(pos, identifier, symbol.type,
                            desugar.addConversionExprIfRequired(frameAccessExpr, symbol.type), (BVarSymbol) symbol);
                    BLangSimpleVariableDef variableDef = ASTBuilderUtil.createVariableDef(pos, variable);
                    currentLambdaBody.stmts.add(0, variableDef);
                }
                identifiers.put(identifier, symbol);
            }
        } else if (resolvedSymbol != symTable.notFoundSymbol) {
            resolvedSymbol.closure = true;
        }
    }

    @Override
    public void visit(BLangIndexBasedAccess indexAccessExpr) {
        indexAccessExpr.indexExpr.accept(this);
        indexAccessExpr.expr.accept(this);
    }

    @Override
    public void visit(BLangTypeInit connectorInitExpr) {
        connectorInitExpr.argsExpr.forEach(arg -> arg.accept(this));
        connectorInitExpr.initInvocation.accept(this);
    }

    @Override
    public void visit(BLangInvocation.BLangActionInvocation actionInvocationExpr) {
        actionInvocationExpr.argExprs.forEach(arg -> arg.accept(this));
    }

    @Override
    public void visit(BLangTernaryExpr ternaryExpr) {
        ternaryExpr.expr.accept(this);
        ternaryExpr.elseExpr.accept(this);
        ternaryExpr.thenExpr.accept(this);
    }

    @Override
    public void visit(BLangWaitExpr awaitExpr) {
        awaitExpr.exprList.forEach(expression -> expression.accept(this));
    }

    @Override
    public void visit(BLangTrapExpr trapExpr) {
        trapExpr.expr.accept(this);
    }

    @Override
    public void visit(BLangElvisExpr elvisExpr) {
        elvisExpr.lhsExpr.accept(this);
        elvisExpr.rhsExpr.accept(this);
    }

    @Override
    public void visit(BLangGroupExpr groupExpr) {
        groupExpr.expression.accept(this);
    }

    @Override
    public void visit(BLangLetExpression letExpr) {
        letExpr.expr.accept(this);
        letExpr.letVarDeclarations.forEach(var -> ((BLangNode) var.definitionNode).accept(this));
    }

    @Override
    public void visit(BLangLetVariable letVariable) {
        //do nothing
    }

    @Override
    public void visit(BLangListConstructorExpr listConstructorExpr) {
        listConstructorExpr.exprs.forEach(expression -> expression.accept(this));
    }

    @Override
    public void visit(BLangListConstructorExpr.BLangTupleLiteral tupleLiteral) {
        tupleLiteral.exprs.forEach(expression -> expression.accept(this));
    }

    @Override
    public void visit(BLangArrayLiteral arrayLiteral) {
        arrayLiteral.exprs.forEach(expression -> expression.accept(this));
    }

    @Override
    public void visit(BLangUnaryExpr unaryExpr) {
        unaryExpr.expr.accept(this);
    }

    @Override
    public void visit(BLangTypedescExpr accessExpr) {
    }

    @Override
    public void visit(BLangXMLQName xmlQName) {
    }

    @Override
    public void visit(BLangXMLAttribute xmlAttribute) {
    }

    @Override
    public void visit(BLangXMLElementLiteral xmlElementLiteral) {
        xmlElementLiteral.startTagName.accept(this);
        xmlElementLiteral.endTagName.accept(this);
        xmlElementLiteral.attributes.forEach(bLangXMLAttribute -> bLangXMLAttribute.accept(this));
        xmlElementLiteral.children.forEach(child -> child.accept(this));
    }

    @Override
    public void visit(BLangXMLTextLiteral xmlTextLiteral) {
        xmlTextLiteral.textFragments.forEach(fragment -> fragment.accept(this));
        if (xmlTextLiteral.concatExpr != null) {
            xmlTextLiteral.concatExpr.accept(this);
        }
    }

    @Override
    public void visit(BLangXMLCommentLiteral xmlCommentLiteral) {
        xmlCommentLiteral.textFragments.forEach(fragment -> fragment.accept(this));
        if (xmlCommentLiteral.concatExpr != null) {
            xmlCommentLiteral.concatExpr.accept(this);
        }
    }

    @Override
    public void visit(BLangXMLProcInsLiteral xmlProcInsLiteral) {
        xmlProcInsLiteral.dataFragments.forEach(fragment -> fragment.accept(this));
        if (xmlProcInsLiteral.dataConcatExpr != null) {
            xmlProcInsLiteral.dataConcatExpr.accept(this);
        }
    }

    @Override
    public void visit(BLangXMLQuotedString xmlQuotedString) {
        xmlQuotedString.textFragments.forEach(fragment -> fragment.accept(this));
        if (xmlQuotedString.concatExpr != null) {
            xmlQuotedString.concatExpr.accept(this);
        }
    }

    @Override
    public void visit(BLangStringTemplateLiteral stringTemplateLiteral) {
        stringTemplateLiteral.exprs.forEach(expression -> expression.accept(this));
    }

    @Override
    public void visit(BLangRawTemplateLiteral rawTemplateLiteral) {
        for (BLangLiteral str : rawTemplateLiteral.strings) {
            str.accept(this);
        }

        for (BLangExpression expr : rawTemplateLiteral.insertions) {
            expr.accept(this);
        }
    }

    @Override
    public void visit(BLangArrowFunction bLangArrowFunction) {
        bLangArrowFunction.params.forEach(param -> param.accept(this));
        bLangArrowFunction.function.accept(this);
        bLangArrowFunction.body.accept(this);
    }

    @Override
    public void visit(BLangXMLAttributeAccess xmlAttributeAccessExpr) {
    }

    @Override
    public void visit(BLangIntRangeExpression intRangeExpression) {
        intRangeExpression.startExpr.accept(this);
        intRangeExpression.endExpr.accept(this);
    }

    @Override
    public void visit(BLangRestArgsExpression bLangVarArgsExpression) {
        bLangVarArgsExpression.expr.accept(this);
    }

    @Override
    public void visit(BLangNamedArgsExpression bLangNamedArgsExpression) {
        bLangNamedArgsExpression.expr.accept(this);
    }

    @Override
    public void visit(BLangIsAssignableExpr assignableExpr) {
        assignableExpr.lhsExpr.accept(this);
    }

    @Override
    public void visit(BLangMatchExpression bLangMatchExpression) {
        bLangMatchExpression.expr.accept(this);
        bLangMatchExpression.patternClauses.forEach(bLangMatchExprPatternClause ->
                bLangMatchExpression.patternClauses.forEach(pattern -> pattern.expr.accept(this)));
        bLangMatchExpression.patternClauses.forEach(bLangMatchExprPatternClause ->
                bLangMatchExpression.patternClauses.forEach(pattern -> pattern.variable.accept(this)));
        bLangMatchExpression.patternClauses.forEach(bLangMatchExprPatternClause ->
                bLangMatchExpression.expr.accept(this));
    }

    @Override
    public void visit(BLangMatchExpression.BLangMatchExprPatternClause bLangMatchExprPatternClause) {
    }

    @Override
    public void visit(BLangCheckedExpr checkedExpr) {
        checkedExpr.expr.accept(this);
    }

    @Override
    public void visit(BLangCheckPanickedExpr checkPanickedExpr) {
        checkPanickedExpr.expr.accept(this);
    }

    @Override
    public void visit(BLangServiceConstructorExpr serviceConstructorExpr) {
        serviceConstructorExpr.serviceNode.accept(this);
    }

    @Override
    public void visit(BLangTypeTestExpr typeTestExpr) {
        typeTestExpr.expr.accept(this);
    }

    @Override
    public void visit(BLangIsLikeExpr typeTestExpr) {
        typeTestExpr.expr.accept(this);
    }

    @Override
    public void visit(BLangIgnoreExpr ignoreExpr) {
    }

    @Override
    public void visit(BLangAnnotAccessExpr annotAccessExpr) {
    }

    @Override
    public void visit(BLangXMLNS.BLangLocalXMLNS xmlnsNode) {
    }

    @Override
    public void visit(BLangXMLNS.BLangPackageXMLNS xmlnsNode) {
    }

    @Override
    public void visit(BLangXMLSequenceLiteral bLangXMLSequenceLiteral) {
        bLangXMLSequenceLiteral.xmlItems.forEach(item -> item.accept(this));
    }

    @Override
    public void visit(BLangStatementExpression bLangStatementExpression) {
        bLangStatementExpression.expr.accept(this);
        bLangStatementExpression.stmt.accept(this);
    }

    @Override
    public void visit(BLangTupleVariable bLangTupleVariable) {
        if (bLangTupleVariable.restVariable != null) {
            bLangTupleVariable.restVariable.accept(this);
        }
        bLangTupleVariable.memberVariables.forEach(var -> var.accept(this));
    }

    @Override
    public void visit(BLangTupleVariableDef bLangTupleVariableDef) {
        if (bLangTupleVariableDef.var.restVariable != null) {
            bLangTupleVariableDef.var.restVariable.accept(this);
        }
        if (bLangTupleVariableDef.var.expr != null) {
            bLangTupleVariableDef.var.expr.accept(this);
        }
        if (bLangTupleVariableDef.var.memberVariables != null) {
            bLangTupleVariableDef.var.memberVariables.forEach(var -> var.accept(this));
        }
    }

    @Override
    public void visit(BLangErrorVariable bLangErrorVariable) {
        if (bLangErrorVariable.message != null) {
            bLangErrorVariable.message.accept(this);
        }
        bLangErrorVariable.detail.forEach(var -> var.valueBindingPattern.accept(this));
        if (bLangErrorVariable.restDetail != null) {
            bLangErrorVariable.restDetail.accept(this);
        }
        if (bLangErrorVariable.detailExpr != null) {
            bLangErrorVariable.detailExpr.accept(this);
        }
    }

    @Override
    public void visit(BLangErrorVariableDef bLangErrorVariableDef) {
        bLangErrorVariableDef.errorVariable.accept(this);
    }

    @Override
    public void visit(BLangMatchStaticBindingPatternClause bLangMatchStmtStaticBindingPatternClause) {
        bLangMatchStmtStaticBindingPatternClause.literal.accept(this);
    }

    @Override
    public void visit(BLangMatchStructuredBindingPatternClause bLangMatchStmtStructuredBindingPatternClause) {
        if (bLangMatchStmtStructuredBindingPatternClause.bindingPatternVariable != null) {
            bLangMatchStmtStructuredBindingPatternClause.bindingPatternVariable.accept(this);
        }
        if (bLangMatchStmtStructuredBindingPatternClause.typeGuardExpr != null) {
            bLangMatchStmtStructuredBindingPatternClause.typeGuardExpr.accept(this);
        }
    }

    @Override
    public void visit(BLangWorkerFlushExpr workerFlushExpr) {
    }

    @Override
    public void visit(BLangWorkerSyncSendExpr syncSendExpr) {
    }

    @Override
    public void visit(BLangWaitForAllExpr waitForAllExpr) {
        waitForAllExpr.keyValuePairs.forEach(pair -> pair.accept(this));
    }

    @Override
    public void visit(BLangWaitForAllExpr.BLangWaitLiteral waitLiteral) {
    }

    @Override
    public void visit(BLangMarkdownReferenceDocumentation bLangMarkdownReferenceDocumentation) {
    }

    @Override
    public void visit(BLangWaitForAllExpr.BLangWaitKeyValue waitKeyValue) {
        waitKeyValue.key.accept(this);
        waitKeyValue.valueExpr.accept(this);
    }

    @Override
    public void visit(BLangXMLElementFilter xmlElementFilter) {
        if (xmlElementFilter.impConversionExpr != null) {
            xmlElementFilter.impConversionExpr.expr.accept(this);
        }
    }

    @Override
    public void visit(BLangXMLElementAccess xmlElementAccess) {
        xmlElementAccess.expr.accept(this);
    }

    @Override
    public void visit(BLangXMLNavigationAccess xmlNavigation) {
        xmlNavigation.expr.accept(this);
        if (xmlNavigation.childIndex != null) {
            xmlNavigation.childIndex.accept(this);
        }
    }

    //statements
    @Override
    public void visit(BLangBlockStmt blockNode) {
        blockNode.stmts.forEach(statement -> statement.accept(this));
    }

    @Override
    public void visit(BLangLock.BLangLockStmt lockStmtNode) {
        lockStmtNode.body.accept(this);
    }

    @Override
    public void visit(BLangLock.BLangUnLockStmt unLockNode) {
        unLockNode.body.accept(this);
    }

    @Override
    public void visit(BLangCompoundAssignment compoundAssignNode) {
        if (compoundAssignNode.expr != null) {
            compoundAssignNode.expr.accept(this);
        }
        if (compoundAssignNode.modifiedExpr != null) {
            compoundAssignNode.modifiedExpr.accept(this);
        }
        if (compoundAssignNode.varRef != null) {
            compoundAssignNode.varRef.accept(this);
        }
    }

    @Override
    public void visit(BLangRetry retryNode) {
    }

    @Override
    public void visit(BLangContinue continueNode) {
    }

    @Override
    public void visit(BLangBreak breakNode) {
    }

    @Override
    public void visit(BLangThrow throwNode) {
        throwNode.expr.accept(this);
    }

    @Override
    public void visit(BLangPanic panicNode) {
        panicNode.expr.accept(this);
    }

    @Override
    public void visit(BLangXMLNSStatement xmlnsStmtNode) {
        xmlnsStmtNode.xmlnsDecl.accept(this);
    }

    @Override
    public void visit(BLangIf ifNode) {
        ifNode.expr.accept(this);
        ifNode.body.accept(this);
        if (ifNode.elseStmt != null) {
            ifNode.elseStmt.accept(this);
        }
    }

    @Override
    public void visit(BLangQueryAction queryAction) {
    }

    @Override
    public void visit(BLangMatch matchNode) {
        matchNode.expr.accept(this);
        matchNode.patternClauses.forEach(pattern -> pattern.accept(this));
    }

    @Override
    public void visit(BLangMatch.BLangMatchTypedBindingPatternClause patternClauseNode) {
        patternClauseNode.body.accept(this);
        patternClauseNode.matchExpr.accept(this);
        patternClauseNode.variable.accept(this);
    }

    @Override
    public void visit(BLangForeach foreach) {
        throw new AssertionError();
    }

    @Override
    public void visit(BLangFromClause fromClause) {
    }

    @Override
    public void visit(BLangLetClause letClause) {
    }

    @Override
    public void visit(BLangSelectClause selectClause) {
    }

    @Override
    public void visit(BLangWhereClause whereClause) {
    }

    @Override
    public void visit(BLangDoClause doClause) {
    }

    @Override
    public void visit(BLangLimitClause limitClause) {
    }

    @Override
    public void visit(BLangWhile whileNode) {
        whileNode.expr.accept(this);
        whileNode.body.accept(this);
    }

    @Override
    public void visit(BLangLock lockNode) {
        lockNode.body.accept(this);
    }

    @Override
    public void visit(BLangTransaction transactionNode) {
        transactionNode.transactionBody.accept(this);
    }

    @Override
    public void visit(BLangTryCatchFinally tryNode) {
        tryNode.tryBody.accept(this);
        tryNode.catchBlocks.forEach(block -> block.accept(this));
        if (tryNode.finallyBody != null) {
            tryNode.finallyBody.accept(this);
        }
    }

    @Override
    public void visit(BLangTupleDestructure stmt) {
        stmt.varRef.accept(this);
        stmt.expr.accept(this);
    }

    @Override
    public void visit(BLangRecordDestructure stmt) {
        stmt.expr.accept(this);
        stmt.varRef.accept(this);
    }

    @Override
    public void visit(BLangErrorDestructure stmt) {
        stmt.expr.accept(this);
        stmt.varRef.accept(this);
    }

    @Override
    public void visit(BLangCatch catchNode) {
        catchNode.param.accept(this);
        catchNode.body.accept(this);
    }

    @Override
    public void visit(BLangForkJoin forkJoin) {
        forkJoin.workers.forEach(worker -> worker.accept(this));
    }

    @Override
    public void visit(BLangWorkerSend workerSendNode) {
        workerSendNode.expr.accept(this);
    }

    @Override
    public void visit(BLangWorkerReceive workerReceiveNode) {
        workerReceiveNode.sendExpression.accept(this);
    }

}<|MERGE_RESOLUTION|>--- conflicted
+++ resolved
@@ -179,11 +179,7 @@
 import java.util.List;
 import java.util.Map;
 
-<<<<<<< HEAD
-import static io.ballerina.runtime.util.BLangConstants.UNDERSCORE;
-=======
 import static io.ballerina.runtime.api.constants.RuntimeConstants.UNDERSCORE;
->>>>>>> dfa1fba9
 import static org.ballerinalang.model.symbols.SymbolOrigin.VIRTUAL;
 
 /**
@@ -667,11 +663,7 @@
      * @return variableReference to created do _StreamFunction.
      */
     BLangVariableReference addLimitFunction(BLangBlockStmt blockStmt, BLangLimitClause limitClause) {
-<<<<<<< HEAD
-        DiagnosticPos pos = limitClause.pos;
-=======
         Location pos = limitClause.pos;
->>>>>>> dfa1fba9
         BLangReturn returnNode = (BLangReturn) TreeBuilder.createReturnNode();
         returnNode.expr = desugar.addConversionExprIfRequired(limitClause.expression, symTable.intType);
         returnNode.pos = pos;
