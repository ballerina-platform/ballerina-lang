--- conflicted
+++ resolved
@@ -2251,16 +2251,16 @@
     }
 
     @Override
-<<<<<<< HEAD
+    public void visit(BLangInvocation.BLangResourceAccessInvocation resourceAccessInvocation) {
+        resourceAccessInvocation.argExprs.forEach(this::acceptNode);
+        this.acceptNode(resourceAccessInvocation.expr);
+    }
+
+    @Override
     public void visit(BLangRegExpTemplateLiteral regExpTemplateLiteral) {
         List<BLangExpression> interpolationsList =
                 symResolver.getListOfInterpolations(regExpTemplateLiteral.reDisjunction.sequenceList);
         interpolationsList.forEach(this::acceptNode);
-=======
-    public void visit(BLangInvocation.BLangResourceAccessInvocation resourceAccessInvocation) {
-        resourceAccessInvocation.argExprs.forEach(this::acceptNode);
-        this.acceptNode(resourceAccessInvocation.expr);
->>>>>>> 78da4b86
     }
 
     private void acceptNode(BLangNode node) {
