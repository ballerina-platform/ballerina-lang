/*
 * Copyright (c) 2020, WSO2 Inc. (http://www.wso2.org) All Rights Reserved.
 *
 * WSO2 Inc. licenses this file to you under the Apache License,
 * Version 2.0 (the "License"); you may not use this file except
 * in compliance with the License.
 * You may obtain a copy of the License at
 *
 *    http://www.apache.org/licenses/LICENSE-2.0
 *
 * Unless required by applicable law or agreed to in writing,
 * software distributed under the License is distributed on an
 * "AS IS" BASIS, WITHOUT WARRANTIES OR CONDITIONS OF ANY
 * KIND, either express or implied.  See the License for the
 * specific language governing permissions and limitations
 * under the License.
 */
package org.wso2.ballerinalang.compiler.bir.codegen;

import org.wso2.ballerinalang.compiler.CompiledJarFile;
import org.wso2.ballerinalang.compiler.PackageCache;
import org.wso2.ballerinalang.compiler.bir.BIRGenUtils;
import org.wso2.ballerinalang.compiler.bir.codegen.optimizer.LargeMethodOptimizer;
import org.wso2.ballerinalang.compiler.diagnostic.BLangDiagnosticLog;
import org.wso2.ballerinalang.compiler.semantics.analyzer.Types;
import org.wso2.ballerinalang.compiler.semantics.model.SymbolTable;
import org.wso2.ballerinalang.compiler.semantics.model.symbols.BPackageSymbol;
import org.wso2.ballerinalang.compiler.tree.BLangPackage;
import org.wso2.ballerinalang.compiler.util.CompilerContext;

import java.util.HashMap;

/**
 * JVM byte code generator from BIR model.
 *
 * @since 1.2.0
 */
public class CodeGenerator {

    private static final CompilerContext.Key<CodeGenerator> CODE_GEN = new CompilerContext.Key<>();
    private SymbolTable symbolTable;
    private PackageCache packageCache;
    private BLangDiagnosticLog dlog;
    private Types types;
    private LargeMethodOptimizer largeMethodOptimizer;

    private CodeGenerator(CompilerContext compilerContext) {

        compilerContext.put(CODE_GEN, this);
        this.symbolTable = SymbolTable.getInstance(compilerContext);
        this.packageCache = PackageCache.getInstance(compilerContext);
        this.dlog = BLangDiagnosticLog.getInstance(compilerContext);
        this.types = Types.getInstance(compilerContext);
    }

    public static CodeGenerator getInstance(CompilerContext context) {

        CodeGenerator codeGenerator = context.get(CODE_GEN);
        if (codeGenerator == null) {
            codeGenerator = new CodeGenerator(context);
        }

        return codeGenerator;
    }

    public CompiledJarFile generate(BLangPackage bLangPackage) {
        // generate module
        return generate(bLangPackage.symbol);
    }

    public CompiledJarFile generateTestModule(BLangPackage bLangTestablePackage) {
        return generate(bLangTestablePackage.symbol);
    }

    private CompiledJarFile generate(BPackageSymbol packageSymbol) {

        // Split large BIR functions into smaller methods
        largeMethodOptimizer = new LargeMethodOptimizer(symbolTable);
        largeMethodOptimizer.splitLargeBIRFunctions(packageSymbol.bir);

        // Desugar BIR to include the observations
        JvmObservabilityGen jvmObservabilityGen = new JvmObservabilityGen(packageCache, symbolTable);
        jvmObservabilityGen.instrumentPackage(packageSymbol.bir);

        // Re-arrange basic blocks and error entries
        BIRGenUtils.rearrangeBasicBlocks(packageSymbol.bir);

        dlog.setCurrentPackageId(packageSymbol.pkgID);
        final JvmPackageGen jvmPackageGen = new JvmPackageGen(symbolTable, packageCache, dlog, types);

        //Rewrite identifier names with encoding special characters
        HashMap<String, String> originalIdentifierMap = JvmDesugarPhase.encodeModuleIdentifiers(packageSymbol.bir);

        // TODO Get-rid of the following assignment
        CompiledJarFile compiledJarFile = jvmPackageGen.generate(packageSymbol.bir, true);

        //Revert encoding identifier names
        JvmDesugarPhase.replaceEncodedModuleIdentifiers(packageSymbol.bir, originalIdentifierMap);
<<<<<<< HEAD
        return packageSymbol.compiledJarFile;
    }

    public CompiledJarFile generateOptimized(BPackageSymbol packageSymbol) {
        dlog.setCurrentPackageId(packageSymbol.pkgID);
        final JvmPackageGen jvmPackageGen = new JvmPackageGen(symbolTable, packageCache, dlog, types);

        populateExternalMap(jvmPackageGen);

        //Rewrite identifier names with encoding special characters
        HashMap<String, String> originalIdentifierMap = JvmDesugarPhase.encodeModuleIdentifiers(packageSymbol.bir);

        // TODO Get-rid of the following assignment
        packageSymbol.compiledJarFile = jvmPackageGen.generate(packageSymbol.bir, true);

        //Revert encoding identifier names
        JvmDesugarPhase.replaceEncodedModuleIdentifiers(packageSymbol.bir, originalIdentifierMap);
        return packageSymbol.compiledJarFile;
}

private void populateExternalMap(JvmPackageGen jvmPackageGen) {

        String nativeMap = System.getenv("BALLERINA_NATIVE_MAP");
        if (nativeMap == null) {
            return;
        }
        File mapFile = new File(nativeMap);
        if (!mapFile.exists()) {
            return;
        }

        try (BufferedReader br = new BufferedReader(new FileReader(mapFile))) {
            String line;
            while ((line = br.readLine()) != null) {
                if (line.startsWith("\"")) {
                    int firstQuote = line.indexOf('"', 1);
                    String key = line.substring(1, firstQuote);
                    String value = line.substring(line.indexOf('"', firstQuote + 1) + 1, line.lastIndexOf('"'));
                    jvmPackageGen.addExternClassMapping(key, value);
                }
            }
        } catch (IOException e) {
            //ignore because this is only important in langlibs users shouldn't see this error
        }
=======
        return compiledJarFile;
>>>>>>> 62408d88
    }
}<|MERGE_RESOLUTION|>--- conflicted
+++ resolved
@@ -28,6 +28,10 @@
 import org.wso2.ballerinalang.compiler.tree.BLangPackage;
 import org.wso2.ballerinalang.compiler.util.CompilerContext;
 
+import java.io.BufferedReader;
+import java.io.File;
+import java.io.FileReader;
+import java.io.IOException;
 import java.util.HashMap;
 
 /**
@@ -96,53 +100,8 @@
 
         //Revert encoding identifier names
         JvmDesugarPhase.replaceEncodedModuleIdentifiers(packageSymbol.bir, originalIdentifierMap);
-<<<<<<< HEAD
-        return packageSymbol.compiledJarFile;
+        return compiledJarFile;
     }
 
-    public CompiledJarFile generateOptimized(BPackageSymbol packageSymbol) {
-        dlog.setCurrentPackageId(packageSymbol.pkgID);
-        final JvmPackageGen jvmPackageGen = new JvmPackageGen(symbolTable, packageCache, dlog, types);
 
-        populateExternalMap(jvmPackageGen);
-
-        //Rewrite identifier names with encoding special characters
-        HashMap<String, String> originalIdentifierMap = JvmDesugarPhase.encodeModuleIdentifiers(packageSymbol.bir);
-
-        // TODO Get-rid of the following assignment
-        packageSymbol.compiledJarFile = jvmPackageGen.generate(packageSymbol.bir, true);
-
-        //Revert encoding identifier names
-        JvmDesugarPhase.replaceEncodedModuleIdentifiers(packageSymbol.bir, originalIdentifierMap);
-        return packageSymbol.compiledJarFile;
-}
-
-private void populateExternalMap(JvmPackageGen jvmPackageGen) {
-
-        String nativeMap = System.getenv("BALLERINA_NATIVE_MAP");
-        if (nativeMap == null) {
-            return;
-        }
-        File mapFile = new File(nativeMap);
-        if (!mapFile.exists()) {
-            return;
-        }
-
-        try (BufferedReader br = new BufferedReader(new FileReader(mapFile))) {
-            String line;
-            while ((line = br.readLine()) != null) {
-                if (line.startsWith("\"")) {
-                    int firstQuote = line.indexOf('"', 1);
-                    String key = line.substring(1, firstQuote);
-                    String value = line.substring(line.indexOf('"', firstQuote + 1) + 1, line.lastIndexOf('"'));
-                    jvmPackageGen.addExternClassMapping(key, value);
-                }
-            }
-        } catch (IOException e) {
-            //ignore because this is only important in langlibs users shouldn't see this error
-        }
-=======
-        return compiledJarFile;
->>>>>>> 62408d88
-    }
 }