/*
 * Copyright (c) 2020, WSO2 Inc. (http://www.wso2.org) All Rights Reserved.
 *
 * WSO2 Inc. licenses this file to you under the Apache License,
 * Version 2.0 (the "License"); you may not use this file except
 * in compliance with the License.
 * You may obtain a copy of the License at
 *
 *    http://www.apache.org/licenses/LICENSE-2.0
 *
 * Unless required by applicable law or agreed to in writing,
 * software distributed under the License is distributed on an
 * "AS IS" BASIS, WITHOUT WARRANTIES OR CONDITIONS OF ANY
 * KIND, either express or implied.  See the License for the
 * specific language governing permissions and limitations
 * under the License.
 */
package org.wso2.ballerinalang.compiler.bir.codegen;

import org.wso2.ballerinalang.compiler.CompiledJarFile;
import org.wso2.ballerinalang.compiler.PackageCache;
import org.wso2.ballerinalang.compiler.bir.BIRGenUtils;
import org.wso2.ballerinalang.compiler.bir.model.BIRNode;
import org.wso2.ballerinalang.compiler.diagnostic.BLangDiagnosticLog;
import org.wso2.ballerinalang.compiler.semantics.analyzer.Types;
import org.wso2.ballerinalang.compiler.semantics.model.SymbolTable;
import org.wso2.ballerinalang.compiler.semantics.model.symbols.BPackageSymbol;
import org.wso2.ballerinalang.compiler.tree.BLangPackage;
import org.wso2.ballerinalang.compiler.util.CompilerContext;

import java.io.BufferedReader;
import java.io.File;
import java.io.FileReader;
import java.io.IOException;
import java.util.HashMap;

/**
 * JVM byte code generator from BIR model.
 *
 * @since 1.2.0
 */
public class CodeGenerator {

    private static final CompilerContext.Key<CodeGenerator> CODE_GEN = new CompilerContext.Key<>();
    private final SymbolTable symbolTable;
    private final PackageCache packageCache;
    private final BLangDiagnosticLog dlog;
    private final Types types;

    private CodeGenerator(CompilerContext compilerContext) {
        compilerContext.put(CODE_GEN, this);
        this.symbolTable = SymbolTable.getInstance(compilerContext);
        this.packageCache = PackageCache.getInstance(compilerContext);
        this.dlog = BLangDiagnosticLog.getInstance(compilerContext);
        this.types = Types.getInstance(compilerContext);
    }

    public static CodeGenerator getInstance(CompilerContext context) {
        CodeGenerator codeGenerator = context.get(CODE_GEN);
        if (codeGenerator == null) {
            codeGenerator = new CodeGenerator(context);
        }
        return codeGenerator;
    }

    public CompiledJarFile generate(BLangPackage bLangPackage) {
        // generate module
        return generate(bLangPackage.symbol);
    }

    public CompiledJarFile generateTestModule(BLangPackage bLangTestablePackage) {
        return generate(bLangTestablePackage.symbol);
    }

    private CompiledJarFile generate(BPackageSymbol packageSymbol) {
        // Desugar BIR to include the observations
        JvmObservabilityGen jvmObservabilityGen = new JvmObservabilityGen(packageCache, symbolTable);
        jvmObservabilityGen.instrumentPackage(packageSymbol.bir);

        // Re-arrange basic blocks and error entries
        BIRGenUtils.rearrangeBasicBlocks(packageSymbol.bir);

        dlog.setCurrentPackageId(packageSymbol.pkgID);
        final JvmPackageGen jvmPackageGen = new JvmPackageGen(symbolTable, packageCache, dlog, types);

        //Rewrite identifier names with encoding special characters
        HashMap<String, String> originalIdentifierMap = JvmDesugarPhase.encodeModuleIdentifiers(packageSymbol.bir);

        // TODO Get-rid of the following assignment
        CompiledJarFile compiledJarFile = jvmPackageGen.generate(packageSymbol.bir, true);
        cleanUpBirPackage(packageSymbol);
        //Revert encoding identifier names
        JvmDesugarPhase.replaceEncodedModuleIdentifiers(packageSymbol.bir, originalIdentifierMap);
        return compiledJarFile;
    }

<<<<<<< HEAD

=======
    private static void cleanUpBirPackage(BPackageSymbol packageSymbol) {
        packageSymbol.birPackageFile = null;
        BIRNode.BIRPackage bir = packageSymbol.bir;
        for (BIRNode.BIRTypeDefinition typeDef : bir.typeDefs) {
            for (BIRNode.BIRFunction attachedFunc : typeDef.attachedFuncs) {
                cleanUpBirFunction(attachedFunc);
            }
            typeDef.annotAttachments = null;
        }
        bir.importedGlobalVarsDummyVarDcls.clear();
        for (BIRNode.BIRFunction function : bir.functions) {
            cleanUpBirFunction(function);
        }
        bir.annotations.clear();
        bir.constants.clear();
        bir.serviceDecls.clear();
    }

    private static void cleanUpBirFunction(BIRNode.BIRFunction function) {
        function.receiver = null;
        function.localVars = null;
        function.returnVariable = null;
        function.parameters = null;
        function.basicBlocks = null;
        function.errorTable = null;
        function.workerChannels = null;
        function.annotAttachments = null;
        function.returnTypeAnnots = null;
        function.dependentGlobalVars = null;
        function.pathParams = null;
        function.restPathParam = null;
    }
>>>>>>> 07161023
}<|MERGE_RESOLUTION|>--- conflicted
+++ resolved
@@ -94,9 +94,6 @@
         return compiledJarFile;
     }
 
-<<<<<<< HEAD
-
-=======
     private static void cleanUpBirPackage(BPackageSymbol packageSymbol) {
         packageSymbol.birPackageFile = null;
         BIRNode.BIRPackage bir = packageSymbol.bir;
@@ -129,5 +126,4 @@
         function.pathParams = null;
         function.restPathParam = null;
     }
->>>>>>> 07161023
 }