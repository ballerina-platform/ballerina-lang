/*
 * Copyright (c) 2020, WSO2 Inc. (http://www.wso2.org) All Rights Reserved.
 *
 * WSO2 Inc. licenses this file to you under the Apache License,
 * Version 2.0 (the "License"); you may not use this file except
 * in compliance with the License.
 * You may obtain a copy of the License at
 *
 *    http://www.apache.org/licenses/LICENSE-2.0
 *
 * Unless required by applicable law or agreed to in writing,
 * software distributed under the License is distributed on an
 * "AS IS" BASIS, WITHOUT WARRANTIES OR CONDITIONS OF ANY
 * KIND, either express or implied.  See the License for the
 * specific language governing permissions and limitations
 * under the License.
 */
package org.wso2.ballerinalang.compiler.bir.codegen;

import org.ballerinalang.compiler.BLangCompilerException;
import org.wso2.ballerinalang.compiler.bir.codegen.internal.JarFile;
import org.wso2.ballerinalang.compiler.bir.codegen.interop.InteropValidator;
import org.wso2.ballerinalang.compiler.bir.model.BIRNode;
import org.wso2.ballerinalang.compiler.semantics.model.SymbolTable;
import org.wso2.ballerinalang.compiler.util.CompilerContext;

import java.io.BufferedOutputStream;
import java.io.BufferedReader;
import java.io.File;
import java.io.FileOutputStream;
import java.io.FileReader;
import java.io.IOException;
import java.net.MalformedURLException;
import java.net.URL;
import java.net.URLClassLoader;
import java.nio.file.Path;
import java.util.ArrayList;
import java.util.HashMap;
import java.util.List;
import java.util.Map;
import java.util.Set;
import java.util.jar.Attributes;
import java.util.jar.JarEntry;
import java.util.jar.JarOutputStream;
import java.util.jar.Manifest;

/**
 * JVM byte code generator from BIR model.
 *
 * @since 1.2.0
 */
public class CodeGenerator {

    private static final CompilerContext.Key<CodeGenerator> CODE_GEN = new CompilerContext.Key<>();

    private SymbolTable symbolTable;

    private Map<String, BIRNode.BIRPackage> compiledPkgCache = new HashMap<>();

    private JvmPackageGen jvmPackageGen;

    private CodeGenerator(CompilerContext context) {

        context.put(CODE_GEN, this);
        symbolTable = SymbolTable.getInstance(context);
        jvmPackageGen = JvmPackageGen.getInstance(context);
    }

    public static CodeGenerator getInstance(CompilerContext context) {

        CodeGenerator codeGenerator = context.get(CODE_GEN);
        if (codeGenerator == null) {
            codeGenerator = new CodeGenerator(context);
        }

        return codeGenerator;
    }

    public void generate(BIRNode.BIRPackage entryMod, Path target, Set<Path> moduleDependencies) {

        jvmPackageGen.clearPackageGenInfoMaps();

        if (compiledPkgCache.containsValue(entryMod)) {
            return;
        }

        compiledPkgCache.put(entryMod.org.value + entryMod.name.value, entryMod);
<<<<<<< HEAD
        JarFile jarFile = new JarFile();
=======

>>>>>>> 699243f6
        populateExternalMap();

        ClassLoader classLoader = makeClassLoader(moduleDependencies);
        InteropValidator interopValidator = new InteropValidator(classLoader, symbolTable);
<<<<<<< HEAD
        jvmPackageGen.generatePackage(entryMod, jarFile, interopValidator, true);
=======
        JarFile jarFile = jvmPackageGen.generate(entryMod, interopValidator, true);
>>>>>>> 699243f6
        writeJarFile(jarFile, target);
    }

    private ClassLoader makeClassLoader(Set<Path> moduleDependencies) {

        if (moduleDependencies == null) {
            return Thread.currentThread().getContextClassLoader();
        }
        List<URL> dependentJars = new ArrayList<>();
        for (Path dependency : moduleDependencies) {
            try {
                dependentJars.add(dependency.toUri().toURL());
            } catch (MalformedURLException e) {
                // ignore
            }
        }

        return new URLClassLoader(dependentJars.toArray(new URL[]{}), null);
    }

    private void populateExternalMap() {

        String nativeMap = System.getenv("BALLERINA_NATIVE_MAP");
        if (nativeMap == null) {
            return;
        }
        File mapFile = new File(nativeMap);
        if (!mapFile.exists()) {
            return;
        }

        try (BufferedReader br = new BufferedReader(new FileReader(mapFile))) {
            String line;
            while ((line = br.readLine()) != null) {
                if (line.startsWith("\"")) {
                    int firstQuote = line.indexOf('"', 1);
                    String key = line.substring(1, firstQuote);
                    String value = line.substring(line.indexOf('"', firstQuote + 1) + 1, line.lastIndexOf('"'));
<<<<<<< HEAD
                    jvmPackageGen.externalMapCache.put(key, value);
=======
                    jvmPackageGen.addExternClassMapping(key, value);
>>>>>>> 699243f6
                }
            }
        } catch (IOException e) {
            //ignore because this is only important in langlibs users shouldn't see this error
        }
    }

<<<<<<< HEAD
    private void writeJarFile(JarFile entries, Path targetPath) {

        Manifest manifest = new Manifest();
        manifest.getMainAttributes().put(Attributes.Name.MANIFEST_VERSION, "1.0");

        entries.manifestEntries.forEach((key, value) ->
                manifest.getMainAttributes().put(new Attributes.Name(key), value));

        try (JarOutputStream target = new JarOutputStream(new FileOutputStream(targetPath.toString()), manifest)) {
            Map<String, byte[]> jarEntries = entries.pkgEntries;
=======
    private void writeJarFile(JarFile jarFile, Path targetPath) {

        Manifest manifest = new Manifest();
        Attributes mainAttributes = manifest.getMainAttributes();
        mainAttributes.put(Attributes.Name.MANIFEST_VERSION, "1.0");
        jarFile.getMainClassName().ifPresent(mainClassName ->
                mainAttributes.put(Attributes.Name.MAIN_CLASS, mainClassName));

        try (JarOutputStream target = new JarOutputStream(new BufferedOutputStream(
                new FileOutputStream(targetPath.toString())), manifest)) {
            Map<String, byte[]> jarEntries = jarFile.getJarEntries();
>>>>>>> 699243f6
            for (Map.Entry<String, byte[]> keyVal : jarEntries.entrySet()) {
                byte[] entryContent = keyVal.getValue();
                JarEntry entry = new JarEntry(keyVal.getKey());
                target.putNextEntry(entry);
                target.write(entryContent);
                target.closeEntry();
            }
        } catch (IOException e) {
            throw new BLangCompilerException("jar file generation failed: " + e.getMessage(), e);
        }
    }
}<|MERGE_RESOLUTION|>--- conflicted
+++ resolved
@@ -78,27 +78,17 @@
 
     public void generate(BIRNode.BIRPackage entryMod, Path target, Set<Path> moduleDependencies) {
 
-        jvmPackageGen.clearPackageGenInfoMaps();
-
         if (compiledPkgCache.containsValue(entryMod)) {
             return;
         }
 
         compiledPkgCache.put(entryMod.org.value + entryMod.name.value, entryMod);
-<<<<<<< HEAD
-        JarFile jarFile = new JarFile();
-=======
 
->>>>>>> 699243f6
         populateExternalMap();
 
         ClassLoader classLoader = makeClassLoader(moduleDependencies);
         InteropValidator interopValidator = new InteropValidator(classLoader, symbolTable);
-<<<<<<< HEAD
-        jvmPackageGen.generatePackage(entryMod, jarFile, interopValidator, true);
-=======
         JarFile jarFile = jvmPackageGen.generate(entryMod, interopValidator, true);
->>>>>>> 699243f6
         writeJarFile(jarFile, target);
     }
 
@@ -137,11 +127,7 @@
                     int firstQuote = line.indexOf('"', 1);
                     String key = line.substring(1, firstQuote);
                     String value = line.substring(line.indexOf('"', firstQuote + 1) + 1, line.lastIndexOf('"'));
-<<<<<<< HEAD
-                    jvmPackageGen.externalMapCache.put(key, value);
-=======
                     jvmPackageGen.addExternClassMapping(key, value);
->>>>>>> 699243f6
                 }
             }
         } catch (IOException e) {
@@ -149,18 +135,6 @@
         }
     }
 
-<<<<<<< HEAD
-    private void writeJarFile(JarFile entries, Path targetPath) {
-
-        Manifest manifest = new Manifest();
-        manifest.getMainAttributes().put(Attributes.Name.MANIFEST_VERSION, "1.0");
-
-        entries.manifestEntries.forEach((key, value) ->
-                manifest.getMainAttributes().put(new Attributes.Name(key), value));
-
-        try (JarOutputStream target = new JarOutputStream(new FileOutputStream(targetPath.toString()), manifest)) {
-            Map<String, byte[]> jarEntries = entries.pkgEntries;
-=======
     private void writeJarFile(JarFile jarFile, Path targetPath) {
 
         Manifest manifest = new Manifest();
@@ -172,7 +146,6 @@
         try (JarOutputStream target = new JarOutputStream(new BufferedOutputStream(
                 new FileOutputStream(targetPath.toString())), manifest)) {
             Map<String, byte[]> jarEntries = jarFile.getJarEntries();
->>>>>>> 699243f6
             for (Map.Entry<String, byte[]> keyVal : jarEntries.entrySet()) {
                 byte[] entryContent = keyVal.getValue();
                 JarEntry entry = new JarEntry(keyVal.getKey());
