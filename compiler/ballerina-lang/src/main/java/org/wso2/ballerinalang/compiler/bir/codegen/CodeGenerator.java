--- conflicted
+++ resolved
@@ -95,7 +95,6 @@
         JvmDesugarPhase.replaceEncodedModuleIdentifiers(packageSymbol.bir, originalIdentifierMap);
         return compiledJarFile;
     }
-<<<<<<< HEAD
 
     private static void cleanUpBirPackage(BPackageSymbol packageSymbol) {
         packageSymbol.birPackageFile = null;
@@ -129,32 +128,4 @@
         function.pathParams = null;
         function.restPathParam = null;
     }
-
-    private void populateExternalMap(JvmPackageGen jvmPackageGen) {
-
-        String nativeMap = System.getenv("BALLERINA_NATIVE_MAP");
-        if (nativeMap == null) {
-            return;
-        }
-        File mapFile = new File(nativeMap);
-        if (!mapFile.exists()) {
-            return;
-        }
-
-        try (BufferedReader br = new BufferedReader(new FileReader(mapFile))) {
-            String line;
-            while ((line = br.readLine()) != null) {
-                if (line.startsWith("\"")) {
-                    int firstQuote = line.indexOf('"', 1);
-                    String key = line.substring(1, firstQuote);
-                    String value = line.substring(line.indexOf('"', firstQuote + 1) + 1, line.lastIndexOf('"'));
-                    jvmPackageGen.addExternClassMapping(key, value);
-                }
-            }
-        } catch (IOException e) {
-            //ignore because this is only important in langlibs users shouldn't see this error
-        }
-    }
-=======
->>>>>>> 4c27c5cb
 }