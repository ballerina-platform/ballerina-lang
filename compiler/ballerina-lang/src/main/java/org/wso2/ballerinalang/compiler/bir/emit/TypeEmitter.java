/*
 * Copyright (c) 2020, WSO2 Inc. (http://www.wso2.org) All Rights Reserved.
 *
 * WSO2 Inc. licenses this file to you under the Apache License,
 * Version 2.0 (the "License"); you may not use this file except
 * in compliance with the License.
 * You may obtain a copy of the License at
 *
 *    http://www.apache.org/licenses/LICENSE-2.0
 *
 * Unless required by applicable law or agreed to in writing,
 * software distributed under the License is distributed on an
 * "AS IS" BASIS, WITHOUT WARRANTIES OR CONDITIONS OF ANY
 * KIND, either express or implied.  See the License for the
 * specific language governing permissions and limitations
 * under the License.
 */
package org.wso2.ballerinalang.compiler.bir.emit;

import org.wso2.ballerinalang.compiler.semantics.model.symbols.BAttachedFunction;
import org.wso2.ballerinalang.compiler.semantics.model.symbols.BObjectTypeSymbol;
import org.wso2.ballerinalang.compiler.semantics.model.symbols.Symbols;
import org.wso2.ballerinalang.compiler.semantics.model.types.BArrayType;
import org.wso2.ballerinalang.compiler.semantics.model.types.BErrorType;
import org.wso2.ballerinalang.compiler.semantics.model.types.BField;
import org.wso2.ballerinalang.compiler.semantics.model.types.BFiniteType;
import org.wso2.ballerinalang.compiler.semantics.model.types.BFutureType;
import org.wso2.ballerinalang.compiler.semantics.model.types.BHandleType;
import org.wso2.ballerinalang.compiler.semantics.model.types.BIntersectionType;
import org.wso2.ballerinalang.compiler.semantics.model.types.BInvokableType;
import org.wso2.ballerinalang.compiler.semantics.model.types.BMapType;
import org.wso2.ballerinalang.compiler.semantics.model.types.BObjectType;
import org.wso2.ballerinalang.compiler.semantics.model.types.BRecordType;
<<<<<<< HEAD
import org.wso2.ballerinalang.compiler.semantics.model.types.BServiceType;
import org.wso2.ballerinalang.compiler.semantics.model.types.BTableType;
=======
>>>>>>> a2128782
import org.wso2.ballerinalang.compiler.semantics.model.types.BTupleType;
import org.wso2.ballerinalang.compiler.semantics.model.types.BType;
import org.wso2.ballerinalang.compiler.semantics.model.types.BTypedescType;
import org.wso2.ballerinalang.compiler.semantics.model.types.BUnionType;
import org.wso2.ballerinalang.compiler.util.TypeTags;
import org.wso2.ballerinalang.util.Flags;

import java.util.HashMap;
import java.util.LinkedHashSet;
import java.util.Map;
import java.util.StringJoiner;

import static org.wso2.ballerinalang.compiler.bir.emit.EmitterUtils.emitFlags;
import static org.wso2.ballerinalang.compiler.bir.emit.EmitterUtils.emitLBreaks;
import static org.wso2.ballerinalang.compiler.bir.emit.EmitterUtils.emitName;
import static org.wso2.ballerinalang.compiler.bir.emit.EmitterUtils.emitSpaces;
import static org.wso2.ballerinalang.compiler.bir.emit.EmitterUtils.emitTabs;
import static org.wso2.ballerinalang.compiler.bir.emit.EmitterUtils.getTypeName;

/**
 * BIR type emitter class to emit defined and builtin types.
 *
 * @since 1.2.0
 */
class TypeEmitter {

    static final Map<String, BType> B_TYPES = new HashMap<>();
    static LinkedHashSet<BType> visited = new LinkedHashSet<>();

    static String emitType(BType bType, int tabs) {

        switch (bType.tag) {
            case TypeTags.INT:
                return "int";
            case TypeTags.BOOLEAN:
                return "boolean";
            case TypeTags.ANY:
                return "any";
            case TypeTags.NIL:
                return "()";
            case TypeTags.NEVER:
                return "never";
            case TypeTags.BYTE:
                return "byte";
            case TypeTags.FLOAT:
                return "float";
            case TypeTags.STRING:
                return "string";
            case TypeTags.ANYDATA:
                return "anydata";
            case TypeTags.READONLY:
                return "readonly";
            case TypeTags.NONE:
                return "none";
            case TypeTags.JSON:
                return "json";
            case TypeTags.XML:
                return "xml";
            case TypeTags.DECIMAL:
                return "decimal";
            case TypeTags.UNION:
                return emitBUnionType((BUnionType) bType, tabs);
            case TypeTags.INTERSECTION:
                return emitBIntersectionType((BIntersectionType) bType, tabs);
            case TypeTags.TUPLE:
                return emitBTupleType((BTupleType) bType, tabs);
            case TypeTags.INVOKABLE:
                return emitBInvokableType((BInvokableType) bType, tabs);
            case TypeTags.ARRAY:
                return emitBArrayType((BArrayType) bType, tabs);
            case TypeTags.RECORD:
                return emitBRecordType((BRecordType) bType, tabs);
            case TypeTags.OBJECT:
                return emitBObjectType((BObjectType) bType, tabs);
            case TypeTags.MAP:
                return emitBMapType((BMapType) bType, tabs);
            case TypeTags.TABLE:
                return emitTableType((BTableType) bType, tabs);
            case TypeTags.ERROR:
                return emitBErrorType((BErrorType) bType, tabs);
            case TypeTags.FUTURE:
                return emitBFutureType((BFutureType) bType, tabs);
            case TypeTags.TYPEDESC:
                return emitBTypeDesc((BTypedescType) bType, tabs);
            case TypeTags.FINITE:
                return emitBFiniteType((BFiniteType) bType, tabs);
            case TypeTags.HANDLE:
                return emitBTypeHandle((BHandleType) bType, tabs);
            default:
                throw new IllegalStateException("Invalid type");
        }
    }

    private static String emitTableType(BTableType bType, int tabs) {
        boolean readonly = Symbols.isFlagOn(bType.flags, Flags.READONLY);
        if (bType.constraint == null) {
            return readonly ? bType.toString().concat(" & readonly") : bType.toString();
        }
        
        if (!visited.add(bType.constraint)) {
            return "...";
        }

        StringBuilder keyStringBuilder = new StringBuilder();
        String stringRep;
        if (bType.fieldNameList != null) {
            for (String fieldName : bType.fieldNameList) {
                if (!keyStringBuilder.toString().equals("")) {
                    keyStringBuilder.append(", ");
                }
                keyStringBuilder.append(fieldName);
            }
            stringRep =
                    bType.toString() + "<" + emitType(bType.constraint, tabs) + "> key(" +
                            keyStringBuilder.toString() + ")";
        } else {
            stringRep = (bType.toString() + "<" + emitType(bType.constraint, tabs) + "> " +
                    ((bType.keyTypeConstraint != null) ? ("key<" + emitType(bType.keyTypeConstraint, tabs) + ">") :
                            "")).trim();
        }

        return readonly ? stringRep.concat(" & readonly") : stringRep;
    }

    private static String emitBUnionType(BUnionType bType, int tabs) {

        if (!visited.add(bType)) {
            if ((bType.tsymbol != null) && !bType.tsymbol.getName().getValue().isEmpty()) {
                return bType.tsymbol.getName().getValue();
            }
            return "...";
        }
        StringBuilder unionStr = new StringBuilder();
        int length = bType.getMemberTypes().size();
        int i = 0;
        for (BType mType : bType.getMemberTypes()) {
            if (mType != null) {
                unionStr.append(emitTypeRef(mType, tabs));
                i += 1;
                if (i < length) {
                    unionStr.append("|");
                }
            }
        }
        visited.clear();
        return unionStr.toString();
    }

    private static String emitBIntersectionType(BIntersectionType bType, int tabs) {

        StringJoiner strJoiner = new StringJoiner(" & ");
        for (BType type : bType.getConstituentTypes()) {
            strJoiner.add(emitTypeRef(type, tabs));
        }
        return strJoiner.toString();
    }

    private static String emitBTupleType(BTupleType bType, int tabs) {

        StringBuilder tupleStr = new StringBuilder("(");
        int length = bType.tupleTypes.size();
        int i = 0;
        for (BType mType : bType.tupleTypes) {
            if (mType != null) {
                tupleStr.append(emitTypeRef(mType, tabs));
                i += 1;
                if (i < length) {
                    tupleStr.append(",");
                    tupleStr.append(emitSpaces(1));
                }
            }
        }
        tupleStr.append(")");
        return tupleStr.toString();
    }

    private static String emitBInvokableType(BInvokableType bType, int tabs) {

        StringBuilder invString = new StringBuilder("function(");
        int pLength = bType.paramTypes.size();
        int i = 0;
        for (BType pType : bType.paramTypes) {
            if (pType != null) {
                invString.append(emitTypeRef(pType, tabs));
                i += 1;
                if (i < pLength) {
                    invString.append(",");
                    invString.append(emitSpaces(1));
                }
            }
        }
        invString.append(")");
        BType retType = bType.retType;
        if (retType != null) {
            invString.append(emitSpaces(1));
            invString.append("->");
            invString.append(emitSpaces(1));
            invString.append(emitTypeRef(retType, tabs));
        }
        return invString.toString();
    }

    private static String emitBArrayType(BArrayType bType, int tabs) {
        if (!visited.add(bType.eType)) {
            return "...";
        }
        String arrStr = emitTypeRef(bType.eType, 0);
        arrStr += "[";
        if (bType.size > 0) {
            arrStr += bType.size;
        }
        arrStr += "]";
        return arrStr;
    }

    private static String emitBRecordType(BRecordType bType, int tabs) {

        StringBuilder recordStr = new StringBuilder("record");
        recordStr.append(emitSpaces(1));
        recordStr.append("{");
        recordStr.append(emitLBreaks(1));
        for (BField bField : bType.fields.values()) {
            if (bField != null) {
                recordStr.append(emitTabs(tabs + 1));
                String flags = emitFlags(bField.type.flags);
                recordStr.append(flags);
                if (!flags.equals("")) {
                    recordStr.append(emitSpaces(1));
                }
                recordStr.append(emitTypeRef(bField.type, tabs + 1));
                recordStr.append(emitSpaces(1));
                recordStr.append(emitName(bField.name));
                recordStr.append(";");
                recordStr.append(emitLBreaks(1));
            }
        }
        recordStr.append("}");
        return recordStr.toString();
    }

    private static String emitBObjectType(BObjectType bType, int tabs) {
        boolean isService = (bType.flags & Flags.SERVICE) == Flags.SERVICE;

        StringBuilder str = new StringBuilder();
        str.append(isService ? "service object" : "object");
        str.append(emitSpaces(1));
        str.append("{");
        str.append(emitLBreaks(1));
        for (BField bField : bType.fields.values()) {
            if (bField != null) {
                str.append(emitTabs(tabs + 1));
                String flags = emitFlags(bField.type.flags);
                str.append(flags);
                if (!flags.equals("")) {
                    str.append(emitSpaces(1));
                }
                str.append(emitTypeRef(bField.type, tabs + 1));
                str.append(emitSpaces(1));
                str.append(emitName(bField.name));
                str.append(";");
                str.append(emitLBreaks(1));
            }
        }
        int nTab = tabs + 1;
        BObjectTypeSymbol objectSymbol = (BObjectTypeSymbol) bType.tsymbol;

        BAttachedFunction generatedInitializerFunc = objectSymbol.generatedInitializerFunc;
        if (generatedInitializerFunc != null) {
            str.append(emitBAttachedFunction(generatedInitializerFunc, nTab));
        }
        str.append(emitLBreaks(1));

        BAttachedFunction initializerFunc = objectSymbol.initializerFunc;
        if (initializerFunc != null) {
            str.append(emitBAttachedFunction(initializerFunc, nTab));
        }
        str.append(emitLBreaks(1));

        for (BAttachedFunction attachedFunc : objectSymbol.attachedFuncs) {
            if (attachedFunc != null) {
                str.append(emitBAttachedFunction(attachedFunc, nTab));
                str.append(emitLBreaks(1));
            }
        }

        str.append("}");
        return str.toString();
    }

    private static String emitBAttachedFunction(BAttachedFunction func, int tabs) {

        String str = "";
        str += emitTabs(tabs);
        str += emitName(func.funcName);
        str += emitSpaces(1);
        str += emitType(func.type, 0);
        return str;
    }

    private static String emitBMapType(BMapType bType, int tabs) {
        if (!visited.add(bType.constraint)) {
            return "...";
        }

        String str = "map";
        str += "<";
        str += emitTypeRef(bType.constraint, 0);
        str += ">";
        return str;
    }

    private static String emitBErrorType(BErrorType bType, int tabs) {

        String errStr = "error{";
        errStr += emitTypeRef(bType.detailType, tabs);
        errStr += "}";
        return errStr;
    }

    private static String emitBFutureType(BFutureType bType, int tabs) {

        String str = "future";
        str += "<";
        str += emitTypeRef(bType.getConstraint(), 0);
        str += ">";
        return str;
    }

    private static String emitBTypeDesc(BTypedescType bType, int tabs) {

        String str = "typeDesc";
        str += "<";
        str += emitTypeRef(bType.constraint, 0);
        str += ">";
        return str;
    }

    private static String emitBFiniteType(BFiniteType bType, int tabs) {

        StringBuilder str = new StringBuilder();
        str.append("[");
        int i = 0;
        int length = bType.getValueSpace().size();
        for (Object v : bType.getValueSpace()) {
            str.append(v.toString());
            i += 1;
            if (i < length) {
                str.append(",");
                str.append(emitSpaces(1));
            }
        }
        str.append("]");
        return str.toString();
    }

    private static String emitBTypeHandle(BHandleType bType, int tabs) {

        String str = "handle";
        str += "<";
        // TODO check for constraint of handle ?
        str += ">";
        return str;
    }

    /////////////////////// Emitting type reference ///////////////////////////
    static String emitTypeRef(BType bType, int tabs) {

        String tName = getTypeName(bType);
        if (!("".equals(tName))) {
            return tName;
        }
        if (bType.tag == TypeTags.ERROR) {
            B_TYPES.put(bType.tsymbol.toString(), bType);
        }
        if (bType.tag == TypeTags.RECORD || bType.tag == TypeTags.OBJECT) {
            return bType.tsymbol.toString();
        }
        return emitType(bType, tabs);
    }
}

<|MERGE_RESOLUTION|>--- conflicted
+++ resolved
@@ -31,11 +31,7 @@
 import org.wso2.ballerinalang.compiler.semantics.model.types.BMapType;
 import org.wso2.ballerinalang.compiler.semantics.model.types.BObjectType;
 import org.wso2.ballerinalang.compiler.semantics.model.types.BRecordType;
-<<<<<<< HEAD
 import org.wso2.ballerinalang.compiler.semantics.model.types.BServiceType;
-import org.wso2.ballerinalang.compiler.semantics.model.types.BTableType;
-=======
->>>>>>> a2128782
 import org.wso2.ballerinalang.compiler.semantics.model.types.BTupleType;
 import org.wso2.ballerinalang.compiler.semantics.model.types.BType;
 import org.wso2.ballerinalang.compiler.semantics.model.types.BTypedescType;
@@ -134,7 +130,7 @@
         if (bType.constraint == null) {
             return readonly ? bType.toString().concat(" & readonly") : bType.toString();
         }
-        
+
         if (!visited.add(bType.constraint)) {
             return "...";
         }
