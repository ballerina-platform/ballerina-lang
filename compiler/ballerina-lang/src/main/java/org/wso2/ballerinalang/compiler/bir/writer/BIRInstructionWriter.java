/*
 *  Copyright (c) 2018, WSO2 Inc. (http://www.wso2.org) All Rights Reserved.
 *
 *  WSO2 Inc. licenses this file to you under the Apache License,
 *  Version 2.0 (the "License"); you may not use this file except
 *  in compliance with the License.
 *  You may obtain a copy of the License at
 *
 *    http://www.apache.org/licenses/LICENSE-2.0
 *
 *  Unless required by applicable law or agreed to in writing,
 *  software distributed under the License is distributed on an
 *  "AS IS" BASIS, WITHOUT WARRANTIES OR CONDITIONS OF ANY
 *  KIND, either express or implied.  See the License for the
 *  specific language governing permissions and limitations
 *  under the License.
 */
package org.wso2.ballerinalang.compiler.bir.writer;

import io.netty.buffer.ByteBuf;
import org.ballerinalang.compiler.BLangCompilerException;
import org.ballerinalang.model.elements.PackageID;
import org.wso2.ballerinalang.compiler.bir.model.BIRNode;
import org.wso2.ballerinalang.compiler.bir.model.BIRNode.BIRBasicBlock;
import org.wso2.ballerinalang.compiler.bir.model.BIRNonTerminator;
import org.wso2.ballerinalang.compiler.bir.model.BIRNonTerminator.NewArray;
import org.wso2.ballerinalang.compiler.bir.model.BIRNonTerminator.NewStringXMLQName;
import org.wso2.ballerinalang.compiler.bir.model.BIRNonTerminator.NewStructure;
import org.wso2.ballerinalang.compiler.bir.model.BIRNonTerminator.NewTypeDesc;
import org.wso2.ballerinalang.compiler.bir.model.BIRNonTerminator.NewXMLComment;
import org.wso2.ballerinalang.compiler.bir.model.BIRNonTerminator.NewXMLElement;
import org.wso2.ballerinalang.compiler.bir.model.BIRNonTerminator.NewXMLProcIns;
import org.wso2.ballerinalang.compiler.bir.model.BIRNonTerminator.NewXMLQName;
import org.wso2.ballerinalang.compiler.bir.model.BIRNonTerminator.NewXMLText;
import org.wso2.ballerinalang.compiler.bir.model.BIRNonTerminator.XMLAccess;
import org.wso2.ballerinalang.compiler.bir.model.BIROperand;
import org.wso2.ballerinalang.compiler.bir.model.BIRTerminator;
import org.wso2.ballerinalang.compiler.bir.model.BIRVisitor;
import org.wso2.ballerinalang.compiler.bir.model.InstructionKind;
import org.wso2.ballerinalang.compiler.bir.writer.CPEntry.ByteCPEntry;
import org.wso2.ballerinalang.compiler.bir.writer.CPEntry.FloatCPEntry;
import org.wso2.ballerinalang.compiler.bir.writer.CPEntry.IntegerCPEntry;
import org.wso2.ballerinalang.compiler.bir.writer.CPEntry.StringCPEntry;
import org.wso2.ballerinalang.compiler.semantics.model.types.BType;
import org.wso2.ballerinalang.compiler.util.TypeTags;
import org.wso2.ballerinalang.compiler.util.diagnotic.DiagnosticPos;

import java.util.List;

/**
 * Responsible for serializing BIR instructions and operands.
 *
 * @since 0.980.0
 */
public class BIRInstructionWriter extends BIRVisitor {
    private ByteBuf buf;
    private BIRTypeWriter typeWriter;
    private ConstantPool cp;

    public BIRInstructionWriter(ByteBuf buf, BIRTypeWriter typeWriter, ConstantPool cp) {
        this.buf = buf;
        this.typeWriter = typeWriter;
        this.cp = cp;
    }

    public void writeBBs(List<BIRBasicBlock> bbList) {
        buf.writeInt(bbList.size());
        bbList.forEach(bb -> bb.accept(this));
    }

    public void visit(BIRBasicBlock birBasicBlock) {
        //Name of the basic block
        addCpAndWriteString(birBasicBlock.id.value);
        // Number of instructions
        // Adding the terminator instruction as well.
        buf.writeInt(birBasicBlock.instructions.size() + 1);
            birBasicBlock.instructions.forEach(instruction -> ((BIRNonTerminator) instruction).accept(this));
        if (birBasicBlock.terminator == null) {
            throw new BLangCompilerException("Basic block without a terminator : " + birBasicBlock.id);
        }
        birBasicBlock.terminator.accept(this);
    }

    public void writeErrorTable(List<BIRNode.BIRErrorEntry> errorEntries) {
        buf.writeInt(errorEntries.size());
        errorEntries.forEach(birErrorEntry -> birErrorEntry.accept(this));
    }

    public void visit(BIRNode.BIRErrorEntry errorEntry) {
        addCpAndWriteString(errorEntry.trapBB.id.value);
        errorEntry.errorOp.accept(this);
    }

    // Terminating instructions

    public void visit(BIRTerminator.GOTO birGoto) {
        writePosition(birGoto.pos);
        buf.writeByte(birGoto.kind.getValue());
        addCpAndWriteString(birGoto.targetBB.id.value);
    }

    public void visit(BIRTerminator.Lock lock) {
        writePosition(lock.pos);
        buf.writeByte(lock.kind.getValue());
        buf.writeInt(lock.globalVars.size());
        for (BIRNode.BIRGlobalVariableDcl globalVar : lock.globalVars) {
            addCpAndWriteString(globalVar.name.value);
        }
        addCpAndWriteString(lock.lockedBB.id.value);
    }

    public void visit(BIRTerminator.Unlock unlock) {
        writePosition(unlock.pos);
        buf.writeByte(unlock.kind.getValue());
        buf.writeInt(unlock.globalVars.size());
        for (BIRNode.BIRGlobalVariableDcl globalVar : unlock.globalVars) {
            addCpAndWriteString(globalVar.name.value);
        }
        addCpAndWriteString(unlock.unlockBB.id.value);
    }


    public void visit(BIRTerminator.Return birReturn) {
        writePosition(birReturn.pos);
        buf.writeByte(birReturn.kind.getValue());
    }

    public void visit(BIRTerminator.Branch birBranch) {
        writePosition(birBranch.pos);
        buf.writeByte(birBranch.kind.getValue());
        birBranch.op.accept(this);
        // true:BB
        addCpAndWriteString(birBranch.trueBB.id.value);
        // false:BB
        addCpAndWriteString(birBranch.falseBB.id.value);
    }

    public void visit(BIRTerminator.Wait waitEntry) {
        writePosition(waitEntry.pos);
        buf.writeByte(waitEntry.kind.getValue());
        buf.writeInt(waitEntry.exprList.size());
        for (BIROperand expr : waitEntry.exprList) {
            expr.accept(this);
        }
        waitEntry.lhsOp.accept(this);
        addCpAndWriteString(waitEntry.thenBB.id.value);
    }

    public void visit(BIRTerminator.Flush entry) {
        writePosition(entry.pos);
        buf.writeByte(entry.kind.getValue());
        buf.writeInt(entry.channels.length);
        for (BIRNode.ChannelDetails detail : entry.channels) {
            addCpAndWriteString(detail.name);
            buf.writeBoolean(detail.channelInSameStrand);
            buf.writeBoolean(detail.send);
        }
        entry.lhsOp.accept(this);
        addCpAndWriteString(entry.thenBB.id.value);
    }

    public void visit(BIRTerminator.WorkerReceive entry) {
        writePosition(entry.pos);
        buf.writeByte((entry.kind.getValue()));
        buf.writeInt(addStringCPEntry(entry.workerName.getValue()));
        entry.lhsOp.accept(this);
        buf.writeBoolean(entry.isSameStrand);
        addCpAndWriteString(entry.thenBB.id.value);
    }

    public void visit(BIRTerminator.WorkerSend entry) {
        writePosition(entry.pos);
        buf.writeByte((entry.kind.getValue()));
        buf.writeInt(addStringCPEntry(entry.channel.getValue()));
        entry.data.accept(this);
        buf.writeBoolean(entry.isSameStrand);
        buf.writeBoolean(entry.isSync);
        if (entry.isSync) {
            entry.lhsOp.accept(this);
        }
        addCpAndWriteString(entry.thenBB.id.value);
    }

    public void visit(BIRTerminator.WaitAll waitAll) {
        writePosition(waitAll.pos);
        buf.writeByte((waitAll.kind.getValue()));
        waitAll.lhsOp.accept(this);
        buf.writeInt(waitAll.keys.size());
        waitAll.keys.forEach(key -> buf.writeInt(addStringCPEntry(key)));
        waitAll.valueExprs.forEach(val -> val.accept(this));
        addCpAndWriteString(waitAll.thenBB.id.value);
    }

    // Non-terminating instructions

    public void visit(BIRNonTerminator.Move birMove) {
        writePosition(birMove.pos);
        buf.writeByte(birMove.kind.getValue());
        birMove.rhsOp.accept(this);
        birMove.lhsOp.accept(this);
    }

    public void visit(BIRTerminator.Call birCall) {
        writePosition(birCall.pos);
        buf.writeByte(birCall.kind.getValue());
        PackageID calleePkg = birCall.calleePkg;
        int pkgIndex = addPkgCPEntry(calleePkg);
        buf.writeBoolean(birCall.isVirtual);
        buf.writeInt(pkgIndex);
        buf.writeInt(addStringCPEntry(birCall.name.getValue()));
        buf.writeInt(birCall.args.size());
        for (BIROperand arg : birCall.args) {
            arg.accept(this);
        }
        if (birCall.lhsOp != null) {
            buf.writeByte(1);
            birCall.lhsOp.accept(this);
        } else {
            buf.writeByte(0);
        }
        addCpAndWriteString(birCall.thenBB.id.value);
    }

    public void visit(BIRTerminator.AsyncCall birAsyncCall) {
        writePosition(birAsyncCall.pos);
        buf.writeByte(birAsyncCall.kind.getValue());
        PackageID calleePkg = birAsyncCall.calleePkg;
        int pkgIndex = addPkgCPEntry(calleePkg);
        buf.writeInt(pkgIndex);
        buf.writeInt(addStringCPEntry(birAsyncCall.name.getValue()));
        buf.writeInt(birAsyncCall.args.size());
        for (BIROperand arg : birAsyncCall.args) {
            arg.accept(this);
        }
        if (birAsyncCall.lhsOp != null) {
            buf.writeByte(1);
            birAsyncCall.lhsOp.accept(this);
        } else {
            buf.writeByte(0);
        }
        addCpAndWriteString(birAsyncCall.thenBB.id.value);
    }

    public void visit(BIRTerminator.FPCall fpCall) {
        writePosition(fpCall.pos);
        buf.writeByte(fpCall.kind.getValue());
        fpCall.fp.accept(this);
        buf.writeInt(fpCall.args.size());
        for (BIROperand arg : fpCall.args) {
            arg.accept(this);
        }
        if (fpCall.lhsOp != null) {
            buf.writeByte(1);
            fpCall.lhsOp.accept(this);
        } else {
            buf.writeByte(0);
        }
        buf.writeBoolean(fpCall.isAsync);
        addCpAndWriteString(fpCall.thenBB.id.value);
    }

    public void visit(BIRNonTerminator.BinaryOp birBinaryOp) {
        writePosition(birBinaryOp.pos);
        buf.writeByte(birBinaryOp.kind.getValue());
        birBinaryOp.rhsOp1.accept(this);
        birBinaryOp.rhsOp2.accept(this);
        birBinaryOp.lhsOp.accept(this);
    }

    public void visit(BIRNonTerminator.UnaryOP birUnaryOp) {
        writePosition(birUnaryOp.pos);
        buf.writeByte(birUnaryOp.kind.getValue());
        birUnaryOp.rhsOp.accept(this);
        birUnaryOp.lhsOp.accept(this);
    }

    public void visit(BIRNonTerminator.ConstantLoad birConstantLoad) {
        writePosition(birConstantLoad.pos);
        buf.writeByte(birConstantLoad.kind.getValue());
        writeType(birConstantLoad.type);
        birConstantLoad.lhsOp.accept(this);

        BType type = birConstantLoad.type;
        switch (type.tag) {
            case TypeTags.INT:
                buf.writeInt(cp.addCPEntry(new IntegerCPEntry((Long) birConstantLoad.value)));
                break;
            case TypeTags.BYTE:
                // TODO: birConstantLoad.value should return an Integer. This is a temporary fix
                int byteValue = ((Number) birConstantLoad.value).intValue();
                buf.writeInt(cp.addCPEntry(new ByteCPEntry(byteValue)));
                break;
            case TypeTags.BOOLEAN:
                // Not adding to constant pool as it increases the size (bit vs integer)
                buf.writeBoolean((Boolean) birConstantLoad.value);
                break;
            case TypeTags.STRING:
            case TypeTags.DECIMAL:
                buf.writeInt(cp.addCPEntry(new StringCPEntry(birConstantLoad.value.toString())));
                break;
            case TypeTags.FLOAT:
                double value = birConstantLoad.value instanceof Double ? (double) birConstantLoad.value
                        : Double.parseDouble((String) birConstantLoad.value);
                buf.writeInt(cp.addCPEntry(new FloatCPEntry(value)));
                break;
            case TypeTags.NIL:
                break;
            default:
                throw new IllegalStateException("unsupported constant type: " + type.getDesc());
        }
    }

    public void visit(NewStructure birNewStructure) {
        writePosition(birNewStructure.pos);
        buf.writeByte(birNewStructure.kind.getValue());
        writeType(birNewStructure.type);
        buf.writeBoolean(birNewStructure.isExternalDef);
        if (birNewStructure.isExternalDef) {
            assert birNewStructure.externalPackageId != null;
            buf.writeInt(addPkgCPEntry(birNewStructure.externalPackageId));
            buf.writeInt(addStringCPEntry(birNewStructure.recordName));
        }
        birNewStructure.lhsOp.accept(this);
    }

    public void visit(BIRNonTerminator.NewInstance newInstance) {
        writePosition(newInstance.pos);
        buf.writeByte(newInstance.kind.getValue());
        buf.writeBoolean(newInstance.isExternalDef);
        if (newInstance.isExternalDef) {
            assert newInstance.externalPackageId != null;
            buf.writeInt(addPkgCPEntry(newInstance.externalPackageId));
            buf.writeInt(addStringCPEntry(newInstance.objectName));
        } else {
            buf.writeInt(newInstance.def.index);
        }
        newInstance.lhsOp.accept(this);
    }

    public void visit(NewArray birNewArray) {
        writePosition(birNewArray.pos);
        buf.writeByte(birNewArray.kind.getValue());
        writeType(birNewArray.type);
        birNewArray.lhsOp.accept(this);
        birNewArray.sizeOp.accept(this);
    }

    public void visit(BIRNonTerminator.FieldAccess birFieldAccess) {
        writePosition(birFieldAccess.pos);
        buf.writeByte(birFieldAccess.kind.getValue());
        if (birFieldAccess.kind == InstructionKind.MAP_LOAD) {
            buf.writeBoolean(birFieldAccess.except);
        }
        birFieldAccess.lhsOp.accept(this);
        birFieldAccess.keyOp.accept(this);
        birFieldAccess.rhsOp.accept(this);
    }

    public void visit(BIRNonTerminator.TypeCast birTypeCast) {
        writePosition(birTypeCast.pos);
        buf.writeByte(birTypeCast.kind.getValue());
        birTypeCast.lhsOp.accept(this);
        birTypeCast.rhsOp.accept(this);
    }

    public void visit(BIRNonTerminator.IsLike birIsLike) {
        writePosition(birIsLike.pos);
        buf.writeByte(birIsLike.kind.getValue());
<<<<<<< HEAD
        typeWriter.visitType(birIsLike.type);
=======
        writeType(birIsLike.type);
>>>>>>> 0fe64657
        birIsLike.lhsOp.accept(this);
        birIsLike.rhsOp.accept(this);
    }

    public void visit(BIRNonTerminator.TypeTest birTypeTest) {
        writePosition(birTypeTest.pos);
        buf.writeByte(birTypeTest.kind.getValue());
        writeType(birTypeTest.type);
        birTypeTest.lhsOp.accept(this);
        birTypeTest.rhsOp.accept(this);
    }

    public void visit(BIRNonTerminator.NewTable newTable) {
        writePosition(newTable.pos);
        buf.writeByte(newTable.kind.getValue());
        writeType(newTable.type);
        newTable.lhsOp.accept(this);
        newTable.columnsOp.accept(this);
        newTable.dataOp.accept(this);
        newTable.indexColOp.accept(this);
        newTable.keyColOp.accept(this);
    }

    public void visit(BIRNonTerminator.NewStream newStream) {
        writePosition(newStream.pos);
        buf.writeByte(newStream.kind.getValue());
        writeType(newStream.type);
        newStream.lhsOp.accept(this);
        newStream.nameOp.accept(this);
    }

    // Operands
    public void visit(BIROperand birOperand) {
        if (birOperand.variableDcl.ignoreVariable) {
            buf.writeBoolean(true);
            writeType(birOperand.variableDcl.type);
        } else {
            buf.writeBoolean(false);
            buf.writeByte(birOperand.variableDcl.kind.getValue());
            buf.writeByte(birOperand.variableDcl.scope.getValue());
            // TODO use the integer index of the variable.
            addCpAndWriteString(birOperand.variableDcl.name.value);
        }
    }

    public void visit(BIRNonTerminator.NewError birNewError) {
        writePosition(birNewError.pos);
        buf.writeByte(birNewError.kind.getValue());
        writeType(birNewError.type);
        birNewError.lhsOp.accept(this);
        birNewError.reasonOp.accept(this);
        birNewError.detailOp.accept(this);
    }

    public void visit(BIRNonTerminator.FPLoad fpLoad) {
        writePosition(fpLoad.pos);
        buf.writeByte(fpLoad.kind.getValue());
        fpLoad.lhsOp.accept(this);

        PackageID pkgId = fpLoad.pkgId;
        int pkgIndex = addPkgCPEntry(pkgId);
        buf.writeInt(pkgIndex);
        buf.writeInt(addStringCPEntry(fpLoad.funcName.getValue()));

        buf.writeInt(fpLoad.closureMaps.size());
        for (BIROperand op : fpLoad.closureMaps) {
            op.accept(this);
        }

        buf.writeInt(fpLoad.params.size());
        fpLoad.params.forEach(param -> {
            buf.writeByte(param.kind.getValue());
            writeType(param.type);
            buf.writeInt(addStringCPEntry(param.name.value));
        });

    }

    public void visit(BIRTerminator.Panic birPanic) {
        writePosition(birPanic.pos);
        buf.writeByte(birPanic.kind.getValue());
        birPanic.errorOp.accept(this);
    }

    @Override
    public void visit(NewXMLElement newXMLElement) {
        writePosition(newXMLElement.pos);
        buf.writeByte(newXMLElement.kind.getValue());
        newXMLElement.lhsOp.accept(this);
        newXMLElement.startTagOp.accept(this);
        newXMLElement.endTagOp.accept(this);
        newXMLElement.defaultNsURIOp.accept(this);
    }

    @Override
    public void visit(NewXMLText newXMLText) {
        writePosition(newXMLText.pos);
        buf.writeByte(newXMLText.kind.getValue());
        newXMLText.lhsOp.accept(this);
        newXMLText.textOp.accept(this);
    }

    @Override
    public void visit(NewXMLQName newXMLQName) {
        writePosition(newXMLQName.pos);
        buf.writeByte(newXMLQName.kind.getValue());
        newXMLQName.lhsOp.accept(this);
        newXMLQName.localnameOp.accept(this);
        newXMLQName.nsURIOp.accept(this);
        newXMLQName.prefixOp.accept(this);
    }

    @Override
    public void visit(NewStringXMLQName newStringXMLQName) {
        writePosition(newStringXMLQName.pos);
        buf.writeByte(newStringXMLQName.kind.getValue());
        newStringXMLQName.lhsOp.accept(this);
        newStringXMLQName.stringQNameOP.accept(this);
    }

    @Override
    public void visit(XMLAccess xmlAccess) {
        writePosition(xmlAccess.pos);
        buf.writeByte(xmlAccess.kind.getValue());
        xmlAccess.lhsOp.accept(this);
        xmlAccess.rhsOp.accept(this);
    }

    @Override
    public void visit(NewXMLComment newXMLComment) {
        writePosition(newXMLComment.pos);
        buf.writeByte(newXMLComment.kind.getValue());
        newXMLComment.lhsOp.accept(this);
        newXMLComment.textOp.accept(this);
    }

    @Override
    public void visit(NewXMLProcIns newXMLProcIns) {
        writePosition(newXMLProcIns.pos);
        buf.writeByte(newXMLProcIns.kind.getValue());
        newXMLProcIns.lhsOp.accept(this);
        newXMLProcIns.dataOp.accept(this);
        newXMLProcIns.targetOp.accept(this);
    }

    @Override
    public void visit(NewTypeDesc newTypeDesc) {
        writePosition(newTypeDesc.pos);
        buf.writeByte(newTypeDesc.kind.getValue());
        newTypeDesc.lhsOp.accept(this);
        writeType(newTypeDesc.type);
    }

    // Positions
    void writePosition(DiagnosticPos pos) {
        int sLine = Integer.MIN_VALUE;
        int eLine = Integer.MIN_VALUE;
        int sCol = Integer.MIN_VALUE;
        int eCol = Integer.MIN_VALUE;
        String sourceFileName = "";
        if (pos != null) {
            sLine = pos.sLine;
            eLine = pos.eLine;
            sCol = pos.sCol;
            eCol = pos.eCol;
            if (pos.src != null) {
                sourceFileName = pos.src.cUnitName;
            }
        }
        buf.writeInt(sLine);
        buf.writeInt(eLine);
        buf.writeInt(sCol);
        buf.writeInt(eCol);
        buf.writeInt(addStringCPEntry(sourceFileName));
    }

    // private methods

    private void addCpAndWriteString(String string) {
        buf.writeInt(addStringCPEntry(string));
    }

    private int addPkgCPEntry(PackageID packageID) {
        int orgCPIndex = addStringCPEntry(packageID.orgName.value);
        int nameCPIndex = addStringCPEntry(packageID.name.value);
        int versionCPIndex = addStringCPEntry(packageID.version.value);
        return cp.addCPEntry(new CPEntry.PackageCPEntry(orgCPIndex, nameCPIndex, versionCPIndex));
    }

    private int addStringCPEntry(String value) {
        return cp.addCPEntry(new CPEntry.StringCPEntry(value));
    }

    private void writeType(BType type) {
        buf.writeInt(cp.addShapeCPEntry(type));
    }
}<|MERGE_RESOLUTION|>--- conflicted
+++ resolved
@@ -366,11 +366,7 @@
     public void visit(BIRNonTerminator.IsLike birIsLike) {
         writePosition(birIsLike.pos);
         buf.writeByte(birIsLike.kind.getValue());
-<<<<<<< HEAD
-        typeWriter.visitType(birIsLike.type);
-=======
         writeType(birIsLike.type);
->>>>>>> 0fe64657
         birIsLike.lhsOp.accept(this);
         birIsLike.rhsOp.accept(this);
     }
