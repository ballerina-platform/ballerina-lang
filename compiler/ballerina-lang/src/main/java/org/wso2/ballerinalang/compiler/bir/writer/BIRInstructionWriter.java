--- conflicted
+++ resolved
@@ -363,11 +363,8 @@
         buf.writeByte(birTypeCast.kind.getValue());
         birTypeCast.lhsOp.accept(this);
         birTypeCast.rhsOp.accept(this);
-<<<<<<< HEAD
         writeType(birTypeCast.type);
-=======
         buf.writeBoolean(birTypeCast.checkTypes);
->>>>>>> 06d58390
     }
 
     public void visit(BIRNonTerminator.IsLike birIsLike) {
