/*
 * Copyright (c) 2020, WSO2 Inc. (http://www.wso2.org) All Rights Reserved.
 *
 * WSO2 Inc. licenses this file to you under the Apache License,
 * Version 2.0 (the "License"); you may not use this file except
 * in compliance with the License.
 * You may obtain a copy of the License at
 *
 *    http://www.apache.org/licenses/LICENSE-2.0
 *
 * Unless required by applicable law or agreed to in writing,
 * software distributed under the License is distributed on an
 * "AS IS" BASIS, WITHOUT WARRANTIES OR CONDITIONS OF ANY
 * KIND, either express or implied.  See the License for the
 * specific language governing permissions and limitations
 * under the License.
 */

package org.wso2.ballerinalang.compiler.bir.codegen;

import io.ballerina.identifier.Utils;
import io.ballerina.tools.diagnostics.Location;
import org.apache.commons.lang3.StringUtils;
import org.ballerinalang.compiler.BLangCompilerException;
import org.ballerinalang.model.elements.PackageID;
import org.ballerinalang.model.symbols.SymbolKind;
import org.objectweb.asm.ClassWriter;
import org.objectweb.asm.Handle;
import org.objectweb.asm.Label;
import org.objectweb.asm.MethodVisitor;
import org.objectweb.asm.Opcodes;
import org.objectweb.asm.Type;
import org.wso2.ballerinalang.compiler.bir.codegen.internal.LabelGenerator;
import org.wso2.ballerinalang.compiler.bir.codegen.internal.NameHashComparator;
import org.wso2.ballerinalang.compiler.bir.codegen.interop.InteropMethodGen;
import org.wso2.ballerinalang.compiler.bir.codegen.model.JType;
import org.wso2.ballerinalang.compiler.bir.codegen.model.JTypeTags;
import org.wso2.ballerinalang.compiler.bir.codegen.split.JvmConstantsGen;
import org.wso2.ballerinalang.compiler.bir.model.BIRAbstractInstruction;
import org.wso2.ballerinalang.compiler.bir.model.BIRNode;
import org.wso2.ballerinalang.compiler.bir.model.BIRTerminator;
import org.wso2.ballerinalang.compiler.bir.model.BirScope;
import org.wso2.ballerinalang.compiler.semantics.model.symbols.BStructureTypeSymbol;
import org.wso2.ballerinalang.compiler.semantics.model.symbols.BTypeSymbol;
import org.wso2.ballerinalang.compiler.semantics.model.types.BIntersectionType;
import org.wso2.ballerinalang.compiler.semantics.model.types.BType;
import org.wso2.ballerinalang.compiler.semantics.model.types.BTypeReferenceType;
import org.wso2.ballerinalang.compiler.util.Name;
import org.wso2.ballerinalang.compiler.util.Names;
import org.wso2.ballerinalang.compiler.util.TypeTags;
import org.wso2.ballerinalang.compiler.util.Unifier;
import org.wso2.ballerinalang.util.Flags;

import java.util.List;
import java.util.Set;
import java.util.regex.Pattern;

import static io.ballerina.runtime.api.constants.RuntimeConstants.UNDERSCORE;
import static org.objectweb.asm.Opcodes.ACONST_NULL;
import static org.objectweb.asm.Opcodes.ALOAD;
import static org.objectweb.asm.Opcodes.ASTORE;
import static org.objectweb.asm.Opcodes.ATHROW;
import static org.objectweb.asm.Opcodes.CHECKCAST;
import static org.objectweb.asm.Opcodes.DUP;
import static org.objectweb.asm.Opcodes.GETFIELD;
import static org.objectweb.asm.Opcodes.GETSTATIC;
import static org.objectweb.asm.Opcodes.GOTO;
import static org.objectweb.asm.Opcodes.ICONST_0;
import static org.objectweb.asm.Opcodes.INVOKEINTERFACE;
import static org.objectweb.asm.Opcodes.INVOKESPECIAL;
import static org.objectweb.asm.Opcodes.INVOKESTATIC;
import static org.objectweb.asm.Opcodes.INVOKEVIRTUAL;
import static org.objectweb.asm.Opcodes.NEW;
import static org.objectweb.asm.Opcodes.RETURN;
import static org.wso2.ballerinalang.compiler.bir.codegen.JvmConstants.BALLERINA;
import static org.wso2.ballerinalang.compiler.bir.codegen.JvmConstants.BAL_EXTENSION;
import static org.wso2.ballerinalang.compiler.bir.codegen.JvmConstants.BUILT_IN_PACKAGE_NAME;
import static org.wso2.ballerinalang.compiler.bir.codegen.JvmConstants.B_STRING_VALUE;
import static org.wso2.ballerinalang.compiler.bir.codegen.JvmConstants.B_STRING_VAR_PREFIX;
import static org.wso2.ballerinalang.compiler.bir.codegen.JvmConstants.DECIMAL_VALUE;
import static org.wso2.ballerinalang.compiler.bir.codegen.JvmConstants.ENCODED_DOT_CHARACTER;
import static org.wso2.ballerinalang.compiler.bir.codegen.JvmConstants.ERROR_VALUE;
import static org.wso2.ballerinalang.compiler.bir.codegen.JvmConstants.FILE_NAME_PERIOD_SEPERATOR;
import static org.wso2.ballerinalang.compiler.bir.codegen.JvmConstants.FUNCTION_POINTER;
import static org.wso2.ballerinalang.compiler.bir.codegen.JvmConstants.GET_VALUE_METHOD;
import static org.wso2.ballerinalang.compiler.bir.codegen.JvmConstants.JAVA_PACKAGE_SEPERATOR;
import static org.wso2.ballerinalang.compiler.bir.codegen.JvmConstants.JAVA_RUNTIME;
import static org.wso2.ballerinalang.compiler.bir.codegen.JvmConstants.JVM_INIT_METHOD;
import static org.wso2.ballerinalang.compiler.bir.codegen.JvmConstants.JVM_TO_STRING_METHOD;
import static org.wso2.ballerinalang.compiler.bir.codegen.JvmConstants.MAX_STRINGS_PER_METHOD;
import static org.wso2.ballerinalang.compiler.bir.codegen.JvmConstants.MODULE_INIT_METHOD;
import static org.wso2.ballerinalang.compiler.bir.codegen.JvmConstants.MODULE_START_METHOD;
import static org.wso2.ballerinalang.compiler.bir.codegen.JvmConstants.OVERFLOW_LINE_NUMBER;
import static org.wso2.ballerinalang.compiler.bir.codegen.JvmConstants.STRAND_CLASS;
import static org.wso2.ballerinalang.compiler.bir.codegen.JvmConstants.STRAND_WORKER_CHANNEL_MAP;
import static org.wso2.ballerinalang.compiler.bir.codegen.JvmConstants.STRING_BUILDER;
import static org.wso2.ballerinalang.compiler.bir.codegen.JvmConstants.STRING_UTILS;
import static org.wso2.ballerinalang.compiler.bir.codegen.JvmConstants.WINDOWS_PATH_SEPERATOR;
import static org.wso2.ballerinalang.compiler.bir.codegen.JvmSignatures.FP_INIT;
import static org.wso2.ballerinalang.compiler.bir.codegen.JvmSignatures.FROM_STRING;
import static org.wso2.ballerinalang.compiler.bir.codegen.JvmSignatures.GET_ARRAY_VALUE;
import static org.wso2.ballerinalang.compiler.bir.codegen.JvmSignatures.GET_BDECIMAL;
import static org.wso2.ballerinalang.compiler.bir.codegen.JvmSignatures.GET_BOBJECT;
import static org.wso2.ballerinalang.compiler.bir.codegen.JvmSignatures.GET_BSTRING;
import static org.wso2.ballerinalang.compiler.bir.codegen.JvmSignatures.GET_ERROR_VALUE;
import static org.wso2.ballerinalang.compiler.bir.codegen.JvmSignatures.GET_FUNCTION_POINTER;
import static org.wso2.ballerinalang.compiler.bir.codegen.JvmSignatures.GET_FUTURE_VALUE;
import static org.wso2.ballerinalang.compiler.bir.codegen.JvmSignatures.GET_HANDLE_VALUE;
import static org.wso2.ballerinalang.compiler.bir.codegen.JvmSignatures.GET_JSTRING;
import static org.wso2.ballerinalang.compiler.bir.codegen.JvmSignatures.GET_MAP_VALUE;
import static org.wso2.ballerinalang.compiler.bir.codegen.JvmSignatures.GET_OBJECT;
import static org.wso2.ballerinalang.compiler.bir.codegen.JvmSignatures.GET_REGEXP;
import static org.wso2.ballerinalang.compiler.bir.codegen.JvmSignatures.GET_RUNTIME;
import static org.wso2.ballerinalang.compiler.bir.codegen.JvmSignatures.GET_STREAM_VALUE;
import static org.wso2.ballerinalang.compiler.bir.codegen.JvmSignatures.GET_TABLE_VALUE;
import static org.wso2.ballerinalang.compiler.bir.codegen.JvmSignatures.GET_TYPEDESC;
import static org.wso2.ballerinalang.compiler.bir.codegen.JvmSignatures.GET_WORKER_CHANNEL_MAP;
import static org.wso2.ballerinalang.compiler.bir.codegen.JvmSignatures.GET_XML;
import static org.wso2.ballerinalang.compiler.bir.codegen.JvmSignatures.INITIAL_METHOD_DESC;
import static org.wso2.ballerinalang.compiler.bir.codegen.JvmSignatures.INIT_CLASS_CONSTRUCTOR;
import static org.wso2.ballerinalang.compiler.bir.codegen.JvmSignatures.INIT_ERROR;
import static org.wso2.ballerinalang.compiler.bir.codegen.JvmSignatures.INIT_WITH_STRING;
import static org.wso2.ballerinalang.compiler.bir.codegen.JvmSignatures.RETURN_ARRAY_VALUE;
import static org.wso2.ballerinalang.compiler.bir.codegen.JvmSignatures.RETURN_B_OBJECT;
import static org.wso2.ballerinalang.compiler.bir.codegen.JvmSignatures.RETURN_B_STRING_VALUE;
import static org.wso2.ballerinalang.compiler.bir.codegen.JvmSignatures.RETURN_DECIMAL_VALUE;
import static org.wso2.ballerinalang.compiler.bir.codegen.JvmSignatures.RETURN_ERROR_VALUE;
import static org.wso2.ballerinalang.compiler.bir.codegen.JvmSignatures.RETURN_FUNCTION_POINTER;
import static org.wso2.ballerinalang.compiler.bir.codegen.JvmSignatures.RETURN_FUTURE_VALUE;
import static org.wso2.ballerinalang.compiler.bir.codegen.JvmSignatures.RETURN_HANDLE_VALUE;
import static org.wso2.ballerinalang.compiler.bir.codegen.JvmSignatures.RETURN_JOBJECT;
import static org.wso2.ballerinalang.compiler.bir.codegen.JvmSignatures.RETURN_MAP_VALUE;
import static org.wso2.ballerinalang.compiler.bir.codegen.JvmSignatures.RETURN_REGEX_VALUE;
import static org.wso2.ballerinalang.compiler.bir.codegen.JvmSignatures.RETURN_STREAM_VALUE;
import static org.wso2.ballerinalang.compiler.bir.codegen.JvmSignatures.RETURN_TABLE_VALUE;
import static org.wso2.ballerinalang.compiler.bir.codegen.JvmSignatures.RETURN_TYPEDESC_VALUE;
import static org.wso2.ballerinalang.compiler.bir.codegen.JvmSignatures.RETURN_XML_VALUE;
import static org.wso2.ballerinalang.compiler.bir.codegen.JvmSignatures.STRING_BUILDER_APPEND;
import static org.wso2.ballerinalang.compiler.bir.codegen.JvmSignatures.VOID_METHOD_DESC;
import static org.wso2.ballerinalang.compiler.util.CompilerUtils.getMajorVersion;

/**
 * The common functions used in CodeGen.
 */
public final class JvmCodeGenUtil {

    public static final Unifier UNIFIER = new Unifier();
    private static final Pattern JVM_RESERVED_CHAR_SET = Pattern.compile("[.:/<>]");
    public static final String SCOPE_PREFIX = "_SCOPE_";
    public static final NameHashComparator NAME_HASH_COMPARATOR = new NameHashComparator();

    static void visitInvokeDynamic(MethodVisitor mv, String currentClass, String lambdaName, int size) {
        String mapDesc = getMapsDesc(size);
        Handle handle = new Handle(Opcodes.H_INVOKESTATIC, "java/lang/invoke/LambdaMetafactory",
                                   "metafactory", "(Ljava/lang/invoke/MethodHandles$Lookup;Ljava/lang/String;" +
                "Ljava/lang/invoke/MethodType;Ljava/lang/invoke/MethodType;Ljava/lang/invoke/MethodHandle;" +
                "Ljava/lang/invoke/MethodType;)Ljava/lang/invoke/CallSite;", false);

        mv.visitInvokeDynamicInsn("apply", "(" + mapDesc + ")Ljava/util/function/Function;", handle,
                                  Type.getType("(Ljava/lang/Object;)Ljava/lang/Object;"),
                                  new Handle(Opcodes.H_INVOKESTATIC, currentClass, lambdaName, "(" + mapDesc + "[" +
                        "Ljava/lang/Object;)Ljava/lang/Object;", false),
                                  Type.getType("([Ljava/lang/Object;" + ")Ljava/lang/Object;"));
    }

    private static String getMapsDesc(long count) {
        StringBuilder builder = new StringBuilder();
        for (long i = count; i > 0; i--) {
            builder.append("Lio/ballerina/runtime/internal/values/MapValue;");
        }
        return builder.toString();
    }

    public static void createFunctionPointer(MethodVisitor mv, String className, String lambdaName) {
        mv.visitTypeInsn(Opcodes.NEW, FUNCTION_POINTER);
        mv.visitInsn(Opcodes.DUP);
        visitInvokeDynamic(mv, className, lambdaName, 0);

        // load null here for type, since these are fps created for internal usage.
        mv.visitInsn(Opcodes.ACONST_NULL);
        mv.visitLdcInsn(lambdaName);
        mv.visitInsn(Opcodes.ICONST_0); // mark as not-concurrent ie: 'parent'
        mv.visitMethodInsn(Opcodes.INVOKESPECIAL, FUNCTION_POINTER, JVM_INIT_METHOD, FP_INIT, false);
    }

    public static String cleanupPathSeparators(String name) {
        name = cleanupBalExt(name);
        return name.replace(WINDOWS_PATH_SEPERATOR, JAVA_PACKAGE_SEPERATOR);
    }

    public static String rewriteVirtualCallTypeName(String value, BType objectType) {
        objectType = getImpliedType(objectType);
        String typeName = objectType.tsymbol.name.value;
        Name originalName = objectType.tsymbol.originalName;
        if (value.startsWith(typeName)) {
            // The call name will be in the format of`objectTypeName.funcName` for attached functions of imported
            // modules. Therefore, We need to remove the type name.
            value = value.replace(typeName + ".", "").trim();
        } else if (originalName != null && value.startsWith(originalName.value)) {
            // The call name will be in the format of`objectTypeOriginalName.funcName` for attached functions of
            // object definitions. Therefore, We need to remove it.
            value = value.replace(originalName + ".", "").trim();
        }
        return Utils.encodeFunctionIdentifier(value);
    }

    public static boolean isModuleInitializerMethod(String methodName) {
        return methodName.equals(MODULE_INIT_METHOD) || methodName.equals(MODULE_START_METHOD);
    }

    private static String cleanupBalExt(String name) {
        if (name.endsWith(BAL_EXTENSION)) {
            return name.substring(0, name.length() - 4); // 4 = BAL_EXTENSION.length
        }
        return name;
    }

    public static String getFieldTypeSignature(BType bType) {
        bType = getImpliedType(bType);
        if (TypeTags.isIntegerTypeTag(bType.tag)) {
            return "J";
        } else if (TypeTags.isStringTypeTag(bType.tag)) {
            return GET_BSTRING;
        } else if (TypeTags.isXMLTypeTag(bType.tag)) {
            return GET_XML;
        } else {
            return switch (bType.tag) {
                case TypeTags.BYTE -> "I";
                case TypeTags.FLOAT -> "D";
                case TypeTags.DECIMAL -> GET_BDECIMAL;
                case TypeTags.BOOLEAN -> "Z";
                case TypeTags.NIL, TypeTags.NEVER, TypeTags.ANY, TypeTags.ANYDATA, TypeTags.UNION, TypeTags.JSON,
                        TypeTags.FINITE, TypeTags.READONLY ->
                        GET_OBJECT;
                case TypeTags.MAP, TypeTags.RECORD -> GET_MAP_VALUE;
                case TypeTags.STREAM -> GET_STREAM_VALUE;
                case TypeTags.TABLE -> GET_TABLE_VALUE;
                case TypeTags.ARRAY, TypeTags.TUPLE -> GET_ARRAY_VALUE;
                case TypeTags.ERROR -> GET_ERROR_VALUE;
                case TypeTags.FUTURE -> GET_FUTURE_VALUE;
                case TypeTags.OBJECT -> GET_BOBJECT;
                case TypeTags.TYPEDESC -> GET_TYPEDESC;
                case TypeTags.INVOKABLE -> GET_FUNCTION_POINTER;
                case TypeTags.HANDLE -> GET_HANDLE_VALUE;
                case JTypeTags.JTYPE -> InteropMethodGen.getJTypeSignature((JType) bType);
                case TypeTags.REGEXP -> GET_REGEXP;
                default -> throw new BLangCompilerException(JvmConstants.TYPE_NOT_SUPPORTED_MESSAGE + bType);
            };
        }
    }

    public static void generateDefaultConstructor(ClassWriter cw, String ownerClass) {
        MethodVisitor mv = cw.visitMethod(Opcodes.ACC_PUBLIC, JVM_INIT_METHOD, VOID_METHOD_DESC, null, null);
        mv.visitCode();
        mv.visitVarInsn(ALOAD, 0);
        mv.visitMethodInsn(INVOKESPECIAL, ownerClass, JVM_INIT_METHOD, VOID_METHOD_DESC, false);
        mv.visitInsn(RETURN);
        mv.visitMaxs(1, 1);
        mv.visitEnd();
    }

    public static void generateInitClassConstructor(ClassWriter cw, String ownerClass) {
        MethodVisitor mv = cw.visitMethod(Opcodes.ACC_PUBLIC, JVM_INIT_METHOD, INIT_CLASS_CONSTRUCTOR, null, null);
        mv.visitCode();
        mv.visitVarInsn(ALOAD, 0);
        mv.visitVarInsn(ALOAD, 1);
        mv.visitMethodInsn(INVOKESPECIAL, ownerClass, JVM_INIT_METHOD, INIT_CLASS_CONSTRUCTOR, false);
        mv.visitInsn(Opcodes.RETURN);
        mv.visitMaxs(1, 1);
        mv.visitEnd();
    }

    public static boolean isExternFunc(BIRNode.BIRFunction func) {
        return (func.flags & Flags.NATIVE) == Flags.NATIVE;
    }

    public static String getPackageName(PackageID packageID) {
        return getPackageNameWithSeparator(packageID, "/");
    }

    private static String getPackageNameWithSeparator(PackageID packageID, String separator) {
        String packageName = "";
        String orgName = Utils.encodeNonFunctionIdentifier(packageID.orgName.value);
        String moduleName;
        if (!packageID.isTestPkg) {
            moduleName = Utils.encodeNonFunctionIdentifier(packageID.name.value);
        } else {
            moduleName = Utils.encodeNonFunctionIdentifier(packageID.name.value) + Names.TEST_PACKAGE.value;
        }
        if (!moduleName.equals(ENCODED_DOT_CHARACTER)) {
            if (!packageID.version.value.isEmpty()) {
                packageName = getMajorVersion(packageID.version.value) + separator;
            }
            packageName = moduleName + separator + packageName;
        }

        if (!orgName.equalsIgnoreCase("$anon")) {
            packageName = orgName + separator + packageName;
        }
        return packageName;
    }

    public static String getModuleLevelClassName(PackageID packageID, String sourceFileName) {
        return getModuleLevelClassName(packageID, sourceFileName, "/");
    }

    public static void generateExitRuntime(MethodVisitor mv) {
        mv.visitMethodInsn(INVOKESTATIC , JAVA_RUNTIME, "getRuntime", GET_RUNTIME, false);
        mv.visitInsn(ICONST_0);
        mv.visitMethodInsn(INVOKEVIRTUAL , JAVA_RUNTIME, "exit", "(I)V", false);
    }

    static String getModuleLevelClassName(PackageID packageID, String sourceFileName, String separator) {
        String className = cleanupSourceFileName(sourceFileName);
        // handle source file path start with '/'.
        if (className.startsWith(JAVA_PACKAGE_SEPERATOR)) {
            className = className.substring(1);
        }
        return getPackageNameWithSeparator(packageID, separator) + className;
    }

    public static String getModuleLevelClassName(PackageID packageID, String prefix, String sourceFileName,
                                                 String separator) {
        String className = cleanupSourceFileName(sourceFileName);
        // handle source file path start with '/'.
        if (className.startsWith(JAVA_PACKAGE_SEPERATOR)) {
            className = className.substring(1);
        }
        return getPackageNameWithSeparator(packageID, separator) + prefix + className;
    }


    private static String cleanupSourceFileName(String name) {
        return name.replace(".", FILE_NAME_PERIOD_SEPERATOR);
    }

    public static String getMethodDesc(List<BType> paramTypes, BType retType) {
        return INITIAL_METHOD_DESC + getMethodDescParams(paramTypes) + generateReturnType(retType);
    }

    public static String getMethodDesc(List<BType> paramTypes, BType retType, BType attachedType) {
        return INITIAL_METHOD_DESC + getArgTypeSignature(attachedType) + getMethodDescParams(paramTypes) +
                generateReturnType(retType);
    }

    public static String getMethodDesc(List<BType> paramTypes, BType retType, String attachedTypeClassName) {
        return INITIAL_METHOD_DESC + "L" + attachedTypeClassName + ";" + getMethodDescParams(paramTypes) +
                generateReturnType(retType);
    }

    public static String getMethodDescParams(List<BType> paramTypes) {
        StringBuilder descBuilder = new StringBuilder();
        for (BType type : paramTypes) {
            descBuilder.append(getArgTypeSignature(type));
        }
        return descBuilder.toString();
    }

    public static String getArgTypeSignature(BType bType) {
        bType = JvmCodeGenUtil.getImpliedType(bType);
        if (TypeTags.isIntegerTypeTag(bType.tag)) {
            return "J";
        } else if (TypeTags.isStringTypeTag(bType.tag)) {
            return GET_BSTRING;
        } else if (TypeTags.isXMLTypeTag(bType.tag)) {
            return GET_XML;
        }

        return switch (bType.tag) {
            case TypeTags.BYTE -> "I";
            case TypeTags.FLOAT -> "D";
            case TypeTags.DECIMAL -> GET_BDECIMAL;
            case TypeTags.BOOLEAN -> "Z";
            case TypeTags.NIL, TypeTags.NEVER, TypeTags.ANYDATA, TypeTags.UNION, TypeTags.JSON, TypeTags.FINITE,
                    TypeTags.ANY, TypeTags.READONLY ->
                    GET_OBJECT;
            case TypeTags.ARRAY, TypeTags.TUPLE -> GET_ARRAY_VALUE;
            case TypeTags.ERROR -> GET_ERROR_VALUE;
            case TypeTags.MAP, TypeTags.RECORD -> GET_MAP_VALUE;
            case TypeTags.FUTURE -> GET_FUTURE_VALUE;
            case TypeTags.STREAM -> GET_STREAM_VALUE;
            case TypeTags.TABLE -> GET_TABLE_VALUE;
            case TypeTags.INVOKABLE -> GET_FUNCTION_POINTER;
            case TypeTags.TYPEDESC -> GET_TYPEDESC;
            case TypeTags.OBJECT -> GET_BOBJECT;
            case TypeTags.HANDLE -> GET_HANDLE_VALUE;
            case TypeTags.REGEXP -> GET_REGEXP;
            default -> throw new BLangCompilerException(JvmConstants.TYPE_NOT_SUPPORTED_MESSAGE + bType);
        };
    }

    public static String generateReturnType(BType bType) {
        bType = JvmCodeGenUtil.getImpliedType(bType);
        if (bType == null) {
            return RETURN_JOBJECT;
        }

        bType = JvmCodeGenUtil.UNIFIER.build(bType);
        if (bType == null || bType.tag == TypeTags.NIL || bType.tag == TypeTags.NEVER) {
            return RETURN_JOBJECT;
        } else if (TypeTags.isIntegerTypeTag(bType.tag)) {
            return ")J";
        } else if (TypeTags.isStringTypeTag(bType.tag)) {
            return RETURN_B_STRING_VALUE;
        } else if (TypeTags.isXMLTypeTag(bType.tag)) {
            return RETURN_XML_VALUE;
        }

        return switch (bType.tag) {
            case TypeTags.BYTE -> ")I";
            case TypeTags.FLOAT -> ")D";
            case TypeTags.DECIMAL -> RETURN_DECIMAL_VALUE;
            case TypeTags.BOOLEAN -> ")Z";
            case TypeTags.ARRAY, TypeTags.TUPLE -> RETURN_ARRAY_VALUE;
            case TypeTags.MAP, TypeTags.RECORD -> RETURN_MAP_VALUE;
            case TypeTags.ERROR -> RETURN_ERROR_VALUE;
            case TypeTags.STREAM -> RETURN_STREAM_VALUE;
            case TypeTags.TABLE -> RETURN_TABLE_VALUE;
            case TypeTags.FUTURE -> RETURN_FUTURE_VALUE;
            case TypeTags.TYPEDESC -> RETURN_TYPEDESC_VALUE;
            case TypeTags.ANY, TypeTags.ANYDATA, TypeTags.UNION, TypeTags.INTERSECTION, TypeTags.JSON,
                    TypeTags.FINITE, TypeTags.READONLY ->
                    RETURN_JOBJECT;
            case TypeTags.OBJECT -> RETURN_B_OBJECT;
            case TypeTags.INVOKABLE -> RETURN_FUNCTION_POINTER;
            case TypeTags.HANDLE -> RETURN_HANDLE_VALUE;
            case TypeTags.REGEXP -> RETURN_REGEX_VALUE;
            default -> throw new BLangCompilerException(JvmConstants.TYPE_NOT_SUPPORTED_MESSAGE + bType);
        };
    }

    public static String toNameString(BType t) {
        BTypeSymbol typeSymbol = t.tsymbol;
        if ((typeSymbol.kind == SymbolKind.RECORD || typeSymbol.kind == SymbolKind.OBJECT) &&
                ((BStructureTypeSymbol) typeSymbol).typeDefinitionSymbol != null) {
            return Utils.encodeNonFunctionIdentifier(((BStructureTypeSymbol) typeSymbol)
                    .typeDefinitionSymbol.name.value);
        }
        return Utils.encodeNonFunctionIdentifier(typeSymbol.name.value);
    }

    public static boolean isBallerinaBuiltinModule(String orgName, String moduleName) {
        return orgName.equals("ballerina") && moduleName.equals("builtin");
    }

    public static BirScope getLastScopeFromBBInsGen(MethodVisitor mv, LabelGenerator labelGen,
                                                    JvmInstructionGen instGen, int localVarOffset,
                                                    String funcName, BIRNode.BIRBasicBlock bb,
                                                    Set<BirScope> visitedScopesSet, BirScope lastScope) {

        int insCount = bb.instructions.size();
        for (int i = 0; i < insCount; i++) {
            Label insLabel = labelGen.getLabel(funcName + bb.id.value + "ins" + i);
            mv.visitLabel(insLabel);
            BIRAbstractInstruction inst = bb.instructions.get(i);
            if (inst != null) {
                generateDiagnosticPos(inst.pos, mv);
                instGen.generateInstructions(localVarOffset, inst);
                lastScope = getLastScope(inst, funcName, labelGen, visitedScopesSet, lastScope, mv);
            }
        }

        return lastScope;
    }

    public static void generateDiagnosticPos(Location pos, MethodVisitor mv) {
        Label label = new Label();
        if (pos != null && pos.lineRange().startLine().line() != OVERFLOW_LINE_NUMBER) {
            mv.visitLabel(label);
            // Adding +1 since 'pos' is 0-based and we want 1-based positions at run time
            mv.visitLineNumber(pos.lineRange().startLine().line() + 1, label);
        }
    }

    private static BirScope getLastScope(BIRAbstractInstruction instruction, String funcName, LabelGenerator labelGen,
                                         Set<BirScope> visitedScopesSet, BirScope lastScope, MethodVisitor mv) {
        BirScope scope = instruction.scope;
        if (scope != null && scope != lastScope) {
            lastScope = scope;
            Label scopeLabel = labelGen.getLabel(funcName + SCOPE_PREFIX + scope.id());
            mv.visitLabel(scopeLabel);
            storeLabelForParentScopes(scope, scopeLabel, labelGen, funcName, visitedScopesSet);
            visitedScopesSet.add(scope);
        }
        return lastScope;
    }

    private static void storeLabelForParentScopes(BirScope scope, Label scopeLabel, LabelGenerator labelGen,
                                                  String funcName, Set<BirScope> visitedScopesSet) {

        BirScope parent = scope.parent();
        if (parent != null && !visitedScopesSet.contains(parent)) {
            String labelName = funcName + SCOPE_PREFIX + parent.id();
            labelGen.putLabel(labelName, scopeLabel);
            visitedScopesSet.add(parent);

            storeLabelForParentScopes(parent, scopeLabel, labelGen, funcName, visitedScopesSet);
        }
    }

    public static BirScope getLastScopeFromTerminator(MethodVisitor mv, BIRNode.BIRBasicBlock bb, String funcName,
                                                       LabelGenerator labelGen, BirScope lastScope,
                                                      Set<BirScope> visitedScopesSet) {
        BirScope scope = bb.terminator.scope;
        if (scope != null && scope != lastScope) {
            lastScope = scope;
            Label scopeLabel = labelGen.getLabel(funcName + SCOPE_PREFIX + scope.id());
            mv.visitLabel(scopeLabel);
            visitedScopesSet.add(scope);
        }
        return lastScope;
    }

<<<<<<< HEAD
    public static void genGotoThenBB(MethodVisitor mv, BIRNode.BIRBasicBlock thenBB, LabelGenerator labelGen,
                                     BIRTerminator terminator, String funcName) {
        if (thenBB != null) {
            Label gotoLabel = labelGen.getLabel(funcName + terminator.thenBB.id.value);
            mv.visitJumpInsn(GOTO, gotoLabel);
=======
    public static void genYieldCheck(MethodVisitor mv, LabelGenerator labelGen, BIRNode.BIRBasicBlock thenBB,
                                     String funcName, int localVarOffset, int yieldLocationVarIndex,
                                     Location terminatorPos, String fullyQualifiedFuncName, String yieldStatus,
                                     int yieldStatusVarIndex) {
        mv.visitVarInsn(ALOAD, localVarOffset);
        mv.visitMethodInsn(INVOKEVIRTUAL, STRAND_CLASS, "isYielded", "()Z", false);
        generateSetYieldedStatus(mv, labelGen, funcName, yieldLocationVarIndex, terminatorPos,
                fullyQualifiedFuncName, yieldStatus, yieldStatusVarIndex);
        Label gotoLabel = labelGen.getLabel(funcName + thenBB.id.value);
        mv.visitJumpInsn(GOTO, gotoLabel);
    }

    static void generateSetYieldedStatus(MethodVisitor mv, LabelGenerator labelGen, String funcName,
                                         int yieldLocationVarIndex, Location terminatorPos,
                                         String fullyQualifiedFuncName, String yieldStatus,
                                         int yieldStatusVarIndex) {
        Label yieldLocationLabel = new Label();
        mv.visitJumpInsn(IFEQ, yieldLocationLabel);

        StringBuilder yieldLocationData = new StringBuilder(fullyQualifiedFuncName);
        if (terminatorPos != null) {
            yieldLocationData.append("(").append(terminatorPos.lineRange().fileName()).append(":")
                    .append(terminatorPos.lineRange().startLine().line() + 1).append(")");
>>>>>>> 5c9cc32c
        }
    }

    public static PackageID cleanupPackageID(PackageID pkgID) {
        Name org = new Name(Utils.encodeNonFunctionIdentifier(pkgID.orgName.value));
        Name module = new Name(Utils.encodeNonFunctionIdentifier(pkgID.name.value));
        return new PackageID(org, module, pkgID.version);
    }

    public static boolean isBuiltInPackage(PackageID packageID) {
        packageID = cleanupPackageID(packageID);
        return BALLERINA.equals(packageID.orgName.value) && BUILT_IN_PACKAGE_NAME.equals(packageID.name.value);
    }

    public static boolean isSameModule(PackageID moduleId, PackageID importModule) {
        PackageID cleanedPkg = cleanupPackageID(importModule);
        if (!moduleId.orgName.value.equals(cleanedPkg.orgName.value)) {
            return false;
        } else if (!moduleId.name.value.equals(cleanedPkg.name.value)) {
            return false;
        } else {
            return getMajorVersion(moduleId.version.value).equals(getMajorVersion(cleanedPkg.version.value));
        }
    }

    public static String cleanupFunctionName(String functionName) {
        return StringUtils.containsAny(functionName, "\\.:/<>") ?
                "$" + JVM_RESERVED_CHAR_SET.matcher(functionName).replaceAll("_") : functionName;
    }

    public static boolean isSimpleBasicType(BType bType) {
        bType = JvmCodeGenUtil.getImpliedType(bType);
        return switch (bType.tag) {
            case TypeTags.BYTE, TypeTags.FLOAT, TypeTags.BOOLEAN, TypeTags.DECIMAL, TypeTags.NIL, TypeTags.NEVER ->
                    true;
            default -> (TypeTags.isIntegerTypeTag(bType.tag)) || (TypeTags.isStringTypeTag(bType.tag));
        };
    }

    public static boolean needNoTypeGeneration(int bTypeTag) {
        return switch (bTypeTag) {
            case TypeTags.RECORD, TypeTags.ERROR, TypeTags.OBJECT, TypeTags.UNION, TypeTags.TUPLE -> false;
            default -> true;
        };
    }

    /**
     * Retrieve the referred type if a given type is a type reference type or
     * retrieve the effective type if the given type is an intersection type.
     *
     * @param type type to retrieve the implied type
     * @return the implied type if provided with a type reference type or an intersection type,
     * else returns the original type
     */
    public static BType getImpliedType(BType type) {
        if (type == null) {
            return null;
        }

        if (type.tag == TypeTags.TYPEREFDESC) {
            return getImpliedType(((BTypeReferenceType) type).referredType);
        }

        if (type.tag == TypeTags.INTERSECTION) {
            return getImpliedType(((BIntersectionType) type).effectiveType);
        }

        return type;
    }

    public static void loadConstantValue(BType bType, Object constVal, MethodVisitor mv,
                                         JvmConstantsGen jvmConstantsGen) {

        int typeTag = getImpliedType(bType).tag;
        if (TypeTags.isIntegerTypeTag(typeTag)) {
            long intValue = constVal instanceof Long ? (long) constVal : Long.parseLong(String.valueOf(constVal));
            mv.visitLdcInsn(intValue);
            return;
        } else if (TypeTags.isStringTypeTag(typeTag)) {
            String val = String.valueOf(constVal);
            int index = jvmConstantsGen.getBStringConstantVarIndex(val);
            String varName = B_STRING_VAR_PREFIX + index;
            String stringConstantsClass = getStringConstantsClass(index, jvmConstantsGen);
            mv.visitFieldInsn(GETSTATIC, stringConstantsClass, varName, GET_BSTRING);
            return;
        }

        switch (typeTag) {
            case TypeTags.BYTE -> {
                int byteValue = ((Number) constVal).intValue();
                mv.visitLdcInsn(byteValue);
            }
            case TypeTags.FLOAT -> {
                double doubleValue = constVal instanceof Double ? (double) constVal :
                        Double.parseDouble(String.valueOf(constVal));
                mv.visitLdcInsn(doubleValue);
            }
            case TypeTags.BOOLEAN -> {
                boolean booleanVal = constVal instanceof Boolean ? (boolean) constVal :
                        Boolean.parseBoolean(String.valueOf(constVal));
                mv.visitLdcInsn(booleanVal);
            }
            case TypeTags.DECIMAL -> {
                mv.visitTypeInsn(NEW, DECIMAL_VALUE);
                mv.visitInsn(DUP);
                mv.visitLdcInsn(removeDecimalDiscriminator(String.valueOf(constVal)));
                mv.visitMethodInsn(INVOKESPECIAL, DECIMAL_VALUE, JVM_INIT_METHOD, INIT_WITH_STRING, false);
            }
            case TypeTags.NIL, TypeTags.NEVER -> mv.visitInsn(ACONST_NULL);
            default -> throw new BLangCompilerException("JVM generation is not supported for type : " + bType);
        }
    }

    private static String getStringConstantsClass(int varIndex, JvmConstantsGen jvmConstantsGen) {
        int classIndex = varIndex / MAX_STRINGS_PER_METHOD;
        return jvmConstantsGen.getStringConstantsClass() + UNDERSCORE + classIndex;
    }

    private static String removeDecimalDiscriminator(String value) {
        int length = value.length();
        if (length < 2) {
            return value;
        }
        char lastChar = value.charAt(length - 1);
        if (lastChar == 'd' || lastChar == 'D') {
            return value.substring(0, length - 1);
        }
        return value;
    }

    public static void createDefaultCase(MethodVisitor mv, Label defaultCaseLabel, int nameRegIndex,
                                         String errorMessage) {
        mv.visitLabel(defaultCaseLabel);
        mv.visitTypeInsn(NEW, ERROR_VALUE);
        mv.visitInsn(DUP);

        // Create error message
        mv.visitTypeInsn(NEW, STRING_BUILDER);
        mv.visitInsn(DUP);
        mv.visitLdcInsn(errorMessage);
        mv.visitMethodInsn(INVOKESPECIAL, STRING_BUILDER, JVM_INIT_METHOD, INIT_WITH_STRING, false);
        mv.visitVarInsn(ALOAD, nameRegIndex);
        mv.visitMethodInsn(INVOKEVIRTUAL, STRING_BUILDER, "append", STRING_BUILDER_APPEND, false);
        mv.visitMethodInsn(INVOKEVIRTUAL, STRING_BUILDER, JVM_TO_STRING_METHOD, GET_JSTRING, false);
        mv.visitMethodInsn(INVOKESTATIC, STRING_UTILS, "fromString", FROM_STRING, false);
        mv.visitMethodInsn(INVOKESPECIAL, ERROR_VALUE, JVM_INIT_METHOD, INIT_ERROR, false);
        mv.visitInsn(ATHROW);
    }

    public static void castToJavaString(MethodVisitor mv, int fieldNameRegIndex, int strKeyVarIndex) {
        mv.visitVarInsn(ALOAD, fieldNameRegIndex);
        mv.visitTypeInsn(CHECKCAST, B_STRING_VALUE);
        mv.visitMethodInsn(INVOKEINTERFACE, B_STRING_VALUE, GET_VALUE_METHOD, GET_JSTRING, true);
        mv.visitVarInsn(ASTORE, strKeyVarIndex);
    }

    private JvmCodeGenUtil() {
    }

    public static String getRefTypeConstantName(BTypeReferenceType type) {
        return JvmConstants.TYPEREF_TYPE_VAR_PREFIX + Utils.encodeNonFunctionIdentifier(type.tsymbol.name.value);
    }

    public static void visitMaxStackForMethod(MethodVisitor mv, String funcName, String className) {
        try {
            mv.visitMaxs(0, 0);
        } catch (Throwable e) {
            throw new BLangCompilerException("error while generating method '" + Utils.decodeIdentifier(funcName) +
                    "' in class '" + Utils.decodeIdentifier(className) + "'", e);
        }
    }

    public static String getMethodSig(Class<?> returnType, Class<?>... parameterTypes) {

        StringBuilder sb = new StringBuilder();
        sb.append('(');
        for (Class<?> type : parameterTypes) {
            sb.append(getSig(type));
        }
        sb.append(')');
        return sb.append(getSig(returnType)).toString();
    }

    public static String getSig(Class<?> c) {

        if (c.isPrimitive()) {
            if (int.class == c) {
                return "I";
            } else if (long.class == c) {
                return "J";
            } else if (boolean.class == c) {
                return "Z";
            } else if (byte.class == c) {
                return "B";
            } else if (short.class == c) {
                return "S";
            } else if (char.class == c) {
                return "C";
            } else if (float.class == c) {
                return "F";
            } else if (double.class == c) {
                return "D";
            } else {
                // This is void
                return "V";
            }
        } else if (void.class == c || Void.class == c) {
            return "V";
        } else {
            String className = c.getName().replace('.', '/');
            if (c.isArray()) {
                return className;
            } else {
                return 'L' + className + ';';
            }
        }
    }

    public static void loadWorkerChannelMap(MethodVisitor mv, BIRNode.BIRFunction func, int channelMapVarIndex,
                                            int localVarOffset) {
        if (func.hasWorkers) {
            mv.visitVarInsn(ALOAD, channelMapVarIndex);
        } else {
            mv.visitVarInsn(ALOAD, localVarOffset);
            mv.visitFieldInsn(GETFIELD, STRAND_CLASS, STRAND_WORKER_CHANNEL_MAP, GET_WORKER_CHANNEL_MAP);
        }
    }
}<|MERGE_RESOLUTION|>--- conflicted
+++ resolved
@@ -511,37 +511,11 @@
         return lastScope;
     }
 
-<<<<<<< HEAD
     public static void genGotoThenBB(MethodVisitor mv, BIRNode.BIRBasicBlock thenBB, LabelGenerator labelGen,
                                      BIRTerminator terminator, String funcName) {
         if (thenBB != null) {
             Label gotoLabel = labelGen.getLabel(funcName + terminator.thenBB.id.value);
             mv.visitJumpInsn(GOTO, gotoLabel);
-=======
-    public static void genYieldCheck(MethodVisitor mv, LabelGenerator labelGen, BIRNode.BIRBasicBlock thenBB,
-                                     String funcName, int localVarOffset, int yieldLocationVarIndex,
-                                     Location terminatorPos, String fullyQualifiedFuncName, String yieldStatus,
-                                     int yieldStatusVarIndex) {
-        mv.visitVarInsn(ALOAD, localVarOffset);
-        mv.visitMethodInsn(INVOKEVIRTUAL, STRAND_CLASS, "isYielded", "()Z", false);
-        generateSetYieldedStatus(mv, labelGen, funcName, yieldLocationVarIndex, terminatorPos,
-                fullyQualifiedFuncName, yieldStatus, yieldStatusVarIndex);
-        Label gotoLabel = labelGen.getLabel(funcName + thenBB.id.value);
-        mv.visitJumpInsn(GOTO, gotoLabel);
-    }
-
-    static void generateSetYieldedStatus(MethodVisitor mv, LabelGenerator labelGen, String funcName,
-                                         int yieldLocationVarIndex, Location terminatorPos,
-                                         String fullyQualifiedFuncName, String yieldStatus,
-                                         int yieldStatusVarIndex) {
-        Label yieldLocationLabel = new Label();
-        mv.visitJumpInsn(IFEQ, yieldLocationLabel);
-
-        StringBuilder yieldLocationData = new StringBuilder(fullyQualifiedFuncName);
-        if (terminatorPos != null) {
-            yieldLocationData.append("(").append(terminatorPos.lineRange().fileName()).append(":")
-                    .append(terminatorPos.lineRange().startLine().line() + 1).append(")");
->>>>>>> 5c9cc32c
         }
     }
 
