--- conflicted
+++ resolved
@@ -341,59 +341,6 @@
         };
     }
 
-<<<<<<< HEAD
-    static String cleanupObjectTypeName(String typeName) {
-        int index = typeName.lastIndexOf("."); // Internal type names can contain dots hence use the `lastIndexOf`
-        int typeNameLength = typeName.length();
-        if (index > 1 && typeName.charAt(index - 1) == '\\') { // Methods can contain escaped characters
-            return typeName;
-        } else if (index > 0 && index != typeNameLength - 1) { // Resource method name can contain . at the end 
-            return typeName.substring(index + 1);
-        } else if (index > 0) {
-            // We will reach here for resource methods eg: (MyClient8.$get$.)
-            index = typeName.substring(0, typeNameLength - 1).lastIndexOf("."); // Index of the . before the last .
-            return typeName.substring(index + 1);
-        }
-        
-        return typeName;
-=======
-    public static void loadChannelDetails(MethodVisitor mv, List<BIRNode.ChannelDetails> channels,
-                                          int invocationVarIndex) {
-        mv.visitIntInsn(BIPUSH, channels.size());
-        mv.visitTypeInsn(ANEWARRAY, CHANNEL_DETAILS);
-        int index = 0;
-        for (BIRNode.ChannelDetails ch : channels) {
-            mv.visitInsn(DUP);
-            mv.visitIntInsn(BIPUSH, index);
-            index += 1;
-
-            mv.visitTypeInsn(NEW, CHANNEL_DETAILS);
-            mv.visitInsn(DUP);
-            mv.visitVarInsn(ILOAD, invocationVarIndex);
-            mv.visitInvokeDynamicInsn(MAKE_CONCAT_WITH_CONSTANTS, INT_TO_STRING,
-                    new Handle(H_INVOKESTATIC, STRING_CONCAT_FACTORY, MAKE_CONCAT_WITH_CONSTANTS,
-                            HANDLE_DESCRIPTOR_FOR_STRING_CONCAT, false),
-                    ch.name + START_OF_HEADING_WITH_SEMICOLON);
-
-            if (ch.channelInSameStrand) {
-                mv.visitInsn(ICONST_1);
-            } else {
-                mv.visitInsn(ICONST_0);
-            }
-
-            if (ch.send) {
-                mv.visitInsn(ICONST_1);
-            } else {
-                mv.visitInsn(ICONST_0);
-            }
-
-            mv.visitMethodInsn(INVOKESPECIAL, CHANNEL_DETAILS, JVM_INIT_METHOD,
-                    INIT_CHANNEL_DETAILS, false);
-            mv.visitInsn(AASTORE);
-        }
->>>>>>> dab12c8a
-    }
-
     public static String toNameString(BType t) {
         BTypeSymbol typeSymbol = t.tsymbol;
         if ((typeSymbol.kind == SymbolKind.RECORD || typeSymbol.kind == SymbolKind.OBJECT) &&
