/*
 * Copyright (c) 2020, WSO2 Inc. (http://www.wso2.org) All Rights Reserved.
 *
 * WSO2 Inc. licenses this file to you under the Apache License,
 * Version 2.0 (the "License"); you may not use this file except
 * in compliance with the License.
 * You may obtain a copy of the License at
 *
 *    http://www.apache.org/licenses/LICENSE-2.0
 *
 * Unless required by applicable law or agreed to in writing,
 * software distributed under the License is distributed on an
 * "AS IS" BASIS, WITHOUT WARRANTIES OR CONDITIONS OF ANY
 * KIND, either express or implied.  See the License for the
 * specific language governing permissions and limitations
 * under the License.
 */

package org.wso2.ballerinalang.compiler.bir.codegen;

import io.ballerina.identifier.Utils;
import io.ballerina.tools.diagnostics.Location;
import org.apache.commons.lang3.StringUtils;
import org.ballerinalang.compiler.BLangCompilerException;
import org.ballerinalang.model.elements.PackageID;
import org.ballerinalang.model.symbols.SymbolKind;
import org.objectweb.asm.ClassWriter;
import org.objectweb.asm.Handle;
import org.objectweb.asm.Label;
import org.objectweb.asm.MethodVisitor;
import org.objectweb.asm.Opcodes;
import org.objectweb.asm.Type;
import org.wso2.ballerinalang.compiler.bir.codegen.internal.AsyncDataCollector;
import org.wso2.ballerinalang.compiler.bir.codegen.internal.LabelGenerator;
import org.wso2.ballerinalang.compiler.bir.codegen.internal.NameHashComparator;
import org.wso2.ballerinalang.compiler.bir.codegen.internal.ScheduleFunctionInfo;
import org.wso2.ballerinalang.compiler.bir.codegen.interop.InteropMethodGen;
import org.wso2.ballerinalang.compiler.bir.codegen.model.JType;
import org.wso2.ballerinalang.compiler.bir.codegen.model.JTypeTags;
import org.wso2.ballerinalang.compiler.bir.codegen.split.JvmConstantsGen;
import org.wso2.ballerinalang.compiler.bir.model.BIRAbstractInstruction;
import org.wso2.ballerinalang.compiler.bir.model.BIRNode;
import org.wso2.ballerinalang.compiler.bir.model.BirScope;
import org.wso2.ballerinalang.compiler.semantics.model.symbols.BStructureTypeSymbol;
import org.wso2.ballerinalang.compiler.semantics.model.symbols.BTypeSymbol;
import org.wso2.ballerinalang.compiler.semantics.model.types.BIntersectionType;
import org.wso2.ballerinalang.compiler.semantics.model.types.BType;
import org.wso2.ballerinalang.compiler.semantics.model.types.BTypeReferenceType;
import org.wso2.ballerinalang.compiler.util.Name;
import org.wso2.ballerinalang.compiler.util.Names;
import org.wso2.ballerinalang.compiler.util.TypeTags;
import org.wso2.ballerinalang.compiler.util.Unifier;
import org.wso2.ballerinalang.util.Flags;

import java.util.HashMap;
import java.util.List;
import java.util.Map;
import java.util.Set;
import java.util.regex.Pattern;

import static io.ballerina.runtime.api.constants.RuntimeConstants.UNDERSCORE;
import static org.objectweb.asm.Opcodes.AASTORE;
import static org.objectweb.asm.Opcodes.ACONST_NULL;
import static org.objectweb.asm.Opcodes.ALOAD;
import static org.objectweb.asm.Opcodes.ANEWARRAY;
import static org.objectweb.asm.Opcodes.ASTORE;
import static org.objectweb.asm.Opcodes.ATHROW;
import static org.objectweb.asm.Opcodes.BIPUSH;
import static org.objectweb.asm.Opcodes.CHECKCAST;
import static org.objectweb.asm.Opcodes.DUP;
import static org.objectweb.asm.Opcodes.GETSTATIC;
import static org.objectweb.asm.Opcodes.GOTO;
import static org.objectweb.asm.Opcodes.H_INVOKESTATIC;
import static org.objectweb.asm.Opcodes.ICONST_0;
import static org.objectweb.asm.Opcodes.ICONST_1;
import static org.objectweb.asm.Opcodes.IFEQ;
import static org.objectweb.asm.Opcodes.ILOAD;
import static org.objectweb.asm.Opcodes.INVOKEINTERFACE;
import static org.objectweb.asm.Opcodes.INVOKESPECIAL;
import static org.objectweb.asm.Opcodes.INVOKESTATIC;
import static org.objectweb.asm.Opcodes.INVOKEVIRTUAL;
import static org.objectweb.asm.Opcodes.NEW;
import static org.wso2.ballerinalang.compiler.bir.codegen.JvmConstants.BALLERINA;
import static org.wso2.ballerinalang.compiler.bir.codegen.JvmConstants.BAL_EXTENSION;
import static org.wso2.ballerinalang.compiler.bir.codegen.JvmConstants.BUILT_IN_PACKAGE_NAME;
import static org.wso2.ballerinalang.compiler.bir.codegen.JvmConstants.B_STRING_VALUE;
import static org.wso2.ballerinalang.compiler.bir.codegen.JvmConstants.B_STRING_VAR_PREFIX;
import static org.wso2.ballerinalang.compiler.bir.codegen.JvmConstants.CHANNEL_DETAILS;
import static org.wso2.ballerinalang.compiler.bir.codegen.JvmConstants.DECIMAL_VALUE;
import static org.wso2.ballerinalang.compiler.bir.codegen.JvmConstants.ENCODED_DOT_CHARACTER;
import static org.wso2.ballerinalang.compiler.bir.codegen.JvmConstants.ERROR_VALUE;
import static org.wso2.ballerinalang.compiler.bir.codegen.JvmConstants.FILE_NAME_PERIOD_SEPERATOR;
import static org.wso2.ballerinalang.compiler.bir.codegen.JvmConstants.FUNCTION_POINTER;
import static org.wso2.ballerinalang.compiler.bir.codegen.JvmConstants.GET_VALUE_METHOD;
import static org.wso2.ballerinalang.compiler.bir.codegen.JvmConstants.JAVA_PACKAGE_SEPERATOR;
import static org.wso2.ballerinalang.compiler.bir.codegen.JvmConstants.JAVA_RUNTIME;
import static org.wso2.ballerinalang.compiler.bir.codegen.JvmConstants.JVM_INIT_METHOD;
import static org.wso2.ballerinalang.compiler.bir.codegen.JvmConstants.JVM_TO_STRING_METHOD;
import static org.wso2.ballerinalang.compiler.bir.codegen.JvmConstants.MAKE_CONCAT_WITH_CONSTANTS;
import static org.wso2.ballerinalang.compiler.bir.codegen.JvmConstants.MAX_STRINGS_PER_METHOD;
import static org.wso2.ballerinalang.compiler.bir.codegen.JvmConstants.MODULE_INIT_METHOD;
import static org.wso2.ballerinalang.compiler.bir.codegen.JvmConstants.MODULE_START_METHOD;
import static org.wso2.ballerinalang.compiler.bir.codegen.JvmConstants.OVERFLOW_LINE_NUMBER;
import static org.wso2.ballerinalang.compiler.bir.codegen.JvmConstants.START_OF_HEADING_WITH_SEMICOLON;
import static org.wso2.ballerinalang.compiler.bir.codegen.JvmConstants.STRAND_CLASS;
import static org.wso2.ballerinalang.compiler.bir.codegen.JvmConstants.STRAND_METADATA_VAR_PREFIX;
import static org.wso2.ballerinalang.compiler.bir.codegen.JvmConstants.STRING_BUILDER;
import static org.wso2.ballerinalang.compiler.bir.codegen.JvmConstants.STRING_CONCAT_FACTORY;
import static org.wso2.ballerinalang.compiler.bir.codegen.JvmConstants.STRING_UTILS;
import static org.wso2.ballerinalang.compiler.bir.codegen.JvmConstants.WINDOWS_PATH_SEPERATOR;
import static org.wso2.ballerinalang.compiler.bir.codegen.JvmSignatures.FP_INIT;
import static org.wso2.ballerinalang.compiler.bir.codegen.JvmSignatures.FROM_STRING;
import static org.wso2.ballerinalang.compiler.bir.codegen.JvmSignatures.GET_ARRAY_VALUE;
import static org.wso2.ballerinalang.compiler.bir.codegen.JvmSignatures.GET_BDECIMAL;
import static org.wso2.ballerinalang.compiler.bir.codegen.JvmSignatures.GET_BOBJECT;
import static org.wso2.ballerinalang.compiler.bir.codegen.JvmSignatures.GET_BSTRING;
import static org.wso2.ballerinalang.compiler.bir.codegen.JvmSignatures.GET_ERROR_VALUE;
import static org.wso2.ballerinalang.compiler.bir.codegen.JvmSignatures.GET_FUNCTION_POINTER;
import static org.wso2.ballerinalang.compiler.bir.codegen.JvmSignatures.GET_FUTURE_VALUE;
import static org.wso2.ballerinalang.compiler.bir.codegen.JvmSignatures.GET_HANDLE_VALUE;
import static org.wso2.ballerinalang.compiler.bir.codegen.JvmSignatures.GET_JSTRING;
import static org.wso2.ballerinalang.compiler.bir.codegen.JvmSignatures.GET_MAP_VALUE;
import static org.wso2.ballerinalang.compiler.bir.codegen.JvmSignatures.GET_OBJECT;
import static org.wso2.ballerinalang.compiler.bir.codegen.JvmSignatures.GET_REGEXP;
import static org.wso2.ballerinalang.compiler.bir.codegen.JvmSignatures.GET_RUNTIME;
import static org.wso2.ballerinalang.compiler.bir.codegen.JvmSignatures.GET_STREAM_VALUE;
import static org.wso2.ballerinalang.compiler.bir.codegen.JvmSignatures.GET_TABLE_VALUE;
import static org.wso2.ballerinalang.compiler.bir.codegen.JvmSignatures.GET_TYPEDESC;
import static org.wso2.ballerinalang.compiler.bir.codegen.JvmSignatures.GET_XML;
import static org.wso2.ballerinalang.compiler.bir.codegen.JvmSignatures.HANDLE_DESCRIPTOR_FOR_STRING_CONCAT;
import static org.wso2.ballerinalang.compiler.bir.codegen.JvmSignatures.INITIAL_METHOD_DESC;
import static org.wso2.ballerinalang.compiler.bir.codegen.JvmSignatures.INIT_CHANNEL_DETAILS;
import static org.wso2.ballerinalang.compiler.bir.codegen.JvmSignatures.INIT_ERROR;
import static org.wso2.ballerinalang.compiler.bir.codegen.JvmSignatures.INIT_WITH_STRING;
import static org.wso2.ballerinalang.compiler.bir.codegen.JvmSignatures.INT_TO_STRING;
import static org.wso2.ballerinalang.compiler.bir.codegen.JvmSignatures.RETURN_ARRAY_VALUE;
import static org.wso2.ballerinalang.compiler.bir.codegen.JvmSignatures.RETURN_B_OBJECT;
import static org.wso2.ballerinalang.compiler.bir.codegen.JvmSignatures.RETURN_B_STRING_VALUE;
import static org.wso2.ballerinalang.compiler.bir.codegen.JvmSignatures.RETURN_DECIMAL_VALUE;
import static org.wso2.ballerinalang.compiler.bir.codegen.JvmSignatures.RETURN_ERROR_VALUE;
import static org.wso2.ballerinalang.compiler.bir.codegen.JvmSignatures.RETURN_FUNCTION_POINTER;
import static org.wso2.ballerinalang.compiler.bir.codegen.JvmSignatures.RETURN_FUTURE_VALUE;
import static org.wso2.ballerinalang.compiler.bir.codegen.JvmSignatures.RETURN_HANDLE_VALUE;
import static org.wso2.ballerinalang.compiler.bir.codegen.JvmSignatures.RETURN_JOBJECT;
import static org.wso2.ballerinalang.compiler.bir.codegen.JvmSignatures.RETURN_MAP_VALUE;
import static org.wso2.ballerinalang.compiler.bir.codegen.JvmSignatures.RETURN_REGEX_VALUE;
import static org.wso2.ballerinalang.compiler.bir.codegen.JvmSignatures.RETURN_STREAM_VALUE;
import static org.wso2.ballerinalang.compiler.bir.codegen.JvmSignatures.RETURN_TABLE_VALUE;
import static org.wso2.ballerinalang.compiler.bir.codegen.JvmSignatures.RETURN_TYPEDESC_VALUE;
import static org.wso2.ballerinalang.compiler.bir.codegen.JvmSignatures.RETURN_XML_VALUE;
import static org.wso2.ballerinalang.compiler.bir.codegen.JvmSignatures.STRING_BUILDER_APPEND;
import static org.wso2.ballerinalang.compiler.bir.codegen.JvmSignatures.VOID_METHOD_DESC;
import static org.wso2.ballerinalang.compiler.util.CompilerUtils.getMajorVersion;

/**
 * The common functions used in CodeGen.
 */
public class JvmCodeGenUtil {
    public static final Unifier UNIFIER = new Unifier();
    private static final Pattern JVM_RESERVED_CHAR_SET = Pattern.compile("[.:/<>]");
    public static final String SCOPE_PREFIX = "_SCOPE_";
    public static final NameHashComparator NAME_HASH_COMPARATOR = new NameHashComparator();
    public static Boolean isOptimizedCodegen = false;
    public static Boolean isRootPkgCodeGen = false;
    public static Map<String, PackageID> duplicatePkgsMap = new HashMap<>();

    static void visitInvokeDynamic(MethodVisitor mv, String currentClass, String lambdaName, int size) {
        String mapDesc = getMapsDesc(size);
        Handle handle = new Handle(Opcodes.H_INVOKESTATIC, "java/lang/invoke/LambdaMetafactory",
                                   "metafactory", "(Ljava/lang/invoke/MethodHandles$Lookup;Ljava/lang/String;" +
                "Ljava/lang/invoke/MethodType;Ljava/lang/invoke/MethodType;Ljava/lang/invoke/MethodHandle;" +
                "Ljava/lang/invoke/MethodType;)Ljava/lang/invoke/CallSite;", false);

        mv.visitInvokeDynamicInsn("apply", "(" + mapDesc + ")Ljava/util/function/Function;", handle,
                                  Type.getType("(Ljava/lang/Object;)Ljava/lang/Object;"),
                                  new Handle(Opcodes.H_INVOKESTATIC, currentClass, lambdaName, "(" + mapDesc + "[" +
                        "Ljava/lang/Object;)Ljava/lang/Object;", false),
                                  Type.getType("([Ljava/lang/Object;" + ")Ljava/lang/Object;"));
    }

    private static String getMapsDesc(long count) {
        StringBuilder builder = new StringBuilder();
        for (long i = count; i > 0; i--) {
            builder.append("Lio/ballerina/runtime/internal/values/MapValue;");
        }
        return builder.toString();
    }

    public static void createFunctionPointer(MethodVisitor mv, String className, String lambdaName) {
        mv.visitTypeInsn(Opcodes.NEW, FUNCTION_POINTER);
        mv.visitInsn(Opcodes.DUP);
        visitInvokeDynamic(mv, className, lambdaName, 0);

        // load null here for type, since these are fps created for internal usage.
        mv.visitInsn(Opcodes.ACONST_NULL);
        mv.visitInsn(Opcodes.ACONST_NULL);
        mv.visitInsn(Opcodes.ICONST_0); // mark as not-concurrent ie: 'parent'
        mv.visitMethodInsn(Opcodes.INVOKESPECIAL, FUNCTION_POINTER, JVM_INIT_METHOD, FP_INIT, false);
    }

    public static String cleanupPathSeparators(String name) {
        name = cleanupBalExt(name);
        return name.replace(WINDOWS_PATH_SEPERATOR, JAVA_PACKAGE_SEPERATOR);
    }

    public static String rewriteVirtualCallTypeName(String value) {
        return Utils.encodeFunctionIdentifier(cleanupObjectTypeName(value));
    }

    public static boolean isModuleInitializerMethod(String methodName) {
        return methodName.equals(MODULE_INIT_METHOD) || methodName.equals(MODULE_START_METHOD);
    }

    private static String cleanupBalExt(String name) {
        if (name.endsWith(BAL_EXTENSION)) {
            return name.substring(0, name.length() - 4); // 4 = BAL_EXTENSION.length
        }
        return name;
    }

    public static String getFieldTypeSignature(BType bType) {
        bType = getImpliedType(bType);
        if (TypeTags.isIntegerTypeTag(bType.tag)) {
            return "J";
        } else if (TypeTags.isStringTypeTag(bType.tag)) {
            return GET_BSTRING;
        } else if (TypeTags.isXMLTypeTag(bType.tag)) {
            return GET_XML;
        } else {
            return switch (bType.tag) {
                case TypeTags.BYTE -> "I";
                case TypeTags.FLOAT -> "D";
                case TypeTags.DECIMAL -> GET_BDECIMAL;
                case TypeTags.BOOLEAN -> "Z";
                case TypeTags.NIL, TypeTags.NEVER, TypeTags.ANY, TypeTags.ANYDATA, TypeTags.UNION, TypeTags.JSON,
                        TypeTags.FINITE, TypeTags.READONLY ->
                        GET_OBJECT;
                case TypeTags.MAP, TypeTags.RECORD -> GET_MAP_VALUE;
                case TypeTags.STREAM -> GET_STREAM_VALUE;
                case TypeTags.TABLE -> GET_TABLE_VALUE;
                case TypeTags.ARRAY, TypeTags.TUPLE -> GET_ARRAY_VALUE;
                case TypeTags.ERROR -> GET_ERROR_VALUE;
                case TypeTags.FUTURE -> GET_FUTURE_VALUE;
                case TypeTags.OBJECT -> GET_BOBJECT;
                case TypeTags.TYPEDESC -> GET_TYPEDESC;
                case TypeTags.INVOKABLE -> GET_FUNCTION_POINTER;
                case TypeTags.HANDLE -> GET_HANDLE_VALUE;
                case JTypeTags.JTYPE -> InteropMethodGen.getJTypeSignature((JType) bType);
                case TypeTags.REGEXP -> GET_REGEXP;
                default -> throw new BLangCompilerException(JvmConstants.TYPE_NOT_SUPPORTED_MESSAGE + bType);
            };
        }
    }

    public static void generateDefaultConstructor(ClassWriter cw, String ownerClass) {
        MethodVisitor mv = cw.visitMethod(Opcodes.ACC_PUBLIC, JVM_INIT_METHOD, VOID_METHOD_DESC, null, null);
        mv.visitCode();
        mv.visitVarInsn(Opcodes.ALOAD, 0);
        mv.visitMethodInsn(Opcodes.INVOKESPECIAL, ownerClass, JVM_INIT_METHOD, VOID_METHOD_DESC, false);
        mv.visitInsn(Opcodes.RETURN);
        mv.visitMaxs(1, 1);
        mv.visitEnd();
    }

    public static String setAndGetStrandMetadataVarName(String parentFunction, AsyncDataCollector asyncDataCollector) {
        String metaDataVarName = STRAND_METADATA_VAR_PREFIX + parentFunction + "$";
        asyncDataCollector.getStrandMetadata().putIfAbsent(metaDataVarName,
                new ScheduleFunctionInfo(parentFunction));
        return metaDataVarName;
    }

    public static boolean isExternFunc(BIRNode.BIRFunction func) {
        return (func.flags & Flags.NATIVE) == Flags.NATIVE;
    }

    public static String getPackageName(PackageID packageID) {
        return getPackageNameWithSeparator(packageID, "/");
    }

    private static String getPackageNameWithSeparator(PackageID packageID, String separator) {
        String packageName = "";
        String orgName = Utils.encodeNonFunctionIdentifier(packageID.orgName.value);
        String moduleName;
        if (!packageID.isTestPkg) {
            moduleName = Utils.encodeNonFunctionIdentifier(packageID.name.value);
        } else {
            moduleName = Utils.encodeNonFunctionIdentifier(packageID.name.value) + Names.TEST_PACKAGE.value;
        }
        if (!moduleName.equals(ENCODED_DOT_CHARACTER)) {
            if (!packageID.version.value.equals("")) {
                packageName = getMajorVersion(packageID.version.value) + separator;
            }
            packageName = moduleName + separator + packageName;
        }

        if (!orgName.equalsIgnoreCase("$anon")) {
            packageName = orgName + separator + packageName;
        }

        if (isOptimizedReferenceInsideOptimizedPkg(packageID) || isOptimizedReferenceInsideRootPkg(packageID)) {
            packageName = "OPTIMIZED_" + packageName;
        }

        return packageName;
    }

    private static Boolean isOptimizedReferenceInsideRootPkg(PackageID referencePkgID) {
        return isRootPkgCodeGen && duplicatePkgsMap
                .containsKey(referencePkgID.orgName + referencePkgID.getNameComps().toString());
    }

    private static Boolean isOptimizedReferenceInsideOptimizedPkg(PackageID referencePkgID) {
        return isOptimizedCodegen && duplicatePkgsMap
                .containsKey(referencePkgID.orgName + referencePkgID.getNameComps().toString());
    }

    public static String getModuleLevelClassName(PackageID packageID, String sourceFileName) {
        return getModuleLevelClassName(packageID, sourceFileName, "/");
    }

    public static void generateExitRuntime(MethodVisitor mv) {
        mv.visitMethodInsn(INVOKESTATIC , JAVA_RUNTIME, "getRuntime", GET_RUNTIME, false);
        mv.visitInsn(ICONST_0);
        mv.visitMethodInsn(INVOKEVIRTUAL , JAVA_RUNTIME, "exit", "(I)V", false);
    }

    static String getModuleLevelClassName(PackageID packageID, String sourceFileName, String separator) {
        String className = cleanupSourceFileName(sourceFileName);
        // handle source file path start with '/'.
        if (className.startsWith(JAVA_PACKAGE_SEPERATOR)) {
            className = className.substring(1);
        }
        return getPackageNameWithSeparator(packageID, separator) + className;
    }

    public static String getModuleLevelClassName(PackageID packageID, String prefix, String sourceFileName,
                                                 String separator) {
        String className = cleanupSourceFileName(sourceFileName);
        // handle source file path start with '/'.
        if (className.startsWith(JAVA_PACKAGE_SEPERATOR)) {
            className = className.substring(1);
        }
        return getPackageNameWithSeparator(packageID, separator) + prefix + className;
    }


    private static String cleanupSourceFileName(String name) {
        return name.replace(".", FILE_NAME_PERIOD_SEPERATOR);
    }

    public static String getMethodDesc(List<BType> paramTypes, BType retType) {
        return INITIAL_METHOD_DESC + getMethodDescParams(paramTypes) + generateReturnType(retType);
    }

    public static String getMethodDesc(List<BType> paramTypes, BType retType, BType attachedType) {
        return INITIAL_METHOD_DESC + getArgTypeSignature(attachedType) + getMethodDescParams(paramTypes) +
                generateReturnType(retType);
    }

    public static String getMethodDesc(List<BType> paramTypes, BType retType, String attachedTypeClassName) {
        return INITIAL_METHOD_DESC + "L" + attachedTypeClassName + ";" + getMethodDescParams(paramTypes) +
                generateReturnType(retType);
    }

    public static String getMethodDescParams(List<BType> paramTypes) {
        StringBuilder descBuilder = new StringBuilder();
        for (BType type : paramTypes) {
            descBuilder.append(getArgTypeSignature(type));
        }
        return descBuilder.toString();
    }

    public static String getArgTypeSignature(BType bType) {
        bType = JvmCodeGenUtil.getImpliedType(bType);
        if (TypeTags.isIntegerTypeTag(bType.tag)) {
            return "J";
        } else if (TypeTags.isStringTypeTag(bType.tag)) {
            return GET_BSTRING;
        } else if (TypeTags.isXMLTypeTag(bType.tag)) {
            return GET_XML;
        }

        return switch (bType.tag) {
            case TypeTags.BYTE -> "I";
            case TypeTags.FLOAT -> "D";
            case TypeTags.DECIMAL -> GET_BDECIMAL;
            case TypeTags.BOOLEAN -> "Z";
            case TypeTags.NIL, TypeTags.NEVER, TypeTags.ANYDATA, TypeTags.UNION, TypeTags.JSON, TypeTags.FINITE,
                    TypeTags.ANY, TypeTags.READONLY ->
                    GET_OBJECT;
            case TypeTags.ARRAY, TypeTags.TUPLE -> GET_ARRAY_VALUE;
            case TypeTags.ERROR -> GET_ERROR_VALUE;
            case TypeTags.MAP, TypeTags.RECORD -> GET_MAP_VALUE;
            case TypeTags.FUTURE -> GET_FUTURE_VALUE;
            case TypeTags.STREAM -> GET_STREAM_VALUE;
            case TypeTags.TABLE -> GET_TABLE_VALUE;
            case TypeTags.INVOKABLE -> GET_FUNCTION_POINTER;
            case TypeTags.TYPEDESC -> GET_TYPEDESC;
            case TypeTags.OBJECT -> GET_BOBJECT;
            case TypeTags.HANDLE -> GET_HANDLE_VALUE;
            case TypeTags.REGEXP -> GET_REGEXP;
            default -> throw new BLangCompilerException(JvmConstants.TYPE_NOT_SUPPORTED_MESSAGE + bType);
        };
    }

    public static String generateReturnType(BType bType) {
        bType = JvmCodeGenUtil.getImpliedType(bType);
        if (bType == null) {
            return RETURN_JOBJECT;
        }

        bType = JvmCodeGenUtil.UNIFIER.build(bType);
        if (bType == null || bType.tag == TypeTags.NIL || bType.tag == TypeTags.NEVER) {
            return RETURN_JOBJECT;
        } else if (TypeTags.isIntegerTypeTag(bType.tag)) {
            return ")J";
        } else if (TypeTags.isStringTypeTag(bType.tag)) {
            return RETURN_B_STRING_VALUE;
        } else if (TypeTags.isXMLTypeTag(bType.tag)) {
            return RETURN_XML_VALUE;
        }

        return switch (bType.tag) {
            case TypeTags.BYTE -> ")I";
            case TypeTags.FLOAT -> ")D";
            case TypeTags.DECIMAL -> RETURN_DECIMAL_VALUE;
            case TypeTags.BOOLEAN -> ")Z";
            case TypeTags.ARRAY, TypeTags.TUPLE -> RETURN_ARRAY_VALUE;
            case TypeTags.MAP, TypeTags.RECORD -> RETURN_MAP_VALUE;
            case TypeTags.ERROR -> RETURN_ERROR_VALUE;
            case TypeTags.STREAM -> RETURN_STREAM_VALUE;
            case TypeTags.TABLE -> RETURN_TABLE_VALUE;
            case TypeTags.FUTURE -> RETURN_FUTURE_VALUE;
            case TypeTags.TYPEDESC -> RETURN_TYPEDESC_VALUE;
            case TypeTags.ANY, TypeTags.ANYDATA, TypeTags.UNION, TypeTags.INTERSECTION, TypeTags.JSON,
                    TypeTags.FINITE, TypeTags.READONLY ->
                    RETURN_JOBJECT;
            case TypeTags.OBJECT -> RETURN_B_OBJECT;
            case TypeTags.INVOKABLE -> RETURN_FUNCTION_POINTER;
            case TypeTags.HANDLE -> RETURN_HANDLE_VALUE;
            case TypeTags.REGEXP -> RETURN_REGEX_VALUE;
            default -> throw new BLangCompilerException(JvmConstants.TYPE_NOT_SUPPORTED_MESSAGE + bType);
        };
    }

    static String cleanupObjectTypeName(String typeName) {
        int index = typeName.lastIndexOf("."); // Internal type names can contain dots hence use the `lastIndexOf`
        int typeNameLength = typeName.length();
        if (index > 1 && typeName.charAt(index - 1) == '\\') { // Methods can contain escaped characters
            return typeName;
        } else if (index > 0 && index != typeNameLength - 1) { // Resource method name can contain . at the end 
            return typeName.substring(index + 1);
        } else if (index > 0) {
            // We will reach here for resource methods eg: (MyClient8.$get$.)
            index = typeName.substring(0, typeNameLength - 1).lastIndexOf("."); // Index of the . before the last .
            return typeName.substring(index + 1);
        }
        
        return typeName;
    }

    public static void loadChannelDetails(MethodVisitor mv, List<BIRNode.ChannelDetails> channels,
                                          int invocationVarIndex) {
        mv.visitIntInsn(BIPUSH, channels.size());
        mv.visitTypeInsn(ANEWARRAY, CHANNEL_DETAILS);
        int index = 0;
        for (BIRNode.ChannelDetails ch : channels) {
            mv.visitInsn(DUP);
            mv.visitIntInsn(BIPUSH, index);
            index += 1;

            mv.visitTypeInsn(NEW, CHANNEL_DETAILS);
            mv.visitInsn(DUP);
            mv.visitVarInsn(ILOAD, invocationVarIndex);
            mv.visitInvokeDynamicInsn(MAKE_CONCAT_WITH_CONSTANTS, INT_TO_STRING,
                    new Handle(H_INVOKESTATIC, STRING_CONCAT_FACTORY, MAKE_CONCAT_WITH_CONSTANTS,
                            HANDLE_DESCRIPTOR_FOR_STRING_CONCAT, false),
                    ch.name + START_OF_HEADING_WITH_SEMICOLON);

            if (ch.channelInSameStrand) {
                mv.visitInsn(ICONST_1);
            } else {
                mv.visitInsn(ICONST_0);
            }

            if (ch.send) {
                mv.visitInsn(ICONST_1);
            } else {
                mv.visitInsn(ICONST_0);
            }

            mv.visitMethodInsn(INVOKESPECIAL, CHANNEL_DETAILS, JVM_INIT_METHOD,
                    INIT_CHANNEL_DETAILS, false);
            mv.visitInsn(AASTORE);
        }
    }

    public static String toNameString(BType t) {
        BTypeSymbol typeSymbol = t.tsymbol;
        if ((typeSymbol.kind == SymbolKind.RECORD || typeSymbol.kind == SymbolKind.OBJECT) &&
                ((BStructureTypeSymbol) typeSymbol).typeDefinitionSymbol != null) {
            return Utils.encodeNonFunctionIdentifier(((BStructureTypeSymbol) typeSymbol)
                    .typeDefinitionSymbol.name.value);
        }
        return Utils.encodeNonFunctionIdentifier(typeSymbol.name.value);
    }

    public static boolean isBallerinaBuiltinModule(String orgName, String moduleName) {
        return orgName.equals("ballerina") && moduleName.equals("builtin");
    }

    public static BirScope getLastScopeFromBBInsGen(MethodVisitor mv, LabelGenerator labelGen,
                                                    JvmInstructionGen instGen, int localVarOffset,
                                                    String funcName, BIRNode.BIRBasicBlock bb,
                                                    Set<BirScope> visitedScopesSet, BirScope lastScope) {

        int insCount = bb.instructions.size();
        for (int i = 0; i < insCount; i++) {
            Label insLabel = labelGen.getLabel(funcName + bb.id.value + "ins" + i);
            mv.visitLabel(insLabel);
            BIRAbstractInstruction inst = bb.instructions.get(i);
            if (inst != null) {
                generateDiagnosticPos(inst.pos, mv);
                instGen.generateInstructions(localVarOffset, inst);
                lastScope = getLastScope(inst, funcName, labelGen, visitedScopesSet, lastScope, mv);
            }
        }

        return lastScope;
    }

    public static void generateDiagnosticPos(Location pos, MethodVisitor mv) {
        Label label = new Label();
        if (pos != null && pos.lineRange().startLine().line() != OVERFLOW_LINE_NUMBER) {
            mv.visitLabel(label);
            // Adding +1 since 'pos' is 0-based and we want 1-based positions at run time
            mv.visitLineNumber(pos.lineRange().startLine().line() + 1, label);
        }
    }

    private static BirScope getLastScope(BIRAbstractInstruction instruction, String funcName, LabelGenerator labelGen,
                                         Set<BirScope> visitedScopesSet, BirScope lastScope, MethodVisitor mv) {
        BirScope scope = instruction.scope;
        if (scope != null && scope != lastScope) {
            lastScope = scope;
            Label scopeLabel = labelGen.getLabel(funcName + SCOPE_PREFIX + scope.id());
            mv.visitLabel(scopeLabel);
            storeLabelForParentScopes(scope, scopeLabel, labelGen, funcName, visitedScopesSet);
            visitedScopesSet.add(scope);
        }
        return lastScope;
    }

    private static void storeLabelForParentScopes(BirScope scope, Label scopeLabel, LabelGenerator labelGen,
                                                  String funcName, Set<BirScope> visitedScopesSet) {

        BirScope parent = scope.parent();
        if (parent != null && !visitedScopesSet.contains(parent)) {
            String labelName = funcName + SCOPE_PREFIX + parent.id();
            labelGen.putLabel(labelName, scopeLabel);
            visitedScopesSet.add(parent);

            storeLabelForParentScopes(parent, scopeLabel, labelGen, funcName, visitedScopesSet);
        }
    }

    public static BirScope getLastScopeFromTerminator(MethodVisitor mv, BIRNode.BIRBasicBlock bb, String funcName,
                                                       LabelGenerator labelGen, BirScope lastScope,
                                                      Set<BirScope> visitedScopesSet) {
        BirScope scope = bb.terminator.scope;
        if (scope != null && scope != lastScope) {
            lastScope = scope;
            Label scopeLabel = labelGen.getLabel(funcName + SCOPE_PREFIX + scope.id());
            mv.visitLabel(scopeLabel);
            visitedScopesSet.add(scope);
        }
        return lastScope;
    }

    public static void genYieldCheck(MethodVisitor mv, LabelGenerator labelGen, BIRNode.BIRBasicBlock thenBB,
                                     String funcName, int localVarOffset, int yieldLocationVarIndex,
                                     Location terminatorPos, String fullyQualifiedFuncName, String yieldStatus,
                                     int yieldStatusVarIndex) {
        mv.visitVarInsn(ALOAD, localVarOffset);
        mv.visitMethodInsn(INVOKEVIRTUAL, STRAND_CLASS, "isYielded", "()Z", false);
        generateSetYieldedStatus(mv, labelGen, funcName, yieldLocationVarIndex, terminatorPos,
                fullyQualifiedFuncName, yieldStatus, yieldStatusVarIndex);
        Label gotoLabel = labelGen.getLabel(funcName + thenBB.id.value);
        mv.visitJumpInsn(GOTO, gotoLabel);
    }

    protected static void generateSetYieldedStatus(MethodVisitor mv, LabelGenerator labelGen, String funcName,
                                                   int yieldLocationVarIndex, Location terminatorPos,
                                                   String fullyQualifiedFuncName, String yieldStatus,
                                                   int yieldStatusVarIndex) {
        Label yieldLocationLabel = new Label();
        mv.visitJumpInsn(IFEQ, yieldLocationLabel);

        StringBuilder yieldLocationData = new StringBuilder(fullyQualifiedFuncName);
        if (terminatorPos != null) {
            yieldLocationData.append("(").append(terminatorPos.lineRange().fileName()).append(":")
                    .append(terminatorPos.lineRange().startLine().line() + 1).append(")");
        }
        mv.visitLdcInsn(yieldLocationData.toString());
        mv.visitVarInsn(ASTORE, yieldLocationVarIndex);
        mv.visitLdcInsn(yieldStatus);
        mv.visitVarInsn(ASTORE, yieldStatusVarIndex);

        Label yieldLabel = labelGen.getLabel(funcName + "yield");
        mv.visitJumpInsn(GOTO, yieldLabel);
        mv.visitLabel(yieldLocationLabel);
    }

    public static PackageID cleanupPackageID(PackageID pkgID) {
        Name org = new Name(Utils.encodeNonFunctionIdentifier(pkgID.orgName.value));
        Name module = new Name(Utils.encodeNonFunctionIdentifier(pkgID.name.value));
        return new PackageID(org, module, pkgID.version);
    }

    public static boolean isBuiltInPackage(PackageID packageID) {
        packageID = cleanupPackageID(packageID);
        return BALLERINA.equals(packageID.orgName.value) && BUILT_IN_PACKAGE_NAME.equals(packageID.name.value);
    }

    public static boolean isSameModule(PackageID moduleId, PackageID importModule) {
        PackageID cleanedPkg = cleanupPackageID(importModule);
        if (!moduleId.orgName.value.equals(cleanedPkg.orgName.value)) {
            return false;
        } else if (!moduleId.name.value.equals(cleanedPkg.name.value)) {
            return false;
        } else {
            return getMajorVersion(moduleId.version.value).equals(getMajorVersion(cleanedPkg.version.value));
        }
    }

    public static String cleanupFunctionName(String functionName) {
        return StringUtils.containsAny(functionName, "\\.:/<>") ?
                "$" + JVM_RESERVED_CHAR_SET.matcher(functionName).replaceAll("_") : functionName;
    }

    public static boolean isSimpleBasicType(BType bType) {
        bType = JvmCodeGenUtil.getImpliedType(bType);
        return switch (bType.tag) {
            case TypeTags.BYTE, TypeTags.FLOAT, TypeTags.BOOLEAN, TypeTags.DECIMAL, TypeTags.NIL, TypeTags.NEVER ->
                    true;
            default -> (TypeTags.isIntegerTypeTag(bType.tag)) || (TypeTags.isStringTypeTag(bType.tag));
        };
    }

    public static boolean needNoTypeGeneration(int bTypeTag) {
        return switch (bTypeTag) {
            case TypeTags.RECORD, TypeTags.ERROR, TypeTags.OBJECT, TypeTags.UNION, TypeTags.TUPLE -> false;
            default -> true;
        };
    }

    /**
     * Retrieve the referred type if a given type is a type reference type or
     * retrieve the effective type if the given type is an intersection type.
     *
     * @param type type to retrieve the implied type
     * @return the implied type if provided with a type reference type or an intersection type,
     * else returns the original type
     */
    public static BType getImpliedType(BType type) {
        if (type == null) {
            return null;
        }

        if (type.tag == TypeTags.TYPEREFDESC) {
            return getImpliedType(((BTypeReferenceType) type).referredType);
        }

        if (type.tag == TypeTags.INTERSECTION) {
            return getImpliedType(((BIntersectionType) type).effectiveType);
        }

        return type;
    }

    public static void loadConstantValue(BType bType, Object constVal, MethodVisitor mv,
                                         JvmConstantsGen jvmConstantsGen) {

        int typeTag = getImpliedType(bType).tag;
        if (TypeTags.isIntegerTypeTag(typeTag)) {
            long intValue = constVal instanceof Long ? (long) constVal : Long.parseLong(String.valueOf(constVal));
            mv.visitLdcInsn(intValue);
            return;
        } else if (TypeTags.isStringTypeTag(typeTag)) {
            String val = String.valueOf(constVal);
            int index = jvmConstantsGen.getBStringConstantVarIndex(val);
            String varName = B_STRING_VAR_PREFIX + index;
            String stringConstantsClass = getStringConstantsClass(index, jvmConstantsGen);
            mv.visitFieldInsn(GETSTATIC, stringConstantsClass, varName, GET_BSTRING);
            return;
        }

        switch (typeTag) {
            case TypeTags.BYTE -> {
                int byteValue = ((Number) constVal).intValue();
                mv.visitLdcInsn(byteValue);
            }
            case TypeTags.FLOAT -> {
                double doubleValue = constVal instanceof Double ? (double) constVal :
                        Double.parseDouble(String.valueOf(constVal));
                mv.visitLdcInsn(doubleValue);
            }
            case TypeTags.BOOLEAN -> {
                boolean booleanVal = constVal instanceof Boolean ? (boolean) constVal :
                        Boolean.parseBoolean(String.valueOf(constVal));
                mv.visitLdcInsn(booleanVal);
            }
            case TypeTags.DECIMAL -> {
                mv.visitTypeInsn(NEW, DECIMAL_VALUE);
                mv.visitInsn(DUP);
                mv.visitLdcInsn(removeDecimalDiscriminator(String.valueOf(constVal)));
                mv.visitMethodInsn(INVOKESPECIAL, DECIMAL_VALUE, JVM_INIT_METHOD, INIT_WITH_STRING, false);
            }
            case TypeTags.NIL, TypeTags.NEVER -> mv.visitInsn(ACONST_NULL);
            default -> throw new BLangCompilerException("JVM generation is not supported for type : " + bType);
        }
    }

    private static String getStringConstantsClass(int varIndex, JvmConstantsGen jvmConstantsGen) {
        int classIndex = varIndex / MAX_STRINGS_PER_METHOD;
        return jvmConstantsGen.getStringConstantsClass() + UNDERSCORE + classIndex;
    }

    private static String removeDecimalDiscriminator(String value) {
        int length = value.length();
        if (length < 2) {
            return value;
        }
        char lastChar = value.charAt(length - 1);
        if (lastChar == 'd' || lastChar == 'D') {
            return value.substring(0, length - 1);
        }
        return value;
    }

    public static void createDefaultCase(MethodVisitor mv, Label defaultCaseLabel, int nameRegIndex,
                                         String errorMessage) {

        mv.visitLabel(defaultCaseLabel);
        mv.visitTypeInsn(NEW, ERROR_VALUE);
        mv.visitInsn(DUP);

        // Create error message
        mv.visitTypeInsn(NEW, STRING_BUILDER);
        mv.visitInsn(DUP);
        mv.visitLdcInsn(errorMessage);
        mv.visitMethodInsn(INVOKESPECIAL, STRING_BUILDER, JVM_INIT_METHOD, INIT_WITH_STRING,
                false);
        mv.visitVarInsn(ALOAD, nameRegIndex);
        mv.visitMethodInsn(INVOKEVIRTUAL, STRING_BUILDER, "append",
                STRING_BUILDER_APPEND, false);
        mv.visitMethodInsn(INVOKEVIRTUAL, STRING_BUILDER, JVM_TO_STRING_METHOD, GET_JSTRING
                , false);
        mv.visitMethodInsn(INVOKESTATIC, STRING_UTILS, "fromString", FROM_STRING, false);
        mv.visitMethodInsn(INVOKESPECIAL, ERROR_VALUE, JVM_INIT_METHOD, INIT_ERROR,
                false);
        mv.visitInsn(ATHROW);
    }

    public static void castToJavaString(MethodVisitor mv, int fieldNameRegIndex, int strKeyVarIndex) {
        mv.visitVarInsn(ALOAD, fieldNameRegIndex);
        mv.visitTypeInsn(CHECKCAST, B_STRING_VALUE);
        mv.visitMethodInsn(INVOKEINTERFACE, B_STRING_VALUE, GET_VALUE_METHOD,
                GET_JSTRING, true);
        mv.visitVarInsn(ASTORE, strKeyVarIndex);
    }

    private JvmCodeGenUtil() {
    }

    public static String getRefTypeConstantName(BTypeReferenceType type) {
        return JvmConstants.TYPEREF_TYPE_VAR_PREFIX + Utils.encodeNonFunctionIdentifier(type.tsymbol.name.value);
    }

    public static void visitMaxStackForMethod(MethodVisitor mv, String funcName, String className) {
        try {
            mv.visitMaxs(0, 0);
        } catch (Throwable e) {
            throw new BLangCompilerException(
                    "error while generating method '" + Utils.decodeIdentifier(funcName) + "' in class '" +
                            Utils.decodeIdentifier(className) + "'", e);
        }
    }

<<<<<<< HEAD
    public static void markIsRootPackage() {
        isRootPkgCodeGen = true;
=======
    public static String getMethodSig(Class<?> returnType, Class<?>... parameterTypes) {

        StringBuilder sb = new StringBuilder();
        sb.append('(');
        for (Class<?> type : parameterTypes) {
            sb.append(getSig(type));
        }
        sb.append(')');
        return sb.append(getSig(returnType)).toString();
    }

    public static String getSig(Class<?> c) {

        if (c.isPrimitive()) {
            if (int.class == c) {
                return "I";
            } else if (long.class == c) {
                return "J";
            } else if (boolean.class == c) {
                return "Z";
            } else if (byte.class == c) {
                return "B";
            } else if (short.class == c) {
                return "S";
            } else if (char.class == c) {
                return "C";
            } else if (float.class == c) {
                return "F";
            } else if (double.class == c) {
                return "D";
            } else {
                // This is void
                return "V";
            }
        } else if (void.class == c || Void.class == c) {
            return "V";
        } else {
            String className = c.getName().replace('.', '/');
            if (c.isArray()) {
                return className;
            } else {
                return 'L' + className + ';';
            }
        }
>>>>>>> a9ca3662
    }
}<|MERGE_RESOLUTION|>--- conflicted
+++ resolved
@@ -787,10 +787,6 @@
         }
     }
 
-<<<<<<< HEAD
-    public static void markIsRootPackage() {
-        isRootPkgCodeGen = true;
-=======
     public static String getMethodSig(Class<?> returnType, Class<?>... parameterTypes) {
 
         StringBuilder sb = new StringBuilder();
@@ -835,6 +831,9 @@
                 return 'L' + className + ';';
             }
         }
->>>>>>> a9ca3662
+    }
+
+    public static void markIsRootPackage() {
+        isRootPkgCodeGen = true;
     }
 }