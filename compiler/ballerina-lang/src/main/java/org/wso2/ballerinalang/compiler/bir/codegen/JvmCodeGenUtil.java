--- conflicted
+++ resolved
@@ -407,13 +407,9 @@
             case TypeTags.OBJECT:
                 return GET_BOBJECT;
             case TypeTags.HANDLE:
-<<<<<<< HEAD
-                return String.format("L%s;", HANDLE_VALUE);
+                return GET_HANDLE_VALUE
             case TypeTags.TYPEREFDESC:
                 return getArgTypeSignature(((BTypeReferenceType) bType).referredType);
-=======
-                return GET_HANDLE_VALUE;
->>>>>>> 7daf6f7b
             default:
                 throw new BLangCompilerException(JvmConstants.TYPE_NOT_SUPPORTED_MESSAGE +
                                                          bType);
@@ -474,13 +470,9 @@
             case TypeTags.INVOKABLE:
                 return RETURN_FUNCTION_POINTER;
             case TypeTags.HANDLE:
-<<<<<<< HEAD
-                return String.format(")L%s;", HANDLE_VALUE);
+                return RETURN_HANDLE_VALUE
             case TypeTags.TYPEREFDESC:
                 return generateReturnType(((BTypeReferenceType) bType).referredType);
-=======
-                return RETURN_HANDLE_VALUE;
->>>>>>> 7daf6f7b
             default:
                 throw new BLangCompilerException(JvmConstants.TYPE_NOT_SUPPORTED_MESSAGE + bType);
         }
@@ -671,15 +663,10 @@
     }
 
     public static void loadConstantValue(BType bType, Object constVal, MethodVisitor mv,
-<<<<<<< HEAD
-                                         JvmBStringConstantsGen stringConstantsGen) {
+                                         JvmConstantsGen jvmConstantsGen) {
+
         int typeTag = getReferredType(bType).tag;
         if (TypeTags.isIntegerTypeTag(typeTag)) {
-=======
-                                         JvmConstantsGen jvmConstantsGen) {
-
-        if (TypeTags.isIntegerTypeTag(bType.tag)) {
->>>>>>> 7daf6f7b
             long intValue = constVal instanceof Long ? (long) constVal : Long.parseLong(String.valueOf(constVal));
             mv.visitLdcInsn(intValue);
             return;
