--- conflicted
+++ resolved
@@ -811,14 +811,9 @@
                     } else {
                         bLangPathSegment.name = createIdentifier(getPosition(pathSegment), "$^^");
                     }
-<<<<<<< HEAD
-                    
+
                     bLangPathSegment.typeNode = ((BLangArrayType) restParam.typeNode).elemtype;
                     bLangPathSegment.pos = restParam.pos;
-=======
-
-                    tupleTypeNode.restParamType = ((BLangArrayType) restParam.typeNode).elemtype;
->>>>>>> 9ead5e64
                     break;
                 case DOT_TOKEN:
                     bLangPathSegment = TreeBuilder.createResourcePathSegmentNode(NodeKind.RESOURCE_ROOT_PATH_SEGMENT);
