/*
 *  Copyright (c) 2018, WSO2 Inc. (http://www.wso2.org) All Rights Reserved.
 *
 *  WSO2 Inc. licenses this file to you under the Apache License,
 *  Version 2.0 (the "License"); you may not use this file except
 *  in compliance with the License.
 *  You may obtain a copy of the License at
 *
 *    http://www.apache.org/licenses/LICENSE-2.0
 *
 *  Unless required by applicable law or agreed to in writing,
 *  software distributed under the License is distributed on an
 *  "AS IS" BASIS, WITHOUT WARRANTIES OR CONDITIONS OF ANY
 *  KIND, either express or implied.  See the License for the
 *  specific language governing permissions and limitations
 *  under the License.
 */
package org.wso2.ballerinalang.compiler.bir.writer;

import io.netty.buffer.ByteBuf;
import io.netty.buffer.Unpooled;
import org.ballerinalang.compiler.BLangCompilerException;
import org.wso2.ballerinalang.compiler.bir.model.BIRNode;
import org.wso2.ballerinalang.compiler.bir.model.BIRNode.BIRGlobalVariableDcl;
import org.wso2.ballerinalang.compiler.bir.model.BIRNode.BIRParameter;
import org.wso2.ballerinalang.compiler.bir.model.BIRNode.BIRTypeDefinition;
import org.wso2.ballerinalang.compiler.bir.model.BIRNode.ConstValue;
import org.wso2.ballerinalang.compiler.bir.model.BIRNode.TaintTable;
import org.wso2.ballerinalang.compiler.bir.writer.CPEntry.ByteCPEntry;
import org.wso2.ballerinalang.compiler.bir.writer.CPEntry.FloatCPEntry;
import org.wso2.ballerinalang.compiler.bir.writer.CPEntry.IntegerCPEntry;
import org.wso2.ballerinalang.compiler.bir.writer.CPEntry.PackageCPEntry;
import org.wso2.ballerinalang.compiler.bir.writer.CPEntry.StringCPEntry;
import org.wso2.ballerinalang.compiler.semantics.model.types.BType;
import org.wso2.ballerinalang.compiler.util.TypeTags;

import java.io.ByteArrayOutputStream;
import java.io.DataOutputStream;
import java.io.IOException;
import java.util.List;
import java.util.stream.Collectors;

/**
 * Serialize BIR into a binary format.
 *
 * @since 0.980.0
 */
public class BIRBinaryWriter {

    private final ConstantPool cp = new ConstantPool();
    private final BIRNode.BIRPackage birPackage;

    public BIRBinaryWriter(BIRNode.BIRPackage birPackage) {
        this.birPackage = birPackage;
    }

    public byte[] serialize() {
        ByteBuf birbuf = Unpooled.buffer();
        BIRTypeWriter typeWriter = new BIRTypeWriter(birbuf, cp);
        BIRInstructionWriter insWriter = new BIRInstructionWriter(birbuf, typeWriter, cp);


        // Write the package details in the form of constant pool entry
        int orgCPIndex = addStringCPEntry(birPackage.org.value);
        int nameCPIndex = addStringCPEntry(birPackage.name.value);
        int versionCPIndex = addStringCPEntry(birPackage.version.value);
        int pkgIndex = cp.addCPEntry(new PackageCPEntry(orgCPIndex, nameCPIndex, versionCPIndex));
        birbuf.writeInt(pkgIndex);

        //Write import module declarations
        writeImportModuleDecls(birbuf, birPackage.importModules);
        // Write type defs
        writeTypeDefs(birbuf, typeWriter, insWriter, birPackage.typeDefs);
        // Write global vars
        writeGlobalVars(birbuf, typeWriter, birPackage.globalVars);
        // Write type def bodies
        writeTypeDefBodies(birbuf, typeWriter, insWriter, birPackage.typeDefs);
        // Write functions
        writeFunctions(birbuf, typeWriter, insWriter, birPackage.functions);
        // Write annotations
        writeAnnotations(birbuf, typeWriter, insWriter, birPackage.annotations);
        // Write constants
        writeConstants(birbuf, birPackage.constants);

        // Write the constant pool entries.
        // TODO Only one constant pool is available for now. This will change in future releases
        // TODO e.g., strtab, shstrtab, rodata.
        ByteArrayOutputStream baos = new ByteArrayOutputStream();
        try (DataOutputStream dataOut = new DataOutputStream(baos)) {
            dataOut.write(cp.serialize());
            dataOut.write(birbuf.nioBuffer().array(), 0, birbuf.nioBuffer().limit());
            return baos.toByteArray();
        } catch (IOException e) {
            throw new BLangCompilerException("failed to serialize the bir", e);
        }
    }

    // private methods

    private void writeImportModuleDecls(ByteBuf buf, List<BIRNode.BIRImportModule> birImpModList) {
        buf.writeInt(birImpModList.size());
        birImpModList.forEach(impMod -> {
            buf.writeInt(addStringCPEntry(impMod.org.value));
            buf.writeInt(addStringCPEntry(impMod.name.value));
            buf.writeInt(addStringCPEntry(impMod.version.value));
        });
    }


    /**
     * Write the type definitions. Only the container will be written, to avoid
     * cyclic dependencies with global vars.
     * 
     * @param buf ByteBuf
     * @param typeWriter Type writer
     * @param insWriter Instruction writer              
     * @param birTypeDefList Type definitions list
     */
    private void writeTypeDefs(ByteBuf buf, BIRTypeWriter typeWriter, BIRInstructionWriter insWriter,
                List<BIRTypeDefinition> birTypeDefList) {
        buf.writeInt(birTypeDefList.size());
        birTypeDefList.forEach(typeDef -> writeType(buf, typeWriter, insWriter, typeDef));
    }

    /**
     * Write the body of the type definitions.
     * 
     * @param buf ByteBuf
     * @param typeWriter Type writer
     * @param birTypeDefList Type definitions list
     */
    private void writeTypeDefBodies(ByteBuf buf, BIRTypeWriter typeWriter, BIRInstructionWriter insWriter,
                                    List<BIRTypeDefinition> birTypeDefList) {
        List<BIRTypeDefinition> filtered = birTypeDefList.stream().filter(t -> t.type.tag == TypeTags.OBJECT
                || t.type.tag == TypeTags.RECORD).collect(Collectors.toList());
        filtered.forEach(typeDef -> writeFunctions(buf, typeWriter, insWriter, typeDef.attachedFuncs));
    }

    private void writeGlobalVars(ByteBuf buf, BIRTypeWriter typeWriter, List<BIRGlobalVariableDcl> birGlobalVars) {
        buf.writeInt(birGlobalVars.size());
        for (BIRGlobalVariableDcl birGlobalVar : birGlobalVars) {
            buf.writeByte(birGlobalVar.kind.getValue());
            // Name
            buf.writeInt(addStringCPEntry(birGlobalVar.name.value));
            // Visibility
            buf.writeByte(birGlobalVar.visibility.value());

            // Function type as a CP Index
            writeType(buf, birGlobalVar.type);
        }
    }

    private void writeType(ByteBuf buf, BIRTypeWriter typeWriter, BIRInstructionWriter insWriter,
                           BIRTypeDefinition typeDef) {
        insWriter.writePosition(typeDef.pos);
        // Type name CP Index
        buf.writeInt(addStringCPEntry(typeDef.name.value));
        // Visibility
        buf.writeByte(typeDef.visibility.value());
        writeType(buf, typeDef.type);
    }

    private void writeFunctions(ByteBuf buf, BIRTypeWriter typeWriter, BIRInstructionWriter insWriter,
                                List<BIRNode.BIRFunction> birFunctionList) {
        buf.writeInt(birFunctionList.size());
        birFunctionList.forEach(func -> writeFunction(buf, typeWriter, insWriter, func));
    }

    private void writeFunction(ByteBuf buf, BIRTypeWriter typeWriter, BIRInstructionWriter insWriter,
                               BIRNode.BIRFunction birFunction) {

        // Write Position
        insWriter.writePosition(birFunction.pos);
        // Function name CP Index
        buf.writeInt(addStringCPEntry(birFunction.name.value));
        // Function definition or a declaration
        // Non-zero value means this is a function declaration e.g. extern function
        buf.writeByte(birFunction.isDeclaration ? 1 : 0);
        buf.writeByte(birFunction.isInterface ? 1 : 0);
        // Visibility
        buf.writeByte(birFunction.visibility.value());

        // Function type as a CP Index
        writeType(buf, birFunction.type);

        buf.writeInt(birFunction.requiredParams.size());
        for (BIRParameter parameter : birFunction.requiredParams) {
            buf.writeInt(addStringCPEntry(parameter.name.value));
        }

        buf.writeInt(birFunction.defaultParams.size());
        for (BIRParameter parameter : birFunction.defaultParams) {
            buf.writeInt(addStringCPEntry(parameter.name.value));
        }

        // TODO find a better way
        boolean restParamExist = birFunction.restParam != null;
        buf.writeBoolean(restParamExist);
        if (restParamExist) {
            buf.writeInt(addStringCPEntry(birFunction.restParam.name.value));
        }

        boolean hasReceiverType = birFunction.receiverType != null;
        buf.writeBoolean(hasReceiverType);
        if (hasReceiverType) {
            writeType(buf, birFunction.receiverType);
        }

        writeTaintTable(buf, birFunction.taintTable);

        ByteBuf birbuf = Unpooled.buffer();
        BIRTypeWriter funcTypeWriter = new BIRTypeWriter(birbuf, cp);
        BIRInstructionWriter funcInsWriter = new BIRInstructionWriter(birbuf, funcTypeWriter, cp);

        // Arg count
        birbuf.writeInt(birFunction.argsCount);
        // Local variables

        birbuf.writeBoolean(birFunction.returnVariable != null);
        if (birFunction.returnVariable != null) {
            birbuf.writeByte(birFunction.returnVariable.kind.getValue());
            funcTypeWriter.visitType(birFunction.returnVariable.type);
            birbuf.writeInt(addStringCPEntry(birFunction.returnVariable.name.value));
        }

        birbuf.writeInt(birFunction.parameters.size());
        for (BIRNode.BIRFunctionParameter param : birFunction.parameters.keySet()) {
            birbuf.writeByte(param.kind.getValue());
            funcTypeWriter.visitType(param.type);
            birbuf.writeInt(addStringCPEntry(param.name.value));
            birbuf.writeBoolean(param.hasDefaultExpr);
        }

        birbuf.writeInt(birFunction.localVars.size());
        for (BIRNode.BIRVariableDcl localVar : birFunction.localVars) {
            birbuf.writeByte(localVar.kind.getValue());
            writeType(birbuf, localVar.type);
            birbuf.writeInt(addStringCPEntry(localVar.name.value));
        }

        // Write basic blocks related to parameter default values
        birFunction.parameters.values().stream().filter(bbList -> !bbList.isEmpty()).forEach(funcInsWriter::writeBBs);

        // Write basic blocks
        funcInsWriter.writeBBs(birFunction.basicBlocks);

        // Write error table
        funcInsWriter.writeErrorTable(birFunction.errorTable);

        // write worker interaction channels info
        birbuf.writeInt(birFunction.workerChannels.length);
        for (BIRNode.ChannelDetails details : birFunction.workerChannels) {
            birbuf.writeInt(addStringCPEntry(details.name));
            birbuf.writeBoolean(details.channelInSameStrand);
            birbuf.writeBoolean(details.send);
        }


        // Write length of the function body so that it can be skipped easily.
        int length = birbuf.nioBuffer().limit();
        buf.writeLong(length);
        buf.writeBytes(birbuf.nioBuffer().array(), 0, length);
    }

    private void writeTaintTable(ByteBuf buf, TaintTable taintTable) {
        ByteBuf birbuf = Unpooled.buffer();
        birbuf.writeShort(taintTable.rowCount);
        birbuf.writeShort(taintTable.columnCount);
        for (Integer paramIndex : taintTable.taintTable.keySet()) {
            birbuf.writeShort(paramIndex);
            List<Byte> taintRecord = taintTable.taintTable.get(paramIndex);
            for (Byte taintStatus : taintRecord) {
                birbuf.writeByte(taintStatus);
            }
        }
        int length = birbuf.nioBuffer().limit();
        buf.writeLong(length);
        buf.writeBytes(birbuf.nioBuffer().array(), 0, length);
    }

    private void writeAnnotations(ByteBuf buf, BIRTypeWriter typeWriter, BIRInstructionWriter insWriter,
                                List<BIRNode.BIRAnnotation> birAnnotationList) {
        buf.writeInt(birAnnotationList.size());
        birAnnotationList.forEach(annotation -> writeAnnotation(buf, typeWriter, annotation));
    }

    private void writeAnnotation(ByteBuf buf, BIRTypeWriter typeWriter,
                               BIRNode.BIRAnnotation birAnnotation) {
        // Annotation name CP Index
        buf.writeInt(addStringCPEntry(birAnnotation.name.value));

        buf.writeByte(birAnnotation.visibility.value());

        buf.writeInt(birAnnotation.attachPoints);
        writeType(buf, birAnnotation.annotationType);
    }

    private void writeConstants(ByteBuf buf, List<BIRNode.BIRConstant> birConstList) {
        ByteBuf birbuf = Unpooled.buffer();
        BIRTypeWriter constTypeWriter = new BIRTypeWriter(birbuf, cp);

        birbuf.writeInt(birConstList.size());
        birConstList.forEach(constant -> writeConstant(birbuf, constTypeWriter, constant));

        // Write length of the function body so that it can be skipped easily.
        int length = birbuf.nioBuffer().limit();
        buf.writeLong(length);
        buf.writeBytes(birbuf.nioBuffer().array(), 0, length);
    }

    private void writeConstant(ByteBuf buf, BIRTypeWriter typeWriter, BIRNode.BIRConstant birConstant) {
        // Annotation name CP Index
        buf.writeInt(addStringCPEntry(birConstant.name.value));
        buf.writeByte(birConstant.visibility.value());
        writeType(buf, birConstant.type);
        writeConstValue(buf, typeWriter, birConstant.constValue);
    }

    private void writeConstValue(ByteBuf buf, BIRTypeWriter typeWriter, ConstValue constValue) {
        writeType(buf, constValue.valueType);
        switch (constValue.valueType.tag) {
            case TypeTags.INT:
                buf.writeInt(addIntCPEntry((Long) constValue.literalValue));
                break;
            case TypeTags.BYTE:
                int byteValue = ((Number) constValue.literalValue).intValue();
                buf.writeByte(addByteCPEntry(byteValue));
                break;
            case TypeTags.FLOAT:
                // TODO:Remove the instanceof check by converting the float literal instance in Semantic analysis phase
                double doubleVal = constValue.literalValue instanceof String ?
                        Double.parseDouble((String) constValue.literalValue) : (Double) constValue.literalValue;
                buf.writeInt(addFloatCPEntry(doubleVal));
                break;
            case TypeTags.STRING:
            case TypeTags.DECIMAL:
                buf.writeInt(addStringCPEntry((String) constValue.literalValue));
                break;
            case TypeTags.BOOLEAN:
                buf.writeByte((Boolean) constValue.literalValue ? 1 : 0);
                break;
            case TypeTags.NIL:
                break;
            default:
                // TODO support for other types
                throw new UnsupportedOperationException("finite type value is not supported for type: "
                        + constValue.valueType);

        }
    }

    private int addIntCPEntry(long value) {
        return cp.addCPEntry(new IntegerCPEntry(value));
    }

    private int addFloatCPEntry(double value) {
        return cp.addCPEntry(new FloatCPEntry(value));
    }

    private int addStringCPEntry(String value) {
        return cp.addCPEntry(new StringCPEntry(value));
    }

<<<<<<< HEAD
    private void writeType(ByteBuf buf, BType type) {
        buf.writeInt(cp.addShapeCPEntry(type));
=======
    private int addByteCPEntry(int value) {
        return cp.addCPEntry(new ByteCPEntry(value));
>>>>>>> 5b30a230
    }
}<|MERGE_RESOLUTION|>--- conflicted
+++ resolved
@@ -361,12 +361,11 @@
         return cp.addCPEntry(new StringCPEntry(value));
     }
 
-<<<<<<< HEAD
+    private int addByteCPEntry(int value) {
+        return cp.addCPEntry(new ByteCPEntry(value));
+    }
+
     private void writeType(ByteBuf buf, BType type) {
         buf.writeInt(cp.addShapeCPEntry(type));
-=======
-    private int addByteCPEntry(int value) {
-        return cp.addCPEntry(new ByteCPEntry(value));
->>>>>>> 5b30a230
     }
 }