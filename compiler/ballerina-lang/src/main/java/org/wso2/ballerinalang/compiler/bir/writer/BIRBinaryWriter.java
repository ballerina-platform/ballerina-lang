--- conflicted
+++ resolved
@@ -308,21 +308,20 @@
         buf.writeBytes(birbuf.nioBuffer().array(), 0, length);
     }
 
-<<<<<<< HEAD
+    private void writeFunctionsGlobalVarDependency(ByteBuf buf, BIRNode.BIRFunction birFunction) {
+        buf.writeInt(birFunction.dependentGlobalVars.size());
+
+        for (BIRNode.BIRVariableDcl var : birFunction.dependentGlobalVars) {
+            buf.writeInt(addStringCPEntry(var.name.value));
+        }
+    }
+
     private void writeScopes(ByteBuf buf, ByteBuf scopebuf, int scopeCount) {
         int length = scopebuf.nioBuffer().limit();
         // 4 is the size of int which is the number of scopes that we are going to add to the beginning of the buffer
         buf.writeLong(length + 4);
         buf.writeInt(scopeCount);
         buf.writeBytes(scopebuf.nioBuffer().array(), 0, length);
-=======
-    private void writeFunctionsGlobalVarDependency(ByteBuf buf, BIRNode.BIRFunction birFunction) {
-        buf.writeInt(birFunction.dependentGlobalVars.size());
-
-        for (BIRNode.BIRVariableDcl var : birFunction.dependentGlobalVars) {
-            buf.writeInt(addStringCPEntry(var.name.value));
-        }
->>>>>>> 20eb40d8
     }
 
     private void writeTaintTable(ByteBuf buf, TaintTable taintTable) {
