--- conflicted
+++ resolved
@@ -68,7 +68,7 @@
         // Write global vars
         writeGlobalVars(birbuf, typeWriter, birPackage.globalVars);
         // Write type def bodies
-        writeTypeDefBodies(birbuf, typeWriter, birPackage.typeDefs);
+        writeTypeDefBodies(birbuf, typeWriter, insWriter, birPackage.typeDefs);
         // Write functions
         writeFunctions(birbuf, typeWriter, insWriter, birPackage.functions);
 
@@ -98,20 +98,18 @@
         });
     }
 
-<<<<<<< HEAD
-    private void writeTypeDefs(ByteBuf buf, BIRTypeWriter typeWriter,  BIRInstructionWriter insWriter,
-                               List<BIRTypeDefinition> birTypeDefList) {
-=======
+
     /**
      * Write the type definitions. Only the container will be written, to avoid
      * cyclic dependencies with global vars.
      * 
      * @param buf ByteBuf
      * @param typeWriter Type writer
+     * @param insWriter Instruction writer              
      * @param birTypeDefList Type definitions list
      */
-    private void writeTypeDefs(ByteBuf buf, BIRTypeWriter typeWriter, List<BIRTypeDefinition> birTypeDefList) {
->>>>>>> 3e1adc8a
+    private void writeTypeDefs(ByteBuf buf, BIRTypeWriter typeWriter, BIRInstructionWriter insWriter,
+                List<BIRTypeDefinition> birTypeDefList) {
         buf.writeInt(birTypeDefList.size());
         birTypeDefList.forEach(typeDef -> writeType(buf, typeWriter, insWriter, typeDef));
     }
@@ -123,8 +121,9 @@
      * @param typeWriter Type writer
      * @param birTypeDefList Type definitions list
      */
-    private void writeTypeDefBodies(ByteBuf buf, BIRTypeWriter typeWriter, List<BIRTypeDefinition> birTypeDefList) {
-        birTypeDefList.forEach(typeDef -> writeAttachedFuncs(buf, typeWriter, typeDef));
+    private void writeTypeDefBodies(ByteBuf buf, BIRTypeWriter typeWriter, BIRInstructionWriter insWriter,
+                                    List<BIRTypeDefinition> birTypeDefList) {
+        birTypeDefList.forEach(typeDef -> writeAttachedFuncs(buf, typeWriter, insWriter, typeDef));
     }
 
     private void writeGlobalVars(ByteBuf buf, BIRTypeWriter typeWriter, List<BIRGlobalVariableDcl> birGlobalVars) {
@@ -141,33 +140,22 @@
         }
     }
 
-<<<<<<< HEAD
-    private void writeType(ByteBuf buf, BIRTypeWriter typeWriter,  BIRInstructionWriter insWriter,
+    private void writeAttachedFuncs(ByteBuf buf, BIRTypeWriter typeWriter, BIRInstructionWriter insWriter,
+                                    BIRTypeDefinition typeDef) {
+        int defType = typeDef.type.tag;
+        if (defType == TypeTags.OBJECT || defType == TypeTags.RECORD) {
+            writeFunctions(buf, typeWriter, insWriter, typeDef.attachedFuncs);
+        }
+    }
+
+    private void writeType(ByteBuf buf, BIRTypeWriter typeWriter, BIRInstructionWriter insWriter,
                            BIRTypeDefinition typeDef) {
         insWriter.writePosition(typeDef.pos);
-=======
-    private void writeAttachedFuncs(ByteBuf buf, BIRTypeWriter typeWriter, BIRTypeDefinition typeDef) {
-        int defType = typeDef.type.tag;
-        if (defType == TypeTags.OBJECT || defType == TypeTags.RECORD) {
-            writeFunctions(buf, typeWriter, typeDef.attachedFuncs);
-        }
-    }
-
-    private void writeType(ByteBuf buf, BIRTypeWriter typeWriter, BIRTypeDefinition typeDef) {
->>>>>>> 3e1adc8a
         // Type name CP Index
         buf.writeInt(addStringCPEntry(typeDef.name.value));
         // Visibility
         buf.writeByte(typeDef.visibility.value());
         typeDef.type.accept(typeWriter);
-<<<<<<< HEAD
-
-        int defType = typeDef.type.tag;
-        if (defType == TypeTags.OBJECT || defType == TypeTags.RECORD) {
-            writeFunctions(buf, typeWriter, insWriter, typeDef.attachedFuncs);
-        }
-=======
->>>>>>> 3e1adc8a
     }
 
     private void writeFunctions(ByteBuf buf, BIRTypeWriter typeWriter, BIRInstructionWriter insWriter,
