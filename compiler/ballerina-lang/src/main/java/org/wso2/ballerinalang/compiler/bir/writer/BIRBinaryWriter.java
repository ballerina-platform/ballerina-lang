--- conflicted
+++ resolved
@@ -40,7 +40,6 @@
 import org.wso2.ballerinalang.compiler.bir.writer.CPEntry.StringCPEntry;
 import org.wso2.ballerinalang.compiler.semantics.model.types.BType;
 import org.wso2.ballerinalang.compiler.util.TypeTags;
-import org.wso2.ballerinalang.compiler.util.diagnotic.DiagnosticPos;
 
 import java.io.ByteArrayOutputStream;
 import java.io.DataOutputStream;
@@ -153,11 +152,7 @@
             // Name
             buf.writeInt(addStringCPEntry(birGlobalVar.name.value));
             // Flags
-<<<<<<< HEAD
-            buf.writeInt(birGlobalVar.flags);
-=======
             buf.writeLong(birGlobalVar.flags);
->>>>>>> dfa1fba9
             // Origin
             buf.writeByte(birGlobalVar.origin.value());
 
@@ -198,11 +193,7 @@
         // Function worker name CP Index
         buf.writeInt(addStringCPEntry(birFunction.workerName.value));
         // Flags
-<<<<<<< HEAD
-        buf.writeInt(birFunction.flags);
-=======
         buf.writeLong(birFunction.flags);
->>>>>>> dfa1fba9
         // Origin
         buf.writeByte(birFunction.origin.value());
 
@@ -354,11 +345,7 @@
         // Annotation name CP Index
         buf.writeInt(addStringCPEntry(birAnnotation.name.value));
 
-<<<<<<< HEAD
-        buf.writeInt(birAnnotation.flags);
-=======
         buf.writeLong(birAnnotation.flags);
->>>>>>> dfa1fba9
         buf.writeByte(birAnnotation.origin.value());
         writePosition(buf, birAnnotation.pos);
 
@@ -381,11 +368,7 @@
     private void writeConstant(ByteBuf buf, BIRTypeWriter typeWriter, BIRNode.BIRConstant birConstant) {
         // Annotation name CP Index
         buf.writeInt(addStringCPEntry(birConstant.name.value));
-<<<<<<< HEAD
-        buf.writeInt(birConstant.flags);
-=======
         buf.writeLong(birConstant.flags);
->>>>>>> dfa1fba9
         buf.writeByte(birConstant.origin.value());
         writePosition(buf, birConstant.pos);
 
@@ -520,11 +503,7 @@
         }
     }
 
-<<<<<<< HEAD
-    private void writePosition(ByteBuf buf, DiagnosticPos pos) {
-=======
     private void writePosition(ByteBuf buf, Location pos) {
->>>>>>> dfa1fba9
         BIRWriterUtils.writePosition(pos, buf, this.cp);
     }
 }