--- conflicted
+++ resolved
@@ -302,11 +302,6 @@
      * @since 1.2.0
      */
     public static class JavaMethodCall extends BIRTerminator {
-<<<<<<< HEAD
-=======
-
-        DiagnosticPos pos;
->>>>>>> 034715b7
         @Nilable
         public
         List<BIROperand> args;
