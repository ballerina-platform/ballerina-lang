/*
 *  Copyright (c) 2018, WSO2 Inc. (http://www.wso2.org) All Rights Reserved.
 *
 *  WSO2 Inc. licenses this file to you under the Apache License,
 *  Version 2.0 (the "License"); you may not use this file except
 *  in compliance with the License.
 *  You may obtain a copy of the License at
 *
 *    http://www.apache.org/licenses/LICENSE-2.0
 *
 *  Unless required by applicable law or agreed to in writing,
 *  software distributed under the License is distributed on an
 *  "AS IS" BASIS, WITHOUT WARRANTIES OR CONDITIONS OF ANY
 *  KIND, either express or implied.  See the License for the
 *  specific language governing permissions and limitations
 *  under the License.
 */

package org.wso2.ballerinalang.compiler.bir.codegen.interop;

import org.ballerinalang.compiler.BLangCompilerException;
import org.ballerinalang.model.elements.PackageID;
import org.objectweb.asm.ClassWriter;
import org.wso2.ballerinalang.compiler.bir.codegen.JvmCodeGenUtil;
import org.wso2.ballerinalang.compiler.bir.codegen.JvmPackageGen;
import org.wso2.ballerinalang.compiler.bir.codegen.internal.AsyncDataCollector;
import org.wso2.ballerinalang.compiler.bir.codegen.methodgen.InitMethodGen;
import org.wso2.ballerinalang.compiler.bir.codegen.methodgen.MethodGen;
import org.wso2.ballerinalang.compiler.bir.model.BIRNode;
import org.wso2.ballerinalang.compiler.bir.model.BIRNode.BIRBasicBlock;
import org.wso2.ballerinalang.compiler.bir.model.BIRNode.BIRFunction;
import org.wso2.ballerinalang.compiler.bir.model.BIRNode.BIRPackage;
import org.wso2.ballerinalang.compiler.bir.model.BIRNode.BIRVariableDcl;
import org.wso2.ballerinalang.compiler.bir.model.BIROperand;
import org.wso2.ballerinalang.compiler.bir.model.BIRTerminator;
import org.wso2.ballerinalang.compiler.bir.model.InstructionKind;
import org.wso2.ballerinalang.compiler.semantics.model.SymbolTable;
import org.wso2.ballerinalang.compiler.semantics.model.types.BInvokableType;
import org.wso2.ballerinalang.compiler.semantics.model.types.BType;
import org.wso2.ballerinalang.compiler.util.TypeTags;

import java.util.ArrayList;
import java.util.List;
import java.util.Set;

import static org.wso2.ballerinalang.compiler.bir.codegen.JvmCodeGenUtil.toNameString;
import static org.wso2.ballerinalang.compiler.bir.codegen.JvmConstants.WRAPPER_GEN_BB_ID_NAME;
import static org.wso2.ballerinalang.compiler.bir.codegen.JvmDesugarPhase.addDefaultableBooleanVarsToSignature;
import static org.wso2.ballerinalang.compiler.bir.codegen.JvmDesugarPhase.enrichWithDefaultableParamInits;
import static org.wso2.ballerinalang.compiler.bir.codegen.JvmDesugarPhase.insertAndGetNextBasicBlock;
import static org.wso2.ballerinalang.compiler.bir.codegen.JvmPackageGen.cleanupPackageName;
import static org.wso2.ballerinalang.compiler.bir.codegen.JvmPackageGen.getFunctionWrapper;
import static org.wso2.ballerinalang.compiler.bir.codegen.interop.AnnotationProc.getInteropAnnotValue;
import static org.wso2.ballerinalang.compiler.bir.codegen.interop.InteropMethodGen.desugarInteropFuncs;

/**
 * Extern method generation class for JVM byte code generation.
 *
 * @since 1.2.0
 */
public class ExternalMethodGen {

    public static void genJMethodForBExternalFunc(BIRFunction birFunc,
                                                  ClassWriter cw,
                                                  BIRPackage birModule,
                                                  BType attachedType,
                                                  MethodGen methodGen,
                                                  JvmPackageGen jvmPackageGen,
                                                  String moduleClassName,
                                                  AsyncDataCollector lambdaGenMetadata) {
<<<<<<< HEAD
        if (birFunc instanceof JFieldBIRFunction) {
            genJFieldForInteropField((JFieldBIRFunction) birFunc, cw, birModule, jvmPackageGen, moduleClassName,
                                     lambdaGenMetadata);
=======

        ExternalFunctionWrapper extFuncWrapper = getExternalFunctionWrapper(birModule.packageID, birFunc, attachedType,
                                                                            jvmPackageGen);

        if (extFuncWrapper instanceof JFieldFunctionWrapper) {
            InteropMethodGen.genJFieldForInteropField((JFieldFunctionWrapper) extFuncWrapper, cw, birModule.packageID,
                                                      jvmPackageGen, moduleClassName, lambdaGenMetadata);
>>>>>>> 28431ef5
        } else {
            methodGen.genJMethodForBFunc(birFunc, cw, birModule, moduleClassName, attachedType, lambdaGenMetadata);
        }
    }

    public static void injectDefaultParamInits(BIRPackage module, InitMethodGen initMethodGen,
                                               JvmPackageGen jvmPackageGen) {

        // filter out functions.
        List<BIRFunction> functions = module.functions;
        if (!functions.isEmpty()) {
            int funcSize = functions.size();
            int count = 3;

            // Generate classes for other functions.
            while (count < funcSize) {
                BIRFunction birFunc = functions.get(count);
                count = count + 1;
                BIRFunctionWrapper extFuncWrapper = lookupBIRFunctionWrapper(module.packageID, birFunc, null,
                                                                             jvmPackageGen);
                if (extFuncWrapper instanceof OldStyleExternalFunctionWrapper) {
                    desugarOldExternFuncs((OldStyleExternalFunctionWrapper) extFuncWrapper, birFunc, initMethodGen);
                    enrichWithDefaultableParamInits(birFunc, initMethodGen);
                } else if (birFunc instanceof JMethodBIRFunction) {
                    desugarInteropFuncs((JMethodBIRFunction) birFunc, initMethodGen);
                    enrichWithDefaultableParamInits(birFunc, initMethodGen);
                } else if (!(birFunc instanceof JFieldBIRFunction)) {
                    enrichWithDefaultableParamInits(birFunc, initMethodGen);
                }
            }
        }

    }

    public static void desugarOldExternFuncs(OldStyleExternalFunctionWrapper extFuncWrapper, BIRFunction birFunc,
                                             InitMethodGen initMethodGen) {
        BType retType = birFunc.type.retType;

        BIROperand retRef = null;
        if (retType.tag != TypeTags.NIL) {
            BIRVariableDcl localVar = birFunc.localVars.get(0);
            BIRVariableDcl variableDcl = new BIRVariableDcl(retType, localVar.name, localVar.scope, localVar.kind);
            retRef = new BIROperand(variableDcl);
        }

        initMethodGen.resetIds();

        BIRBasicBlock beginBB = insertAndGetNextBasicBlock(birFunc.basicBlocks, WRAPPER_GEN_BB_ID_NAME, initMethodGen);
        BIRBasicBlock retBB = insertAndGetNextBasicBlock(birFunc.basicBlocks, WRAPPER_GEN_BB_ID_NAME, initMethodGen);

        List<BIROperand> args = new ArrayList<>();

        BIRVariableDcl receiver = birFunc.receiver;
        if (receiver != null) {

            BIROperand argRef = new BIROperand(receiver);
            args.add(argRef);
        }

        Set<BIRNode.BIRFunctionParameter> birFuncParams = birFunc.parameters.keySet();

        for (BIRNode.BIRFunctionParameter birFuncParam : birFuncParams) {
            BIROperand argRef = new BIROperand(birFuncParam);
            args.add(argRef);
        }

        String jMethodName = birFunc.name.value;
        beginBB.terminator = new JavaMethodCall(birFunc.pos, InstructionKind.PLATFORM, args, retRef,
                                                extFuncWrapper.jClassName, extFuncWrapper.jMethodVMSig, jMethodName,
                                                retBB);

        retBB.terminator = new BIRTerminator.Return(birFunc.pos);
    }

<<<<<<< HEAD
    public static BIRFunctionWrapper lookupBIRFunctionWrapper(BIRPackage birModule, BIRFunction birFunc,
=======
    private static ExternalFunctionWrapper getExternalFunctionWrapper(PackageID birModule, BIRFunction birFunc,
                                                                      BType attachedType, JvmPackageGen jvmPackageGen) {

        BIRFunctionWrapper birFuncWrapper = lookupBIRFunctionWrapper(birModule, birFunc, attachedType, jvmPackageGen);
        if (birFuncWrapper instanceof ExternalFunctionWrapper) {
            return (ExternalFunctionWrapper) birFuncWrapper;
        } else {
            throw new BLangCompilerException("cannot find function definition for : " + birFunc.name.value);
            // TODO improve
        }
    }

    public static BIRFunctionWrapper lookupBIRFunctionWrapper(PackageID birModule, BIRFunction birFunc,
>>>>>>> 28431ef5
                                                              BType attachedType, JvmPackageGen jvmPackageGen) {

        String lookupKey;
        String currentPackageName = JvmCodeGenUtil.getPackageName(birModule);

        String birFuncName = birFunc.name.value;

        if (attachedType == null) {
            lookupKey = currentPackageName + birFuncName;
        } else if (attachedType.tag == TypeTags.OBJECT) {
            lookupKey = currentPackageName + toNameString(attachedType) + "." + birFuncName;
        } else {
            throw new BLangCompilerException(String.format("Java method generation for the receiver type %s " +
                    "is not supported: ", attachedType));
        }

        BIRFunctionWrapper birFuncWrapper = jvmPackageGen.lookupBIRFunctionWrapper(lookupKey);
        if (birFuncWrapper != null) {
            return birFuncWrapper;
        } else {
            throw new BLangCompilerException("cannot find function definition for : " + lookupKey);
        }
    }

    public static OldStyleExternalFunctionWrapper createOldStyleExternalFunctionWrapper(
            BIRFunction birFunc, PackageID packageID, String birModuleClassName, String jClassName,
            boolean isEntryModule, SymbolTable symbolTable) {
        List<BType> jMethodPramTypes = new ArrayList<>(birFunc.type.paramTypes);
        if (isEntryModule) {
            addDefaultableBooleanVarsToSignature(birFunc, symbolTable.booleanType);
        }
        BInvokableType functionTypeDesc = birFunc.type;

        BType restType = functionTypeDesc.restType;

        if (restType != null) {
            jMethodPramTypes.add(restType);
        }

        BIRVariableDcl receiver = birFunc.receiver;

        String jvmMethodDescription;
        String jMethodVMSig;
        if (receiver == null) {
            jvmMethodDescription = JvmCodeGenUtil.getMethodDesc(functionTypeDesc.paramTypes,
                                                                functionTypeDesc.retType);
            jMethodVMSig = getExternMethodDesc(jMethodPramTypes, functionTypeDesc.retType);
        } else {
            jvmMethodDescription = JvmCodeGenUtil.getMethodDesc(functionTypeDesc.paramTypes,
                                                                functionTypeDesc.retType, receiver.type);
            jMethodVMSig = getExternMethodDesc(jMethodPramTypes, functionTypeDesc.retType, receiver.type);
        }
        return new OldStyleExternalFunctionWrapper(packageID, birFunc, birModuleClassName,
                                                   jvmMethodDescription, jClassName, jMethodPramTypes, jMethodVMSig);
    }

    public static String getExternMethodDesc(List<BType> paramTypes, BType retType) {
        return JvmCodeGenUtil.INITIAL_METHOD_DESC + JvmCodeGenUtil.populateMethodDesc(paramTypes) +
                generateExternReturnType(retType);
    }

    public static String getExternMethodDesc(List<BType> paramTypes, BType retType, BType attachedType) {
        return JvmCodeGenUtil.INITIAL_METHOD_DESC + JvmCodeGenUtil.getArgTypeSignature(attachedType) +
                JvmCodeGenUtil.populateMethodDesc(paramTypes) + generateExternReturnType(retType);
    }

    static String generateExternReturnType(BType bType) {
        bType = JvmCodeGenUtil.TYPE_BUILDER.build(bType);
        if (bType == null || bType.tag == TypeTags.NIL || bType.tag == TypeTags.NEVER) {
            return ")V";
        }
        return JvmCodeGenUtil.generateReturnType(bType);
    }

<<<<<<< HEAD
    public static BIRFunctionWrapper createExternalFunctionWrapper(boolean isEntry,
                                                                   BIRFunction birFunc, String orgName,
                                                                   String moduleName, String version,
=======
    public static BIRFunctionWrapper createExternalFunctionWrapper(InteropValidator interopValidator,
                                                                   BIRFunction birFunc, PackageID packageID,
>>>>>>> 28431ef5
                                                                   String birModuleClassName,
                                                                   String lookupKey,
                                                                   JvmPackageGen jvmPackageGen) {

        BIRFunctionWrapper birFuncWrapper;
        String pkgName = JvmCodeGenUtil.getPackageName(orgName, moduleName, version);
        String jClassName = jvmPackageGen.lookupExternClassName(cleanupPackageName(pkgName), lookupKey);
        InteropValidationRequest jInteropValidationReq = getInteropAnnotValue(birFunc);
        if (birFunc instanceof JBIRFunction) {
            if (isEntry) {
                addDefaultableBooleanVarsToSignature(birFunc, jvmPackageGen.symbolTable.booleanType);
            }
            birFuncWrapper = getFunctionWrapper(birFunc, orgName, moduleName, version, birModuleClassName);
        } else {
            // This is a old-style external Java interop function
<<<<<<< HEAD
=======
            String pkgName = JvmCodeGenUtil.getPackageName(packageID);
            String jClassName = jvmPackageGen.lookupExternClassName(cleanupPackageName(pkgName), lookupKey);
>>>>>>> 28431ef5
            if (jClassName != null) {
                if (JvmCodeGenUtil.isBallerinaBuiltinModule(packageID.orgName.value, packageID.name.value)) {
                    birFuncWrapper = getFunctionWrapper(birFunc, packageID, jClassName);
                } else {
                    birFuncWrapper = createOldStyleExternalFunctionWrapper(birFunc, packageID,
                                                                           birModuleClassName, jClassName,
                                                                           isEntry, jvmPackageGen.symbolTable);
                }
            } else {
                throw new BLangCompilerException("cannot find full qualified class name for extern function : " +
                                                         pkgName + birFunc.name.value);
            }
<<<<<<< HEAD
=======
        } else {
            birFuncWrapper = createJInteropFunctionWrapper(interopValidator, jInteropValidationReq, birFunc, packageID,
                                                           birModuleClassName, jvmPackageGen.symbolTable);
>>>>>>> 28431ef5
        }
        return birFuncWrapper;
    }

    private ExternalMethodGen() {
    }
}<|MERGE_RESOLUTION|>--- conflicted
+++ resolved
@@ -52,6 +52,7 @@
 import static org.wso2.ballerinalang.compiler.bir.codegen.JvmPackageGen.getFunctionWrapper;
 import static org.wso2.ballerinalang.compiler.bir.codegen.interop.AnnotationProc.getInteropAnnotValue;
 import static org.wso2.ballerinalang.compiler.bir.codegen.interop.InteropMethodGen.desugarInteropFuncs;
+import static org.wso2.ballerinalang.compiler.bir.codegen.interop.InteropMethodGen.genJFieldForInteropField;
 
 /**
  * Extern method generation class for JVM byte code generation.
@@ -68,19 +69,9 @@
                                                   JvmPackageGen jvmPackageGen,
                                                   String moduleClassName,
                                                   AsyncDataCollector lambdaGenMetadata) {
-<<<<<<< HEAD
         if (birFunc instanceof JFieldBIRFunction) {
-            genJFieldForInteropField((JFieldBIRFunction) birFunc, cw, birModule, jvmPackageGen, moduleClassName,
+            genJFieldForInteropField((JFieldBIRFunction) birFunc, cw, birModule.packageID, jvmPackageGen, moduleClassName,
                                      lambdaGenMetadata);
-=======
-
-        ExternalFunctionWrapper extFuncWrapper = getExternalFunctionWrapper(birModule.packageID, birFunc, attachedType,
-                                                                            jvmPackageGen);
-
-        if (extFuncWrapper instanceof JFieldFunctionWrapper) {
-            InteropMethodGen.genJFieldForInteropField((JFieldFunctionWrapper) extFuncWrapper, cw, birModule.packageID,
-                                                      jvmPackageGen, moduleClassName, lambdaGenMetadata);
->>>>>>> 28431ef5
         } else {
             methodGen.genJMethodForBFunc(birFunc, cw, birModule, moduleClassName, attachedType, lambdaGenMetadata);
         }
@@ -155,27 +146,11 @@
         retBB.terminator = new BIRTerminator.Return(birFunc.pos);
     }
 
-<<<<<<< HEAD
-    public static BIRFunctionWrapper lookupBIRFunctionWrapper(BIRPackage birModule, BIRFunction birFunc,
-=======
-    private static ExternalFunctionWrapper getExternalFunctionWrapper(PackageID birModule, BIRFunction birFunc,
-                                                                      BType attachedType, JvmPackageGen jvmPackageGen) {
-
-        BIRFunctionWrapper birFuncWrapper = lookupBIRFunctionWrapper(birModule, birFunc, attachedType, jvmPackageGen);
-        if (birFuncWrapper instanceof ExternalFunctionWrapper) {
-            return (ExternalFunctionWrapper) birFuncWrapper;
-        } else {
-            throw new BLangCompilerException("cannot find function definition for : " + birFunc.name.value);
-            // TODO improve
-        }
-    }
-
-    public static BIRFunctionWrapper lookupBIRFunctionWrapper(PackageID birModule, BIRFunction birFunc,
->>>>>>> 28431ef5
+    public static BIRFunctionWrapper lookupBIRFunctionWrapper(PackageID packageID, BIRFunction birFunc,
                                                               BType attachedType, JvmPackageGen jvmPackageGen) {
 
         String lookupKey;
-        String currentPackageName = JvmCodeGenUtil.getPackageName(birModule);
+        String currentPackageName = JvmCodeGenUtil.getPackageName(packageID);
 
         String birFuncName = birFunc.name.value;
 
@@ -246,34 +221,21 @@
         return JvmCodeGenUtil.generateReturnType(bType);
     }
 
-<<<<<<< HEAD
-    public static BIRFunctionWrapper createExternalFunctionWrapper(boolean isEntry,
-                                                                   BIRFunction birFunc, String orgName,
-                                                                   String moduleName, String version,
-=======
-    public static BIRFunctionWrapper createExternalFunctionWrapper(InteropValidator interopValidator,
-                                                                   BIRFunction birFunc, PackageID packageID,
->>>>>>> 28431ef5
-                                                                   String birModuleClassName,
-                                                                   String lookupKey,
-                                                                   JvmPackageGen jvmPackageGen) {
+    public static BIRFunctionWrapper createExternalFunctionWrapper(boolean isEntry, BIRFunction birFunc,
+                                                                   PackageID packageID, String birModuleClassName,
+                                                                   String lookupKey, JvmPackageGen jvmPackageGen) {
 
         BIRFunctionWrapper birFuncWrapper;
-        String pkgName = JvmCodeGenUtil.getPackageName(orgName, moduleName, version);
+        String pkgName = JvmCodeGenUtil.getPackageName(packageID);
         String jClassName = jvmPackageGen.lookupExternClassName(cleanupPackageName(pkgName), lookupKey);
         InteropValidationRequest jInteropValidationReq = getInteropAnnotValue(birFunc);
         if (birFunc instanceof JBIRFunction) {
             if (isEntry) {
                 addDefaultableBooleanVarsToSignature(birFunc, jvmPackageGen.symbolTable.booleanType);
             }
-            birFuncWrapper = getFunctionWrapper(birFunc, orgName, moduleName, version, birModuleClassName);
+            birFuncWrapper = getFunctionWrapper(birFunc, packageID, birModuleClassName);
         } else {
             // This is a old-style external Java interop function
-<<<<<<< HEAD
-=======
-            String pkgName = JvmCodeGenUtil.getPackageName(packageID);
-            String jClassName = jvmPackageGen.lookupExternClassName(cleanupPackageName(pkgName), lookupKey);
->>>>>>> 28431ef5
             if (jClassName != null) {
                 if (JvmCodeGenUtil.isBallerinaBuiltinModule(packageID.orgName.value, packageID.name.value)) {
                     birFuncWrapper = getFunctionWrapper(birFunc, packageID, jClassName);
@@ -286,12 +248,6 @@
                 throw new BLangCompilerException("cannot find full qualified class name for extern function : " +
                                                          pkgName + birFunc.name.value);
             }
-<<<<<<< HEAD
-=======
-        } else {
-            birFuncWrapper = createJInteropFunctionWrapper(interopValidator, jInteropValidationReq, birFunc, packageID,
-                                                           birModuleClassName, jvmPackageGen.symbolTable);
->>>>>>> 28431ef5
         }
         return birFuncWrapper;
     }
