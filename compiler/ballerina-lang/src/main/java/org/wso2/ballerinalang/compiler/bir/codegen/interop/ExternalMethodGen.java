/*
 *  Copyright (c) 2018, WSO2 Inc. (http://www.wso2.org) All Rights Reserved.
 *
 *  WSO2 Inc. licenses this file to you under the Apache License,
 *  Version 2.0 (the "License"); you may not use this file except
 *  in compliance with the License.
 *  You may obtain a copy of the License at
 *
 *    http://www.apache.org/licenses/LICENSE-2.0
 *
 *  Unless required by applicable law or agreed to in writing,
 *  software distributed under the License is distributed on an
 *  "AS IS" BASIS, WITHOUT WARRANTIES OR CONDITIONS OF ANY
 *  KIND, either express or implied.  See the License for the
 *  specific language governing permissions and limitations
 *  under the License.
 */
package org.wso2.ballerinalang.compiler.bir.codegen.interop;

import org.ballerinalang.compiler.BLangCompilerException;
import org.objectweb.asm.ClassWriter;
import org.wso2.ballerinalang.compiler.bir.codegen.JvmCodeGenUtil;
import org.wso2.ballerinalang.compiler.bir.codegen.JvmMethodGen;
import org.wso2.ballerinalang.compiler.bir.codegen.JvmPackageGen;
import org.wso2.ballerinalang.compiler.bir.codegen.internal.AsyncDataCollector;
import org.wso2.ballerinalang.compiler.bir.model.BIRNode;
import org.wso2.ballerinalang.compiler.bir.model.BIRNode.BIRBasicBlock;
import org.wso2.ballerinalang.compiler.bir.model.BIRNode.BIRFunction;
import org.wso2.ballerinalang.compiler.bir.model.BIRNode.BIRPackage;
import org.wso2.ballerinalang.compiler.bir.model.BIRNode.BIRVariableDcl;
import org.wso2.ballerinalang.compiler.bir.model.BIROperand;
import org.wso2.ballerinalang.compiler.bir.model.BIRTerminator;
import org.wso2.ballerinalang.compiler.bir.model.InstructionKind;
import org.wso2.ballerinalang.compiler.semantics.model.SymbolTable;
import org.wso2.ballerinalang.compiler.semantics.model.types.BInvokableType;
import org.wso2.ballerinalang.compiler.semantics.model.types.BType;
import org.wso2.ballerinalang.compiler.util.TypeTags;

import java.util.ArrayList;
import java.util.List;
import java.util.Set;

import static org.wso2.ballerinalang.compiler.bir.codegen.JvmCodeGenUtil.toNameString;
import static org.wso2.ballerinalang.compiler.bir.codegen.JvmConstants.WRAPPER_GEN_BB_ID_NAME;
import static org.wso2.ballerinalang.compiler.bir.codegen.JvmDesugarPhase.addDefaultableBooleanVarsToSignature;
import static org.wso2.ballerinalang.compiler.bir.codegen.JvmDesugarPhase.enrichWithDefaultableParamInits;
import static org.wso2.ballerinalang.compiler.bir.codegen.JvmDesugarPhase.insertAndGetNextBasicBlock;
import static org.wso2.ballerinalang.compiler.bir.codegen.JvmPackageGen.cleanupPackageName;
import static org.wso2.ballerinalang.compiler.bir.codegen.JvmPackageGen.getFunctionWrapper;
import static org.wso2.ballerinalang.compiler.bir.codegen.interop.AnnotationProc.getInteropAnnotValue;
import static org.wso2.ballerinalang.compiler.bir.codegen.interop.InteropMethodGen.createJInteropFunctionWrapper;
import static org.wso2.ballerinalang.compiler.bir.codegen.interop.InteropMethodGen.desugarInteropFuncs;
import static org.wso2.ballerinalang.compiler.bir.codegen.interop.InteropMethodGen.genJFieldForInteropField;

/**
 * Extern method generation class for JVM byte code generation.
 *
 * @since 1.2.0
 */
public class ExternalMethodGen {

    public static void genJMethodForBExternalFunc(BIRFunction birFunc,
                                                  ClassWriter cw,
                                                  BIRPackage birModule,
                                                  BType attachedType,
                                                  JvmMethodGen jvmMethodGen,
                                                  JvmPackageGen jvmPackageGen,
                                                  String moduleClassName,
                                                  AsyncDataCollector lambdaGenMetadata) {

        ExternalFunctionWrapper extFuncWrapper = getExternalFunctionWrapper(birModule, birFunc, attachedType,
                jvmPackageGen);

        if (extFuncWrapper instanceof JFieldFunctionWrapper) {
            genJFieldForInteropField((JFieldFunctionWrapper) extFuncWrapper, cw, birModule, jvmPackageGen,
                                     jvmMethodGen, moduleClassName, lambdaGenMetadata);
        } else {
            boolean hasCallerEnvParam = false;
            if (extFuncWrapper instanceof JMethodFunctionWrapper) {
                hasCallerEnvParam = ((JMethodFunctionWrapper) extFuncWrapper).jMethod.hasCallerEnvParam();
            }
            jvmMethodGen.genJMethodForBFunc(birFunc, cw, birModule, moduleClassName, attachedType,
                                            hasCallerEnvParam, lambdaGenMetadata);
        }
    }

    public static void injectDefaultParamInits(BIRPackage module, JvmMethodGen jvmMethodGen,
                                               JvmPackageGen jvmPackageGen) {

        // filter out functions.
        List<BIRFunction> functions = module.functions;
        if (!functions.isEmpty()) {
            int funcSize = functions.size();
            int count = 3;

            // Generate classes for other functions.
            while (count < funcSize) {
                BIRFunction birFunc = functions.get(count);
                count = count + 1;
                BIRFunctionWrapper extFuncWrapper = lookupBIRFunctionWrapper(module, birFunc, null, jvmPackageGen);
                if (extFuncWrapper instanceof OldStyleExternalFunctionWrapper) {
                    desugarOldExternFuncs((OldStyleExternalFunctionWrapper) extFuncWrapper, birFunc, jvmMethodGen);
                    enrichWithDefaultableParamInits(birFunc, jvmMethodGen);
                } else if (extFuncWrapper instanceof JMethodFunctionWrapper) {
                    desugarInteropFuncs((JMethodFunctionWrapper) extFuncWrapper, birFunc, jvmMethodGen);
                    enrichWithDefaultableParamInits(birFunc, jvmMethodGen);
                } else if (!(extFuncWrapper instanceof JFieldFunctionWrapper)) {
                    enrichWithDefaultableParamInits(birFunc, jvmMethodGen);
                }
            }
        }

    }

    public static void desugarOldExternFuncs(OldStyleExternalFunctionWrapper extFuncWrapper, BIRFunction birFunc,
                                             JvmMethodGen jvmMethodGen) {

        BType retType = birFunc.type.retType;

        BIROperand retRef = null;
        if (retType.tag != TypeTags.NIL) {
            BIRVariableDcl localVar = birFunc.localVars.get(0);
            BIRVariableDcl variableDcl = new BIRVariableDcl(retType, localVar.name, localVar.scope, localVar.kind);
            retRef = new BIROperand(variableDcl);
        }

        jvmMethodGen.resetIds();

        BIRBasicBlock beginBB = insertAndGetNextBasicBlock(birFunc.basicBlocks, WRAPPER_GEN_BB_ID_NAME, jvmMethodGen);
        BIRBasicBlock retBB = insertAndGetNextBasicBlock(birFunc.basicBlocks, WRAPPER_GEN_BB_ID_NAME, jvmMethodGen);

        List<BIROperand> args = new ArrayList<>();

        BIRVariableDcl receiver = birFunc.receiver;
        if (!(receiver == null)) {

            BIROperand argRef = new BIROperand(receiver);
            args.add(argRef);
        }

        Set<BIRNode.BIRFunctionParameter> birFuncParams = birFunc.parameters.keySet();

        for (BIRNode.BIRFunctionParameter birFuncParam : birFuncParams) {
            BIROperand argRef = new BIROperand(birFuncParam);
            args.add(argRef);
        }

        String jMethodName = birFunc.name.value;
        beginBB.terminator = new JavaMethodCall(birFunc.pos, InstructionKind.PLATFORM, args, retRef,
                                                extFuncWrapper.jClassName, extFuncWrapper.jMethodVMSig, jMethodName,
                                                retBB);

        retBB.terminator = new BIRTerminator.Return(birFunc.pos);
    }

    private static ExternalFunctionWrapper getExternalFunctionWrapper(BIRPackage birModule, BIRFunction birFunc,
                                                                      BType attachedType, JvmPackageGen jvmPackageGen) {

        BIRFunctionWrapper birFuncWrapper = lookupBIRFunctionWrapper(birModule, birFunc, attachedType, jvmPackageGen);
        if (birFuncWrapper instanceof ExternalFunctionWrapper) {
            return (ExternalFunctionWrapper) birFuncWrapper;
        } else {
            throw new BLangCompilerException("cannot find function definition for : " + birFunc.name.value);
            // TODO improve
        }
    }

    public static BIRFunctionWrapper lookupBIRFunctionWrapper(BIRPackage birModule, BIRFunction birFunc,
                                                              BType attachedType, JvmPackageGen jvmPackageGen) {

        String lookupKey;
        String currentPackageName = JvmCodeGenUtil.getPackageName(birModule);

        String birFuncName = birFunc.name.value;

        if (attachedType == null) {
            lookupKey = currentPackageName + birFuncName;
        } else if (attachedType.tag == TypeTags.OBJECT) {
            lookupKey = currentPackageName + toNameString(attachedType) + "." + birFuncName;
        } else {
            throw new BLangCompilerException(String.format("Java method generation for the receiver type %s " +
                    "is not supported: ", attachedType));
        }

        BIRFunctionWrapper birFuncWrapper = jvmPackageGen.lookupBIRFunctionWrapper(lookupKey);
        if (birFuncWrapper != null) {
            return birFuncWrapper;
        } else {
            throw new BLangCompilerException("cannot find function definition for : " + lookupKey);
        }
    }

    public static OldStyleExternalFunctionWrapper createOldStyleExternalFunctionWrapper(BIRFunction birFunc,
                                                                                        String orgName,
                                                                                        String moduleName,
                                                                                        String version,
                                                                                        String birModuleClassName,
                                                                                        String jClassName,
                                                                                        boolean isEntryModule,
                                                                                        SymbolTable symbolTable) {

        List<BType> jMethodPramTypes = new ArrayList<>(birFunc.type.paramTypes);
        if (isEntryModule) {
            addDefaultableBooleanVarsToSignature(birFunc, symbolTable.booleanType);
        }
        BInvokableType functionTypeDesc = birFunc.type;

        BType restType = functionTypeDesc.restType;

        if (restType != null) {
            jMethodPramTypes.add(restType);
        }

        BIRVariableDcl receiver = birFunc.receiver;
<<<<<<< HEAD
        BType attachedType = receiver != null ? receiver.type : null;
        String jvmMethodDescription = getMethodDesc(functionTypeDesc.paramTypes, functionTypeDesc.retType, attachedType,
                                                    false, false);
        String jMethodVMSig = getMethodDesc(jMethodPramTypes, functionTypeDesc.retType, attachedType, true, false);
=======
>>>>>>> 189027fd

        String jvmMethodDescription;
        String jMethodVMSig;
        if (receiver == null) {
            jvmMethodDescription = JvmCodeGenUtil.getMethodDesc(functionTypeDesc.paramTypes,
                                                                functionTypeDesc.retType);
            jMethodVMSig = getExternMethodDesc(jMethodPramTypes, functionTypeDesc.retType);
        } else {
            jvmMethodDescription = JvmCodeGenUtil.getMethodDesc(functionTypeDesc.paramTypes,
                                                                functionTypeDesc.retType, receiver.type);
            jMethodVMSig = getExternMethodDesc(jMethodPramTypes, functionTypeDesc.retType, receiver.type);
        }
        return new OldStyleExternalFunctionWrapper(orgName, moduleName, version, birFunc, birModuleClassName,
                                                   jvmMethodDescription, jClassName, jMethodPramTypes, jMethodVMSig);
    }

    public static String getExternMethodDesc(List<BType> paramTypes, BType retType) {
        return JvmCodeGenUtil.INITIAL_MEHOD_DESC + JvmCodeGenUtil.populateMethodDesc(paramTypes) +
                generateExternReturnType(retType);
    }

    public static String getExternMethodDesc(List<BType> paramTypes, BType retType, BType attachedType) {
        return JvmCodeGenUtil.INITIAL_MEHOD_DESC + JvmCodeGenUtil.getArgTypeSignature(attachedType) +
                JvmCodeGenUtil.populateMethodDesc(paramTypes) + generateExternReturnType(retType);
    }

    static String generateExternReturnType(BType bType) {
        bType = JvmCodeGenUtil.TYPE_BUILDER.build(bType);
        if (bType == null || bType.tag == TypeTags.NIL || bType.tag == TypeTags.NEVER) {
            return ")V";
        }
        return JvmCodeGenUtil.generateReturnType(bType);
    }

    public static BIRFunctionWrapper createExternalFunctionWrapper(InteropValidator interopValidator,
                                                                   BIRFunction birFunc, String orgName,
                                                                   String moduleName, String version,
                                                                   String birModuleClassName,
                                                                   String lookupKey,
                                                                   JvmPackageGen jvmPackageGen) {

        BIRFunctionWrapper birFuncWrapper;
        InteropValidationRequest jInteropValidationReq = getInteropAnnotValue(birFunc);
        if (jInteropValidationReq == null) {
            // This is a old-style external Java interop function
            String pkgName = JvmCodeGenUtil.getPackageName(orgName, moduleName, version);
            String jClassName = jvmPackageGen.lookupExternClassName(cleanupPackageName(pkgName), lookupKey);
            if (jClassName != null) {
                if (JvmCodeGenUtil.isBallerinaBuiltinModule(orgName, moduleName)) {
                    birFuncWrapper = getFunctionWrapper(birFunc, orgName, moduleName, version, jClassName);
                } else {
                    birFuncWrapper = createOldStyleExternalFunctionWrapper(birFunc, orgName, moduleName, version,
                                                                           birModuleClassName, jClassName,
                                                                           interopValidator.isEntryModuleValidation(),
                                                                           jvmPackageGen.symbolTable);
                }
            } else {
                throw new BLangCompilerException("cannot find full qualified class name for extern function : " +
                                                         pkgName + birFunc.name.value);
            }
        } else {
            birFuncWrapper = createJInteropFunctionWrapper(interopValidator, jInteropValidationReq, birFunc, orgName,
                                                           moduleName, version, birModuleClassName,
                                                           jvmPackageGen.symbolTable);
        }

        return birFuncWrapper;
    }

<<<<<<< HEAD
    public static boolean checkCallerEnvParamForExtern(InteropValidator interopValidator, String className,
                                                       String methodName, BInvokableType bFunctionType) {
        return interopValidator.checkCallerEnvParam(className, methodName, bFunctionType);
    }

=======
    private ExternalMethodGen() {
    }
>>>>>>> 189027fd
}<|MERGE_RESOLUTION|>--- conflicted
+++ resolved
@@ -212,13 +212,6 @@
         }
 
         BIRVariableDcl receiver = birFunc.receiver;
-<<<<<<< HEAD
-        BType attachedType = receiver != null ? receiver.type : null;
-        String jvmMethodDescription = getMethodDesc(functionTypeDesc.paramTypes, functionTypeDesc.retType, attachedType,
-                                                    false, false);
-        String jMethodVMSig = getMethodDesc(jMethodPramTypes, functionTypeDesc.retType, attachedType, true, false);
-=======
->>>>>>> 189027fd
 
         String jvmMethodDescription;
         String jMethodVMSig;
@@ -288,14 +281,12 @@
         return birFuncWrapper;
     }
 
-<<<<<<< HEAD
     public static boolean checkCallerEnvParamForExtern(InteropValidator interopValidator, String className,
                                                        String methodName, BInvokableType bFunctionType) {
         return interopValidator.checkCallerEnvParam(className, methodName, bFunctionType);
     }
 
-=======
+
     private ExternalMethodGen() {
     }
->>>>>>> 189027fd
 }