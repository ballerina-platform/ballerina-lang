--- conflicted
+++ resolved
@@ -238,13 +238,8 @@
         InteropValidationRequest jInteropValidationReq = getInteropAnnotValue(birFunc);
         if (jInteropValidationReq == null) {
             // This is a old-style external Java interop function
-<<<<<<< HEAD
             String pkgName = getPackageName(orgName, moduleName, version);
-            String jClassName = lookupExternClassName(cleanupPackageName(pkgName), birFunc.name.value);
-=======
-            String pkgName = getPackageName(orgName, moduleName);
             String jClassName = jvmPackageGen.lookupExternClassName(cleanupPackageName(pkgName), birFunc.name.value);
->>>>>>> f7656959
             if (jClassName != null) {
                 if (isBallerinaBuiltinModule(orgName, moduleName)) {
                     birFuncWrapper = getFunctionWrapper(birFunc, orgName, moduleName, version, jClassName);
