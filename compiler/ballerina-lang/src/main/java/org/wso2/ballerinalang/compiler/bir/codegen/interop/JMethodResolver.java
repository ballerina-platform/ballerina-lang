--- conflicted
+++ resolved
@@ -426,12 +426,8 @@
                     }
 
                     Set<BLangExpression> valueSpace = ((BFiniteType) bType).getValueSpace();
-<<<<<<< HEAD
-                    for (BLangExpression value : valueSpace) {
-=======
                     for (Iterator<BLangExpression> iterator = valueSpace.iterator(); iterator.hasNext(); ) {
                         BLangExpression value = iterator.next();
->>>>>>> 8b086904
                         if (!isValidParamBType(jType, value.type, isLastParam, restParamExist)) {
                             return false;
                         }
@@ -633,11 +629,7 @@
                 isAssignableFrom(BObject.class, jType) ||
                 isAssignableFrom(BTypedesc.class, jType) ||
                 isAssignableFrom(BHandle.class, jType) ||
-<<<<<<< HEAD
-                isAssignableFrom(BXML.class, jType) ||
-=======
                 isAssignableFrom(BXml.class, jType) ||
->>>>>>> 8b086904
                 this.isValidListType(jType, true, jMethodRequest.restParamExist) ||
                 isAssignableFrom(BMap.class, jType) ||
                 isAssignableFrom(BTable.class, jType);
