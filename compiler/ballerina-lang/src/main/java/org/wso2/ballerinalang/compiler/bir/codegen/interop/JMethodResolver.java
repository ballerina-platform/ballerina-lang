/*
 *  Copyright (c) 2020, WSO2 Inc. (http://www.wso2.org) All Rights Reserved.
 *
 *  WSO2 Inc. licenses this file to you under the Apache License,
 *  Version 2.0 (the "License"); you may not use this file except
 *  in compliance with the License.
 *  You may obtain a copy of the License at
 *
 *    http://www.apache.org/licenses/LICENSE-2.0
 *
 *  Unless required by applicable law or agreed to in writing,
 *  software distributed under the License is distributed on an
 *  "AS IS" BASIS, WITHOUT WARRANTIES OR CONDITIONS OF ANY
 *  KIND, either express or implied.  See the License for the
 *  specific language governing permissions and limitations
 *  under the License.
 */
package org.wso2.ballerinalang.compiler.bir.codegen.interop;

import io.ballerina.runtime.api.Environment;
import io.ballerina.runtime.api.values.BArray;
import io.ballerina.runtime.api.values.BDecimal;
import io.ballerina.runtime.api.values.BError;
import io.ballerina.runtime.api.values.BFunctionPointer;
import io.ballerina.runtime.api.values.BFuture;
import io.ballerina.runtime.api.values.BHandle;
import io.ballerina.runtime.api.values.BMap;
import io.ballerina.runtime.api.values.BObject;
import io.ballerina.runtime.api.values.BStream;
import io.ballerina.runtime.api.values.BString;
import io.ballerina.runtime.api.values.BTable;
import io.ballerina.runtime.api.values.BTypedesc;
<<<<<<< HEAD
import io.ballerina.runtime.api.values.BXML;
import org.ballerinalang.util.diagnostic.DiagnosticCode;
=======
import io.ballerina.runtime.api.values.BXml;
import org.ballerinalang.util.diagnostic.DiagnosticErrorCode;
>>>>>>> dfa1fba9
import org.wso2.ballerinalang.compiler.semantics.model.SymbolTable;
import org.wso2.ballerinalang.compiler.semantics.model.types.BFiniteType;
import org.wso2.ballerinalang.compiler.semantics.model.types.BIntersectionType;
import org.wso2.ballerinalang.compiler.semantics.model.types.BType;
import org.wso2.ballerinalang.compiler.semantics.model.types.BUnionType;
import org.wso2.ballerinalang.compiler.tree.expressions.BLangExpression;
import org.wso2.ballerinalang.compiler.util.TypeTags;

import java.lang.reflect.Executable;
import java.lang.reflect.Method;
import java.util.ArrayList;
import java.util.Arrays;
import java.util.Iterator;
import java.util.List;
import java.util.Optional;
import java.util.Set;
import java.util.StringJoiner;
import java.util.stream.Collectors;

import static org.ballerinalang.util.diagnostic.DiagnosticErrorCode.CLASS_NOT_FOUND;
import static org.ballerinalang.util.diagnostic.DiagnosticErrorCode.OVERLOADED_METHODS;
import static org.wso2.ballerinalang.compiler.bir.codegen.interop.JInterop.J_BOOLEAN_OBJ_TNAME;
import static org.wso2.ballerinalang.compiler.bir.codegen.interop.JInterop.J_DOUBLE_OBJ_TNAME;
import static org.wso2.ballerinalang.compiler.bir.codegen.interop.JInterop.J_INTEGER_OBJ_TNAME;
import static org.wso2.ballerinalang.compiler.bir.codegen.interop.JInterop.J_LONG_OBJ_TNAME;
import static org.wso2.ballerinalang.compiler.bir.codegen.interop.JInterop.J_OBJECT_TNAME;
import static org.wso2.ballerinalang.compiler.bir.codegen.interop.JInterop.J_PRIMITIVE_BOOLEAN_TNAME;
import static org.wso2.ballerinalang.compiler.bir.codegen.interop.JInterop.J_PRIMITIVE_BYTE_TNAME;
import static org.wso2.ballerinalang.compiler.bir.codegen.interop.JInterop.J_PRIMITIVE_CHAR_TNAME;
import static org.wso2.ballerinalang.compiler.bir.codegen.interop.JInterop.J_PRIMITIVE_DOUBLE_TNAME;
import static org.wso2.ballerinalang.compiler.bir.codegen.interop.JInterop.J_PRIMITIVE_FLOAT_TNAME;
import static org.wso2.ballerinalang.compiler.bir.codegen.interop.JInterop.J_PRIMITIVE_INT_TNAME;
import static org.wso2.ballerinalang.compiler.bir.codegen.interop.JInterop.J_PRIMITIVE_LONG_TNAME;
import static org.wso2.ballerinalang.compiler.bir.codegen.interop.JInterop.J_PRIMITIVE_SHORT_TNAME;
import static org.wso2.ballerinalang.compiler.bir.codegen.interop.JInterop.J_STRING_TNAME;
import static org.wso2.ballerinalang.compiler.bir.codegen.interop.JInterop.J_VOID_TNAME;

/**
 * Responsible for resolving a Java method for a given {@code JMethodResolverRequest}.
 *
 * @since 1.2.0
 */
class JMethodResolver {

    private ClassLoader classLoader;
    private SymbolTable symbolTable;
    private final BType[] definedReadOnlyMemberTypes;

    JMethodResolver(ClassLoader classLoader, SymbolTable symbolTable) {

        this.classLoader = classLoader;
        this.symbolTable = symbolTable;
        this.definedReadOnlyMemberTypes = new BType[]{
                symbolTable.nilType,
                symbolTable.booleanType,
                symbolTable.intType,
                symbolTable.signed8IntType,
                symbolTable.signed16IntType,
                symbolTable.signed32IntType,
                symbolTable.unsigned32IntType,
                symbolTable.unsigned16IntType,
                symbolTable.unsigned8IntType,
                symbolTable.floatType,
                symbolTable.decimalType,
                symbolTable.stringType,
                symbolTable.charStringType
        };
    }

    JMethod resolve(JMethodRequest jMethodRequest) {
        // 1) Get java methods (that matches with the method name) or constructor list
        List<JMethod> jMethods = resolveByMethodName(jMethodRequest.declaringClass,
                jMethodRequest.methodName, jMethodRequest.kind);

        // 2) If the above list is zero then throw an error
        if (jMethods.isEmpty()) {
            throw getMethodNotFoundError(jMethodRequest.kind, jMethodRequest.declaringClass, jMethodRequest.methodName);
        }

        // 3) Filter out the constructors or methods that have the same number of
        //      parameters as the number of constraints
        jMethods = resolveByParamCount(jMethods, jMethodRequest);

        // 4) If the above list is zero then throw an error
        if (jMethods.isEmpty()) {
            throw getMethodNotFoundError(jMethodRequest.kind, jMethodRequest.declaringClass,
                                         jMethodRequest.methodName, jMethodRequest.bFuncParamCount);
        }

        // 5) Now resolve the most specific method using the constraints.
        JMethod jMethod = resolve(jMethodRequest, jMethods);

        validateMethodSignature(jMethodRequest, jMethod);

        return jMethod;
    }

    private List<JMethod> resolveByMethodName(Class<?> declaringClass,
                                              String methodName,
                                              JMethodKind kind) {

        return getExecutables(declaringClass, methodName, kind)
                .stream()
                .map(executable -> JMethod.build(kind, executable, null))
                .collect(Collectors.toList());
    }

    private List<JMethod> resolveByParamCount(List<JMethod> jMethods, JMethodRequest jMethodRequest) {
        return jMethods.stream()
                .filter(jMethod -> hasEqualParamCounts(jMethodRequest, jMethod))
                .collect(Collectors.toList());
    }

    private boolean hasEqualParamCounts(JMethodRequest jMethodRequest, JMethod jMethod) {
        int expectedCount = getBFuncParamCount(jMethodRequest, jMethod);
        int count = jMethod.getParamTypes().length;
        if (count == expectedCount) {
            return true;
        } else if (count == expectedCount + 1) {
            // This is for object interop functions when self is passed as a parameter
<<<<<<< HEAD
            if (jMethodRequest.receiverType != null) {
                jMethod.setReceiverType(jMethodRequest.receiverType);
                return true;
            } else if (jMethod.isStatic()) {
                return jMethod.isBalEnvAcceptingMethod();
            }
=======
            if (jMethod.isBalEnvAcceptingMethod()) {
                return true;
            }
            jMethod.setReceiverType(jMethodRequest.receiverType);
            return jMethodRequest.receiverType != null;
        } else if (count == expectedCount + 2) {
            // This is for object interop functions when both BalEnv and self is passed as parameters.
            if (jMethodRequest.receiverType != null) {
                jMethod.setReceiverType(jMethodRequest.receiverType);
            }
            return jMethod.isBalEnvAcceptingMethod();
>>>>>>> dfa1fba9
        }
        return false;
    }

    private JMethod resolve(JMethodRequest jMethodRequest, List<JMethod> jMethods) {
        boolean noConstraints = noConstraintsSpecified(jMethodRequest.paramTypeConstraints);
        if (jMethods.size() == 1 && noConstraints) {
            return jMethods.get(0);
        } else if (noConstraints) {
            Optional<JMethod> covariantRetTypeMethod = findCovariantReturnTypeMethod(jMethods);
            if (covariantRetTypeMethod.isPresent()) {
                return covariantRetTypeMethod.get();
            }

            int paramCount = jMethods.get(0).getParamTypes().length;
            throw getOverloadedMethodExistError(jMethodRequest.kind, jMethodRequest.declaringClass,
                    jMethodRequest.methodName, paramCount);
        }

        JMethod jMethod = resolveExactMethod(jMethodRequest.declaringClass, jMethodRequest.methodName,
                jMethodRequest.kind, jMethodRequest.paramTypeConstraints, jMethodRequest.receiverType);
        if (jMethod == JMethod.NO_SUCH_METHOD) {
            return resolveMatchingMethod(jMethodRequest, jMethods);
        }
        return jMethod;
    }

    private Optional<JMethod> findCovariantReturnTypeMethod(List<JMethod> jMethods) {
        for (int i = 0; i < jMethods.size(); i++) {
            for (int k = i + 1; k < jMethods.size(); k++) {
                JMethod ithMethod = jMethods.get(i);
                JMethod kthMethod = jMethods.get(k);

                if (ithMethod.getReturnType().isAssignableFrom(kthMethod.getReturnType()) ||
                        kthMethod.getReturnType().isAssignableFrom(ithMethod.getReturnType())) {
                    if (ithMethod.getParamTypes().length != kthMethod.getParamTypes().length) {
                        // This occurs when there are static methods and instance methods and the static method
                        // has one more parameter than the instance method. Also this occurs when an interop
                        // method in an object maps to instance methods of which one accepting self and another
                        // that doesn't.
                        throw new JInteropException(
                                OVERLOADED_METHODS, "Overloaded methods cannot be differentiated. Please specify the " +
                                "parameterTypes for each parameter in 'paramTypes' field in the annotation");
                    }
                    return Optional.of(ithMethod);
                }
            }
        }
        return Optional.empty();
    }

    private void validateMethodSignature(JMethodRequest jMethodRequest, JMethod jMethod) {

        validateExceptionTypes(jMethodRequest, jMethod);

        validateArgumentTypes(jMethodRequest, jMethod);

        validateReturnTypes(jMethodRequest, jMethod);
    }

    private void validateExceptionTypes(JMethodRequest jMethodRequest, JMethod jMethod) {

        Executable method = jMethod.getMethod();
        boolean throwsCheckedException = false;
        boolean returnsErrorValue;
        try {
            for (Class<?> exceptionType : method.getExceptionTypes()) {
                if (!this.classLoader.loadClass(RuntimeException.class.getCanonicalName())
                        .isAssignableFrom(exceptionType)) {
                    throwsCheckedException = true;
                    break;
                }
            }
            returnsErrorValue = method instanceof Method && (this.classLoader
                    .loadClass(BError.class.getCanonicalName())
                    .isAssignableFrom(((Method) method).getReturnType()) ||
                    this.classLoader.loadClass(Object.class.getCanonicalName())
                            .isAssignableFrom(((Method) method).getReturnType()));
        } catch (ClassNotFoundException | NoClassDefFoundError e) {
            throw new JInteropException(CLASS_NOT_FOUND, e.getMessage(), e);
        }

        if ((throwsCheckedException && !jMethodRequest.returnsBErrorType) ||
                (jMethodRequest.returnsBErrorType && !throwsCheckedException && !returnsErrorValue)) {
            throw new JInteropException(DiagnosticErrorCode.METHOD_SIGNATURE_DOES_NOT_MATCH,
                    "No such Java method '" + jMethodRequest.methodName + "' which throws checked exception " +
                            "found in class '" + jMethodRequest.declaringClass + "'");
        }
    }

    private void validateArgumentTypes(JMethodRequest jMethodRequest, JMethod jMethod) {

        Class<?>[] jParamTypes = jMethod.getParamTypes();
        BType[] bParamTypes = jMethodRequest.bParamTypes;
        int bParamCount = bParamTypes.length;
        int i = 0;
        int j = 0;
        // Validate receiver type
        if (jMethod.getReceiverType() != null) {
            Class<?> jParamType;
            if (jMethod.isBalEnvAcceptingMethod()) {
                jParamType = jParamTypes[1];
            } else {
                jParamType = jParamTypes[0];
            }
            BType bParamType = jMethod.getReceiverType();
            if (!isValidParamBType(jParamTypes[0], bParamType, false, jMethodRequest.restParamExist)) {
                throw getNoSuchMethodError(jMethodRequest.methodName, jParamType, bParamType,
                                           jMethodRequest.declaringClass);
            }
            bParamCount = bParamCount + 1;
            j++;
        }

        if (jMethod.isInstanceMethod()) {
            if (bParamCount != jParamTypes.length + 1) {
                if (jMethod.isBalEnvAcceptingMethod()) {
                    j++;
                } else {
                    throw getParamCountMismatchError(jMethodRequest);
                }
            }

            BType receiverType = bParamTypes[0];
            boolean isLastParam = bParamTypes.length == 1;
            if (!isValidParamBType(jMethodRequest.declaringClass, receiverType, isLastParam,
                    jMethodRequest.restParamExist)) {
                throw getNoSuchMethodError(jMethodRequest.methodName, jParamTypes[0], receiverType,
                                           jMethodRequest.declaringClass);
            }
            i++;
        } else if (jMethod.isBalEnvAcceptingMethod()) {
            j++;
        } else if (bParamCount != jParamTypes.length) {
            if (jMethod.isBalEnvAcceptingMethod()) {
                j++;
            } else {
                throw getParamCountMismatchError(jMethodRequest);
            }
        }

        for (int k = j; k < jParamTypes.length; i++, k++) {
            BType bParamType = bParamTypes[i];
            Class<?> jParamType = jParamTypes[k];
            boolean isLastPram = jParamTypes.length == k + 1;
            if (!isValidParamBType(jParamType, bParamType, isLastPram, jMethodRequest.restParamExist)) {
                throw getNoSuchMethodError(jMethodRequest.methodName, jParamType, bParamType,
                        jMethodRequest.declaringClass);
            }
        }
    }

    private void validateReturnTypes(JMethodRequest jMethodRequest, JMethod jMethod) {

        Class<?> jReturnType = jMethod.getReturnType();
        BType bReturnType = jMethodRequest.bReturnType;
        if (!isValidReturnBType(jReturnType, bReturnType, jMethodRequest) &&
                !(jMethod.isBalEnvAcceptingMethod() && jReturnType.equals(void.class))) {
<<<<<<< HEAD
            throw new JInteropException(DiagnosticCode.METHOD_SIGNATURE_DOES_NOT_MATCH,
=======
            throw new JInteropException(DiagnosticErrorCode.METHOD_SIGNATURE_DOES_NOT_MATCH,
>>>>>>> dfa1fba9
                                        "Incompatible return type for method '" + jMethodRequest.methodName +
                                                "' in class '" +
                                                jMethodRequest.declaringClass.getName() + "': Java type '" +
                                                jReturnType.getName() +
                                                "' will not be matched to ballerina type '" +
                                                (bReturnType.tag == TypeTags.FINITE ? bReturnType.tsymbol.name.value :
                                                        bReturnType) + "'");
        }
    }

    private boolean isValidParamBType(Class<?> jType, BType bType, boolean isLastParam, boolean restParamExist) {

        try {
            String jTypeName = jType.getTypeName();
            switch (bType.tag) {
                case TypeTags.ANY:
                case TypeTags.ANYDATA:
                    if (jTypeName.equals(J_STRING_TNAME)) {
                        return false;
                    }
                    return !jType.isPrimitive();
                case TypeTags.HANDLE:
                    return !jType.isPrimitive();
                case TypeTags.NIL:
                    return jTypeName.equals(J_VOID_TNAME);
                case TypeTags.INT:
                case TypeTags.SIGNED32_INT:
                case TypeTags.SIGNED16_INT:
                case TypeTags.SIGNED8_INT:
                case TypeTags.UNSIGNED32_INT:
                case TypeTags.UNSIGNED16_INT:
                case TypeTags.UNSIGNED8_INT:
                case TypeTags.BYTE:
                case TypeTags.FLOAT:
                    if (jTypeName.equals(J_OBJECT_TNAME)) {
                        return true;
                    }

                    if (TypeTags.isIntegerTypeTag(bType.tag) && jTypeName.equals(J_LONG_OBJ_TNAME)) {
                        return true;
                    }

                    if (bType.tag == TypeTags.BYTE && jTypeName.equals(J_INTEGER_OBJ_TNAME)) {
                        return true;
                    }

                    if (bType.tag == TypeTags.FLOAT && jTypeName.equals(J_DOUBLE_OBJ_TNAME)) {
                        return true;
                    }

                    return jType.isPrimitive() && (jTypeName.equals(J_PRIMITIVE_INT_TNAME) ||
                            jTypeName.equals(J_PRIMITIVE_BYTE_TNAME) || jTypeName.equals(J_PRIMITIVE_SHORT_TNAME) ||
                            jTypeName.equals(J_PRIMITIVE_LONG_TNAME) || jTypeName.equals(J_PRIMITIVE_CHAR_TNAME) ||
                            jTypeName.equals(J_PRIMITIVE_FLOAT_TNAME) || jTypeName.equals(J_PRIMITIVE_DOUBLE_TNAME));
                case TypeTags.BOOLEAN:
                    if (jTypeName.equals(J_OBJECT_TNAME) || jTypeName.equals(J_BOOLEAN_OBJ_TNAME)) {
                        return true;
                    }
                    return jType.isPrimitive() && jTypeName.equals(J_PRIMITIVE_BOOLEAN_TNAME);
                case TypeTags.DECIMAL:
                    return this.classLoader.loadClass(BDecimal.class.getCanonicalName()).isAssignableFrom(jType);
                case TypeTags.STRING:
                case TypeTags.CHAR_STRING:
                    return this.classLoader.loadClass(BString.class.getCanonicalName()).isAssignableFrom(jType);
                case TypeTags.MAP:
                case TypeTags.RECORD:
                    return this.classLoader.loadClass(BMap.class.getCanonicalName()).isAssignableFrom(jType);
                case TypeTags.JSON:
                    return jTypeName.equals(J_OBJECT_TNAME);
                case TypeTags.OBJECT:
                    return this.classLoader.loadClass(BObject.class.getCanonicalName()).isAssignableFrom(jType);
                case TypeTags.ERROR:
                    return this.classLoader.loadClass(BError.class.getCanonicalName()).isAssignableFrom(jType);
                case TypeTags.XML:
                case TypeTags.XML_ELEMENT:
                case TypeTags.XML_PI:
                case TypeTags.XML_COMMENT:
                case TypeTags.XML_TEXT:
                    return this.classLoader.loadClass(BXml.class.getCanonicalName()).isAssignableFrom(jType);
                case TypeTags.TUPLE:
                case TypeTags.ARRAY:
                    return isValidListType(jType, isLastParam, restParamExist);
                case TypeTags.UNION:
                    if (jTypeName.equals(J_OBJECT_TNAME)) {
                        return true;
                    }

                    Set<BType> members = ((BUnionType) bType).getMemberTypes();
                    // for method arguments, all ballerina member types should be assignable to java-type.
                    for (BType member : members) {
                        if (!isValidParamBType(jType, member, isLastParam, restParamExist)) {
                            return false;
                        }
                    }
                    return true;
                case TypeTags.READONLY:
                    return jTypeName.equals(J_OBJECT_TNAME);
                case TypeTags.INTERSECTION:
                    return isValidParamBType(jType, ((BIntersectionType) bType).effectiveType, isLastParam,
                            restParamExist);
                case TypeTags.FINITE:
                    if (jTypeName.equals(J_OBJECT_TNAME)) {
                        return true;
                    }

                    Set<BLangExpression> valueSpace = ((BFiniteType) bType).getValueSpace();
                    for (Iterator<BLangExpression> iterator = valueSpace.iterator(); iterator.hasNext(); ) {
                        BLangExpression value = iterator.next();
                        if (!isValidParamBType(jType, value.type, isLastParam, restParamExist)) {
                            return false;
                        }
                    }
                    return true;
                case TypeTags.FUNCTION_POINTER:
                case TypeTags.INVOKABLE:
                    return this.classLoader.loadClass(BFunctionPointer.class
                            .getCanonicalName()).isAssignableFrom(jType);
                case TypeTags.FUTURE:
                    return this.classLoader.loadClass(BFuture.class.getCanonicalName()).isAssignableFrom(jType);
                case TypeTags.TYPEDESC:
                    return this.classLoader.loadClass(BTypedesc.class.getCanonicalName()).isAssignableFrom(jType);
                case TypeTags.STREAM:
                    return this.classLoader.loadClass(BStream.class.getCanonicalName()).isAssignableFrom(jType);
                case TypeTags.TABLE:
                    return this.classLoader.loadClass(BTable.class.getCanonicalName()).isAssignableFrom(jType);
                default:
                    return false;
            }
        } catch (ClassNotFoundException | NoClassDefFoundError e) {
            throw new JInteropException(CLASS_NOT_FOUND, e.getMessage(), e);
        }
    }

    private boolean isValidReturnBType(Class<?> jType, BType bType, JMethodRequest jMethodRequest) {

        try {
            String jTypeName = jType.getTypeName();
            switch (bType.tag) {
                case TypeTags.ANY:
                case TypeTags.ANYDATA:
                    if (jTypeName.equals(J_STRING_TNAME)) {
                        return false;
                    }
                    return !jType.isPrimitive();
                case TypeTags.HANDLE:
                    return !jType.isPrimitive();
                case TypeTags.NIL:
                    return jTypeName.equals(J_VOID_TNAME);
                case TypeTags.INT:
                case TypeTags.SIGNED32_INT:
                case TypeTags.SIGNED16_INT:
                case TypeTags.SIGNED8_INT:
                case TypeTags.UNSIGNED32_INT:
                case TypeTags.UNSIGNED16_INT:
                case TypeTags.UNSIGNED8_INT:
                    if (jTypeName.equals(J_OBJECT_TNAME)) {
                        return true;
                    }

                    if (jType.isPrimitive()) {
                        return (jTypeName.equals(J_PRIMITIVE_INT_TNAME) || jTypeName.equals(J_PRIMITIVE_BYTE_TNAME) ||
                                jTypeName.equals(J_PRIMITIVE_SHORT_TNAME) || jTypeName.equals(J_PRIMITIVE_LONG_TNAME) ||
                                jTypeName.equals(J_PRIMITIVE_CHAR_TNAME));
                    } else {
                        return jTypeName.equals(J_LONG_OBJ_TNAME);
                    }
                case TypeTags.BYTE:
                    if (jTypeName.equals(J_OBJECT_TNAME)) {
                        return true;
                    }

                    if (jType.isPrimitive()) {
                        return jTypeName.equals(J_PRIMITIVE_BYTE_TNAME);
                    } else {
                        return jTypeName.equals(J_INTEGER_OBJ_TNAME);
                    }
                case TypeTags.FLOAT:
                    if (jTypeName.equals(J_OBJECT_TNAME)) {
                        return true;
                    }

                    if (jType.isPrimitive()) {
                        return (jTypeName.equals(J_PRIMITIVE_INT_TNAME) || jTypeName.equals(J_PRIMITIVE_BYTE_TNAME) ||
                                jTypeName.equals(J_PRIMITIVE_SHORT_TNAME) || jTypeName.equals(J_PRIMITIVE_LONG_TNAME) ||
                                jTypeName.equals(J_PRIMITIVE_CHAR_TNAME) || jTypeName.equals(J_PRIMITIVE_FLOAT_TNAME) ||
                                jTypeName.equals(J_PRIMITIVE_DOUBLE_TNAME));
                    } else {
                        return jTypeName.equals(J_DOUBLE_OBJ_TNAME);
                    }
                case TypeTags.BOOLEAN:
                    if (jTypeName.equals(J_OBJECT_TNAME) || jTypeName.equals(J_BOOLEAN_OBJ_TNAME)) {
                        return true;
                    }
                    return jType.isPrimitive() && jTypeName.equals(J_PRIMITIVE_BOOLEAN_TNAME);
                case TypeTags.DECIMAL:
                    return this.classLoader.loadClass(BDecimal.class.getCanonicalName()).isAssignableFrom(jType);
                case TypeTags.STRING:
                case TypeTags.CHAR_STRING:
                    return this.classLoader.loadClass(BString.class.getCanonicalName()).isAssignableFrom(jType);
                case TypeTags.MAP:
                case TypeTags.RECORD:
                    return this.classLoader.loadClass(BMap.class.getCanonicalName()).isAssignableFrom(jType);
                case TypeTags.JSON:
                    if (jTypeName.equals(J_OBJECT_TNAME)) {
                        return true;
                    }

                    for (BType member : getJSONMemberTypes()) {
                        if (isValidReturnBType(jType, member, jMethodRequest)) {
                            return true;
                        }
                    }

                    return false;
                case TypeTags.OBJECT:
                    return this.classLoader.loadClass(BObject.class.getCanonicalName()).isAssignableFrom(jType);
                case TypeTags.ERROR:
                    return this.classLoader.loadClass(BError.class.getCanonicalName()).isAssignableFrom(jType);
                case TypeTags.XML:
                case TypeTags.XML_ELEMENT:
                case TypeTags.XML_PI:
                case TypeTags.XML_COMMENT:
                case TypeTags.XML_TEXT:
                    return this.classLoader.loadClass(BXml.class.getCanonicalName()).isAssignableFrom(jType);
                case TypeTags.TUPLE:
                case TypeTags.ARRAY:
                    return isValidListType(jType, true, jMethodRequest.restParamExist);
                case TypeTags.UNION:
                    if (jTypeName.equals(J_OBJECT_TNAME)) {
                        return true;
                    }

                    Set<BType> members = ((BUnionType) bType).getMemberTypes();
                    // for method return, java-type should be matched to at-least one of the ballerina member types.
                    for (BType member : members) {
                        if (isValidReturnBType(jType, member, jMethodRequest)) {
                            return true;
                        }
                    }
                    return false;
                case TypeTags.READONLY:
                    return isReadOnlyCompatibleReturnType(jType, jMethodRequest);
                case TypeTags.INTERSECTION:
                    return isValidReturnBType(jType, ((BIntersectionType) bType).effectiveType, jMethodRequest);
                case TypeTags.FINITE:
                    if (jTypeName.equals(J_OBJECT_TNAME)) {
                        return true;
                    }

                    Set<BLangExpression> valueSpace = ((BFiniteType) bType).getValueSpace();
                    for (BLangExpression value : valueSpace) {
                        if (isValidReturnBType(jType, value.type, jMethodRequest)) {
                            return true;
                        }
                    }
                    return false;
                case TypeTags.FUNCTION_POINTER:
                case TypeTags.INVOKABLE:
                    return this.classLoader.loadClass(BFunctionPointer.class.getCanonicalName())
                            .isAssignableFrom(jType);
                case TypeTags.FUTURE:
                    return this.classLoader.loadClass(BFuture.class.getCanonicalName()).isAssignableFrom(jType);
                case TypeTags.TYPEDESC:
                    return this.classLoader.loadClass(BTypedesc.class.getCanonicalName()).isAssignableFrom(jType);
                case TypeTags.STREAM:
                    return this.classLoader.loadClass(BStream.class.getCanonicalName()).isAssignableFrom(jType);
                case TypeTags.TABLE:
                    return this.classLoader.loadClass(BTable.class.getCanonicalName()).isAssignableFrom(jType);
                default:
                    return false;
            }
        } catch (ClassNotFoundException | NoClassDefFoundError e) {
            throw new JInteropException(CLASS_NOT_FOUND, e.getMessage(), e);
        }
    }

    private boolean isValidListType(Class<?> jType, boolean isLastParam, boolean restParamExists)
            throws ClassNotFoundException {
        if (isLastParam && restParamExists) {
            return jType.isArray();
        }
        return this.classLoader.loadClass(BArray.class.getCanonicalName()).isAssignableFrom(jType);
    }

    private BType[] getJSONMemberTypes() {
        // TODO can't we use a static instance of this?
        return new BType[]{
                this.symbolTable.nilType, this.symbolTable.stringType, this.symbolTable.intType,
                this.symbolTable.floatType, this.symbolTable.booleanType, this.symbolTable.mapJsonType,
                this.symbolTable.arrayJsonType};
    }

    private boolean isReadOnlyCompatibleReturnType(Class<?> jType, JMethodRequest jMethodRequest)
            throws ClassNotFoundException {
        if (jType.getTypeName().equals(J_OBJECT_TNAME)) {
            return true;
        }

        for (BType member : definedReadOnlyMemberTypes) {
            if (isValidReturnBType(jType, member, jMethodRequest)) {
                return true;
            }
        }

        return isAssignableFrom(BError.class, jType) ||
                isAssignableFrom(BFunctionPointer.class, jType) ||
                isAssignableFrom(BObject.class, jType) ||
                isAssignableFrom(BTypedesc.class, jType) ||
                isAssignableFrom(BHandle.class, jType) ||
<<<<<<< HEAD
                isAssignableFrom(BXML.class, jType) ||
=======
                isAssignableFrom(BXml.class, jType) ||
>>>>>>> dfa1fba9
                this.isValidListType(jType, true, jMethodRequest.restParamExist) ||
                isAssignableFrom(BMap.class, jType) ||
                isAssignableFrom(BTable.class, jType);
    }

    private boolean isAssignableFrom(Class<?> targetType, Class<?> jType) throws ClassNotFoundException {
        return this.classLoader.loadClass(targetType.getCanonicalName()).isAssignableFrom(jType);
    }

    private JMethod resolveExactMethod(Class<?> clazz, String name, JMethodKind kind,
                                       ParamTypeConstraint[] constraints,
                                       BType receiverType) {

        Class<?>[] paramTypes = new Class<?>[constraints.length];
        for (int constraintIndex = 0; constraintIndex < constraints.length; constraintIndex++) {
            paramTypes[constraintIndex] = constraints[constraintIndex].get();
        }

        Executable executable = (kind == JMethodKind.CONSTRUCTOR) ? resolveConstructor(clazz, paramTypes) :
                resolveMethod(clazz, name, paramTypes);
        if (executable == null) {
            executable = tryResolveExactWithBalEnv(paramTypes, clazz, name);
        }
        if (executable != null) {
            return JMethod.build(kind, executable, receiverType);
        } else {
            return JMethod.NO_SUCH_METHOD;
        }
    }

    private Executable tryResolveExactWithBalEnv(Class<?>[] paramTypes, Class<?> clazz, String name) {
        Class<?>[] paramTypesWithBalEnv = new Class<?>[paramTypes.length + 1];
        System.arraycopy(paramTypes, 0, paramTypesWithBalEnv, 1, paramTypes.length);
        paramTypesWithBalEnv[0] = Environment.class;
        return resolveMethod(clazz, name, paramTypesWithBalEnv);
    }

    private JMethod resolveMatchingMethod(JMethodRequest jMethodRequest, List<JMethod> jMethods) {

        ParamTypeConstraint[] constraints = jMethodRequest.paramTypeConstraints;
        int constraintsSize;
        int paramTypesInitialIndex;
        if (jMethodRequest.receiverType != null) {
            constraintsSize = constraints.length + 1;
            paramTypesInitialIndex = 1;
        } else {
            constraintsSize = constraints.length;
            paramTypesInitialIndex = 0;
        }
        List<JMethod> resolvedJMethods = new ArrayList<>();
        if (constraints.length > 0) {
            for (JMethod jMethod : jMethods) {
                boolean resolved = true;
                Class<?>[] formalParamTypes = jMethod.getParamTypes();

                // skip if the given constraint params are not of the same size as method's params
                if (constraintsSize != formalParamTypes.length) {
                    continue;
                }

                for (int paramIndex = paramTypesInitialIndex, constraintIndex = 0; paramIndex < formalParamTypes.length;
                     paramIndex++, constraintIndex++) {
                    Class<?> formalParamType = formalParamTypes[paramIndex];
                    if (formalParamType.isAssignableFrom(constraints[constraintIndex].get())) {
                        continue;
                    }
                    resolved = false;
                    break;
                }
                if (resolved) {
                    resolvedJMethods.add(jMethod);
                }
            }
        }

        if (resolvedJMethods.isEmpty()) {
            throw getMethodNotFoundError(jMethodRequest.kind, jMethodRequest.declaringClass,
                    jMethodRequest.methodName, constraints);
        } else if (resolvedJMethods.size() > 1) {
            throw getAmbiguousOverloadedMethodExistsError(jMethodRequest.kind, jMethodRequest.declaringClass,
                    jMethodRequest.methodName, constraints);
        } else {
            return resolvedJMethods.get(0);
        }
    }

    private Executable resolveConstructor(Class<?> clazz, Class<?>... paramTypes) {

        try {
            return clazz.getConstructor(paramTypes);
        } catch (NoSuchMethodException e) {
            return null;
        }
    }

    private Executable resolveMethod(Class<?> clazz, String name, Class<?>... paramTypes) {

        try {
            return clazz.getMethod(name, paramTypes);
        } catch (NoSuchMethodException e) {
            return null;
        }
    }

    private List<Executable> getExecutables(Class<?> clazz, String methodName, JMethodKind kind) {

        return kind == JMethodKind.CONSTRUCTOR ? Arrays.asList(clazz.getConstructors()) :
                Arrays.stream(clazz.getMethods())
                        .filter(method -> method.getName().equals(methodName))
                        .collect(Collectors.toList());
    }

    private boolean noConstraintsSpecified(ParamTypeConstraint[] constraints) {
        if (constraints == null) {
            return true;
        }
        if (constraints.length == 0) {
            return false;
        }
        for (ParamTypeConstraint constraint : constraints) {
            if (constraint != ParamTypeConstraint.NO_CONSTRAINT) {
                return false;
            }
        }
        return true;
    }

    private int getBFuncParamCount(JMethodRequest jMethodRequest, JMethod jMethod) {

        int bFuncParamCount = jMethodRequest.bFuncParamCount;
        if (jMethodRequest.kind == JMethodKind.METHOD) {
            boolean isStaticMethod = jMethod.isStatic();
            // Remove the receiver parameter in instance methods.
            bFuncParamCount = isStaticMethod ? bFuncParamCount : bFuncParamCount - 1;
        }
        return bFuncParamCount;
    }

    private JInteropException getMethodNotFoundError(JMethodKind kind, Class<?> declaringClass, String methodName) {

        if (kind == JMethodKind.CONSTRUCTOR) {
<<<<<<< HEAD
            return new JInteropException(DiagnosticCode.CONSTRUCTOR_NOT_FOUND,
                                         "No such public constructor found in class '" + declaringClass + "'");
        } else {
            return new JInteropException(DiagnosticCode.METHOD_NOT_FOUND,
=======
            return new JInteropException(DiagnosticErrorCode.CONSTRUCTOR_NOT_FOUND,
                                         "No such public constructor found in class '" + declaringClass + "'");
        } else {
            return new JInteropException(DiagnosticErrorCode.METHOD_NOT_FOUND,
>>>>>>> dfa1fba9
                                         "No such public method '" + methodName + "' found in class '" +
                                                 declaringClass + "'");
        }
    }

    private JInteropException getMethodNotFoundError(JMethodKind kind,
                                                     Class<?> declaringClass,
                                                     String methodName,
                                                     int paramCount) {

        if (kind == JMethodKind.CONSTRUCTOR) {
            return new JInteropException(DiagnosticErrorCode.CONSTRUCTOR_NOT_FOUND,
                    "No such public constructor with '" + paramCount +
                            "' parameter(s) found in class '" + declaringClass + "'");
        } else {
            return new JInteropException(DiagnosticErrorCode.METHOD_NOT_FOUND,
                    "No such public method '" + methodName + "' with '" + paramCount +
                            "' parameter(s) found in class '" + declaringClass + "'");
        }
    }

    private JInteropException getMethodNotFoundError(JMethodKind kind,
                                                     Class<?> declaringClass,
                                                     String methodName,
                                                     ParamTypeConstraint[] constraints) {

        String paramTypesSig = getParamTypesAsString(constraints);
        if (kind == JMethodKind.CONSTRUCTOR) {
            return new JInteropException(DiagnosticErrorCode.CONSTRUCTOR_NOT_FOUND,
                    "No such public constructor that matches with parameter types '" + paramTypesSig +
                            "' found in class '" + declaringClass + "'");
        } else {
            return new JInteropException(DiagnosticErrorCode.METHOD_NOT_FOUND,
                    "No such public method '" + methodName + "' that matches with parameter types '" +
                            paramTypesSig + "' found in class '" + declaringClass + "'");
        }
    }

    private JInteropException getOverloadedMethodExistError(JMethodKind kind,
                                                            Class<?> declaringClass,
                                                            String methodName,
                                                            int paramCount) {

        if (kind == JMethodKind.CONSTRUCTOR) {
            return new JInteropException(OVERLOADED_METHODS,
                    "Overloaded constructors with '" + paramCount + "' parameter(s) in class '" +
                            declaringClass + "', please specify class names for each parameter " +
                            "in 'paramTypes' field in the annotation");
        } else {
            return new JInteropException(OVERLOADED_METHODS,
                    "Overloaded methods '" + methodName + "' with '" + paramCount +
                            "' parameter(s) in class '" + declaringClass +
                            "', please specify class names for each parameter " +
                            "with 'paramTypes' field in the annotation");
        }
    }

    private JInteropException getAmbiguousOverloadedMethodExistsError(JMethodKind kind,
                                                                      Class<?> declaringClass,
                                                                      String methodName,
                                                                      ParamTypeConstraint[] constraints) {

        String paramTypesSig = getParamTypesAsString(constraints);
        if (kind == JMethodKind.CONSTRUCTOR) {
            return new JInteropException(OVERLOADED_METHODS,
                    "More than one public constructors that match with the parameter types '" +
                            paramTypesSig + "' found in class '" + declaringClass + "'");
        } else {
            return new JInteropException(OVERLOADED_METHODS,
                    "More than one public methods '" + methodName +
                            "' that match with the parameter types '" + paramTypesSig +
                            "' found in class '" + declaringClass + "'");
        }
    }

    private String getParamTypesAsString(ParamTypeConstraint[] constraints) {

        StringJoiner stringJoiner = new StringJoiner(",", "(", ")");
        for (ParamTypeConstraint paramTypeConstraint : constraints) {
            stringJoiner.add(paramTypeConstraint.get().getName());
        }
        return stringJoiner.toString();
    }

    private JInteropException getNoSuchMethodError(String methodName, Class<?> jType, BType bType,
                                                   Class<?> declaringClass) {

        return new JInteropException(DiagnosticErrorCode.METHOD_SIGNATURE_DOES_NOT_MATCH,
                "Incompatible param type for method '" + methodName + "' in class '" + declaringClass.getName() +
                        "': Java type '" + jType.getName() + "' will not be matched to ballerina type '" +
                        (bType.tag == TypeTags.FINITE ? bType.tsymbol.name.value : bType) + "'");
    }

    private JInteropException getParamCountMismatchError(JMethodRequest jMethodRequest) {

        return new JInteropException(DiagnosticErrorCode.METHOD_SIGNATURE_DOES_NOT_MATCH,
                "Parameter count does not match with Java method '" + jMethodRequest.methodName + "' found in class '" +
                        jMethodRequest.declaringClass.getName() + "'");
    }
}<|MERGE_RESOLUTION|>--- conflicted
+++ resolved
@@ -30,13 +30,8 @@
 import io.ballerina.runtime.api.values.BString;
 import io.ballerina.runtime.api.values.BTable;
 import io.ballerina.runtime.api.values.BTypedesc;
-<<<<<<< HEAD
-import io.ballerina.runtime.api.values.BXML;
-import org.ballerinalang.util.diagnostic.DiagnosticCode;
-=======
 import io.ballerina.runtime.api.values.BXml;
 import org.ballerinalang.util.diagnostic.DiagnosticErrorCode;
->>>>>>> dfa1fba9
 import org.wso2.ballerinalang.compiler.semantics.model.SymbolTable;
 import org.wso2.ballerinalang.compiler.semantics.model.types.BFiniteType;
 import org.wso2.ballerinalang.compiler.semantics.model.types.BIntersectionType;
@@ -157,14 +152,6 @@
             return true;
         } else if (count == expectedCount + 1) {
             // This is for object interop functions when self is passed as a parameter
-<<<<<<< HEAD
-            if (jMethodRequest.receiverType != null) {
-                jMethod.setReceiverType(jMethodRequest.receiverType);
-                return true;
-            } else if (jMethod.isStatic()) {
-                return jMethod.isBalEnvAcceptingMethod();
-            }
-=======
             if (jMethod.isBalEnvAcceptingMethod()) {
                 return true;
             }
@@ -176,7 +163,6 @@
                 jMethod.setReceiverType(jMethodRequest.receiverType);
             }
             return jMethod.isBalEnvAcceptingMethod();
->>>>>>> dfa1fba9
         }
         return false;
     }
@@ -308,8 +294,6 @@
                                            jMethodRequest.declaringClass);
             }
             i++;
-        } else if (jMethod.isBalEnvAcceptingMethod()) {
-            j++;
         } else if (bParamCount != jParamTypes.length) {
             if (jMethod.isBalEnvAcceptingMethod()) {
                 j++;
@@ -335,11 +319,7 @@
         BType bReturnType = jMethodRequest.bReturnType;
         if (!isValidReturnBType(jReturnType, bReturnType, jMethodRequest) &&
                 !(jMethod.isBalEnvAcceptingMethod() && jReturnType.equals(void.class))) {
-<<<<<<< HEAD
-            throw new JInteropException(DiagnosticCode.METHOD_SIGNATURE_DOES_NOT_MATCH,
-=======
             throw new JInteropException(DiagnosticErrorCode.METHOD_SIGNATURE_DOES_NOT_MATCH,
->>>>>>> dfa1fba9
                                         "Incompatible return type for method '" + jMethodRequest.methodName +
                                                 "' in class '" +
                                                 jMethodRequest.declaringClass.getName() + "': Java type '" +
@@ -649,11 +629,7 @@
                 isAssignableFrom(BObject.class, jType) ||
                 isAssignableFrom(BTypedesc.class, jType) ||
                 isAssignableFrom(BHandle.class, jType) ||
-<<<<<<< HEAD
-                isAssignableFrom(BXML.class, jType) ||
-=======
                 isAssignableFrom(BXml.class, jType) ||
->>>>>>> dfa1fba9
                 this.isValidListType(jType, true, jMethodRequest.restParamExist) ||
                 isAssignableFrom(BMap.class, jType) ||
                 isAssignableFrom(BTable.class, jType);
@@ -795,17 +771,10 @@
     private JInteropException getMethodNotFoundError(JMethodKind kind, Class<?> declaringClass, String methodName) {
 
         if (kind == JMethodKind.CONSTRUCTOR) {
-<<<<<<< HEAD
-            return new JInteropException(DiagnosticCode.CONSTRUCTOR_NOT_FOUND,
-                                         "No such public constructor found in class '" + declaringClass + "'");
-        } else {
-            return new JInteropException(DiagnosticCode.METHOD_NOT_FOUND,
-=======
             return new JInteropException(DiagnosticErrorCode.CONSTRUCTOR_NOT_FOUND,
                                          "No such public constructor found in class '" + declaringClass + "'");
         } else {
             return new JInteropException(DiagnosticErrorCode.METHOD_NOT_FOUND,
->>>>>>> dfa1fba9
                                          "No such public method '" + methodName + "' found in class '" +
                                                  declaringClass + "'");
         }
