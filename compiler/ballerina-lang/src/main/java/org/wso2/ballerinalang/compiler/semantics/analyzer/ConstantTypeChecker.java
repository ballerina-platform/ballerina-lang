/*
 *  Copyright (c) 2023, WSO2 LLC. (http://www.wso2.org) All Rights Reserved.
 *
 *  WSO2 LLC. licenses this file to you under the Apache License,
 *  Version 2.0 (the "License"); you may not use this file except
 *  in compliance with the License.
 *  You may obtain a copy of the License at
 *
 *    http://www.apache.org/licenses/LICENSE-2.0
 *
 *  Unless required by applicable law or agreed to in writing,
 *  software distributed under the License is distributed on an
 *  "AS IS" BASIS, WITHOUT WARRANTIES OR CONDITIONS OF ANY
 *  KIND, either express or implied.  See the License for the
 *  specific language governing permissions and limitations
 *  under the License.
 */
package org.wso2.ballerinalang.compiler.semantics.analyzer;

import io.ballerina.tools.diagnostics.DiagnosticCode;
import io.ballerina.tools.diagnostics.Location;
import io.ballerina.types.Core;
import io.ballerina.types.PredefinedType;
import io.ballerina.types.SemType;
import io.ballerina.types.SemTypes;
import io.ballerina.types.Value;
import io.ballerina.types.subtypedata.StringSubtype;
import org.ballerinalang.model.elements.Flag;
import org.ballerinalang.model.elements.PackageID;
import org.ballerinalang.model.symbols.SymbolOrigin;
import org.ballerinalang.model.tree.NodeKind;
import org.ballerinalang.model.tree.OperatorKind;
import org.ballerinalang.model.tree.expressions.RecordLiteralNode;
import org.ballerinalang.model.types.TypeKind;
import org.ballerinalang.util.diagnostic.DiagnosticErrorCode;
import org.wso2.ballerinalang.compiler.diagnostic.BLangDiagnosticLog;
import org.wso2.ballerinalang.compiler.parser.BLangAnonymousModelHelper;
import org.wso2.ballerinalang.compiler.parser.NodeCloner;
import org.wso2.ballerinalang.compiler.semantics.model.Scope;
import org.wso2.ballerinalang.compiler.semantics.model.SymbolEnv;
import org.wso2.ballerinalang.compiler.semantics.model.SymbolTable;
import org.wso2.ballerinalang.compiler.semantics.model.TypeVisitor;
import org.wso2.ballerinalang.compiler.semantics.model.symbols.BAttachedFunction;
import org.wso2.ballerinalang.compiler.semantics.model.symbols.BConstantSymbol;
import org.wso2.ballerinalang.compiler.semantics.model.symbols.BInvokableSymbol;
import org.wso2.ballerinalang.compiler.semantics.model.symbols.BOperatorSymbol;
import org.wso2.ballerinalang.compiler.semantics.model.symbols.BRecordTypeSymbol;
import org.wso2.ballerinalang.compiler.semantics.model.symbols.BSymbol;
import org.wso2.ballerinalang.compiler.semantics.model.symbols.BTypeSymbol;
import org.wso2.ballerinalang.compiler.semantics.model.symbols.BVarSymbol;
import org.wso2.ballerinalang.compiler.semantics.model.symbols.SymTag;
import org.wso2.ballerinalang.compiler.semantics.model.symbols.Symbols;
import org.wso2.ballerinalang.compiler.semantics.model.types.BAnnotationType;
import org.wso2.ballerinalang.compiler.semantics.model.types.BAnyType;
import org.wso2.ballerinalang.compiler.semantics.model.types.BAnydataType;
import org.wso2.ballerinalang.compiler.semantics.model.types.BArrayType;
import org.wso2.ballerinalang.compiler.semantics.model.types.BBuiltInRefType;
import org.wso2.ballerinalang.compiler.semantics.model.types.BErrorType;
import org.wso2.ballerinalang.compiler.semantics.model.types.BField;
import org.wso2.ballerinalang.compiler.semantics.model.types.BFiniteType;
import org.wso2.ballerinalang.compiler.semantics.model.types.BFutureType;
import org.wso2.ballerinalang.compiler.semantics.model.types.BHandleType;
import org.wso2.ballerinalang.compiler.semantics.model.types.BIntersectionType;
import org.wso2.ballerinalang.compiler.semantics.model.types.BInvokableType;
import org.wso2.ballerinalang.compiler.semantics.model.types.BJSONType;
import org.wso2.ballerinalang.compiler.semantics.model.types.BMapType;
import org.wso2.ballerinalang.compiler.semantics.model.types.BNeverType;
import org.wso2.ballerinalang.compiler.semantics.model.types.BNoType;
import org.wso2.ballerinalang.compiler.semantics.model.types.BObjectType;
import org.wso2.ballerinalang.compiler.semantics.model.types.BPackageType;
import org.wso2.ballerinalang.compiler.semantics.model.types.BParameterizedType;
import org.wso2.ballerinalang.compiler.semantics.model.types.BRecordType;
import org.wso2.ballerinalang.compiler.semantics.model.types.BStreamType;
import org.wso2.ballerinalang.compiler.semantics.model.types.BStructureType;
import org.wso2.ballerinalang.compiler.semantics.model.types.BTableType;
import org.wso2.ballerinalang.compiler.semantics.model.types.BTupleMember;
import org.wso2.ballerinalang.compiler.semantics.model.types.BTupleType;
import org.wso2.ballerinalang.compiler.semantics.model.types.BType;
import org.wso2.ballerinalang.compiler.semantics.model.types.BTypeReferenceType;
import org.wso2.ballerinalang.compiler.semantics.model.types.BTypedescType;
import org.wso2.ballerinalang.compiler.semantics.model.types.BUnionType;
import org.wso2.ballerinalang.compiler.semantics.model.types.BXMLType;
import org.wso2.ballerinalang.compiler.tree.BLangConstantValue;
import org.wso2.ballerinalang.compiler.tree.BLangNode;
import org.wso2.ballerinalang.compiler.tree.BLangPackage;
import org.wso2.ballerinalang.compiler.tree.SimpleBLangNodeAnalyzer;
import org.wso2.ballerinalang.compiler.tree.expressions.BLangBinaryExpr;
import org.wso2.ballerinalang.compiler.tree.expressions.BLangConstant;
import org.wso2.ballerinalang.compiler.tree.expressions.BLangExpression;
import org.wso2.ballerinalang.compiler.tree.expressions.BLangGroupExpr;
import org.wso2.ballerinalang.compiler.tree.expressions.BLangListConstructorExpr;
import org.wso2.ballerinalang.compiler.tree.expressions.BLangLiteral;
import org.wso2.ballerinalang.compiler.tree.expressions.BLangNumericLiteral;
import org.wso2.ballerinalang.compiler.tree.expressions.BLangRecordLiteral;
import org.wso2.ballerinalang.compiler.tree.expressions.BLangSimpleVarRef;
import org.wso2.ballerinalang.compiler.tree.expressions.BLangUnaryExpr;
import org.wso2.ballerinalang.compiler.util.BArrayState;
import org.wso2.ballerinalang.compiler.util.CompilerContext;
import org.wso2.ballerinalang.compiler.util.ImmutableTypeCloner;
import org.wso2.ballerinalang.compiler.util.Name;
import org.wso2.ballerinalang.compiler.util.Names;
import org.wso2.ballerinalang.compiler.util.NumericLiteralSupport;
import org.wso2.ballerinalang.compiler.util.TypeDefBuilderHelper;
import org.wso2.ballerinalang.compiler.util.TypeTags;
import org.wso2.ballerinalang.util.Flags;

import java.math.BigDecimal;
import java.math.MathContext;
import java.util.ArrayList;
import java.util.Collections;
import java.util.Comparator;
import java.util.EnumSet;
import java.util.HashMap;
import java.util.HashSet;
import java.util.LinkedHashMap;
import java.util.LinkedHashSet;
import java.util.List;
import java.util.Map;
import java.util.Set;
import java.util.Stack;
import java.util.function.BiFunction;

import static org.ballerinalang.model.symbols.SymbolOrigin.SOURCE;
import static org.ballerinalang.model.symbols.SymbolOrigin.VIRTUAL;
import static org.wso2.ballerinalang.compiler.semantics.analyzer.SemTypeResolver.singleShapeBroadType;

/**
 * Resolve the value and check the type of constant expression.
 *
 * @since 2201.7.0
 */
public class ConstantTypeChecker extends SimpleBLangNodeAnalyzer<ConstantTypeChecker.AnalyzerData> {
    private static final CompilerContext.Key<ConstantTypeChecker> CONSTANT_TYPE_CHECKER_KEY =
            new CompilerContext.Key<>();

    private final SymbolTable symTable;
    private final Names names;
    private final NodeCloner nodeCloner;
    private final SymbolResolver symResolver;
    private final BLangDiagnosticLog dlog;
    private final Types types;
    private final TypeChecker typeChecker;
    private final TypeResolver typeResolver;
    private final SemTypeResolver semTypeResolver;
    private final ConstantTypeChecker.FillMembers fillMembers;
    private BLangAnonymousModelHelper anonymousModelHelper;

    public ConstantTypeChecker(CompilerContext context) {
        context.put(CONSTANT_TYPE_CHECKER_KEY, this);

        this.symTable = SymbolTable.getInstance(context);
        this.names = Names.getInstance(context);
        this.symResolver = SymbolResolver.getInstance(context);
        this.nodeCloner = NodeCloner.getInstance(context);
        this.dlog = BLangDiagnosticLog.getInstance(context);
        this.types = Types.getInstance(context);
        this.anonymousModelHelper = BLangAnonymousModelHelper.getInstance(context);
        this.typeChecker = TypeChecker.getInstance(context);
        this.typeResolver = TypeResolver.getInstance(context);
        this.semTypeResolver = SemTypeResolver.getInstance(context);
        this.fillMembers = FillMembers.getInstance(context);
    }

    public static ConstantTypeChecker getInstance(CompilerContext context) {
        ConstantTypeChecker constTypeChecker = context.get(CONSTANT_TYPE_CHECKER_KEY);
        if (constTypeChecker == null) {
            constTypeChecker = new ConstantTypeChecker(context);
        }

        return constTypeChecker;
    }

    public BType checkConstExpr(BLangExpression expr, AnalyzerData data) {
        return checkConstExpr(expr, data.env, symTable.noType, data);
    }

    public BType checkConstExpr(BLangExpression expr, SymbolEnv env, BType expType, AnalyzerData data) {
        return checkConstExpr(expr, env, expType, DiagnosticErrorCode.INCOMPATIBLE_TYPES, data);
    }

    public BType checkConstExpr(BLangExpression expr, BType expType, AnalyzerData data) {
        return checkConstExpr(expr, data.env, expType, DiagnosticErrorCode.INCOMPATIBLE_TYPES, data);
    }

    public BType checkConstExpr(BLangExpression expr, SymbolEnv env, BType expType, DiagnosticCode diagCode,
                                AnalyzerData data) {
        if (expr.typeChecked) {
            return expr.getBType();
        }

        SymbolEnv prevEnv = data.env;
        BType preExpType = data.expType;
        DiagnosticCode preDiagCode = data.diagCode;
        Location prevPos = data.pos;
        data.env = env;
        data.diagCode = diagCode;
        data.expType = expType;
        data.isTypeChecked = true;
        data.pos = expr.pos;
        expr.expectedType = expType;

        switch (expr.getKind()) {
            case LITERAL:
            case NUMERIC_LITERAL:
            case RECORD_LITERAL_EXPR:
            case LIST_CONSTRUCTOR_EXPR:
            case SIMPLE_VARIABLE_REF:
            case BINARY_EXPR:
            case GROUP_EXPR:
            case UNARY_EXPR:
                expr.accept(this, data);
                break;
            default:
                data.resultType = symTable.semanticError;
        }

        expr.setTypeCheckedType(data.resultType);
        expr.typeChecked = data.isTypeChecked;
        data.env = prevEnv;
        data.expType = preExpType;
        data.diagCode = preDiagCode;
        data.pos = prevPos;

        validateAndSetExprExpectedType(expr, data);

        return data.resultType;
    }

    public void validateAndSetExprExpectedType(BLangExpression expr, AnalyzerData data) {
        if (data.resultType.tag == TypeTags.SEMANTIC_ERROR) {
            return;
        }

        // If the expected type is a map, but a record type is inferred due to the presence of `readonly` fields in
        // the mapping constructor expression, we don't override the expected type.
        if (expr.getKind() == NodeKind.RECORD_LITERAL_EXPR && expr.expectedType != null &&
                Types.getImpliedType(expr.expectedType).tag == TypeTags.MAP
                && Types.getImpliedType(expr.getBType()).tag == TypeTags.RECORD) {
            return;
        }

        expr.expectedType = data.resultType;
    }

    @Override
    public void analyzeNode(BLangNode node, AnalyzerData data) {
        // Temporarily Added.
        dlog.error(node.pos, DiagnosticErrorCode.CONSTANT_DECLARATION_NOT_YET_SUPPORTED, node);
        data.resultType = symTable.semanticError;
    }

    @Override
    public void visit(BLangPackage node, AnalyzerData data) {

    }

    @Override
    public void visit(BLangLiteral literalExpr, AnalyzerData data) {
        BType literalType = setLiteralValueAndGetType(literalExpr, data.expType, data);
        if (literalType == symTable.semanticError) {
            data.resultType = symTable.semanticError;
            return;
        }

        if (literalType.tag == TypeTags.BYTE_ARRAY) {
            literalType = rewriteByteArrayLiteral(literalExpr, data);
        }

        if (literalExpr.isFiniteContext) {
            return;
        }

        BType finiteType = getFiniteType(literalExpr.value, data.constantSymbol, literalType);
        if (data.compoundExprCount == 0 &&
                types.typeIncompatible(literalExpr.pos, finiteType, data.expType)) {
            data.resultType = symTable.semanticError;
            return;
        }
        data.resultType = finiteType;
    }

    private BType rewriteByteArrayLiteral(BLangLiteral literalExpr, AnalyzerData data) {
        byte[] values = types.convertToByteArray((String) literalExpr.value);

        List<BType> memberTypes = new ArrayList<>();
        for (byte b : values) {
            memberTypes.add(getFiniteType(Byte.toUnsignedLong(b), data.constantSymbol, literalExpr.pos,
                    symTable.intType));
        }

        BType expType = Types.getImpliedType(data.expType);
        if (expType.tag == TypeTags.ARRAY && ((BArrayType) expType).state == BArrayState.INFERRED) {
            ((BArrayType) expType).size = memberTypes.size();
            ((BArrayType) expType).state = BArrayState.CLOSED;
        }

        return createNewTupleType(literalExpr.pos, memberTypes, data);
    }

    @Override
    public void visit(BLangSimpleVarRef varRefExpr, AnalyzerData data) {
        // Set error type as the actual type.
        BType actualType = symTable.semanticError;

        Name varName = names.fromIdNode(varRefExpr.variableName);
        if (varName == Names.IGNORE) {
            varRefExpr.setBType(this.symTable.anyType);

            // If the variable name is a wildcard('_'), the symbol should be ignorable.
            varRefExpr.symbol = new BVarSymbol(0, true, varName,
                    names.originalNameFromIdNode(varRefExpr.variableName),
                    data.env.enclPkg.symbol.pkgID, varRefExpr.getBType(), data.env.scope.owner,
                    varRefExpr.pos, VIRTUAL);

            data.resultType = varRefExpr.getBType();
            return;
        }

        Name compUnitName = typeChecker.getCurrentCompUnit(varRefExpr);
        varRefExpr.pkgSymbol =
                symResolver.resolvePrefixSymbol(data.env, names.fromIdNode(varRefExpr.pkgAlias), compUnitName);
        if (varRefExpr.pkgSymbol == symTable.notFoundSymbol) {
            varRefExpr.symbol = symTable.notFoundSymbol;
            dlog.error(varRefExpr.pos, DiagnosticErrorCode.UNDEFINED_MODULE, varRefExpr.pkgAlias);
        } else {
            BSymbol symbol =
                    getSymbolOfVarRef(varRefExpr.pos, data.env, names.fromIdNode(varRefExpr.pkgAlias), varName, data);

            if (symbol == symTable.notFoundSymbol) {
                data.resultType = symTable.semanticError;
                varRefExpr.symbol = symbol; // Set notFoundSymbol
                return;
            }

            varRefExpr.symbol = symbol;
            if ((symbol.tag & SymTag.CONSTANT) == SymTag.CONSTANT) {
                // Check whether the referenced expr is a constant.
                actualType = symbol.type;
            }
        }

        if (data.compoundExprCount == 0 &&
                types.typeIncompatible(varRefExpr.pos, actualType, data.expType)) {
            data.resultType = symTable.semanticError;
            return;
        }
        data.resultType = actualType;
    }

    @Override
    public void visit(BLangListConstructorExpr listConstructor, AnalyzerData data) {
        BType expType = data.expType;
        if (expType.tag == TypeTags.NONE || expType.tag == TypeTags.READONLY) {
            data.resultType = defineInferredTupleType(listConstructor, data);
            return;
        }
        data.resultType = checkListConstructorCompatibility(data.expType, listConstructor, data);
    }

    @Override
    public void visit(BLangRecordLiteral.BLangRecordVarNameField varRefExpr, AnalyzerData data) {
        BType actualType = symTable.semanticError;

        Name varName = names.fromIdNode(varRefExpr.variableName);
        if (varName == Names.IGNORE) {
            varRefExpr.setBType(this.symTable.anyType);

            // If the variable name is a wildcard('_'), the symbol should be ignorable.
            varRefExpr.symbol = new BVarSymbol(0, true, varName,
                    names.originalNameFromIdNode(varRefExpr.variableName),
                    data.env.enclPkg.symbol.pkgID, varRefExpr.getBType(), data.env.scope.owner,
                    varRefExpr.pos, VIRTUAL);

            data.resultType = varRefExpr.getBType();
            return;
        }

        Name compUnitName = typeChecker.getCurrentCompUnit(varRefExpr);
        varRefExpr.pkgSymbol =
                symResolver.resolvePrefixSymbol(data.env, names.fromIdNode(varRefExpr.pkgAlias), compUnitName);
        if (varRefExpr.pkgSymbol == symTable.notFoundSymbol) {
            varRefExpr.symbol = symTable.notFoundSymbol;
            dlog.error(varRefExpr.pos, DiagnosticErrorCode.UNDEFINED_MODULE, varRefExpr.pkgAlias);
        }

        if (varRefExpr.pkgSymbol != symTable.notFoundSymbol) {
            BSymbol symbol =
                    getSymbolOfVarRef(varRefExpr.pos, data.env, names.fromIdNode(varRefExpr.pkgAlias), varName, data);

            if (symbol == symTable.notFoundSymbol) {
                data.resultType = symTable.semanticError;
                return;
            }

            if ((symbol.tag & SymTag.CONSTANT) == SymTag.CONSTANT) {
                // Check whether the referenced expr is a constant.
                varRefExpr.symbol = symbol;
                actualType = symbol.type;
            } else {
                varRefExpr.symbol = symbol;
                dlog.error(varRefExpr.pos, DiagnosticErrorCode.EXPRESSION_IS_NOT_A_CONSTANT_EXPRESSION);
            }
        }

        data.resultType = types.checkType(varRefExpr, actualType, data.expType);
    }

    @Override
    public void visit(BLangRecordLiteral recordLiteral, AnalyzerData data) {
        BType expType = data.expType;
        int expTypeTag = Types.getImpliedType(expType).tag;

        if (expTypeTag == TypeTags.NONE || expTypeTag == TypeTags.READONLY) {
            data.resultType = validateMapTypeAndInferredType(recordLiteral, expType, expType, data);
            return;
        }
        data.resultType = checkMappingConstructorCompatibility(data.expType, recordLiteral, data);
    }

    @Override
    public void visit(BLangBinaryExpr binaryExpr, AnalyzerData data) {
        BType expType = data.expType;

        data.compoundExprCount++;
        BType lhsType = checkConstExpr(binaryExpr.lhsExpr, expType, data);
        BType rhsType = checkConstExpr(binaryExpr.rhsExpr, expType, data);
        data.compoundExprCount--;

        Location pos = binaryExpr.pos;

        if (lhsType == symTable.semanticError || rhsType == symTable.semanticError) {
            data.resultType = symTable.semanticError;
            return;
        }

        // Resolve the operator symbol and corresponding result type according to different operand types.
        BSymbol opSymbol;
        if (lhsType.tag == TypeTags.UNION && rhsType.tag == TypeTags.UNION) {
            // Both the operands are unions.
            opSymbol = getOpSymbolBothUnion((BUnionType) lhsType, (BUnionType) rhsType, binaryExpr, data);
        } else if (lhsType.tag == TypeTags.UNION) {
            // LHS is a union type.
            opSymbol = getOpSymbolLhsUnion((BUnionType) lhsType, rhsType, binaryExpr,
                    data, false);
        } else if (rhsType.tag == TypeTags.UNION) {
            // RHS is a union type.
            opSymbol = getOpSymbolLhsUnion((BUnionType) rhsType, lhsType, binaryExpr,
                    data, true);
        } else {
            // Both the operands are not unions.
            opSymbol = getOpSymbolBothNonUnion(lhsType, rhsType, binaryExpr, data);
        }

        if (opSymbol == symTable.notFoundSymbol) {
            data.resultType = symTable.semanticError;
            return;
        }

        binaryExpr.opSymbol = (BOperatorSymbol) opSymbol;
        BType resultType = data.resultType;
        BConstantSymbol constantSymbol = data.constantSymbol;

        Object resolvedValue = calculateSingletonValue((BFiniteType) lhsType, (BFiniteType) rhsType, binaryExpr.opKind,
                resultType, data);
        if (resolvedValue == null) {
            data.resultType = symTable.semanticError;
            return;
        }
        BType finiteType = getFiniteType(resolvedValue, constantSymbol, resultType);
        if (data.compoundExprCount == 0 && types.typeIncompatible(pos, finiteType, expType)) {
            data.resultType = symTable.semanticError;
            return;
        }
        data.resultType = finiteType;
    }

    @Override
    public void visit(BLangGroupExpr groupExpr, AnalyzerData data) {
        checkConstExpr(groupExpr.expression, data.expType, data);
    }

    @Override
    public void visit(BLangUnaryExpr unaryExpr, AnalyzerData data) {
        BType resultType;

        data.compoundExprCount++;
        BType actualType = checkConstExpr(unaryExpr.expr, data.expType, data);
        data.compoundExprCount--;

        if (actualType == symTable.semanticError) {
            data.resultType = symTable.semanticError;
            return;
        }

        BSymbol opSymbol = getUnaryOpSymbol(unaryExpr, actualType, data);
        resultType = getBroadType(data.resultType);

        if (opSymbol == symTable.notFoundSymbol) {
            dlog.error(unaryExpr.pos, DiagnosticErrorCode.UNARY_OP_INCOMPATIBLE_TYPES,
                        unaryExpr.operator, actualType);
            data.resultType = symTable.semanticError;
            return;
        }

        BConstantSymbol constantSymbol = data.constantSymbol;
        Object resolvedValue = evaluateUnaryOperator((BFiniteType) actualType, resultType, unaryExpr.operator, data);
        if (resolvedValue == null) {
            data.resultType = symTable.semanticError;
            return;
        }

        BType finiteType = getFiniteType(resolvedValue, constantSymbol, resultType);
        if (data.compoundExprCount == 0 && types.typeIncompatible(unaryExpr.pos, finiteType, data.expType)) {
            data.resultType = symTable.semanticError;
            return;
        }
        data.resultType = finiteType;
    }

    private BRecordType createNewRecordType(BRecordTypeSymbol symbol, LinkedHashMap<String, BField> inferredFields,
                                            AnalyzerData data) {
        BRecordType recordType = new BRecordType(symbol);
        recordType.restFieldType = symTable.noType;
        recordType.fields = inferredFields;
        symbol.type = recordType;
        recordType.tsymbol = symbol;
        recordType.sealed = true;
        TypeDefBuilderHelper.createTypeDefinition(recordType, data.constantSymbol.pos, names, types,
                symTable, data.env);
        return recordType;
    }

    private BType checkMappingConstructorCompatibility(BType expType, BLangRecordLiteral mappingConstructor,
                                                       AnalyzerData data) {
        int tag = expType.tag;
        if (tag == TypeTags.UNION) {
            return checkMappingConstructorCompatibilityForUnionType(expType, mappingConstructor, data);
        }

        if (tag == TypeTags.TYPEREFDESC) {
            BType refType = Types.getImpliedType(expType);
            return checkMappingConstructorCompatibility(refType, mappingConstructor, data);
        }

        if (tag == TypeTags.INTERSECTION) {
            return checkMappingConstructorCompatibility(((BIntersectionType) expType).effectiveType, mappingConstructor,
                    data);
        }

        BType possibleType = getMappingConstructorCompatibleNonUnionType(expType, data);

        switch (possibleType.tag) {
            case TypeTags.MAP:
                return validateSpecifiedFieldsAndGetType(mappingConstructor, possibleType, data);
            case TypeTags.RECORD:
                boolean hasAllRequiredFields = validateRequiredFields((BRecordType) possibleType,
                        mappingConstructor.fields,
                        mappingConstructor.pos, data);
                return hasAllRequiredFields ? validateSpecifiedFieldsAndGetType(mappingConstructor, possibleType, data)
                        : symTable.semanticError;
            case TypeTags.READONLY:
                return checkConstExpr(mappingConstructor, possibleType, data);
            default:
                reportIncompatibleMappingConstructorError(mappingConstructor, expType);
                return symTable.semanticError;
        }
    }

    /**
     * This method is similar to reportIncompatibleMappingConstructorError method in TypeChecker.java.
     */
    private void reportIncompatibleMappingConstructorError(BLangRecordLiteral mappingConstructorExpr, BType expType) {
        if (expType == symTable.semanticError) {
            return;
        }

        if (expType.tag != TypeTags.UNION) {
            dlog.error(mappingConstructorExpr.pos,
                    DiagnosticErrorCode.MAPPING_CONSTRUCTOR_COMPATIBLE_TYPE_NOT_FOUND, expType);
            return;
        }

        BUnionType unionType = (BUnionType) expType;
        BType[] memberTypes = types.getAllTypes(unionType, true).toArray(new BType[0]);

        // By this point, we know there aren't any types to which we can assign the mapping constructor. If this is
        // case where there is at least one type with which we can use mapping constructors, but this particular
        // mapping constructor is incompatible, we give an incompatible mapping constructor error.
        for (BType bType : memberTypes) {
            if (types.isMappingConstructorCompatibleType(bType)) {
                dlog.error(mappingConstructorExpr.pos, DiagnosticErrorCode.INCOMPATIBLE_MAPPING_CONSTRUCTOR, unionType);
                return;
            }
        }

        dlog.error(mappingConstructorExpr.pos,
                DiagnosticErrorCode.MAPPING_CONSTRUCTOR_COMPATIBLE_TYPE_NOT_FOUND, unionType);
    }

    private BType checkMappingConstructorCompatibilityForUnionType(BType expType, BLangRecordLiteral mappingConstructor,
                                                                   AnalyzerData data) {
        boolean prevNonErrorLoggingCheck = data.commonAnalyzerData.nonErrorLoggingCheck;
        data.commonAnalyzerData.nonErrorLoggingCheck = true;
        int errorCount = this.dlog.errorCount();
        this.dlog.mute();

        List<BType> compatibleTypes = new ArrayList<>();
        for (BType memberType : ((BUnionType) expType).getMemberTypes()) {
            if (memberType == symTable.semanticError) {
                continue;
            }

            BType listCompatibleMemType = getMappingConstructorCompatibleNonUnionType(memberType, data);
            if (listCompatibleMemType == symTable.semanticError) {
                continue;
            }

            dlog.resetErrorCount();
            BType memCompatibiltyType = checkMappingConstructorCompatibility(listCompatibleMemType,
                    mappingConstructor, data);

            if (memCompatibiltyType != symTable.semanticError && dlog.errorCount() == 0 &&
                    isUniqueType(compatibleTypes, listCompatibleMemType)) {
                compatibleTypes.add(listCompatibleMemType);
            }
        }

        data.commonAnalyzerData.nonErrorLoggingCheck = prevNonErrorLoggingCheck;
        dlog.setErrorCount(errorCount);
        if (!prevNonErrorLoggingCheck) {
            this.dlog.unmute();
        }

        if (compatibleTypes.isEmpty()) {
            reportIncompatibleMappingConstructorError(mappingConstructor, expType);
            return symTable.semanticError;
        } else if (compatibleTypes.size() != 1) {
            dlog.error(mappingConstructor.pos, DiagnosticErrorCode.AMBIGUOUS_TYPES, expType);
            return symTable.semanticError;
        }
        return checkMappingConstructorCompatibility(compatibleTypes.get(0), mappingConstructor, data);
    }

    private BType getMappingConstructorCompatibleNonUnionType(BType type, AnalyzerData data) {
        switch (type.tag) {
            case TypeTags.MAP:
            case TypeTags.RECORD:
            case TypeTags.READONLY:
                return type;
            case TypeTags.JSON:
                return !Symbols.isFlagOn(type.flags, Flags.READONLY) ? symTable.mapJsonType :
                        ImmutableTypeCloner.getEffectiveImmutableType(null, types, symTable.mapJsonType, data.env,
                                symTable, anonymousModelHelper, names);
            case TypeTags.ANYDATA:
                return !Symbols.isFlagOn(type.flags, Flags.READONLY) ? symTable.mapAnydataType :
                        ImmutableTypeCloner.getEffectiveImmutableType(null, types, symTable.mapAnydataType,
                                data.env, symTable, anonymousModelHelper, names);
            case TypeTags.ANY:
                return !Symbols.isFlagOn(type.flags, Flags.READONLY) ? symTable.mapAllType :
                        ImmutableTypeCloner.getEffectiveImmutableType(null, types, symTable.mapAllType, data.env,
                                symTable, anonymousModelHelper, names);
            case TypeTags.INTERSECTION:
                return ((BIntersectionType) type).effectiveType;
            case TypeTags.TYPEREFDESC:
                BType refType = Types.getImpliedType(type);
                BType compatibleType = getMappingConstructorCompatibleNonUnionType(refType, data);
                return compatibleType == refType ? type : compatibleType;
            default:
                return symTable.semanticError;
        }
    }

    private BType validateSpecifiedFieldsAndGetType(BLangRecordLiteral mappingConstructor, BType possibleType,
                                                    AnalyzerData data) {
        switch (possibleType.tag) {
            case TypeTags.MAP:
                BType expType = ((BMapType) possibleType).constraint;
                return validateMapTypeAndInferredType(mappingConstructor, expType, possibleType, data);
            case TypeTags.RECORD:
                return validateRecordType(mappingConstructor, (BRecordType) possibleType, data);
            default:
                return symTable.semanticError;
        }
    }

    private BType validateMapTypeAndInferredType(BLangRecordLiteral mappingConstructor, BType expType,
                                                BType possibleType, AnalyzerData data) {
        boolean containErrors = false;
        SymbolEnv env = data.env;
        PackageID pkgID = env.enclPkg.symbol.pkgID;
        BRecordTypeSymbol recordSymbol = createRecordTypeSymbol(pkgID, mappingConstructor.pos, VIRTUAL, data);
        LinkedHashMap<String, BField> inferredFields = new LinkedHashMap<>();
        List<RecordLiteralNode.RecordField> computedFields = new ArrayList<>();

        BLangExpression exprToCheck;
        for (RecordLiteralNode.RecordField field : mappingConstructor.fields) {
            if (field.isKeyValueField()) {
                BLangRecordLiteral.BLangRecordKeyValueField keyValue =
                        (BLangRecordLiteral.BLangRecordKeyValueField) field;
                BLangRecordLiteral.BLangRecordKey key = keyValue.key;

                if (key.computedKey) {
                    // Computed fields can overwrite the existing field values.
                    // Therefore, Computed key fields should be evaluated at the end.
                    // Temporarily added them into a list.
                    computedFields.add(field);
                    continue;
                }

                exprToCheck = keyValue.valueExpr;
                if (data.commonAnalyzerData.nonErrorLoggingCheck) {
                    exprToCheck = nodeCloner.cloneNode(keyValue.valueExpr);
                }
                data.anonTypeNameSuffixes.push(key.toString());
                BType keyValueType = checkConstExpr(exprToCheck, expType, data);
                data.anonTypeNameSuffixes.pop();
                if (keyValueType == symTable.semanticError) {
                    containErrors = true;
                    continue;
                }
                BLangExpression keyExpr = key.expr;

                // Add the resolved field.
                if (!addFields(inferredFields, keyValueType, getKeyName(keyExpr), keyExpr.pos, recordSymbol)) {
                    containErrors = true;
                }
            } else if (field.getKind() == NodeKind.SIMPLE_VARIABLE_REF) {
                BLangRecordLiteral.BLangRecordVarNameField varNameField =
                        (BLangRecordLiteral.BLangRecordVarNameField) field;
                exprToCheck = varNameField;
                if (data.commonAnalyzerData.nonErrorLoggingCheck) {
                    exprToCheck = nodeCloner.cloneNode(varNameField);
                }
                BType varRefType = checkConstExpr(exprToCheck, expType, data);

                if (varRefType == symTable.semanticError) {
                    containErrors = true;
                    continue;
                }

                if (!addFields(inferredFields, varRefType, getKeyName(varNameField), varNameField.pos, recordSymbol)) {
                    containErrors = true;
                }
            } else { // Spread Field
                BLangExpression fieldExpr = ((BLangRecordLiteral.BLangRecordSpreadOperatorField) field).expr;
                BType spreadOpType = checkConstExpr(fieldExpr, data);
                BType type = Types.getImpliedType(types.getTypeWithEffectiveIntersectionTypes(spreadOpType));
                if (type.tag != TypeTags.RECORD) {
                    containErrors = true;
                    continue;
                }

                if (types.checkType(fieldExpr, type, possibleType) == symTable.semanticError) {
                    containErrors = true;
                    continue;
                }
                BRecordType recordType = (BRecordType) type;
                for (BField recField : recordType.fields.values()) {
                    if (!addFields(inferredFields, Types.getImpliedType(recField.type), recField.name.value,
                            fieldExpr.pos, recordSymbol)) {
                        containErrors = true;
                    }
                }
            }
        }
        for (RecordLiteralNode.RecordField field : computedFields) {
            BLangRecordLiteral.BLangRecordKeyValueField keyValue = (BLangRecordLiteral.BLangRecordKeyValueField) field;
            BLangRecordLiteral.BLangRecordKey key = keyValue.key;
            BType fieldName = checkConstExpr(key.expr, data);
<<<<<<< HEAD
            if (fieldName.tag == TypeTags.FINITE) {
                SemType semtype = fieldName.getSemType();
                if (Core.isSubtypeSimple(semtype, PredefinedType.STRING)) {
                    Optional<String> str = StringSubtype.stringSubtypeSingleValue(Core.stringSubtype(semtype));
                    if (str.isPresent()) {
                        exprToCheck = keyValue.valueExpr;
                        if (data.commonAnalyzerData.nonErrorLoggingCheck) {
                            exprToCheck = nodeCloner.cloneNode(keyValue.valueExpr);
                        }
                        BType keyValueType = checkConstExpr(exprToCheck, expType, data);
                        if (!addFields(inferredFields, Types.getReferredType(keyValueType), str.get(), key.pos,
                                recordSymbol)) {
                            containErrors = true;
                        }
                        continue;
=======
            if (fieldName.tag == TypeTags.FINITE && ((BFiniteType) fieldName).getValueSpace().size() == 1) {
                BLangLiteral fieldNameLiteral =
                        (BLangLiteral) ((BFiniteType) fieldName).getValueSpace().iterator().next();
                if (fieldNameLiteral.getBType().tag == TypeTags.STRING) {
                    exprToCheck = keyValue.valueExpr;
                    if (data.commonAnalyzerData.nonErrorLoggingCheck) {
                        exprToCheck = nodeCloner.cloneNode(keyValue.valueExpr);
                    }
                    BType keyValueType = checkConstExpr(exprToCheck, expType, data);
                    if (!addFields(inferredFields, Types.getImpliedType(keyValueType),
                            fieldNameLiteral.getValue().toString(), key.pos, recordSymbol)) {
                        containErrors = true;
>>>>>>> 422457c5
                    }
                }
            }
            dlog.error(key.pos, DiagnosticErrorCode.INCOMPATIBLE_TYPES, symTable.stringType, fieldName);
            containErrors = true;
        }

        if (containErrors) {
            return symTable.semanticError;
        }

        return createNewRecordType(recordSymbol, inferredFields, data);
    }

    private BType validateRecordType(BLangRecordLiteral mappingConstructor, BRecordType expRecordType,
                                     AnalyzerData data) {
        boolean containErrors = false;
        SymbolEnv env = data.env;
        PackageID pkgID = env.enclPkg.symbol.pkgID;
        BRecordTypeSymbol recordSymbol = createRecordTypeSymbol(pkgID, mappingConstructor.pos, VIRTUAL, data);
        LinkedHashMap<String, BField> inferredFields = new LinkedHashMap<>();
        List<RecordLiteralNode.RecordField> computedFields = new ArrayList<>();

        LinkedHashMap<String, BField> targetFields = expRecordType.fields;
        BLangExpression exprToCheck;
        BType expType;
        for (RecordLiteralNode.RecordField field : mappingConstructor.fields) {
            if (field.isKeyValueField()) {
                BLangRecordLiteral.BLangRecordKeyValueField keyValue =
                        (BLangRecordLiteral.BLangRecordKeyValueField) field;
                BLangRecordLiteral.BLangRecordKey key = keyValue.key;

                if (key.computedKey) {
                    // Computed fields can overwrite the existing field values.
                    // Therefore, Computed key fields should be evaluated at the end.
                    // Temporarily added them into a list.
                    computedFields.add(field);
                    continue;
                }

                if (!targetFields.containsKey(key.toString())) {
                    if (expRecordType.sealed) {
                        dlog.error(keyValue.pos, DiagnosticErrorCode.UNDEFINED_STRUCTURE_FIELD_WITH_TYPE,
                                key, expRecordType.tsymbol.type.getKind().typeName(), expRecordType);
                        containErrors = true;
                        continue;
                    } else {
                        expType = expRecordType.restFieldType;
                    }
                } else {
                    expType = targetFields.get(key.toString()).type;
                }

                exprToCheck = keyValue.valueExpr;
                if (data.commonAnalyzerData.nonErrorLoggingCheck) {
                    exprToCheck = nodeCloner.cloneNode(keyValue.valueExpr);
                }
                data.anonTypeNameSuffixes.push(key.toString());
                BType keyValueType = checkConstExpr(exprToCheck, expType, data);
                data.anonTypeNameSuffixes.pop();
                if (keyValueType == symTable.semanticError) {
                    containErrors = true;
                    continue;
                }
                BLangExpression keyExpr = key.expr;

                // Add the resolved field.
                if (!addFields(inferredFields, keyValueType, getKeyName(keyExpr), keyExpr.pos, recordSymbol)) {
                    containErrors = true;
                }
            } else if (field.getKind() == NodeKind.SIMPLE_VARIABLE_REF) {
                BLangRecordLiteral.BLangRecordVarNameField varNameField =
                        (BLangRecordLiteral.BLangRecordVarNameField) field;
                String key = field.toString();
                if (!targetFields.containsKey(key)) {
                    if (expRecordType.sealed) {
                        containErrors = true;
                        dlog.error(varNameField.pos, DiagnosticErrorCode.UNDEFINED_STRUCTURE_FIELD_WITH_TYPE,
                                key, expRecordType.tsymbol.type.getKind().typeName(), expRecordType);
                        continue;
                    } else {
                        expType = expRecordType.restFieldType;
                    }
                } else {
                    expType = targetFields.get(key).type;
                }
                exprToCheck = varNameField;
                if (data.commonAnalyzerData.nonErrorLoggingCheck) {
                    exprToCheck = nodeCloner.cloneNode(varNameField);
                }
                BType varRefType = checkConstExpr(exprToCheck, expType, data);
                if (varRefType == symTable.semanticError) {
                    containErrors = true;
                    continue;
                }
                if (!addFields(inferredFields, Types.getImpliedType(varRefType), getKeyName(varNameField),
                        varNameField.pos, recordSymbol)) {
                    containErrors = true;
                }
            } else { // Spread Field
                BLangExpression fieldExpr = ((BLangRecordLiteral.BLangRecordSpreadOperatorField) field).expr;
                BType spreadOpType = checkConstExpr(fieldExpr, data);
                BType type = Types.getImpliedType(types.getTypeWithEffectiveIntersectionTypes(spreadOpType));
                if (type.tag != TypeTags.RECORD) {
                    containErrors = true;
                    continue;
                }

                BRecordType recordType = (BRecordType) type;
                for (BField recField : recordType.fields.values()) {
                    if (types.checkType(fieldExpr, recField.type, expRecordType.restFieldType)
                            == symTable.semanticError) {
                        containErrors = true;
                        continue;
                    }
                    if (!addFields(inferredFields, Types.getImpliedType(recField.type), recField.name.value,
                            fieldExpr.pos, recordSymbol)) {
                        containErrors = true;
                    }
                }
            }
        }

        for (RecordLiteralNode.RecordField field : computedFields) {
            BLangRecordLiteral.BLangRecordKeyValueField keyValue = (BLangRecordLiteral.BLangRecordKeyValueField) field;
            BLangRecordLiteral.BLangRecordKey key = keyValue.key;
            BType fieldName = checkConstExpr(key.expr, data);
            if (fieldName.tag == TypeTags.FINITE) {
                SemType semtype = fieldName.getSemType();
                if (Core.isSubtypeSimple(semtype, PredefinedType.STRING)) {
                    Optional<String> str = StringSubtype.stringSubtypeSingleValue(Core.stringSubtype(semtype));
                    if (str.isPresent()) {
                        String keyName = str.get();
                        if (!targetFields.containsKey(keyName)) {
                            if (expRecordType.sealed) {
                                containErrors = true;
                                dlog.error(keyValue.pos, DiagnosticErrorCode.UNDEFINED_STRUCTURE_FIELD_WITH_TYPE,
                                        key, expRecordType.tsymbol.type.getKind().typeName(), expRecordType);
                                continue;
                            } else {
                                expType = expRecordType.restFieldType;
                            }
                        } else {
                            expType = targetFields.get(keyName).type;
                        }
<<<<<<< HEAD
                        exprToCheck = keyValue.valueExpr;
                        if (data.commonAnalyzerData.nonErrorLoggingCheck) {
                            exprToCheck = nodeCloner.cloneNode(keyValue.valueExpr);
                        }
                        BType keyValueType = checkConstExpr(exprToCheck, expType, data);
                        if (!addFields(inferredFields, Types.getReferredType(keyValueType),
                                keyName, key.pos, recordSymbol)) {
                            containErrors = true;
                        }
                        continue;
=======
                    } else {
                        expType = targetFields.get(keyName).type;
                    }
                    exprToCheck = keyValue.valueExpr;
                    if (data.commonAnalyzerData.nonErrorLoggingCheck) {
                        exprToCheck = nodeCloner.cloneNode(keyValue.valueExpr);
                    }
                    BType keyValueType = checkConstExpr(exprToCheck, expType, data);
                    if (!addFields(inferredFields, Types.getImpliedType(keyValueType),
                            keyName, key.pos, recordSymbol)) {
                        containErrors = true;
>>>>>>> 422457c5
                    }
                }
            }
            dlog.error(key.pos, DiagnosticErrorCode.INCOMPATIBLE_TYPES, fieldName, symTable.stringType);
            containErrors = true;
        }

        if (containErrors) {
            return symTable.semanticError;
        }

        return createNewRecordType(recordSymbol, inferredFields, data);
    }

    private boolean isUniqueType(Iterable<BType> typeList, BType type) {
        boolean isRecord = type.tag == TypeTags.RECORD;

        for (BType bType : typeList) {

            if (isRecord) {
                if (type == bType) {
                    return false;
                }
            } else if (types.isSameType(type, bType)) {
                return false;
            }
        }
        return true;
    }

    private boolean validateRequiredFields(BRecordType type, List<RecordLiteralNode.RecordField> specifiedFields,
                                           Location pos, AnalyzerData data) {
        HashSet<String> specFieldNames = getFieldNames(specifiedFields, data);
        boolean hasAllRequiredFields = true;

        for (BField field : type.fields.values()) {
            String fieldName = field.name.value;
            if (!specFieldNames.contains(fieldName) && Symbols.isFlagOn(field.symbol.flags, Flags.REQUIRED)
                    && !types.isNeverTypeOrStructureTypeWithARequiredNeverMember(field.type)) {
                // Check if `field` is explicitly assigned a value in the record literal
                // If a required field is missing, it's a compile error
                dlog.error(pos, DiagnosticErrorCode.MISSING_REQUIRED_RECORD_FIELD, field.name);
                if (hasAllRequiredFields) {
                    hasAllRequiredFields = false;
                }
            }
        }
        return hasAllRequiredFields;
    }

    private HashSet<String> getFieldNames(List<RecordLiteralNode.RecordField> specifiedFields, AnalyzerData data) {
        HashSet<String> fieldNames = new HashSet<>();

        for (RecordLiteralNode.RecordField specifiedField : specifiedFields) {
            if (specifiedField.isKeyValueField()) {
                String name =
                        typeChecker.getKeyValueFieldName((BLangRecordLiteral.BLangRecordKeyValueField) specifiedField);
                if (name == null) {
                    continue; // computed key
                }

                fieldNames.add(name);
            } else if (specifiedField.getKind() == NodeKind.SIMPLE_VARIABLE_REF) {
                fieldNames.add(((BLangRecordLiteral.BLangRecordVarNameField) specifiedField).variableName.value);
            } else {
                fieldNames.addAll(getSpreadOpFieldRequiredFieldNames(
                        (BLangRecordLiteral.BLangRecordSpreadOperatorField) specifiedField, data));
            }
        }
        return fieldNames;
    }

    private List<String> getSpreadOpFieldRequiredFieldNames(BLangRecordLiteral.BLangRecordSpreadOperatorField field,
                                                            AnalyzerData data) {
        BType spreadType = Types.getImpliedType(checkConstExpr(field.expr, data));

        if (spreadType.tag != TypeTags.RECORD) {
            return Collections.emptyList();
        }

        List<String> fieldNames = new ArrayList<>();
        for (BField bField : ((BRecordType) spreadType).getFields().values()) {
            if (!Symbols.isOptional(bField.symbol)) {
                fieldNames.add(bField.name.value);
            }
        }
        return fieldNames;
    }

    private BType defineInferredTupleType(BLangListConstructorExpr listConstructor, AnalyzerData data) {
        boolean containErrors = false;
        List<BType> memberTypes = new ArrayList<>();
        for (BLangExpression expr : listConstructor.exprs) {
            if (expr.getKind() == NodeKind.LIST_CONSTRUCTOR_SPREAD_OP) {
                // Spread operator expr.
                BLangExpression spreadOpExpr = ((BLangListConstructorExpr.BLangListConstructorSpreadOpExpr) expr).expr;
                BType spreadOpExprType = checkConstExpr(spreadOpExpr, data);
                BType type = Types.getImpliedType(types.getTypeWithEffectiveIntersectionTypes(spreadOpExprType));
                if (type.tag != TypeTags.TUPLE) {
                    // Finalized constant type should be a tuple type (cannot be an array type or any other).
                    containErrors = true;
                    continue;
                }

                // Add the members from spread operator into current tuple type.
                memberTypes.addAll(((BTupleType) type).getTupleTypes());
                continue;
            }

            BType tupleMemberType = checkConstExpr(expr, data);
            if (tupleMemberType == symTable.semanticError) {
                containErrors = true;
                continue;
            }
            memberTypes.add(tupleMemberType);
        }

        if (containErrors) {
            return symTable.semanticError;
        }

        // Create new tuple type using inferred members.
        return createNewTupleType(listConstructor.pos, memberTypes, data);
    }

    private BType checkListConstructorCompatibility(BType expType, BLangListConstructorExpr listConstructor,
                                                    AnalyzerData data) {
        int tag = expType.tag;
        if (tag == TypeTags.UNION) {
            boolean prevNonErrorLoggingCheck = data.commonAnalyzerData.nonErrorLoggingCheck;
            int errorCount = this.dlog.errorCount();
            data.commonAnalyzerData.nonErrorLoggingCheck = true;
            this.dlog.mute();

            List<BType> compatibleTypes = new ArrayList<>();
            for (BType memberType : ((BUnionType) expType).getMemberTypes()) {
                if (memberType == symTable.semanticError) {
                    continue;
                }

                BType listCompatibleMemType = getListConstructorCompatibleNonUnionType(memberType, data);
                if (listCompatibleMemType == symTable.semanticError) {
                    continue;
                }

                dlog.resetErrorCount();
                BType memCompatibiltyType = checkListConstructorCompatibility(listCompatibleMemType, listConstructor,
                        data);
                if (memCompatibiltyType != symTable.semanticError && dlog.errorCount() == 0 &&
                        isUniqueType(compatibleTypes, memCompatibiltyType)) {
                    compatibleTypes.add(memCompatibiltyType);
                }
            }

            data.commonAnalyzerData.nonErrorLoggingCheck = prevNonErrorLoggingCheck;
            this.dlog.setErrorCount(errorCount);
            if (!prevNonErrorLoggingCheck) {
                this.dlog.unmute();
            }

            if (compatibleTypes.isEmpty()) {
                dlog.error(listConstructor.pos, DiagnosticErrorCode.INCOMPATIBLE_TYPES, expType, listConstructor);
                return symTable.semanticError;
            } else if (compatibleTypes.size() != 1) {
                dlog.error(listConstructor.pos, DiagnosticErrorCode.AMBIGUOUS_TYPES,
                        data.expType);
                return symTable.semanticError;
            }

            return checkListConstructorCompatibility(compatibleTypes.get(0), listConstructor, data);
        }

        if (tag == TypeTags.TYPEREFDESC) {
            return checkListConstructorCompatibility(Types.getImpliedType(expType), listConstructor, data);
        }

        if (tag == TypeTags.INTERSECTION) {
            return checkListConstructorCompatibility(((BIntersectionType) expType).effectiveType, listConstructor,
                    data);
        }

        BType possibleType = getListConstructorCompatibleNonUnionType(expType, data);

        switch (possibleType.tag) {
            case TypeTags.ARRAY:
            case TypeTags.BYTE_ARRAY:
                return checkArrayType((BArrayType) possibleType, listConstructor, data);
            case TypeTags.TUPLE:
                return checkTupleType((BTupleType) possibleType, listConstructor, data);
            case TypeTags.READONLY:
                return checkConstExpr(listConstructor, possibleType, data);
            default:
                dlog.error(listConstructor.pos, DiagnosticErrorCode.INCOMPATIBLE_TYPES, expType, listConstructor);
                return symTable.semanticError;
        }
    }

    private BType checkArrayType(BArrayType arrayType, BLangListConstructorExpr listConstructor, AnalyzerData data) {
        int listExprSize = 0;
        if (arrayType.state != BArrayState.OPEN) {
            for (BLangExpression expr: listConstructor.exprs) {
                if (expr.getKind() != NodeKind.LIST_CONSTRUCTOR_SPREAD_OP) {
                    listExprSize++;
                    continue;
                }

                BLangExpression spreadOpExpr = ((BLangListConstructorExpr.BLangListConstructorSpreadOpExpr) expr).expr;
                BType spreadOpType = checkConstExpr(spreadOpExpr, data);
                spreadOpType = Types.getImpliedType(spreadOpType);

                switch (spreadOpType.tag) {
                    case TypeTags.ARRAY:
                        int arraySize = ((BArrayType) spreadOpType).size;
                        if (arraySize >= 0) {
                            listExprSize += arraySize;
                            continue;
                        }

                        dlog.error(spreadOpExpr.pos,
                                DiagnosticErrorCode.INVALID_SPREAD_OP_FIXED_LENGTH_LIST_EXPECTED);
                        return symTable.semanticError;
                    case TypeTags.TUPLE:
                        BTupleType tType = (BTupleType) spreadOpType;
                        if (types.isFixedLengthTuple(tType)) {
                            listExprSize += tType.getMembers().size();
                            continue;
                        }

                        dlog.error(spreadOpExpr.pos,
                                DiagnosticErrorCode.INVALID_SPREAD_OP_FIXED_LENGTH_LIST_EXPECTED);
                        return symTable.semanticError;
                    default:
                        break;
                }
            }
        }

        BType eType = arrayType.eType;
        if (arrayType.state == BArrayState.INFERRED) {
            arrayType.size = listExprSize;
            arrayType.state = BArrayState.CLOSED;
        } else if (arrayType.state != BArrayState.OPEN && arrayType.size != listExprSize) {
            if (arrayType.size < listExprSize) {
                dlog.error(listConstructor.pos, DiagnosticErrorCode.MISMATCHING_ARRAY_LITERAL_VALUES, arrayType.size,
                        listExprSize);
                return symTable.semanticError;
            }

            if (!types.hasFillerValue(eType)) {
                dlog.error(listConstructor.pos, DiagnosticErrorCode.INVALID_LIST_CONSTRUCTOR_ELEMENT_TYPE,
                        data.expType);
                return symTable.semanticError;
            }
        }

        boolean containErrors = false;
        List<BType> memberTypes = new ArrayList<>();
        for (BLangExpression expr : listConstructor.exprs) {
            if (expr.getKind() == NodeKind.LIST_CONSTRUCTOR_SPREAD_OP) {
                BLangExpression spreadOpExpr = ((BLangListConstructorExpr.BLangListConstructorSpreadOpExpr) expr).expr;
                BType spreadOpExprType = checkConstExpr(spreadOpExpr, data);
                BType type = Types.getImpliedType(types.getTypeWithEffectiveIntersectionTypes(spreadOpExprType));
                if (type.tag != TypeTags.TUPLE) {
                    // Finalized constant type should be a tuple type (cannot be an array type or any other).
                    containErrors = true;
                    continue;
                }

                // Add the members from spread operator into current tuple type.
                for (BType memberType : ((BTupleType) type).getTupleTypes()) {
                    if (types.checkType(expr.pos, memberType, eType, DiagnosticErrorCode.INCOMPATIBLE_TYPES)
                            == symTable.semanticError) {
                        containErrors = true;
                        continue;
                    }
                    memberTypes.add(memberType);
                }
                continue;
            }

            BType tupleMemberType = checkExprIncompatible(eType, expr, data);
            if (tupleMemberType == symTable.semanticError) {
                containErrors = true;
                continue;
            }
            memberTypes.add(tupleMemberType);
        }

        if (containErrors) {
            return symTable.semanticError;
        }

        // Create new tuple type using inferred members.
        BTupleType resultTupleType = createNewTupleType(listConstructor.pos, memberTypes, data);

        if (arrayType.state == BArrayState.CLOSED && arrayType.size > listExprSize) {
            if (!fillMembers.addFillMembers(resultTupleType, arrayType, data)) {
                return symTable.semanticError;
            }
        }
        return resultTupleType;
    }

    private BType checkTupleType(BTupleType tupleType, BLangListConstructorExpr listConstructor, AnalyzerData data) {
        List<BLangExpression> exprs = listConstructor.exprs;
        List<BTupleMember> members = tupleType.getMembers();
        int memberTypeSize = members.size();
        BType restType = tupleType.restType;

        if (types.isFixedLengthTuple(tupleType)) {
            int listExprSize = 0;
            for (BLangExpression expr : exprs) {
                if (expr.getKind() != NodeKind.LIST_CONSTRUCTOR_SPREAD_OP) {
                    listExprSize++;
                    continue;
                }

                BLangExpression spreadOpExpr = ((BLangListConstructorExpr.BLangListConstructorSpreadOpExpr) expr).expr;
                BType spreadOpType = checkConstExpr(spreadOpExpr, data);
                spreadOpType = Types.getImpliedType(spreadOpType);

                switch (spreadOpType.tag) {
                    case TypeTags.ARRAY:
                        int arraySize = ((BArrayType) spreadOpType).size;
                        if (arraySize >= 0) {
                            listExprSize += arraySize;
                            continue;
                        }

                        dlog.error(spreadOpExpr.pos, DiagnosticErrorCode.INVALID_SPREAD_OP_FIXED_LENGTH_LIST_EXPECTED);
                        return symTable.semanticError;
                    case TypeTags.TUPLE:
                        BTupleType tType = (BTupleType) spreadOpType;
                        if (types.isFixedLengthTuple(tType)) {
                            listExprSize += tType.getMembers().size();
                            continue;
                        }

                        dlog.error(spreadOpExpr.pos, DiagnosticErrorCode.INVALID_SPREAD_OP_FIXED_LENGTH_LIST_EXPECTED);
                        return symTable.semanticError;
                    default:
                        break;
                }
            }

            if (listExprSize < memberTypeSize) {
                for (int i = listExprSize; i < memberTypeSize; i++) {
                    if (!types.hasFillerValue(members.get(i).type)) {
                        dlog.error(listConstructor.pos, DiagnosticErrorCode.INVALID_LIST_CONSTRUCTOR_ELEMENT_TYPE,
                                members.get(i));
                        return symTable.semanticError;
                    }
                }
            } else if (listExprSize > memberTypeSize) {
                dlog.error(listConstructor.pos, DiagnosticErrorCode.TUPLE_AND_EXPRESSION_SIZE_DOES_NOT_MATCH);
                return symTable.semanticError;
            }
        }

        boolean containErrors = false;
        int nonRestTypeIndex = 0;
        List<BType> memberTypes = new ArrayList<>();

        for (BLangExpression expr : exprs) {
            BType memberType;
            int remainNonRestCount = memberTypeSize - nonRestTypeIndex;
            if (expr.getKind() != NodeKind.LIST_CONSTRUCTOR_SPREAD_OP) {
                if (remainNonRestCount > 0) {
                    memberType = checkExprIncompatible(members.get(nonRestTypeIndex).type, expr, data);
                    nonRestTypeIndex++;
                } else {
                    memberType = checkExprIncompatible(restType, expr, data);
                }
                if (memberType == symTable.semanticError) {
                    containErrors = true;
                    continue;
                }
                memberTypes.add(memberType);
                continue;
            }

            BLangExpression spreadOpExpr = ((BLangListConstructorExpr.BLangListConstructorSpreadOpExpr) expr).expr;
            BType spreadOpType = checkConstExpr(spreadOpExpr, data);
            BType spreadOpReferredType = Types.getImpliedType(
                    types.getTypeWithEffectiveIntersectionTypes(spreadOpType));
            if (spreadOpReferredType.tag != TypeTags.TUPLE) {
                // Finalized constant type should be a tuple type (cannot be an array type or any other).
                containErrors = true;
                continue;
            }

            BTupleType spreadOpTuple = (BTupleType) spreadOpReferredType;
            List<BType> tupleMemberTypes = spreadOpTuple.getTupleTypes();
            int spreadOpMemberTypeSize = tupleMemberTypes.size();

            for (int i = 0; i < spreadOpMemberTypeSize && nonRestTypeIndex < memberTypeSize; i++, nonRestTypeIndex++) {
                BType tupleMemberType = tupleMemberTypes.get(i);
                if (types.typeIncompatible(spreadOpExpr.pos, tupleMemberType,
                        members.get(nonRestTypeIndex).type)) {
                    return symTable.semanticError;
                }
                memberTypes.add(tupleMemberType);
            }

            for (int i = remainNonRestCount; i < spreadOpMemberTypeSize; i++) {
                BType tupleMemberType = tupleMemberTypes.get(i);
                if (types.typeIncompatible(spreadOpExpr.pos, tupleMemberType,
                        restType)) {
                    return symTable.semanticError;
                }
                memberTypes.add(tupleMemberType);
            }
        }

        if (containErrors) {
            return symTable.semanticError;
        }

        // Create new tuple type using inferred members.
        BTupleType resultTupleType = createNewTupleType(listConstructor.pos, memberTypes, data);
        if (memberTypeSize - nonRestTypeIndex > 0) {
            if (!fillMembers.addFillMembers(resultTupleType, tupleType, data)) {
                return symTable.semanticError;
            }
        }

        return resultTupleType;
    }

    private BTupleType createNewTupleType(Location pos, List<BType> memberTypes, AnalyzerData data) {
        BTypeSymbol tupleTypeSymbol = Symbols.createTypeSymbol(SymTag.TUPLE_TYPE, 0, Names.EMPTY,
                data.env.enclPkg.symbol.pkgID, null, data.env.scope.owner, pos, SOURCE);
        List<BTupleMember> members = new ArrayList<>();
        memberTypes.forEach(m ->
                members.add(new BTupleMember(m, Symbols.createVarSymbolForTupleMember(m))));
        BTupleType tupleType = new BTupleType(tupleTypeSymbol, members);
        tupleType.tsymbol.type = tupleType;
        return tupleType;
    }

    private BType checkExprIncompatible(BType eType, BLangExpression expr, AnalyzerData data) {
        if (expr.typeChecked) {
            return expr.getBType();
        }

        BLangExpression exprToCheck = expr;

        if (data.commonAnalyzerData.nonErrorLoggingCheck) {
            expr.cloneAttempt++;
            exprToCheck = nodeCloner.cloneNode(expr);
        }

        return checkConstExpr(exprToCheck, eType, data);
    }

    private BType getListConstructorCompatibleNonUnionType(BType type, AnalyzerData data) {
        switch (type.tag) {
            case TypeTags.ARRAY:
            case TypeTags.BYTE_ARRAY:
            case TypeTags.TUPLE:
            case TypeTags.READONLY:
            case TypeTags.TYPEDESC:
                return type;
            case TypeTags.JSON:
                return !Symbols.isFlagOn(type.flags, Flags.READONLY) ? symTable.arrayJsonType :
                        ImmutableTypeCloner.getEffectiveImmutableType(null, types, symTable.arrayJsonType,
                                data.env, symTable, anonymousModelHelper, names);
            case TypeTags.ANYDATA:
                return !Symbols.isFlagOn(type.flags, Flags.READONLY) ? symTable.arrayAnydataType :
                        ImmutableTypeCloner.getEffectiveImmutableType(null, types, symTable.arrayAnydataType,
                                data.env, symTable, anonymousModelHelper, names);
            case TypeTags.ANY:
                return !Symbols.isFlagOn(type.flags, Flags.READONLY) ? symTable.arrayAllType :
                        ImmutableTypeCloner.getEffectiveImmutableType(null, types, symTable.arrayAllType, data.env,
                                symTable, anonymousModelHelper, names);
            case TypeTags.INTERSECTION:
                return ((BIntersectionType) type).effectiveType;
            default:
                return symTable.semanticError;
        }
    }

    private BType getBroadType(BType type) {
        if (type.tag != TypeTags.FINITE) {
            return type;
        }
        return singleShapeBroadType(type.getSemType(), symTable).get();
    }

    private BSymbol getUnaryOpSymbol(BLangUnaryExpr unaryExpr, BType type, AnalyzerData data) {
        if (type == symTable.semanticError) {
            return symTable.notFoundSymbol;
        }
        BType exprType = type;
        BSymbol symbol = symResolver.resolveUnaryOperator(unaryExpr.operator, exprType);
        if (symbol == symTable.notFoundSymbol) {
            symbol = symResolver.getUnaryOpsForTypeSets(unaryExpr.operator, exprType);
        }
        if (symbol != symTable.notFoundSymbol) {
            unaryExpr.opSymbol = (BOperatorSymbol) symbol;
            data.resultType = symbol.type.getReturnType();
        }

        if (symbol == symTable.notFoundSymbol) {
            exprType = singleShapeBroadType(type.getSemType(), symTable).get();
            symbol = symResolver.resolveUnaryOperator(unaryExpr.operator, exprType);
            if (symbol == symTable.notFoundSymbol) {
                symbol = symResolver.getUnaryOpsForTypeSets(unaryExpr.operator, exprType);
            }
            if (symbol != symTable.notFoundSymbol) {
                unaryExpr.opSymbol = (BOperatorSymbol) symbol;
                data.resultType = symbol.type.getReturnType();
            }
        }
        return symbol;
    }

    private Object calculateSingletonValue(BFiniteType lhs, BFiniteType rhs, OperatorKind kind,
                                           BType type, AnalyzerData data) {
        // Calculate the value for the binary operation.
        // TODO - Handle overflows.
        if (lhs == null || rhs == null) {
            // This is a compilation error.
            // This is to avoid NPE exceptions in sub-sequent validations.
            return null;
        }

        // See Types.isAllowedConstantType() for supported types.
        Object lhsValue = Core.singleShape(lhs.getSemType()).get().value;
        Object rhsValue = Core.singleShape(rhs.getSemType()).get().value;

        try {
            switch (kind) {
                case ADD:
                    return calculateAddition(lhsValue, rhsValue, type, data);
                case SUB:
                    return calculateSubtract(lhsValue, rhsValue, type, data);
                case MUL:
                    return calculateMultiplication(lhsValue, rhsValue, type, data);
                case DIV:
                    return calculateDivision(lhsValue, rhsValue, type, data);
                case MOD:
                    return calculateMod(lhsValue, rhsValue, type);
                case BITWISE_AND:
                    return calculateBitWiseOp(lhsValue, rhsValue, (a, b) -> a & b, type, data);
                case BITWISE_OR:
                    return calculateBitWiseOp(lhsValue, rhsValue, (a, b) -> a | b, type, data);
                case BITWISE_LEFT_SHIFT:
                    return calculateBitWiseOp(lhsValue, rhsValue, (a, b) -> a << b, type, data);
                case BITWISE_RIGHT_SHIFT:
                    return calculateBitWiseOp(lhsValue, rhsValue, (a, b) -> a >> b, type, data);
                case BITWISE_UNSIGNED_RIGHT_SHIFT:
                    return calculateBitWiseOp(lhsValue, rhsValue, (a, b) -> a >>> b, type, data);
                case BITWISE_XOR:
                    return calculateBitWiseOp(lhsValue, rhsValue, (a, b) -> a ^ b, type, data);
                default:
                    dlog.error(data.pos, DiagnosticErrorCode.CONSTANT_EXPRESSION_NOT_SUPPORTED);
            }
        } catch (NumberFormatException nfe) {
            // Ignore. This will be handled as a compiler error.
        } catch (ArithmeticException ae) {
            dlog.error(data.pos, DiagnosticErrorCode.INVALID_CONST_EXPRESSION, ae.getMessage());
        }
        // This is a compilation error already logged.
        // This is to avoid NPE exceptions in sub-sequent validations.
        return null;
    }

    private Object getValue(BLangLiteral lhsLiteral) {
        Object value = lhsLiteral.value;
        if (value instanceof BLangConstantValue) {
            return ((BLangConstantValue) value).value;
        }
        return value;
    }

    private Object evaluateUnaryOperator(BFiniteType finiteType, BType type, OperatorKind kind, AnalyzerData data) {
        // Calculate the value for the unary operation.
        Optional<Value> optionalValue = Core.singleShape(finiteType.getSemType());
        if (optionalValue.isEmpty()) {
            // This is a compilation error.
            // This is to avoid NPE exceptions in sub-sequent validations.
            return null;
        }

        Object value = optionalValue.get().value;

        try {
            switch (kind) {
                case ADD:
                    return value;
                case SUB:
                    return calculateNegation(value, type, data);
                case BITWISE_COMPLEMENT:
                    return calculateBitWiseComplement(value, type);
                case NOT:
                    return calculateBooleanComplement(value, type);
            }
        } catch (ClassCastException ce) {
            // Ignore. This will be handled as a compiler error.
        }
        // This is a compilation error already logged.
        // This is to avoid NPE exceptions in sub-sequent validations.
        return null;
    }

    private Object calculateBitWiseOp(Object lhs, Object rhs, BiFunction<Long, Long, Long> func, BType type,
                                      AnalyzerData data) {
        if (Types.getImpliedType(type).tag == TypeTags.INT) {
            return func.apply((Long) lhs, (Long) rhs);
        } else {
            dlog.error(data.pos, DiagnosticErrorCode.CONSTANT_EXPRESSION_NOT_SUPPORTED);
        }
        return null;
    }

    private Object calculateAddition(Object lhs, Object rhs, BType type, AnalyzerData data) {
        switch (Types.getImpliedType(type).tag) {
            case TypeTags.INT:
            case TypeTags.BYTE: // Byte will be a compiler error.
                try {
                    return Math.addExact((Long) lhs, (Long) rhs);
                } catch (ArithmeticException ae) {
                    dlog.error(data.pos, DiagnosticErrorCode.INT_RANGE_OVERFLOW_ERROR);
                    return null;
                }
            case TypeTags.FLOAT:
                return String.valueOf(Double.parseDouble(String.valueOf(lhs))
                        + Double.parseDouble(String.valueOf(rhs)));
            case TypeTags.DECIMAL:
                BigDecimal lhsDecimal = new BigDecimal(String.valueOf(lhs), MathContext.DECIMAL128);
                BigDecimal rhsDecimal = new BigDecimal(String.valueOf(rhs), MathContext.DECIMAL128);
                BigDecimal resultDecimal = lhsDecimal.add(rhsDecimal, MathContext.DECIMAL128);
                resultDecimal = types.getValidDecimalNumber(data.pos, resultDecimal);
                return resultDecimal != null ? resultDecimal.toPlainString() : null;
            case TypeTags.STRING:
                return String.valueOf(lhs) + String.valueOf(rhs);
            default:
                return null;
        }
    }

    private Object calculateSubtract(Object lhs, Object rhs, BType type, AnalyzerData data) {
        switch (Types.getImpliedType(type).tag) {
            case TypeTags.INT:
            case TypeTags.BYTE: // Byte will be a compiler error.
                try {
                    return Math.subtractExact((Long) lhs, (Long) rhs);
                } catch (ArithmeticException ae) {
                    dlog.error(data.pos, DiagnosticErrorCode.INT_RANGE_OVERFLOW_ERROR);
                    return null;
                }
            case TypeTags.FLOAT:
                return String.valueOf(Double.parseDouble(String.valueOf(lhs))
                        - Double.parseDouble(String.valueOf(rhs)));
            case TypeTags.DECIMAL:
                BigDecimal lhsDecimal = new BigDecimal(String.valueOf(lhs), MathContext.DECIMAL128);
                BigDecimal rhsDecimal = new BigDecimal(String.valueOf(rhs), MathContext.DECIMAL128);
                BigDecimal resultDecimal = lhsDecimal.subtract(rhsDecimal, MathContext.DECIMAL128);
                resultDecimal = types.getValidDecimalNumber(data.pos, resultDecimal);
                return resultDecimal != null ? resultDecimal.toPlainString() : null;
            default:
                return null;
        }
    }

    private Object calculateMultiplication(Object lhs, Object rhs, BType type, AnalyzerData data) {
        switch (Types.getImpliedType(type).tag) {
            case TypeTags.INT:
            case TypeTags.BYTE: // Byte will be a compiler error.
                try {
                    return Math.multiplyExact((Long) lhs, (Long) rhs);
                } catch (ArithmeticException ae) {
                    dlog.error(data.pos, DiagnosticErrorCode.INT_RANGE_OVERFLOW_ERROR);
                    return null;
                }
            case TypeTags.FLOAT:
                return String.valueOf(Double.parseDouble(String.valueOf(lhs))
                        * Double.parseDouble(String.valueOf(rhs)));
            case TypeTags.DECIMAL:
                BigDecimal lhsDecimal = new BigDecimal(String.valueOf(lhs), MathContext.DECIMAL128);
                BigDecimal rhsDecimal = new BigDecimal(String.valueOf(rhs), MathContext.DECIMAL128);
                BigDecimal resultDecimal = lhsDecimal.multiply(rhsDecimal, MathContext.DECIMAL128);
                resultDecimal = types.getValidDecimalNumber(data.pos, resultDecimal);
                return resultDecimal != null ? resultDecimal.toPlainString() : null;
            default:
                return null;
        }
    }

    private Object calculateDivision(Object lhs, Object rhs, BType type, AnalyzerData data) {
        switch (Types.getImpliedType(type).tag) {
            case TypeTags.INT:
            case TypeTags.BYTE: // Byte will be a compiler error.
                if ((Long) lhs == Long.MIN_VALUE && (Long) rhs == -1) {
                    dlog.error(data.pos, DiagnosticErrorCode.INT_RANGE_OVERFLOW_ERROR);
                    return null;
                }
                return ((Long) lhs / (Long) rhs);
            case TypeTags.FLOAT:
                return String.valueOf(Double.parseDouble(String.valueOf(lhs))
                        / Double.parseDouble(String.valueOf(rhs)));
            case TypeTags.DECIMAL:
                BigDecimal lhsDecimal = new BigDecimal(String.valueOf(lhs), MathContext.DECIMAL128);
                BigDecimal rhsDecimal = new BigDecimal(String.valueOf(rhs), MathContext.DECIMAL128);
                BigDecimal resultDecimal = lhsDecimal.divide(rhsDecimal, MathContext.DECIMAL128);
                resultDecimal = types.getValidDecimalNumber(data.pos, resultDecimal);
                return resultDecimal != null ? resultDecimal.toPlainString() : null;
            default:
                return null;
        }
    }

    private Object calculateMod(Object lhs, Object rhs, BType type) {
        switch (Types.getImpliedType(type).tag) {
            case TypeTags.INT:
            case TypeTags.BYTE: // Byte will be a compiler error.
                return ((Long) lhs % (Long) rhs);
            case TypeTags.FLOAT:
                return String.valueOf(Double.parseDouble(String.valueOf(lhs))
                        % Double.parseDouble(String.valueOf(rhs)));
            case TypeTags.DECIMAL:
                BigDecimal lhsDecimal = new BigDecimal(String.valueOf(lhs), MathContext.DECIMAL128);
                BigDecimal rhsDecimal = new BigDecimal(String.valueOf(rhs), MathContext.DECIMAL128);
                BigDecimal resultDecimal = lhsDecimal.remainder(rhsDecimal, MathContext.DECIMAL128);
                return resultDecimal.toPlainString();

            default:
                return null;
        }
    }

    private Object calculateNegationForInt(Object value, AnalyzerData data) {
        if ((Long) (value) == Long.MIN_VALUE) {
            dlog.error(data.pos, DiagnosticErrorCode.INT_RANGE_OVERFLOW_ERROR);
            return null;
        }
        return -1 * ((Long) (value));
    }

    private Object calculateNegationForFloat(Object value) {
        return String.valueOf(-1 * Double.parseDouble(String.valueOf(value)));
    }

    private Object calculateNegationForDecimal(Object value) {
        BigDecimal valDecimal = new BigDecimal(String.valueOf(value), MathContext.DECIMAL128);
        BigDecimal negDecimal = new BigDecimal(String.valueOf(-1), MathContext.DECIMAL128);
        BigDecimal resultDecimal = valDecimal.multiply(negDecimal, MathContext.DECIMAL128);
        return resultDecimal.toPlainString();
    }

    private Object calculateNegation(Object value, BType type, AnalyzerData data) {
        switch (type.tag) {
            case TypeTags.INT:
                return calculateNegationForInt(value, data);
            case TypeTags.FLOAT:
                return calculateNegationForFloat(value);
            case TypeTags.DECIMAL:
                return calculateNegationForDecimal(value);
            default:
                return null;
        }
    }

    private Object calculateBitWiseComplement(Object value, BType type) {
        Object result = null;
        if (Types.getImpliedType(type).tag == TypeTags.INT) {
            result = ~((Long) (value));
        }
        return result;
    }

    private Object calculateBooleanComplement(Object value, BType type) {
        Object result = null;
        if (Types.getImpliedType(type).tag == TypeTags.BOOLEAN) {
            result = !((Boolean) (value));
        }
        return result;
    }

    private BType setLiteralValueAndGetType(BLangLiteral literalExpr, BType expType, AnalyzerData data) {
        Object literalValue = literalExpr.value;
        BType expectedType = Types.getImpliedType(expType);

        if (literalExpr.getKind() == NodeKind.NUMERIC_LITERAL) {
            NodeKind kind = ((BLangNumericLiteral) literalExpr).kind;
            if (kind == NodeKind.INTEGER_LITERAL) {
                return getIntegerLiteralType(literalExpr, literalValue, expectedType);
            } else if (kind == NodeKind.DECIMAL_FLOATING_POINT_LITERAL) {
                if (NumericLiteralSupport.isFloatDiscriminated(literalExpr.originalValue)) {
                    return getTypeOfLiteralWithFloatDiscriminator(literalExpr, literalValue);
                } else if (NumericLiteralSupport.isDecimalDiscriminated(literalExpr.originalValue)) {
                    return getTypeOfLiteralWithDecimalDiscriminator(literalExpr, literalValue);
                } else {
                    return getTypeOfDecimalFloatingPointLiteral(literalExpr, literalValue, expectedType);
                }
            } else {
                return getTypeOfHexFloatingPointLiteral(literalExpr, literalValue, data);
            }
        }

        // Get the type matching to the tag from the symbol table.
        BType literalType = symTable.getTypeFromTag(literalExpr.getBType().tag);

        return literalType;
    }

    private BType getTypeOfLiteralWithFloatDiscriminator(BLangLiteral literalExpr, Object literalValue) {
        String numericLiteral = NumericLiteralSupport.stripDiscriminator(String.valueOf(literalValue));
        if (!types.validateFloatLiteral(literalExpr.pos, numericLiteral)) {
            return symTable.semanticError;
        }
        literalExpr.value = Double.parseDouble(numericLiteral);
        return symTable.floatType;
    }

    public BType getIntegerLiteralType(BLangLiteral literalExpr, Object literalValue, BType expType) {
        return getIntegerLiteralTypeUsingExpType(literalExpr, literalValue, expType);
    }

    private BType getIntegerLiteralTypeUsingExpType(BLangLiteral literalExpr, Object literalValue, BType expType) {
        BType expectedType = Types.getImpliedType(expType);
        int expectedTypeTag = expectedType.tag;
        switch (expectedTypeTag) {
            case TypeTags.BYTE:
            case TypeTags.INT:
            case TypeTags.SIGNED32_INT:
            case TypeTags.SIGNED16_INT:
            case TypeTags.SIGNED8_INT:
            case TypeTags.UNSIGNED32_INT:
            case TypeTags.UNSIGNED16_INT:
            case TypeTags.UNSIGNED8_INT:
            case TypeTags.ANY:
            case TypeTags.ANYDATA:
            case TypeTags.JSON:
                if (!(literalValue instanceof Long)) {
                    dlog.error(literalExpr.pos, DiagnosticErrorCode.OUT_OF_RANGE, literalExpr.originalValue, expType);
                    return symTable.semanticError;
                }
                if (literalExpr.getBType().tag == TypeTags.BYTE) {
                    return symTable.byteType;
                }
                return symTable.intType;
            case TypeTags.FLOAT:
                // The literalValue will be a string if it was not within the bounds of what is supported by Java Long
                // or Double when it was parsed in BLangNodeBuilder
                if (literalValue instanceof String) {
                    dlog.error(literalExpr.pos, DiagnosticErrorCode.OUT_OF_RANGE, literalExpr.originalValue,
                            expectedType);
                    return symTable.semanticError;
                }
                if (literalValue instanceof Double) {
                    literalExpr.value = literalValue;
                } else {
                    literalExpr.value = ((Long) literalValue).doubleValue();
                }
                return symTable.floatType;
            case TypeTags.DECIMAL:
                literalExpr.value = String.valueOf(literalValue);
                return symTable.decimalType;
            case TypeTags.FINITE:
                SemType semType = expectedType.getSemType();
                Set<BType> broadTypes = SemTypeResolver.singletonBroadTypes(semType, symTable);
                if (broadTypes.size() == 1) {
                    return getIntegerLiteralTypeUsingExpType(literalExpr, literalValue, broadTypes.iterator().next());
                }

                BUnionType unionType = new BUnionType(null, new LinkedHashSet<>(broadTypes), false, false);
                return getIntegerLiteralTypeUsingExpType(literalExpr, literalValue, unionType);
            case TypeTags.UNION:
                BUnionType expectedUnionType = (BUnionType) expectedType;
                List<BType> validTypes = new ArrayList<>();
                dlog.mute();
                for (BType memType : expectedUnionType.getMemberTypes()) {
                    BType validType = getIntegerLiteralTypeUsingExpType(literalExpr, literalValue, memType);
                    if (validType.tag != TypeTags.SEMANTIC_ERROR) {
                        validTypes.add(validType);
                    }
                }
                dlog.unmute();

                validTypes.sort(Comparator.comparingInt(t -> t.tag));
                for (BType validType : validTypes) {
                    if (validType.tag == TypeTags.INT) {
                        literalExpr.value = literalValue;
                        return symTable.intType;
                    } else if (validType.tag == TypeTags.FLOAT) {
                        if (literalValue instanceof Double) {
                            literalExpr.value = literalValue;
                        } else {
                            literalExpr.value = ((Long) literalValue).doubleValue();
                        }
                        return symTable.floatType;
                    } else if (validType.tag == TypeTags.DECIMAL) {
                        literalExpr.value = String.valueOf(literalValue);
                        return symTable.decimalType;
                    }
                }
                break;
            default:
                break;
        }

        if (!(literalValue instanceof Long)) {
            dlog.error(literalExpr.pos, DiagnosticErrorCode.OUT_OF_RANGE, literalExpr.originalValue,
                    literalExpr.getBType());
            return symTable.semanticError;
        }
        if (literalExpr.getBType().tag == TypeTags.BYTE) {
            return symTable.byteType;
        }
        return symTable.intType;
    }

    private BType getTypeOfLiteralWithDecimalDiscriminator(BLangLiteral literalExpr, Object literalValue) {
        literalExpr.value = NumericLiteralSupport.stripDiscriminator(String.valueOf(literalValue));
        if (!types.isValidDecimalNumber(literalExpr.pos, literalExpr.value.toString())) {
            return symTable.semanticError;
        }
        return symTable.decimalType;
    }

    private BType getTypeOfDecimalFloatingPointLiteral(BLangLiteral literalExpr, Object literalValue, BType expType) {
        String numericLiteral = String.valueOf(literalValue);
        BType literalType = getTypeOfDecimalFloatingPointLiteralUsingExpType(literalExpr, literalValue, expType);
        if (literalType != symTable.semanticError) {
            return literalType;
        }
        return types.validateFloatLiteral(literalExpr.pos, numericLiteral)
                ? symTable.floatType : symTable.semanticError;
    }

    private BType getTypeOfDecimalFloatingPointLiteralUsingExpType(BLangLiteral literalExpr, Object literalValue,
                                                                   BType expType) {
        BType expectedType = Types.getImpliedType(expType);
        String numericLiteral = String.valueOf(literalValue);
        switch (expectedType.tag) {
            case TypeTags.FLOAT:
            case TypeTags.ANYDATA:
            case TypeTags.ANY:
            case TypeTags.JSON:
                if (!types.validateFloatLiteral(literalExpr.pos, numericLiteral)) {
                    return symTable.semanticError;
                }
                return symTable.floatType;
            case TypeTags.DECIMAL:
                if (types.isValidDecimalNumber(literalExpr.pos, literalExpr.value.toString())) {
                    return symTable.decimalType;
                }
                return symTable.semanticError;
            case TypeTags.FINITE:
                BType expBroadType = singleShapeBroadType(expectedType.getSemType(), symTable).get();
                return getTypeOfDecimalFloatingPointLiteralUsingExpType(literalExpr, literalValue, expBroadType);
            case TypeTags.UNION:
                BUnionType expectedUnionType = (BUnionType) expectedType;
                List<BType> validTypes = new ArrayList<>();
                dlog.mute();
                for (BType memType : expectedUnionType.getMemberTypes()) {
                    BType validType = getTypeOfDecimalFloatingPointLiteralUsingExpType(literalExpr, literalValue,
                            memType);
                    if (validType.tag != TypeTags.SEMANTIC_ERROR) {
                        validTypes.add(validType);
                    }
                }
                dlog.unmute();

                validTypes.sort(Comparator.comparingInt(t -> t.tag));
                for (BType validType : validTypes) {
                    if (validType.tag == TypeTags.FLOAT) {
                        return symTable.floatType;
                    } else if (validType.tag == TypeTags.DECIMAL) {
                        return symTable.decimalType;
                    }
                }
                break;
            default:
                break;
        }
        return symTable.semanticError;
    }

    public BType getTypeOfHexFloatingPointLiteral(BLangLiteral literalExpr, Object literalValue,
                                                  AnalyzerData data) {
        String numericLiteral = String.valueOf(literalValue);
        if (!types.validateFloatLiteral(literalExpr.pos, numericLiteral)) {
            data.resultType = symTable.semanticError;
            return symTable.semanticError;
        }
        literalExpr.value = Double.parseDouble(numericLiteral);
        return symTable.floatType;
    }

    private BType getFiniteType(Object value, BConstantSymbol constantSymbol, BType type) {
        switch (type.tag) {
            case TypeTags.INT:
            case TypeTags.FLOAT:
            case TypeTags.DECIMAL:
            case TypeTags.BYTE:
            case TypeTags.STRING:
            case TypeTags.NIL:
            case TypeTags.BOOLEAN:
                BTypeSymbol finiteTypeSymbol = Symbols.createTypeSymbol(SymTag.FINITE_TYPE, constantSymbol.flags,
                        Names.EMPTY, constantSymbol.pkgID, null, constantSymbol.owner, constantSymbol.pos, VIRTUAL);
                return new BFiniteType(finiteTypeSymbol, SemTypeResolver.resolveSingletonType(value, type.getKind()));
            default:
                return type;
        }
    }

    private BSymbol getSymbolOfVarRef(Location pos, SymbolEnv env, Name pkgAlias, Name varName, AnalyzerData data) {
        if (pkgAlias == Names.EMPTY && data.modTable.containsKey(varName.value)) {
            // modTable contains the available constants in current module.
            BLangNode node = data.modTable.get(varName.value);
            if (node.getKind() == NodeKind.CONSTANT) {
                if (!typeResolver.resolvedConstants.contains((BLangConstant) node)) {
                    typeResolver.resolveConstant(data.env, data.modTable, (BLangConstant) node);
                }
            } else {
                dlog.error(pos, DiagnosticErrorCode.EXPRESSION_IS_NOT_A_CONSTANT_EXPRESSION);
                return symTable.notFoundSymbol;
            }
        }

        // Search and get the referenced variable from different module.
        return symResolver.lookupMainSpaceSymbolInPackage(pos, env, pkgAlias, varName);
    }

    private boolean addFields(LinkedHashMap<String, BField> fields, BType keyValueType, String key, Location pos,
                           BRecordTypeSymbol recordSymbol) {
        Name fieldName = Names.fromString(key);
        if (fields.containsKey(key)) {
            dlog.error(pos, DiagnosticErrorCode.DUPLICATE_KEY_IN_MAPPING_CONSTRUCTOR, TypeKind.RECORD.typeName(), key);
            return false;
        }
        long flags = recordSymbol.flags | Flags.REQUIRED;
        BVarSymbol fieldSymbol = new BVarSymbol(flags, fieldName, recordSymbol.pkgID , keyValueType,
                recordSymbol, symTable.builtinPos, VIRTUAL);
        fields.put(fieldName.value, new BField(fieldName, null, fieldSymbol));
        return true;
    }

    private String getKeyName(BLangExpression key) {
        return key.getKind() == NodeKind.SIMPLE_VARIABLE_REF ?
                ((BLangSimpleVarRef) key).variableName.value : (String) ((BLangLiteral) key).value;
    }

    private BRecordTypeSymbol createRecordTypeSymbol(PackageID pkgID, Location location,
                                                     SymbolOrigin origin, AnalyzerData data) {
        SymbolEnv env = data.env;
        Name genName = Names.fromString(anonymousModelHelper.getNextAnonymousTypeKey(pkgID,
                data.anonTypeNameSuffixes));
        BRecordTypeSymbol recordSymbol = Symbols.createRecordSymbol(data.constantSymbol.flags, genName,
                        pkgID, null, env.scope.owner, location, origin);

        BInvokableType bInvokableType = new BInvokableType(new ArrayList<>(), symTable.nilType, null);
        BInvokableSymbol initFuncSymbol = Symbols.createFunctionSymbol(
                Flags.PUBLIC, Names.EMPTY, Names.EMPTY, env.enclPkg.symbol.pkgID, bInvokableType, env.scope.owner,
                false, symTable.builtinPos, VIRTUAL);
        initFuncSymbol.retType = symTable.nilType;
        recordSymbol.initializerFunc = new BAttachedFunction(Names.INIT_FUNCTION_SUFFIX, initFuncSymbol,
                bInvokableType, location);

        recordSymbol.scope = new Scope(recordSymbol);
        recordSymbol.scope.define(
                Names.fromString(recordSymbol.name.value + "." + recordSymbol.initializerFunc.funcName.value),
                recordSymbol.initializerFunc.symbol);
        return recordSymbol;
    }

    private BSymbol getOpSymbolBothUnion(BUnionType lhsType, BUnionType rhsType,
                                         BLangBinaryExpr binaryExpr, AnalyzerData data) {
        BSymbol firstValidOpSymbol = symTable.notFoundSymbol;
        LinkedHashSet<BType> memberTypes = new LinkedHashSet<>();
        LinkedHashSet<BType> removableLhsMemberTypes = new LinkedHashSet<>();
        LinkedHashSet<BType> removableRhsMemberTypes = new LinkedHashSet<>(rhsType.getMemberTypes());
        for (BType memberTypeLhs : lhsType.getMemberTypes()) {
            boolean isValidLhsMemberType = false;
            for (BType memberTypeRhs : rhsType.getMemberTypes()) {
                BSymbol resultantOpSymbol = getOpSymbol(memberTypeLhs, memberTypeRhs, binaryExpr, data);
                if (data.resultType != symTable.semanticError) {
                    memberTypes.add(data.resultType);
                    isValidLhsMemberType = true;
                    removableRhsMemberTypes.remove(memberTypeRhs);
                }
                if (firstValidOpSymbol == symTable.notFoundSymbol && resultantOpSymbol != symTable.notFoundSymbol) {
                    firstValidOpSymbol = resultantOpSymbol;
                }
            }
            if (!isValidLhsMemberType) {
                removableLhsMemberTypes.add(memberTypeLhs);
            }
        }
        for (BType memberTypeRhs : removableRhsMemberTypes) {
            rhsType.remove(memberTypeRhs);
        }
        for (BType memberTypeLhs : removableLhsMemberTypes) {
            lhsType.remove(memberTypeLhs);
        }
        if (memberTypes.size() != 1) {
            data.resultType = BUnionType.create(null, memberTypes);
        } else {
            data.resultType = memberTypes.iterator().next();
        }
        return firstValidOpSymbol;
    }

    private BSymbol getOpSymbolLhsUnion(BUnionType lhsType, BType rhsType,
                                        BLangBinaryExpr binaryExpr, AnalyzerData data, boolean swap) {
        BSymbol firstValidOpSymbol = symTable.notFoundSymbol;
        LinkedHashSet<BType> memberTypes = new LinkedHashSet<>();
        LinkedHashSet<BType> removableLhsMemberTypes = new LinkedHashSet<>();
        for (BType memberTypeLhs : lhsType.getMemberTypes()) {
            boolean isValidLhsMemberType = false;
            BSymbol resultantOpSymbol;
            if (swap) {
                resultantOpSymbol = getOpSymbol(rhsType, memberTypeLhs, binaryExpr, data);
            } else {
                resultantOpSymbol = getOpSymbol(memberTypeLhs, rhsType, binaryExpr, data);
            }
            if (data.resultType != symTable.semanticError) {
                memberTypes.add(data.resultType);
                isValidLhsMemberType = true;
            }
            if (firstValidOpSymbol == symTable.notFoundSymbol && resultantOpSymbol != symTable.notFoundSymbol) {
                firstValidOpSymbol = resultantOpSymbol;
            }

            if (!isValidLhsMemberType) {
                removableLhsMemberTypes.add(memberTypeLhs);
            }
        }
        for (BType memberTypeLhs : removableLhsMemberTypes) {
            lhsType.remove(memberTypeLhs);
        }
        if (memberTypes.size() != 1) {
            data.resultType = BUnionType.create(null, memberTypes);
        } else {
            data.resultType = memberTypes.iterator().next();
        }
        return firstValidOpSymbol;
    }

    private BSymbol getOpSymbolBothNonUnion(BType lhsType, BType rhsType, BLangBinaryExpr binaryExpr,
                                            AnalyzerData data) {
        return getOpSymbol(lhsType, rhsType, binaryExpr, data);
    }

    private BSymbol getOpSymbol(BType lhsType, BType rhsType, BLangBinaryExpr binaryExpr, AnalyzerData data) {
        BSymbol opSymbol = symResolver.resolveBinaryOperator(binaryExpr.opKind, lhsType, rhsType);
        if (lhsType != symTable.semanticError && rhsType != symTable.semanticError) {
            // Look up operator symbol if both rhs and lhs types aren't error or xml types

            if (opSymbol == symTable.notFoundSymbol) {
                opSymbol = symResolver.getBitwiseShiftOpsForTypeSets(binaryExpr.opKind, lhsType, rhsType);
            }

            if (opSymbol == symTable.notFoundSymbol) {
                opSymbol = symResolver.getBinaryBitwiseOpsForTypeSets(binaryExpr.opKind, lhsType, rhsType);
            }

            if (opSymbol == symTable.notFoundSymbol) {
                opSymbol = symResolver.getArithmeticOpsForTypeSets(binaryExpr.opKind, lhsType, rhsType);
            }

            if (opSymbol == symTable.notFoundSymbol) {
                opSymbol = symResolver.getBinaryEqualityForTypeSets(binaryExpr.opKind, lhsType, rhsType,
                        binaryExpr, data.env);
            }

            if (opSymbol == symTable.notFoundSymbol) {
                opSymbol = symResolver.getBinaryComparisonOpForTypeSets(binaryExpr.opKind, lhsType, rhsType);
            }

            if (opSymbol == symTable.notFoundSymbol) {
                opSymbol = symResolver.getRangeOpsForTypeSets(binaryExpr.opKind, lhsType, rhsType);
            }

            if (opSymbol == symTable.notFoundSymbol) {
                DiagnosticErrorCode errorCode = DiagnosticErrorCode.BINARY_OP_INCOMPATIBLE_TYPES;

                if ((binaryExpr.opKind == OperatorKind.DIV || binaryExpr.opKind == OperatorKind.MOD) &&
                        lhsType.tag == TypeTags.INT &&
                        (rhsType.tag == TypeTags.DECIMAL || rhsType.tag == TypeTags.FLOAT)) {
                    errorCode = DiagnosticErrorCode.BINARY_OP_INCOMPATIBLE_TYPES_INT_FLOAT_DIVISION;
                }

                dlog.error(binaryExpr.pos, errorCode, binaryExpr.opKind, lhsType, rhsType);
                data.resultType = symTable.semanticError;
            } else {
                data.resultType = opSymbol.type.getReturnType();
            }
        }
        return opSymbol;
    }

    /**
     * @since 2201.7.0
     */
    public static class FillMembers extends TypeVisitor {

        private static final CompilerContext.Key<ConstantTypeChecker.FillMembers> FILL_MEMBERS_KEY =
                new CompilerContext.Key<>();

        private final SymbolTable symTable;
        private final Types types;
        private final ConstantTypeChecker constantTypeChecker;
        private final Names names;
        private final BLangDiagnosticLog dlog;

        private AnalyzerData data;

        public FillMembers(CompilerContext context) {
            context.put(FILL_MEMBERS_KEY, this);

            this.symTable = SymbolTable.getInstance(context);
            this.types = Types.getInstance(context);
            this.constantTypeChecker = ConstantTypeChecker.getInstance(context);
            this.names = Names.getInstance(context);
            this.dlog = BLangDiagnosticLog.getInstance(context);;
        }

        public static ConstantTypeChecker.FillMembers getInstance(CompilerContext context) {
            ConstantTypeChecker.FillMembers fillMembers = context.get(FILL_MEMBERS_KEY);
            if (fillMembers == null) {
                fillMembers = new ConstantTypeChecker.FillMembers(context);
            }

            return fillMembers;
        }

        public boolean addFillMembers(BTupleType type, BType expType, AnalyzerData data) {
            BType refType = Types.getImpliedType(types.getTypeWithEffectiveIntersectionTypes(expType));
            List<BType> tupleTypes = type.getTupleTypes();
            int tupleMemberCount = tupleTypes.size();
            if (refType.tag == TypeTags.ARRAY) {
                BArrayType arrayType = (BArrayType) expType;
                int noOfFillMembers = arrayType.size - tupleMemberCount;
                BType fillMemberType = getFillMembers(arrayType.eType, data);
                if (fillMemberType == symTable.semanticError) {
                    return false;
                }
                for (int i = 0; i < noOfFillMembers; i++) {
                    type.addMembers(
                            new BTupleMember(fillMemberType, Symbols.createVarSymbolForTupleMember(fillMemberType)));
                }
            } else if (refType.tag == TypeTags.TUPLE) {
                List<BType> bTypeList = ((BTupleType) expType).getTupleTypes();
                for (int i = tupleMemberCount; i < bTypeList.size(); i++) {
                    BType fillMemberType = getFillMembers(bTypeList.get(i), data);
                    if (fillMemberType == symTable.semanticError) {
                        return false;
                    }
                    type.addMembers(
                            new BTupleMember(fillMemberType, Symbols.createVarSymbolForTupleMember(fillMemberType)));
                }
            }
            return true;
        }

        public BType getFillMembers(BType type, AnalyzerData data) {
            this.data = data;
            data.resultType = symTable.semanticError;
            type.accept(this);

            if (data.resultType == symTable.semanticError) {
                dlog.error(data.constantSymbol.pos, DiagnosticErrorCode.INVALID_LIST_CONSTRUCTOR_ELEMENT_TYPE,
                        data.expType);
            }
            return data.resultType;
        }

        @Override
        public void visit(BAnnotationType bAnnotationType) {

        }

        @Override
        public void visit(BArrayType arrayType) {
            BTypeSymbol tupleTypeSymbol = Symbols.createTypeSymbol(SymTag.TUPLE_TYPE,
                    Flags.asMask(EnumSet.of(Flag.PUBLIC)), Names.EMPTY, data.env.enclPkg.symbol.pkgID, null,
                    data.env.scope.owner, null, SOURCE);
            if (arrayType.state == BArrayState.OPEN) {
                BTupleType resultTupleType = new BTupleType(tupleTypeSymbol, new ArrayList<>());
                tupleTypeSymbol.type = resultTupleType;
                data.resultType = resultTupleType;
                return;
            } else if (arrayType.state == BArrayState.INFERRED) {
                data.resultType = symTable.semanticError;
                return;
            }
            BType fillMemberType = getFillMembers(arrayType.eType, data);
            if (fillMemberType == symTable.semanticError) {
                data.resultType = symTable.semanticError;
                return;
            }
            List<BType> tupleTypes = new ArrayList<>(arrayType.size);
            for (int i = 0; i < arrayType.size; i++) {
                tupleTypes.add(fillMemberType);
            }
            List<BTupleMember> members = new ArrayList<>();
            tupleTypes.forEach(m ->
                    members.add(new BTupleMember(m, Symbols.createVarSymbolForTupleMember(m))));
            BTupleType resultTupleType = new BTupleType(tupleTypeSymbol, members);
            tupleTypeSymbol.type = resultTupleType;
            data.resultType = resultTupleType;
        }

        @Override
        public void visit(BBuiltInRefType bBuiltInRefType) {

        }

        @Override
        public void visit(BAnyType bAnyType) {
            data.resultType = symTable.nilType;
        }

        @Override
        public void visit(BAnydataType bAnydataType) {
            data.resultType = symTable.nilType;
        }

        @Override
        public void visit(BErrorType bErrorType) {

        }

        @Override
        public void visit(BFiniteType finiteType) {
            if (Core.singleShape(finiteType.getSemType()).isEmpty()) {
                if (finiteType.isNullable()) { // Ex. 1|null
                    data.resultType = symTable.nilType;
                    return;
                }
                data.resultType = symTable.semanticError;
                return;
            }
            if (finiteType.isNullable()) {
                // Compiler takes () as nilType and null as a finite ().
                // Added this logic to keep the consistency.
                data.resultType = symTable.nilType;
                return;
            }
            data.resultType = finiteType;
        }

        @Override
        public void visit(BInvokableType bInvokableType) {

        }

        @Override
        public void visit(BJSONType bjsonType) {
            data.resultType = symTable.nilType;
        }

        @Override
        public void visit(BMapType bMapType) {
            BRecordTypeSymbol recordSymbol = constantTypeChecker.createRecordTypeSymbol(data.constantSymbol.pkgID,
                    data.constantSymbol.pos, VIRTUAL, data);
            recordSymbol.type = new BRecordType(recordSymbol);
            BRecordType resultRecordType = new BRecordType(recordSymbol);
            recordSymbol.type = resultRecordType;
            resultRecordType.tsymbol = recordSymbol;
            resultRecordType.sealed = true;
            resultRecordType.restFieldType = symTable.neverType;
            TypeDefBuilderHelper.createTypeDefinition(resultRecordType, data.constantSymbol.pos, names, types,
                    symTable, data.env);
            data.resultType = resultRecordType;
        }

        @Override
        public void visit(BStreamType bStreamType) {

        }

        @Override
        public void visit(BTypedescType bTypedescType) {

        }

        @Override
        public void visit(BTypeReferenceType bTypeReferenceType) {
            getFillMembers(bTypeReferenceType.referredType, data);
        }

        @Override
        public void visit(BParameterizedType bTypedescType) {

        }

        @Override
        public void visit(BNeverType bNeverType) {

        }

        @Override
        public void visitNilType(BType bType) {
            data.resultType = symTable.nilType;
        }

        @Override
        public void visit(BNoType bNoType) {

        }

        @Override
        public void visit(BPackageType bPackageType) {

        }

        @Override
        public void visit(BStructureType bStructureType) {

        }

        @Override
        public void visit(BTupleType tupleType) {
            List<BType> bTypeList = tupleType.getTupleTypes();
            BTypeSymbol tupleTypeSymbol = Symbols.createTypeSymbol(SymTag.TUPLE_TYPE,
                    Flags.asMask(EnumSet.of(Flag.PUBLIC)), Names.EMPTY, data.env.enclPkg.symbol.pkgID, null,
                    data.env.scope.owner, null, SOURCE);
            List<BType> tupleTypes = new ArrayList<>(bTypeList.size());
            for (BType bType : bTypeList) {
                BType fillMemberType = getFillMembers(bType, data);
                if (fillMemberType == symTable.semanticError) {
                    data.resultType = symTable.semanticError;
                    return;
                }
                tupleTypes.add(fillMemberType);
            }
            List<BTupleMember> members = new ArrayList<>();
            tupleTypes.forEach(m ->
                    members.add(new BTupleMember(m, Symbols.createVarSymbolForTupleMember(m))));
            BTupleType resultTupleType = new BTupleType(tupleTypeSymbol, members);
            tupleTypeSymbol.type = resultTupleType;
            data.resultType = resultTupleType;
        }

        @Override
        public void visit(BUnionType unionType) {
            LinkedHashSet<BType> memberTypes = unionType.getMemberTypes();
            if (memberTypes.size() == 1) {
                getFillMembers(memberTypes.iterator().next(), data);
                return;
            }
            if (memberTypes.size() > 2 || !unionType.isNullable()) {
                data.resultType = symTable.semanticError;
                return;
            }
            data.resultType = symTable.nilType;
        }

        @Override
        public void visit(BIntersectionType intersectionType) {
            data.resultType = getFillMembers(intersectionType.effectiveType, data);
        }

        @Override
        public void visit(BXMLType bxmlType) {

        }

        @Override
        public void visit(BTableType bTableType) {
            data.resultType = symTable.tableType;
        }

        @Override
        public void visit(BRecordType recordType) {
            LinkedHashMap<String, BField> fields = recordType.fields;
            BRecordTypeSymbol recordSymbol = constantTypeChecker.createRecordTypeSymbol(data.constantSymbol.pkgID,
                    data.constantSymbol.pos, VIRTUAL, data);
            for (BField field : fields.values()) {
                if (Symbols.isFlagOn(field.symbol.flags, Flags.REQUIRED)) {
                    data.resultType = symTable.semanticError;
                    return;
                }
            }
            BRecordType resultRecordType = new BRecordType(recordSymbol);
            recordSymbol.type = resultRecordType;
            resultRecordType.tsymbol = recordSymbol;
            resultRecordType.sealed = true;
            resultRecordType.restFieldType = symTable.neverType;
            TypeDefBuilderHelper.createTypeDefinition(resultRecordType, data.constantSymbol.pos, names, types,
                    symTable, data.env);
            data.resultType = resultRecordType;
        }

        @Override
        public void visit(BObjectType bObjectType) {

        }

        @Override
<<<<<<< HEAD
        public void visit(BType type) { // TODO: Can we get rid of refType switch?
            switch (type.tag) {
                case TypeTags.NIL:
                    visitNilType(type);
                    return;
            }

            BConstantSymbol constantSymbol = data.constantSymbol;
            BTypeSymbol finiteTypeSymbol = Symbols.createTypeSymbol(SymTag.FINITE_TYPE, constantSymbol.flags,
                    Names.EMPTY, constantSymbol.pkgID, null, constantSymbol.owner, constantSymbol.pos, VIRTUAL);

            BType refType = Types.getReferredType(type);
=======
        public void visit(BType type) {
            BType refType = Types.getImpliedType(type);
>>>>>>> 422457c5
            switch (refType.tag) {
                case TypeTags.BOOLEAN -> {
                    data.resultType = symTable.falseType;
                }
                case TypeTags.INT, TypeTags.SIGNED8_INT, TypeTags.SIGNED16_INT, TypeTags.SIGNED32_INT,
                        TypeTags.UNSIGNED8_INT, TypeTags.UNSIGNED16_INT, TypeTags.UNSIGNED32_INT, TypeTags.BYTE -> {
                    data.resultType = new BFiniteType(finiteTypeSymbol, SemTypes.intConst(0));
                }
                case TypeTags.FLOAT -> {
                    data.resultType = new BFiniteType(finiteTypeSymbol, SemTypes.floatConst(0));
                }
                case TypeTags.DECIMAL -> {
                    data.resultType = new BFiniteType(finiteTypeSymbol, SemTypes.decimalConst("0"));
                }
                case TypeTags.STRING, TypeTags.CHAR_STRING -> {
                    data.resultType = new BFiniteType(finiteTypeSymbol, SemTypes.stringConst(""));
                }
                default -> data.resultType = symTable.semanticError;
            }
        }

        @Override
        public void visit(BFutureType bFutureType) {

        }

        @Override
        public void visit(BHandleType bHandleType) {

        }
    }

    public BLangConstantValue getConstantValue(BType type) {
        // Obtain the constant value using its type.
        BType refType = Types.getImpliedType(type);
        switch (refType.tag) {
            case TypeTags.FINITE:
<<<<<<< HEAD
                BType t = singleShapeBroadType(type.getSemType(), symTable).get();
                Value v = Core.singleShape(type.getSemType()).get();
                // TODO: 12/9/23 merge t and v to a single object
                return new BLangConstantValue (v.value, t);
            case TypeTags.INTERSECTION:
                return getConstantValue(((BIntersectionType) type).effectiveType);
=======
                BLangExpression expr = ((BFiniteType) refType).getValueSpace().iterator().next();
                if (expr.getBType().tag == TypeTags.DECIMAL) {
                    return new BLangConstantValue ((((BLangNumericLiteral) expr).value).toString(), expr.getBType());
                }
                return new BLangConstantValue (((BLangLiteral) expr).value, expr.getBType());
>>>>>>> 422457c5
            case TypeTags.RECORD:
                Map<String, BLangConstantValue> fields = new HashMap<>();
                LinkedHashMap<String, BField> recordFields = ((BRecordType) refType).fields;
                for (String key : recordFields.keySet()) {
                    BLangConstantValue constantValue = getConstantValue(recordFields.get(key).type);
                    fields.put(key, constantValue);
                }
                return new BLangConstantValue(fields, type);
            case TypeTags.TUPLE:
                List<BLangConstantValue> members = new ArrayList<>();
                List<BType> tupleTypes = ((BTupleType) refType).getTupleTypes();
                for (BType memberType : tupleTypes) {
                    BLangConstantValue constantValue = getConstantValue(memberType);
                    members.add(constantValue);
                }
                return new BLangConstantValue(members, type);
            case TypeTags.NIL:
                return new BLangConstantValue(refType.tsymbol.getType().toString(), type.tsymbol.getType());
            default:
                break;
        }
        return null;
    }

    /**
     * @since 2201.7.0
     */
    public static class ResolveConstantExpressionType extends
            SimpleBLangNodeAnalyzer<ConstantTypeChecker.AnalyzerData> {

        private static final CompilerContext.Key<ConstantTypeChecker.ResolveConstantExpressionType>
                RESOLVE_CONSTANT_EXPRESSION_TYPE = new CompilerContext.Key<>();
        private final Types types;
        private final ConstantTypeChecker constantTypeChecker;
        private final SymbolTable symTable;

        public ResolveConstantExpressionType(CompilerContext context) {
            context.put(RESOLVE_CONSTANT_EXPRESSION_TYPE, this);
            this.types = Types.getInstance(context);
            this.constantTypeChecker = ConstantTypeChecker.getInstance(context);
            this.symTable = SymbolTable.getInstance(context);
        }

        public static ResolveConstantExpressionType getInstance(CompilerContext context) {
            ResolveConstantExpressionType resolveConstantExpressionType = context.get(RESOLVE_CONSTANT_EXPRESSION_TYPE);
            if (resolveConstantExpressionType == null) {
                resolveConstantExpressionType = new ResolveConstantExpressionType(context);
            }

            return resolveConstantExpressionType;
        }

        public BType resolveConstExpr(BLangExpression expr, BType expType, AnalyzerData data) {
            return resolveConstExpr(expr, data.env, expType, DiagnosticErrorCode.INCOMPATIBLE_TYPES, data);
        }

        public BType resolveConstExpr(BLangExpression expr, SymbolEnv env, BType expType, DiagnosticCode diagCode,
                                    AnalyzerData data) {

            SymbolEnv prevEnv = data.env;
            BType preExpType = data.expType;
            DiagnosticCode preDiagCode = data.diagCode;
            data.env = env;
            data.diagCode = diagCode;
            data.expType = expType;

            expr.expectedType = expType;

            expr.accept(this, data);

            data.env = prevEnv;
            data.expType = preExpType;
            data.diagCode = preDiagCode;

            return data.resultType;
        }

        @Override
        public void analyzeNode(BLangNode node, AnalyzerData data) {

        }

        @Override
        public void visit(BLangPackage node, AnalyzerData data) {

        }

        @Override
        public void visit(BLangLiteral literalExpr, AnalyzerData data) {
            updateBlangExprType(literalExpr, data);
        }

        private void updateBlangExprType(BLangExpression expression, AnalyzerData data) {
            BType expressionType = expression.getBType();
            if (expressionType.tag == TypeTags.FINITE) {
                expressionType = singleShapeBroadType(expressionType.getSemType(), symTable).get();
                expression.setBType(expressionType);
                types.setImplicitCastExpr(expression, data.expType, expressionType);
                return;
            }
            if (expressionType.tag != TypeTags.UNION) {
                return;
            }

            BType targetType;
            BType expType = data.expType;
            if (expType.tag == TypeTags.FINITE) {
                targetType = singleShapeBroadType(expType.getSemType(), symTable).get();
            } else {
                targetType = expType;
            }

            for (BType memberType : ((BUnionType) expressionType).getMemberTypes()) {
                BType type = singleShapeBroadType(memberType.getSemType(), symTable).get();

                if (type.tag == targetType.tag || types.isAssignable(memberType, targetType)) {
                    expression.setBType(type);
                    types.setImplicitCastExpr(expression, type, memberType);
                    return;
                }
            }
        }

        @Override
        public void visit(BLangSimpleVarRef varRefExpr, AnalyzerData data) {

        }

        @Override
        public void visit(BLangListConstructorExpr listConstructor, AnalyzerData data) {
            BType resolvedType = data.expType;
            BTupleType tupleType = (BTupleType) ((resolvedType.tag == TypeTags.INTERSECTION) ?
                    ((BIntersectionType) resolvedType).effectiveType : resolvedType);
            List<BType> resolvedMemberType = tupleType.getTupleTypes();
            listConstructor.setBType(data.expType);
            int currentListIndex = 0;
            for (BLangExpression memberExpr : listConstructor.exprs) {
                if (memberExpr.getKind() == NodeKind.LIST_CONSTRUCTOR_SPREAD_OP) {
                    BLangListConstructorExpr.BLangListConstructorSpreadOpExpr spreadOp =
                            (BLangListConstructorExpr.BLangListConstructorSpreadOpExpr) memberExpr;
                    BTupleType type = (BTupleType) Types.getImpliedType(
                            types.getTypeWithEffectiveIntersectionTypes(spreadOp.expr.getBType()));
                    spreadOp.setBType(spreadOp.expr.getBType());
                    currentListIndex += type.getTupleTypes().size();
                    continue;
                }
                resolveConstExpr(memberExpr, resolvedMemberType.get(currentListIndex), data);
                currentListIndex++;
            }
        }

        @Override
        public void visit(BLangRecordLiteral recordLiteral, AnalyzerData data) {
            BType expFieldType;
            BType resolvedType = data.expType;
            recordLiteral.setBType(data.expType);
            for (RecordLiteralNode.RecordField field : recordLiteral.fields) {
                if (field.isKeyValueField()) {
                    BLangRecordLiteral.BLangRecordKeyValueField keyValue =
                            (BLangRecordLiteral.BLangRecordKeyValueField) field;
                    BLangRecordLiteral.BLangRecordKey key = keyValue.key;
                    BLangExpression keyValueExpr = keyValue.valueExpr;
                    if (key.computedKey) {
                        BLangRecordLiteral.BLangRecordKeyValueField computedKeyValue =
                                (BLangRecordLiteral.BLangRecordKeyValueField) field;
                        BLangRecordLiteral.BLangRecordKey computedKey = computedKeyValue.key;
                        BType fieldName = constantTypeChecker.checkConstExpr(computedKey.expr, data);
                        expFieldType = getResolvedFieldType(Core.singleShape(fieldName.getSemType()).get().value,
                                resolvedType);
                        resolveConstExpr(computedKey.expr, expFieldType, data);
                        resolveConstExpr(keyValueExpr, expFieldType, data);
                        continue;
                    }
                    expFieldType = getResolvedFieldType(constantTypeChecker.getKeyName(key.expr), resolvedType);
                    resolveConstExpr(keyValueExpr, expFieldType, data);
                } else if (field.getKind() == NodeKind.SIMPLE_VARIABLE_REF) {
                    BLangRecordLiteral.BLangRecordVarNameField varNameField =
                            (BLangRecordLiteral.BLangRecordVarNameField) field;
                    expFieldType = getResolvedFieldType(constantTypeChecker.getKeyName(varNameField), resolvedType);
                    resolveConstExpr(varNameField, expFieldType, data);
                } else {
                    // Spread Field
                    // Spread fields are not required to resolve separately since they are constant references.
                    BLangRecordLiteral.BLangRecordSpreadOperatorField spreadField =
                            (BLangRecordLiteral.BLangRecordSpreadOperatorField) field;
                    spreadField.setBType(spreadField.expr.getBType());
                }
            }
        }

        private BType getResolvedFieldType(Object targetKey, BType resolvedType) {
            BRecordType recordType = (BRecordType) ((resolvedType.tag == TypeTags.INTERSECTION) ?
                    ((BIntersectionType) resolvedType).effectiveType : resolvedType);
            for (String key : recordType.getFields().keySet()) {
                if (key.equals(targetKey)) {
                    return recordType.getFields().get(key).type;
                }
            }
            return null;
        }

        @Override
        public void visit(BLangBinaryExpr binaryExpr, AnalyzerData data) {
            switch (binaryExpr.opKind) {
                case OR:
                case AND:
                case ADD:
                case SUB:
                case MUL:
                case DIV:
                case MOD:
                    resolveConstExpr(binaryExpr.lhsExpr, data.expType, data);
                    resolveConstExpr(binaryExpr.rhsExpr, data.expType, data);
                    updateBlangExprType(binaryExpr, data);
                    BInvokableType invokableType = (BInvokableType) binaryExpr.opSymbol.type;
                    ArrayList<BType> paramTypes = new ArrayList<>(2);
                    paramTypes.add(binaryExpr.lhsExpr.getBType());
                    paramTypes.add(binaryExpr.rhsExpr.getBType());
                    invokableType.paramTypes = paramTypes;
                    invokableType.retType = binaryExpr.getBType();
                    break;
                default:
                    break;
            }
        }

        @Override
        public void visit(BLangUnaryExpr unaryExpr, AnalyzerData data) {
            updateBlangExprType(unaryExpr.expr, data);
            updateBlangExprType(unaryExpr, data);
            BInvokableType invokableType = (BInvokableType) unaryExpr.opSymbol.type;
            ArrayList<BType> paramTypes = new ArrayList<>(1);
            paramTypes.add(unaryExpr.expr.getBType());
            invokableType.paramTypes = paramTypes;
            invokableType.retType = unaryExpr.getBType();
        }

        @Override
        public void visit(BLangGroupExpr groupExpr, AnalyzerData data) {
            updateBlangExprType(groupExpr.expression, data);
            updateBlangExprType(groupExpr, data);
        }
    }

    /**
     * @since 2201.7.0
     */
    public static class AnalyzerData {
        public SymbolEnv env;
        boolean isTypeChecked;
        Types.CommonAnalyzerData commonAnalyzerData = new Types.CommonAnalyzerData();
        DiagnosticCode diagCode;
        BType expType;
        BType resultType;
        Map<String, BLangNode> modTable;
        BConstantSymbol constantSymbol;
        int compoundExprCount = 0;
        Stack<String> anonTypeNameSuffixes = new Stack<>();
        Location pos;
    }
}<|MERGE_RESOLUTION|>--- conflicted
+++ resolved
@@ -767,7 +767,6 @@
             BLangRecordLiteral.BLangRecordKeyValueField keyValue = (BLangRecordLiteral.BLangRecordKeyValueField) field;
             BLangRecordLiteral.BLangRecordKey key = keyValue.key;
             BType fieldName = checkConstExpr(key.expr, data);
-<<<<<<< HEAD
             if (fieldName.tag == TypeTags.FINITE) {
                 SemType semtype = fieldName.getSemType();
                 if (Core.isSubtypeSimple(semtype, PredefinedType.STRING)) {
@@ -778,25 +777,11 @@
                             exprToCheck = nodeCloner.cloneNode(keyValue.valueExpr);
                         }
                         BType keyValueType = checkConstExpr(exprToCheck, expType, data);
-                        if (!addFields(inferredFields, Types.getReferredType(keyValueType), str.get(), key.pos,
+                        if (!addFields(inferredFields, Types.getImpliedType(keyValueType), str.get(), key.pos,
                                 recordSymbol)) {
                             containErrors = true;
                         }
                         continue;
-=======
-            if (fieldName.tag == TypeTags.FINITE && ((BFiniteType) fieldName).getValueSpace().size() == 1) {
-                BLangLiteral fieldNameLiteral =
-                        (BLangLiteral) ((BFiniteType) fieldName).getValueSpace().iterator().next();
-                if (fieldNameLiteral.getBType().tag == TypeTags.STRING) {
-                    exprToCheck = keyValue.valueExpr;
-                    if (data.commonAnalyzerData.nonErrorLoggingCheck) {
-                        exprToCheck = nodeCloner.cloneNode(keyValue.valueExpr);
-                    }
-                    BType keyValueType = checkConstExpr(exprToCheck, expType, data);
-                    if (!addFields(inferredFields, Types.getImpliedType(keyValueType),
-                            fieldNameLiteral.getValue().toString(), key.pos, recordSymbol)) {
-                        containErrors = true;
->>>>>>> 422457c5
                     }
                 }
             }
@@ -942,30 +927,16 @@
                         } else {
                             expType = targetFields.get(keyName).type;
                         }
-<<<<<<< HEAD
                         exprToCheck = keyValue.valueExpr;
                         if (data.commonAnalyzerData.nonErrorLoggingCheck) {
                             exprToCheck = nodeCloner.cloneNode(keyValue.valueExpr);
                         }
                         BType keyValueType = checkConstExpr(exprToCheck, expType, data);
-                        if (!addFields(inferredFields, Types.getReferredType(keyValueType),
+                        if (!addFields(inferredFields, Types.getImpliedType(keyValueType),
                                 keyName, key.pos, recordSymbol)) {
                             containErrors = true;
                         }
                         continue;
-=======
-                    } else {
-                        expType = targetFields.get(keyName).type;
-                    }
-                    exprToCheck = keyValue.valueExpr;
-                    if (data.commonAnalyzerData.nonErrorLoggingCheck) {
-                        exprToCheck = nodeCloner.cloneNode(keyValue.valueExpr);
-                    }
-                    BType keyValueType = checkConstExpr(exprToCheck, expType, data);
-                    if (!addFields(inferredFields, Types.getImpliedType(keyValueType),
-                            keyName, key.pos, recordSymbol)) {
-                        containErrors = true;
->>>>>>> 422457c5
                     }
                 }
             }
@@ -2461,7 +2432,6 @@
         }
 
         @Override
-<<<<<<< HEAD
         public void visit(BType type) { // TODO: Can we get rid of refType switch?
             switch (type.tag) {
                 case TypeTags.NIL:
@@ -2473,11 +2443,7 @@
             BTypeSymbol finiteTypeSymbol = Symbols.createTypeSymbol(SymTag.FINITE_TYPE, constantSymbol.flags,
                     Names.EMPTY, constantSymbol.pkgID, null, constantSymbol.owner, constantSymbol.pos, VIRTUAL);
 
-            BType refType = Types.getReferredType(type);
-=======
-        public void visit(BType type) {
             BType refType = Types.getImpliedType(type);
->>>>>>> 422457c5
             switch (refType.tag) {
                 case TypeTags.BOOLEAN -> {
                     data.resultType = symTable.falseType;
@@ -2515,20 +2481,10 @@
         BType refType = Types.getImpliedType(type);
         switch (refType.tag) {
             case TypeTags.FINITE:
-<<<<<<< HEAD
-                BType t = singleShapeBroadType(type.getSemType(), symTable).get();
-                Value v = Core.singleShape(type.getSemType()).get();
+                BType t = singleShapeBroadType(refType.getSemType(), symTable).get();
+                Value v = Core.singleShape(refType.getSemType()).get();
                 // TODO: 12/9/23 merge t and v to a single object
                 return new BLangConstantValue (v.value, t);
-            case TypeTags.INTERSECTION:
-                return getConstantValue(((BIntersectionType) type).effectiveType);
-=======
-                BLangExpression expr = ((BFiniteType) refType).getValueSpace().iterator().next();
-                if (expr.getBType().tag == TypeTags.DECIMAL) {
-                    return new BLangConstantValue ((((BLangNumericLiteral) expr).value).toString(), expr.getBType());
-                }
-                return new BLangConstantValue (((BLangLiteral) expr).value, expr.getBType());
->>>>>>> 422457c5
             case TypeTags.RECORD:
                 Map<String, BLangConstantValue> fields = new HashMap<>();
                 LinkedHashMap<String, BField> recordFields = ((BRecordType) refType).fields;
