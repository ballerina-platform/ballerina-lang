/*
 *  Copyright (c) 2023, WSO2 LLC. (http://www.wso2.org) All Rights Reserved.
 *
 *  WSO2 LLC. licenses this file to you under the Apache License,
 *  Version 2.0 (the "License"); you may not use this file except
 *  in compliance with the License.
 *  You may obtain a copy of the License at
 *
 *    http://www.apache.org/licenses/LICENSE-2.0
 *
 *  Unless required by applicable law or agreed to in writing,
 *  software distributed under the License is distributed on an
 *  "AS IS" BASIS, WITHOUT WARRANTIES OR CONDITIONS OF ANY
 *  KIND, either express or implied.  See the License for the
 *  specific language governing permissions and limitations
 *  under the License.
 */
package org.wso2.ballerinalang.compiler.semantics.analyzer;

import io.ballerina.tools.diagnostics.DiagnosticCode;
import io.ballerina.tools.diagnostics.Location;
import io.ballerina.types.Core;
import io.ballerina.types.PredefinedType;
import io.ballerina.types.SemType;
import io.ballerina.types.SemTypes;
import io.ballerina.types.Value;
import io.ballerina.types.subtypedata.StringSubtype;
import org.ballerinalang.model.TreeBuilder;
import org.ballerinalang.model.elements.Flag;
import org.ballerinalang.model.elements.PackageID;
import org.ballerinalang.model.symbols.SymbolOrigin;
import org.ballerinalang.model.tree.NodeKind;
import org.ballerinalang.model.tree.OperatorKind;
import org.ballerinalang.model.tree.expressions.RecordLiteralNode;
import org.ballerinalang.model.types.TypeKind;
import org.ballerinalang.util.diagnostic.DiagnosticErrorCode;
import org.wso2.ballerinalang.compiler.diagnostic.BLangDiagnosticLog;
import org.wso2.ballerinalang.compiler.parser.BLangAnonymousModelHelper;
import org.wso2.ballerinalang.compiler.parser.NodeCloner;
import org.wso2.ballerinalang.compiler.semantics.model.Scope;
import org.wso2.ballerinalang.compiler.semantics.model.SymbolEnv;
import org.wso2.ballerinalang.compiler.semantics.model.SymbolTable;
import org.wso2.ballerinalang.compiler.semantics.model.TypeVisitor;
import org.wso2.ballerinalang.compiler.semantics.model.symbols.BConstantSymbol;
import org.wso2.ballerinalang.compiler.semantics.model.symbols.BOperatorSymbol;
import org.wso2.ballerinalang.compiler.semantics.model.symbols.BRecordTypeSymbol;
import org.wso2.ballerinalang.compiler.semantics.model.symbols.BSymbol;
import org.wso2.ballerinalang.compiler.semantics.model.symbols.BTypeSymbol;
import org.wso2.ballerinalang.compiler.semantics.model.symbols.BVarSymbol;
import org.wso2.ballerinalang.compiler.semantics.model.symbols.SymTag;
import org.wso2.ballerinalang.compiler.semantics.model.symbols.Symbols;
import org.wso2.ballerinalang.compiler.semantics.model.types.BAnnotationType;
import org.wso2.ballerinalang.compiler.semantics.model.types.BAnyType;
import org.wso2.ballerinalang.compiler.semantics.model.types.BAnydataType;
import org.wso2.ballerinalang.compiler.semantics.model.types.BArrayType;
import org.wso2.ballerinalang.compiler.semantics.model.types.BBuiltInRefType;
import org.wso2.ballerinalang.compiler.semantics.model.types.BErrorType;
import org.wso2.ballerinalang.compiler.semantics.model.types.BField;
import org.wso2.ballerinalang.compiler.semantics.model.types.BFiniteType;
import org.wso2.ballerinalang.compiler.semantics.model.types.BFutureType;
import org.wso2.ballerinalang.compiler.semantics.model.types.BHandleType;
import org.wso2.ballerinalang.compiler.semantics.model.types.BIntersectionType;
import org.wso2.ballerinalang.compiler.semantics.model.types.BInvokableType;
import org.wso2.ballerinalang.compiler.semantics.model.types.BJSONType;
import org.wso2.ballerinalang.compiler.semantics.model.types.BMapType;
import org.wso2.ballerinalang.compiler.semantics.model.types.BNeverType;
import org.wso2.ballerinalang.compiler.semantics.model.types.BNoType;
import org.wso2.ballerinalang.compiler.semantics.model.types.BObjectType;
import org.wso2.ballerinalang.compiler.semantics.model.types.BPackageType;
import org.wso2.ballerinalang.compiler.semantics.model.types.BParameterizedType;
import org.wso2.ballerinalang.compiler.semantics.model.types.BRecordType;
import org.wso2.ballerinalang.compiler.semantics.model.types.BStreamType;
import org.wso2.ballerinalang.compiler.semantics.model.types.BStructureType;
import org.wso2.ballerinalang.compiler.semantics.model.types.BTableType;
import org.wso2.ballerinalang.compiler.semantics.model.types.BTupleMember;
import org.wso2.ballerinalang.compiler.semantics.model.types.BTupleType;
import org.wso2.ballerinalang.compiler.semantics.model.types.BType;
import org.wso2.ballerinalang.compiler.semantics.model.types.BTypeReferenceType;
import org.wso2.ballerinalang.compiler.semantics.model.types.BTypedescType;
import org.wso2.ballerinalang.compiler.semantics.model.types.BUnionType;
import org.wso2.ballerinalang.compiler.semantics.model.types.BXMLType;
import org.wso2.ballerinalang.compiler.tree.BLangConstantValue;
import org.wso2.ballerinalang.compiler.tree.BLangNode;
import org.wso2.ballerinalang.compiler.tree.BLangPackage;
import org.wso2.ballerinalang.compiler.tree.SimpleBLangNodeAnalyzer;
import org.wso2.ballerinalang.compiler.tree.expressions.BLangBinaryExpr;
import org.wso2.ballerinalang.compiler.tree.expressions.BLangExpression;
import org.wso2.ballerinalang.compiler.tree.expressions.BLangGroupExpr;
import org.wso2.ballerinalang.compiler.tree.expressions.BLangListConstructorExpr;
import org.wso2.ballerinalang.compiler.tree.expressions.BLangLiteral;
import org.wso2.ballerinalang.compiler.tree.expressions.BLangNumericLiteral;
import org.wso2.ballerinalang.compiler.tree.expressions.BLangRecordLiteral;
import org.wso2.ballerinalang.compiler.tree.expressions.BLangSimpleVarRef;
import org.wso2.ballerinalang.compiler.tree.expressions.BLangUnaryExpr;
import org.wso2.ballerinalang.compiler.util.BArrayState;
import org.wso2.ballerinalang.compiler.util.CompilerContext;
import org.wso2.ballerinalang.compiler.util.ImmutableTypeCloner;
import org.wso2.ballerinalang.compiler.util.Name;
import org.wso2.ballerinalang.compiler.util.Names;
import org.wso2.ballerinalang.compiler.util.NumericLiteralSupport;
import org.wso2.ballerinalang.compiler.util.TypeDefBuilderHelper;
import org.wso2.ballerinalang.compiler.util.TypeTags;
import org.wso2.ballerinalang.util.Flags;

import java.math.BigDecimal;
import java.math.MathContext;
import java.util.ArrayDeque;
import java.util.ArrayList;
import java.util.Collections;
import java.util.Comparator;
import java.util.Deque;
import java.util.EnumSet;
import java.util.HashMap;
import java.util.HashSet;
import java.util.LinkedHashMap;
import java.util.LinkedHashSet;
import java.util.List;
import java.util.Map;
import java.util.Optional;
import java.util.Set;
import java.util.function.BiFunction;

import static org.ballerinalang.model.symbols.SymbolOrigin.SOURCE;
import static org.ballerinalang.model.symbols.SymbolOrigin.VIRTUAL;
import static org.wso2.ballerinalang.compiler.semantics.analyzer.SemTypeHelper.singleShapeBroadType;

/**
 * Resolve the value and check the type of constant expression.
 *
 * @since 2201.7.0
 */
public class ConstantTypeChecker extends SimpleBLangNodeAnalyzer<ConstantTypeChecker.AnalyzerData> {
    private static final CompilerContext.Key<ConstantTypeChecker> CONSTANT_TYPE_CHECKER_KEY =
            new CompilerContext.Key<>();

    private final SymbolTable symTable;
    private final Names names;
    private final NodeCloner nodeCloner;
    private final SymbolResolver symResolver;
    private final BLangDiagnosticLog dlog;
    private final Types types;
    private final TypeChecker typeChecker;
    private final TypeResolver typeResolver;
    private final ConstantTypeChecker.FillMembers fillMembers;
    private BLangAnonymousModelHelper anonymousModelHelper;

    public ConstantTypeChecker(CompilerContext context) {
        context.put(CONSTANT_TYPE_CHECKER_KEY, this);

        this.symTable = SymbolTable.getInstance(context);
        this.names = Names.getInstance(context);
        this.symResolver = SymbolResolver.getInstance(context);
        this.nodeCloner = NodeCloner.getInstance(context);
        this.dlog = BLangDiagnosticLog.getInstance(context);
        this.types = Types.getInstance(context);
        this.anonymousModelHelper = BLangAnonymousModelHelper.getInstance(context);
        this.typeChecker = TypeChecker.getInstance(context);
        this.typeResolver = TypeResolver.getInstance(context);;
        this.fillMembers = FillMembers.getInstance(context);
    }

    public static ConstantTypeChecker getInstance(CompilerContext context) {
        ConstantTypeChecker constTypeChecker = context.get(CONSTANT_TYPE_CHECKER_KEY);
        if (constTypeChecker == null) {
            constTypeChecker = new ConstantTypeChecker(context);
        }

        return constTypeChecker;
    }

    public BType checkConstExpr(BLangExpression expr, AnalyzerData data) {
        return checkConstExpr(expr, data.env, symTable.noType, data);
    }

    public BType checkConstExpr(BLangExpression expr, SymbolEnv env, BType expType, AnalyzerData data) {
        return checkConstExpr(expr, env, expType, DiagnosticErrorCode.INCOMPATIBLE_TYPES, data);
    }

    public BType checkConstExpr(BLangExpression expr, BType expType, AnalyzerData data) {
        return checkConstExpr(expr, data.env, expType, DiagnosticErrorCode.INCOMPATIBLE_TYPES, data);
    }

    public BType checkConstExpr(BLangExpression expr, SymbolEnv env, BType expType, DiagnosticCode diagCode,
                                AnalyzerData data) {
        if (expr.typeChecked) {
            return expr.getBType();
        }

        SymbolEnv prevEnv = data.env;
        BType preExpType = data.expType;
        DiagnosticCode preDiagCode = data.diagCode;
        Location prevPos = data.pos;
        data.env = env;
        data.diagCode = diagCode;
        data.expType = expType;
        data.isTypeChecked = true;
        data.pos = expr.pos;
        expr.expectedType = expType;

        switch (expr.getKind()) {
            case LITERAL:
            case NUMERIC_LITERAL:
            case RECORD_LITERAL_EXPR:
            case LIST_CONSTRUCTOR_EXPR:
            case SIMPLE_VARIABLE_REF:
            case BINARY_EXPR:
            case GROUP_EXPR:
            case UNARY_EXPR:
                expr.accept(this, data);
                break;
            default:
                data.resultType = symTable.semanticError;
        }

        expr.setTypeCheckedType(data.resultType);
        expr.typeChecked = data.isTypeChecked;
        data.env = prevEnv;
        data.expType = preExpType;
        data.diagCode = preDiagCode;
        data.pos = prevPos;

        validateAndSetExprExpectedType(expr, data);

        return data.resultType;
    }

    public void validateAndSetExprExpectedType(BLangExpression expr, AnalyzerData data) {
        if (data.resultType.tag == TypeTags.SEMANTIC_ERROR) {
            return;
        }

        // If the expected type is a map, but a record type is inferred due to the presence of `readonly` fields in
        // the mapping constructor expression, we don't override the expected type.
        if (expr.getKind() == NodeKind.RECORD_LITERAL_EXPR && expr.expectedType != null &&
                Types.getImpliedType(expr.expectedType).tag == TypeTags.MAP
                && Types.getImpliedType(expr.getBType()).tag == TypeTags.RECORD) {
            return;
        }

        expr.expectedType = data.resultType;
    }

    @Override
    public void analyzeNode(BLangNode node, AnalyzerData data) {
        // Temporarily Added.
        dlog.error(node.pos, DiagnosticErrorCode.CONSTANT_DECLARATION_NOT_YET_SUPPORTED, node);
        data.resultType = symTable.semanticError;
    }

    @Override
    public void visit(BLangPackage node, AnalyzerData data) {

    }

    @Override
    public void visit(BLangLiteral literalExpr, AnalyzerData data) {
        BType literalType = setLiteralValueAndGetType(literalExpr, data.expType, data);
        if (literalType == symTable.semanticError) {
            data.resultType = symTable.semanticError;
            return;
        }

        if (literalType.tag == TypeTags.BYTE_ARRAY) {
            literalType = rewriteByteArrayLiteral(literalExpr, data);
        }

        if (literalExpr.isFiniteContext) {
            return;
        }

        BType finiteType = getFiniteType(literalExpr.value, data.constantSymbol, literalType);
        if (data.compoundExprCount == 0 &&
                types.typeIncompatible(literalExpr.pos, finiteType, data.expType)) {
            data.resultType = symTable.semanticError;
            return;
        }
        data.resultType = finiteType;
    }

    private BType rewriteByteArrayLiteral(BLangLiteral literalExpr, AnalyzerData data) {
        byte[] values = types.convertToByteArray((String) literalExpr.value);

        List<BType> memberTypes = new ArrayList<>();
        for (byte b : values) {
            memberTypes.add(getFiniteType(Byte.toUnsignedLong(b), data.constantSymbol, symTable.intType));
        }

        BType expType = Types.getImpliedType(data.expType);
        if (expType.tag == TypeTags.ARRAY && ((BArrayType) expType).state == BArrayState.INFERRED) {
            BArrayType expArrayType = (BArrayType) expType;
            expArrayType.setSize(memberTypes.size());
            expArrayType.state = BArrayState.CLOSED;
        }

        return createNewTupleType(literalExpr.pos, memberTypes, data);
    }

    @Override
    public void visit(BLangSimpleVarRef varRefExpr, AnalyzerData data) {
        // Set error type as the actual type.
        BType actualType = symTable.semanticError;

        Name varName = names.fromIdNode(varRefExpr.variableName);
        if (varName == Names.IGNORE) {
            varRefExpr.setBType(this.symTable.anyType);

            // If the variable name is a wildcard('_'), the symbol should be ignorable.
            varRefExpr.symbol = new BVarSymbol(0, true, varName,
                    names.originalNameFromIdNode(varRefExpr.variableName),
                    data.env.enclPkg.symbol.pkgID, varRefExpr.getBType(), data.env.scope.owner,
                    varRefExpr.pos, VIRTUAL);

            data.resultType = varRefExpr.getBType();
            return;
        }

        Name compUnitName = typeChecker.getCurrentCompUnit(varRefExpr);
        varRefExpr.pkgSymbol =
                symResolver.resolvePrefixSymbol(data.env, names.fromIdNode(varRefExpr.pkgAlias), compUnitName);
        if (varRefExpr.pkgSymbol == symTable.notFoundSymbol) {
            varRefExpr.symbol = symTable.notFoundSymbol;
            dlog.error(varRefExpr.pos, DiagnosticErrorCode.UNDEFINED_MODULE, varRefExpr.pkgAlias);
        } else {
            BSymbol symbol =
                    typeResolver.getSymbolOfVarRef(varRefExpr.pos, data.env, names.fromIdNode(varRefExpr.pkgAlias),
                            varName);

            if (symbol == symTable.notFoundSymbol) {
                data.resultType = symTable.semanticError;
                varRefExpr.symbol = symbol; // Set notFoundSymbol
                return;
            }

            varRefExpr.symbol = symbol;
            if ((symbol.tag & SymTag.CONSTANT) == SymTag.CONSTANT) {
                // Check whether the referenced expr is a constant.
                actualType = symbol.type;
            }
        }

        if (data.compoundExprCount == 0 &&
                types.typeIncompatible(varRefExpr.pos, actualType, data.expType)) {
            data.resultType = symTable.semanticError;
            return;
        }
        data.resultType = actualType;
    }

    @Override
    public void visit(BLangListConstructorExpr listConstructor, AnalyzerData data) {
        BType expType = data.expType;
        if (expType.tag == TypeTags.NONE || expType.tag == TypeTags.READONLY) {
            data.resultType = defineInferredTupleType(listConstructor, data);
            return;
        }
        data.resultType = checkListConstructorCompatibility(data.expType, listConstructor, data);
    }

    @Override
    public void visit(BLangRecordLiteral.BLangRecordVarNameField varRefExpr, AnalyzerData data) {
        BType actualType = symTable.semanticError;

        Name varName = names.fromIdNode(varRefExpr.variableName);
        if (varName == Names.IGNORE) {
            varRefExpr.setBType(this.symTable.anyType);

            // If the variable name is a wildcard('_'), the symbol should be ignorable.
            varRefExpr.symbol = new BVarSymbol(0, true, varName,
                    names.originalNameFromIdNode(varRefExpr.variableName),
                    data.env.enclPkg.symbol.pkgID, varRefExpr.getBType(), data.env.scope.owner,
                    varRefExpr.pos, VIRTUAL);

            data.resultType = varRefExpr.getBType();
            return;
        }

        Name compUnitName = typeChecker.getCurrentCompUnit(varRefExpr);
        varRefExpr.pkgSymbol =
                symResolver.resolvePrefixSymbol(data.env, names.fromIdNode(varRefExpr.pkgAlias), compUnitName);
        if (varRefExpr.pkgSymbol == symTable.notFoundSymbol) {
            varRefExpr.symbol = symTable.notFoundSymbol;
            dlog.error(varRefExpr.pos, DiagnosticErrorCode.UNDEFINED_MODULE, varRefExpr.pkgAlias);
        }

        if (varRefExpr.pkgSymbol != symTable.notFoundSymbol) {
            BSymbol symbol =
                    typeResolver.getSymbolOfVarRef(varRefExpr.pos, data.env, names.fromIdNode(varRefExpr.pkgAlias),
                            varName);

            if (symbol == symTable.notFoundSymbol) {
                data.resultType = symTable.semanticError;
                return;
            }

            if ((symbol.tag & SymTag.CONSTANT) == SymTag.CONSTANT) {
                // Check whether the referenced expr is a constant.
                varRefExpr.symbol = symbol;
                actualType = symbol.type;
            } else {
                varRefExpr.symbol = symbol;
                dlog.error(varRefExpr.pos, DiagnosticErrorCode.EXPRESSION_IS_NOT_A_CONSTANT_EXPRESSION);
            }
        }

        data.resultType = types.checkType(varRefExpr, actualType, data.expType);
    }

    @Override
    public void visit(BLangRecordLiteral recordLiteral, AnalyzerData data) {
        BType expType = data.expType;
        int expTypeTag = Types.getImpliedType(expType).tag;

        if (expTypeTag == TypeTags.NONE || expTypeTag == TypeTags.READONLY) {
            data.resultType = validateMapTypeAndInferredType(recordLiteral, expType, expType, data);
            return;
        }
        data.resultType = checkMappingConstructorCompatibility(data.expType, recordLiteral, data);
    }

    @Override
    public void visit(BLangBinaryExpr binaryExpr, AnalyzerData data) {
        BType expType = data.expType;

        data.compoundExprCount++;
        BType lhsType = checkConstExpr(binaryExpr.lhsExpr, expType, data);
        BType rhsType = checkConstExpr(binaryExpr.rhsExpr, expType, data);
        data.compoundExprCount--;

        Location pos = binaryExpr.pos;

        if (lhsType == symTable.semanticError || rhsType == symTable.semanticError) {
            data.resultType = symTable.semanticError;
            return;
        }

        // Resolve the operator symbol and corresponding result type according to different operand types.
        BSymbol opSymbol;
        if (lhsType.tag == TypeTags.UNION && rhsType.tag == TypeTags.UNION) {
            // Both the operands are unions.
            opSymbol = getOpSymbolBothUnion((BUnionType) lhsType, (BUnionType) rhsType, binaryExpr, data);
        } else if (lhsType.tag == TypeTags.UNION) {
            // LHS is a union type.
            opSymbol = getOpSymbolLhsUnion((BUnionType) lhsType, rhsType, binaryExpr,
                    data, false);
        } else if (rhsType.tag == TypeTags.UNION) {
            // RHS is a union type.
            opSymbol = getOpSymbolLhsUnion((BUnionType) rhsType, lhsType, binaryExpr,
                    data, true);
        } else {
            // Both the operands are not unions.
            opSymbol = getOpSymbolBothNonUnion(lhsType, rhsType, binaryExpr, data);
        }

        if (opSymbol == symTable.notFoundSymbol) {
            data.resultType = symTable.semanticError;
            return;
        }

        binaryExpr.opSymbol = (BOperatorSymbol) opSymbol;
        BType resultType = data.resultType;
        BConstantSymbol constantSymbol = data.constantSymbol;

        Object resolvedValue = calculateSingletonValue((BFiniteType) lhsType, (BFiniteType) rhsType, binaryExpr.opKind,
                resultType, data);
        if (resolvedValue == null) {
            data.resultType = symTable.semanticError;
            return;
        }
        BType finiteType = getFiniteType(resolvedValue, constantSymbol, resultType);
        if (data.compoundExprCount == 0 && types.typeIncompatible(pos, finiteType, expType)) {
            data.resultType = symTable.semanticError;
            return;
        }
        data.resultType = finiteType;
    }

    @Override
    public void visit(BLangGroupExpr groupExpr, AnalyzerData data) {
        checkConstExpr(groupExpr.expression, data.expType, data);
    }

    @Override
    public void visit(BLangUnaryExpr unaryExpr, AnalyzerData data) {
        BType resultType;

        data.compoundExprCount++;
        BType actualType = checkConstExpr(unaryExpr.expr, data.expType, data);
        data.compoundExprCount--;

        if (actualType == symTable.semanticError) {
            data.resultType = symTable.semanticError;
            return;
        }

        BSymbol opSymbol = getUnaryOpSymbol(unaryExpr, actualType, data);
        resultType = getBroadType(data.resultType);

        if (opSymbol == symTable.notFoundSymbol) {
            dlog.error(unaryExpr.pos, DiagnosticErrorCode.UNARY_OP_INCOMPATIBLE_TYPES,
                        unaryExpr.operator, actualType);
            data.resultType = symTable.semanticError;
            return;
        }

        BConstantSymbol constantSymbol = data.constantSymbol;
        Object resolvedValue = evaluateUnaryOperator((BFiniteType) actualType, resultType, unaryExpr.operator, data);
        if (resolvedValue == null) {
            data.resultType = symTable.semanticError;
            return;
        }

        BType finiteType = getFiniteType(resolvedValue, constantSymbol, resultType);
        if (data.compoundExprCount == 0 && types.typeIncompatible(unaryExpr.pos, finiteType, data.expType)) {
            data.resultType = symTable.semanticError;
            return;
        }
        data.resultType = finiteType;
    }

    private BRecordType createNewRecordType(BRecordTypeSymbol symbol, LinkedHashMap<String, BField> inferredFields,
                                            AnalyzerData data) {
        BRecordType recordType = new BRecordType(symTable.typeEnv(), symbol);
        recordType.restFieldType = symTable.noType;
        recordType.fields = inferredFields;
        symbol.type = recordType;
        recordType.tsymbol = symbol;
        recordType.sealed = true;
        TypeDefBuilderHelper.createTypeDefinition(recordType, data.constantSymbol.pos, names, types,
                symTable, data.env);
        return recordType;
    }

    private BType checkMappingConstructorCompatibility(BType expType, BLangRecordLiteral mappingConstructor,
                                                       AnalyzerData data) {
        int tag = expType.tag;
        if (tag == TypeTags.UNION) {
            return checkMappingConstructorCompatibilityForUnionType(expType, mappingConstructor, data);
        }

        if (tag == TypeTags.TYPEREFDESC) {
            BType refType = Types.getImpliedType(expType);
            return checkMappingConstructorCompatibility(refType, mappingConstructor, data);
        }

        if (tag == TypeTags.INTERSECTION) {
            return checkMappingConstructorCompatibility(((BIntersectionType) expType).effectiveType, mappingConstructor,
                    data);
        }

        BType possibleType = getMappingConstructorCompatibleNonUnionType(expType, data);

        return switch (possibleType.tag) {
            case TypeTags.MAP -> validateSpecifiedFieldsAndGetType(mappingConstructor, possibleType, data);
            case TypeTags.RECORD -> {
                boolean hasAllRequiredFields = validateRequiredFields((BRecordType) possibleType,
                        mappingConstructor.fields,
                        mappingConstructor.pos, data);
                yield hasAllRequiredFields ? validateSpecifiedFieldsAndGetType(mappingConstructor, possibleType, data)
                        : symTable.semanticError;
            }
            case TypeTags.READONLY -> checkConstExpr(mappingConstructor, possibleType, data);
            default -> {
                reportIncompatibleMappingConstructorError(mappingConstructor, expType);
                yield symTable.semanticError;
            }
        };
    }

    /**
     * This method is similar to reportIncompatibleMappingConstructorError method in TypeChecker.java.
     */
    private void reportIncompatibleMappingConstructorError(BLangRecordLiteral mappingConstructorExpr, BType expType) {
        if (expType == symTable.semanticError) {
            return;
        }

        if (expType.tag != TypeTags.UNION) {
            dlog.error(mappingConstructorExpr.pos,
                    DiagnosticErrorCode.MAPPING_CONSTRUCTOR_COMPATIBLE_TYPE_NOT_FOUND, expType);
            return;
        }

        BUnionType unionType = (BUnionType) expType;
        BType[] memberTypes = types.getAllTypes(unionType, true).toArray(new BType[0]);

        // By this point, we know there aren't any types to which we can assign the mapping constructor. If this is
        // case where there is at least one type with which we can use mapping constructors, but this particular
        // mapping constructor is incompatible, we give an incompatible mapping constructor error.
        for (BType bType : memberTypes) {
            if (types.isMappingConstructorCompatibleType(bType)) {
                dlog.error(mappingConstructorExpr.pos, DiagnosticErrorCode.INCOMPATIBLE_MAPPING_CONSTRUCTOR, unionType);
                return;
            }
        }

        dlog.error(mappingConstructorExpr.pos,
                DiagnosticErrorCode.MAPPING_CONSTRUCTOR_COMPATIBLE_TYPE_NOT_FOUND, unionType);
    }

    private BType checkMappingConstructorCompatibilityForUnionType(BType expType, BLangRecordLiteral mappingConstructor,
                                                                   AnalyzerData data) {
        boolean prevNonErrorLoggingCheck = data.commonAnalyzerData.nonErrorLoggingCheck;
        data.commonAnalyzerData.nonErrorLoggingCheck = true;
        int errorCount = this.dlog.errorCount();
        this.dlog.mute();

        List<BType> compatibleTypes = new ArrayList<>();
        for (BType memberType : ((BUnionType) expType).getMemberTypes()) {
            if (memberType == symTable.semanticError) {
                continue;
            }

            BType listCompatibleMemType = getMappingConstructorCompatibleNonUnionType(memberType, data);
            if (listCompatibleMemType == symTable.semanticError) {
                continue;
            }

            dlog.resetErrorCount();
            BType memCompatibiltyType = checkMappingConstructorCompatibility(listCompatibleMemType,
                    mappingConstructor, data);

            if (memCompatibiltyType != symTable.semanticError && dlog.errorCount() == 0 &&
                    isUniqueType(compatibleTypes, listCompatibleMemType)) {
                compatibleTypes.add(listCompatibleMemType);
            }
        }

        data.commonAnalyzerData.nonErrorLoggingCheck = prevNonErrorLoggingCheck;
        dlog.setErrorCount(errorCount);
        if (!prevNonErrorLoggingCheck) {
            this.dlog.unmute();
        }

        if (compatibleTypes.isEmpty()) {
            reportIncompatibleMappingConstructorError(mappingConstructor, expType);
            return symTable.semanticError;
        } else if (compatibleTypes.size() != 1) {
            dlog.error(mappingConstructor.pos, DiagnosticErrorCode.AMBIGUOUS_TYPES, expType);
            return symTable.semanticError;
        }
        return checkMappingConstructorCompatibility(compatibleTypes.get(0), mappingConstructor, data);
    }

    private BType getMappingConstructorCompatibleNonUnionType(BType type, AnalyzerData data) {
        switch (type.tag) {
            case TypeTags.MAP:
            case TypeTags.RECORD:
            case TypeTags.READONLY:
                return type;
            case TypeTags.JSON:
                return !Symbols.isFlagOn(type.getFlags(), Flags.READONLY) ? symTable.mapJsonType :
                        ImmutableTypeCloner.getEffectiveImmutableType(null, types, symTable.mapJsonType, data.env,
                                symTable, anonymousModelHelper, names);
            case TypeTags.ANYDATA:
                return !Symbols.isFlagOn(type.getFlags(), Flags.READONLY) ? symTable.mapAnydataType :
                        ImmutableTypeCloner.getEffectiveImmutableType(null, types, symTable.mapAnydataType,
                                data.env, symTable, anonymousModelHelper, names);
            case TypeTags.ANY:
                return !Symbols.isFlagOn(type.getFlags(), Flags.READONLY) ? symTable.mapAllType :
                        ImmutableTypeCloner.getEffectiveImmutableType(null, types, symTable.mapAllType, data.env,
                                symTable, anonymousModelHelper, names);
            case TypeTags.INTERSECTION:
                return ((BIntersectionType) type).effectiveType;
            case TypeTags.TYPEREFDESC:
                BType refType = Types.getImpliedType(type);
                BType compatibleType = getMappingConstructorCompatibleNonUnionType(refType, data);
                return compatibleType == refType ? type : compatibleType;
            default:
                return symTable.semanticError;
        }
    }

    private BType validateSpecifiedFieldsAndGetType(BLangRecordLiteral mappingConstructor, BType possibleType,
                                                    AnalyzerData data) {
        return switch (possibleType.tag) {
            case TypeTags.MAP -> validateMapTypeAndInferredType(mappingConstructor,
                    ((BMapType) possibleType).constraint, possibleType, data);
            case TypeTags.RECORD -> validateRecordType(mappingConstructor, (BRecordType) possibleType, data);
            default -> symTable.semanticError;
        };
    }

    private BType validateMapTypeAndInferredType(BLangRecordLiteral mappingConstructor, BType expType,
                                                BType possibleType, AnalyzerData data) {
        boolean containErrors = false;
        SymbolEnv env = data.env;
        PackageID pkgID = env.enclPkg.symbol.pkgID;
        BRecordTypeSymbol recordSymbol = createRecordTypeSymbol(pkgID, mappingConstructor.pos, VIRTUAL, data);
        LinkedHashMap<String, BField> inferredFields = new LinkedHashMap<>();
        List<RecordLiteralNode.RecordField> computedFields = new ArrayList<>();

        BLangExpression exprToCheck;
        for (RecordLiteralNode.RecordField field : mappingConstructor.fields) {
            if (field.isKeyValueField()) {
                BLangRecordLiteral.BLangRecordKeyValueField keyValue =
                        (BLangRecordLiteral.BLangRecordKeyValueField) field;
                BLangRecordLiteral.BLangRecordKey key = keyValue.key;

                if (key.computedKey) {
                    // Computed fields can overwrite the existing field values.
                    // Therefore, Computed key fields should be evaluated at the end.
                    // Temporarily added them into a list.
                    computedFields.add(field);
                    continue;
                }

                exprToCheck = keyValue.valueExpr;
                if (data.commonAnalyzerData.nonErrorLoggingCheck) {
                    exprToCheck = nodeCloner.cloneNode(keyValue.valueExpr);
                }
                data.anonTypeNameSuffixes.push(key.toString());
                BType keyValueType = checkConstExpr(exprToCheck, expType, data);
                data.anonTypeNameSuffixes.pop();
                if (keyValueType == symTable.semanticError) {
                    containErrors = true;
                    continue;
                }
                BLangExpression keyExpr = key.expr;

                // Add the resolved field.
                if (!addFields(inferredFields, keyValueType, getKeyName(keyExpr), keyExpr.pos, recordSymbol)) {
                    containErrors = true;
                }
            } else if (field.getKind() == NodeKind.SIMPLE_VARIABLE_REF) {
                BLangRecordLiteral.BLangRecordVarNameField varNameField =
                        (BLangRecordLiteral.BLangRecordVarNameField) field;
                exprToCheck = varNameField;
                if (data.commonAnalyzerData.nonErrorLoggingCheck) {
                    exprToCheck = nodeCloner.cloneNode(varNameField);
                }
                BType varRefType = checkConstExpr(exprToCheck, expType, data);

                if (varRefType == symTable.semanticError) {
                    containErrors = true;
                    continue;
                }

                if (!addFields(inferredFields, varRefType, getKeyName(varNameField), varNameField.pos, recordSymbol)) {
                    containErrors = true;
                }
            } else { // Spread Field
                BLangExpression fieldExpr = ((BLangRecordLiteral.BLangRecordSpreadOperatorField) field).expr;
                BType spreadOpType = checkConstExpr(fieldExpr, data);
                BType type = Types.getImpliedType(types.getTypeWithEffectiveIntersectionTypes(spreadOpType));
                if (type.tag != TypeTags.RECORD) {
                    containErrors = true;
                    continue;
                }

                if (types.checkType(fieldExpr, type, possibleType) == symTable.semanticError) {
                    containErrors = true;
                    continue;
                }
                BRecordType recordType = (BRecordType) type;
                for (BField recField : recordType.fields.values()) {
                    if (!addFields(inferredFields, Types.getImpliedType(recField.type), recField.name.value,
                            fieldExpr.pos, recordSymbol)) {
                        containErrors = true;
                    }
                }
            }
        }
        for (RecordLiteralNode.RecordField field : computedFields) {
            BLangRecordLiteral.BLangRecordKeyValueField keyValue = (BLangRecordLiteral.BLangRecordKeyValueField) field;
            BLangRecordLiteral.BLangRecordKey key = keyValue.key;
            BType fieldName = checkConstExpr(key.expr, data);
            if (fieldName.tag == TypeTags.FINITE) {
                SemType semtype = fieldName.semType();
                if (SemTypes.isSubtypeSimple(semtype, PredefinedType.STRING)) {
                    Optional<String> str = StringSubtype.stringSubtypeSingleValue(Core.stringSubtype(semtype));
                    if (str.isPresent()) {
                        exprToCheck = keyValue.valueExpr;
                        if (data.commonAnalyzerData.nonErrorLoggingCheck) {
                            exprToCheck = nodeCloner.cloneNode(keyValue.valueExpr);
                        }
                        BType keyValueType = checkConstExpr(exprToCheck, expType, data);
                        if (!addFields(inferredFields, Types.getImpliedType(keyValueType), str.get(), key.pos,
                                recordSymbol)) {
                            containErrors = true;
                        }
                        continue;
                    }
                }
            }
            dlog.error(key.pos, DiagnosticErrorCode.INCOMPATIBLE_TYPES, symTable.stringType, fieldName);
            containErrors = true;
        }

        if (containErrors) {
            return symTable.semanticError;
        }

        return createNewRecordType(recordSymbol, inferredFields, data);
    }

    private BType validateRecordType(BLangRecordLiteral mappingConstructor, BRecordType expRecordType,
                                     AnalyzerData data) {
        boolean containErrors = false;
        SymbolEnv env = data.env;
        PackageID pkgID = env.enclPkg.symbol.pkgID;
        BRecordTypeSymbol recordSymbol = createRecordTypeSymbol(pkgID, mappingConstructor.pos, VIRTUAL, data);
        LinkedHashMap<String, BField> inferredFields = new LinkedHashMap<>();
        List<RecordLiteralNode.RecordField> computedFields = new ArrayList<>();

        LinkedHashMap<String, BField> targetFields = expRecordType.fields;
        BLangExpression exprToCheck;
        BType expType;
        for (RecordLiteralNode.RecordField field : mappingConstructor.fields) {
            if (field.isKeyValueField()) {
                BLangRecordLiteral.BLangRecordKeyValueField keyValue =
                        (BLangRecordLiteral.BLangRecordKeyValueField) field;
                BLangRecordLiteral.BLangRecordKey key = keyValue.key;

                if (key.computedKey) {
                    // Computed fields can overwrite the existing field values.
                    // Therefore, Computed key fields should be evaluated at the end.
                    // Temporarily added them into a list.
                    computedFields.add(field);
                    continue;
                }

                if (!targetFields.containsKey(key.toString())) {
                    if (expRecordType.sealed) {
                        dlog.error(keyValue.pos, DiagnosticErrorCode.UNDEFINED_STRUCTURE_FIELD_WITH_TYPE,
                                key, expRecordType.tsymbol.type.getKind().typeName(), expRecordType);
                        containErrors = true;
                        continue;
                    } else {
                        expType = expRecordType.restFieldType;
                    }
                } else {
                    expType = targetFields.get(key.toString()).type;
                }

                exprToCheck = keyValue.valueExpr;
                if (data.commonAnalyzerData.nonErrorLoggingCheck) {
                    exprToCheck = nodeCloner.cloneNode(keyValue.valueExpr);
                }
                data.anonTypeNameSuffixes.push(key.toString());
                BType keyValueType = checkConstExpr(exprToCheck, expType, data);
                data.anonTypeNameSuffixes.pop();
                if (keyValueType == symTable.semanticError) {
                    containErrors = true;
                    continue;
                }
                BLangExpression keyExpr = key.expr;

                // Add the resolved field.
                if (!addFields(inferredFields, keyValueType, getKeyName(keyExpr), keyExpr.pos, recordSymbol)) {
                    containErrors = true;
                }
            } else if (field.getKind() == NodeKind.SIMPLE_VARIABLE_REF) {
                BLangRecordLiteral.BLangRecordVarNameField varNameField =
                        (BLangRecordLiteral.BLangRecordVarNameField) field;
                String key = field.toString();
                if (!targetFields.containsKey(key)) {
                    if (expRecordType.sealed) {
                        containErrors = true;
                        dlog.error(varNameField.pos, DiagnosticErrorCode.UNDEFINED_STRUCTURE_FIELD_WITH_TYPE,
                                key, expRecordType.tsymbol.type.getKind().typeName(), expRecordType);
                        continue;
                    } else {
                        expType = expRecordType.restFieldType;
                    }
                } else {
                    expType = targetFields.get(key).type;
                }
                exprToCheck = varNameField;
                if (data.commonAnalyzerData.nonErrorLoggingCheck) {
                    exprToCheck = nodeCloner.cloneNode(varNameField);
                }
                BType varRefType = checkConstExpr(exprToCheck, expType, data);
                if (varRefType == symTable.semanticError) {
                    containErrors = true;
                    continue;
                }
                if (!addFields(inferredFields, Types.getImpliedType(varRefType), getKeyName(varNameField),
                        varNameField.pos, recordSymbol)) {
                    containErrors = true;
                }
            } else { // Spread Field
                BLangExpression fieldExpr = ((BLangRecordLiteral.BLangRecordSpreadOperatorField) field).expr;
                BType spreadOpType = checkConstExpr(fieldExpr, data);
                BType type = Types.getImpliedType(types.getTypeWithEffectiveIntersectionTypes(spreadOpType));
                if (type.tag != TypeTags.RECORD) {
                    containErrors = true;
                    continue;
                }

                BRecordType recordType = (BRecordType) type;
                for (BField recField : recordType.fields.values()) {
                    if (types.checkType(fieldExpr, recField.type, expRecordType.restFieldType)
                            == symTable.semanticError) {
                        containErrors = true;
                        continue;
                    }
                    if (!addFields(inferredFields, Types.getImpliedType(recField.type), recField.name.value,
                            fieldExpr.pos, recordSymbol)) {
                        containErrors = true;
                    }
                }
            }
        }

        for (RecordLiteralNode.RecordField field : computedFields) {
            BLangRecordLiteral.BLangRecordKeyValueField keyValue = (BLangRecordLiteral.BLangRecordKeyValueField) field;
            BLangRecordLiteral.BLangRecordKey key = keyValue.key;
            BType fieldName = checkConstExpr(key.expr, data);
            if (fieldName.tag == TypeTags.FINITE) {
                SemType semtype = fieldName.semType();
                if (SemTypes.isSubtypeSimple(semtype, PredefinedType.STRING)) {
                    Optional<String> str = StringSubtype.stringSubtypeSingleValue(Core.stringSubtype(semtype));
                    if (str.isPresent()) {
                        String keyName = str.get();
                        if (!targetFields.containsKey(keyName)) {
                            if (expRecordType.sealed) {
                                containErrors = true;
                                dlog.error(keyValue.pos, DiagnosticErrorCode.UNDEFINED_STRUCTURE_FIELD_WITH_TYPE,
                                        key, expRecordType.tsymbol.type.getKind().typeName(), expRecordType);
                                continue;
                            } else {
                                expType = expRecordType.restFieldType;
                            }
                        } else {
                            expType = targetFields.get(keyName).type;
                        }
                        exprToCheck = keyValue.valueExpr;
                        if (data.commonAnalyzerData.nonErrorLoggingCheck) {
                            exprToCheck = nodeCloner.cloneNode(keyValue.valueExpr);
                        }
                        BType keyValueType = checkConstExpr(exprToCheck, expType, data);
                        if (!addFields(inferredFields, Types.getImpliedType(keyValueType),
                                keyName, key.pos, recordSymbol)) {
                            containErrors = true;
                        }
                        continue;
                    }
                }
            }
            dlog.error(key.pos, DiagnosticErrorCode.INCOMPATIBLE_TYPES, fieldName, symTable.stringType);
            containErrors = true;
        }

        if (containErrors) {
            return symTable.semanticError;
        }

        return createNewRecordType(recordSymbol, inferredFields, data);
    }

    private boolean isUniqueType(Iterable<BType> typeList, BType type) {
        boolean isRecord = type.tag == TypeTags.RECORD;

        for (BType bType : typeList) {

            if (isRecord) {
                if (type == bType) {
                    return false;
                }
            } else if (types.isSameType(type, bType)) {
                return false;
            }
        }
        return true;
    }

    private boolean validateRequiredFields(BRecordType type, List<RecordLiteralNode.RecordField> specifiedFields,
                                           Location pos, AnalyzerData data) {
        HashSet<String> specFieldNames = getFieldNames(specifiedFields, data);
        boolean hasAllRequiredFields = true;

        for (BField field : type.fields.values()) {
            String fieldName = field.name.value;
            if (!specFieldNames.contains(fieldName) && Symbols.isFlagOn(field.symbol.flags, Flags.REQUIRED)
                    && !types.isNeverTypeOrStructureTypeWithARequiredNeverMember(field.type)) {
                // Check if `field` is explicitly assigned a value in the record literal
                // If a required field is missing, it's a compile error
                dlog.error(pos, DiagnosticErrorCode.MISSING_REQUIRED_RECORD_FIELD, field.name);
                if (hasAllRequiredFields) {
                    hasAllRequiredFields = false;
                }
            }
        }
        return hasAllRequiredFields;
    }

    private HashSet<String> getFieldNames(List<RecordLiteralNode.RecordField> specifiedFields, AnalyzerData data) {
        HashSet<String> fieldNames = new HashSet<>();

        for (RecordLiteralNode.RecordField specifiedField : specifiedFields) {
            if (specifiedField.isKeyValueField()) {
                String name =
                        typeChecker.getKeyValueFieldName((BLangRecordLiteral.BLangRecordKeyValueField) specifiedField);
                if (name == null) {
                    continue; // computed key
                }

                fieldNames.add(name);
            } else if (specifiedField.getKind() == NodeKind.SIMPLE_VARIABLE_REF) {
                fieldNames.add(((BLangRecordLiteral.BLangRecordVarNameField) specifiedField).variableName.value);
            } else {
                fieldNames.addAll(getSpreadOpFieldRequiredFieldNames(
                        (BLangRecordLiteral.BLangRecordSpreadOperatorField) specifiedField, data));
            }
        }
        return fieldNames;
    }

    private List<String> getSpreadOpFieldRequiredFieldNames(BLangRecordLiteral.BLangRecordSpreadOperatorField field,
                                                            AnalyzerData data) {
        BType spreadType = Types.getImpliedType(checkConstExpr(field.expr, data));

        if (spreadType.tag != TypeTags.RECORD) {
            return Collections.emptyList();
        }

        List<String> fieldNames = new ArrayList<>();
        for (BField bField : ((BRecordType) spreadType).getFields().values()) {
            if (!Symbols.isOptional(bField.symbol)) {
                fieldNames.add(bField.name.value);
            }
        }
        return fieldNames;
    }

    private BType defineInferredTupleType(BLangListConstructorExpr listConstructor, AnalyzerData data) {
        boolean containErrors = false;
        List<BType> memberTypes = new ArrayList<>();
        for (BLangExpression expr : listConstructor.exprs) {
            if (expr.getKind() == NodeKind.LIST_CONSTRUCTOR_SPREAD_OP) {
                // Spread operator expr.
                BLangExpression spreadOpExpr = ((BLangListConstructorExpr.BLangListConstructorSpreadOpExpr) expr).expr;
                BType spreadOpExprType = checkConstExpr(spreadOpExpr, data);
                BType type = Types.getImpliedType(types.getTypeWithEffectiveIntersectionTypes(spreadOpExprType));
                if (type.tag != TypeTags.TUPLE) {
                    // Finalized constant type should be a tuple type (cannot be an array type or any other).
                    containErrors = true;
                    continue;
                }

                // Add the members from spread operator into current tuple type.
                memberTypes.addAll(((BTupleType) type).getTupleTypes());
                continue;
            }

            BType tupleMemberType = checkConstExpr(expr, data);
            if (tupleMemberType == symTable.semanticError) {
                containErrors = true;
                continue;
            }
            memberTypes.add(tupleMemberType);
        }

        if (containErrors) {
            return symTable.semanticError;
        }

        // Create new tuple type using inferred members.
        return createNewTupleType(listConstructor.pos, memberTypes, data);
    }

    private BType checkListConstructorCompatibility(BType expType, BLangListConstructorExpr listConstructor,
                                                    AnalyzerData data) {
        int tag = expType.tag;
        if (tag == TypeTags.UNION) {
            boolean prevNonErrorLoggingCheck = data.commonAnalyzerData.nonErrorLoggingCheck;
            int errorCount = this.dlog.errorCount();
            data.commonAnalyzerData.nonErrorLoggingCheck = true;
            this.dlog.mute();

            List<BType> compatibleTypes = new ArrayList<>();
            for (BType memberType : ((BUnionType) expType).getMemberTypes()) {
                if (memberType == symTable.semanticError) {
                    continue;
                }

                BType listCompatibleMemType = getListConstructorCompatibleNonUnionType(memberType, data);
                if (listCompatibleMemType == symTable.semanticError) {
                    continue;
                }

                dlog.resetErrorCount();
                BType memCompatibiltyType = checkListConstructorCompatibility(listCompatibleMemType, listConstructor,
                        data);
                if (memCompatibiltyType != symTable.semanticError && dlog.errorCount() == 0 &&
                        isUniqueType(compatibleTypes, memCompatibiltyType)) {
                    compatibleTypes.add(memCompatibiltyType);
                }
            }

            data.commonAnalyzerData.nonErrorLoggingCheck = prevNonErrorLoggingCheck;
            this.dlog.setErrorCount(errorCount);
            if (!prevNonErrorLoggingCheck) {
                this.dlog.unmute();
            }

            if (compatibleTypes.isEmpty()) {
                dlog.error(listConstructor.pos, DiagnosticErrorCode.INCOMPATIBLE_TYPES, expType, listConstructor);
                return symTable.semanticError;
            } else if (compatibleTypes.size() != 1) {
                dlog.error(listConstructor.pos, DiagnosticErrorCode.AMBIGUOUS_TYPES,
                        data.expType);
                return symTable.semanticError;
            }

            return checkListConstructorCompatibility(compatibleTypes.get(0), listConstructor, data);
        }

        if (tag == TypeTags.TYPEREFDESC) {
            return checkListConstructorCompatibility(Types.getImpliedType(expType), listConstructor, data);
        }

        if (tag == TypeTags.INTERSECTION) {
            return checkListConstructorCompatibility(((BIntersectionType) expType).effectiveType, listConstructor,
                    data);
        }

        BType possibleType = getListConstructorCompatibleNonUnionType(expType, data);

        return switch (possibleType.tag) {
            case TypeTags.ARRAY,
                 TypeTags.BYTE_ARRAY -> checkArrayType((BArrayType) possibleType, listConstructor, data);
            case TypeTags.TUPLE -> checkTupleType((BTupleType) possibleType, listConstructor, data);
            case TypeTags.READONLY -> checkConstExpr(listConstructor, possibleType, data);
            default -> {
                dlog.error(listConstructor.pos, DiagnosticErrorCode.INCOMPATIBLE_TYPES, expType, listConstructor);
                yield symTable.semanticError;
            }
        };
    }

    private BType checkArrayType(BArrayType arrayType, BLangListConstructorExpr listConstructor, AnalyzerData data) {
        int listExprSize = 0;
        if (arrayType.state != BArrayState.OPEN) {
            for (BLangExpression expr: listConstructor.exprs) {
                if (expr.getKind() != NodeKind.LIST_CONSTRUCTOR_SPREAD_OP) {
                    listExprSize++;
                    continue;
                }

                BLangExpression spreadOpExpr = ((BLangListConstructorExpr.BLangListConstructorSpreadOpExpr) expr).expr;
                BType spreadOpType = checkConstExpr(spreadOpExpr, data);
                spreadOpType = Types.getImpliedType(spreadOpType);

                switch (spreadOpType.tag) {
                    case TypeTags.ARRAY:
                        int arraySize = ((BArrayType) spreadOpType).getSize();
                        if (arraySize >= 0) {
                            listExprSize += arraySize;
                            continue;
                        }

                        dlog.error(spreadOpExpr.pos,
                                DiagnosticErrorCode.INVALID_SPREAD_OP_FIXED_LENGTH_LIST_EXPECTED);
                        return symTable.semanticError;
                    case TypeTags.TUPLE:
                        BTupleType tType = (BTupleType) spreadOpType;
                        if (types.isFixedLengthTuple(tType)) {
                            listExprSize += tType.getMembers().size();
                            continue;
                        }

                        dlog.error(spreadOpExpr.pos,
                                DiagnosticErrorCode.INVALID_SPREAD_OP_FIXED_LENGTH_LIST_EXPECTED);
                        return symTable.semanticError;
                    default:
                        break;
                }
            }
        }

        BType eType = arrayType.eType;
        if (arrayType.state == BArrayState.INFERRED) {
            arrayType.setSize(listExprSize);
            arrayType.state = BArrayState.CLOSED;
        } else if (arrayType.state != BArrayState.OPEN && arrayType.getSize() != listExprSize) {
            if (arrayType.getSize() < listExprSize) {
                dlog.error(listConstructor.pos, DiagnosticErrorCode.MISMATCHING_ARRAY_LITERAL_VALUES,
                        arrayType.getSize(), listExprSize);
                return symTable.semanticError;
            }

            if (!types.hasFillerValue(eType)) {
                dlog.error(listConstructor.pos, DiagnosticErrorCode.INVALID_LIST_CONSTRUCTOR_ELEMENT_TYPE,
                        data.expType);
                return symTable.semanticError;
            }
        }

        boolean containErrors = false;
        List<BType> memberTypes = new ArrayList<>();
        for (BLangExpression expr : listConstructor.exprs) {
            if (expr.getKind() == NodeKind.LIST_CONSTRUCTOR_SPREAD_OP) {
                BLangExpression spreadOpExpr = ((BLangListConstructorExpr.BLangListConstructorSpreadOpExpr) expr).expr;
                BType spreadOpExprType = checkConstExpr(spreadOpExpr, data);
                BType type = Types.getImpliedType(types.getTypeWithEffectiveIntersectionTypes(spreadOpExprType));
                if (type.tag != TypeTags.TUPLE) {
                    // Finalized constant type should be a tuple type (cannot be an array type or any other).
                    containErrors = true;
                    continue;
                }

                // Add the members from spread operator into current tuple type.
                for (BType memberType : ((BTupleType) type).getTupleTypes()) {
                    if (types.checkType(expr.pos, memberType, eType, DiagnosticErrorCode.INCOMPATIBLE_TYPES)
                            == symTable.semanticError) {
                        containErrors = true;
                        continue;
                    }
                    memberTypes.add(memberType);
                }
                continue;
            }

            BType tupleMemberType = checkExprIncompatible(eType, expr, data);
            if (tupleMemberType == symTable.semanticError) {
                containErrors = true;
                continue;
            }
            memberTypes.add(tupleMemberType);
        }

        if (containErrors) {
            return symTable.semanticError;
        }

        // Create new tuple type using inferred members.
        BTupleType resultTupleType = createNewTupleType(listConstructor.pos, memberTypes, data);

        if (arrayType.state == BArrayState.CLOSED && arrayType.getSize() > listExprSize) {
            if (!fillMembers.addFillMembers(resultTupleType, arrayType, data)) {
                return symTable.semanticError;
            }
        }
        return resultTupleType;
    }

    private BType checkTupleType(BTupleType tupleType, BLangListConstructorExpr listConstructor, AnalyzerData data) {
        List<BLangExpression> exprs = listConstructor.exprs;
        List<BTupleMember> members = tupleType.getMembers();
        int memberTypeSize = members.size();
        BType restType = tupleType.restType;

        if (types.isFixedLengthTuple(tupleType)) {
            int listExprSize = 0;
            for (BLangExpression expr : exprs) {
                if (expr.getKind() != NodeKind.LIST_CONSTRUCTOR_SPREAD_OP) {
                    listExprSize++;
                    continue;
                }

                BLangExpression spreadOpExpr = ((BLangListConstructorExpr.BLangListConstructorSpreadOpExpr) expr).expr;
                BType spreadOpType = checkConstExpr(spreadOpExpr, data);
                spreadOpType = Types.getImpliedType(spreadOpType);

                switch (spreadOpType.tag) {
                    case TypeTags.ARRAY:
                        int arraySize = ((BArrayType) spreadOpType).getSize();
                        if (arraySize >= 0) {
                            listExprSize += arraySize;
                            continue;
                        }

                        dlog.error(spreadOpExpr.pos, DiagnosticErrorCode.INVALID_SPREAD_OP_FIXED_LENGTH_LIST_EXPECTED);
                        return symTable.semanticError;
                    case TypeTags.TUPLE:
                        BTupleType tType = (BTupleType) spreadOpType;
                        if (types.isFixedLengthTuple(tType)) {
                            listExprSize += tType.getMembers().size();
                            continue;
                        }

                        dlog.error(spreadOpExpr.pos, DiagnosticErrorCode.INVALID_SPREAD_OP_FIXED_LENGTH_LIST_EXPECTED);
                        return symTable.semanticError;
                    default:
                        break;
                }
            }

            if (listExprSize < memberTypeSize) {
                for (int i = listExprSize; i < memberTypeSize; i++) {
                    if (!types.hasFillerValue(members.get(i).type)) {
                        dlog.error(listConstructor.pos, DiagnosticErrorCode.INVALID_LIST_CONSTRUCTOR_ELEMENT_TYPE,
                                members.get(i));
                        return symTable.semanticError;
                    }
                }
            } else if (listExprSize > memberTypeSize) {
                dlog.error(listConstructor.pos, DiagnosticErrorCode.TUPLE_AND_EXPRESSION_SIZE_DOES_NOT_MATCH);
                return symTable.semanticError;
            }
        }

        boolean containErrors = false;
        int nonRestTypeIndex = 0;
        List<BType> memberTypes = new ArrayList<>();

        for (BLangExpression expr : exprs) {
            BType memberType;
            int remainNonRestCount = memberTypeSize - nonRestTypeIndex;
            if (expr.getKind() != NodeKind.LIST_CONSTRUCTOR_SPREAD_OP) {
                if (remainNonRestCount > 0) {
                    memberType = checkExprIncompatible(members.get(nonRestTypeIndex).type, expr, data);
                    nonRestTypeIndex++;
                } else {
                    memberType = checkExprIncompatible(restType, expr, data);
                }
                if (memberType == symTable.semanticError) {
                    containErrors = true;
                    continue;
                }
                memberTypes.add(memberType);
                continue;
            }

            BLangExpression spreadOpExpr = ((BLangListConstructorExpr.BLangListConstructorSpreadOpExpr) expr).expr;
            BType spreadOpType = checkConstExpr(spreadOpExpr, data);
            BType spreadOpReferredType = Types.getImpliedType(
                    types.getTypeWithEffectiveIntersectionTypes(spreadOpType));
            if (spreadOpReferredType.tag != TypeTags.TUPLE) {
                // Finalized constant type should be a tuple type (cannot be an array type or any other).
                containErrors = true;
                continue;
            }

            BTupleType spreadOpTuple = (BTupleType) spreadOpReferredType;
            List<BType> tupleMemberTypes = spreadOpTuple.getTupleTypes();
            int spreadOpMemberTypeSize = tupleMemberTypes.size();

            for (int i = 0; i < spreadOpMemberTypeSize && nonRestTypeIndex < memberTypeSize; i++, nonRestTypeIndex++) {
                BType tupleMemberType = tupleMemberTypes.get(i);
                if (types.typeIncompatible(spreadOpExpr.pos, tupleMemberType,
                        members.get(nonRestTypeIndex).type)) {
                    return symTable.semanticError;
                }
                memberTypes.add(tupleMemberType);
            }

            for (int i = remainNonRestCount; i < spreadOpMemberTypeSize; i++) {
                BType tupleMemberType = tupleMemberTypes.get(i);
                if (types.typeIncompatible(spreadOpExpr.pos, tupleMemberType,
                        restType)) {
                    return symTable.semanticError;
                }
                memberTypes.add(tupleMemberType);
            }
        }

        if (containErrors) {
            return symTable.semanticError;
        }

        // Create new tuple type using inferred members.
        BTupleType resultTupleType = createNewTupleType(listConstructor.pos, memberTypes, data);
        if (memberTypeSize - nonRestTypeIndex > 0) {
            if (!fillMembers.addFillMembers(resultTupleType, tupleType, data)) {
                return symTable.semanticError;
            }
        }

        return resultTupleType;
    }

    private BTupleType createNewTupleType(Location pos, List<BType> memberTypes, AnalyzerData data) {
        SymbolEnv symbolEnv = data.env;
        BTypeSymbol tupleTypeSymbol =
                Symbols.createTypeSymbol(SymTag.TUPLE_TYPE, Flags.PUBLIC, Names.EMPTY, symbolEnv.enclPkg.symbol.pkgID,
                        null, symbolEnv.scope.owner, pos, SOURCE);
        List<BTupleMember> members = new ArrayList<>();
        memberTypes.forEach(m ->
                members.add(new BTupleMember(m, Symbols.createVarSymbolForTupleMember(m))));
        BTupleType tupleType = new BTupleType(symTable.typeEnv(), tupleTypeSymbol, members);
        tupleType.tsymbol.type = tupleType;
        return tupleType;
    }

    private BType checkExprIncompatible(BType eType, BLangExpression expr, AnalyzerData data) {
        if (expr.typeChecked) {
            return expr.getBType();
        }

        BLangExpression exprToCheck = expr;

        if (data.commonAnalyzerData.nonErrorLoggingCheck) {
            expr.cloneAttempt++;
            exprToCheck = nodeCloner.cloneNode(expr);
        }

        return checkConstExpr(exprToCheck, eType, data);
    }

    private BType getListConstructorCompatibleNonUnionType(BType type, AnalyzerData data) {
<<<<<<< HEAD
        switch (type.tag) {
            case TypeTags.ARRAY:
            case TypeTags.BYTE_ARRAY:
            case TypeTags.TUPLE:
            case TypeTags.READONLY:
            case TypeTags.TYPEDESC:
                return type;
            case TypeTags.JSON:
                return !Symbols.isFlagOn(type.getFlags(), Flags.READONLY) ? symTable.arrayJsonType :
                        ImmutableTypeCloner.getEffectiveImmutableType(null, types, symTable.arrayJsonType,
                                data.env, symTable, anonymousModelHelper, names);
            case TypeTags.ANYDATA:
                return !Symbols.isFlagOn(type.getFlags(), Flags.READONLY) ? symTable.arrayAnydataType :
                        ImmutableTypeCloner.getEffectiveImmutableType(null, types, symTable.arrayAnydataType,
                                data.env, symTable, anonymousModelHelper, names);
            case TypeTags.ANY:
                return !Symbols.isFlagOn(type.getFlags(), Flags.READONLY) ? symTable.arrayAllType :
                        ImmutableTypeCloner.getEffectiveImmutableType(null, types, symTable.arrayAllType, data.env,
                                symTable, anonymousModelHelper, names);
            case TypeTags.INTERSECTION:
                return ((BIntersectionType) type).effectiveType;
            default:
                return symTable.semanticError;
        }
=======
        return switch (type.tag) {
            case TypeTags.ARRAY,
                 TypeTags.BYTE_ARRAY,
                 TypeTags.TUPLE,
                 TypeTags.READONLY,
                 TypeTags.TYPEDESC -> type;
            case TypeTags.JSON -> !Symbols.isFlagOn(type.flags, Flags.READONLY) ? symTable.arrayJsonType :
                    ImmutableTypeCloner.getEffectiveImmutableType(null, types, symTable.arrayJsonType,
                            data.env, symTable, anonymousModelHelper, names);
            case TypeTags.ANYDATA -> !Symbols.isFlagOn(type.flags, Flags.READONLY) ? symTable.arrayAnydataType :
                    ImmutableTypeCloner.getEffectiveImmutableType(null, types, symTable.arrayAnydataType,
                            data.env, symTable, anonymousModelHelper, names);
            case TypeTags.ANY -> !Symbols.isFlagOn(type.flags, Flags.READONLY) ? symTable.arrayAllType :
                    ImmutableTypeCloner.getEffectiveImmutableType(null, types, symTable.arrayAllType, data.env,
                            symTable, anonymousModelHelper, names);
            case TypeTags.INTERSECTION -> ((BIntersectionType) type).effectiveType;
            default -> symTable.semanticError;
        };
>>>>>>> 4dbc2fb3
    }

    private BType getBroadType(BType type) {
        if (type.tag != TypeTags.FINITE) {
            return type;
        }
        return singleShapeBroadType(type.semType(), symTable).get();
    }

    private BSymbol getUnaryOpSymbol(BLangUnaryExpr unaryExpr, BType type, AnalyzerData data) {
        if (type == symTable.semanticError) {
            return symTable.notFoundSymbol;
        }
        BType exprType = type;
        BSymbol symbol = symResolver.resolveUnaryOperator(unaryExpr.operator, exprType);
        if (symbol == symTable.notFoundSymbol) {
            symbol = symResolver.getUnaryOpsForTypeSets(unaryExpr.operator, exprType);
        }
        if (symbol != symTable.notFoundSymbol) {
            unaryExpr.opSymbol = (BOperatorSymbol) symbol;
            data.resultType = symbol.type.getReturnType();
        }

        if (symbol == symTable.notFoundSymbol) {
            exprType = singleShapeBroadType(type.semType(), symTable).get();
            symbol = symResolver.resolveUnaryOperator(unaryExpr.operator, exprType);
            if (symbol == symTable.notFoundSymbol) {
                symbol = symResolver.getUnaryOpsForTypeSets(unaryExpr.operator, exprType);
            }
            if (symbol != symTable.notFoundSymbol) {
                unaryExpr.opSymbol = (BOperatorSymbol) symbol;
                data.resultType = symbol.type.getReturnType();
            }
        }
        return symbol;
    }

    private Object calculateSingletonValue(BFiniteType lhs, BFiniteType rhs, OperatorKind kind,
                                           BType type, AnalyzerData data) {
        // Calculate the value for the binary operation.
        // TODO - Handle overflows.
        if (lhs == null || rhs == null) {
            // This is a compilation error.
            // This is to avoid NPE exceptions in sub-sequent validations.
            return null;
        }

        // See Types.isAllowedConstantType() for supported types.
        Object lhsValue = Core.singleShape(lhs.semType()).get().value;
        Object rhsValue = Core.singleShape(rhs.semType()).get().value;

        try {
            switch (kind) {
                case ADD:
                    return calculateAddition(lhsValue, rhsValue, type, data);
                case SUB:
                    return calculateSubtract(lhsValue, rhsValue, type, data);
                case MUL:
                    return calculateMultiplication(lhsValue, rhsValue, type, data);
                case DIV:
                    return calculateDivision(lhsValue, rhsValue, type, data);
                case MOD:
                    return calculateMod(lhsValue, rhsValue, type);
                case BITWISE_AND:
                    return calculateBitWiseOp(lhsValue, rhsValue, (a, b) -> a & b, type, data);
                case BITWISE_OR:
                    return calculateBitWiseOp(lhsValue, rhsValue, (a, b) -> a | b, type, data);
                case BITWISE_LEFT_SHIFT:
                    return calculateBitWiseOp(lhsValue, rhsValue, (a, b) -> a << b, type, data);
                case BITWISE_RIGHT_SHIFT:
                    return calculateBitWiseOp(lhsValue, rhsValue, (a, b) -> a >> b, type, data);
                case BITWISE_UNSIGNED_RIGHT_SHIFT:
                    return calculateBitWiseOp(lhsValue, rhsValue, (a, b) -> a >>> b, type, data);
                case BITWISE_XOR:
                    return calculateBitWiseOp(lhsValue, rhsValue, (a, b) -> a ^ b, type, data);
                default:
                    dlog.error(data.pos, DiagnosticErrorCode.CONSTANT_EXPRESSION_NOT_SUPPORTED);
            }
        } catch (NumberFormatException nfe) {
            // Ignore. This will be handled as a compiler error.
        } catch (ArithmeticException ae) {
            dlog.error(data.pos, DiagnosticErrorCode.INVALID_CONST_EXPRESSION, ae.getMessage());
        }
        // This is a compilation error already logged.
        // This is to avoid NPE exceptions in sub-sequent validations.
        return null;
    }

    private Object getValue(BLangLiteral lhsLiteral) {
        Object value = lhsLiteral.value;
        if (value instanceof BLangConstantValue bLangConstantValue) {
            return bLangConstantValue.value;
        }
        return value;
    }

    private Object evaluateUnaryOperator(BFiniteType finiteType, BType type, OperatorKind kind, AnalyzerData data) {
        // Calculate the value for the unary operation.
        Optional<Value> optionalValue = Core.singleShape(finiteType.semType());
        if (optionalValue.isEmpty()) {
            // This is a compilation error.
            // This is to avoid NPE exceptions in sub-sequent validations.
            return null;
        }

        Object value = optionalValue.get().value;

        try {
            switch (kind) {
                case ADD:
                    return value;
                case SUB:
                    return calculateNegation(value, type, data);
                case BITWISE_COMPLEMENT:
                    return calculateBitWiseComplement(value, type);
                case NOT:
                    return calculateBooleanComplement(value, type);
            }
        } catch (ClassCastException ce) {
            // Ignore. This will be handled as a compiler error.
        }
        // This is a compilation error already logged.
        // This is to avoid NPE exceptions in sub-sequent validations.
        return null;
    }

    private Object calculateBitWiseOp(Object lhs, Object rhs, BiFunction<Long, Long, Long> func, BType type,
                                      AnalyzerData data) {
        if (Types.getImpliedType(type).tag == TypeTags.INT) {
            return func.apply((Long) lhs, (Long) rhs);
        } else {
            dlog.error(data.pos, DiagnosticErrorCode.CONSTANT_EXPRESSION_NOT_SUPPORTED);
        }
        return null;
    }

    private Object calculateAddition(Object lhs, Object rhs, BType type, AnalyzerData data) {
        switch (Types.getImpliedType(type).tag) {
            case TypeTags.INT:
            case TypeTags.BYTE: // Byte will be a compiler error.
                try {
                    return Math.addExact((Long) lhs, (Long) rhs);
                } catch (ArithmeticException ae) {
                    dlog.error(data.pos, DiagnosticErrorCode.INT_RANGE_OVERFLOW_ERROR);
                    return null;
                }
            case TypeTags.FLOAT:
                return String.valueOf(Double.parseDouble(String.valueOf(lhs))
                        + Double.parseDouble(String.valueOf(rhs)));
            case TypeTags.DECIMAL:
                BigDecimal lhsDecimal = new BigDecimal(String.valueOf(lhs), MathContext.DECIMAL128);
                BigDecimal rhsDecimal = new BigDecimal(String.valueOf(rhs), MathContext.DECIMAL128);
                BigDecimal resultDecimal = lhsDecimal.add(rhsDecimal, MathContext.DECIMAL128);
                resultDecimal = types.getValidDecimalNumber(data.pos, resultDecimal);
                return resultDecimal != null ? resultDecimal.toPlainString() : null;
            case TypeTags.STRING:
                return String.valueOf(lhs) + String.valueOf(rhs);
            default:
                return null;
        }
    }

    private Object calculateSubtract(Object lhs, Object rhs, BType type, AnalyzerData data) {
        switch (Types.getImpliedType(type).tag) {
            case TypeTags.INT:
            case TypeTags.BYTE: // Byte will be a compiler error.
                try {
                    return Math.subtractExact((Long) lhs, (Long) rhs);
                } catch (ArithmeticException ae) {
                    dlog.error(data.pos, DiagnosticErrorCode.INT_RANGE_OVERFLOW_ERROR);
                    return null;
                }
            case TypeTags.FLOAT:
                return String.valueOf(Double.parseDouble(String.valueOf(lhs))
                        - Double.parseDouble(String.valueOf(rhs)));
            case TypeTags.DECIMAL:
                BigDecimal lhsDecimal = new BigDecimal(String.valueOf(lhs), MathContext.DECIMAL128);
                BigDecimal rhsDecimal = new BigDecimal(String.valueOf(rhs), MathContext.DECIMAL128);
                BigDecimal resultDecimal = lhsDecimal.subtract(rhsDecimal, MathContext.DECIMAL128);
                resultDecimal = types.getValidDecimalNumber(data.pos, resultDecimal);
                return resultDecimal != null ? resultDecimal.toPlainString() : null;
            default:
                return null;
        }
    }

    private Object calculateMultiplication(Object lhs, Object rhs, BType type, AnalyzerData data) {
        switch (Types.getImpliedType(type).tag) {
            case TypeTags.INT:
            case TypeTags.BYTE: // Byte will be a compiler error.
                try {
                    return Math.multiplyExact((Long) lhs, (Long) rhs);
                } catch (ArithmeticException ae) {
                    dlog.error(data.pos, DiagnosticErrorCode.INT_RANGE_OVERFLOW_ERROR);
                    return null;
                }
            case TypeTags.FLOAT:
                return String.valueOf(Double.parseDouble(String.valueOf(lhs))
                        * Double.parseDouble(String.valueOf(rhs)));
            case TypeTags.DECIMAL:
                BigDecimal lhsDecimal = new BigDecimal(String.valueOf(lhs), MathContext.DECIMAL128);
                BigDecimal rhsDecimal = new BigDecimal(String.valueOf(rhs), MathContext.DECIMAL128);
                BigDecimal resultDecimal = lhsDecimal.multiply(rhsDecimal, MathContext.DECIMAL128);
                resultDecimal = types.getValidDecimalNumber(data.pos, resultDecimal);
                return resultDecimal != null ? resultDecimal.toPlainString() : null;
            default:
                return null;
        }
    }

    private Object calculateDivision(Object lhs, Object rhs, BType type, AnalyzerData data) {
        switch (Types.getImpliedType(type).tag) {
            case TypeTags.INT:
            case TypeTags.BYTE: // Byte will be a compiler error.
                if ((Long) lhs == Long.MIN_VALUE && (Long) rhs == -1) {
                    dlog.error(data.pos, DiagnosticErrorCode.INT_RANGE_OVERFLOW_ERROR);
                    return null;
                }
                return ((Long) lhs / (Long) rhs);
            case TypeTags.FLOAT:
                return String.valueOf(Double.parseDouble(String.valueOf(lhs))
                        / Double.parseDouble(String.valueOf(rhs)));
            case TypeTags.DECIMAL:
                BigDecimal lhsDecimal = new BigDecimal(String.valueOf(lhs), MathContext.DECIMAL128);
                BigDecimal rhsDecimal = new BigDecimal(String.valueOf(rhs), MathContext.DECIMAL128);
                BigDecimal resultDecimal = lhsDecimal.divide(rhsDecimal, MathContext.DECIMAL128);
                resultDecimal = types.getValidDecimalNumber(data.pos, resultDecimal);
                return resultDecimal != null ? resultDecimal.toPlainString() : null;
            default:
                return null;
        }
    }

    private Object calculateMod(Object lhs, Object rhs, BType type) {
        switch (Types.getImpliedType(type).tag) {
            case TypeTags.INT:
            case TypeTags.BYTE: // Byte will be a compiler error.
                return ((Long) lhs % (Long) rhs);
            case TypeTags.FLOAT:
                return String.valueOf(Double.parseDouble(String.valueOf(lhs))
                        % Double.parseDouble(String.valueOf(rhs)));
            case TypeTags.DECIMAL:
                BigDecimal lhsDecimal = new BigDecimal(String.valueOf(lhs), MathContext.DECIMAL128);
                BigDecimal rhsDecimal = new BigDecimal(String.valueOf(rhs), MathContext.DECIMAL128);
                BigDecimal resultDecimal = lhsDecimal.remainder(rhsDecimal, MathContext.DECIMAL128);
                return resultDecimal.toPlainString();

            default:
                return null;
        }
    }

    private Object calculateNegationForInt(Object value, AnalyzerData data) {
        if ((Long) (value) == Long.MIN_VALUE) {
            dlog.error(data.pos, DiagnosticErrorCode.INT_RANGE_OVERFLOW_ERROR);
            return null;
        }
        return -1 * ((Long) (value));
    }

    private Object calculateNegationForFloat(Object value) {
        return String.valueOf(-1 * Double.parseDouble(String.valueOf(value)));
    }

    private Object calculateNegationForDecimal(Object value) {
        BigDecimal valDecimal = new BigDecimal(String.valueOf(value), MathContext.DECIMAL128);
        BigDecimal negDecimal = new BigDecimal(String.valueOf(-1), MathContext.DECIMAL128);
        BigDecimal resultDecimal = valDecimal.multiply(negDecimal, MathContext.DECIMAL128);
        return resultDecimal.toPlainString();
    }

    private Object calculateNegation(Object value, BType type, AnalyzerData data) {
        return switch (type.tag) {
            case TypeTags.INT -> calculateNegationForInt(value, data);
            case TypeTags.FLOAT -> calculateNegationForFloat(value);
            case TypeTags.DECIMAL -> calculateNegationForDecimal(value);
            default -> null;
        };
    }

    private Object calculateBitWiseComplement(Object value, BType type) {
        Object result = null;
        if (Types.getImpliedType(type).tag == TypeTags.INT) {
            result = ~((Long) (value));
        }
        return result;
    }

    private Object calculateBooleanComplement(Object value, BType type) {
        Object result = null;
        if (Types.getImpliedType(type).tag == TypeTags.BOOLEAN) {
            result = !((Boolean) (value));
        }
        return result;
    }

    private BType setLiteralValueAndGetType(BLangLiteral literalExpr, BType expType, AnalyzerData data) {
        Object literalValue = literalExpr.value;
        BType expectedType = Types.getImpliedType(expType);

        if (literalExpr.getKind() == NodeKind.NUMERIC_LITERAL) {
            NodeKind kind = ((BLangNumericLiteral) literalExpr).kind;
            if (kind == NodeKind.INTEGER_LITERAL) {
                return getIntegerLiteralType(literalExpr, literalValue, expectedType);
            } else if (kind == NodeKind.DECIMAL_FLOATING_POINT_LITERAL) {
                if (NumericLiteralSupport.isFloatDiscriminated(literalExpr.originalValue)) {
                    return getTypeOfLiteralWithFloatDiscriminator(literalExpr, literalValue);
                } else if (NumericLiteralSupport.isDecimalDiscriminated(literalExpr.originalValue)) {
                    return getTypeOfLiteralWithDecimalDiscriminator(literalExpr, literalValue);
                } else {
                    return getTypeOfDecimalFloatingPointLiteral(literalExpr, literalValue, expectedType);
                }
            } else {
                return getTypeOfHexFloatingPointLiteral(literalExpr, literalValue, data);
            }
        }

        // Get the type matching to the tag from the symbol table.
        BType literalType = symTable.getTypeFromTag(literalExpr.getBType().tag);

        return literalType;
    }

    private BType getTypeOfLiteralWithFloatDiscriminator(BLangLiteral literalExpr, Object literalValue) {
        String numericLiteral = NumericLiteralSupport.stripDiscriminator(String.valueOf(literalValue));
        if (!types.validateFloatLiteral(literalExpr.pos, numericLiteral)) {
            return symTable.semanticError;
        }
        literalExpr.value = Double.parseDouble(numericLiteral);
        return symTable.floatType;
    }

    public BType getIntegerLiteralType(BLangLiteral literalExpr, Object literalValue, BType expType) {
        return getIntegerLiteralTypeUsingExpType(literalExpr, literalValue, expType);
    }

    private BType getIntegerLiteralTypeUsingExpType(BLangLiteral literalExpr, Object literalValue, BType expType) {
        BType expectedType = Types.getImpliedType(expType);
        int expectedTypeTag = expectedType.tag;
        switch (expectedTypeTag) {
            case TypeTags.BYTE:
            case TypeTags.INT:
            case TypeTags.SIGNED32_INT:
            case TypeTags.SIGNED16_INT:
            case TypeTags.SIGNED8_INT:
            case TypeTags.UNSIGNED32_INT:
            case TypeTags.UNSIGNED16_INT:
            case TypeTags.UNSIGNED8_INT:
            case TypeTags.ANY:
            case TypeTags.ANYDATA:
            case TypeTags.JSON:
                if (!(literalValue instanceof Long)) {
                    dlog.error(literalExpr.pos, DiagnosticErrorCode.OUT_OF_RANGE, literalExpr.originalValue, expType);
                    return symTable.semanticError;
                }
                if (literalExpr.getBType().tag == TypeTags.BYTE) {
                    return symTable.byteType;
                }
                return symTable.intType;
            case TypeTags.FLOAT:
                // The literalValue will be a string if it was not within the bounds of what is supported by Java Long
                // or Double when it was parsed in BLangNodeBuilder
                if (literalValue instanceof String) {
                    dlog.error(literalExpr.pos, DiagnosticErrorCode.OUT_OF_RANGE, literalExpr.originalValue,
                            expectedType);
                    return symTable.semanticError;
                }
                if (literalValue instanceof Double) {
                    literalExpr.value = literalValue;
                } else {
                    literalExpr.value = ((Long) literalValue).doubleValue();
                }
                return symTable.floatType;
            case TypeTags.DECIMAL:
                literalExpr.value = String.valueOf(literalValue);
                return symTable.decimalType;
            case TypeTags.FINITE:
                Set<BType> broadTypes = SemTypeHelper.broadTypes((BFiniteType) expectedType, symTable);
                if (broadTypes.size() == 1) {
                    return getIntegerLiteralTypeUsingExpType(literalExpr, literalValue, broadTypes.iterator().next());
                }

                BUnionType unionType = new BUnionType(types.typeEnv(), null, new LinkedHashSet<>(broadTypes), false);
                return getIntegerLiteralTypeUsingExpType(literalExpr, literalValue, unionType);
            case TypeTags.UNION:
                BUnionType expectedUnionType = (BUnionType) expectedType;
                List<BType> validTypes = new ArrayList<>();
                dlog.mute();
                for (BType memType : expectedUnionType.getMemberTypes()) {
                    BType validType = getIntegerLiteralTypeUsingExpType(literalExpr, literalValue, memType);
                    if (validType.tag != TypeTags.SEMANTIC_ERROR) {
                        validTypes.add(validType);
                    }
                }
                dlog.unmute();

                validTypes.sort(Comparator.comparingInt(t -> t.tag));
                for (BType validType : validTypes) {
                    if (validType.tag == TypeTags.INT) {
                        literalExpr.value = literalValue;
                        return symTable.intType;
                    } else if (validType.tag == TypeTags.FLOAT) {
                        if (literalValue instanceof Double) {
                            literalExpr.value = literalValue;
                        } else {
                            literalExpr.value = ((Long) literalValue).doubleValue();
                        }
                        return symTable.floatType;
                    } else if (validType.tag == TypeTags.DECIMAL) {
                        literalExpr.value = String.valueOf(literalValue);
                        return symTable.decimalType;
                    }
                }
                break;
            default:
                break;
        }

        if (!(literalValue instanceof Long)) {
            dlog.error(literalExpr.pos, DiagnosticErrorCode.OUT_OF_RANGE, literalExpr.originalValue,
                    literalExpr.getBType());
            return symTable.semanticError;
        }
        if (literalExpr.getBType().tag == TypeTags.BYTE) {
            return symTable.byteType;
        }
        return symTable.intType;
    }

    private BType getTypeOfLiteralWithDecimalDiscriminator(BLangLiteral literalExpr, Object literalValue) {
        literalExpr.value = NumericLiteralSupport.stripDiscriminator(String.valueOf(literalValue));
        if (!types.isValidDecimalNumber(literalExpr.pos, literalExpr.value.toString())) {
            return symTable.semanticError;
        }
        return symTable.decimalType;
    }

    private BType getTypeOfDecimalFloatingPointLiteral(BLangLiteral literalExpr, Object literalValue, BType expType) {
        String numericLiteral = String.valueOf(literalValue);
        BType literalType = getTypeOfDecimalFloatingPointLiteralUsingExpType(literalExpr, literalValue, expType);
        if (literalType != symTable.semanticError) {
            return literalType;
        }
        return types.validateFloatLiteral(literalExpr.pos, numericLiteral)
                ? symTable.floatType : symTable.semanticError;
    }

    private BType getTypeOfDecimalFloatingPointLiteralUsingExpType(BLangLiteral literalExpr, Object literalValue,
                                                                   BType expType) {
        BType expectedType = Types.getImpliedType(expType);
        String numericLiteral = String.valueOf(literalValue);
        switch (expectedType.tag) {
            case TypeTags.FLOAT:
            case TypeTags.ANYDATA:
            case TypeTags.ANY:
            case TypeTags.JSON:
                if (!types.validateFloatLiteral(literalExpr.pos, numericLiteral)) {
                    return symTable.semanticError;
                }
                return symTable.floatType;
            case TypeTags.DECIMAL:
                if (types.isValidDecimalNumber(literalExpr.pos, literalExpr.value.toString())) {
                    return symTable.decimalType;
                }
                return symTable.semanticError;
            case TypeTags.FINITE:
                BType expBroadType = singleShapeBroadType(expectedType.semType(), symTable).get();
                return getTypeOfDecimalFloatingPointLiteralUsingExpType(literalExpr, literalValue, expBroadType);
            case TypeTags.UNION:
                BUnionType expectedUnionType = (BUnionType) expectedType;
                List<BType> validTypes = new ArrayList<>();
                dlog.mute();
                for (BType memType : expectedUnionType.getMemberTypes()) {
                    BType validType = getTypeOfDecimalFloatingPointLiteralUsingExpType(literalExpr, literalValue,
                            memType);
                    if (validType.tag != TypeTags.SEMANTIC_ERROR) {
                        validTypes.add(validType);
                    }
                }
                dlog.unmute();

                validTypes.sort(Comparator.comparingInt(t -> t.tag));
                for (BType validType : validTypes) {
                    if (validType.tag == TypeTags.FLOAT) {
                        return symTable.floatType;
                    } else if (validType.tag == TypeTags.DECIMAL) {
                        return symTable.decimalType;
                    }
                }
                break;
            default:
                break;
        }
        return symTable.semanticError;
    }

    public BType getTypeOfHexFloatingPointLiteral(BLangLiteral literalExpr, Object literalValue,
                                                  AnalyzerData data) {
        String numericLiteral = String.valueOf(literalValue);
        if (!types.validateFloatLiteral(literalExpr.pos, numericLiteral)) {
            data.resultType = symTable.semanticError;
            return symTable.semanticError;
        }
        literalExpr.value = Double.parseDouble(numericLiteral);
        return symTable.floatType;
    }

<<<<<<< HEAD
    private BType getFiniteType(Object value, BConstantSymbol constantSymbol, BType type) {
        switch (type.tag) {
            case TypeTags.INT:
            case TypeTags.FLOAT:
            case TypeTags.DECIMAL:
            case TypeTags.BYTE:
            case TypeTags.STRING:
            case TypeTags.NIL:
            case TypeTags.BOOLEAN:
                BTypeSymbol finiteTypeSymbol = Symbols.createTypeSymbol(SymTag.FINITE_TYPE, constantSymbol.flags,
                        Names.EMPTY, constantSymbol.pkgID, null, constantSymbol.owner, constantSymbol.pos, VIRTUAL);
                return BFiniteType.newSingletonBFiniteType(finiteTypeSymbol,
                        SemTypeHelper.resolveSingletonType(value, type.getKind()));
            default:
                return type;
        }
=======
    private BType getFiniteType(Object value, BConstantSymbol constantSymbol, Location pos, BType type) {
        return switch (type.tag) {
            case TypeTags.INT,
                 TypeTags.FLOAT,
                 TypeTags.DECIMAL,
                 TypeTags.BYTE -> {
                BLangNumericLiteral numericLiteral = (BLangNumericLiteral) TreeBuilder.createNumericLiteralExpression();
                yield createFiniteType(constantSymbol, updateLiteral(numericLiteral, value, type, pos));
            }
//            case TypeTags.BYTE -> {
//                BLangNumericLiteral byteLiteral = (BLangNumericLiteral) TreeBuilder.createNumericLiteralExpression();
//                yield createFiniteType(constantSymbol, updateLiteral(byteLiteral, value, symTable.intType, pos));
//            }
            case TypeTags.STRING,
                 TypeTags.NIL,
                 TypeTags.BOOLEAN -> {
                BLangLiteral literal = (BLangLiteral) TreeBuilder.createLiteralExpression();
                yield createFiniteType(constantSymbol, updateLiteral(literal, value, type, pos));
            }
            case TypeTags.UNION -> createFiniteType(constantSymbol, value, (BUnionType) type, pos);
            default -> type;
        };
>>>>>>> 4dbc2fb3
    }

    private BLangLiteral getLiteral(Object value, Location pos, BType type) {
        return switch (type.tag) {
            case TypeTags.INT, TypeTags.FLOAT, TypeTags.DECIMAL ->
                    updateLiteral((BLangNumericLiteral) TreeBuilder.createNumericLiteralExpression(), value, type, pos);
            case TypeTags.BYTE -> updateLiteral((BLangNumericLiteral) TreeBuilder.createNumericLiteralExpression(),
                    value, symTable.byteType, pos);
            default -> updateLiteral((BLangLiteral) TreeBuilder.createLiteralExpression(), value, type, pos);
        };
    }

    private BLangLiteral updateLiteral(BLangLiteral literal, Object value, BType type, Location pos) {
        literal.value = value;
        literal.isConstant = true;
        literal.setBType(type);
        literal.pos = pos;
        return literal;
    }

<<<<<<< HEAD
=======
    private BFiniteType createFiniteType(BConstantSymbol constantSymbol, BLangExpression expr) {
        BTypeSymbol finiteTypeSymbol = Symbols.createTypeSymbol(SymTag.FINITE_TYPE, constantSymbol.flags, Names.EMPTY,
                constantSymbol.pkgID, null, constantSymbol.owner,
                constantSymbol.pos, VIRTUAL);
        BFiniteType finiteType = new BFiniteType(finiteTypeSymbol);
        finiteType.addValue(expr);
        finiteType.tsymbol.type = finiteType;
        return finiteType;
    }

    private BUnionType createFiniteType(BConstantSymbol constantSymbol, Object value, BUnionType type, Location pos) {
        LinkedHashSet<BType> memberTypes = new LinkedHashSet<>(3);
        for (BType memberType : type.getMemberTypes()) {
            BTypeSymbol finiteTypeSymbol = Symbols.createTypeSymbol(SymTag.FINITE_TYPE, constantSymbol.flags,
                    Names.EMPTY, constantSymbol.pkgID, null, constantSymbol.owner, constantSymbol.pos, VIRTUAL);
            BFiniteType finiteType = new BFiniteType(finiteTypeSymbol);
            Object memberValue = switch (memberType.tag) {
                case TypeTags.FLOAT -> value instanceof String ?
                        Double.parseDouble((String) value) : ((Long) value).doubleValue();
                case TypeTags.DECIMAL -> new BigDecimal(String.valueOf(value));
                default -> value;
            };
            finiteType.addValue(getLiteral(memberValue, pos, memberType));
            finiteType.tsymbol.type = finiteType;
            memberTypes.add(finiteType);
        }

        return BUnionType.create(null, memberTypes);
    }

>>>>>>> 4dbc2fb3
    private boolean addFields(LinkedHashMap<String, BField> fields, BType keyValueType, String key, Location pos,
                              BRecordTypeSymbol recordSymbol) {
        Name fieldName = Names.fromString(key);
        if (fields.containsKey(key)) {
            dlog.error(pos, DiagnosticErrorCode.DUPLICATE_KEY_IN_MAPPING_CONSTRUCTOR, TypeKind.RECORD.typeName(), key);
            return false;
        }
        long flags = recordSymbol.flags | Flags.REQUIRED;
        BVarSymbol fieldSymbol = new BVarSymbol(flags, fieldName, recordSymbol.pkgID , keyValueType,
                recordSymbol, symTable.builtinPos, VIRTUAL);
        fields.put(fieldName.value, new BField(fieldName, null, fieldSymbol));
        return true;
    }

    private String getKeyName(BLangExpression key) {
        return key.getKind() == NodeKind.SIMPLE_VARIABLE_REF ?
                ((BLangSimpleVarRef) key).variableName.value : (String) ((BLangLiteral) key).value;
    }

    private BRecordTypeSymbol createRecordTypeSymbol(PackageID pkgID, Location location,
                                                     SymbolOrigin origin, AnalyzerData data) {
        SymbolEnv env = data.env;
        Name genName = Names.fromString(anonymousModelHelper.getNextAnonymousTypeKey(pkgID,
                data.anonTypeNameSuffixes));
        BRecordTypeSymbol recordSymbol = Symbols.createRecordSymbol(data.constantSymbol.flags, genName,
                        pkgID, null, env.scope.owner, location, origin);
        recordSymbol.scope = new Scope(recordSymbol);
        return recordSymbol;
    }

    private BSymbol getOpSymbolBothUnion(BUnionType lhsType, BUnionType rhsType,
                                         BLangBinaryExpr binaryExpr, AnalyzerData data) {
        BSymbol firstValidOpSymbol = symTable.notFoundSymbol;
        LinkedHashSet<BType> memberTypes = new LinkedHashSet<>();
        LinkedHashSet<BType> removableLhsMemberTypes = new LinkedHashSet<>();
        LinkedHashSet<BType> removableRhsMemberTypes = new LinkedHashSet<>(rhsType.getMemberTypes());
        for (BType memberTypeLhs : lhsType.getMemberTypes()) {
            boolean isValidLhsMemberType = false;
            for (BType memberTypeRhs : rhsType.getMemberTypes()) {
                BSymbol resultantOpSymbol = getOpSymbol(memberTypeLhs, memberTypeRhs, binaryExpr, data);
                if (data.resultType != symTable.semanticError) {
                    memberTypes.add(data.resultType);
                    isValidLhsMemberType = true;
                    removableRhsMemberTypes.remove(memberTypeRhs);
                }
                if (firstValidOpSymbol == symTable.notFoundSymbol && resultantOpSymbol != symTable.notFoundSymbol) {
                    firstValidOpSymbol = resultantOpSymbol;
                }
            }
            if (!isValidLhsMemberType) {
                removableLhsMemberTypes.add(memberTypeLhs);
            }
        }
        for (BType memberTypeRhs : removableRhsMemberTypes) {
            rhsType.remove(memberTypeRhs);
        }
        for (BType memberTypeLhs : removableLhsMemberTypes) {
            lhsType.remove(memberTypeLhs);
        }
        if (memberTypes.size() != 1) {
            data.resultType = BUnionType.create(symTable.typeEnv(), null, memberTypes);
        } else {
            data.resultType = memberTypes.iterator().next();
        }
        return firstValidOpSymbol;
    }

    private BSymbol getOpSymbolLhsUnion(BUnionType lhsType, BType rhsType,
                                        BLangBinaryExpr binaryExpr, AnalyzerData data, boolean swap) {
        BSymbol firstValidOpSymbol = symTable.notFoundSymbol;
        LinkedHashSet<BType> memberTypes = new LinkedHashSet<>();
        LinkedHashSet<BType> removableLhsMemberTypes = new LinkedHashSet<>();
        for (BType memberTypeLhs : lhsType.getMemberTypes()) {
            boolean isValidLhsMemberType = false;
            BSymbol resultantOpSymbol;
            if (swap) {
                resultantOpSymbol = getOpSymbol(rhsType, memberTypeLhs, binaryExpr, data);
            } else {
                resultantOpSymbol = getOpSymbol(memberTypeLhs, rhsType, binaryExpr, data);
            }
            if (data.resultType != symTable.semanticError) {
                memberTypes.add(data.resultType);
                isValidLhsMemberType = true;
            }
            if (firstValidOpSymbol == symTable.notFoundSymbol && resultantOpSymbol != symTable.notFoundSymbol) {
                firstValidOpSymbol = resultantOpSymbol;
            }

            if (!isValidLhsMemberType) {
                removableLhsMemberTypes.add(memberTypeLhs);
            }
        }
        for (BType memberTypeLhs : removableLhsMemberTypes) {
            lhsType.remove(memberTypeLhs);
        }
        if (memberTypes.size() != 1) {
            data.resultType = BUnionType.create(symTable.typeEnv(), null, memberTypes);
        } else {
            data.resultType = memberTypes.iterator().next();
        }
        return firstValidOpSymbol;
    }

    private BSymbol getOpSymbolBothNonUnion(BType lhsType, BType rhsType, BLangBinaryExpr binaryExpr,
                                            AnalyzerData data) {
        return getOpSymbol(lhsType, rhsType, binaryExpr, data);
    }

    private BSymbol getOpSymbol(BType lhsType, BType rhsType, BLangBinaryExpr binaryExpr, AnalyzerData data) {
        BSymbol opSymbol = symResolver.resolveBinaryOperator(binaryExpr.opKind, lhsType, rhsType);
        if (lhsType != symTable.semanticError && rhsType != symTable.semanticError) {
            // Look up operator symbol if both rhs and lhs types aren't error or xml types

            if (opSymbol == symTable.notFoundSymbol) {
                opSymbol = symResolver.getBitwiseShiftOpsForTypeSets(binaryExpr.opKind, lhsType, rhsType);
            }

            if (opSymbol == symTable.notFoundSymbol) {
                opSymbol = symResolver.getBinaryBitwiseOpsForTypeSets(binaryExpr.opKind, lhsType, rhsType);
            }

            if (opSymbol == symTable.notFoundSymbol) {
                opSymbol = symResolver.getArithmeticOpsForTypeSets(binaryExpr.opKind, lhsType, rhsType);
            }

            if (opSymbol == symTable.notFoundSymbol) {
                opSymbol = symResolver.getBinaryEqualityForTypeSets(binaryExpr.opKind, lhsType, rhsType,
                        binaryExpr, data.env);
            }

            if (opSymbol == symTable.notFoundSymbol) {
                opSymbol = symResolver.getBinaryComparisonOpForTypeSets(binaryExpr.opKind, lhsType, rhsType);
            }

            if (opSymbol == symTable.notFoundSymbol) {
                opSymbol = symResolver.getRangeOpsForTypeSets(binaryExpr.opKind, lhsType, rhsType);
            }

            if (opSymbol == symTable.notFoundSymbol) {
                DiagnosticErrorCode errorCode = DiagnosticErrorCode.BINARY_OP_INCOMPATIBLE_TYPES;

                if ((binaryExpr.opKind == OperatorKind.DIV || binaryExpr.opKind == OperatorKind.MOD) &&
                        lhsType.tag == TypeTags.INT &&
                        (rhsType.tag == TypeTags.DECIMAL || rhsType.tag == TypeTags.FLOAT)) {
                    errorCode = DiagnosticErrorCode.BINARY_OP_INCOMPATIBLE_TYPES_INT_FLOAT_DIVISION;
                }

                dlog.error(binaryExpr.pos, errorCode, binaryExpr.opKind, lhsType, rhsType);
                data.resultType = symTable.semanticError;
            } else {
                data.resultType = opSymbol.type.getReturnType();
            }
        }
        return opSymbol;
    }

    /**
     * @since 2201.7.0
     */
    public static class FillMembers extends TypeVisitor {

        private static final CompilerContext.Key<ConstantTypeChecker.FillMembers> FILL_MEMBERS_KEY =
                new CompilerContext.Key<>();

        private final SymbolTable symTable;
        private final Types types;
        private final ConstantTypeChecker constantTypeChecker;
        private final Names names;
        private final BLangDiagnosticLog dlog;

        private AnalyzerData data;

        public FillMembers(CompilerContext context) {
            context.put(FILL_MEMBERS_KEY, this);

            this.symTable = SymbolTable.getInstance(context);
            this.types = Types.getInstance(context);
            this.constantTypeChecker = ConstantTypeChecker.getInstance(context);
            this.names = Names.getInstance(context);
            this.dlog = BLangDiagnosticLog.getInstance(context);
        }

        public static ConstantTypeChecker.FillMembers getInstance(CompilerContext context) {
            ConstantTypeChecker.FillMembers fillMembers = context.get(FILL_MEMBERS_KEY);
            if (fillMembers == null) {
                fillMembers = new ConstantTypeChecker.FillMembers(context);
            }

            return fillMembers;
        }

        public boolean addFillMembers(BTupleType type, BType expType, AnalyzerData data) {
            BType refType = Types.getImpliedType(types.getTypeWithEffectiveIntersectionTypes(expType));
            List<BType> tupleTypes = type.getTupleTypes();
            int tupleMemberCount = tupleTypes.size();
            if (refType.tag == TypeTags.ARRAY) {
                BArrayType arrayType = (BArrayType) expType;
                int noOfFillMembers = arrayType.getSize() - tupleMemberCount;
                BType fillMemberType = getFillMembers(arrayType.eType, data);
                if (fillMemberType == symTable.semanticError) {
                    return false;
                }
                for (int i = 0; i < noOfFillMembers; i++) {
                    type.addMembers(
                            new BTupleMember(fillMemberType, Symbols.createVarSymbolForTupleMember(fillMemberType)));
                }
            } else if (refType.tag == TypeTags.TUPLE) {
                List<BType> bTypeList = ((BTupleType) expType).getTupleTypes();
                for (int i = tupleMemberCount; i < bTypeList.size(); i++) {
                    BType fillMemberType = getFillMembers(bTypeList.get(i), data);
                    if (fillMemberType == symTable.semanticError) {
                        return false;
                    }
                    type.addMembers(
                            new BTupleMember(fillMemberType, Symbols.createVarSymbolForTupleMember(fillMemberType)));
                }
            }
            return true;
        }

        public BType getFillMembers(BType type, AnalyzerData data) {
            this.data = data;
            data.resultType = symTable.semanticError;
            type.accept(this);

            if (data.resultType == symTable.semanticError) {
                dlog.error(data.constantSymbol.pos, DiagnosticErrorCode.INVALID_LIST_CONSTRUCTOR_ELEMENT_TYPE,
                        data.expType);
            }
            return data.resultType;
        }

        @Override
        public void visit(BAnnotationType bAnnotationType) {

        }

        @Override
        public void visit(BArrayType arrayType) {
            BTypeSymbol tupleTypeSymbol = Symbols.createTypeSymbol(SymTag.TUPLE_TYPE,
                    Flags.asMask(EnumSet.of(Flag.PUBLIC)), Names.EMPTY, data.env.enclPkg.symbol.pkgID, null,
                    data.env.scope.owner, null, SOURCE);
            if (arrayType.state == BArrayState.OPEN) {
                BTupleType resultTupleType = new BTupleType(symTable.typeEnv(), tupleTypeSymbol, new ArrayList<>());
                tupleTypeSymbol.type = resultTupleType;
                data.resultType = resultTupleType;
                return;
            } else if (arrayType.state == BArrayState.INFERRED) {
                data.resultType = symTable.semanticError;
                return;
            }
            BType fillMemberType = getFillMembers(arrayType.eType, data);
            if (fillMemberType == symTable.semanticError) {
                data.resultType = symTable.semanticError;
                return;
            }
            List<BType> tupleTypes = new ArrayList<>(arrayType.getSize());
            for (int i = 0; i < arrayType.getSize(); i++) {
                tupleTypes.add(fillMemberType);
            }
            List<BTupleMember> members = new ArrayList<>();
            tupleTypes.forEach(m ->
                    members.add(new BTupleMember(m, Symbols.createVarSymbolForTupleMember(m))));
            BTupleType resultTupleType = new BTupleType(symTable.typeEnv(), tupleTypeSymbol, members);
            tupleTypeSymbol.type = resultTupleType;
            data.resultType = resultTupleType;
        }

        @Override
        public void visit(BBuiltInRefType bBuiltInRefType) {

        }

        @Override
        public void visit(BAnyType bAnyType) {
            data.resultType = symTable.nilType;
        }

        @Override
        public void visit(BAnydataType bAnydataType) {
            data.resultType = symTable.nilType;
        }

        @Override
        public void visit(BErrorType bErrorType) {

        }

        @Override
        public void visit(BFiniteType finiteType) {
            if (Core.singleShape(finiteType.semType()).isEmpty()) {
                if (finiteType.isNullable()) { // Ex. 1|null
                    data.resultType = symTable.nilType;
                    return;
                }
                data.resultType = symTable.semanticError;
                return;
            }
            if (finiteType.isNullable()) {
                // Compiler takes () as nilType and null as a finite ().
                // Added this logic to keep the consistency.
                data.resultType = symTable.nilType;
                return;
            }
            data.resultType = finiteType;
        }

        @Override
        public void visit(BInvokableType bInvokableType) {

        }

        @Override
        public void visit(BJSONType bjsonType) {
            data.resultType = symTable.nilType;
        }

        @Override
        public void visit(BMapType bMapType) {
            BRecordTypeSymbol recordSymbol = constantTypeChecker.createRecordTypeSymbol(data.constantSymbol.pkgID,
                    data.constantSymbol.pos, VIRTUAL, data);
            recordSymbol.type = new BRecordType(symTable.typeEnv(), recordSymbol);
            BRecordType resultRecordType = new BRecordType(symTable.typeEnv(), recordSymbol);
            recordSymbol.type = resultRecordType;
            resultRecordType.tsymbol = recordSymbol;
            resultRecordType.sealed = true;
            resultRecordType.restFieldType = symTable.neverType;
            TypeDefBuilderHelper.createTypeDefinition(resultRecordType, data.constantSymbol.pos, names, types,
                    symTable, data.env);
            data.resultType = resultRecordType;
        }

        @Override
        public void visit(BStreamType bStreamType) {

        }

        @Override
        public void visit(BTypedescType bTypedescType) {

        }

        @Override
        public void visit(BTypeReferenceType bTypeReferenceType) {
            getFillMembers(bTypeReferenceType.referredType, data);
        }

        @Override
        public void visit(BParameterizedType bTypedescType) {

        }

        @Override
        public void visit(BNeverType bNeverType) {

        }

        @Override
        public void visitNilType(BType bType) {
            data.resultType = symTable.nilType;
        }

        @Override
        public void visit(BNoType bNoType) {

        }

        @Override
        public void visit(BPackageType bPackageType) {

        }

        @Override
        public void visit(BStructureType bStructureType) {

        }

        @Override
        public void visit(BTupleType tupleType) {
            List<BType> bTypeList = tupleType.getTupleTypes();
            BTypeSymbol tupleTypeSymbol = Symbols.createTypeSymbol(SymTag.TUPLE_TYPE,
                    Flags.asMask(EnumSet.of(Flag.PUBLIC)), Names.EMPTY, data.env.enclPkg.symbol.pkgID, null,
                    data.env.scope.owner, null, SOURCE);
            List<BType> tupleTypes = new ArrayList<>(bTypeList.size());
            for (BType bType : bTypeList) {
                BType fillMemberType = getFillMembers(bType, data);
                if (fillMemberType == symTable.semanticError) {
                    data.resultType = symTable.semanticError;
                    return;
                }
                tupleTypes.add(fillMemberType);
            }
            List<BTupleMember> members = new ArrayList<>();
            tupleTypes.forEach(m ->
                    members.add(new BTupleMember(m, Symbols.createVarSymbolForTupleMember(m))));
            BTupleType resultTupleType = new BTupleType(symTable.typeEnv(), tupleTypeSymbol, members);
            tupleTypeSymbol.type = resultTupleType;
            data.resultType = resultTupleType;
        }

        @Override
        public void visit(BUnionType unionType) {
            LinkedHashSet<BType> memberTypes = unionType.getMemberTypes();
            if (memberTypes.size() == 1) {
                getFillMembers(memberTypes.iterator().next(), data);
                return;
            }
            if (memberTypes.size() > 2 || !unionType.isNullable()) {
                data.resultType = symTable.semanticError;
                return;
            }
            data.resultType = symTable.nilType;
        }

        @Override
        public void visit(BIntersectionType intersectionType) {
            data.resultType = getFillMembers(intersectionType.effectiveType, data);
        }

        @Override
        public void visit(BXMLType bxmlType) {

        }

        @Override
        public void visit(BTableType bTableType) {
            data.resultType = symTable.tableType;
        }

        @Override
        public void visit(BRecordType recordType) {
            LinkedHashMap<String, BField> fields = recordType.fields;
            BRecordTypeSymbol recordSymbol = constantTypeChecker.createRecordTypeSymbol(data.constantSymbol.pkgID,
                    data.constantSymbol.pos, VIRTUAL, data);
            for (BField field : fields.values()) {
                if (Symbols.isFlagOn(field.symbol.flags, Flags.REQUIRED)) {
                    data.resultType = symTable.semanticError;
                    return;
                }
            }
            BRecordType resultRecordType = new BRecordType(symTable.typeEnv(), recordSymbol);
            recordSymbol.type = resultRecordType;
            resultRecordType.tsymbol = recordSymbol;
            resultRecordType.sealed = true;
            resultRecordType.restFieldType = symTable.neverType;
            TypeDefBuilderHelper.createTypeDefinition(resultRecordType, data.constantSymbol.pos, names, types,
                    symTable, data.env);
            data.resultType = resultRecordType;
        }

        @Override
        public void visit(BObjectType bObjectType) {

        }

        @Override
        public void visit(BType type) { // TODO: Can we get rid of refType switch?
            switch (type.tag) {
                case TypeTags.NIL:
                    visitNilType(type);
                    return;
            }

            BConstantSymbol constantSymbol = data.constantSymbol;
            BTypeSymbol finiteTypeSym = Symbols.createTypeSymbol(SymTag.FINITE_TYPE, constantSymbol.flags,
                    Names.EMPTY, constantSymbol.pkgID, null, constantSymbol.owner, constantSymbol.pos, VIRTUAL);

            BType refType = Types.getImpliedType(type);
            switch (refType.tag) {
                case TypeTags.BOOLEAN:
                    data.resultType = symTable.falseType;
                    break;
                case TypeTags.INT:
                case TypeTags.SIGNED8_INT:
                case TypeTags.SIGNED16_INT:
                case TypeTags.SIGNED32_INT:
                case TypeTags.UNSIGNED8_INT:
                case TypeTags.UNSIGNED16_INT:
                case TypeTags.UNSIGNED32_INT:
                case TypeTags.BYTE:
                    data.resultType = BFiniteType.newSingletonBFiniteType(finiteTypeSym, SemTypes.intConst(0));
                    break;
                case TypeTags.FLOAT:
                    data.resultType = BFiniteType.newSingletonBFiniteType(finiteTypeSym, SemTypes.floatConst(0));
                    break;
                case TypeTags.DECIMAL:
                    data.resultType = BFiniteType.newSingletonBFiniteType(finiteTypeSym, SemTypes.decimalConst("0"));
                    break;
                case TypeTags.STRING:
                case TypeTags.CHAR_STRING:
                    data.resultType = BFiniteType.newSingletonBFiniteType(finiteTypeSym, SemTypes.stringConst(""));
                    break;
                default:
                    data.resultType = symTable.semanticError;
                    break;
            }
        }

        @Override
        public void visit(BFutureType bFutureType) {

        }

        @Override
        public void visit(BHandleType bHandleType) {

        }
    }

    public BLangConstantValue getConstantValue(BType type) {
        // Obtain the constant value using its type.
        BType refType = Types.getImpliedType(type);
        switch (refType.tag) {
            case TypeTags.FINITE:
                BType t = singleShapeBroadType(refType.semType(), symTable).get();
                Value v = Core.singleShape(refType.semType()).get();
                // TODO: 12/9/23 merge t and v to a single object
                return new BLangConstantValue (v.value, t);
            case TypeTags.RECORD:
                Map<String, BLangConstantValue> fields = new HashMap<>();
                LinkedHashMap<String, BField> recordFields = ((BRecordType) refType).fields;
                for (String key : recordFields.keySet()) {
                    BLangConstantValue constantValue = getConstantValue(recordFields.get(key).type);
                    fields.put(key, constantValue);
                }
                return new BLangConstantValue(fields, type);
            case TypeTags.TUPLE:
                List<BLangConstantValue> members = new ArrayList<>();
                List<BType> tupleTypes = ((BTupleType) refType).getTupleTypes();
                for (BType memberType : tupleTypes) {
                    BLangConstantValue constantValue = getConstantValue(memberType);
                    members.add(constantValue);
                }
                return new BLangConstantValue(members, type);
            case TypeTags.NIL:
                return new BLangConstantValue(refType.tsymbol.getType().toString(), type.tsymbol.getType());
            default:
                break;
        }
        return null;
    }

    /**
     * @since 2201.7.0
     */
    public static class ResolveConstantExpressionType extends
            SimpleBLangNodeAnalyzer<ConstantTypeChecker.AnalyzerData> {

        private static final CompilerContext.Key<ConstantTypeChecker.ResolveConstantExpressionType>
                RESOLVE_CONSTANT_EXPRESSION_TYPE = new CompilerContext.Key<>();
        private final Types types;
        private final ConstantTypeChecker constantTypeChecker;
        private final SymbolTable symTable;

        public ResolveConstantExpressionType(CompilerContext context) {
            context.put(RESOLVE_CONSTANT_EXPRESSION_TYPE, this);
            this.types = Types.getInstance(context);
            this.constantTypeChecker = ConstantTypeChecker.getInstance(context);
            this.symTable = SymbolTable.getInstance(context);
        }

        public static ResolveConstantExpressionType getInstance(CompilerContext context) {
            ResolveConstantExpressionType resolveConstantExpressionType = context.get(RESOLVE_CONSTANT_EXPRESSION_TYPE);
            if (resolveConstantExpressionType == null) {
                resolveConstantExpressionType = new ResolveConstantExpressionType(context);
            }

            return resolveConstantExpressionType;
        }

        public BType resolveConstExpr(BLangExpression expr, BType expType, AnalyzerData data) {
            return resolveConstExpr(expr, data.env, expType, DiagnosticErrorCode.INCOMPATIBLE_TYPES, data);
        }

        public BType resolveConstExpr(BLangExpression expr, SymbolEnv env, BType expType, DiagnosticCode diagCode,
                                    AnalyzerData data) {

            SymbolEnv prevEnv = data.env;
            BType preExpType = data.expType;
            DiagnosticCode preDiagCode = data.diagCode;
            data.env = env;
            data.diagCode = diagCode;
            data.expType = expType;

            expr.expectedType = expType;

            expr.accept(this, data);

            data.env = prevEnv;
            data.expType = preExpType;
            data.diagCode = preDiagCode;

            return data.resultType;
        }

        @Override
        public void analyzeNode(BLangNode node, AnalyzerData data) {

        }

        @Override
        public void visit(BLangPackage node, AnalyzerData data) {

        }

        @Override
        public void visit(BLangLiteral literalExpr, AnalyzerData data) {
            updateBlangExprType(literalExpr, data);
        }

        private void updateBlangExprType(BLangExpression expression, AnalyzerData data) {
            BType expressionType = expression.getBType();
            if (expressionType.tag == TypeTags.FINITE) {
                expressionType = singleShapeBroadType(expressionType.semType(), symTable).get();
                expression.setBType(expressionType);
                types.setImplicitCastExpr(expression, data.expType, expressionType);
                return;
            }
            if (expressionType.tag != TypeTags.UNION) {
                return;
            }

            BType targetType;
            BType expType = data.expType;
            if (expType.tag == TypeTags.FINITE) {
                targetType = singleShapeBroadType(expType.semType(), symTable).get();
            } else {
                targetType = expType;
            }

            for (BType memberType : ((BUnionType) expressionType).getMemberTypes()) {
                BType type = singleShapeBroadType(memberType.semType(), symTable).get();

                if (type.tag == targetType.tag || types.isAssignable(memberType, targetType)) {
                    expression.setBType(type);
                    types.setImplicitCastExpr(expression, type, memberType);
                    return;
                }
            }
        }

        @Override
        public void visit(BLangSimpleVarRef varRefExpr, AnalyzerData data) {

        }

        @Override
        public void visit(BLangListConstructorExpr listConstructor, AnalyzerData data) {
            BType resolvedType = data.expType;
            BTupleType tupleType = (BTupleType) ((resolvedType.tag == TypeTags.INTERSECTION) ?
                    ((BIntersectionType) resolvedType).effectiveType : resolvedType);
            List<BType> resolvedMemberType = tupleType.getTupleTypes();
            listConstructor.setBType(data.expType);
            int currentListIndex = 0;
            for (BLangExpression memberExpr : listConstructor.exprs) {
                if (memberExpr.getKind() == NodeKind.LIST_CONSTRUCTOR_SPREAD_OP) {
                    BLangListConstructorExpr.BLangListConstructorSpreadOpExpr spreadOp =
                            (BLangListConstructorExpr.BLangListConstructorSpreadOpExpr) memberExpr;
                    BTupleType type = (BTupleType) Types.getImpliedType(
                            types.getTypeWithEffectiveIntersectionTypes(spreadOp.expr.getBType()));
                    spreadOp.setBType(spreadOp.expr.getBType());
                    currentListIndex += type.getTupleTypes().size();
                    continue;
                }
                resolveConstExpr(memberExpr, resolvedMemberType.get(currentListIndex), data);
                currentListIndex++;
            }
        }

        @Override
        public void visit(BLangRecordLiteral recordLiteral, AnalyzerData data) {
            BType expFieldType;
            BType resolvedType = data.expType;
            recordLiteral.setBType(data.expType);
            for (RecordLiteralNode.RecordField field : recordLiteral.fields) {
                if (field.isKeyValueField()) {
                    BLangRecordLiteral.BLangRecordKeyValueField keyValue =
                            (BLangRecordLiteral.BLangRecordKeyValueField) field;
                    BLangRecordLiteral.BLangRecordKey key = keyValue.key;
                    BLangExpression keyValueExpr = keyValue.valueExpr;
                    if (key.computedKey) {
                        BLangRecordLiteral.BLangRecordKeyValueField computedKeyValue =
                                (BLangRecordLiteral.BLangRecordKeyValueField) field;
                        BLangRecordLiteral.BLangRecordKey computedKey = computedKeyValue.key;
                        BType fieldName = constantTypeChecker.checkConstExpr(computedKey.expr, data);
                        expFieldType = getResolvedFieldType(Core.singleShape(fieldName.semType()).get().value,
                                resolvedType);
                        resolveConstExpr(computedKey.expr, expFieldType, data);
                        resolveConstExpr(keyValueExpr, expFieldType, data);
                        continue;
                    }
                    expFieldType = getResolvedFieldType(constantTypeChecker.getKeyName(key.expr), resolvedType);
                    resolveConstExpr(keyValueExpr, expFieldType, data);
                } else if (field.getKind() == NodeKind.SIMPLE_VARIABLE_REF) {
                    BLangRecordLiteral.BLangRecordVarNameField varNameField =
                            (BLangRecordLiteral.BLangRecordVarNameField) field;
                    expFieldType = getResolvedFieldType(constantTypeChecker.getKeyName(varNameField), resolvedType);
                    resolveConstExpr(varNameField, expFieldType, data);
                } else {
                    // Spread Field
                    // Spread fields are not required to resolve separately since they are constant references.
                    BLangRecordLiteral.BLangRecordSpreadOperatorField spreadField =
                            (BLangRecordLiteral.BLangRecordSpreadOperatorField) field;
                    spreadField.setBType(spreadField.expr.getBType());
                }
            }
        }

        private BType getResolvedFieldType(Object targetKey, BType resolvedType) {
            BRecordType recordType = (BRecordType) ((resolvedType.tag == TypeTags.INTERSECTION) ?
                    ((BIntersectionType) resolvedType).effectiveType : resolvedType);
            for (String key : recordType.getFields().keySet()) {
                if (key.equals(targetKey)) {
                    return recordType.getFields().get(key).type;
                }
            }
            return null;
        }

        @Override
        public void visit(BLangBinaryExpr binaryExpr, AnalyzerData data) {
            switch (binaryExpr.opKind) {
                case OR:
                case AND:
                case ADD:
                case SUB:
                case MUL:
                case DIV:
                case MOD:
                    resolveConstExpr(binaryExpr.lhsExpr, data.expType, data);
                    resolveConstExpr(binaryExpr.rhsExpr, data.expType, data);
                    updateBlangExprType(binaryExpr, data);
                    BInvokableType invokableType = (BInvokableType) binaryExpr.opSymbol.type;
                    ArrayList<BType> paramTypes = new ArrayList<>(2);
                    paramTypes.add(binaryExpr.lhsExpr.getBType());
                    paramTypes.add(binaryExpr.rhsExpr.getBType());
                    invokableType.paramTypes = paramTypes;
                    invokableType.retType = binaryExpr.getBType();
                    break;
                default:
                    break;
            }
        }

        @Override
        public void visit(BLangUnaryExpr unaryExpr, AnalyzerData data) {
            updateBlangExprType(unaryExpr.expr, data);
            updateBlangExprType(unaryExpr, data);
            BInvokableType invokableType = (BInvokableType) unaryExpr.opSymbol.type;
            ArrayList<BType> paramTypes = new ArrayList<>(1);
            paramTypes.add(unaryExpr.expr.getBType());
            invokableType.paramTypes = paramTypes;
            invokableType.retType = unaryExpr.getBType();
        }

        @Override
        public void visit(BLangGroupExpr groupExpr, AnalyzerData data) {
            updateBlangExprType(groupExpr.expression, data);
            updateBlangExprType(groupExpr, data);
        }
    }

    /**
     * @since 2201.7.0
     */
    public static class AnalyzerData {
        public SymbolEnv env;
        boolean isTypeChecked;
        Types.CommonAnalyzerData commonAnalyzerData = new Types.CommonAnalyzerData();
        DiagnosticCode diagCode;
        BType expType;
        BType resultType;
        Map<String, BLangNode> modTable;
        BConstantSymbol constantSymbol;
        int compoundExprCount = 0;
        Deque<String> anonTypeNameSuffixes = new ArrayDeque<>();
        Location pos;
    }
}<|MERGE_RESOLUTION|>--- conflicted
+++ resolved
@@ -1390,51 +1390,24 @@
     }
 
     private BType getListConstructorCompatibleNonUnionType(BType type, AnalyzerData data) {
-<<<<<<< HEAD
-        switch (type.tag) {
-            case TypeTags.ARRAY:
-            case TypeTags.BYTE_ARRAY:
-            case TypeTags.TUPLE:
-            case TypeTags.READONLY:
-            case TypeTags.TYPEDESC:
-                return type;
-            case TypeTags.JSON:
-                return !Symbols.isFlagOn(type.getFlags(), Flags.READONLY) ? symTable.arrayJsonType :
-                        ImmutableTypeCloner.getEffectiveImmutableType(null, types, symTable.arrayJsonType,
-                                data.env, symTable, anonymousModelHelper, names);
-            case TypeTags.ANYDATA:
-                return !Symbols.isFlagOn(type.getFlags(), Flags.READONLY) ? symTable.arrayAnydataType :
-                        ImmutableTypeCloner.getEffectiveImmutableType(null, types, symTable.arrayAnydataType,
-                                data.env, symTable, anonymousModelHelper, names);
-            case TypeTags.ANY:
-                return !Symbols.isFlagOn(type.getFlags(), Flags.READONLY) ? symTable.arrayAllType :
-                        ImmutableTypeCloner.getEffectiveImmutableType(null, types, symTable.arrayAllType, data.env,
-                                symTable, anonymousModelHelper, names);
-            case TypeTags.INTERSECTION:
-                return ((BIntersectionType) type).effectiveType;
-            default:
-                return symTable.semanticError;
-        }
-=======
         return switch (type.tag) {
             case TypeTags.ARRAY,
                  TypeTags.BYTE_ARRAY,
                  TypeTags.TUPLE,
                  TypeTags.READONLY,
                  TypeTags.TYPEDESC -> type;
-            case TypeTags.JSON -> !Symbols.isFlagOn(type.flags, Flags.READONLY) ? symTable.arrayJsonType :
+            case TypeTags.JSON -> !Symbols.isFlagOn(type.getFlags(), Flags.READONLY) ? symTable.arrayJsonType :
                     ImmutableTypeCloner.getEffectiveImmutableType(null, types, symTable.arrayJsonType,
                             data.env, symTable, anonymousModelHelper, names);
-            case TypeTags.ANYDATA -> !Symbols.isFlagOn(type.flags, Flags.READONLY) ? symTable.arrayAnydataType :
+            case TypeTags.ANYDATA -> !Symbols.isFlagOn(type.getFlags(), Flags.READONLY) ? symTable.arrayAnydataType :
                     ImmutableTypeCloner.getEffectiveImmutableType(null, types, symTable.arrayAnydataType,
                             data.env, symTable, anonymousModelHelper, names);
-            case TypeTags.ANY -> !Symbols.isFlagOn(type.flags, Flags.READONLY) ? symTable.arrayAllType :
+            case TypeTags.ANY -> !Symbols.isFlagOn(type.getFlags(), Flags.READONLY) ? symTable.arrayAllType :
                     ImmutableTypeCloner.getEffectiveImmutableType(null, types, symTable.arrayAllType, data.env,
                             symTable, anonymousModelHelper, names);
             case TypeTags.INTERSECTION -> ((BIntersectionType) type).effectiveType;
             default -> symTable.semanticError;
         };
->>>>>>> 4dbc2fb3
     }
 
     private BType getBroadType(BType type) {
@@ -1942,7 +1915,6 @@
         return symTable.floatType;
     }
 
-<<<<<<< HEAD
     private BType getFiniteType(Object value, BConstantSymbol constantSymbol, BType type) {
         switch (type.tag) {
             case TypeTags.INT:
@@ -1959,30 +1931,6 @@
             default:
                 return type;
         }
-=======
-    private BType getFiniteType(Object value, BConstantSymbol constantSymbol, Location pos, BType type) {
-        return switch (type.tag) {
-            case TypeTags.INT,
-                 TypeTags.FLOAT,
-                 TypeTags.DECIMAL,
-                 TypeTags.BYTE -> {
-                BLangNumericLiteral numericLiteral = (BLangNumericLiteral) TreeBuilder.createNumericLiteralExpression();
-                yield createFiniteType(constantSymbol, updateLiteral(numericLiteral, value, type, pos));
-            }
-//            case TypeTags.BYTE -> {
-//                BLangNumericLiteral byteLiteral = (BLangNumericLiteral) TreeBuilder.createNumericLiteralExpression();
-//                yield createFiniteType(constantSymbol, updateLiteral(byteLiteral, value, symTable.intType, pos));
-//            }
-            case TypeTags.STRING,
-                 TypeTags.NIL,
-                 TypeTags.BOOLEAN -> {
-                BLangLiteral literal = (BLangLiteral) TreeBuilder.createLiteralExpression();
-                yield createFiniteType(constantSymbol, updateLiteral(literal, value, type, pos));
-            }
-            case TypeTags.UNION -> createFiniteType(constantSymbol, value, (BUnionType) type, pos);
-            default -> type;
-        };
->>>>>>> 4dbc2fb3
     }
 
     private BLangLiteral getLiteral(Object value, Location pos, BType type) {
@@ -2003,39 +1951,6 @@
         return literal;
     }
 
-<<<<<<< HEAD
-=======
-    private BFiniteType createFiniteType(BConstantSymbol constantSymbol, BLangExpression expr) {
-        BTypeSymbol finiteTypeSymbol = Symbols.createTypeSymbol(SymTag.FINITE_TYPE, constantSymbol.flags, Names.EMPTY,
-                constantSymbol.pkgID, null, constantSymbol.owner,
-                constantSymbol.pos, VIRTUAL);
-        BFiniteType finiteType = new BFiniteType(finiteTypeSymbol);
-        finiteType.addValue(expr);
-        finiteType.tsymbol.type = finiteType;
-        return finiteType;
-    }
-
-    private BUnionType createFiniteType(BConstantSymbol constantSymbol, Object value, BUnionType type, Location pos) {
-        LinkedHashSet<BType> memberTypes = new LinkedHashSet<>(3);
-        for (BType memberType : type.getMemberTypes()) {
-            BTypeSymbol finiteTypeSymbol = Symbols.createTypeSymbol(SymTag.FINITE_TYPE, constantSymbol.flags,
-                    Names.EMPTY, constantSymbol.pkgID, null, constantSymbol.owner, constantSymbol.pos, VIRTUAL);
-            BFiniteType finiteType = new BFiniteType(finiteTypeSymbol);
-            Object memberValue = switch (memberType.tag) {
-                case TypeTags.FLOAT -> value instanceof String ?
-                        Double.parseDouble((String) value) : ((Long) value).doubleValue();
-                case TypeTags.DECIMAL -> new BigDecimal(String.valueOf(value));
-                default -> value;
-            };
-            finiteType.addValue(getLiteral(memberValue, pos, memberType));
-            finiteType.tsymbol.type = finiteType;
-            memberTypes.add(finiteType);
-        }
-
-        return BUnionType.create(null, memberTypes);
-    }
-
->>>>>>> 4dbc2fb3
     private boolean addFields(LinkedHashMap<String, BField> fields, BType keyValueType, String key, Location pos,
                               BRecordTypeSymbol recordSymbol) {
         Name fieldName = Names.fromString(key);
