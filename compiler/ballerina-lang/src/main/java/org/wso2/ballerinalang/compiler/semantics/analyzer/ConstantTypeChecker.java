/*
 *  Copyright (c) 2023, WSO2 LLC. (http://www.wso2.org) All Rights Reserved.
 *
 *  WSO2 LLC. licenses this file to you under the Apache License,
 *  Version 2.0 (the "License"); you may not use this file except
 *  in compliance with the License.
 *  You may obtain a copy of the License at
 *
 *    http://www.apache.org/licenses/LICENSE-2.0
 *
 *  Unless required by applicable law or agreed to in writing,
 *  software distributed under the License is distributed on an
 *  "AS IS" BASIS, WITHOUT WARRANTIES OR CONDITIONS OF ANY
 *  KIND, either express or implied.  See the License for the
 *  specific language governing permissions and limitations
 *  under the License.
 */
package org.wso2.ballerinalang.compiler.semantics.analyzer;

import io.ballerina.tools.diagnostics.DiagnosticCode;
import io.ballerina.tools.diagnostics.Location;
import io.ballerina.types.Core;
import io.ballerina.types.PredefinedType;
import io.ballerina.types.SemType;
import io.ballerina.types.SemTypes;
import io.ballerina.types.Value;
import io.ballerina.types.subtypedata.StringSubtype;
import org.ballerinalang.model.elements.Flag;
import org.ballerinalang.model.elements.PackageID;
import org.ballerinalang.model.symbols.SymbolOrigin;
import org.ballerinalang.model.tree.NodeKind;
import org.ballerinalang.model.tree.OperatorKind;
import org.ballerinalang.model.tree.expressions.RecordLiteralNode;
import org.ballerinalang.model.types.TypeKind;
import org.ballerinalang.util.diagnostic.DiagnosticErrorCode;
import org.wso2.ballerinalang.compiler.diagnostic.BLangDiagnosticLog;
import org.wso2.ballerinalang.compiler.parser.BLangAnonymousModelHelper;
import org.wso2.ballerinalang.compiler.parser.NodeCloner;
import org.wso2.ballerinalang.compiler.semantics.model.Scope;
import org.wso2.ballerinalang.compiler.semantics.model.SymbolEnv;
import org.wso2.ballerinalang.compiler.semantics.model.SymbolTable;
import org.wso2.ballerinalang.compiler.semantics.model.TypeVisitor;
import org.wso2.ballerinalang.compiler.semantics.model.symbols.BConstantSymbol;
import org.wso2.ballerinalang.compiler.semantics.model.symbols.BOperatorSymbol;
import org.wso2.ballerinalang.compiler.semantics.model.symbols.BRecordTypeSymbol;
import org.wso2.ballerinalang.compiler.semantics.model.symbols.BSymbol;
import org.wso2.ballerinalang.compiler.semantics.model.symbols.BTypeSymbol;
import org.wso2.ballerinalang.compiler.semantics.model.symbols.BVarSymbol;
import org.wso2.ballerinalang.compiler.semantics.model.symbols.SymTag;
import org.wso2.ballerinalang.compiler.semantics.model.symbols.Symbols;
import org.wso2.ballerinalang.compiler.semantics.model.types.BAnnotationType;
import org.wso2.ballerinalang.compiler.semantics.model.types.BAnyType;
import org.wso2.ballerinalang.compiler.semantics.model.types.BAnydataType;
import org.wso2.ballerinalang.compiler.semantics.model.types.BArrayType;
import org.wso2.ballerinalang.compiler.semantics.model.types.BBuiltInRefType;
import org.wso2.ballerinalang.compiler.semantics.model.types.BErrorType;
import org.wso2.ballerinalang.compiler.semantics.model.types.BField;
import org.wso2.ballerinalang.compiler.semantics.model.types.BFiniteType;
import org.wso2.ballerinalang.compiler.semantics.model.types.BFutureType;
import org.wso2.ballerinalang.compiler.semantics.model.types.BHandleType;
import org.wso2.ballerinalang.compiler.semantics.model.types.BIntersectionType;
import org.wso2.ballerinalang.compiler.semantics.model.types.BInvokableType;
import org.wso2.ballerinalang.compiler.semantics.model.types.BJSONType;
import org.wso2.ballerinalang.compiler.semantics.model.types.BMapType;
import org.wso2.ballerinalang.compiler.semantics.model.types.BNeverType;
import org.wso2.ballerinalang.compiler.semantics.model.types.BNoType;
import org.wso2.ballerinalang.compiler.semantics.model.types.BObjectType;
import org.wso2.ballerinalang.compiler.semantics.model.types.BPackageType;
import org.wso2.ballerinalang.compiler.semantics.model.types.BParameterizedType;
import org.wso2.ballerinalang.compiler.semantics.model.types.BRecordType;
import org.wso2.ballerinalang.compiler.semantics.model.types.BStreamType;
import org.wso2.ballerinalang.compiler.semantics.model.types.BStructureType;
import org.wso2.ballerinalang.compiler.semantics.model.types.BTableType;
import org.wso2.ballerinalang.compiler.semantics.model.types.BTupleMember;
import org.wso2.ballerinalang.compiler.semantics.model.types.BTupleType;
import org.wso2.ballerinalang.compiler.semantics.model.types.BType;
import org.wso2.ballerinalang.compiler.semantics.model.types.BTypeReferenceType;
import org.wso2.ballerinalang.compiler.semantics.model.types.BTypedescType;
import org.wso2.ballerinalang.compiler.semantics.model.types.BUnionType;
import org.wso2.ballerinalang.compiler.semantics.model.types.BXMLType;
import org.wso2.ballerinalang.compiler.tree.BLangConstantValue;
import org.wso2.ballerinalang.compiler.tree.BLangNode;
import org.wso2.ballerinalang.compiler.tree.BLangPackage;
import org.wso2.ballerinalang.compiler.tree.SimpleBLangNodeAnalyzer;
import org.wso2.ballerinalang.compiler.tree.expressions.BLangBinaryExpr;
import org.wso2.ballerinalang.compiler.tree.expressions.BLangExpression;
import org.wso2.ballerinalang.compiler.tree.expressions.BLangGroupExpr;
import org.wso2.ballerinalang.compiler.tree.expressions.BLangListConstructorExpr;
import org.wso2.ballerinalang.compiler.tree.expressions.BLangLiteral;
import org.wso2.ballerinalang.compiler.tree.expressions.BLangNumericLiteral;
import org.wso2.ballerinalang.compiler.tree.expressions.BLangRecordLiteral;
import org.wso2.ballerinalang.compiler.tree.expressions.BLangSimpleVarRef;
import org.wso2.ballerinalang.compiler.tree.expressions.BLangUnaryExpr;
import org.wso2.ballerinalang.compiler.util.BArrayState;
import org.wso2.ballerinalang.compiler.util.CompilerContext;
import org.wso2.ballerinalang.compiler.util.ImmutableTypeCloner;
import org.wso2.ballerinalang.compiler.util.Name;
import org.wso2.ballerinalang.compiler.util.Names;
import org.wso2.ballerinalang.compiler.util.NumericLiteralSupport;
import org.wso2.ballerinalang.compiler.util.TypeDefBuilderHelper;
import org.wso2.ballerinalang.compiler.util.TypeTags;
import org.wso2.ballerinalang.util.Flags;

import java.math.BigDecimal;
import java.math.MathContext;
import java.util.ArrayList;
import java.util.Collections;
import java.util.Comparator;
import java.util.EnumSet;
import java.util.HashMap;
import java.util.HashSet;
import java.util.LinkedHashMap;
import java.util.LinkedHashSet;
import java.util.List;
import java.util.Map;
import java.util.Optional;
import java.util.Set;
import java.util.Stack;
import java.util.function.BiFunction;

import static org.ballerinalang.model.symbols.SymbolOrigin.SOURCE;
import static org.ballerinalang.model.symbols.SymbolOrigin.VIRTUAL;
import static org.wso2.ballerinalang.compiler.semantics.analyzer.SemTypeHelper.singleShapeBroadType;

/**
 * Resolve the value and check the type of constant expression.
 *
 * @since 2201.7.0
 */
public class ConstantTypeChecker extends SimpleBLangNodeAnalyzer<ConstantTypeChecker.AnalyzerData> {
    private static final CompilerContext.Key<ConstantTypeChecker> CONSTANT_TYPE_CHECKER_KEY =
            new CompilerContext.Key<>();

    private final SymbolTable symTable;
    private final Names names;
    private final NodeCloner nodeCloner;
    private final SymbolResolver symResolver;
    private final BLangDiagnosticLog dlog;
    private final Types types;
    private final TypeChecker typeChecker;
    private final TypeResolver typeResolver;
    private final ConstantTypeChecker.FillMembers fillMembers;
    private BLangAnonymousModelHelper anonymousModelHelper;

    public ConstantTypeChecker(CompilerContext context) {
        context.put(CONSTANT_TYPE_CHECKER_KEY, this);

        this.symTable = SymbolTable.getInstance(context);
        this.names = Names.getInstance(context);
        this.symResolver = SymbolResolver.getInstance(context);
        this.nodeCloner = NodeCloner.getInstance(context);
        this.dlog = BLangDiagnosticLog.getInstance(context);
        this.types = Types.getInstance(context);
        this.anonymousModelHelper = BLangAnonymousModelHelper.getInstance(context);
        this.typeChecker = TypeChecker.getInstance(context);
        this.typeResolver = TypeResolver.getInstance(context);;
        this.fillMembers = FillMembers.getInstance(context);
    }

    public static ConstantTypeChecker getInstance(CompilerContext context) {
        ConstantTypeChecker constTypeChecker = context.get(CONSTANT_TYPE_CHECKER_KEY);
        if (constTypeChecker == null) {
            constTypeChecker = new ConstantTypeChecker(context);
        }

        return constTypeChecker;
    }

    public BType checkConstExpr(BLangExpression expr, AnalyzerData data) {
        return checkConstExpr(expr, data.env, symTable.noType, data);
    }

    public BType checkConstExpr(BLangExpression expr, SymbolEnv env, BType expType, AnalyzerData data) {
        return checkConstExpr(expr, env, expType, DiagnosticErrorCode.INCOMPATIBLE_TYPES, data);
    }

    public BType checkConstExpr(BLangExpression expr, BType expType, AnalyzerData data) {
        return checkConstExpr(expr, data.env, expType, DiagnosticErrorCode.INCOMPATIBLE_TYPES, data);
    }

    public BType checkConstExpr(BLangExpression expr, SymbolEnv env, BType expType, DiagnosticCode diagCode,
                                AnalyzerData data) {
        if (expr.typeChecked) {
            return expr.getBType();
        }

        SymbolEnv prevEnv = data.env;
        BType preExpType = data.expType;
        DiagnosticCode preDiagCode = data.diagCode;
        Location prevPos = data.pos;
        data.env = env;
        data.diagCode = diagCode;
        data.expType = expType;
        data.isTypeChecked = true;
        data.pos = expr.pos;
        expr.expectedType = expType;

        switch (expr.getKind()) {
            case LITERAL:
            case NUMERIC_LITERAL:
            case RECORD_LITERAL_EXPR:
            case LIST_CONSTRUCTOR_EXPR:
            case SIMPLE_VARIABLE_REF:
            case BINARY_EXPR:
            case GROUP_EXPR:
            case UNARY_EXPR:
                expr.accept(this, data);
                break;
            default:
                data.resultType = symTable.semanticError;
        }

        expr.setTypeCheckedType(data.resultType);
        expr.typeChecked = data.isTypeChecked;
        data.env = prevEnv;
        data.expType = preExpType;
        data.diagCode = preDiagCode;
        data.pos = prevPos;

        validateAndSetExprExpectedType(expr, data);

        return data.resultType;
    }

    public void validateAndSetExprExpectedType(BLangExpression expr, AnalyzerData data) {
        if (data.resultType.tag == TypeTags.SEMANTIC_ERROR) {
            return;
        }

        // If the expected type is a map, but a record type is inferred due to the presence of `readonly` fields in
        // the mapping constructor expression, we don't override the expected type.
        if (expr.getKind() == NodeKind.RECORD_LITERAL_EXPR && expr.expectedType != null &&
                Types.getImpliedType(expr.expectedType).tag == TypeTags.MAP
                && Types.getImpliedType(expr.getBType()).tag == TypeTags.RECORD) {
            return;
        }

        expr.expectedType = data.resultType;
    }

    @Override
    public void analyzeNode(BLangNode node, AnalyzerData data) {
        // Temporarily Added.
        dlog.error(node.pos, DiagnosticErrorCode.CONSTANT_DECLARATION_NOT_YET_SUPPORTED, node);
        data.resultType = symTable.semanticError;
    }

    @Override
    public void visit(BLangPackage node, AnalyzerData data) {

    }

    @Override
    public void visit(BLangLiteral literalExpr, AnalyzerData data) {
        BType literalType = setLiteralValueAndGetType(literalExpr, data.expType, data);
        if (literalType == symTable.semanticError) {
            data.resultType = symTable.semanticError;
            return;
        }

        if (literalType.tag == TypeTags.BYTE_ARRAY) {
            literalType = rewriteByteArrayLiteral(literalExpr, data);
        }

        if (literalExpr.isFiniteContext) {
            return;
        }

        BType finiteType = getFiniteType(literalExpr.value, data.constantSymbol, literalType);
        if (data.compoundExprCount == 0 &&
                types.typeIncompatible(literalExpr.pos, finiteType, data.expType)) {
            data.resultType = symTable.semanticError;
            return;
        }
        data.resultType = finiteType;
    }

    private BType rewriteByteArrayLiteral(BLangLiteral literalExpr, AnalyzerData data) {
        byte[] values = types.convertToByteArray((String) literalExpr.value);

        List<BType> memberTypes = new ArrayList<>();
        for (byte b : values) {
            memberTypes.add(getFiniteType(Byte.toUnsignedLong(b), data.constantSymbol, symTable.intType));
        }

        BType expType = Types.getImpliedType(data.expType);
        if (expType.tag == TypeTags.ARRAY && ((BArrayType) expType).state == BArrayState.INFERRED) {
            ((BArrayType) expType).size = memberTypes.size();
            ((BArrayType) expType).state = BArrayState.CLOSED;
        }

        return createNewTupleType(literalExpr.pos, memberTypes, data);
    }

    @Override
    public void visit(BLangSimpleVarRef varRefExpr, AnalyzerData data) {
        // Set error type as the actual type.
        BType actualType = symTable.semanticError;

        Name varName = names.fromIdNode(varRefExpr.variableName);
        if (varName == Names.IGNORE) {
            varRefExpr.setBType(this.symTable.anyType);

            // If the variable name is a wildcard('_'), the symbol should be ignorable.
            varRefExpr.symbol = new BVarSymbol(0, true, varName,
                    names.originalNameFromIdNode(varRefExpr.variableName),
                    data.env.enclPkg.symbol.pkgID, varRefExpr.getBType(), data.env.scope.owner,
                    varRefExpr.pos, VIRTUAL);

            data.resultType = varRefExpr.getBType();
            return;
        }

        Name compUnitName = typeChecker.getCurrentCompUnit(varRefExpr);
        varRefExpr.pkgSymbol =
                symResolver.resolvePrefixSymbol(data.env, names.fromIdNode(varRefExpr.pkgAlias), compUnitName);
        if (varRefExpr.pkgSymbol == symTable.notFoundSymbol) {
            varRefExpr.symbol = symTable.notFoundSymbol;
            dlog.error(varRefExpr.pos, DiagnosticErrorCode.UNDEFINED_MODULE, varRefExpr.pkgAlias);
        } else {
            BSymbol symbol =
                    typeResolver.getSymbolOfVarRef(varRefExpr.pos, data.env, names.fromIdNode(varRefExpr.pkgAlias),
                            varName);

            if (symbol == symTable.notFoundSymbol) {
                data.resultType = symTable.semanticError;
                varRefExpr.symbol = symbol; // Set notFoundSymbol
                return;
            }

            varRefExpr.symbol = symbol;
            if ((symbol.tag & SymTag.CONSTANT) == SymTag.CONSTANT) {
                // Check whether the referenced expr is a constant.
                actualType = symbol.type;
            }
        }

        if (data.compoundExprCount == 0 &&
                types.typeIncompatible(varRefExpr.pos, actualType, data.expType)) {
            data.resultType = symTable.semanticError;
            return;
        }
        data.resultType = actualType;
    }

    @Override
    public void visit(BLangListConstructorExpr listConstructor, AnalyzerData data) {
        BType expType = data.expType;
        if (expType.tag == TypeTags.NONE || expType.tag == TypeTags.READONLY) {
            data.resultType = defineInferredTupleType(listConstructor, data);
            return;
        }
        data.resultType = checkListConstructorCompatibility(data.expType, listConstructor, data);
    }

    @Override
    public void visit(BLangRecordLiteral.BLangRecordVarNameField varRefExpr, AnalyzerData data) {
        BType actualType = symTable.semanticError;

        Name varName = names.fromIdNode(varRefExpr.variableName);
        if (varName == Names.IGNORE) {
            varRefExpr.setBType(this.symTable.anyType);

            // If the variable name is a wildcard('_'), the symbol should be ignorable.
            varRefExpr.symbol = new BVarSymbol(0, true, varName,
                    names.originalNameFromIdNode(varRefExpr.variableName),
                    data.env.enclPkg.symbol.pkgID, varRefExpr.getBType(), data.env.scope.owner,
                    varRefExpr.pos, VIRTUAL);

            data.resultType = varRefExpr.getBType();
            return;
        }

        Name compUnitName = typeChecker.getCurrentCompUnit(varRefExpr);
        varRefExpr.pkgSymbol =
                symResolver.resolvePrefixSymbol(data.env, names.fromIdNode(varRefExpr.pkgAlias), compUnitName);
        if (varRefExpr.pkgSymbol == symTable.notFoundSymbol) {
            varRefExpr.symbol = symTable.notFoundSymbol;
            dlog.error(varRefExpr.pos, DiagnosticErrorCode.UNDEFINED_MODULE, varRefExpr.pkgAlias);
        }

        if (varRefExpr.pkgSymbol != symTable.notFoundSymbol) {
            BSymbol symbol =
                    typeResolver.getSymbolOfVarRef(varRefExpr.pos, data.env, names.fromIdNode(varRefExpr.pkgAlias),
                            varName);

            if (symbol == symTable.notFoundSymbol) {
                data.resultType = symTable.semanticError;
                return;
            }

            if ((symbol.tag & SymTag.CONSTANT) == SymTag.CONSTANT) {
                // Check whether the referenced expr is a constant.
                varRefExpr.symbol = symbol;
                actualType = symbol.type;
            } else {
                varRefExpr.symbol = symbol;
                dlog.error(varRefExpr.pos, DiagnosticErrorCode.EXPRESSION_IS_NOT_A_CONSTANT_EXPRESSION);
            }
        }

        data.resultType = types.checkType(varRefExpr, actualType, data.expType);
    }

    @Override
    public void visit(BLangRecordLiteral recordLiteral, AnalyzerData data) {
        BType expType = data.expType;
        int expTypeTag = Types.getImpliedType(expType).tag;

        if (expTypeTag == TypeTags.NONE || expTypeTag == TypeTags.READONLY) {
            data.resultType = validateMapTypeAndInferredType(recordLiteral, expType, expType, data);
            return;
        }
        data.resultType = checkMappingConstructorCompatibility(data.expType, recordLiteral, data);
    }

    @Override
    public void visit(BLangBinaryExpr binaryExpr, AnalyzerData data) {
        BType expType = data.expType;

        data.compoundExprCount++;
        BType lhsType = checkConstExpr(binaryExpr.lhsExpr, expType, data);
        BType rhsType = checkConstExpr(binaryExpr.rhsExpr, expType, data);
        data.compoundExprCount--;

        Location pos = binaryExpr.pos;

        if (lhsType == symTable.semanticError || rhsType == symTable.semanticError) {
            data.resultType = symTable.semanticError;
            return;
        }

        // Resolve the operator symbol and corresponding result type according to different operand types.
        BSymbol opSymbol;
        if (lhsType.tag == TypeTags.UNION && rhsType.tag == TypeTags.UNION) {
            // Both the operands are unions.
            opSymbol = getOpSymbolBothUnion((BUnionType) lhsType, (BUnionType) rhsType, binaryExpr, data);
        } else if (lhsType.tag == TypeTags.UNION) {
            // LHS is a union type.
            opSymbol = getOpSymbolLhsUnion((BUnionType) lhsType, rhsType, binaryExpr,
                    data, false);
        } else if (rhsType.tag == TypeTags.UNION) {
            // RHS is a union type.
            opSymbol = getOpSymbolLhsUnion((BUnionType) rhsType, lhsType, binaryExpr,
                    data, true);
        } else {
            // Both the operands are not unions.
            opSymbol = getOpSymbolBothNonUnion(lhsType, rhsType, binaryExpr, data);
        }

        if (opSymbol == symTable.notFoundSymbol) {
            data.resultType = symTable.semanticError;
            return;
        }

        binaryExpr.opSymbol = (BOperatorSymbol) opSymbol;
        BType resultType = data.resultType;
        BConstantSymbol constantSymbol = data.constantSymbol;

        Object resolvedValue = calculateSingletonValue((BFiniteType) lhsType, (BFiniteType) rhsType, binaryExpr.opKind,
                resultType, data);
        if (resolvedValue == null) {
            data.resultType = symTable.semanticError;
            return;
        }
        BType finiteType = getFiniteType(resolvedValue, constantSymbol, resultType);
        if (data.compoundExprCount == 0 && types.typeIncompatible(pos, finiteType, expType)) {
            data.resultType = symTable.semanticError;
            return;
        }
        data.resultType = finiteType;
    }

    @Override
    public void visit(BLangGroupExpr groupExpr, AnalyzerData data) {
        checkConstExpr(groupExpr.expression, data.expType, data);
    }

    @Override
    public void visit(BLangUnaryExpr unaryExpr, AnalyzerData data) {
        BType resultType;

        data.compoundExprCount++;
        BType actualType = checkConstExpr(unaryExpr.expr, data.expType, data);
        data.compoundExprCount--;

        if (actualType == symTable.semanticError) {
            data.resultType = symTable.semanticError;
            return;
        }

        BSymbol opSymbol = getUnaryOpSymbol(unaryExpr, actualType, data);
        resultType = getBroadType(data.resultType);

        if (opSymbol == symTable.notFoundSymbol) {
            dlog.error(unaryExpr.pos, DiagnosticErrorCode.UNARY_OP_INCOMPATIBLE_TYPES,
                        unaryExpr.operator, actualType);
            data.resultType = symTable.semanticError;
            return;
        }

        BConstantSymbol constantSymbol = data.constantSymbol;
        Object resolvedValue = evaluateUnaryOperator((BFiniteType) actualType, resultType, unaryExpr.operator, data);
        if (resolvedValue == null) {
            data.resultType = symTable.semanticError;
            return;
        }

        BType finiteType = getFiniteType(resolvedValue, constantSymbol, resultType);
        if (data.compoundExprCount == 0 && types.typeIncompatible(unaryExpr.pos, finiteType, data.expType)) {
            data.resultType = symTable.semanticError;
            return;
        }
        data.resultType = finiteType;
    }

    private BRecordType createNewRecordType(BRecordTypeSymbol symbol, LinkedHashMap<String, BField> inferredFields,
                                            AnalyzerData data) {
        BRecordType recordType = new BRecordType(symbol);
        recordType.restFieldType = symTable.noType;
        recordType.fields = inferredFields;
        symbol.type = recordType;
        recordType.tsymbol = symbol;
        recordType.sealed = true;
        TypeDefBuilderHelper.createTypeDefinition(recordType, data.constantSymbol.pos, names, types,
                symTable, data.env);
        return recordType;
    }

    private BType checkMappingConstructorCompatibility(BType expType, BLangRecordLiteral mappingConstructor,
                                                       AnalyzerData data) {
        int tag = expType.tag;
        if (tag == TypeTags.UNION) {
            return checkMappingConstructorCompatibilityForUnionType(expType, mappingConstructor, data);
        }

        if (tag == TypeTags.TYPEREFDESC) {
            BType refType = Types.getImpliedType(expType);
            return checkMappingConstructorCompatibility(refType, mappingConstructor, data);
        }

        if (tag == TypeTags.INTERSECTION) {
            return checkMappingConstructorCompatibility(((BIntersectionType) expType).effectiveType, mappingConstructor,
                    data);
        }

        BType possibleType = getMappingConstructorCompatibleNonUnionType(expType, data);

        switch (possibleType.tag) {
            case TypeTags.MAP:
                return validateSpecifiedFieldsAndGetType(mappingConstructor, possibleType, data);
            case TypeTags.RECORD:
                boolean hasAllRequiredFields = validateRequiredFields((BRecordType) possibleType,
                        mappingConstructor.fields,
                        mappingConstructor.pos, data);
                return hasAllRequiredFields ? validateSpecifiedFieldsAndGetType(mappingConstructor, possibleType, data)
                        : symTable.semanticError;
            case TypeTags.READONLY:
                return checkConstExpr(mappingConstructor, possibleType, data);
            default:
                reportIncompatibleMappingConstructorError(mappingConstructor, expType);
                return symTable.semanticError;
        }
    }

    /**
     * This method is similar to reportIncompatibleMappingConstructorError method in TypeChecker.java.
     */
    private void reportIncompatibleMappingConstructorError(BLangRecordLiteral mappingConstructorExpr, BType expType) {
        if (expType == symTable.semanticError) {
            return;
        }

        if (expType.tag != TypeTags.UNION) {
            dlog.error(mappingConstructorExpr.pos,
                    DiagnosticErrorCode.MAPPING_CONSTRUCTOR_COMPATIBLE_TYPE_NOT_FOUND, expType);
            return;
        }

        BUnionType unionType = (BUnionType) expType;
        BType[] memberTypes = types.getAllTypes(unionType, true).toArray(new BType[0]);

        // By this point, we know there aren't any types to which we can assign the mapping constructor. If this is
        // case where there is at least one type with which we can use mapping constructors, but this particular
        // mapping constructor is incompatible, we give an incompatible mapping constructor error.
        for (BType bType : memberTypes) {
            if (types.isMappingConstructorCompatibleType(bType)) {
                dlog.error(mappingConstructorExpr.pos, DiagnosticErrorCode.INCOMPATIBLE_MAPPING_CONSTRUCTOR, unionType);
                return;
            }
        }

        dlog.error(mappingConstructorExpr.pos,
                DiagnosticErrorCode.MAPPING_CONSTRUCTOR_COMPATIBLE_TYPE_NOT_FOUND, unionType);
    }

    private BType checkMappingConstructorCompatibilityForUnionType(BType expType, BLangRecordLiteral mappingConstructor,
                                                                   AnalyzerData data) {
        boolean prevNonErrorLoggingCheck = data.commonAnalyzerData.nonErrorLoggingCheck;
        data.commonAnalyzerData.nonErrorLoggingCheck = true;
        int errorCount = this.dlog.errorCount();
        this.dlog.mute();

        List<BType> compatibleTypes = new ArrayList<>();
        for (BType memberType : ((BUnionType) expType).getMemberTypes()) {
            if (memberType == symTable.semanticError) {
                continue;
            }

            BType listCompatibleMemType = getMappingConstructorCompatibleNonUnionType(memberType, data);
            if (listCompatibleMemType == symTable.semanticError) {
                continue;
            }

            dlog.resetErrorCount();
            BType memCompatibiltyType = checkMappingConstructorCompatibility(listCompatibleMemType,
                    mappingConstructor, data);

            if (memCompatibiltyType != symTable.semanticError && dlog.errorCount() == 0 &&
                    isUniqueType(compatibleTypes, listCompatibleMemType)) {
                compatibleTypes.add(listCompatibleMemType);
            }
        }

        data.commonAnalyzerData.nonErrorLoggingCheck = prevNonErrorLoggingCheck;
        dlog.setErrorCount(errorCount);
        if (!prevNonErrorLoggingCheck) {
            this.dlog.unmute();
        }

        if (compatibleTypes.isEmpty()) {
            reportIncompatibleMappingConstructorError(mappingConstructor, expType);
            return symTable.semanticError;
        } else if (compatibleTypes.size() != 1) {
            dlog.error(mappingConstructor.pos, DiagnosticErrorCode.AMBIGUOUS_TYPES, expType);
            return symTable.semanticError;
        }
        return checkMappingConstructorCompatibility(compatibleTypes.get(0), mappingConstructor, data);
    }

    private BType getMappingConstructorCompatibleNonUnionType(BType type, AnalyzerData data) {
        switch (type.tag) {
            case TypeTags.MAP:
            case TypeTags.RECORD:
            case TypeTags.READONLY:
                return type;
            case TypeTags.JSON:
                return !Symbols.isFlagOn(type.flags, Flags.READONLY) ? symTable.mapJsonType :
                        ImmutableTypeCloner.getEffectiveImmutableType(null, types, symTable.mapJsonType, data.env,
                                symTable, anonymousModelHelper, names);
            case TypeTags.ANYDATA:
                return !Symbols.isFlagOn(type.flags, Flags.READONLY) ? symTable.mapAnydataType :
                        ImmutableTypeCloner.getEffectiveImmutableType(null, types, symTable.mapAnydataType,
                                data.env, symTable, anonymousModelHelper, names);
            case TypeTags.ANY:
                return !Symbols.isFlagOn(type.flags, Flags.READONLY) ? symTable.mapAllType :
                        ImmutableTypeCloner.getEffectiveImmutableType(null, types, symTable.mapAllType, data.env,
                                symTable, anonymousModelHelper, names);
            case TypeTags.INTERSECTION:
                return ((BIntersectionType) type).effectiveType;
            case TypeTags.TYPEREFDESC:
                BType refType = Types.getImpliedType(type);
                BType compatibleType = getMappingConstructorCompatibleNonUnionType(refType, data);
                return compatibleType == refType ? type : compatibleType;
            default:
                return symTable.semanticError;
        }
    }

    private BType validateSpecifiedFieldsAndGetType(BLangRecordLiteral mappingConstructor, BType possibleType,
                                                    AnalyzerData data) {
        switch (possibleType.tag) {
            case TypeTags.MAP:
                BType expType = ((BMapType) possibleType).constraint;
                return validateMapTypeAndInferredType(mappingConstructor, expType, possibleType, data);
            case TypeTags.RECORD:
                return validateRecordType(mappingConstructor, (BRecordType) possibleType, data);
            default:
                return symTable.semanticError;
        }
    }

    private BType validateMapTypeAndInferredType(BLangRecordLiteral mappingConstructor, BType expType,
                                                BType possibleType, AnalyzerData data) {
        boolean containErrors = false;
        SymbolEnv env = data.env;
        PackageID pkgID = env.enclPkg.symbol.pkgID;
        BRecordTypeSymbol recordSymbol = createRecordTypeSymbol(pkgID, mappingConstructor.pos, VIRTUAL, data);
        LinkedHashMap<String, BField> inferredFields = new LinkedHashMap<>();
        List<RecordLiteralNode.RecordField> computedFields = new ArrayList<>();

        BLangExpression exprToCheck;
        for (RecordLiteralNode.RecordField field : mappingConstructor.fields) {
            if (field.isKeyValueField()) {
                BLangRecordLiteral.BLangRecordKeyValueField keyValue =
                        (BLangRecordLiteral.BLangRecordKeyValueField) field;
                BLangRecordLiteral.BLangRecordKey key = keyValue.key;

                if (key.computedKey) {
                    // Computed fields can overwrite the existing field values.
                    // Therefore, Computed key fields should be evaluated at the end.
                    // Temporarily added them into a list.
                    computedFields.add(field);
                    continue;
                }

                exprToCheck = keyValue.valueExpr;
                if (data.commonAnalyzerData.nonErrorLoggingCheck) {
                    exprToCheck = nodeCloner.cloneNode(keyValue.valueExpr);
                }
                data.anonTypeNameSuffixes.push(key.toString());
                BType keyValueType = checkConstExpr(exprToCheck, expType, data);
                data.anonTypeNameSuffixes.pop();
                if (keyValueType == symTable.semanticError) {
                    containErrors = true;
                    continue;
                }
                BLangExpression keyExpr = key.expr;

                // Add the resolved field.
                if (!addFields(inferredFields, keyValueType, getKeyName(keyExpr), keyExpr.pos, recordSymbol)) {
                    containErrors = true;
                }
            } else if (field.getKind() == NodeKind.SIMPLE_VARIABLE_REF) {
                BLangRecordLiteral.BLangRecordVarNameField varNameField =
                        (BLangRecordLiteral.BLangRecordVarNameField) field;
                exprToCheck = varNameField;
                if (data.commonAnalyzerData.nonErrorLoggingCheck) {
                    exprToCheck = nodeCloner.cloneNode(varNameField);
                }
                BType varRefType = checkConstExpr(exprToCheck, expType, data);

                if (varRefType == symTable.semanticError) {
                    containErrors = true;
                    continue;
                }

                if (!addFields(inferredFields, varRefType, getKeyName(varNameField), varNameField.pos, recordSymbol)) {
                    containErrors = true;
                }
            } else { // Spread Field
                BLangExpression fieldExpr = ((BLangRecordLiteral.BLangRecordSpreadOperatorField) field).expr;
                BType spreadOpType = checkConstExpr(fieldExpr, data);
                BType type = Types.getImpliedType(types.getTypeWithEffectiveIntersectionTypes(spreadOpType));
                if (type.tag != TypeTags.RECORD) {
                    containErrors = true;
                    continue;
                }

                if (types.checkType(fieldExpr, type, possibleType) == symTable.semanticError) {
                    containErrors = true;
                    continue;
                }
                BRecordType recordType = (BRecordType) type;
                for (BField recField : recordType.fields.values()) {
                    if (!addFields(inferredFields, Types.getImpliedType(recField.type), recField.name.value,
                            fieldExpr.pos, recordSymbol)) {
                        containErrors = true;
                    }
                }
            }
        }
        for (RecordLiteralNode.RecordField field : computedFields) {
            BLangRecordLiteral.BLangRecordKeyValueField keyValue = (BLangRecordLiteral.BLangRecordKeyValueField) field;
            BLangRecordLiteral.BLangRecordKey key = keyValue.key;
            BType fieldName = checkConstExpr(key.expr, data);
            if (fieldName.tag == TypeTags.FINITE) {
                SemType semtype = fieldName.semType();
                if (SemTypes.isSubtypeSimple(semtype, PredefinedType.STRING)) {
                    Optional<String> str = StringSubtype.stringSubtypeSingleValue(Core.stringSubtype(semtype));
                    if (str.isPresent()) {
                        exprToCheck = keyValue.valueExpr;
                        if (data.commonAnalyzerData.nonErrorLoggingCheck) {
                            exprToCheck = nodeCloner.cloneNode(keyValue.valueExpr);
                        }
                        BType keyValueType = checkConstExpr(exprToCheck, expType, data);
                        if (!addFields(inferredFields, Types.getImpliedType(keyValueType), str.get(), key.pos,
                                recordSymbol)) {
                            containErrors = true;
                        }
                        continue;
                    }
                }
            }
            dlog.error(key.pos, DiagnosticErrorCode.INCOMPATIBLE_TYPES, symTable.stringType, fieldName);
            containErrors = true;
        }

        if (containErrors) {
            return symTable.semanticError;
        }

        return createNewRecordType(recordSymbol, inferredFields, data);
    }

    private BType validateRecordType(BLangRecordLiteral mappingConstructor, BRecordType expRecordType,
                                     AnalyzerData data) {
        boolean containErrors = false;
        SymbolEnv env = data.env;
        PackageID pkgID = env.enclPkg.symbol.pkgID;
        BRecordTypeSymbol recordSymbol = createRecordTypeSymbol(pkgID, mappingConstructor.pos, VIRTUAL, data);
        LinkedHashMap<String, BField> inferredFields = new LinkedHashMap<>();
        List<RecordLiteralNode.RecordField> computedFields = new ArrayList<>();

        LinkedHashMap<String, BField> targetFields = expRecordType.fields;
        BLangExpression exprToCheck;
        BType expType;
        for (RecordLiteralNode.RecordField field : mappingConstructor.fields) {
            if (field.isKeyValueField()) {
                BLangRecordLiteral.BLangRecordKeyValueField keyValue =
                        (BLangRecordLiteral.BLangRecordKeyValueField) field;
                BLangRecordLiteral.BLangRecordKey key = keyValue.key;

                if (key.computedKey) {
                    // Computed fields can overwrite the existing field values.
                    // Therefore, Computed key fields should be evaluated at the end.
                    // Temporarily added them into a list.
                    computedFields.add(field);
                    continue;
                }

                if (!targetFields.containsKey(key.toString())) {
                    if (expRecordType.sealed) {
                        dlog.error(keyValue.pos, DiagnosticErrorCode.UNDEFINED_STRUCTURE_FIELD_WITH_TYPE,
                                key, expRecordType.tsymbol.type.getKind().typeName(), expRecordType);
                        containErrors = true;
                        continue;
                    } else {
                        expType = expRecordType.restFieldType;
                    }
                } else {
                    expType = targetFields.get(key.toString()).type;
                }

                exprToCheck = keyValue.valueExpr;
                if (data.commonAnalyzerData.nonErrorLoggingCheck) {
                    exprToCheck = nodeCloner.cloneNode(keyValue.valueExpr);
                }
                data.anonTypeNameSuffixes.push(key.toString());
                BType keyValueType = checkConstExpr(exprToCheck, expType, data);
                data.anonTypeNameSuffixes.pop();
                if (keyValueType == symTable.semanticError) {
                    containErrors = true;
                    continue;
                }
                BLangExpression keyExpr = key.expr;

                // Add the resolved field.
                if (!addFields(inferredFields, keyValueType, getKeyName(keyExpr), keyExpr.pos, recordSymbol)) {
                    containErrors = true;
                }
            } else if (field.getKind() == NodeKind.SIMPLE_VARIABLE_REF) {
                BLangRecordLiteral.BLangRecordVarNameField varNameField =
                        (BLangRecordLiteral.BLangRecordVarNameField) field;
                String key = field.toString();
                if (!targetFields.containsKey(key)) {
                    if (expRecordType.sealed) {
                        containErrors = true;
                        dlog.error(varNameField.pos, DiagnosticErrorCode.UNDEFINED_STRUCTURE_FIELD_WITH_TYPE,
                                key, expRecordType.tsymbol.type.getKind().typeName(), expRecordType);
                        continue;
                    } else {
                        expType = expRecordType.restFieldType;
                    }
                } else {
                    expType = targetFields.get(key).type;
                }
                exprToCheck = varNameField;
                if (data.commonAnalyzerData.nonErrorLoggingCheck) {
                    exprToCheck = nodeCloner.cloneNode(varNameField);
                }
                BType varRefType = checkConstExpr(exprToCheck, expType, data);
                if (varRefType == symTable.semanticError) {
                    containErrors = true;
                    continue;
                }
                if (!addFields(inferredFields, Types.getImpliedType(varRefType), getKeyName(varNameField),
                        varNameField.pos, recordSymbol)) {
                    containErrors = true;
                }
            } else { // Spread Field
                BLangExpression fieldExpr = ((BLangRecordLiteral.BLangRecordSpreadOperatorField) field).expr;
                BType spreadOpType = checkConstExpr(fieldExpr, data);
                BType type = Types.getImpliedType(types.getTypeWithEffectiveIntersectionTypes(spreadOpType));
                if (type.tag != TypeTags.RECORD) {
                    containErrors = true;
                    continue;
                }

                BRecordType recordType = (BRecordType) type;
                for (BField recField : recordType.fields.values()) {
                    if (types.checkType(fieldExpr, recField.type, expRecordType.restFieldType)
                            == symTable.semanticError) {
                        containErrors = true;
                        continue;
                    }
                    if (!addFields(inferredFields, Types.getImpliedType(recField.type), recField.name.value,
                            fieldExpr.pos, recordSymbol)) {
                        containErrors = true;
                    }
                }
            }
        }

        for (RecordLiteralNode.RecordField field : computedFields) {
            BLangRecordLiteral.BLangRecordKeyValueField keyValue = (BLangRecordLiteral.BLangRecordKeyValueField) field;
            BLangRecordLiteral.BLangRecordKey key = keyValue.key;
            BType fieldName = checkConstExpr(key.expr, data);
            if (fieldName.tag == TypeTags.FINITE) {
                SemType semtype = fieldName.semType();
                if (SemTypes.isSubtypeSimple(semtype, PredefinedType.STRING)) {
                    Optional<String> str = StringSubtype.stringSubtypeSingleValue(Core.stringSubtype(semtype));
                    if (str.isPresent()) {
                        String keyName = str.get();
                        if (!targetFields.containsKey(keyName)) {
                            if (expRecordType.sealed) {
                                containErrors = true;
                                dlog.error(keyValue.pos, DiagnosticErrorCode.UNDEFINED_STRUCTURE_FIELD_WITH_TYPE,
                                        key, expRecordType.tsymbol.type.getKind().typeName(), expRecordType);
                                continue;
                            } else {
                                expType = expRecordType.restFieldType;
                            }
                        } else {
                            expType = targetFields.get(keyName).type;
                        }
                        exprToCheck = keyValue.valueExpr;
                        if (data.commonAnalyzerData.nonErrorLoggingCheck) {
                            exprToCheck = nodeCloner.cloneNode(keyValue.valueExpr);
                        }
                        BType keyValueType = checkConstExpr(exprToCheck, expType, data);
                        if (!addFields(inferredFields, Types.getImpliedType(keyValueType),
                                keyName, key.pos, recordSymbol)) {
                            containErrors = true;
                        }
                        continue;
                    }
                }
            }
            dlog.error(key.pos, DiagnosticErrorCode.INCOMPATIBLE_TYPES, fieldName, symTable.stringType);
            containErrors = true;
        }

        if (containErrors) {
            return symTable.semanticError;
        }

        return createNewRecordType(recordSymbol, inferredFields, data);
    }

    private boolean isUniqueType(Iterable<BType> typeList, BType type) {
        boolean isRecord = type.tag == TypeTags.RECORD;

        for (BType bType : typeList) {

            if (isRecord) {
                if (type == bType) {
                    return false;
                }
            } else if (types.isSameType(type, bType)) {
                return false;
            }
        }
        return true;
    }

    private boolean validateRequiredFields(BRecordType type, List<RecordLiteralNode.RecordField> specifiedFields,
                                           Location pos, AnalyzerData data) {
        HashSet<String> specFieldNames = getFieldNames(specifiedFields, data);
        boolean hasAllRequiredFields = true;

        for (BField field : type.fields.values()) {
            String fieldName = field.name.value;
            if (!specFieldNames.contains(fieldName) && Symbols.isFlagOn(field.symbol.flags, Flags.REQUIRED)
                    && !types.isNeverTypeOrStructureTypeWithARequiredNeverMember(field.type)) {
                // Check if `field` is explicitly assigned a value in the record literal
                // If a required field is missing, it's a compile error
                dlog.error(pos, DiagnosticErrorCode.MISSING_REQUIRED_RECORD_FIELD, field.name);
                if (hasAllRequiredFields) {
                    hasAllRequiredFields = false;
                }
            }
        }
        return hasAllRequiredFields;
    }

    private HashSet<String> getFieldNames(List<RecordLiteralNode.RecordField> specifiedFields, AnalyzerData data) {
        HashSet<String> fieldNames = new HashSet<>();

        for (RecordLiteralNode.RecordField specifiedField : specifiedFields) {
            if (specifiedField.isKeyValueField()) {
                String name =
                        typeChecker.getKeyValueFieldName((BLangRecordLiteral.BLangRecordKeyValueField) specifiedField);
                if (name == null) {
                    continue; // computed key
                }

                fieldNames.add(name);
            } else if (specifiedField.getKind() == NodeKind.SIMPLE_VARIABLE_REF) {
                fieldNames.add(((BLangRecordLiteral.BLangRecordVarNameField) specifiedField).variableName.value);
            } else {
                fieldNames.addAll(getSpreadOpFieldRequiredFieldNames(
                        (BLangRecordLiteral.BLangRecordSpreadOperatorField) specifiedField, data));
            }
        }
        return fieldNames;
    }

    private List<String> getSpreadOpFieldRequiredFieldNames(BLangRecordLiteral.BLangRecordSpreadOperatorField field,
                                                            AnalyzerData data) {
        BType spreadType = Types.getImpliedType(checkConstExpr(field.expr, data));

        if (spreadType.tag != TypeTags.RECORD) {
            return Collections.emptyList();
        }

        List<String> fieldNames = new ArrayList<>();
        for (BField bField : ((BRecordType) spreadType).getFields().values()) {
            if (!Symbols.isOptional(bField.symbol)) {
                fieldNames.add(bField.name.value);
            }
        }
        return fieldNames;
    }

    private BType defineInferredTupleType(BLangListConstructorExpr listConstructor, AnalyzerData data) {
        boolean containErrors = false;
        List<BType> memberTypes = new ArrayList<>();
        for (BLangExpression expr : listConstructor.exprs) {
            if (expr.getKind() == NodeKind.LIST_CONSTRUCTOR_SPREAD_OP) {
                // Spread operator expr.
                BLangExpression spreadOpExpr = ((BLangListConstructorExpr.BLangListConstructorSpreadOpExpr) expr).expr;
                BType spreadOpExprType = checkConstExpr(spreadOpExpr, data);
                BType type = Types.getImpliedType(types.getTypeWithEffectiveIntersectionTypes(spreadOpExprType));
                if (type.tag != TypeTags.TUPLE) {
                    // Finalized constant type should be a tuple type (cannot be an array type or any other).
                    containErrors = true;
                    continue;
                }

                // Add the members from spread operator into current tuple type.
                memberTypes.addAll(((BTupleType) type).getTupleTypes());
                continue;
            }

            BType tupleMemberType = checkConstExpr(expr, data);
            if (tupleMemberType == symTable.semanticError) {
                containErrors = true;
                continue;
            }
            memberTypes.add(tupleMemberType);
        }

        if (containErrors) {
            return symTable.semanticError;
        }

        // Create new tuple type using inferred members.
        return createNewTupleType(listConstructor.pos, memberTypes, data);
    }

    private BType checkListConstructorCompatibility(BType expType, BLangListConstructorExpr listConstructor,
                                                    AnalyzerData data) {
        int tag = expType.tag;
        if (tag == TypeTags.UNION) {
            boolean prevNonErrorLoggingCheck = data.commonAnalyzerData.nonErrorLoggingCheck;
            int errorCount = this.dlog.errorCount();
            data.commonAnalyzerData.nonErrorLoggingCheck = true;
            this.dlog.mute();

            List<BType> compatibleTypes = new ArrayList<>();
            for (BType memberType : ((BUnionType) expType).getMemberTypes()) {
                if (memberType == symTable.semanticError) {
                    continue;
                }

                BType listCompatibleMemType = getListConstructorCompatibleNonUnionType(memberType, data);
                if (listCompatibleMemType == symTable.semanticError) {
                    continue;
                }

                dlog.resetErrorCount();
                BType memCompatibiltyType = checkListConstructorCompatibility(listCompatibleMemType, listConstructor,
                        data);
                if (memCompatibiltyType != symTable.semanticError && dlog.errorCount() == 0 &&
                        isUniqueType(compatibleTypes, memCompatibiltyType)) {
                    compatibleTypes.add(memCompatibiltyType);
                }
            }

            data.commonAnalyzerData.nonErrorLoggingCheck = prevNonErrorLoggingCheck;
            this.dlog.setErrorCount(errorCount);
            if (!prevNonErrorLoggingCheck) {
                this.dlog.unmute();
            }

            if (compatibleTypes.isEmpty()) {
                dlog.error(listConstructor.pos, DiagnosticErrorCode.INCOMPATIBLE_TYPES, expType, listConstructor);
                return symTable.semanticError;
            } else if (compatibleTypes.size() != 1) {
                dlog.error(listConstructor.pos, DiagnosticErrorCode.AMBIGUOUS_TYPES,
                        data.expType);
                return symTable.semanticError;
            }

            return checkListConstructorCompatibility(compatibleTypes.get(0), listConstructor, data);
        }

        if (tag == TypeTags.TYPEREFDESC) {
            return checkListConstructorCompatibility(Types.getImpliedType(expType), listConstructor, data);
        }

        if (tag == TypeTags.INTERSECTION) {
            return checkListConstructorCompatibility(((BIntersectionType) expType).effectiveType, listConstructor,
                    data);
        }

        BType possibleType = getListConstructorCompatibleNonUnionType(expType, data);

        switch (possibleType.tag) {
            case TypeTags.ARRAY:
            case TypeTags.BYTE_ARRAY:
                return checkArrayType((BArrayType) possibleType, listConstructor, data);
            case TypeTags.TUPLE:
                return checkTupleType((BTupleType) possibleType, listConstructor, data);
            case TypeTags.READONLY:
                return checkConstExpr(listConstructor, possibleType, data);
            default:
                dlog.error(listConstructor.pos, DiagnosticErrorCode.INCOMPATIBLE_TYPES, expType, listConstructor);
                return symTable.semanticError;
        }
    }

    private BType checkArrayType(BArrayType arrayType, BLangListConstructorExpr listConstructor, AnalyzerData data) {
        int listExprSize = 0;
        if (arrayType.state != BArrayState.OPEN) {
            for (BLangExpression expr: listConstructor.exprs) {
                if (expr.getKind() != NodeKind.LIST_CONSTRUCTOR_SPREAD_OP) {
                    listExprSize++;
                    continue;
                }

                BLangExpression spreadOpExpr = ((BLangListConstructorExpr.BLangListConstructorSpreadOpExpr) expr).expr;
                BType spreadOpType = checkConstExpr(spreadOpExpr, data);
                spreadOpType = Types.getImpliedType(spreadOpType);

                switch (spreadOpType.tag) {
                    case TypeTags.ARRAY:
                        int arraySize = ((BArrayType) spreadOpType).size;
                        if (arraySize >= 0) {
                            listExprSize += arraySize;
                            continue;
                        }

                        dlog.error(spreadOpExpr.pos,
                                DiagnosticErrorCode.INVALID_SPREAD_OP_FIXED_LENGTH_LIST_EXPECTED);
                        return symTable.semanticError;
                    case TypeTags.TUPLE:
                        BTupleType tType = (BTupleType) spreadOpType;
                        if (types.isFixedLengthTuple(tType)) {
                            listExprSize += tType.getMembers().size();
                            continue;
                        }

                        dlog.error(spreadOpExpr.pos,
                                DiagnosticErrorCode.INVALID_SPREAD_OP_FIXED_LENGTH_LIST_EXPECTED);
                        return symTable.semanticError;
                    default:
                        break;
                }
            }
        }

        BType eType = arrayType.eType;
        if (arrayType.state == BArrayState.INFERRED) {
            arrayType.size = listExprSize;
            arrayType.state = BArrayState.CLOSED;
        } else if (arrayType.state != BArrayState.OPEN && arrayType.size != listExprSize) {
            if (arrayType.size < listExprSize) {
                dlog.error(listConstructor.pos, DiagnosticErrorCode.MISMATCHING_ARRAY_LITERAL_VALUES, arrayType.size,
                        listExprSize);
                return symTable.semanticError;
            }

            if (!types.hasFillerValue(eType)) {
                dlog.error(listConstructor.pos, DiagnosticErrorCode.INVALID_LIST_CONSTRUCTOR_ELEMENT_TYPE,
                        data.expType);
                return symTable.semanticError;
            }
        }

        boolean containErrors = false;
        List<BType> memberTypes = new ArrayList<>();
        for (BLangExpression expr : listConstructor.exprs) {
            if (expr.getKind() == NodeKind.LIST_CONSTRUCTOR_SPREAD_OP) {
                BLangExpression spreadOpExpr = ((BLangListConstructorExpr.BLangListConstructorSpreadOpExpr) expr).expr;
                BType spreadOpExprType = checkConstExpr(spreadOpExpr, data);
                BType type = Types.getImpliedType(types.getTypeWithEffectiveIntersectionTypes(spreadOpExprType));
                if (type.tag != TypeTags.TUPLE) {
                    // Finalized constant type should be a tuple type (cannot be an array type or any other).
                    containErrors = true;
                    continue;
                }

                // Add the members from spread operator into current tuple type.
                for (BType memberType : ((BTupleType) type).getTupleTypes()) {
                    if (types.checkType(expr.pos, memberType, eType, DiagnosticErrorCode.INCOMPATIBLE_TYPES)
                            == symTable.semanticError) {
                        containErrors = true;
                        continue;
                    }
                    memberTypes.add(memberType);
                }
                continue;
            }

            BType tupleMemberType = checkExprIncompatible(eType, expr, data);
            if (tupleMemberType == symTable.semanticError) {
                containErrors = true;
                continue;
            }
            memberTypes.add(tupleMemberType);
        }

        if (containErrors) {
            return symTable.semanticError;
        }

        // Create new tuple type using inferred members.
        BTupleType resultTupleType = createNewTupleType(listConstructor.pos, memberTypes, data);

        if (arrayType.state == BArrayState.CLOSED && arrayType.size > listExprSize) {
            if (!fillMembers.addFillMembers(resultTupleType, arrayType, data)) {
                return symTable.semanticError;
            }
        }
        return resultTupleType;
    }

    private BType checkTupleType(BTupleType tupleType, BLangListConstructorExpr listConstructor, AnalyzerData data) {
        List<BLangExpression> exprs = listConstructor.exprs;
        List<BTupleMember> members = tupleType.getMembers();
        int memberTypeSize = members.size();
        BType restType = tupleType.restType;

        if (types.isFixedLengthTuple(tupleType)) {
            int listExprSize = 0;
            for (BLangExpression expr : exprs) {
                if (expr.getKind() != NodeKind.LIST_CONSTRUCTOR_SPREAD_OP) {
                    listExprSize++;
                    continue;
                }

                BLangExpression spreadOpExpr = ((BLangListConstructorExpr.BLangListConstructorSpreadOpExpr) expr).expr;
                BType spreadOpType = checkConstExpr(spreadOpExpr, data);
                spreadOpType = Types.getImpliedType(spreadOpType);

                switch (spreadOpType.tag) {
                    case TypeTags.ARRAY:
                        int arraySize = ((BArrayType) spreadOpType).size;
                        if (arraySize >= 0) {
                            listExprSize += arraySize;
                            continue;
                        }

                        dlog.error(spreadOpExpr.pos, DiagnosticErrorCode.INVALID_SPREAD_OP_FIXED_LENGTH_LIST_EXPECTED);
                        return symTable.semanticError;
                    case TypeTags.TUPLE:
                        BTupleType tType = (BTupleType) spreadOpType;
                        if (types.isFixedLengthTuple(tType)) {
                            listExprSize += tType.getMembers().size();
                            continue;
                        }

                        dlog.error(spreadOpExpr.pos, DiagnosticErrorCode.INVALID_SPREAD_OP_FIXED_LENGTH_LIST_EXPECTED);
                        return symTable.semanticError;
                    default:
                        break;
                }
            }

            if (listExprSize < memberTypeSize) {
                for (int i = listExprSize; i < memberTypeSize; i++) {
                    if (!types.hasFillerValue(members.get(i).type)) {
                        dlog.error(listConstructor.pos, DiagnosticErrorCode.INVALID_LIST_CONSTRUCTOR_ELEMENT_TYPE,
                                members.get(i));
                        return symTable.semanticError;
                    }
                }
            } else if (listExprSize > memberTypeSize) {
                dlog.error(listConstructor.pos, DiagnosticErrorCode.TUPLE_AND_EXPRESSION_SIZE_DOES_NOT_MATCH);
                return symTable.semanticError;
            }
        }

        boolean containErrors = false;
        int nonRestTypeIndex = 0;
        List<BType> memberTypes = new ArrayList<>();

        for (BLangExpression expr : exprs) {
            BType memberType;
            int remainNonRestCount = memberTypeSize - nonRestTypeIndex;
            if (expr.getKind() != NodeKind.LIST_CONSTRUCTOR_SPREAD_OP) {
                if (remainNonRestCount > 0) {
                    memberType = checkExprIncompatible(members.get(nonRestTypeIndex).type, expr, data);
                    nonRestTypeIndex++;
                } else {
                    memberType = checkExprIncompatible(restType, expr, data);
                }
                if (memberType == symTable.semanticError) {
                    containErrors = true;
                    continue;
                }
                memberTypes.add(memberType);
                continue;
            }

            BLangExpression spreadOpExpr = ((BLangListConstructorExpr.BLangListConstructorSpreadOpExpr) expr).expr;
            BType spreadOpType = checkConstExpr(spreadOpExpr, data);
            BType spreadOpReferredType = Types.getImpliedType(
                    types.getTypeWithEffectiveIntersectionTypes(spreadOpType));
            if (spreadOpReferredType.tag != TypeTags.TUPLE) {
                // Finalized constant type should be a tuple type (cannot be an array type or any other).
                containErrors = true;
                continue;
            }

            BTupleType spreadOpTuple = (BTupleType) spreadOpReferredType;
            List<BType> tupleMemberTypes = spreadOpTuple.getTupleTypes();
            int spreadOpMemberTypeSize = tupleMemberTypes.size();

            for (int i = 0; i < spreadOpMemberTypeSize && nonRestTypeIndex < memberTypeSize; i++, nonRestTypeIndex++) {
                BType tupleMemberType = tupleMemberTypes.get(i);
                if (types.typeIncompatible(spreadOpExpr.pos, tupleMemberType,
                        members.get(nonRestTypeIndex).type)) {
                    return symTable.semanticError;
                }
                memberTypes.add(tupleMemberType);
            }

            for (int i = remainNonRestCount; i < spreadOpMemberTypeSize; i++) {
                BType tupleMemberType = tupleMemberTypes.get(i);
                if (types.typeIncompatible(spreadOpExpr.pos, tupleMemberType,
                        restType)) {
                    return symTable.semanticError;
                }
                memberTypes.add(tupleMemberType);
            }
        }

        if (containErrors) {
            return symTable.semanticError;
        }

        // Create new tuple type using inferred members.
        BTupleType resultTupleType = createNewTupleType(listConstructor.pos, memberTypes, data);
        if (memberTypeSize - nonRestTypeIndex > 0) {
            if (!fillMembers.addFillMembers(resultTupleType, tupleType, data)) {
                return symTable.semanticError;
            }
        }

        return resultTupleType;
    }

    private BTupleType createNewTupleType(Location pos, List<BType> memberTypes, AnalyzerData data) {
        SymbolEnv symbolEnv = data.env;
        BTypeSymbol tupleTypeSymbol =
                Symbols.createTypeSymbol(SymTag.TUPLE_TYPE, Flags.PUBLIC, Names.EMPTY, symbolEnv.enclPkg.symbol.pkgID,
                        null, symbolEnv.scope.owner, pos, SOURCE);
        List<BTupleMember> members = new ArrayList<>();
        memberTypes.forEach(m ->
                members.add(new BTupleMember(m, Symbols.createVarSymbolForTupleMember(m))));
        BTupleType tupleType = new BTupleType(tupleTypeSymbol, members);
        tupleType.tsymbol.type = tupleType;
        return tupleType;
    }

    private BType checkExprIncompatible(BType eType, BLangExpression expr, AnalyzerData data) {
        if (expr.typeChecked) {
            return expr.getBType();
        }

        BLangExpression exprToCheck = expr;

        if (data.commonAnalyzerData.nonErrorLoggingCheck) {
            expr.cloneAttempt++;
            exprToCheck = nodeCloner.cloneNode(expr);
        }

        return checkConstExpr(exprToCheck, eType, data);
    }

    private BType getListConstructorCompatibleNonUnionType(BType type, AnalyzerData data) {
        switch (type.tag) {
            case TypeTags.ARRAY:
            case TypeTags.BYTE_ARRAY:
            case TypeTags.TUPLE:
            case TypeTags.READONLY:
            case TypeTags.TYPEDESC:
                return type;
            case TypeTags.JSON:
                return !Symbols.isFlagOn(type.flags, Flags.READONLY) ? symTable.arrayJsonType :
                        ImmutableTypeCloner.getEffectiveImmutableType(null, types, symTable.arrayJsonType,
                                data.env, symTable, anonymousModelHelper, names);
            case TypeTags.ANYDATA:
                return !Symbols.isFlagOn(type.flags, Flags.READONLY) ? symTable.arrayAnydataType :
                        ImmutableTypeCloner.getEffectiveImmutableType(null, types, symTable.arrayAnydataType,
                                data.env, symTable, anonymousModelHelper, names);
            case TypeTags.ANY:
                return !Symbols.isFlagOn(type.flags, Flags.READONLY) ? symTable.arrayAllType :
                        ImmutableTypeCloner.getEffectiveImmutableType(null, types, symTable.arrayAllType, data.env,
                                symTable, anonymousModelHelper, names);
            case TypeTags.INTERSECTION:
                return ((BIntersectionType) type).effectiveType;
            default:
                return symTable.semanticError;
        }
    }

    private BType getBroadType(BType type) {
        if (type.tag != TypeTags.FINITE) {
            return type;
        }
        return singleShapeBroadType(type.semType(), symTable).get();
    }

    private BSymbol getUnaryOpSymbol(BLangUnaryExpr unaryExpr, BType type, AnalyzerData data) {
        if (type == symTable.semanticError) {
            return symTable.notFoundSymbol;
        }
        BType exprType = type;
        BSymbol symbol = symResolver.resolveUnaryOperator(unaryExpr.operator, exprType);
        if (symbol == symTable.notFoundSymbol) {
            symbol = symResolver.getUnaryOpsForTypeSets(unaryExpr.operator, exprType);
        }
        if (symbol != symTable.notFoundSymbol) {
            unaryExpr.opSymbol = (BOperatorSymbol) symbol;
            data.resultType = symbol.type.getReturnType();
        }

        if (symbol == symTable.notFoundSymbol) {
            exprType = singleShapeBroadType(type.semType(), symTable).get();
            symbol = symResolver.resolveUnaryOperator(unaryExpr.operator, exprType);
            if (symbol == symTable.notFoundSymbol) {
                symbol = symResolver.getUnaryOpsForTypeSets(unaryExpr.operator, exprType);
            }
            if (symbol != symTable.notFoundSymbol) {
                unaryExpr.opSymbol = (BOperatorSymbol) symbol;
                data.resultType = symbol.type.getReturnType();
            }
        }
        return symbol;
    }

    private Object calculateSingletonValue(BFiniteType lhs, BFiniteType rhs, OperatorKind kind,
                                           BType type, AnalyzerData data) {
        // Calculate the value for the binary operation.
        // TODO - Handle overflows.
        if (lhs == null || rhs == null) {
            // This is a compilation error.
            // This is to avoid NPE exceptions in sub-sequent validations.
            return null;
        }

        // See Types.isAllowedConstantType() for supported types.
        Object lhsValue = Core.singleShape(lhs.semType()).get().value;
        Object rhsValue = Core.singleShape(rhs.semType()).get().value;

        try {
            switch (kind) {
                case ADD:
                    return calculateAddition(lhsValue, rhsValue, type, data);
                case SUB:
                    return calculateSubtract(lhsValue, rhsValue, type, data);
                case MUL:
                    return calculateMultiplication(lhsValue, rhsValue, type, data);
                case DIV:
                    return calculateDivision(lhsValue, rhsValue, type, data);
                case MOD:
                    return calculateMod(lhsValue, rhsValue, type);
                case BITWISE_AND:
                    return calculateBitWiseOp(lhsValue, rhsValue, (a, b) -> a & b, type, data);
                case BITWISE_OR:
                    return calculateBitWiseOp(lhsValue, rhsValue, (a, b) -> a | b, type, data);
                case BITWISE_LEFT_SHIFT:
                    return calculateBitWiseOp(lhsValue, rhsValue, (a, b) -> a << b, type, data);
                case BITWISE_RIGHT_SHIFT:
                    return calculateBitWiseOp(lhsValue, rhsValue, (a, b) -> a >> b, type, data);
                case BITWISE_UNSIGNED_RIGHT_SHIFT:
                    return calculateBitWiseOp(lhsValue, rhsValue, (a, b) -> a >>> b, type, data);
                case BITWISE_XOR:
                    return calculateBitWiseOp(lhsValue, rhsValue, (a, b) -> a ^ b, type, data);
                default:
                    dlog.error(data.pos, DiagnosticErrorCode.CONSTANT_EXPRESSION_NOT_SUPPORTED);
            }
        } catch (NumberFormatException nfe) {
            // Ignore. This will be handled as a compiler error.
        } catch (ArithmeticException ae) {
            dlog.error(data.pos, DiagnosticErrorCode.INVALID_CONST_EXPRESSION, ae.getMessage());
        }
        // This is a compilation error already logged.
        // This is to avoid NPE exceptions in sub-sequent validations.
        return null;
    }

    private Object getValue(BLangLiteral lhsLiteral) {
        Object value = lhsLiteral.value;
        if (value instanceof BLangConstantValue) {
            return ((BLangConstantValue) value).value;
        }
        return value;
    }

    private Object evaluateUnaryOperator(BFiniteType finiteType, BType type, OperatorKind kind, AnalyzerData data) {
        // Calculate the value for the unary operation.
        Optional<Value> optionalValue = Core.singleShape(finiteType.semType());
        if (optionalValue.isEmpty()) {
            // This is a compilation error.
            // This is to avoid NPE exceptions in sub-sequent validations.
            return null;
        }

        Object value = optionalValue.get().value;

        try {
            switch (kind) {
                case ADD:
                    return value;
                case SUB:
                    return calculateNegation(value, type, data);
                case BITWISE_COMPLEMENT:
                    return calculateBitWiseComplement(value, type);
                case NOT:
                    return calculateBooleanComplement(value, type);
            }
        } catch (ClassCastException ce) {
            // Ignore. This will be handled as a compiler error.
        }
        // This is a compilation error already logged.
        // This is to avoid NPE exceptions in sub-sequent validations.
        return null;
    }

    private Object calculateBitWiseOp(Object lhs, Object rhs, BiFunction<Long, Long, Long> func, BType type,
                                      AnalyzerData data) {
        if (Types.getImpliedType(type).tag == TypeTags.INT) {
            return func.apply((Long) lhs, (Long) rhs);
        } else {
            dlog.error(data.pos, DiagnosticErrorCode.CONSTANT_EXPRESSION_NOT_SUPPORTED);
        }
        return null;
    }

    private Object calculateAddition(Object lhs, Object rhs, BType type, AnalyzerData data) {
        switch (Types.getImpliedType(type).tag) {
            case TypeTags.INT:
            case TypeTags.BYTE: // Byte will be a compiler error.
                try {
                    return Math.addExact((Long) lhs, (Long) rhs);
                } catch (ArithmeticException ae) {
                    dlog.error(data.pos, DiagnosticErrorCode.INT_RANGE_OVERFLOW_ERROR);
                    return null;
                }
            case TypeTags.FLOAT:
                return String.valueOf(Double.parseDouble(String.valueOf(lhs))
                        + Double.parseDouble(String.valueOf(rhs)));
            case TypeTags.DECIMAL:
                BigDecimal lhsDecimal = new BigDecimal(String.valueOf(lhs), MathContext.DECIMAL128);
                BigDecimal rhsDecimal = new BigDecimal(String.valueOf(rhs), MathContext.DECIMAL128);
                BigDecimal resultDecimal = lhsDecimal.add(rhsDecimal, MathContext.DECIMAL128);
                resultDecimal = types.getValidDecimalNumber(data.pos, resultDecimal);
                return resultDecimal != null ? resultDecimal.toPlainString() : null;
            case TypeTags.STRING:
                return String.valueOf(lhs) + String.valueOf(rhs);
            default:
                return null;
        }
    }

    private Object calculateSubtract(Object lhs, Object rhs, BType type, AnalyzerData data) {
        switch (Types.getImpliedType(type).tag) {
            case TypeTags.INT:
            case TypeTags.BYTE: // Byte will be a compiler error.
                try {
                    return Math.subtractExact((Long) lhs, (Long) rhs);
                } catch (ArithmeticException ae) {
                    dlog.error(data.pos, DiagnosticErrorCode.INT_RANGE_OVERFLOW_ERROR);
                    return null;
                }
            case TypeTags.FLOAT:
                return String.valueOf(Double.parseDouble(String.valueOf(lhs))
                        - Double.parseDouble(String.valueOf(rhs)));
            case TypeTags.DECIMAL:
                BigDecimal lhsDecimal = new BigDecimal(String.valueOf(lhs), MathContext.DECIMAL128);
                BigDecimal rhsDecimal = new BigDecimal(String.valueOf(rhs), MathContext.DECIMAL128);
                BigDecimal resultDecimal = lhsDecimal.subtract(rhsDecimal, MathContext.DECIMAL128);
                resultDecimal = types.getValidDecimalNumber(data.pos, resultDecimal);
                return resultDecimal != null ? resultDecimal.toPlainString() : null;
            default:
                return null;
        }
    }

    private Object calculateMultiplication(Object lhs, Object rhs, BType type, AnalyzerData data) {
        switch (Types.getImpliedType(type).tag) {
            case TypeTags.INT:
            case TypeTags.BYTE: // Byte will be a compiler error.
                try {
                    return Math.multiplyExact((Long) lhs, (Long) rhs);
                } catch (ArithmeticException ae) {
                    dlog.error(data.pos, DiagnosticErrorCode.INT_RANGE_OVERFLOW_ERROR);
                    return null;
                }
            case TypeTags.FLOAT:
                return String.valueOf(Double.parseDouble(String.valueOf(lhs))
                        * Double.parseDouble(String.valueOf(rhs)));
            case TypeTags.DECIMAL:
                BigDecimal lhsDecimal = new BigDecimal(String.valueOf(lhs), MathContext.DECIMAL128);
                BigDecimal rhsDecimal = new BigDecimal(String.valueOf(rhs), MathContext.DECIMAL128);
                BigDecimal resultDecimal = lhsDecimal.multiply(rhsDecimal, MathContext.DECIMAL128);
                resultDecimal = types.getValidDecimalNumber(data.pos, resultDecimal);
                return resultDecimal != null ? resultDecimal.toPlainString() : null;
            default:
                return null;
        }
    }

    private Object calculateDivision(Object lhs, Object rhs, BType type, AnalyzerData data) {
        switch (Types.getImpliedType(type).tag) {
            case TypeTags.INT:
            case TypeTags.BYTE: // Byte will be a compiler error.
                if ((Long) lhs == Long.MIN_VALUE && (Long) rhs == -1) {
                    dlog.error(data.pos, DiagnosticErrorCode.INT_RANGE_OVERFLOW_ERROR);
                    return null;
                }
                return ((Long) lhs / (Long) rhs);
            case TypeTags.FLOAT:
                return String.valueOf(Double.parseDouble(String.valueOf(lhs))
                        / Double.parseDouble(String.valueOf(rhs)));
            case TypeTags.DECIMAL:
                BigDecimal lhsDecimal = new BigDecimal(String.valueOf(lhs), MathContext.DECIMAL128);
                BigDecimal rhsDecimal = new BigDecimal(String.valueOf(rhs), MathContext.DECIMAL128);
                BigDecimal resultDecimal = lhsDecimal.divide(rhsDecimal, MathContext.DECIMAL128);
                resultDecimal = types.getValidDecimalNumber(data.pos, resultDecimal);
                return resultDecimal != null ? resultDecimal.toPlainString() : null;
            default:
                return null;
        }
    }

    private Object calculateMod(Object lhs, Object rhs, BType type) {
        switch (Types.getImpliedType(type).tag) {
            case TypeTags.INT:
            case TypeTags.BYTE: // Byte will be a compiler error.
                return ((Long) lhs % (Long) rhs);
            case TypeTags.FLOAT:
                return String.valueOf(Double.parseDouble(String.valueOf(lhs))
                        % Double.parseDouble(String.valueOf(rhs)));
            case TypeTags.DECIMAL:
                BigDecimal lhsDecimal = new BigDecimal(String.valueOf(lhs), MathContext.DECIMAL128);
                BigDecimal rhsDecimal = new BigDecimal(String.valueOf(rhs), MathContext.DECIMAL128);
                BigDecimal resultDecimal = lhsDecimal.remainder(rhsDecimal, MathContext.DECIMAL128);
                return resultDecimal.toPlainString();

            default:
                return null;
        }
    }

    private Object calculateNegationForInt(Object value, AnalyzerData data) {
        if ((Long) (value) == Long.MIN_VALUE) {
            dlog.error(data.pos, DiagnosticErrorCode.INT_RANGE_OVERFLOW_ERROR);
            return null;
        }
        return -1 * ((Long) (value));
    }

    private Object calculateNegationForFloat(Object value) {
        return String.valueOf(-1 * Double.parseDouble(String.valueOf(value)));
    }

    private Object calculateNegationForDecimal(Object value) {
        BigDecimal valDecimal = new BigDecimal(String.valueOf(value), MathContext.DECIMAL128);
        BigDecimal negDecimal = new BigDecimal(String.valueOf(-1), MathContext.DECIMAL128);
        BigDecimal resultDecimal = valDecimal.multiply(negDecimal, MathContext.DECIMAL128);
        return resultDecimal.toPlainString();
    }

    private Object calculateNegation(Object value, BType type, AnalyzerData data) {
        switch (type.tag) {
            case TypeTags.INT:
                return calculateNegationForInt(value, data);
            case TypeTags.FLOAT:
                return calculateNegationForFloat(value);
            case TypeTags.DECIMAL:
                return calculateNegationForDecimal(value);
            default:
                return null;
        }
    }

    private Object calculateBitWiseComplement(Object value, BType type) {
        Object result = null;
        if (Types.getImpliedType(type).tag == TypeTags.INT) {
            result = ~((Long) (value));
        }
        return result;
    }

    private Object calculateBooleanComplement(Object value, BType type) {
        Object result = null;
        if (Types.getImpliedType(type).tag == TypeTags.BOOLEAN) {
            result = !((Boolean) (value));
        }
        return result;
    }

    private BType setLiteralValueAndGetType(BLangLiteral literalExpr, BType expType, AnalyzerData data) {
        Object literalValue = literalExpr.value;
        BType expectedType = Types.getImpliedType(expType);

        if (literalExpr.getKind() == NodeKind.NUMERIC_LITERAL) {
            NodeKind kind = ((BLangNumericLiteral) literalExpr).kind;
            if (kind == NodeKind.INTEGER_LITERAL) {
                return getIntegerLiteralType(literalExpr, literalValue, expectedType);
            } else if (kind == NodeKind.DECIMAL_FLOATING_POINT_LITERAL) {
                if (NumericLiteralSupport.isFloatDiscriminated(literalExpr.originalValue)) {
                    return getTypeOfLiteralWithFloatDiscriminator(literalExpr, literalValue);
                } else if (NumericLiteralSupport.isDecimalDiscriminated(literalExpr.originalValue)) {
                    return getTypeOfLiteralWithDecimalDiscriminator(literalExpr, literalValue);
                } else {
                    return getTypeOfDecimalFloatingPointLiteral(literalExpr, literalValue, expectedType);
                }
            } else {
                return getTypeOfHexFloatingPointLiteral(literalExpr, literalValue, data);
            }
        }

        // Get the type matching to the tag from the symbol table.
        BType literalType = symTable.getTypeFromTag(literalExpr.getBType().tag);

        return literalType;
    }

    private BType getTypeOfLiteralWithFloatDiscriminator(BLangLiteral literalExpr, Object literalValue) {
        String numericLiteral = NumericLiteralSupport.stripDiscriminator(String.valueOf(literalValue));
        if (!types.validateFloatLiteral(literalExpr.pos, numericLiteral)) {
            return symTable.semanticError;
        }
        literalExpr.value = Double.parseDouble(numericLiteral);
        return symTable.floatType;
    }

    public BType getIntegerLiteralType(BLangLiteral literalExpr, Object literalValue, BType expType) {
        return getIntegerLiteralTypeUsingExpType(literalExpr, literalValue, expType);
    }

    private BType getIntegerLiteralTypeUsingExpType(BLangLiteral literalExpr, Object literalValue, BType expType) {
        BType expectedType = Types.getImpliedType(expType);
        int expectedTypeTag = expectedType.tag;
        switch (expectedTypeTag) {
            case TypeTags.BYTE:
            case TypeTags.INT:
            case TypeTags.SIGNED32_INT:
            case TypeTags.SIGNED16_INT:
            case TypeTags.SIGNED8_INT:
            case TypeTags.UNSIGNED32_INT:
            case TypeTags.UNSIGNED16_INT:
            case TypeTags.UNSIGNED8_INT:
            case TypeTags.ANY:
            case TypeTags.ANYDATA:
            case TypeTags.JSON:
                if (!(literalValue instanceof Long)) {
                    dlog.error(literalExpr.pos, DiagnosticErrorCode.OUT_OF_RANGE, literalExpr.originalValue, expType);
                    return symTable.semanticError;
                }
                if (literalExpr.getBType().tag == TypeTags.BYTE) {
                    return symTable.byteType;
                }
                return symTable.intType;
            case TypeTags.FLOAT:
                // The literalValue will be a string if it was not within the bounds of what is supported by Java Long
                // or Double when it was parsed in BLangNodeBuilder
                if (literalValue instanceof String) {
                    dlog.error(literalExpr.pos, DiagnosticErrorCode.OUT_OF_RANGE, literalExpr.originalValue,
                            expectedType);
                    return symTable.semanticError;
                }
                if (literalValue instanceof Double) {
                    literalExpr.value = literalValue;
                } else {
                    literalExpr.value = ((Long) literalValue).doubleValue();
                }
                return symTable.floatType;
            case TypeTags.DECIMAL:
                literalExpr.value = String.valueOf(literalValue);
                return symTable.decimalType;
            case TypeTags.FINITE:
                Set<BType> broadTypes = SemTypeHelper.broadTypes((BFiniteType) expectedType, symTable);
                if (broadTypes.size() == 1) {
                    return getIntegerLiteralTypeUsingExpType(literalExpr, literalValue, broadTypes.iterator().next());
                }

                BUnionType unionType = new BUnionType(null, new LinkedHashSet<>(broadTypes), false, false);
                return getIntegerLiteralTypeUsingExpType(literalExpr, literalValue, unionType);
            case TypeTags.UNION:
                BUnionType expectedUnionType = (BUnionType) expectedType;
                List<BType> validTypes = new ArrayList<>();
                dlog.mute();
                for (BType memType : expectedUnionType.getMemberTypes()) {
                    BType validType = getIntegerLiteralTypeUsingExpType(literalExpr, literalValue, memType);
                    if (validType.tag != TypeTags.SEMANTIC_ERROR) {
                        validTypes.add(validType);
                    }
                }
                dlog.unmute();

                validTypes.sort(Comparator.comparingInt(t -> t.tag));
                for (BType validType : validTypes) {
                    if (validType.tag == TypeTags.INT) {
                        literalExpr.value = literalValue;
                        return symTable.intType;
                    } else if (validType.tag == TypeTags.FLOAT) {
                        if (literalValue instanceof Double) {
                            literalExpr.value = literalValue;
                        } else {
                            literalExpr.value = ((Long) literalValue).doubleValue();
                        }
                        return symTable.floatType;
                    } else if (validType.tag == TypeTags.DECIMAL) {
                        literalExpr.value = String.valueOf(literalValue);
                        return symTable.decimalType;
                    }
                }
                break;
            default:
                break;
        }

        if (!(literalValue instanceof Long)) {
            dlog.error(literalExpr.pos, DiagnosticErrorCode.OUT_OF_RANGE, literalExpr.originalValue,
                    literalExpr.getBType());
            return symTable.semanticError;
        }
        if (literalExpr.getBType().tag == TypeTags.BYTE) {
            return symTable.byteType;
        }
        return symTable.intType;
    }

    private BType getTypeOfLiteralWithDecimalDiscriminator(BLangLiteral literalExpr, Object literalValue) {
        literalExpr.value = NumericLiteralSupport.stripDiscriminator(String.valueOf(literalValue));
        if (!types.isValidDecimalNumber(literalExpr.pos, literalExpr.value.toString())) {
            return symTable.semanticError;
        }
        return symTable.decimalType;
    }

    private BType getTypeOfDecimalFloatingPointLiteral(BLangLiteral literalExpr, Object literalValue, BType expType) {
        String numericLiteral = String.valueOf(literalValue);
        BType literalType = getTypeOfDecimalFloatingPointLiteralUsingExpType(literalExpr, literalValue, expType);
        if (literalType != symTable.semanticError) {
            return literalType;
        }
        return types.validateFloatLiteral(literalExpr.pos, numericLiteral)
                ? symTable.floatType : symTable.semanticError;
    }

    private BType getTypeOfDecimalFloatingPointLiteralUsingExpType(BLangLiteral literalExpr, Object literalValue,
                                                                   BType expType) {
        BType expectedType = Types.getImpliedType(expType);
        String numericLiteral = String.valueOf(literalValue);
        switch (expectedType.tag) {
            case TypeTags.FLOAT:
            case TypeTags.ANYDATA:
            case TypeTags.ANY:
            case TypeTags.JSON:
                if (!types.validateFloatLiteral(literalExpr.pos, numericLiteral)) {
                    return symTable.semanticError;
                }
                return symTable.floatType;
            case TypeTags.DECIMAL:
                if (types.isValidDecimalNumber(literalExpr.pos, literalExpr.value.toString())) {
                    return symTable.decimalType;
                }
                return symTable.semanticError;
            case TypeTags.FINITE:
                BType expBroadType = singleShapeBroadType(expectedType.semType(), symTable).get();
                return getTypeOfDecimalFloatingPointLiteralUsingExpType(literalExpr, literalValue, expBroadType);
            case TypeTags.UNION:
                BUnionType expectedUnionType = (BUnionType) expectedType;
                List<BType> validTypes = new ArrayList<>();
                dlog.mute();
                for (BType memType : expectedUnionType.getMemberTypes()) {
                    BType validType = getTypeOfDecimalFloatingPointLiteralUsingExpType(literalExpr, literalValue,
                            memType);
                    if (validType.tag != TypeTags.SEMANTIC_ERROR) {
                        validTypes.add(validType);
                    }
                }
                dlog.unmute();

                validTypes.sort(Comparator.comparingInt(t -> t.tag));
                for (BType validType : validTypes) {
                    if (validType.tag == TypeTags.FLOAT) {
                        return symTable.floatType;
                    } else if (validType.tag == TypeTags.DECIMAL) {
                        return symTable.decimalType;
                    }
                }
                break;
            default:
                break;
        }
        return symTable.semanticError;
    }

    public BType getTypeOfHexFloatingPointLiteral(BLangLiteral literalExpr, Object literalValue,
                                                  AnalyzerData data) {
        String numericLiteral = String.valueOf(literalValue);
        if (!types.validateFloatLiteral(literalExpr.pos, numericLiteral)) {
            data.resultType = symTable.semanticError;
            return symTable.semanticError;
        }
        literalExpr.value = Double.parseDouble(numericLiteral);
        return symTable.floatType;
    }

    private BType getFiniteType(Object value, BConstantSymbol constantSymbol, BType type) {
        switch (type.tag) {
            case TypeTags.INT:
            case TypeTags.FLOAT:
            case TypeTags.DECIMAL:
            case TypeTags.BYTE:
            case TypeTags.STRING:
            case TypeTags.NIL:
            case TypeTags.BOOLEAN:
                BTypeSymbol finiteTypeSymbol = Symbols.createTypeSymbol(SymTag.FINITE_TYPE, constantSymbol.flags,
                        Names.EMPTY, constantSymbol.pkgID, null, constantSymbol.owner, constantSymbol.pos, VIRTUAL);
                return BFiniteType.newSingletonBFiniteType(finiteTypeSymbol,
                        SemTypeHelper.resolveSingletonType(value, type.getKind()));
            default:
                return type;
        }
    }

<<<<<<< HEAD
    private BSymbol getSymbolOfVarRef(Location pos, SymbolEnv env, Name pkgAlias, Name varName, AnalyzerData data) {
        if (pkgAlias == Names.EMPTY && data.modTable.containsKey(varName.value)) {
            // modTable contains the available constants in current module.
            BLangNode node = data.modTable.get(varName.value);
            if (node.getKind() == NodeKind.CONSTANT) {
                if (!typeResolver.resolvedConstants.contains((BLangConstant) node)) {
                    typeResolver.resolveConstant(data.env, data.modTable, (BLangConstant) node);
                }
            } else {
                dlog.error(pos, DiagnosticErrorCode.EXPRESSION_IS_NOT_A_CONSTANT_EXPRESSION);
                return symTable.notFoundSymbol;
            }
        }

        // Search and get the referenced variable from different module.
        return symResolver.lookupMainSpaceSymbolInPackage(pos, env, pkgAlias, varName);
=======
    private BLangLiteral getLiteral(Object value, Location pos, BType type) {
        switch (type.tag) {
            case TypeTags.INT:
            case TypeTags.FLOAT:
            case TypeTags.DECIMAL:
                BLangNumericLiteral numericLiteral = (BLangNumericLiteral) TreeBuilder.createNumericLiteralExpression();
                return updateLiteral(numericLiteral, value, type, pos);
            case TypeTags.BYTE:
                BLangNumericLiteral byteLiteral = (BLangNumericLiteral) TreeBuilder.createNumericLiteralExpression();
                return updateLiteral(byteLiteral, value, symTable.byteType, pos);
            default:
                BLangLiteral literal = (BLangLiteral) TreeBuilder.createLiteralExpression();
                return updateLiteral(literal, value, type, pos);
        }
    }

    private BLangLiteral updateLiteral(BLangLiteral literal, Object value, BType type, Location pos) {
        literal.value = value;
        literal.isConstant = true;
        literal.setBType(type);
        literal.pos = pos;
        return literal;
    }

    private BFiniteType createFiniteType(BConstantSymbol constantSymbol, BLangExpression expr) {
        BTypeSymbol finiteTypeSymbol = Symbols.createTypeSymbol(SymTag.FINITE_TYPE, constantSymbol.flags, Names.EMPTY,
                constantSymbol.pkgID, null, constantSymbol.owner,
                constantSymbol.pos, VIRTUAL);
        BFiniteType finiteType = new BFiniteType(finiteTypeSymbol);
        finiteType.addValue(expr);
        finiteType.tsymbol.type = finiteType;
        return finiteType;
    }

    private BUnionType createFiniteType(BConstantSymbol constantSymbol, Object value, BUnionType type, Location pos) {
        LinkedHashSet<BType> memberTypes = new LinkedHashSet<>(3);
        for (BType memberType : type.getMemberTypes()) {
            BTypeSymbol finiteTypeSymbol = Symbols.createTypeSymbol(SymTag.FINITE_TYPE, constantSymbol.flags,
                    Names.EMPTY, constantSymbol.pkgID, null, constantSymbol.owner, constantSymbol.pos, VIRTUAL);
            BFiniteType finiteType = new BFiniteType(finiteTypeSymbol);
            Object memberValue;
            switch (memberType.tag) {
                case TypeTags.FLOAT:
                    memberValue = value instanceof String ?
                            Double.parseDouble((String) value) : ((Long) value).doubleValue();
                    break;
                case TypeTags.DECIMAL:
                    memberValue = new BigDecimal(String.valueOf(value));
                    break;
                default:
                    memberValue = value;
            }
            finiteType.addValue(getLiteral(memberValue, pos, memberType));
            finiteType.tsymbol.type = finiteType;
            memberTypes.add(finiteType);
        }

        return BUnionType.create(null, memberTypes);
>>>>>>> b2c64577
    }

    private boolean addFields(LinkedHashMap<String, BField> fields, BType keyValueType, String key, Location pos,
                           BRecordTypeSymbol recordSymbol) {
        Name fieldName = Names.fromString(key);
        if (fields.containsKey(key)) {
            dlog.error(pos, DiagnosticErrorCode.DUPLICATE_KEY_IN_MAPPING_CONSTRUCTOR, TypeKind.RECORD.typeName(), key);
            return false;
        }
        long flags = recordSymbol.flags | Flags.REQUIRED;
        BVarSymbol fieldSymbol = new BVarSymbol(flags, fieldName, recordSymbol.pkgID , keyValueType,
                recordSymbol, symTable.builtinPos, VIRTUAL);
        fields.put(fieldName.value, new BField(fieldName, null, fieldSymbol));
        return true;
    }

    private String getKeyName(BLangExpression key) {
        return key.getKind() == NodeKind.SIMPLE_VARIABLE_REF ?
                ((BLangSimpleVarRef) key).variableName.value : (String) ((BLangLiteral) key).value;
    }

    private BRecordTypeSymbol createRecordTypeSymbol(PackageID pkgID, Location location,
                                                     SymbolOrigin origin, AnalyzerData data) {
        SymbolEnv env = data.env;
        Name genName = Names.fromString(anonymousModelHelper.getNextAnonymousTypeKey(pkgID,
                data.anonTypeNameSuffixes));
        BRecordTypeSymbol recordSymbol = Symbols.createRecordSymbol(data.constantSymbol.flags, genName,
                        pkgID, null, env.scope.owner, location, origin);
        recordSymbol.scope = new Scope(recordSymbol);
        return recordSymbol;
    }

    private BSymbol getOpSymbolBothUnion(BUnionType lhsType, BUnionType rhsType,
                                         BLangBinaryExpr binaryExpr, AnalyzerData data) {
        BSymbol firstValidOpSymbol = symTable.notFoundSymbol;
        LinkedHashSet<BType> memberTypes = new LinkedHashSet<>();
        LinkedHashSet<BType> removableLhsMemberTypes = new LinkedHashSet<>();
        LinkedHashSet<BType> removableRhsMemberTypes = new LinkedHashSet<>(rhsType.getMemberTypes());
        for (BType memberTypeLhs : lhsType.getMemberTypes()) {
            boolean isValidLhsMemberType = false;
            for (BType memberTypeRhs : rhsType.getMemberTypes()) {
                BSymbol resultantOpSymbol = getOpSymbol(memberTypeLhs, memberTypeRhs, binaryExpr, data);
                if (data.resultType != symTable.semanticError) {
                    memberTypes.add(data.resultType);
                    isValidLhsMemberType = true;
                    removableRhsMemberTypes.remove(memberTypeRhs);
                }
                if (firstValidOpSymbol == symTable.notFoundSymbol && resultantOpSymbol != symTable.notFoundSymbol) {
                    firstValidOpSymbol = resultantOpSymbol;
                }
            }
            if (!isValidLhsMemberType) {
                removableLhsMemberTypes.add(memberTypeLhs);
            }
        }
        for (BType memberTypeRhs : removableRhsMemberTypes) {
            rhsType.remove(memberTypeRhs);
        }
        for (BType memberTypeLhs : removableLhsMemberTypes) {
            lhsType.remove(memberTypeLhs);
        }
        if (memberTypes.size() != 1) {
            data.resultType = BUnionType.create(null, memberTypes);
        } else {
            data.resultType = memberTypes.iterator().next();
        }
        return firstValidOpSymbol;
    }

    private BSymbol getOpSymbolLhsUnion(BUnionType lhsType, BType rhsType,
                                        BLangBinaryExpr binaryExpr, AnalyzerData data, boolean swap) {
        BSymbol firstValidOpSymbol = symTable.notFoundSymbol;
        LinkedHashSet<BType> memberTypes = new LinkedHashSet<>();
        LinkedHashSet<BType> removableLhsMemberTypes = new LinkedHashSet<>();
        for (BType memberTypeLhs : lhsType.getMemberTypes()) {
            boolean isValidLhsMemberType = false;
            BSymbol resultantOpSymbol;
            if (swap) {
                resultantOpSymbol = getOpSymbol(rhsType, memberTypeLhs, binaryExpr, data);
            } else {
                resultantOpSymbol = getOpSymbol(memberTypeLhs, rhsType, binaryExpr, data);
            }
            if (data.resultType != symTable.semanticError) {
                memberTypes.add(data.resultType);
                isValidLhsMemberType = true;
            }
            if (firstValidOpSymbol == symTable.notFoundSymbol && resultantOpSymbol != symTable.notFoundSymbol) {
                firstValidOpSymbol = resultantOpSymbol;
            }

            if (!isValidLhsMemberType) {
                removableLhsMemberTypes.add(memberTypeLhs);
            }
        }
        for (BType memberTypeLhs : removableLhsMemberTypes) {
            lhsType.remove(memberTypeLhs);
        }
        if (memberTypes.size() != 1) {
            data.resultType = BUnionType.create(null, memberTypes);
        } else {
            data.resultType = memberTypes.iterator().next();
        }
        return firstValidOpSymbol;
    }

    private BSymbol getOpSymbolBothNonUnion(BType lhsType, BType rhsType, BLangBinaryExpr binaryExpr,
                                            AnalyzerData data) {
        return getOpSymbol(lhsType, rhsType, binaryExpr, data);
    }

    private BSymbol getOpSymbol(BType lhsType, BType rhsType, BLangBinaryExpr binaryExpr, AnalyzerData data) {
        BSymbol opSymbol = symResolver.resolveBinaryOperator(binaryExpr.opKind, lhsType, rhsType);
        if (lhsType != symTable.semanticError && rhsType != symTable.semanticError) {
            // Look up operator symbol if both rhs and lhs types aren't error or xml types

            if (opSymbol == symTable.notFoundSymbol) {
                opSymbol = symResolver.getBitwiseShiftOpsForTypeSets(binaryExpr.opKind, lhsType, rhsType);
            }

            if (opSymbol == symTable.notFoundSymbol) {
                opSymbol = symResolver.getBinaryBitwiseOpsForTypeSets(binaryExpr.opKind, lhsType, rhsType);
            }

            if (opSymbol == symTable.notFoundSymbol) {
                opSymbol = symResolver.getArithmeticOpsForTypeSets(binaryExpr.opKind, lhsType, rhsType);
            }

            if (opSymbol == symTable.notFoundSymbol) {
                opSymbol = symResolver.getBinaryEqualityForTypeSets(binaryExpr.opKind, lhsType, rhsType,
                        binaryExpr, data.env);
            }

            if (opSymbol == symTable.notFoundSymbol) {
                opSymbol = symResolver.getBinaryComparisonOpForTypeSets(binaryExpr.opKind, lhsType, rhsType);
            }

            if (opSymbol == symTable.notFoundSymbol) {
                opSymbol = symResolver.getRangeOpsForTypeSets(binaryExpr.opKind, lhsType, rhsType);
            }

            if (opSymbol == symTable.notFoundSymbol) {
                DiagnosticErrorCode errorCode = DiagnosticErrorCode.BINARY_OP_INCOMPATIBLE_TYPES;

                if ((binaryExpr.opKind == OperatorKind.DIV || binaryExpr.opKind == OperatorKind.MOD) &&
                        lhsType.tag == TypeTags.INT &&
                        (rhsType.tag == TypeTags.DECIMAL || rhsType.tag == TypeTags.FLOAT)) {
                    errorCode = DiagnosticErrorCode.BINARY_OP_INCOMPATIBLE_TYPES_INT_FLOAT_DIVISION;
                }

                dlog.error(binaryExpr.pos, errorCode, binaryExpr.opKind, lhsType, rhsType);
                data.resultType = symTable.semanticError;
            } else {
                data.resultType = opSymbol.type.getReturnType();
            }
        }
        return opSymbol;
    }

    /**
     * @since 2201.7.0
     */
    public static class FillMembers extends TypeVisitor {

        private static final CompilerContext.Key<ConstantTypeChecker.FillMembers> FILL_MEMBERS_KEY =
                new CompilerContext.Key<>();

        private final SymbolTable symTable;
        private final Types types;
        private final ConstantTypeChecker constantTypeChecker;
        private final Names names;
        private final BLangDiagnosticLog dlog;

        private AnalyzerData data;

        public FillMembers(CompilerContext context) {
            context.put(FILL_MEMBERS_KEY, this);

            this.symTable = SymbolTable.getInstance(context);
            this.types = Types.getInstance(context);
            this.constantTypeChecker = ConstantTypeChecker.getInstance(context);
            this.names = Names.getInstance(context);
            this.dlog = BLangDiagnosticLog.getInstance(context);;
        }

        public static ConstantTypeChecker.FillMembers getInstance(CompilerContext context) {
            ConstantTypeChecker.FillMembers fillMembers = context.get(FILL_MEMBERS_KEY);
            if (fillMembers == null) {
                fillMembers = new ConstantTypeChecker.FillMembers(context);
            }

            return fillMembers;
        }

        public boolean addFillMembers(BTupleType type, BType expType, AnalyzerData data) {
            BType refType = Types.getImpliedType(types.getTypeWithEffectiveIntersectionTypes(expType));
            List<BType> tupleTypes = type.getTupleTypes();
            int tupleMemberCount = tupleTypes.size();
            if (refType.tag == TypeTags.ARRAY) {
                BArrayType arrayType = (BArrayType) expType;
                int noOfFillMembers = arrayType.size - tupleMemberCount;
                BType fillMemberType = getFillMembers(arrayType.eType, data);
                if (fillMemberType == symTable.semanticError) {
                    return false;
                }
                for (int i = 0; i < noOfFillMembers; i++) {
                    type.addMembers(
                            new BTupleMember(fillMemberType, Symbols.createVarSymbolForTupleMember(fillMemberType)));
                }
            } else if (refType.tag == TypeTags.TUPLE) {
                List<BType> bTypeList = ((BTupleType) expType).getTupleTypes();
                for (int i = tupleMemberCount; i < bTypeList.size(); i++) {
                    BType fillMemberType = getFillMembers(bTypeList.get(i), data);
                    if (fillMemberType == symTable.semanticError) {
                        return false;
                    }
                    type.addMembers(
                            new BTupleMember(fillMemberType, Symbols.createVarSymbolForTupleMember(fillMemberType)));
                }
            }
            return true;
        }

        public BType getFillMembers(BType type, AnalyzerData data) {
            this.data = data;
            data.resultType = symTable.semanticError;
            type.accept(this);

            if (data.resultType == symTable.semanticError) {
                dlog.error(data.constantSymbol.pos, DiagnosticErrorCode.INVALID_LIST_CONSTRUCTOR_ELEMENT_TYPE,
                        data.expType);
            }
            return data.resultType;
        }

        @Override
        public void visit(BAnnotationType bAnnotationType) {

        }

        @Override
        public void visit(BArrayType arrayType) {
            BTypeSymbol tupleTypeSymbol = Symbols.createTypeSymbol(SymTag.TUPLE_TYPE,
                    Flags.asMask(EnumSet.of(Flag.PUBLIC)), Names.EMPTY, data.env.enclPkg.symbol.pkgID, null,
                    data.env.scope.owner, null, SOURCE);
            if (arrayType.state == BArrayState.OPEN) {
                BTupleType resultTupleType = new BTupleType(tupleTypeSymbol, new ArrayList<>());
                tupleTypeSymbol.type = resultTupleType;
                data.resultType = resultTupleType;
                return;
            } else if (arrayType.state == BArrayState.INFERRED) {
                data.resultType = symTable.semanticError;
                return;
            }
            BType fillMemberType = getFillMembers(arrayType.eType, data);
            if (fillMemberType == symTable.semanticError) {
                data.resultType = symTable.semanticError;
                return;
            }
            List<BType> tupleTypes = new ArrayList<>(arrayType.size);
            for (int i = 0; i < arrayType.size; i++) {
                tupleTypes.add(fillMemberType);
            }
            List<BTupleMember> members = new ArrayList<>();
            tupleTypes.forEach(m ->
                    members.add(new BTupleMember(m, Symbols.createVarSymbolForTupleMember(m))));
            BTupleType resultTupleType = new BTupleType(tupleTypeSymbol, members);
            tupleTypeSymbol.type = resultTupleType;
            data.resultType = resultTupleType;
        }

        @Override
        public void visit(BBuiltInRefType bBuiltInRefType) {

        }

        @Override
        public void visit(BAnyType bAnyType) {
            data.resultType = symTable.nilType;
        }

        @Override
        public void visit(BAnydataType bAnydataType) {
            data.resultType = symTable.nilType;
        }

        @Override
        public void visit(BErrorType bErrorType) {

        }

        @Override
        public void visit(BFiniteType finiteType) {
            if (Core.singleShape(finiteType.semType()).isEmpty()) {
                if (finiteType.isNullable()) { // Ex. 1|null
                    data.resultType = symTable.nilType;
                    return;
                }
                data.resultType = symTable.semanticError;
                return;
            }
            if (finiteType.isNullable()) {
                // Compiler takes () as nilType and null as a finite ().
                // Added this logic to keep the consistency.
                data.resultType = symTable.nilType;
                return;
            }
            data.resultType = finiteType;
        }

        @Override
        public void visit(BInvokableType bInvokableType) {

        }

        @Override
        public void visit(BJSONType bjsonType) {
            data.resultType = symTable.nilType;
        }

        @Override
        public void visit(BMapType bMapType) {
            BRecordTypeSymbol recordSymbol = constantTypeChecker.createRecordTypeSymbol(data.constantSymbol.pkgID,
                    data.constantSymbol.pos, VIRTUAL, data);
            recordSymbol.type = new BRecordType(recordSymbol);
            BRecordType resultRecordType = new BRecordType(recordSymbol);
            recordSymbol.type = resultRecordType;
            resultRecordType.tsymbol = recordSymbol;
            resultRecordType.sealed = true;
            resultRecordType.restFieldType = symTable.neverType;
            TypeDefBuilderHelper.createTypeDefinition(resultRecordType, data.constantSymbol.pos, names, types,
                    symTable, data.env);
            data.resultType = resultRecordType;
        }

        @Override
        public void visit(BStreamType bStreamType) {

        }

        @Override
        public void visit(BTypedescType bTypedescType) {

        }

        @Override
        public void visit(BTypeReferenceType bTypeReferenceType) {
            getFillMembers(bTypeReferenceType.referredType, data);
        }

        @Override
        public void visit(BParameterizedType bTypedescType) {

        }

        @Override
        public void visit(BNeverType bNeverType) {

        }

        @Override
        public void visitNilType(BType bType) {
            data.resultType = symTable.nilType;
        }

        @Override
        public void visit(BNoType bNoType) {

        }

        @Override
        public void visit(BPackageType bPackageType) {

        }

        @Override
        public void visit(BStructureType bStructureType) {

        }

        @Override
        public void visit(BTupleType tupleType) {
            List<BType> bTypeList = tupleType.getTupleTypes();
            BTypeSymbol tupleTypeSymbol = Symbols.createTypeSymbol(SymTag.TUPLE_TYPE,
                    Flags.asMask(EnumSet.of(Flag.PUBLIC)), Names.EMPTY, data.env.enclPkg.symbol.pkgID, null,
                    data.env.scope.owner, null, SOURCE);
            List<BType> tupleTypes = new ArrayList<>(bTypeList.size());
            for (BType bType : bTypeList) {
                BType fillMemberType = getFillMembers(bType, data);
                if (fillMemberType == symTable.semanticError) {
                    data.resultType = symTable.semanticError;
                    return;
                }
                tupleTypes.add(fillMemberType);
            }
            List<BTupleMember> members = new ArrayList<>();
            tupleTypes.forEach(m ->
                    members.add(new BTupleMember(m, Symbols.createVarSymbolForTupleMember(m))));
            BTupleType resultTupleType = new BTupleType(tupleTypeSymbol, members);
            tupleTypeSymbol.type = resultTupleType;
            data.resultType = resultTupleType;
        }

        @Override
        public void visit(BUnionType unionType) {
            LinkedHashSet<BType> memberTypes = unionType.getMemberTypes();
            if (memberTypes.size() == 1) {
                getFillMembers(memberTypes.iterator().next(), data);
                return;
            }
            if (memberTypes.size() > 2 || !unionType.isNullable()) {
                data.resultType = symTable.semanticError;
                return;
            }
            data.resultType = symTable.nilType;
        }

        @Override
        public void visit(BIntersectionType intersectionType) {
            data.resultType = getFillMembers(intersectionType.effectiveType, data);
        }

        @Override
        public void visit(BXMLType bxmlType) {

        }

        @Override
        public void visit(BTableType bTableType) {
            data.resultType = symTable.tableType;
        }

        @Override
        public void visit(BRecordType recordType) {
            LinkedHashMap<String, BField> fields = recordType.fields;
            BRecordTypeSymbol recordSymbol = constantTypeChecker.createRecordTypeSymbol(data.constantSymbol.pkgID,
                    data.constantSymbol.pos, VIRTUAL, data);
            for (BField field : fields.values()) {
                if (Symbols.isFlagOn(field.symbol.flags, Flags.REQUIRED)) {
                    data.resultType = symTable.semanticError;
                    return;
                }
            }
            BRecordType resultRecordType = new BRecordType(recordSymbol);
            recordSymbol.type = resultRecordType;
            resultRecordType.tsymbol = recordSymbol;
            resultRecordType.sealed = true;
            resultRecordType.restFieldType = symTable.neverType;
            TypeDefBuilderHelper.createTypeDefinition(resultRecordType, data.constantSymbol.pos, names, types,
                    symTable, data.env);
            data.resultType = resultRecordType;
        }

        @Override
        public void visit(BObjectType bObjectType) {

        }

        @Override
        public void visit(BType type) { // TODO: Can we get rid of refType switch?
            switch (type.tag) {
                case TypeTags.NIL:
                    visitNilType(type);
                    return;
            }

            BConstantSymbol constantSymbol = data.constantSymbol;
            BTypeSymbol finiteTypeSym = Symbols.createTypeSymbol(SymTag.FINITE_TYPE, constantSymbol.flags,
                    Names.EMPTY, constantSymbol.pkgID, null, constantSymbol.owner, constantSymbol.pos, VIRTUAL);

            BType refType = Types.getImpliedType(type);
            switch (refType.tag) {
                case TypeTags.BOOLEAN:
                    data.resultType = symTable.falseType;
                    break;
                case TypeTags.INT:
                case TypeTags.SIGNED8_INT:
                case TypeTags.SIGNED16_INT:
                case TypeTags.SIGNED32_INT:
                case TypeTags.UNSIGNED8_INT:
                case TypeTags.UNSIGNED16_INT:
                case TypeTags.UNSIGNED32_INT:
                case TypeTags.BYTE:
                    data.resultType = BFiniteType.newSingletonBFiniteType(finiteTypeSym, SemTypes.intConst(0));
                    break;
                case TypeTags.FLOAT:
                    data.resultType = BFiniteType.newSingletonBFiniteType(finiteTypeSym, SemTypes.floatConst(0));
                    break;
                case TypeTags.DECIMAL:
                    data.resultType = BFiniteType.newSingletonBFiniteType(finiteTypeSym, SemTypes.decimalConst("0"));
                    break;
                case TypeTags.STRING:
                case TypeTags.CHAR_STRING:
                    data.resultType = BFiniteType.newSingletonBFiniteType(finiteTypeSym, SemTypes.stringConst(""));
                    break;
                default:
                    data.resultType = symTable.semanticError;
                    break;
            }
        }

        @Override
        public void visit(BFutureType bFutureType) {

        }

        @Override
        public void visit(BHandleType bHandleType) {

        }
    }

    public BLangConstantValue getConstantValue(BType type) {
        // Obtain the constant value using its type.
        BType refType = Types.getImpliedType(type);
        switch (refType.tag) {
            case TypeTags.FINITE:
                BType t = singleShapeBroadType(refType.semType(), symTable).get();
                Value v = Core.singleShape(refType.semType()).get();
                // TODO: 12/9/23 merge t and v to a single object
                return new BLangConstantValue (v.value, t);
            case TypeTags.RECORD:
                Map<String, BLangConstantValue> fields = new HashMap<>();
                LinkedHashMap<String, BField> recordFields = ((BRecordType) refType).fields;
                for (String key : recordFields.keySet()) {
                    BLangConstantValue constantValue = getConstantValue(recordFields.get(key).type);
                    fields.put(key, constantValue);
                }
                return new BLangConstantValue(fields, type);
            case TypeTags.TUPLE:
                List<BLangConstantValue> members = new ArrayList<>();
                List<BType> tupleTypes = ((BTupleType) refType).getTupleTypes();
                for (BType memberType : tupleTypes) {
                    BLangConstantValue constantValue = getConstantValue(memberType);
                    members.add(constantValue);
                }
                return new BLangConstantValue(members, type);
            case TypeTags.NIL:
                return new BLangConstantValue(refType.tsymbol.getType().toString(), type.tsymbol.getType());
            default:
                break;
        }
        return null;
    }

    /**
     * @since 2201.7.0
     */
    public static class ResolveConstantExpressionType extends
            SimpleBLangNodeAnalyzer<ConstantTypeChecker.AnalyzerData> {

        private static final CompilerContext.Key<ConstantTypeChecker.ResolveConstantExpressionType>
                RESOLVE_CONSTANT_EXPRESSION_TYPE = new CompilerContext.Key<>();
        private final Types types;
        private final ConstantTypeChecker constantTypeChecker;
        private final SymbolTable symTable;

        public ResolveConstantExpressionType(CompilerContext context) {
            context.put(RESOLVE_CONSTANT_EXPRESSION_TYPE, this);
            this.types = Types.getInstance(context);
            this.constantTypeChecker = ConstantTypeChecker.getInstance(context);
            this.symTable = SymbolTable.getInstance(context);
        }

        public static ResolveConstantExpressionType getInstance(CompilerContext context) {
            ResolveConstantExpressionType resolveConstantExpressionType = context.get(RESOLVE_CONSTANT_EXPRESSION_TYPE);
            if (resolveConstantExpressionType == null) {
                resolveConstantExpressionType = new ResolveConstantExpressionType(context);
            }

            return resolveConstantExpressionType;
        }

        public BType resolveConstExpr(BLangExpression expr, BType expType, AnalyzerData data) {
            return resolveConstExpr(expr, data.env, expType, DiagnosticErrorCode.INCOMPATIBLE_TYPES, data);
        }

        public BType resolveConstExpr(BLangExpression expr, SymbolEnv env, BType expType, DiagnosticCode diagCode,
                                    AnalyzerData data) {

            SymbolEnv prevEnv = data.env;
            BType preExpType = data.expType;
            DiagnosticCode preDiagCode = data.diagCode;
            data.env = env;
            data.diagCode = diagCode;
            data.expType = expType;

            expr.expectedType = expType;

            expr.accept(this, data);

            data.env = prevEnv;
            data.expType = preExpType;
            data.diagCode = preDiagCode;

            return data.resultType;
        }

        @Override
        public void analyzeNode(BLangNode node, AnalyzerData data) {

        }

        @Override
        public void visit(BLangPackage node, AnalyzerData data) {

        }

        @Override
        public void visit(BLangLiteral literalExpr, AnalyzerData data) {
            updateBlangExprType(literalExpr, data);
        }

        private void updateBlangExprType(BLangExpression expression, AnalyzerData data) {
            BType expressionType = expression.getBType();
            if (expressionType.tag == TypeTags.FINITE) {
                expressionType = singleShapeBroadType(expressionType.semType(), symTable).get();
                expression.setBType(expressionType);
                types.setImplicitCastExpr(expression, data.expType, expressionType);
                return;
            }
            if (expressionType.tag != TypeTags.UNION) {
                return;
            }

            BType targetType;
            BType expType = data.expType;
            if (expType.tag == TypeTags.FINITE) {
                targetType = singleShapeBroadType(expType.semType(), symTable).get();
            } else {
                targetType = expType;
            }

            for (BType memberType : ((BUnionType) expressionType).getMemberTypes()) {
                BType type = singleShapeBroadType(memberType.semType(), symTable).get();

                if (type.tag == targetType.tag || types.isAssignable(memberType, targetType)) {
                    expression.setBType(type);
                    types.setImplicitCastExpr(expression, type, memberType);
                    return;
                }
            }
        }

        @Override
        public void visit(BLangSimpleVarRef varRefExpr, AnalyzerData data) {

        }

        @Override
        public void visit(BLangListConstructorExpr listConstructor, AnalyzerData data) {
            BType resolvedType = data.expType;
            BTupleType tupleType = (BTupleType) ((resolvedType.tag == TypeTags.INTERSECTION) ?
                    ((BIntersectionType) resolvedType).effectiveType : resolvedType);
            List<BType> resolvedMemberType = tupleType.getTupleTypes();
            listConstructor.setBType(data.expType);
            int currentListIndex = 0;
            for (BLangExpression memberExpr : listConstructor.exprs) {
                if (memberExpr.getKind() == NodeKind.LIST_CONSTRUCTOR_SPREAD_OP) {
                    BLangListConstructorExpr.BLangListConstructorSpreadOpExpr spreadOp =
                            (BLangListConstructorExpr.BLangListConstructorSpreadOpExpr) memberExpr;
                    BTupleType type = (BTupleType) Types.getImpliedType(
                            types.getTypeWithEffectiveIntersectionTypes(spreadOp.expr.getBType()));
                    spreadOp.setBType(spreadOp.expr.getBType());
                    currentListIndex += type.getTupleTypes().size();
                    continue;
                }
                resolveConstExpr(memberExpr, resolvedMemberType.get(currentListIndex), data);
                currentListIndex++;
            }
        }

        @Override
        public void visit(BLangRecordLiteral recordLiteral, AnalyzerData data) {
            BType expFieldType;
            BType resolvedType = data.expType;
            recordLiteral.setBType(data.expType);
            for (RecordLiteralNode.RecordField field : recordLiteral.fields) {
                if (field.isKeyValueField()) {
                    BLangRecordLiteral.BLangRecordKeyValueField keyValue =
                            (BLangRecordLiteral.BLangRecordKeyValueField) field;
                    BLangRecordLiteral.BLangRecordKey key = keyValue.key;
                    BLangExpression keyValueExpr = keyValue.valueExpr;
                    if (key.computedKey) {
                        BLangRecordLiteral.BLangRecordKeyValueField computedKeyValue =
                                (BLangRecordLiteral.BLangRecordKeyValueField) field;
                        BLangRecordLiteral.BLangRecordKey computedKey = computedKeyValue.key;
                        BType fieldName = constantTypeChecker.checkConstExpr(computedKey.expr, data);
                        expFieldType = getResolvedFieldType(Core.singleShape(fieldName.semType()).get().value,
                                resolvedType);
                        resolveConstExpr(computedKey.expr, expFieldType, data);
                        resolveConstExpr(keyValueExpr, expFieldType, data);
                        continue;
                    }
                    expFieldType = getResolvedFieldType(constantTypeChecker.getKeyName(key.expr), resolvedType);
                    resolveConstExpr(keyValueExpr, expFieldType, data);
                } else if (field.getKind() == NodeKind.SIMPLE_VARIABLE_REF) {
                    BLangRecordLiteral.BLangRecordVarNameField varNameField =
                            (BLangRecordLiteral.BLangRecordVarNameField) field;
                    expFieldType = getResolvedFieldType(constantTypeChecker.getKeyName(varNameField), resolvedType);
                    resolveConstExpr(varNameField, expFieldType, data);
                } else {
                    // Spread Field
                    // Spread fields are not required to resolve separately since they are constant references.
                    BLangRecordLiteral.BLangRecordSpreadOperatorField spreadField =
                            (BLangRecordLiteral.BLangRecordSpreadOperatorField) field;
                    spreadField.setBType(spreadField.expr.getBType());
                }
            }
        }

        private BType getResolvedFieldType(Object targetKey, BType resolvedType) {
            BRecordType recordType = (BRecordType) ((resolvedType.tag == TypeTags.INTERSECTION) ?
                    ((BIntersectionType) resolvedType).effectiveType : resolvedType);
            for (String key : recordType.getFields().keySet()) {
                if (key.equals(targetKey)) {
                    return recordType.getFields().get(key).type;
                }
            }
            return null;
        }

        @Override
        public void visit(BLangBinaryExpr binaryExpr, AnalyzerData data) {
            switch (binaryExpr.opKind) {
                case OR:
                case AND:
                case ADD:
                case SUB:
                case MUL:
                case DIV:
                case MOD:
                    resolveConstExpr(binaryExpr.lhsExpr, data.expType, data);
                    resolveConstExpr(binaryExpr.rhsExpr, data.expType, data);
                    updateBlangExprType(binaryExpr, data);
                    BInvokableType invokableType = (BInvokableType) binaryExpr.opSymbol.type;
                    ArrayList<BType> paramTypes = new ArrayList<>(2);
                    paramTypes.add(binaryExpr.lhsExpr.getBType());
                    paramTypes.add(binaryExpr.rhsExpr.getBType());
                    invokableType.paramTypes = paramTypes;
                    invokableType.retType = binaryExpr.getBType();
                    break;
                default:
                    break;
            }
        }

        @Override
        public void visit(BLangUnaryExpr unaryExpr, AnalyzerData data) {
            updateBlangExprType(unaryExpr.expr, data);
            updateBlangExprType(unaryExpr, data);
            BInvokableType invokableType = (BInvokableType) unaryExpr.opSymbol.type;
            ArrayList<BType> paramTypes = new ArrayList<>(1);
            paramTypes.add(unaryExpr.expr.getBType());
            invokableType.paramTypes = paramTypes;
            invokableType.retType = unaryExpr.getBType();
        }

        @Override
        public void visit(BLangGroupExpr groupExpr, AnalyzerData data) {
            updateBlangExprType(groupExpr.expression, data);
            updateBlangExprType(groupExpr, data);
        }
    }

    /**
     * @since 2201.7.0
     */
    public static class AnalyzerData {
        public SymbolEnv env;
        boolean isTypeChecked;
        Types.CommonAnalyzerData commonAnalyzerData = new Types.CommonAnalyzerData();
        DiagnosticCode diagCode;
        BType expType;
        BType resultType;
        Map<String, BLangNode> modTable;
        BConstantSymbol constantSymbol;
        int compoundExprCount = 0;
        Stack<String> anonTypeNameSuffixes = new Stack<>();
        Location pos;
    }
}<|MERGE_RESOLUTION|>--- conflicted
+++ resolved
@@ -1945,24 +1945,6 @@
         }
     }
 
-<<<<<<< HEAD
-    private BSymbol getSymbolOfVarRef(Location pos, SymbolEnv env, Name pkgAlias, Name varName, AnalyzerData data) {
-        if (pkgAlias == Names.EMPTY && data.modTable.containsKey(varName.value)) {
-            // modTable contains the available constants in current module.
-            BLangNode node = data.modTable.get(varName.value);
-            if (node.getKind() == NodeKind.CONSTANT) {
-                if (!typeResolver.resolvedConstants.contains((BLangConstant) node)) {
-                    typeResolver.resolveConstant(data.env, data.modTable, (BLangConstant) node);
-                }
-            } else {
-                dlog.error(pos, DiagnosticErrorCode.EXPRESSION_IS_NOT_A_CONSTANT_EXPRESSION);
-                return symTable.notFoundSymbol;
-            }
-        }
-
-        // Search and get the referenced variable from different module.
-        return symResolver.lookupMainSpaceSymbolInPackage(pos, env, pkgAlias, varName);
-=======
     private BLangLiteral getLiteral(Object value, Location pos, BType type) {
         switch (type.tag) {
             case TypeTags.INT:
@@ -2021,7 +2003,6 @@
         }
 
         return BUnionType.create(null, memberTypes);
->>>>>>> b2c64577
     }
 
     private boolean addFields(LinkedHashMap<String, BField> fields, BType keyValueType, String key, Location pos,
