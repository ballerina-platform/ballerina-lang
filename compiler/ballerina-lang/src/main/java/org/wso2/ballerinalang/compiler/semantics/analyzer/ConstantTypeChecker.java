/*
 *  Copyright (c) 2023, WSO2 LLC. (http://www.wso2.org) All Rights Reserved.
 *
 *  WSO2 LLC. licenses this file to you under the Apache License,
 *  Version 2.0 (the "License"); you may not use this file except
 *  in compliance with the License.
 *  You may obtain a copy of the License at
 *
 *    http://www.apache.org/licenses/LICENSE-2.0
 *
 *  Unless required by applicable law or agreed to in writing,
 *  software distributed under the License is distributed on an
 *  "AS IS" BASIS, WITHOUT WARRANTIES OR CONDITIONS OF ANY
 *  KIND, either express or implied.  See the License for the
 *  specific language governing permissions and limitations
 *  under the License.
 */
package org.wso2.ballerinalang.compiler.semantics.analyzer;

import io.ballerina.tools.diagnostics.DiagnosticCode;
import io.ballerina.tools.diagnostics.Location;
import org.ballerinalang.model.TreeBuilder;
import org.ballerinalang.model.elements.Flag;
import org.ballerinalang.model.elements.PackageID;
import org.ballerinalang.model.symbols.SymbolOrigin;
import org.ballerinalang.model.tree.NodeKind;
import org.ballerinalang.model.tree.OperatorKind;
import org.ballerinalang.model.tree.expressions.RecordLiteralNode;
import org.ballerinalang.util.diagnostic.DiagnosticErrorCode;
import org.wso2.ballerinalang.compiler.diagnostic.BLangDiagnosticLog;
import org.wso2.ballerinalang.compiler.parser.BLangAnonymousModelHelper;
import org.wso2.ballerinalang.compiler.parser.NodeCloner;
import org.wso2.ballerinalang.compiler.semantics.model.Scope;
import org.wso2.ballerinalang.compiler.semantics.model.SymbolEnv;
import org.wso2.ballerinalang.compiler.semantics.model.SymbolTable;
import org.wso2.ballerinalang.compiler.semantics.model.TypeVisitor;
import org.wso2.ballerinalang.compiler.semantics.model.symbols.BAttachedFunction;
import org.wso2.ballerinalang.compiler.semantics.model.symbols.BConstantSymbol;
import org.wso2.ballerinalang.compiler.semantics.model.symbols.BInvokableSymbol;
import org.wso2.ballerinalang.compiler.semantics.model.symbols.BOperatorSymbol;
import org.wso2.ballerinalang.compiler.semantics.model.symbols.BRecordTypeSymbol;
import org.wso2.ballerinalang.compiler.semantics.model.symbols.BSymbol;
import org.wso2.ballerinalang.compiler.semantics.model.symbols.BTypeSymbol;
import org.wso2.ballerinalang.compiler.semantics.model.symbols.BVarSymbol;
import org.wso2.ballerinalang.compiler.semantics.model.symbols.SymTag;
import org.wso2.ballerinalang.compiler.semantics.model.symbols.Symbols;
import org.wso2.ballerinalang.compiler.semantics.model.types.BAnnotationType;
import org.wso2.ballerinalang.compiler.semantics.model.types.BAnyType;
import org.wso2.ballerinalang.compiler.semantics.model.types.BAnydataType;
import org.wso2.ballerinalang.compiler.semantics.model.types.BArrayType;
import org.wso2.ballerinalang.compiler.semantics.model.types.BBuiltInRefType;
import org.wso2.ballerinalang.compiler.semantics.model.types.BErrorType;
import org.wso2.ballerinalang.compiler.semantics.model.types.BField;
import org.wso2.ballerinalang.compiler.semantics.model.types.BFiniteType;
import org.wso2.ballerinalang.compiler.semantics.model.types.BFutureType;
import org.wso2.ballerinalang.compiler.semantics.model.types.BHandleType;
import org.wso2.ballerinalang.compiler.semantics.model.types.BIntersectionType;
import org.wso2.ballerinalang.compiler.semantics.model.types.BInvokableType;
import org.wso2.ballerinalang.compiler.semantics.model.types.BJSONType;
import org.wso2.ballerinalang.compiler.semantics.model.types.BMapType;
import org.wso2.ballerinalang.compiler.semantics.model.types.BNeverType;
import org.wso2.ballerinalang.compiler.semantics.model.types.BNilType;
import org.wso2.ballerinalang.compiler.semantics.model.types.BNoType;
import org.wso2.ballerinalang.compiler.semantics.model.types.BObjectType;
import org.wso2.ballerinalang.compiler.semantics.model.types.BPackageType;
import org.wso2.ballerinalang.compiler.semantics.model.types.BParameterizedType;
import org.wso2.ballerinalang.compiler.semantics.model.types.BRecordType;
import org.wso2.ballerinalang.compiler.semantics.model.types.BStreamType;
import org.wso2.ballerinalang.compiler.semantics.model.types.BStructureType;
import org.wso2.ballerinalang.compiler.semantics.model.types.BTableType;
import org.wso2.ballerinalang.compiler.semantics.model.types.BTupleMember;
import org.wso2.ballerinalang.compiler.semantics.model.types.BTupleType;
import org.wso2.ballerinalang.compiler.semantics.model.types.BType;
import org.wso2.ballerinalang.compiler.semantics.model.types.BTypeReferenceType;
import org.wso2.ballerinalang.compiler.semantics.model.types.BTypedescType;
import org.wso2.ballerinalang.compiler.semantics.model.types.BUnionType;
import org.wso2.ballerinalang.compiler.semantics.model.types.BXMLType;
import org.wso2.ballerinalang.compiler.tree.BLangConstantValue;
import org.wso2.ballerinalang.compiler.tree.BLangNode;
import org.wso2.ballerinalang.compiler.tree.BLangPackage;
import org.wso2.ballerinalang.compiler.tree.SimpleBLangNodeAnalyzer;
import org.wso2.ballerinalang.compiler.tree.expressions.BLangBinaryExpr;
import org.wso2.ballerinalang.compiler.tree.expressions.BLangConstant;
import org.wso2.ballerinalang.compiler.tree.expressions.BLangExpression;
import org.wso2.ballerinalang.compiler.tree.expressions.BLangGroupExpr;
import org.wso2.ballerinalang.compiler.tree.expressions.BLangListConstructorExpr;
import org.wso2.ballerinalang.compiler.tree.expressions.BLangLiteral;
import org.wso2.ballerinalang.compiler.tree.expressions.BLangNumericLiteral;
import org.wso2.ballerinalang.compiler.tree.expressions.BLangRecordLiteral;
import org.wso2.ballerinalang.compiler.tree.expressions.BLangSimpleVarRef;
import org.wso2.ballerinalang.compiler.tree.expressions.BLangUnaryExpr;
import org.wso2.ballerinalang.compiler.util.BArrayState;
import org.wso2.ballerinalang.compiler.util.CompilerContext;
import org.wso2.ballerinalang.compiler.util.ImmutableTypeCloner;
import org.wso2.ballerinalang.compiler.util.Name;
import org.wso2.ballerinalang.compiler.util.Names;
import org.wso2.ballerinalang.compiler.util.NumericLiteralSupport;
import org.wso2.ballerinalang.compiler.util.TypeDefBuilderHelper;
import org.wso2.ballerinalang.compiler.util.TypeTags;
import org.wso2.ballerinalang.util.Flags;

import java.math.BigDecimal;
import java.math.MathContext;
import java.util.ArrayList;
import java.util.Collections;
import java.util.Comparator;
import java.util.EnumSet;
import java.util.HashMap;
import java.util.HashSet;
import java.util.LinkedHashMap;
import java.util.LinkedHashSet;
import java.util.List;
import java.util.Map;
import java.util.Optional;
import java.util.Set;
import java.util.Stack;
import java.util.function.BiFunction;

import static org.ballerinalang.model.symbols.SymbolOrigin.SOURCE;
import static org.ballerinalang.model.symbols.SymbolOrigin.VIRTUAL;

/**
 * Resolve the value and check the type of constant expression.
 *
 * @since 2201.7.0
 */
public class ConstantTypeChecker extends SimpleBLangNodeAnalyzer<ConstantTypeChecker.AnalyzerData> {
    private static final CompilerContext.Key<ConstantTypeChecker> CONSTANT_TYPE_CHECKER_KEY =
            new CompilerContext.Key<>();

    private final SymbolTable symTable;
    private final Names names;
    private final NodeCloner nodeCloner;
    private final SymbolResolver symResolver;
    private final BLangDiagnosticLog dlog;
    private final Types types;
    private final TypeChecker typeChecker;
    private final TypeResolver typeResolver;
    private final ConstantTypeChecker.FillMembers fillMembers;
    private BLangAnonymousModelHelper anonymousModelHelper;

    public ConstantTypeChecker(CompilerContext context) {
        context.put(CONSTANT_TYPE_CHECKER_KEY, this);

        this.symTable = SymbolTable.getInstance(context);
        this.names = Names.getInstance(context);
        this.symResolver = SymbolResolver.getInstance(context);
        this.nodeCloner = NodeCloner.getInstance(context);
        this.dlog = BLangDiagnosticLog.getInstance(context);
        this.types = Types.getInstance(context);
        this.anonymousModelHelper = BLangAnonymousModelHelper.getInstance(context);
        this.typeChecker = TypeChecker.getInstance(context);
        this.typeResolver = TypeResolver.getInstance(context);
        this.fillMembers = FillMembers.getInstance(context);
    }

    public static ConstantTypeChecker getInstance(CompilerContext context) {
        ConstantTypeChecker constTypeChecker = context.get(CONSTANT_TYPE_CHECKER_KEY);
        if (constTypeChecker == null) {
            constTypeChecker = new ConstantTypeChecker(context);
        }

        return constTypeChecker;
    }

    public BType checkConstExpr(BLangExpression expr, AnalyzerData data) {
        return checkConstExpr(expr, data.env, symTable.noType, data);
    }

    public BType checkConstExpr(BLangExpression expr, SymbolEnv env, BType expType, AnalyzerData data) {
        return checkConstExpr(expr, env, expType, DiagnosticErrorCode.INCOMPATIBLE_TYPES, data);
    }

    public BType checkConstExpr(BLangExpression expr, BType expType, AnalyzerData data) {
        return checkConstExpr(expr, data.env, expType, DiagnosticErrorCode.INCOMPATIBLE_TYPES, data);
    }

    public BType checkConstExpr(BLangExpression expr, SymbolEnv env, BType expType, DiagnosticCode diagCode,
                                AnalyzerData data) {
        if (expr.typeChecked) {
            return expr.getBType();
        }

        SymbolEnv prevEnv = data.env;
        BType preExpType = data.expType;
        DiagnosticCode preDiagCode = data.diagCode;
        Location prevPos = data.pos;
        data.env = env;
        data.diagCode = diagCode;
        data.expType = expType;
        data.isTypeChecked = true;
        data.pos = expr.pos;
        expr.expectedType = expType;

        switch (expr.getKind()) {
            case LITERAL:
            case NUMERIC_LITERAL:
            case RECORD_LITERAL_EXPR:
            case LIST_CONSTRUCTOR_EXPR:
            case SIMPLE_VARIABLE_REF:
            case BINARY_EXPR:
            case GROUP_EXPR:
            case UNARY_EXPR:
                expr.accept(this, data);
                break;
            default:
                data.resultType = symTable.semanticError;
        }

        expr.setTypeCheckedType(data.resultType);
        expr.typeChecked = data.isTypeChecked;
        data.env = prevEnv;
        data.expType = preExpType;
        data.diagCode = preDiagCode;
        data.pos = prevPos;

        validateAndSetExprExpectedType(expr, data);

        return data.resultType;
    }

    public void validateAndSetExprExpectedType(BLangExpression expr, AnalyzerData data) {
        if (data.resultType.tag == TypeTags.SEMANTIC_ERROR) {
            return;
        }

        // If the expected type is a map, but a record type is inferred due to the presence of `readonly` fields in
        // the mapping constructor expression, we don't override the expected type.
        if (expr.getKind() == NodeKind.RECORD_LITERAL_EXPR && expr.expectedType != null &&
                Types.getReferredType(expr.expectedType).tag == TypeTags.MAP
                && Types.getReferredType(expr.getBType()).tag == TypeTags.RECORD) {
            return;
        }

        expr.expectedType = data.resultType;
    }

    @Override
    public void analyzeNode(BLangNode node, AnalyzerData data) {
        // Temporarily Added.
        dlog.error(node.pos, DiagnosticErrorCode.CONSTANT_DECLARATION_NOT_YET_SUPPORTED, node);
        data.resultType = symTable.semanticError;
    }

    @Override
    public void visit(BLangPackage node, AnalyzerData data) {

    }

    @Override
    public void visit(BLangLiteral literalExpr, AnalyzerData data) {
        BType literalType = setLiteralValueAndGetType(literalExpr, data.expType, data);
        if (literalType == symTable.semanticError) {
            data.resultType = symTable.semanticError;
            return;
        }

        if (literalExpr.isFiniteContext) {
            return;
        }

        BType finiteType = getFiniteType(literalExpr.value, data.constantSymbol, literalExpr.pos, literalType);
        if (data.compoundExprCount == 0 &&
                types.typeIncompatible(literalExpr.pos, finiteType, data.expType)) {
            data.resultType = symTable.semanticError;
            return;
        }
        data.resultType = finiteType;
    }

    @Override
    public void visit(BLangSimpleVarRef varRefExpr, AnalyzerData data) {
        // Set error type as the actual type.
        BType actualType = symTable.semanticError;

        Name varName = names.fromIdNode(varRefExpr.variableName);
        if (varName == Names.IGNORE) {
            varRefExpr.setBType(this.symTable.anyType);

            // If the variable name is a wildcard('_'), the symbol should be ignorable.
            varRefExpr.symbol = new BVarSymbol(0, true, varName,
                    names.originalNameFromIdNode(varRefExpr.variableName),
                    data.env.enclPkg.symbol.pkgID, varRefExpr.getBType(), data.env.scope.owner,
                    varRefExpr.pos, VIRTUAL);

            data.resultType = varRefExpr.getBType();
            return;
        }

        Name compUnitName = typeChecker.getCurrentCompUnit(varRefExpr);
        varRefExpr.pkgSymbol =
                symResolver.resolvePrefixSymbol(data.env, names.fromIdNode(varRefExpr.pkgAlias), compUnitName);
        if (varRefExpr.pkgSymbol == symTable.notFoundSymbol) {
            varRefExpr.symbol = symTable.notFoundSymbol;
            dlog.error(varRefExpr.pos, DiagnosticErrorCode.UNDEFINED_MODULE, varRefExpr.pkgAlias);
        } else {
            BSymbol symbol =
                    getSymbolOfVarRef(varRefExpr.pos, data.env, names.fromIdNode(varRefExpr.pkgAlias), varName, data);

            if (symbol == symTable.notFoundSymbol) {
                data.resultType = symTable.semanticError;
                varRefExpr.symbol = symbol; // Set notFoundSymbol
                return;
            }

            varRefExpr.symbol = symbol;
            if ((symbol.tag & SymTag.CONSTANT) == SymTag.CONSTANT) {
                // Check whether the referenced expr is a constant.
                actualType = symbol.type;
            }
        }

        if (data.compoundExprCount == 0 &&
                types.typeIncompatible(varRefExpr.pos, actualType, data.expType)) {
            data.resultType = symTable.semanticError;
            return;
        }
        data.resultType = actualType;
    }

    @Override
    public void visit(BLangListConstructorExpr listConstructor, AnalyzerData data) {
        BType expType = data.expType;
        if (expType.tag == TypeTags.NONE || expType.tag == TypeTags.READONLY) {
            data.resultType = defineInferredTupleType(listConstructor, data);
            return;
        }
        data.resultType = checkListConstructorCompatibility(data.expType, listConstructor, data);
    }

    @Override
    public void visit(BLangRecordLiteral.BLangRecordVarNameField varRefExpr, AnalyzerData data) {
        BType actualType = symTable.semanticError;

        Name varName = names.fromIdNode(varRefExpr.variableName);
        if (varName == Names.IGNORE) {
            varRefExpr.setBType(this.symTable.anyType);

            // If the variable name is a wildcard('_'), the symbol should be ignorable.
            varRefExpr.symbol = new BVarSymbol(0, true, varName,
                    names.originalNameFromIdNode(varRefExpr.variableName),
                    data.env.enclPkg.symbol.pkgID, varRefExpr.getBType(), data.env.scope.owner,
                    varRefExpr.pos, VIRTUAL);

            data.resultType = varRefExpr.getBType();
            return;
        }

        Name compUnitName = typeChecker.getCurrentCompUnit(varRefExpr);
        varRefExpr.pkgSymbol =
                symResolver.resolvePrefixSymbol(data.env, names.fromIdNode(varRefExpr.pkgAlias), compUnitName);
        if (varRefExpr.pkgSymbol == symTable.notFoundSymbol) {
            varRefExpr.symbol = symTable.notFoundSymbol;
            dlog.error(varRefExpr.pos, DiagnosticErrorCode.UNDEFINED_MODULE, varRefExpr.pkgAlias);
        }

        if (varRefExpr.pkgSymbol != symTable.notFoundSymbol) {
            BSymbol symbol =
                    getSymbolOfVarRef(varRefExpr.pos, data.env, names.fromIdNode(varRefExpr.pkgAlias), varName, data);

            if (symbol == symTable.notFoundSymbol) {
                data.resultType = symTable.semanticError;
                return;
            }

            if ((symbol.tag & SymTag.CONSTANT) == SymTag.CONSTANT) {
                // Check whether the referenced expr is a constant.
                varRefExpr.symbol = symbol;
                actualType = symbol.type;
            } else {
                varRefExpr.symbol = symbol;
                dlog.error(varRefExpr.pos, DiagnosticErrorCode.EXPRESSION_IS_NOT_A_CONSTANT_EXPRESSION);
            }
        }

        data.resultType = types.checkType(varRefExpr, actualType, data.expType);
    }

    @Override
    public void visit(BLangRecordLiteral recordLiteral, AnalyzerData data) {
        BType expType = data.expType;
        int expTypeTag = Types.getReferredType(expType).tag;

        if (expTypeTag == TypeTags.NONE || expTypeTag == TypeTags.READONLY) {
            data.resultType = validateMapTypeAndInferredType(recordLiteral, expType, expType, data);
            return;
        }
        data.resultType = checkMappingConstructorCompatibility(data.expType, recordLiteral, data);
    }

    @Override
    public void visit(BLangBinaryExpr binaryExpr, AnalyzerData data) {
        BType expType = data.expType;

        data.compoundExprCount++;
        BType lhsType = checkConstExpr(binaryExpr.lhsExpr, expType, data);
        BType rhsType = checkConstExpr(binaryExpr.rhsExpr, expType, data);
        data.compoundExprCount--;

        Location pos = binaryExpr.pos;

        if (lhsType == symTable.semanticError || rhsType == symTable.semanticError) {
            data.resultType = symTable.semanticError;
            return;
        }

        // Resolve the operator symbol and corresponding result type according to different operand types.
        BSymbol opSymbol;
        if (lhsType.tag == TypeTags.UNION && rhsType.tag == TypeTags.UNION) {
            // Both the operands are unions.
            opSymbol = getOpSymbolBothUnion((BUnionType) lhsType, (BUnionType) rhsType, binaryExpr, data);
        } else if (lhsType.tag == TypeTags.UNION) {
            // LHS is a union type.
            opSymbol = getOpSymbolLhsUnion((BUnionType) lhsType, rhsType, binaryExpr,
                    data, false);
        } else if (rhsType.tag == TypeTags.UNION) {
            // RHS is a union type.
            opSymbol = getOpSymbolLhsUnion((BUnionType) rhsType, lhsType, binaryExpr,
                    data, true);
        } else {
            // Both the operands are not unions.
            opSymbol = getOpSymbolBothNonUnion(lhsType, rhsType, binaryExpr, data);
        }

        if (opSymbol == symTable.notFoundSymbol) {
            data.resultType = symTable.semanticError;
            return;
        }

        binaryExpr.opSymbol = (BOperatorSymbol) opSymbol;
        BType resultType = data.resultType;
        BConstantSymbol constantSymbol = data.constantSymbol;

        Object resolvedValue = calculateSingletonValue((BFiniteType) lhsType, (BFiniteType) rhsType, binaryExpr.opKind,
                resultType, data);
        if (resolvedValue == null) {
            data.resultType = symTable.semanticError;
            return;
        }
        BType finiteType = getFiniteType(resolvedValue, constantSymbol, pos, resultType);
        if (data.compoundExprCount == 0 && types.typeIncompatible(pos, finiteType, expType)) {
            data.resultType = symTable.semanticError;
            return;
        }
        data.resultType = finiteType;
    }

    @Override
    public void visit(BLangGroupExpr groupExpr, AnalyzerData data) {
        checkConstExpr(groupExpr.expression, data.expType, data);
    }

    @Override
    public void visit(BLangUnaryExpr unaryExpr, AnalyzerData data) {
        BType resultType;

        data.compoundExprCount++;
        BType actualType = checkConstExpr(unaryExpr.expr, data.expType, data);
        data.compoundExprCount--;

        if (actualType == symTable.semanticError) {
            data.resultType = symTable.semanticError;
            return;
        }

        BSymbol opSymbol = getUnaryOpSymbol(unaryExpr, actualType, data);
        resultType = getBroadType(data.resultType);

        if (opSymbol == symTable.notFoundSymbol) {
            dlog.error(unaryExpr.pos, DiagnosticErrorCode.UNARY_OP_INCOMPATIBLE_TYPES,
                        unaryExpr.operator, actualType);
            data.resultType = symTable.semanticError;
            return;
        }

        BConstantSymbol constantSymbol = data.constantSymbol;
        Object resolvedValue = evaluateUnaryOperator((BFiniteType) actualType, resultType,
                unaryExpr.operator, data);
        if (resolvedValue == null) {
            data.resultType = symTable.semanticError;
            return;
        }

        BType finiteType = getFiniteType(resolvedValue, constantSymbol, unaryExpr.pos, resultType);
        if (data.compoundExprCount == 0 && types.typeIncompatible(unaryExpr.pos, finiteType, data.expType)) {
            data.resultType = symTable.semanticError;
            return;
        }
        data.resultType = finiteType;
    }

    private BRecordType createNewRecordType(BRecordTypeSymbol symbol, LinkedHashMap<String, BField> inferredFields,
                                            AnalyzerData data) {
        BRecordType recordType = new BRecordType(symbol);
        recordType.restFieldType = symTable.noType;
        recordType.fields = inferredFields;
        symbol.type = recordType;
        recordType.tsymbol = symbol;
        recordType.sealed = true;
        TypeDefBuilderHelper.createTypeDefinition(recordType, data.constantSymbol.pos, names, types,
                symTable, data.env);
        return recordType;
    }

    private BType checkMappingConstructorCompatibility(BType expType, BLangRecordLiteral mappingConstructor,
                                                       AnalyzerData data) {
        int tag = expType.tag;
        if (tag == TypeTags.UNION) {
            return checkMappingConstructorCompatibilityForUnionType(expType, mappingConstructor, data);
        }

        if (tag == TypeTags.TYPEREFDESC) {
            BType refType = Types.getReferredType(expType);
            return checkMappingConstructorCompatibility(refType, mappingConstructor, data);
        }

        if (tag == TypeTags.INTERSECTION) {
            return checkMappingConstructorCompatibility(((BIntersectionType) expType).effectiveType,
                    mappingConstructor, data);
        }

        BType possibleType = getMappingConstructorCompatibleNonUnionType(expType, data);

        switch (possibleType.tag) {
            case TypeTags.MAP:
                return validateSpecifiedFieldsAndGetType(mappingConstructor, possibleType, data);
            case TypeTags.RECORD:
                boolean hasAllRequiredFields = validateRequiredFields((BRecordType) possibleType,
                        mappingConstructor.fields,
                        mappingConstructor.pos, data);
                return hasAllRequiredFields ? validateSpecifiedFieldsAndGetType(mappingConstructor, possibleType, data)
                        : symTable.semanticError;
            case TypeTags.READONLY:
                return checkConstExpr(mappingConstructor, possibleType, data);
            default:
                reportIncompatibleMappingConstructorError(mappingConstructor, expType);
                return symTable.semanticError;
        }
    }

    private void reportIncompatibleMappingConstructorError(BLangRecordLiteral mappingConstructorExpr, BType expType) {
        if (expType == symTable.semanticError) {
            return;
        }

        if (expType.tag != TypeTags.UNION) {
            dlog.error(mappingConstructorExpr.pos,
                    DiagnosticErrorCode.MAPPING_CONSTRUCTOR_COMPATIBLE_TYPE_NOT_FOUND, expType);
        }
    }

    private BType checkMappingConstructorCompatibilityForUnionType(BType expType, BLangRecordLiteral mappingConstructor,
                                                                   AnalyzerData data) {
        boolean prevNonErrorLoggingCheck = data.commonAnalyzerData.nonErrorLoggingCheck;
        data.commonAnalyzerData.nonErrorLoggingCheck = true;
        int errorCount = this.dlog.errorCount();
        this.dlog.mute();

        List<BType> compatibleTypes = new ArrayList<>();
        boolean erroredExpType = false;
        for (BType memberType : ((BUnionType) expType).getMemberTypes()) {
            if (memberType == symTable.semanticError) {
                if (!erroredExpType) {
                    erroredExpType = true;
                }
                continue;
            }

            BType listCompatibleMemType = getMappingConstructorCompatibleNonUnionType(memberType, data);
            if (listCompatibleMemType == symTable.semanticError) {
                continue;
            }

            dlog.resetErrorCount();
            BType memCompatibiltyType = checkMappingConstructorCompatibility(listCompatibleMemType,
                    mappingConstructor, data);

            if (memCompatibiltyType != symTable.semanticError && dlog.errorCount() == 0 &&
                    isUniqueType(compatibleTypes, listCompatibleMemType)) {
                compatibleTypes.add(listCompatibleMemType);
            }
        }

        data.commonAnalyzerData.nonErrorLoggingCheck = prevNonErrorLoggingCheck;
        dlog.setErrorCount(errorCount);
        if (!prevNonErrorLoggingCheck) {
            this.dlog.unmute();
        }

        if (compatibleTypes.isEmpty()) {
            dlog.error(mappingConstructor.pos, DiagnosticErrorCode.INCOMPATIBLE_TYPES, mappingConstructor, expType);
            return symTable.semanticError;
        } else if (compatibleTypes.size() != 1) {
            dlog.error(mappingConstructor.pos, DiagnosticErrorCode.AMBIGUOUS_TYPES, expType);
            return symTable.semanticError;
        }
        return checkMappingConstructorCompatibility(compatibleTypes.get(0), mappingConstructor, data);
    }

    private BType getMappingConstructorCompatibleNonUnionType(BType type, AnalyzerData data) {
        switch (type.tag) {
            case TypeTags.MAP:
            case TypeTags.RECORD:
            case TypeTags.READONLY:
                return type;
            case TypeTags.JSON:
                return !Symbols.isFlagOn(type.flags, Flags.READONLY) ? symTable.mapJsonType :
                        ImmutableTypeCloner.getEffectiveImmutableType(null, types, symTable.mapJsonType, data.env,
                                symTable, anonymousModelHelper, names);
            case TypeTags.ANYDATA:
                return !Symbols.isFlagOn(type.flags, Flags.READONLY) ? symTable.mapAnydataType :
                        ImmutableTypeCloner.getEffectiveImmutableType(null, types, symTable.mapAnydataType,
                                data.env, symTable, anonymousModelHelper, names);
            case TypeTags.ANY:
                return !Symbols.isFlagOn(type.flags, Flags.READONLY) ? symTable.mapAllType :
                        ImmutableTypeCloner.getEffectiveImmutableType(null, types, symTable.mapAllType, data.env,
                                symTable, anonymousModelHelper, names);
            case TypeTags.INTERSECTION:
                return ((BIntersectionType) type).effectiveType;
            case TypeTags.TYPEREFDESC:
                BType refType = Types.getReferredType(type);
                BType compatibleType = getMappingConstructorCompatibleNonUnionType(refType, data);
                return compatibleType == refType ? type : compatibleType;
            default:
                return symTable.semanticError;
        }
    }

    private BType validateSpecifiedFieldsAndGetType(BLangRecordLiteral mappingConstructor, BType possibleType,
                                                    AnalyzerData data) {
        switch (possibleType.tag) {
            case TypeTags.MAP:
                BType expType = ((BMapType) possibleType).constraint;
                return validateMapTypeAndInferredType(mappingConstructor, expType, possibleType, data);
            case TypeTags.RECORD:
                return validateRecordType(mappingConstructor, (BRecordType) possibleType, data);
            default:
                return symTable.semanticError;
        }
    }

    private BType validateMapTypeAndInferredType(BLangRecordLiteral mappingConstructor, BType expType,
                                                BType possibleType, AnalyzerData data) {
        boolean containErrors = false;
        SymbolEnv env = data.env;
        PackageID pkgID = env.enclPkg.symbol.pkgID;
        BRecordTypeSymbol recordSymbol = createRecordTypeSymbol(pkgID, mappingConstructor.pos, VIRTUAL, data);
        LinkedHashMap<String, BField> inferredFields = new LinkedHashMap<>();
        List<RecordLiteralNode.RecordField> computedFields = new ArrayList<>();

        BLangExpression exprToCheck;
        for (RecordLiteralNode.RecordField field : mappingConstructor.fields) {
            if (field.isKeyValueField()) {
                BLangRecordLiteral.BLangRecordKeyValueField keyValue =
                        (BLangRecordLiteral.BLangRecordKeyValueField) field;
                BLangRecordLiteral.BLangRecordKey key = keyValue.key;

                if (key.computedKey) {
                    // Computed fields can overwrite the existing field values.
                    // Therefore, Computed key fields should be evaluated at the end.
                    // Temporarily added them into a list.
                    computedFields.add(field);
                    continue;
                }

                exprToCheck = keyValue.valueExpr;
                if (data.commonAnalyzerData.nonErrorLoggingCheck) {
                    exprToCheck = nodeCloner.cloneNode(keyValue.valueExpr);
                }
                data.anonTypeNameSuffixes.push(key.toString());
                BType keyValueType = checkConstExpr(exprToCheck, expType, data);
                data.anonTypeNameSuffixes.pop();
                if (keyValueType == symTable.semanticError) {
                    containErrors = true;
                    continue;
                }
                BLangExpression keyExpr = key.expr;

                // Add the resolved field.
                if (!addFields(inferredFields, keyValueType, getKeyName(keyExpr), keyExpr.pos, recordSymbol)) {
                    containErrors = true;
                }
            } else if (field.getKind() == NodeKind.SIMPLE_VARIABLE_REF) {
                BLangRecordLiteral.BLangRecordVarNameField varNameField =
                        (BLangRecordLiteral.BLangRecordVarNameField) field;
                exprToCheck = varNameField;
                if (data.commonAnalyzerData.nonErrorLoggingCheck) {
                    exprToCheck = nodeCloner.cloneNode(varNameField);
                }
                BType varRefType = checkConstExpr(exprToCheck, expType, data);

                if (varRefType == symTable.semanticError) {
                    containErrors = true;
                    continue;
                }

                if (!addFields(inferredFields, Types.getReferredType(varRefType), getKeyName(varNameField),
                        varNameField.pos, recordSymbol)) {
                    containErrors = true;
                }
            } else { // Spread Field
                BLangExpression fieldExpr = ((BLangRecordLiteral.BLangRecordSpreadOperatorField) field).expr;
                BType spreadOpType = checkConstExpr(fieldExpr, data);
                BType type = Types.getReferredType(types.getTypeWithEffectiveIntersectionTypes(spreadOpType));
                if (type.tag != TypeTags.RECORD) {
                    containErrors = true;
                    continue;
                }

                if (types.checkType(fieldExpr, type, possibleType) == symTable.semanticError) {
                    containErrors = true;
                    continue;
                }
                BRecordType recordType = (BRecordType) type;
                for (BField recField : recordType.fields.values()) {
                    if (!addFields(inferredFields, Types.getReferredType(recField.type), recField.name.value,
                            fieldExpr.pos, recordSymbol)) {
                        containErrors = true;
                    }
                }
            }
        }
        for (RecordLiteralNode.RecordField field : computedFields) {
            BLangRecordLiteral.BLangRecordKeyValueField keyValue = (BLangRecordLiteral.BLangRecordKeyValueField) field;
            BLangRecordLiteral.BLangRecordKey key = keyValue.key;
            BType fieldName = checkConstExpr(key.expr, data);
            if (fieldName.tag == TypeTags.FINITE && ((BFiniteType) fieldName).getValueSpace().size() == 1) {
                BLangLiteral fieldNameLiteral =
                        (BLangLiteral) ((BFiniteType) fieldName).getValueSpace().iterator().next();
                if (fieldNameLiteral.getBType().tag == TypeTags.STRING) {
                    exprToCheck = keyValue.valueExpr;
                    if (data.commonAnalyzerData.nonErrorLoggingCheck) {
                        exprToCheck = nodeCloner.cloneNode(keyValue.valueExpr);
                    }
                    BType keyValueType = checkConstExpr(exprToCheck, expType, data);
                    if (!addFields(inferredFields, Types.getReferredType(keyValueType),
                            fieldNameLiteral.getValue().toString(), key.pos, recordSymbol)) {
                        containErrors = true;
                    }
                    continue;
                }
            }
            dlog.error(key.pos, DiagnosticErrorCode.INCOMPATIBLE_TYPES, symTable.stringType, fieldName);
            containErrors = true;
        }

        if (containErrors) {
            return symTable.semanticError;
        }

        return createNewRecordType(recordSymbol, inferredFields, data);
    }

    private BType validateRecordType(BLangRecordLiteral mappingConstructor, BRecordType expRecordType,
                                     AnalyzerData data) {
        boolean containErrors = false;
        SymbolEnv env = data.env;
        PackageID pkgID = env.enclPkg.symbol.pkgID;
        BRecordTypeSymbol recordSymbol = createRecordTypeSymbol(pkgID, mappingConstructor.pos, VIRTUAL, data);
        LinkedHashMap<String, BField> inferredFields = new LinkedHashMap<>();
        List<RecordLiteralNode.RecordField> computedFields = new ArrayList<>();

        LinkedHashMap<String, BField> targetFields = expRecordType.fields;
        BLangExpression exprToCheck;
        BType expType;
        for (RecordLiteralNode.RecordField field : mappingConstructor.fields) {
            if (field.isKeyValueField()) {
                BLangRecordLiteral.BLangRecordKeyValueField keyValue =
                        (BLangRecordLiteral.BLangRecordKeyValueField) field;
                BLangRecordLiteral.BLangRecordKey key = keyValue.key;

                if (key.computedKey) {
                    // Computed fields can overwrite the existing field values.
                    // Therefore, Computed key fields should be evaluated at the end.
                    // Temporarily added them into a list.
                    computedFields.add(field);
                    continue;
                }

                if (!targetFields.containsKey(key.toString())) {
                    if (expRecordType.sealed) {
                        dlog.error(keyValue.pos, DiagnosticErrorCode.UNDEFINED_STRUCTURE_FIELD_WITH_TYPE,
                                key, expRecordType.tsymbol.type.getKind().typeName(), expRecordType);
                        containErrors = true;
                        continue;
                    } else {
                        expType = expRecordType.restFieldType;
                    }
                } else {
                    expType = targetFields.get(key.toString()).type;
                }

                exprToCheck = keyValue.valueExpr;
                if (data.commonAnalyzerData.nonErrorLoggingCheck) {
                    exprToCheck = nodeCloner.cloneNode(keyValue.valueExpr);
                }
                data.anonTypeNameSuffixes.push(key.toString());
                BType keyValueType = checkConstExpr(exprToCheck, expType, data);
                data.anonTypeNameSuffixes.pop();
                if (keyValueType == symTable.semanticError) {
                    containErrors = true;
                    continue;
                }
                BLangExpression keyExpr = key.expr;

                // Add the resolved field.
                if (!addFields(inferredFields, keyValueType, getKeyName(keyExpr), keyExpr.pos, recordSymbol)) {
                    containErrors = true;
                }
            } else if (field.getKind() == NodeKind.SIMPLE_VARIABLE_REF) {
                BLangRecordLiteral.BLangRecordVarNameField varNameField =
                        (BLangRecordLiteral.BLangRecordVarNameField) field;
                String key = field.toString();
                if (!targetFields.containsKey(key)) {
                    if (expRecordType.sealed) {
                        containErrors = true;
                        dlog.error(varNameField.pos, DiagnosticErrorCode.UNDEFINED_STRUCTURE_FIELD_WITH_TYPE,
                                key, expRecordType.tsymbol.type.getKind().typeName(), expRecordType);
                        continue;
                    } else {
                        expType = expRecordType.restFieldType;
                    }
                } else {
                    expType = targetFields.get(key).type;
                }
                exprToCheck = varNameField;
                if (data.commonAnalyzerData.nonErrorLoggingCheck) {
                    exprToCheck = nodeCloner.cloneNode(varNameField);
                }
                BType varRefType = checkConstExpr(exprToCheck, expType, data);
                if (varRefType == symTable.semanticError) {
                    containErrors = true;
                    continue;
                }
                if (!addFields(inferredFields, Types.getReferredType(varRefType), getKeyName(varNameField),
                        varNameField.pos, recordSymbol)) {
                    containErrors = true;
                }
            } else { // Spread Field
                BLangExpression fieldExpr = ((BLangRecordLiteral.BLangRecordSpreadOperatorField) field).expr;
                BType spreadOpType = checkConstExpr(fieldExpr, data);
                BType type = Types.getReferredType(types.getTypeWithEffectiveIntersectionTypes(spreadOpType));
                if (type.tag != TypeTags.RECORD) {
                    containErrors = true;
                    continue;
                }

                BRecordType recordType = (BRecordType) type;
                for (BField recField : recordType.fields.values()) {
                    if (types.checkType(fieldExpr, recField.type, expRecordType.restFieldType)
                            == symTable.semanticError) {
                        containErrors = true;
                        continue;
                    }
                    if (!addFields(inferredFields, Types.getReferredType(recField.type), recField.name.value,
                            fieldExpr.pos, recordSymbol)) {
                        containErrors = true;
                    }
                }
            }
        }

        for (RecordLiteralNode.RecordField field : computedFields) {
            BLangRecordLiteral.BLangRecordKeyValueField keyValue = (BLangRecordLiteral.BLangRecordKeyValueField) field;
            BLangRecordLiteral.BLangRecordKey key = keyValue.key;
            BType fieldName = checkConstExpr(key.expr, data);
            if (fieldName.tag == TypeTags.FINITE && ((BFiniteType) fieldName).getValueSpace().size() == 1) {
                BLangLiteral fieldNameLiteral =
                        (BLangLiteral) ((BFiniteType) fieldName).getValueSpace().iterator().next();
                if (fieldNameLiteral.getBType().tag == TypeTags.STRING) {
                    String keyName = fieldNameLiteral.getValue().toString();
                    if (!targetFields.containsKey(keyName)) {
                        if (expRecordType.sealed) {
                            containErrors = true;
                            dlog.error(keyValue.pos, DiagnosticErrorCode.UNDEFINED_STRUCTURE_FIELD_WITH_TYPE,
                                    key, expRecordType.tsymbol.type.getKind().typeName(), expRecordType);
                            continue;
                        } else {
                            expType = expRecordType.restFieldType;
                        }
                    } else {
                        expType = targetFields.get(keyName).type;
                    }
                    exprToCheck = keyValue.valueExpr;
                    if (data.commonAnalyzerData.nonErrorLoggingCheck) {
                        exprToCheck = nodeCloner.cloneNode(keyValue.valueExpr);
                    }
                    BType keyValueType = checkConstExpr(exprToCheck, expType, data);
                    if (!addFields(inferredFields, Types.getReferredType(keyValueType),
                            keyName, key.pos, recordSymbol)) {
                        containErrors = true;
                    }
                    continue;
                }
            }
            dlog.error(key.pos, DiagnosticErrorCode.INCOMPATIBLE_TYPES, fieldName, symTable.stringType);
            containErrors = true;
        }

        if (containErrors) {
            return symTable.semanticError;
        }

        return createNewRecordType(recordSymbol, inferredFields, data);
    }

<<<<<<< HEAD
=======
    private void createTypeDefinition(BRecordType type, Location pos, SymbolEnv env) {
        BRecordTypeSymbol recordSymbol = (BRecordTypeSymbol) type.tsymbol;

        BTypeDefinitionSymbol typeDefinitionSymbol = Symbols.createTypeDefinitionSymbol(type.tsymbol.flags,
                type.tsymbol.name, env.scope.owner.pkgID, null, env.scope.owner, pos, VIRTUAL);
        typeDefinitionSymbol.scope = new Scope(typeDefinitionSymbol);
        typeDefinitionSymbol.scope.define(Names.fromString(typeDefinitionSymbol.name.value), typeDefinitionSymbol);

        type.tsymbol.scope = new Scope(type.tsymbol);
        for (BField field : ((HashMap<String, BField>) type.fields).values()) {
            type.tsymbol.scope.define(field.name, field.symbol);
            field.symbol.owner = recordSymbol;
        }
        typeDefinitionSymbol.type = type;
        recordSymbol.type = type;
        recordSymbol.typeDefinitionSymbol = typeDefinitionSymbol;
        recordSymbol.markdownDocumentation = new MarkdownDocAttachment(0);

        BLangRecordTypeNode recordTypeNode = TypeDefBuilderHelper.createRecordTypeNode(new ArrayList<>(), type,
                pos);
        TypeDefBuilderHelper.populateStructureFields(types, symTable, null, names, recordTypeNode, type, type, pos,
                env, env.scope.owner.pkgID, null, Flags.REQUIRED, false);
        recordTypeNode.sealed = true;
        recordTypeNode.analyzed = true;
        type.restFieldType = new BNoType(TypeTags.NONE);
        BLangTypeDefinition typeDefinition = TypeDefBuilderHelper.createTypeDefinitionForTSymbol(null,
                typeDefinitionSymbol, recordTypeNode, env);
        typeDefinition.symbol.scope = new Scope(typeDefinition.symbol);
        typeDefinition.symbol.type = type;
        typeDefinition.flagSet = new HashSet<>();
        typeDefinition.flagSet.add(Flag.PUBLIC);
        typeDefinition.flagSet.add(Flag.ANONYMOUS);
    }

>>>>>>> da2e6e98
    private boolean isUniqueType(Iterable<BType> typeList, BType type) {
        boolean isRecord = type.tag == TypeTags.RECORD;

        for (BType bType : typeList) {

            if (isRecord) {
                if (type == bType) {
                    return false;
                }
            } else if (types.isSameType(type, bType)) {
                return false;
            }
        }
        return true;
    }

    private boolean validateRequiredFields(BRecordType type, List<RecordLiteralNode.RecordField> specifiedFields,
                                           Location pos, AnalyzerData data) {
        HashSet<String> specFieldNames = getFieldNames(specifiedFields, data);
        boolean hasAllRequiredFields = true;

        for (BField field : type.fields.values()) {
            String fieldName = field.name.value;
            if (!specFieldNames.contains(fieldName) && Symbols.isFlagOn(field.symbol.flags, Flags.REQUIRED)
                    && !types.isNeverTypeOrStructureTypeWithARequiredNeverMember(field.type)) {
                // Check if `field` is explicitly assigned a value in the record literal
                // If a required field is missing, it's a compile error
                dlog.error(pos, DiagnosticErrorCode.MISSING_REQUIRED_RECORD_FIELD, field.name);
                if (hasAllRequiredFields) {
                    hasAllRequiredFields = false;
                }
            }
        }
        return hasAllRequiredFields;
    }

    private HashSet<String> getFieldNames(List<RecordLiteralNode.RecordField> specifiedFields, AnalyzerData data) {
        HashSet<String> fieldNames = new HashSet<>();

        for (RecordLiteralNode.RecordField specifiedField : specifiedFields) {
            if (specifiedField.isKeyValueField()) {
                String name = getKeyValueFieldName((BLangRecordLiteral.BLangRecordKeyValueField) specifiedField);
                if (name == null) {
                    continue; // computed key
                }

                fieldNames.add(name);
            } else if (specifiedField.getKind() == NodeKind.SIMPLE_VARIABLE_REF) {
                fieldNames.add(((BLangRecordLiteral.BLangRecordVarNameField) specifiedField).variableName.value);
            } else {
                fieldNames.addAll(getSpreadOpFieldRequiredFieldNames(
                        (BLangRecordLiteral.BLangRecordSpreadOperatorField) specifiedField, data));
            }
        }
        return fieldNames;
    }

    private String getKeyValueFieldName(BLangRecordLiteral.BLangRecordKeyValueField field) {
        BLangRecordLiteral.BLangRecordKey key = field.key;
        if (key.computedKey) {
            return null;
        }

        BLangExpression keyExpr = key.expr;

        if (keyExpr.getKind() == NodeKind.SIMPLE_VARIABLE_REF) {
            return ((BLangSimpleVarRef) keyExpr).variableName.value;
        } else if (keyExpr.getKind() == NodeKind.LITERAL) {
            return (String) ((BLangLiteral) keyExpr).value;
        }
        return null;
    }

    private List<String> getSpreadOpFieldRequiredFieldNames(BLangRecordLiteral.BLangRecordSpreadOperatorField field,
                                                            AnalyzerData data) {
        BType spreadType = Types.getReferredType(checkConstExpr(field.expr, data));

        if (spreadType.tag != TypeTags.RECORD) {
            return Collections.emptyList();
        }

        List<String> fieldNames = new ArrayList<>();
        for (BField bField : ((BRecordType) spreadType).getFields().values()) {
            if (!Symbols.isOptional(bField.symbol)) {
                fieldNames.add(bField.name.value);
            }
        }
        return fieldNames;
    }

    private BType defineInferredTupleType(BLangListConstructorExpr listConstructor, AnalyzerData data) {
        boolean containErrors = false;
        List<BType> memberTypes = new ArrayList<>();
        for (BLangExpression expr : listConstructor.exprs) {
            if (expr.getKind() == NodeKind.LIST_CONSTRUCTOR_SPREAD_OP) {
                // Spread operator expr.
                BLangExpression spreadOpExpr = ((BLangListConstructorExpr.BLangListConstructorSpreadOpExpr) expr).expr;
                BType spreadOpExprType = checkConstExpr(spreadOpExpr, data);
                BType type = Types.getReferredType(types.getTypeWithEffectiveIntersectionTypes(spreadOpExprType));
                if (type.tag != TypeTags.TUPLE) {
                    // Finalized constant type should be a tuple type (cannot be an array type or any other).
                    containErrors = true;
                    continue;
                }

                // Add the members from spread operator into current tuple type.
                memberTypes.addAll(((BTupleType) type).getTupleTypes());
                continue;
            }

            BType tupleMemberType = checkConstExpr(expr, data);
            if (tupleMemberType == symTable.semanticError) {
                containErrors = true;
                continue;
            }
            memberTypes.add(tupleMemberType);
        }

        if (containErrors) {
            return symTable.semanticError;
        }

        // Create new tuple type using inferred members.
        return createNewTupleType(listConstructor.pos, memberTypes, data);
    }

    private BType checkListConstructorCompatibility(BType expType, BLangListConstructorExpr listConstructor,
                                                    AnalyzerData data) {
        int tag = expType.tag;
        if (tag == TypeTags.UNION) {
            boolean prevNonErrorLoggingCheck = data.commonAnalyzerData.nonErrorLoggingCheck;
            int errorCount = this.dlog.errorCount();
            data.commonAnalyzerData.nonErrorLoggingCheck = true;
            this.dlog.mute();

            List<BType> compatibleTypes = new ArrayList<>();
            boolean erroredExpType = false;
            for (BType memberType : ((BUnionType) expType).getMemberTypes()) {
                if (memberType == symTable.semanticError) {
                    if (!erroredExpType) {
                        erroredExpType = true;
                    }
                    continue;
                }

                BType listCompatibleMemType = getListConstructorCompatibleNonUnionType(memberType, data);
                if (listCompatibleMemType == symTable.semanticError) {
                    continue;
                }

                dlog.resetErrorCount();
                BType memCompatibiltyType = checkListConstructorCompatibility(listCompatibleMemType, listConstructor,
                        data);
                if (memCompatibiltyType != symTable.semanticError && dlog.errorCount() == 0 &&
                        isUniqueType(compatibleTypes, memCompatibiltyType)) {
                    compatibleTypes.add(memCompatibiltyType);
                }
            }

            data.commonAnalyzerData.nonErrorLoggingCheck = prevNonErrorLoggingCheck;
            this.dlog.setErrorCount(errorCount);
            if (!prevNonErrorLoggingCheck) {
                this.dlog.unmute();
            }

            if (compatibleTypes.isEmpty()) {
                dlog.error(listConstructor.pos, DiagnosticErrorCode.INCOMPATIBLE_TYPES, listConstructor, expType);
                return symTable.semanticError;
            } else if (compatibleTypes.size() != 1) {
                dlog.error(listConstructor.pos, DiagnosticErrorCode.AMBIGUOUS_TYPES,
                        data.expType);
                return symTable.semanticError;
            }

            return checkListConstructorCompatibility(compatibleTypes.get(0), listConstructor, data);
        }

        if (tag == TypeTags.TYPEREFDESC) {
            return checkListConstructorCompatibility(Types.getReferredType(expType), listConstructor, data);
        }

        if (tag == TypeTags.INTERSECTION) {
            return checkListConstructorCompatibility(((BIntersectionType) expType).effectiveType,
                    listConstructor, data);
        }

        BType possibleType = getListConstructorCompatibleNonUnionType(expType, data);

        switch (possibleType.tag) {
            case TypeTags.ARRAY:
                return checkArrayType((BArrayType) possibleType, listConstructor, data);
            case TypeTags.TUPLE:
                return checkTupleType((BTupleType) possibleType, listConstructor, data);
            case TypeTags.READONLY:
                return checkConstExpr(listConstructor, possibleType, data);
            default:
                return symTable.semanticError;
        }
    }

    private BType checkArrayType(BArrayType arrayType, BLangListConstructorExpr listConstructor, AnalyzerData data) {
        int listExprSize = 0;
        if (arrayType.state != BArrayState.OPEN) {
            for (BLangExpression expr: listConstructor.exprs) {
                if (expr.getKind() != NodeKind.LIST_CONSTRUCTOR_SPREAD_OP) {
                    listExprSize++;
                    continue;
                }

                BLangExpression spreadOpExpr = ((BLangListConstructorExpr.BLangListConstructorSpreadOpExpr) expr).expr;
                BType spreadOpType = checkConstExpr(spreadOpExpr, data);
                spreadOpType = Types.getEffectiveType(Types.getReferredType(spreadOpType));

                switch (spreadOpType.tag) {
                    case TypeTags.ARRAY:
                        int arraySize = ((BArrayType) spreadOpType).size;
                        if (arraySize >= 0) {
                            listExprSize += arraySize;
                            continue;
                        }

                        dlog.error(spreadOpExpr.pos,
                                DiagnosticErrorCode.INVALID_SPREAD_OP_FIXED_LENGTH_LIST_EXPECTED);
                        return symTable.semanticError;
                    case TypeTags.TUPLE:
                        BTupleType tType = (BTupleType) spreadOpType;
                        if (types.isFixedLengthTuple(tType)) {
                            listExprSize += tType.getMembers().size();
                            continue;
                        }

                        dlog.error(spreadOpExpr.pos,
                                DiagnosticErrorCode.INVALID_SPREAD_OP_FIXED_LENGTH_LIST_EXPECTED);
                        return symTable.semanticError;
                    default:
                        break;
                }
            }
        }

        BType eType = arrayType.eType;
        if (arrayType.state == BArrayState.INFERRED) {
            arrayType.size = listExprSize;
            arrayType.state = BArrayState.CLOSED;
        } else if (arrayType.state != BArrayState.OPEN && arrayType.size != listExprSize) {
            if (arrayType.size < listExprSize) {
                dlog.error(listConstructor.pos, DiagnosticErrorCode.MISMATCHING_ARRAY_LITERAL_VALUES, arrayType.size,
                        listExprSize);
                return symTable.semanticError;
            }

            if (!types.hasFillerValue(eType)) {
                dlog.error(listConstructor.pos, DiagnosticErrorCode.INVALID_LIST_CONSTRUCTOR_ELEMENT_TYPE,
                        data.expType);
                return symTable.semanticError;
            }
        }

        boolean containErrors = false;
        List<BType> memberTypes = new ArrayList<>();
        for (BLangExpression expr : listConstructor.exprs) {
            if (expr.getKind() == NodeKind.LIST_CONSTRUCTOR_SPREAD_OP) {
                BLangExpression spreadOpExpr = ((BLangListConstructorExpr.BLangListConstructorSpreadOpExpr) expr).expr;
                BType spreadOpExprType = checkConstExpr(spreadOpExpr, data);
                BType type = Types.getReferredType(types.getTypeWithEffectiveIntersectionTypes(spreadOpExprType));
                if (type.tag != TypeTags.TUPLE) {
                    // Finalized constant type should be a tuple type (cannot be an array type or any other).
                    containErrors = true;
                    continue;
                }

                // Add the members from spread operator into current tuple type.
                for (BType memberType : ((BTupleType) type).getTupleTypes()) {
                    if (types.checkType(expr.pos, memberType, eType, DiagnosticErrorCode.INCOMPATIBLE_TYPES)
                            == symTable.semanticError) {
                        containErrors = true;
                        continue;
                    }
                    memberTypes.add(memberType);
                }
                continue;
            }

            BType tupleMemberType = checkExprIncompatible(eType, expr, data);
            if (tupleMemberType == symTable.semanticError) {
                containErrors = true;
                continue;
            }
            memberTypes.add(tupleMemberType);
        }

        if (containErrors) {
            return symTable.semanticError;
        }

        // Create new tuple type using inferred members.
        BTupleType resultTupleType = createNewTupleType(listConstructor.pos, memberTypes, data);

        if (arrayType.state == BArrayState.CLOSED && arrayType.size > listExprSize) {
            if (!fillMembers.addFillMembers(resultTupleType, arrayType, data)) {
                return symTable.semanticError;
            }
        }
        return resultTupleType;
    }

    private BType checkTupleType(BTupleType tupleType, BLangListConstructorExpr listConstructor, AnalyzerData data) {
        List<BLangExpression> exprs = listConstructor.exprs;
        List<BTupleMember> members = tupleType.getMembers();
        int memberTypeSize = members.size();
        BType restType = tupleType.restType;

        if (types.isFixedLengthTuple(tupleType)) {
            int listExprSize = 0;
            for (BLangExpression expr : exprs) {
                if (expr.getKind() != NodeKind.LIST_CONSTRUCTOR_SPREAD_OP) {
                    listExprSize++;
                    continue;
                }

                BLangExpression spreadOpExpr = ((BLangListConstructorExpr.BLangListConstructorSpreadOpExpr) expr).expr;
                BType spreadOpType = checkConstExpr(spreadOpExpr, data);
                spreadOpType = Types.getReferredType(spreadOpType);

                switch (spreadOpType.tag) {
                    case TypeTags.ARRAY:
                        int arraySize = ((BArrayType) spreadOpType).size;
                        if (arraySize >= 0) {
                            listExprSize += arraySize;
                            continue;
                        }

                        dlog.error(spreadOpExpr.pos, DiagnosticErrorCode.INVALID_SPREAD_OP_FIXED_LENGTH_LIST_EXPECTED);
                        return symTable.semanticError;
                    case TypeTags.TUPLE:
                        BTupleType tType = (BTupleType) spreadOpType;
                        if (types.isFixedLengthTuple(tType)) {
                            listExprSize += tType.getMembers().size();
                            continue;
                        }

                        dlog.error(spreadOpExpr.pos, DiagnosticErrorCode.INVALID_SPREAD_OP_FIXED_LENGTH_LIST_EXPECTED);
                        return symTable.semanticError;
                    default:
                        break;
                }
            }

            if (listExprSize < memberTypeSize) {
                for (int i = listExprSize; i < memberTypeSize; i++) {
                    if (!types.hasFillerValue(members.get(i).type)) {
                        dlog.error(listConstructor.pos, DiagnosticErrorCode.INVALID_LIST_CONSTRUCTOR_ELEMENT_TYPE,
                                members.get(i));
                        return symTable.semanticError;
                    }
                }
            } else if (listExprSize > memberTypeSize) {
                dlog.error(listConstructor.pos, DiagnosticErrorCode.TUPLE_AND_EXPRESSION_SIZE_DOES_NOT_MATCH);
                return symTable.semanticError;
            }
        }

        boolean containErrors = false;
        int nonRestTypeIndex = 0;
        List<BType> memberTypes = new ArrayList<>();

        for (BLangExpression expr : exprs) {
            BType memberType;
            int remainNonRestCount = memberTypeSize - nonRestTypeIndex;
            if (expr.getKind() != NodeKind.LIST_CONSTRUCTOR_SPREAD_OP) {
                if (remainNonRestCount > 0) {
                    memberType = checkExprIncompatible(members.get(nonRestTypeIndex).type, expr, data);
                    nonRestTypeIndex++;
                } else {
                    memberType = checkExprIncompatible(restType, expr, data);
                }
                if (memberType == symTable.semanticError) {
                    containErrors = true;
                    continue;
                }
                memberTypes.add(memberType);
                continue;
            }

            BLangExpression spreadOpExpr = ((BLangListConstructorExpr.BLangListConstructorSpreadOpExpr) expr).expr;
            BType spreadOpType = checkConstExpr(spreadOpExpr, data);
            BType spreadOpReferredType = Types.getReferredType(
                    types.getTypeWithEffectiveIntersectionTypes(spreadOpType));
            if (spreadOpReferredType.tag != TypeTags.TUPLE) {
                // Finalized constant type should be a tuple type (cannot be an array type or any other).
                containErrors = true;
                continue;
            }

            BTupleType spreadOpTuple = (BTupleType) spreadOpReferredType;
            List<BType> tupleMemberTypes = spreadOpTuple.getTupleTypes();
            int spreadOpMemberTypeSize = tupleMemberTypes.size();

            for (int i = 0; i < spreadOpMemberTypeSize && nonRestTypeIndex < memberTypeSize; i++, nonRestTypeIndex++) {
                BType tupleMemberType = tupleMemberTypes.get(i);
                if (types.typeIncompatible(spreadOpExpr.pos, tupleMemberType,
                        members.get(nonRestTypeIndex).type)) {
                    return symTable.semanticError;
                }
                memberTypes.add(tupleMemberType);
            }

            for (int i = remainNonRestCount; i < spreadOpMemberTypeSize; i++) {
                BType tupleMemberType = tupleMemberTypes.get(i);
                if (types.typeIncompatible(spreadOpExpr.pos, tupleMemberType,
                        restType)) {
                    return symTable.semanticError;
                }
                memberTypes.add(tupleMemberType);
            }
        }

        if (containErrors) {
            return symTable.semanticError;
        }

        // Create new tuple type using inferred members.
        BTupleType resultTupleType = createNewTupleType(listConstructor.pos, memberTypes, data);
        if (memberTypeSize - nonRestTypeIndex > 0) {
            if (!fillMembers.addFillMembers(resultTupleType, tupleType, data)) {
                return symTable.semanticError;
            }
        }

        return resultTupleType;
    }

    private BTupleType createNewTupleType(Location pos, List<BType> memberTypes, AnalyzerData data) {
        BTypeSymbol tupleTypeSymbol = Symbols.createTypeSymbol(SymTag.TUPLE_TYPE, 0, Names.EMPTY,
                data.env.enclPkg.symbol.pkgID, null, data.env.scope.owner, pos, SOURCE);
        List<BTupleMember> members = new ArrayList<>();
        memberTypes.forEach(m ->
                members.add(new BTupleMember(m, Symbols.createVarSymbolForTupleMember(m))));
        BTupleType tupleType = new BTupleType(tupleTypeSymbol, members);
        tupleType.tsymbol.type = tupleType;
        return tupleType;
    }

    private BType checkExprIncompatible(BType eType, BLangExpression expr, AnalyzerData data) {
        if (expr.typeChecked) {
            return expr.getBType();
        }

        BLangExpression exprToCheck = expr;

        if (data.commonAnalyzerData.nonErrorLoggingCheck) {
            expr.cloneAttempt++;
            exprToCheck = nodeCloner.cloneNode(expr);
        }

        return checkConstExpr(exprToCheck, eType, data);
    }

    private BType getListConstructorCompatibleNonUnionType(BType type, AnalyzerData data) {
        switch (type.tag) {
            case TypeTags.ARRAY:
            case TypeTags.TUPLE:
            case TypeTags.READONLY:
            case TypeTags.TYPEDESC:
                return type;
            case TypeTags.JSON:
                return !Symbols.isFlagOn(type.flags, Flags.READONLY) ? symTable.arrayJsonType :
                        ImmutableTypeCloner.getEffectiveImmutableType(null, types, symTable.arrayJsonType,
                                data.env, symTable, anonymousModelHelper, names);
            case TypeTags.ANYDATA:
                return !Symbols.isFlagOn(type.flags, Flags.READONLY) ? symTable.arrayAnydataType :
                        ImmutableTypeCloner.getEffectiveImmutableType(null, types, symTable.arrayAnydataType,
                                data.env, symTable, anonymousModelHelper, names);
            case TypeTags.ANY:
                return !Symbols.isFlagOn(type.flags, Flags.READONLY) ? symTable.arrayAllType :
                        ImmutableTypeCloner.getEffectiveImmutableType(null, types, symTable.arrayAllType, data.env,
                                symTable, anonymousModelHelper, names);
            case TypeTags.INTERSECTION:
                return ((BIntersectionType) type).effectiveType;
            default:
                return symTable.semanticError;
        }
    }

    private BType getBroadType(BType type) {
        if (type.tag != TypeTags.FINITE) {
            return type;
        }
        return ((BFiniteType) type).getValueSpace().iterator().next().getBType();
    }

    private BSymbol getUnaryOpSymbol(BLangUnaryExpr unaryExpr, BType type, AnalyzerData data) {
        if (type == symTable.semanticError) {
            return symTable.notFoundSymbol;
        }
        BType exprType = type;
        BSymbol symbol = symResolver.resolveUnaryOperator(unaryExpr.operator, exprType);
        if (symbol == symTable.notFoundSymbol) {
            symbol = symResolver.getUnaryOpsForTypeSets(unaryExpr.operator, exprType);
        }
        if (symbol != symTable.notFoundSymbol) {
            unaryExpr.opSymbol = (BOperatorSymbol) symbol;
            data.resultType = symbol.type.getReturnType();
        }

        if (symbol == symTable.notFoundSymbol) {
            exprType = ((BFiniteType) type).getValueSpace().iterator().next().getBType();
            symbol = symResolver.resolveUnaryOperator(unaryExpr.operator, exprType);
            if (symbol == symTable.notFoundSymbol) {
                symbol = symResolver.getUnaryOpsForTypeSets(unaryExpr.operator, exprType);
            }
            if (symbol != symTable.notFoundSymbol) {
                unaryExpr.opSymbol = (BOperatorSymbol) symbol;
                data.resultType = symbol.type.getReturnType();
            }
        }
        return symbol;
    }

    private Object calculateSingletonValue(BFiniteType lhs, BFiniteType rhs, OperatorKind kind,
                                           BType type, AnalyzerData data) {
        // Calculate the value for the binary operation.
        // TODO - Handle overflows.
        if (lhs == null || rhs == null) {
            // This is a compilation error.
            // This is to avoid NPE exceptions in sub-sequent validations.
            return null;
        }

        BLangLiteral lhsLiteral = (BLangLiteral) lhs.getValueSpace().iterator().next();
        BLangLiteral rhsLiteral = (BLangLiteral) rhs.getValueSpace().iterator().next();

        // See Types.isAllowedConstantType() for supported types.
        Object lhsValue = getValue(lhsLiteral);
        Object rhsValue = getValue(rhsLiteral);
        try {
            switch (kind) {
                case ADD:
                    return calculateAddition(lhsValue, rhsValue, type, data);
                case SUB:
                    return calculateSubtract(lhsValue, rhsValue, type, data);
                case MUL:
                    return calculateMultiplication(lhsValue, rhsValue, type, data);
                case DIV:
                    return calculateDivision(lhsValue, rhsValue, type, data);
                case MOD:
                    return calculateMod(lhsValue, rhsValue, type);
                case BITWISE_AND:
                    return calculateBitWiseOp(lhsValue, rhsValue, (a, b) -> a & b, type, data);
                case BITWISE_OR:
                    return calculateBitWiseOp(lhsValue, rhsValue, (a, b) -> a | b, type, data);
                case BITWISE_LEFT_SHIFT:
                    return calculateBitWiseOp(lhsValue, rhsValue, (a, b) -> a << b, type, data);
                case BITWISE_RIGHT_SHIFT:
                    return calculateBitWiseOp(lhsValue, rhsValue, (a, b) -> a >> b, type, data);
                case BITWISE_UNSIGNED_RIGHT_SHIFT:
                    return calculateBitWiseOp(lhsValue, rhsValue, (a, b) -> a >>> b, type, data);
                case BITWISE_XOR:
                    return calculateBitWiseOp(lhsValue, rhsValue, (a, b) -> a ^ b, type, data);
                default:
                    dlog.error(data.pos, DiagnosticErrorCode.CONSTANT_EXPRESSION_NOT_SUPPORTED);
            }
        } catch (NumberFormatException nfe) {
            // Ignore. This will be handled as a compiler error.
        } catch (ArithmeticException ae) {
            dlog.error(data.pos, DiagnosticErrorCode.INVALID_CONST_EXPRESSION, ae.getMessage());
        }
        // This is a compilation error already logged.
        // This is to avoid NPE exceptions in sub-sequent validations.
        return null;
    }

    private Object getValue(BLangLiteral lhsLiteral) {
        Object value = lhsLiteral.value;
        if (value instanceof BLangConstantValue) {
            return ((BLangConstantValue) value).value;
        }
        return value;
    }

    private Object evaluateUnaryOperator(BFiniteType finiteType, BType type, OperatorKind kind, AnalyzerData data) {
        // Calculate the value for the unary operation.
        BLangLiteral lhsLiteral = (BLangLiteral) finiteType.getValueSpace().iterator().next();
        Object value = getValue(lhsLiteral);
        if (value == null) {
            // This is a compilation error.
            // This is to avoid NPE exceptions in sub-sequent validations.
            return null;
        }

        try {
            switch (kind) {
                case ADD:
                    return value;
                case SUB:
                    return calculateNegation(value, type, data);
                case BITWISE_COMPLEMENT:
                    return calculateBitWiseComplement(value, type);
                case NOT:
                    return calculateBooleanComplement(value, type);
            }
        } catch (ClassCastException ce) {
            // Ignore. This will be handled as a compiler error.
        }
        // This is a compilation error already logged.
        // This is to avoid NPE exceptions in sub-sequent validations.
        return null;
    }

    private Object calculateBitWiseOp(Object lhs, Object rhs, BiFunction<Long, Long, Long> func, BType type,
                                      AnalyzerData data) {
        if (Types.getReferredType(type).tag == TypeTags.INT) {
            return func.apply((Long) lhs, (Long) rhs);
        } else {
            dlog.error(data.pos, DiagnosticErrorCode.CONSTANT_EXPRESSION_NOT_SUPPORTED);
        }
        return null;
    }

    private Object calculateAddition(Object lhs, Object rhs, BType type, AnalyzerData data) {
        switch (Types.getReferredType(type).tag) {
            case TypeTags.INT:
            case TypeTags.BYTE: // Byte will be a compiler error.
                try {
                    return Math.addExact((Long) lhs, (Long) rhs);
                } catch (ArithmeticException ae) {
                    dlog.error(data.pos, DiagnosticErrorCode.INT_RANGE_OVERFLOW_ERROR);
                    return null;
                }
            case TypeTags.FLOAT:
                return String.valueOf(Double.parseDouble(String.valueOf(lhs))
                        + Double.parseDouble(String.valueOf(rhs)));
            case TypeTags.DECIMAL:
                BigDecimal lhsDecimal = new BigDecimal(String.valueOf(lhs), MathContext.DECIMAL128);
                BigDecimal rhsDecimal = new BigDecimal(String.valueOf(rhs), MathContext.DECIMAL128);
                BigDecimal resultDecimal = lhsDecimal.add(rhsDecimal, MathContext.DECIMAL128);
                resultDecimal = types.getValidDecimalNumber(data.pos, resultDecimal);
                return resultDecimal != null ? resultDecimal.toPlainString() : null;
            case TypeTags.STRING:
                return String.valueOf(lhs) + String.valueOf(rhs);
            default:
                return null;
        }
    }

    private Object calculateSubtract(Object lhs, Object rhs, BType type, AnalyzerData data) {
        switch (Types.getReferredType(type).tag) {
            case TypeTags.INT:
            case TypeTags.BYTE: // Byte will be a compiler error.
                try {
                    return Math.subtractExact((Long) lhs, (Long) rhs);
                } catch (ArithmeticException ae) {
                    dlog.error(data.pos, DiagnosticErrorCode.INT_RANGE_OVERFLOW_ERROR);
                    return null;
                }
            case TypeTags.FLOAT:
                return String.valueOf(Double.parseDouble(String.valueOf(lhs))
                        - Double.parseDouble(String.valueOf(rhs)));
            case TypeTags.DECIMAL:
                BigDecimal lhsDecimal = new BigDecimal(String.valueOf(lhs), MathContext.DECIMAL128);
                BigDecimal rhsDecimal = new BigDecimal(String.valueOf(rhs), MathContext.DECIMAL128);
                BigDecimal resultDecimal = lhsDecimal.subtract(rhsDecimal, MathContext.DECIMAL128);
                resultDecimal = types.getValidDecimalNumber(data.pos, resultDecimal);
                return resultDecimal != null ? resultDecimal.toPlainString() : null;
            default:
                return null;
        }
    }

    private Object calculateMultiplication(Object lhs, Object rhs, BType type, AnalyzerData data) {
        switch (Types.getReferredType(type).tag) {
            case TypeTags.INT:
            case TypeTags.BYTE: // Byte will be a compiler error.
                try {
                    return Math.multiplyExact((Long) lhs, (Long) rhs);
                } catch (ArithmeticException ae) {
                    dlog.error(data.pos, DiagnosticErrorCode.INT_RANGE_OVERFLOW_ERROR);
                    return null;
                }
            case TypeTags.FLOAT:
                return String.valueOf(Double.parseDouble(String.valueOf(lhs))
                        * Double.parseDouble(String.valueOf(rhs)));
            case TypeTags.DECIMAL:
                BigDecimal lhsDecimal = new BigDecimal(String.valueOf(lhs), MathContext.DECIMAL128);
                BigDecimal rhsDecimal = new BigDecimal(String.valueOf(rhs), MathContext.DECIMAL128);
                BigDecimal resultDecimal = lhsDecimal.multiply(rhsDecimal, MathContext.DECIMAL128);
                resultDecimal = types.getValidDecimalNumber(data.pos, resultDecimal);
                return resultDecimal != null ? resultDecimal.toPlainString() : null;
            default:
                return null;
        }
    }

    private Object calculateDivision(Object lhs, Object rhs, BType type, AnalyzerData data) {
        switch (Types.getReferredType(type).tag) {
            case TypeTags.INT:
            case TypeTags.BYTE: // Byte will be a compiler error.
                if ((Long) lhs == Long.MIN_VALUE && (Long) rhs == -1) {
                    dlog.error(data.pos, DiagnosticErrorCode.INT_RANGE_OVERFLOW_ERROR);
                    return null;
                }
                return ((Long) lhs / (Long) rhs);
            case TypeTags.FLOAT:
                return String.valueOf(Double.parseDouble(String.valueOf(lhs))
                        / Double.parseDouble(String.valueOf(rhs)));
            case TypeTags.DECIMAL:
                BigDecimal lhsDecimal = new BigDecimal(String.valueOf(lhs), MathContext.DECIMAL128);
                BigDecimal rhsDecimal = new BigDecimal(String.valueOf(rhs), MathContext.DECIMAL128);
                BigDecimal resultDecimal = lhsDecimal.divide(rhsDecimal, MathContext.DECIMAL128);
                resultDecimal = types.getValidDecimalNumber(data.pos, resultDecimal);
                return resultDecimal != null ? resultDecimal.toPlainString() : null;
            default:
                return null;
        }
    }

    private Object calculateMod(Object lhs, Object rhs, BType type) {
        switch (Types.getReferredType(type).tag) {
            case TypeTags.INT:
            case TypeTags.BYTE: // Byte will be a compiler error.
                return ((Long) lhs % (Long) rhs);
            case TypeTags.FLOAT:
                return String.valueOf(Double.parseDouble(String.valueOf(lhs))
                        % Double.parseDouble(String.valueOf(rhs)));
            case TypeTags.DECIMAL:
                BigDecimal lhsDecimal = new BigDecimal(String.valueOf(lhs), MathContext.DECIMAL128);
                BigDecimal rhsDecimal = new BigDecimal(String.valueOf(rhs), MathContext.DECIMAL128);
                BigDecimal resultDecimal = lhsDecimal.remainder(rhsDecimal, MathContext.DECIMAL128);
                return resultDecimal.toPlainString();

            default:
                return null;
        }
    }

    private Object calculateNegationForInt(Object value, AnalyzerData data) {
        if ((Long) (value) == Long.MIN_VALUE) {
            dlog.error(data.pos, DiagnosticErrorCode.INT_RANGE_OVERFLOW_ERROR);
            return null;
        }
        return -1 * ((Long) (value));
    }

    private Object calculateNegationForFloat(Object value) {
        return String.valueOf(-1 * Double.parseDouble(String.valueOf(value)));
    }

    private Object calculateNegationForDecimal(Object value) {
        BigDecimal valDecimal = new BigDecimal(String.valueOf(value), MathContext.DECIMAL128);
        BigDecimal negDecimal = new BigDecimal(String.valueOf(-1), MathContext.DECIMAL128);
        BigDecimal resultDecimal = valDecimal.multiply(negDecimal, MathContext.DECIMAL128);
        return resultDecimal.toPlainString();
    }

    private Object calculateNegation(Object value, BType type, AnalyzerData data) {
        switch (type.tag) {
            case TypeTags.INT:
                return calculateNegationForInt(value, data);
            case TypeTags.FLOAT:
                return calculateNegationForFloat(value);
            case TypeTags.DECIMAL:
                return calculateNegationForDecimal(value);
            default:
                return null;
        }
    }

    private Object calculateBitWiseComplement(Object value, BType type) {
        Object result = null;
        if (Types.getReferredType(type).tag == TypeTags.INT) {
            result = ~((Long) (value));
        }
        return result;
    }

    private Object calculateBooleanComplement(Object value, BType type) {
        Object result = null;
        if (Types.getReferredType(type).tag == TypeTags.BOOLEAN) {
            result = !((Boolean) (value));
        }
        return result;
    }

    private BType setLiteralValueAndGetType(BLangLiteral literalExpr, BType expType, AnalyzerData data) {
        Object literalValue = literalExpr.value;
        BType expectedType = Types.getReferredType(expType);

        if (literalExpr.getKind() == NodeKind.NUMERIC_LITERAL) {
            NodeKind kind = ((BLangNumericLiteral) literalExpr).kind;
            if (kind == NodeKind.INTEGER_LITERAL) {
                return getIntegerLiteralType(literalExpr, literalValue, expectedType);
            } else if (kind == NodeKind.DECIMAL_FLOATING_POINT_LITERAL) {
                if (NumericLiteralSupport.isFloatDiscriminated(literalExpr.originalValue)) {
                    return getTypeOfLiteralWithFloatDiscriminator(literalExpr, literalValue);
                } else if (NumericLiteralSupport.isDecimalDiscriminated(literalExpr.originalValue)) {
                    return getTypeOfLiteralWithDecimalDiscriminator(literalExpr, literalValue);
                } else {
                    return getTypeOfDecimalFloatingPointLiteral(literalExpr, literalValue, expectedType);
                }
            } else {
                return getTypeOfHexFloatingPointLiteral(literalExpr, literalValue, data);
            }
        }

        // Get the type matching to the tag from the symbol table.
        BType literalType = symTable.getTypeFromTag(literalExpr.getBType().tag);
        if (literalType.tag == TypeTags.STRING && types.isCharLiteralValue((String) literalValue)) {
            boolean foundMember = types.isAssignableToFiniteType(symTable.noType, literalExpr);
            if (foundMember) {
                setLiteralValueForFiniteType(literalExpr, literalType, data);
                return literalType;
            }
        }

        // Byte arrays are not yet supported in constants.
        if (literalExpr.getBType().tag == TypeTags.BYTE_ARRAY) {
            dlog.error(literalExpr.pos, DiagnosticErrorCode.EXPRESSION_IS_NOT_A_CONSTANT_EXPRESSION);
            return symTable.semanticError;
        }

        return literalType;
    }

    private BType getTypeOfLiteralWithFloatDiscriminator(BLangLiteral literalExpr, Object literalValue) {
        String numericLiteral = NumericLiteralSupport.stripDiscriminator(String.valueOf(literalValue));
        if (!types.validateFloatLiteral(literalExpr.pos, numericLiteral)) {
            return symTable.semanticError;
        }
        literalExpr.value = Double.parseDouble(numericLiteral);
        return symTable.floatType;
    }

    public BType getIntegerLiteralType(BLangLiteral literalExpr, Object literalValue, BType expType) {
        return getIntegerLiteralTypeUsingExpType(literalExpr, literalValue, expType);
    }

    private BType getIntegerLiteralTypeUsingExpType(BLangLiteral literalExpr, Object literalValue, BType expType) {
        BType expectedType = Types.getReferredType(expType);
        int expectedTypeTag = expectedType.tag;
        switch (expectedTypeTag) {
            case TypeTags.BYTE:
            case TypeTags.INT:
            case TypeTags.SIGNED32_INT:
            case TypeTags.SIGNED16_INT:
            case TypeTags.SIGNED8_INT:
            case TypeTags.UNSIGNED32_INT:
            case TypeTags.UNSIGNED16_INT:
            case TypeTags.UNSIGNED8_INT:
            case TypeTags.ANY:
            case TypeTags.ANYDATA:
            case TypeTags.JSON:
                if (!(literalValue instanceof Long)) {
                    dlog.error(literalExpr.pos, DiagnosticErrorCode.OUT_OF_RANGE, literalExpr.originalValue, expType);
                    return symTable.semanticError;
                }
                if (literalExpr.getBType().tag == TypeTags.BYTE) {
                    return symTable.byteType;
                }
                return symTable.intType;
            case TypeTags.FLOAT:
                // The literalValue will be a string if it was not within the bounds of what is supported by Java Long
                // or Double when it was parsed in BLangNodeBuilder
                if (literalValue instanceof String) {
                    dlog.error(literalExpr.pos, DiagnosticErrorCode.OUT_OF_RANGE, literalExpr.originalValue,
                            expectedType);
                    return symTable.semanticError;
                }
                if (literalValue instanceof Double) {
                    literalExpr.value = literalValue;
                } else {
                    literalExpr.value = ((Long) literalValue).doubleValue();
                }
                return symTable.floatType;
            case TypeTags.DECIMAL:
                literalExpr.value = String.valueOf(literalValue);
                return symTable.decimalType;
            case TypeTags.FINITE:
                Set<BLangExpression> valueSpace = ((BFiniteType) expectedType).getValueSpace();
                if (valueSpace.size() > 1) {
                    LinkedHashSet<BType> memTypes = new LinkedHashSet<>();
                    valueSpace.forEach(memExpr -> memTypes.add(memExpr.getBType()));
                    BUnionType unionType = new BUnionType(null, memTypes, false, false);
                    return getIntegerLiteralTypeUsingExpType(literalExpr, literalValue, unionType);
                }
                BType expBroadType = ((BFiniteType) expectedType).getValueSpace().iterator().next().getBType();
                return getIntegerLiteralTypeUsingExpType(literalExpr, literalValue, expBroadType);
            case TypeTags.UNION:
                BUnionType expectedUnionType = (BUnionType) expectedType;
                List<BType> memberTypes = types.getAllReferredTypes(expectedUnionType);
                List<BType> validTypes = new ArrayList<>();
                dlog.mute();
                for (BType memType : memberTypes) {
                    BType validType = getIntegerLiteralTypeUsingExpType(literalExpr, literalValue, memType);
                    if (validType.tag != TypeTags.SEMANTIC_ERROR) {
                        validTypes.add(validType);
                    }
                }
                dlog.unmute();

                validTypes.sort(Comparator.comparingInt(t -> t.tag));
                for (BType validType : validTypes) {
                    if (validType.tag == TypeTags.INT) {
                        literalExpr.value = literalValue;
                        return symTable.intType;
                    } else if (validType.tag == TypeTags.FLOAT) {
                        if (literalValue instanceof Double) {
                            literalExpr.value = literalValue;
                        } else {
                            literalExpr.value = ((Long) literalValue).doubleValue();
                        }
                        return symTable.floatType;
                    } else if (validType.tag == TypeTags.DECIMAL) {
                        literalExpr.value = String.valueOf(literalValue);
                        return symTable.decimalType;
                    }
                }
                break;
            default:
                break;
        }

        if (!(literalValue instanceof Long)) {
            dlog.error(literalExpr.pos, DiagnosticErrorCode.OUT_OF_RANGE, literalExpr.originalValue,
                    literalExpr.getBType());
            return symTable.semanticError;
        }
        if (literalExpr.getBType().tag == TypeTags.BYTE) {
            return symTable.byteType;
        }
        return symTable.intType;
    }

    public void setLiteralValueForFiniteType(BLangLiteral literalExpr, BType type, AnalyzerData data) {
        types.setImplicitCastExpr(literalExpr, type, data.expType);
        data.resultType = type;
        literalExpr.isFiniteContext = true;
    }

    private BType getTypeOfLiteralWithDecimalDiscriminator(BLangLiteral literalExpr, Object literalValue) {
        literalExpr.value = NumericLiteralSupport.stripDiscriminator(String.valueOf(literalValue));
        if (!types.isValidDecimalNumber(literalExpr.pos, literalExpr.value.toString())) {
            return symTable.semanticError;
        }
        return symTable.decimalType;
    }

    private BType getTypeOfDecimalFloatingPointLiteral(BLangLiteral literalExpr, Object literalValue, BType expType) {
        String numericLiteral = String.valueOf(literalValue);
        BType literalType = getTypeOfDecimalFloatingPointLiteralUsingExpType(literalExpr, literalValue, expType);
        if (literalType != symTable.semanticError) {
            return literalType;
        }
        return types.validateFloatLiteral(literalExpr.pos, numericLiteral)
                ? symTable.floatType : symTable.semanticError;
    }

    private BType getTypeOfDecimalFloatingPointLiteralUsingExpType(BLangLiteral literalExpr, Object literalValue,
                                                                   BType expType) {
        BType expectedType = Types.getReferredType(expType);
        String numericLiteral = String.valueOf(literalValue);
        switch (expectedType.tag) {
            case TypeTags.FLOAT:
            case TypeTags.ANYDATA:
            case TypeTags.ANY:
            case TypeTags.JSON:
                if (!types.validateFloatLiteral(literalExpr.pos, numericLiteral)) {
                    return symTable.semanticError;
                }
                return symTable.floatType;
            case TypeTags.DECIMAL:
                if (types.isValidDecimalNumber(literalExpr.pos, literalExpr.value.toString())) {
                    return symTable.decimalType;
                }
                return symTable.semanticError;
            case TypeTags.FINITE:
                BType expBroadType = ((BFiniteType) expectedType).getValueSpace().iterator().next().getBType();
                return getTypeOfDecimalFloatingPointLiteralUsingExpType(literalExpr, literalValue, expBroadType);
            case TypeTags.UNION:
                BUnionType expectedUnionType = (BUnionType) expectedType;
                List<BType> memberTypes = types.getAllReferredTypes(expectedUnionType);
                List<BType> validTypes = new ArrayList<>();
                dlog.mute();
                for (BType memType : memberTypes) {
                    BType validType = getTypeOfDecimalFloatingPointLiteralUsingExpType(literalExpr, literalValue,
                            memType);
                    if (validType.tag != TypeTags.SEMANTIC_ERROR) {
                        validTypes.add(validType);
                    }
                }
                dlog.unmute();

                validTypes.sort(Comparator.comparingInt(t -> t.tag));
                for (BType validType : validTypes) {
                    if (validType.tag == TypeTags.FLOAT) {
                        return symTable.floatType;
                    } else if (validType.tag == TypeTags.DECIMAL) {
                        return symTable.decimalType;
                    }
                }
                break;
            default:
                break;
        }
        return symTable.semanticError;
    }

    public BType getTypeOfHexFloatingPointLiteral(BLangLiteral literalExpr, Object literalValue,
                                                  AnalyzerData data) {
        String numericLiteral = String.valueOf(literalValue);
        if (!types.validateFloatLiteral(literalExpr.pos, numericLiteral)) {
            data.resultType = symTable.semanticError;
            return symTable.semanticError;
        }
        literalExpr.value = Double.parseDouble(numericLiteral);
        return symTable.floatType;
    }

    private BType getFiniteType(Object value, BConstantSymbol constantSymbol, Location pos, BType type) {
        switch (type.tag) {
            case TypeTags.INT:
            case TypeTags.FLOAT:
            case TypeTags.DECIMAL:
            case TypeTags.BYTE:
                BLangNumericLiteral numericLiteral = (BLangNumericLiteral) TreeBuilder.createNumericLiteralExpression();
                return createFiniteType(constantSymbol, updateLiteral(numericLiteral, value, type, pos));
//            case TypeTags.BYTE:
//                BLangNumericLiteral byteLiteral = (BLangNumericLiteral) TreeBuilder.createNumericLiteralExpression();
//                return createFiniteType(constantSymbol, updateLiteral(byteLiteral, value, symTable.intType, pos));
            case TypeTags.STRING:
            case TypeTags.NIL:
            case TypeTags.BOOLEAN:
                BLangLiteral literal = (BLangLiteral) TreeBuilder.createLiteralExpression();
                return createFiniteType(constantSymbol, updateLiteral(literal, value, type, pos));
            case TypeTags.UNION:
                return createFiniteType(constantSymbol, value, (BUnionType) type, pos);
            default:
                return type;
        }
    }

    private BLangLiteral getLiteral(Object value, Location pos, BType type) {
        switch (type.tag) {
            case TypeTags.INT:
            case TypeTags.FLOAT:
            case TypeTags.DECIMAL:
                BLangNumericLiteral numericLiteral = (BLangNumericLiteral) TreeBuilder.createNumericLiteralExpression();
                return updateLiteral(numericLiteral, value, type, pos);
            case TypeTags.BYTE:
                BLangNumericLiteral byteLiteral = (BLangNumericLiteral) TreeBuilder.createNumericLiteralExpression();
                return updateLiteral(byteLiteral, value, symTable.byteType, pos);
            default:
                BLangLiteral literal = (BLangLiteral) TreeBuilder.createLiteralExpression();
                return updateLiteral(literal, value, type, pos);
        }
    }

    private BLangLiteral updateLiteral(BLangLiteral literal, Object value, BType type, Location pos) {
        literal.value = value;
        literal.isConstant = true;
        literal.setBType(type);
        literal.pos = pos;
        return literal;
    }

    private BFiniteType createFiniteType(BConstantSymbol constantSymbol, BLangExpression expr) {
        BTypeSymbol finiteTypeSymbol = Symbols.createTypeSymbol(SymTag.FINITE_TYPE, constantSymbol.flags, Names.EMPTY,
                constantSymbol.pkgID, null, constantSymbol.owner,
                constantSymbol.pos, VIRTUAL);
        BFiniteType finiteType = new BFiniteType(finiteTypeSymbol);
        finiteType.addValue(expr);
        finiteType.tsymbol.type = finiteType;
        return finiteType;
    }

    private BUnionType createFiniteType(BConstantSymbol constantSymbol, Object value, BUnionType type, Location pos) {
        LinkedHashSet<BType> memberTypes = new LinkedHashSet<>(3);
        for (BType memberType : type.getMemberTypes()) {
            BTypeSymbol finiteTypeSymbol = Symbols.createTypeSymbol(SymTag.FINITE_TYPE, constantSymbol.flags,
                    Names.EMPTY, constantSymbol.pkgID, null, constantSymbol.owner, constantSymbol.pos, VIRTUAL);
            BFiniteType finiteType = new BFiniteType(finiteTypeSymbol);
            Object memberValue;
            switch (memberType.tag) {
                case TypeTags.FLOAT:
                    memberValue = value instanceof String ?
                            Double.parseDouble((String) value) : ((Long) value).doubleValue();
                    break;
                case TypeTags.DECIMAL:
                    memberValue = new BigDecimal(String.valueOf(value));
                    break;
                default:
                    memberValue = value;
            }
            finiteType.addValue(getLiteral(memberValue, pos, memberType));
            finiteType.tsymbol.type = finiteType;
            memberTypes.add(finiteType);
        }

        return BUnionType.create(null, memberTypes);
    }

    private BSymbol getSymbolOfVarRef(Location pos, SymbolEnv env, Name pkgAlias, Name varName, AnalyzerData data) {
        if (pkgAlias == Names.EMPTY && data.modTable.containsKey(varName.value)) {
            // modTable contains the available constants in current module.
            BLangNode node = data.modTable.get(varName.value);
            if (node.getKind() == NodeKind.CONSTANT) {
                if (!typeResolver.resolvedConstants.contains((BLangConstant) node)) {
                    typeResolver.resolveConstant(data.env, data.modTable, (BLangConstant) node);
                }
            } else {
                dlog.error(pos, DiagnosticErrorCode.EXPRESSION_IS_NOT_A_CONSTANT_EXPRESSION);
                return symTable.notFoundSymbol;
            }
        }

        // Search and get the referenced variable from different module.
        return symResolver.lookupMainSpaceSymbolInPackage(pos, env, pkgAlias, varName);
    }

    private boolean addFields(LinkedHashMap<String, BField> fields, BType keyValueType, String key, Location pos,
                           BRecordTypeSymbol recordSymbol) {
        Name fieldName = Names.fromString(key);
        if (fields.containsKey(key)) {
            dlog.error(pos, DiagnosticErrorCode.DUPLICATE_KEY_IN_RECORD_LITERAL, keyValueType.getKind().typeName(),
                    key);
            return false;
        }
        long flags = recordSymbol.flags | Flags.REQUIRED;
        BVarSymbol fieldSymbol = new BVarSymbol(flags, fieldName, recordSymbol.pkgID , keyValueType,
                recordSymbol, symTable.builtinPos, VIRTUAL);
        fields.put(fieldName.value, new BField(fieldName, null, fieldSymbol));
        return true;
    }

    private String getKeyName(BLangExpression key) {
        return key.getKind() == NodeKind.SIMPLE_VARIABLE_REF ?
                ((BLangSimpleVarRef) key).variableName.value : (String) ((BLangLiteral) key).value;
    }

    private BRecordTypeSymbol createRecordTypeSymbol(PackageID pkgID, Location location,
                                                     SymbolOrigin origin, AnalyzerData data) {
        SymbolEnv env = data.env;
        Name genName = Names.fromString(anonymousModelHelper.getNextAnonymousTypeKey(pkgID,
                data.anonTypeNameSuffixes));
        BRecordTypeSymbol recordSymbol = Symbols.createRecordSymbol(data.constantSymbol.flags, genName,
                        pkgID, null, env.scope.owner, location, origin);

        BInvokableType bInvokableType = new BInvokableType(new ArrayList<>(), symTable.nilType, null);
        BInvokableSymbol initFuncSymbol = Symbols.createFunctionSymbol(
                Flags.PUBLIC, Names.EMPTY, Names.EMPTY, env.enclPkg.symbol.pkgID, bInvokableType, env.scope.owner,
                false, symTable.builtinPos, VIRTUAL);
        initFuncSymbol.retType = symTable.nilType;
        recordSymbol.initializerFunc = new BAttachedFunction(Names.INIT_FUNCTION_SUFFIX, initFuncSymbol,
                bInvokableType, location);

        recordSymbol.scope = new Scope(recordSymbol);
        recordSymbol.scope.define(
                Names.fromString(recordSymbol.name.value + "." + recordSymbol.initializerFunc.funcName.value),
                recordSymbol.initializerFunc.symbol);
        return recordSymbol;
    }

    private BSymbol getOpSymbolBothUnion(BUnionType lhsType, BUnionType rhsType,
                                         BLangBinaryExpr binaryExpr, AnalyzerData data) {
        BSymbol firstValidOpSymbol = symTable.notFoundSymbol;
        LinkedHashSet<BType> memberTypes = new LinkedHashSet<>();
        LinkedHashSet<BType> removableLhsMemberTypes = new LinkedHashSet<>();
        LinkedHashSet<BType> removableRhsMemberTypes = new LinkedHashSet<>(rhsType.getMemberTypes());
        for (BType memberTypeLhs : lhsType.getMemberTypes()) {
            boolean isValidLhsMemberType = false;
            for (BType memberTypeRhs : rhsType.getMemberTypes()) {
                BSymbol resultantOpSymbol = getOpSymbol(memberTypeLhs, memberTypeRhs, binaryExpr, data);
                if (data.resultType != symTable.semanticError) {
                    memberTypes.add(data.resultType);
                    isValidLhsMemberType = true;
                    removableRhsMemberTypes.remove(memberTypeRhs);
                }
                if (firstValidOpSymbol == symTable.notFoundSymbol && resultantOpSymbol != symTable.notFoundSymbol) {
                    firstValidOpSymbol = resultantOpSymbol;
                }
            }
            if (!isValidLhsMemberType) {
                removableLhsMemberTypes.add(memberTypeLhs);
            }
        }
        for (BType memberTypeRhs : removableRhsMemberTypes) {
            rhsType.remove(memberTypeRhs);
        }
        for (BType memberTypeLhs : removableLhsMemberTypes) {
            lhsType.remove(memberTypeLhs);
        }
        if (memberTypes.size() != 1) {
            data.resultType = BUnionType.create(null, memberTypes);
        } else {
            data.resultType = memberTypes.iterator().next();
        }
        return firstValidOpSymbol;
    }

    private BSymbol getOpSymbolLhsUnion(BUnionType lhsType, BType rhsType,
                                        BLangBinaryExpr binaryExpr, AnalyzerData data, boolean swap) {
        BSymbol firstValidOpSymbol = symTable.notFoundSymbol;
        LinkedHashSet<BType> memberTypes = new LinkedHashSet<>();
        LinkedHashSet<BType> removableLhsMemberTypes = new LinkedHashSet<>();
        for (BType memberTypeLhs : lhsType.getMemberTypes()) {
            boolean isValidLhsMemberType = false;
            BSymbol resultantOpSymbol;
            if (swap) {
                resultantOpSymbol = getOpSymbol(rhsType, memberTypeLhs, binaryExpr, data);
            } else {
                resultantOpSymbol = getOpSymbol(memberTypeLhs, rhsType, binaryExpr, data);
            }
            if (data.resultType != symTable.semanticError) {
                memberTypes.add(data.resultType);
                isValidLhsMemberType = true;
            }
            if (firstValidOpSymbol == symTable.notFoundSymbol && resultantOpSymbol != symTable.notFoundSymbol) {
                firstValidOpSymbol = resultantOpSymbol;
            }

            if (!isValidLhsMemberType) {
                removableLhsMemberTypes.add(memberTypeLhs);
            }
        }
        for (BType memberTypeLhs : removableLhsMemberTypes) {
            lhsType.remove(memberTypeLhs);
        }
        if (memberTypes.size() != 1) {
            data.resultType = BUnionType.create(null, memberTypes);
        } else {
            data.resultType = memberTypes.iterator().next();
        }
        return firstValidOpSymbol;
    }

    private BSymbol getOpSymbolBothNonUnion(BType lhsType, BType rhsType, BLangBinaryExpr binaryExpr,
                                            AnalyzerData data) {
        return getOpSymbol(lhsType, rhsType, binaryExpr, data);
    }

    private BSymbol getOpSymbol(BType lhsType, BType rhsType, BLangBinaryExpr binaryExpr, AnalyzerData data) {
        BSymbol opSymbol = symResolver.resolveBinaryOperator(binaryExpr.opKind, lhsType, rhsType);
        if (lhsType != symTable.semanticError && rhsType != symTable.semanticError) {
            // Look up operator symbol if both rhs and lhs types aren't error or xml types

            if (opSymbol == symTable.notFoundSymbol) {
                opSymbol = symResolver.getBitwiseShiftOpsForTypeSets(binaryExpr.opKind, lhsType, rhsType);
            }

            if (opSymbol == symTable.notFoundSymbol) {
                opSymbol = symResolver.getBinaryBitwiseOpsForTypeSets(binaryExpr.opKind, lhsType, rhsType);
            }

            if (opSymbol == symTable.notFoundSymbol) {
                opSymbol = symResolver.getArithmeticOpsForTypeSets(binaryExpr.opKind, lhsType, rhsType);
            }

            if (opSymbol == symTable.notFoundSymbol) {
                opSymbol = symResolver.getBinaryEqualityForTypeSets(binaryExpr.opKind, lhsType, rhsType,
                        binaryExpr, data.env);
            }

            if (opSymbol == symTable.notFoundSymbol) {
                opSymbol = symResolver.getBinaryComparisonOpForTypeSets(binaryExpr.opKind, lhsType, rhsType);
            }

            if (opSymbol == symTable.notFoundSymbol) {
                opSymbol = symResolver.getRangeOpsForTypeSets(binaryExpr.opKind, lhsType, rhsType);
            }

            if (opSymbol == symTable.notFoundSymbol) {
                DiagnosticErrorCode errorCode = DiagnosticErrorCode.BINARY_OP_INCOMPATIBLE_TYPES;

                if ((binaryExpr.opKind == OperatorKind.DIV || binaryExpr.opKind == OperatorKind.MOD) &&
                        lhsType.tag == TypeTags.INT &&
                        (rhsType.tag == TypeTags.DECIMAL || rhsType.tag == TypeTags.FLOAT)) {
                    errorCode = DiagnosticErrorCode.BINARY_OP_INCOMPATIBLE_TYPES_INT_FLOAT_DIVISION;
                }

                dlog.error(binaryExpr.pos, errorCode, binaryExpr.opKind, lhsType, rhsType);
                data.resultType = symTable.semanticError;
            } else {
                data.resultType = opSymbol.type.getReturnType();
            }
        }
        return opSymbol;
    }

    /**
     * @since 2201.7.0
     */
    public static class FillMembers implements TypeVisitor {

        private static final CompilerContext.Key<ConstantTypeChecker.FillMembers> FILL_MEMBERS_KEY =
                new CompilerContext.Key<>();

        private final SymbolTable symTable;
        private final Types types;
        private final ConstantTypeChecker constantTypeChecker;
        private final BLangDiagnosticLog dlog;

        private AnalyzerData data;

        public FillMembers(CompilerContext context) {
            context.put(FILL_MEMBERS_KEY, this);

            this.symTable = SymbolTable.getInstance(context);
            this.types = Types.getInstance(context);
            this.constantTypeChecker = ConstantTypeChecker.getInstance(context);
            this.dlog = BLangDiagnosticLog.getInstance(context);
        }

        public static ConstantTypeChecker.FillMembers getInstance(CompilerContext context) {
            ConstantTypeChecker.FillMembers fillMembers = context.get(FILL_MEMBERS_KEY);
            if (fillMembers == null) {
                fillMembers = new ConstantTypeChecker.FillMembers(context);
            }

            return fillMembers;
        }

        public boolean addFillMembers(BTupleType type, BType expType, AnalyzerData data) {
            BType refType = Types.getReferredType(types.getTypeWithEffectiveIntersectionTypes(expType));
            List<BType> tupleTypes = type.getTupleTypes();
            int tupleMemberCount = tupleTypes.size();
            if (refType.tag == TypeTags.ARRAY) {
                BArrayType arrayType = (BArrayType) expType;
                int noOfFillMembers = arrayType.size - tupleMemberCount;
                BType fillMemberType = getFillMembers(arrayType.eType, data);
                if (fillMemberType == symTable.semanticError) {
                    return false;
                }
                for (int i = 0; i < noOfFillMembers; i++) {
                    type.addMembers(
                            new BTupleMember(fillMemberType, Symbols.createVarSymbolForTupleMember(fillMemberType)));
                }
            } else if (refType.tag == TypeTags.TUPLE) {
                List<BType> bTypeList = ((BTupleType) expType).getTupleTypes();
                for (int i = tupleMemberCount; i < bTypeList.size(); i++) {
                    BType fillMemberType = getFillMembers(bTypeList.get(i), data);
                    if (fillMemberType == symTable.semanticError) {
                        return false;
                    }
                    type.addMembers(
                            new BTupleMember(fillMemberType, Symbols.createVarSymbolForTupleMember(fillMemberType)));
                }
            }
            return true;
        }

        public BType getFillMembers(BType type, AnalyzerData data) {
            this.data = data;
            data.resultType = symTable.semanticError;
            type.accept(this);

            if (data.resultType == symTable.semanticError) {
                dlog.error(data.constantSymbol.pos, DiagnosticErrorCode.INVALID_LIST_CONSTRUCTOR_ELEMENT_TYPE,
                        data.expType);
            }
            return data.resultType;
        }

        @Override
        public void visit(BAnnotationType bAnnotationType) {

        }

        @Override
        public void visit(BArrayType arrayType) {
            BTypeSymbol tupleTypeSymbol = Symbols.createTypeSymbol(SymTag.TUPLE_TYPE,
                    Flags.asMask(EnumSet.of(Flag.PUBLIC)), Names.EMPTY, data.env.enclPkg.symbol.pkgID, null,
                    data.env.scope.owner, null, SOURCE);
            if (arrayType.state == BArrayState.OPEN) {
                BTupleType resultTupleType = new BTupleType(tupleTypeSymbol, new ArrayList<>());
                tupleTypeSymbol.type = resultTupleType;
                data.resultType = resultTupleType;
                return;
            } else if (arrayType.state == BArrayState.INFERRED) {
                data.resultType = symTable.semanticError;
                return;
            }
            BType fillMemberType = getFillMembers(arrayType.eType, data);
            if (fillMemberType == symTable.semanticError) {
                data.resultType = symTable.semanticError;
                return;
            }
            List<BType> tupleTypes = new ArrayList<>(arrayType.size);
            for (int i = 0; i < arrayType.size; i++) {
                tupleTypes.add(fillMemberType);
            }
            List<BTupleMember> members = new ArrayList<>();
            tupleTypes.forEach(m ->
                    members.add(new BTupleMember(m, Symbols.createVarSymbolForTupleMember(m))));
            BTupleType resultTupleType = new BTupleType(tupleTypeSymbol, members);
            tupleTypeSymbol.type = resultTupleType;
            data.resultType = resultTupleType;
        }

        @Override
        public void visit(BBuiltInRefType bBuiltInRefType) {

        }

        @Override
        public void visit(BAnyType bAnyType) {
            data.resultType = symTable.nilType;
        }

        @Override
        public void visit(BAnydataType bAnydataType) {
            data.resultType = symTable.nilType;
        }

        @Override
        public void visit(BErrorType bErrorType) {

        }

        @Override
        public void visit(BFiniteType finiteType) {
            Set<BLangExpression> valueSpace = finiteType.getValueSpace();
            if (valueSpace.size() > 1) {
                if (finiteType.isNullable()) { // Ex. 1|null
                    data.resultType = symTable.nilType;
                    return;
                }
                data.resultType = symTable.semanticError;
                return;
            }
            if (finiteType.isNullable()) {
                // Compiler takes () as nilType and null as a finite ().
                // Added this logic to keep the consistency.
                data.resultType = symTable.nilType;
                return;
            }
            data.resultType = finiteType;
        }

        @Override
        public void visit(BInvokableType bInvokableType) {

        }

        @Override
        public void visit(BJSONType bjsonType) {
            data.resultType = symTable.nilType;
        }

        @Override
        public void visit(BMapType bMapType) {
            BRecordTypeSymbol recordSymbol = constantTypeChecker.createRecordTypeSymbol(data.constantSymbol.pkgID,
                    data.constantSymbol.pos, VIRTUAL, data);
            BRecordType recordType = new BRecordType(recordSymbol);
            recordSymbol.type = recordType;
            BRecordType resultRecordType = new BRecordType(recordSymbol);
            recordSymbol.type = resultRecordType;
            resultRecordType.tsymbol = recordSymbol;
            resultRecordType.sealed = true;
            resultRecordType.restFieldType = symTable.neverType;
            TypeDefBuilderHelper.createTypeDefinition(resultRecordType, data.constantSymbol.pos, names, types,
                    symTable, data.env);
            data.resultType = resultRecordType;
        }

        @Override
        public void visit(BStreamType bStreamType) {

        }

        @Override
        public void visit(BTypedescType bTypedescType) {

        }

        @Override
        public void visit(BTypeReferenceType bTypeReferenceType) {
            getFillMembers(bTypeReferenceType.referredType, data);
        }

        @Override
        public void visit(BParameterizedType bTypedescType) {

        }

        @Override
        public void visit(BNeverType bNeverType) {

        }

        @Override
        public void visit(BNilType bNilType) {
            data.resultType = symTable.nilType;
        }

        @Override
        public void visit(BNoType bNoType) {

        }

        @Override
        public void visit(BPackageType bPackageType) {

        }

        @Override
        public void visit(BStructureType bStructureType) {

        }

        @Override
        public void visit(BTupleType tupleType) {
            List<BType> bTypeList = tupleType.getTupleTypes();
            BTypeSymbol tupleTypeSymbol = Symbols.createTypeSymbol(SymTag.TUPLE_TYPE,
                    Flags.asMask(EnumSet.of(Flag.PUBLIC)), Names.EMPTY, data.env.enclPkg.symbol.pkgID, null,
                    data.env.scope.owner, null, SOURCE);
            List<BType> tupleTypes = new ArrayList<>(bTypeList.size());
            for (BType bType : bTypeList) {
                BType fillMemberType = getFillMembers(bType, data);
                if (fillMemberType == symTable.semanticError) {
                    data.resultType = symTable.semanticError;
                    return;
                }
                tupleTypes.add(fillMemberType);
            }
            List<BTupleMember> members = new ArrayList<>();
            tupleTypes.forEach(m ->
                    members.add(new BTupleMember(m, Symbols.createVarSymbolForTupleMember(m))));
            BTupleType resultTupleType = new BTupleType(tupleTypeSymbol, members);
            tupleTypeSymbol.type = resultTupleType;
            data.resultType = resultTupleType;
        }

        @Override
        public void visit(BUnionType unionType) {
            LinkedHashSet<BType> memberTypes = unionType.getMemberTypes();
            if (memberTypes.size() == 1) {
                getFillMembers(memberTypes.iterator().next(), data);
                return;
            }
            if (memberTypes.size() > 2 || !unionType.isNullable()) {
                data.resultType = symTable.semanticError;
                return;
            }
            data.resultType = symTable.nilType;
        }

        @Override
        public void visit(BIntersectionType intersectionType) {
            data.resultType = getFillMembers(intersectionType.getEffectiveType(), data);
        }

        @Override
        public void visit(BXMLType bxmlType) {

        }

        @Override
        public void visit(BTableType bTableType) {
            data.resultType = symTable.tableType;
        }

        @Override
        public void visit(BRecordType recordType) {
            LinkedHashMap<String, BField> fields = recordType.fields;
            BRecordTypeSymbol recordSymbol = constantTypeChecker.createRecordTypeSymbol(data.constantSymbol.pkgID,
                    data.constantSymbol.pos, VIRTUAL, data);
            for (BField field : fields.values()) {
                if ((field.symbol.flags & Flags.REQUIRED) == Flags.REQUIRED) {
                    data.resultType = symTable.semanticError;
                    return;
                }
<<<<<<< HEAD
=======
                Name fieldName = Names.fromString(key);
                Set<Flag> flags = new HashSet<>();
                flags.add(Flag.REQUIRED);
                BVarSymbol fieldSymbol = new BVarSymbol(Flags.asMask(flags), fieldName, recordSymbol.pkgID ,
                        fillMemberType, recordSymbol, symTable.builtinPos, VIRTUAL);
                newFields.put(key, new BField(fieldName, null, fieldSymbol));
>>>>>>> da2e6e98
            }
            BRecordType resultRecordType = new BRecordType(recordSymbol);
            recordSymbol.type = resultRecordType;
            resultRecordType.tsymbol = recordSymbol;
            resultRecordType.sealed = true;
            resultRecordType.restFieldType = symTable.neverType;
            TypeDefBuilderHelper.createTypeDefinition(resultRecordType, data.constantSymbol.pos, names, types,
                    symTable, data.env);
            data.resultType = resultRecordType;
        }

        @Override
        public void visit(BObjectType bObjectType) {

        }

        @Override
        public void visit(BType type) {
            BType refType = Types.getReferredType(type);
            switch (refType.tag) {
                case TypeTags.BOOLEAN:
                    data.resultType = symTable.falseType;
                    return;
                case TypeTags.INT:
                case TypeTags.SIGNED8_INT:
                case TypeTags.SIGNED16_INT:
                case TypeTags.SIGNED32_INT:
                case TypeTags.UNSIGNED8_INT:
                case TypeTags.UNSIGNED16_INT:
                case TypeTags.UNSIGNED32_INT:
                case TypeTags.BYTE:
                    data.resultType = constantTypeChecker.getFiniteType(0L, data.constantSymbol,
                            null, symTable.intType);
                    return;
                case TypeTags.FLOAT:
                    data.resultType = constantTypeChecker.getFiniteType(0.0d, data.constantSymbol,
                            null, symTable.floatType);
                    return;
                case TypeTags.DECIMAL:
                    data.resultType = constantTypeChecker.getFiniteType(new BigDecimal(0), data.constantSymbol,
                            null, symTable.decimalType);
                    return;
                case TypeTags.STRING:
                case TypeTags.CHAR_STRING:
                    data.resultType = constantTypeChecker.getFiniteType("", data.constantSymbol,
                            null, symTable.stringType);
                    return;
                default:
                    data.resultType = symTable.semanticError;
            }
        }

        @Override
        public void visit(BFutureType bFutureType) {

        }

        @Override
        public void visit(BHandleType bHandleType) {

        }
    }

    public BLangConstantValue getConstantValue(BType type) {
        // Obtain the constant value using its type.
        switch (type.tag) {
            case TypeTags.FINITE:
                BLangExpression expr = ((BFiniteType) type).getValueSpace().iterator().next();
                if (expr.getBType().tag == TypeTags.DECIMAL) {
                    return new BLangConstantValue ((((BLangNumericLiteral) expr).value).toString(), expr.getBType());
                }
                return new BLangConstantValue (((BLangLiteral) expr).value, expr.getBType());
            case TypeTags.INTERSECTION:
                return getConstantValue(((BIntersectionType) type).getEffectiveType());
            case TypeTags.RECORD:
                Map<String, BLangConstantValue> fields = new HashMap<>();
                LinkedHashMap<String, BField> recordFields = ((BRecordType) type).fields;
                for (String key : recordFields.keySet()) {
                    BLangConstantValue constantValue = getConstantValue(recordFields.get(key).type);
                    fields.put(key, constantValue);
                }
                Optional<BIntersectionType> intersectionType = ((BRecordType) type).getIntersectionType();
                if (intersectionType.isPresent()) {
                    return new BLangConstantValue(fields, intersectionType.get());
                }
                break;
            case TypeTags.TUPLE:
                List<BLangConstantValue> members = new ArrayList<>();
                List<BType> tupleTypes = ((BTupleType) type).getTupleTypes();
                for (BType memberType : tupleTypes) {
                    BLangConstantValue constantValue = getConstantValue(memberType);
                    members.add(constantValue);
                }
                return new BLangConstantValue(members, type);
            case TypeTags.NIL:
                return new BLangConstantValue (type.tsymbol.getType().toString(), type.tsymbol.getType());
            default:
                break;
        }
        return null;
    }

    /**
     * @since 2201.7.0
     */
    public static class ResolveConstantExpressionType extends
            SimpleBLangNodeAnalyzer<ConstantTypeChecker.AnalyzerData> {

        private static final CompilerContext.Key<ConstantTypeChecker.ResolveConstantExpressionType>
                RESOLVE_CONSTANT_EXPRESSION_TYPE = new CompilerContext.Key<>();
        private final Types types;
        private final ConstantTypeChecker constantTypeChecker;

        public ResolveConstantExpressionType(CompilerContext context) {
            context.put(RESOLVE_CONSTANT_EXPRESSION_TYPE, this);
            this.types = Types.getInstance(context);
            this.constantTypeChecker = ConstantTypeChecker.getInstance(context);
        }

        public static ResolveConstantExpressionType getInstance(CompilerContext context) {
            ResolveConstantExpressionType resolveConstantExpressionType = context.get(RESOLVE_CONSTANT_EXPRESSION_TYPE);
            if (resolveConstantExpressionType == null) {
                resolveConstantExpressionType = new ResolveConstantExpressionType(context);
            }

            return resolveConstantExpressionType;
        }

        public BType resolveConstExpr(BLangExpression expr, BType expType, AnalyzerData data) {
            return resolveConstExpr(expr, data.env, expType, DiagnosticErrorCode.INCOMPATIBLE_TYPES, data);
        }

        public BType resolveConstExpr(BLangExpression expr, SymbolEnv env, BType expType, DiagnosticCode diagCode,
                                    AnalyzerData data) {

            SymbolEnv prevEnv = data.env;
            BType preExpType = data.expType;
            DiagnosticCode preDiagCode = data.diagCode;
            data.env = env;
            data.diagCode = diagCode;
            if (expType.tag == TypeTags.INTERSECTION) {
                data.expType = ((BIntersectionType) expType).effectiveType;
            } else {
                data.expType = expType;
            }

            expr.expectedType = expType;

            expr.accept(this, data);

            data.env = prevEnv;
            data.expType = preExpType;
            data.diagCode = preDiagCode;

            return data.resultType;
        }

        @Override
        public void analyzeNode(BLangNode node, AnalyzerData data) {

        }

        @Override
        public void visit(BLangPackage node, AnalyzerData data) {

        }

        @Override
        public void visit(BLangLiteral literalExpr, AnalyzerData data) {
            updateBlangExprType(literalExpr, data);
        }

        private void updateBlangExprType(BLangExpression expression, AnalyzerData data) {
            BType expressionType = expression.getBType();
            if (expressionType.tag == TypeTags.FINITE) {
                expressionType = ((BFiniteType) expressionType).getValueSpace().iterator().next().getBType();
                expression.setBType(expressionType);
                types.setImplicitCastExpr(expression, data.expType, expressionType);
                return;
            }
            if (expressionType.tag != TypeTags.UNION) {
                return;
            }

            BType targetType;
            BType expType = data.expType;
            if (expType.tag == TypeTags.FINITE) {
                targetType = ((BFiniteType) expType).getValueSpace().iterator().next().getBType();
            } else {
                targetType = expType;
            }

            for (BType memberType : ((BUnionType) expressionType).getMemberTypes()) {
                BType type = ((BFiniteType) memberType).getValueSpace().iterator().next().getBType();

                if (type.tag == targetType.tag || types.isAssignable(memberType, targetType)) {
                    expression.setBType(type);
                    types.setImplicitCastExpr(expression, type, memberType);
                    return;
                }
            }
        }

        @Override
        public void visit(BLangSimpleVarRef varRefExpr, AnalyzerData data) {

        }

        @Override
        public void visit(BLangListConstructorExpr listConstructor, AnalyzerData data) {
            BType resolvedType = data.expType;
            BTupleType tupleType = (BTupleType) ((resolvedType.tag == TypeTags.INTERSECTION) ?
                    ((BIntersectionType) resolvedType).effectiveType : resolvedType);
            List<BType> resolvedMemberType = tupleType.getTupleTypes();
            listConstructor.setBType(data.expType);
            int currentListIndex = 0;
            for (BLangExpression memberExpr : listConstructor.exprs) {
                if (memberExpr.getKind() == NodeKind.LIST_CONSTRUCTOR_SPREAD_OP) {
                    BLangListConstructorExpr.BLangListConstructorSpreadOpExpr spreadOp =
                            (BLangListConstructorExpr.BLangListConstructorSpreadOpExpr) memberExpr;
                    BTupleType type = (BTupleType) Types.getReferredType(
                            types.getTypeWithEffectiveIntersectionTypes(spreadOp.expr.getBType()));
                    spreadOp.setBType(spreadOp.expr.getBType());
                    currentListIndex += type.getTupleTypes().size();
                    continue;
                }
                resolveConstExpr(memberExpr, resolvedMemberType.get(currentListIndex), data);
                currentListIndex++;
            }
        }

        @Override
        public void visit(BLangRecordLiteral recordLiteral, AnalyzerData data) {
            BType expFieldType;
            BType resolvedType = data.expType;
            recordLiteral.setBType(data.expType);
            for (RecordLiteralNode.RecordField field : recordLiteral.fields) {
                if (field.isKeyValueField()) {
                    BLangRecordLiteral.BLangRecordKeyValueField keyValue =
                            (BLangRecordLiteral.BLangRecordKeyValueField) field;
                    BLangRecordLiteral.BLangRecordKey key = keyValue.key;
                    BLangExpression keyValueExpr = keyValue.valueExpr;
                    if (key.computedKey) {
                        BLangRecordLiteral.BLangRecordKeyValueField computedKeyValue =
                                (BLangRecordLiteral.BLangRecordKeyValueField) field;
                        BLangRecordLiteral.BLangRecordKey computedKey = computedKeyValue.key;
                        BType fieldName = constantTypeChecker.checkConstExpr(computedKey.expr, data);
                        BLangLiteral fieldNameLiteral =
                                (BLangLiteral) ((BFiniteType) fieldName).getValueSpace().iterator().next();
                        expFieldType =
                                getResolvedFieldType(constantTypeChecker.getKeyName(fieldNameLiteral), resolvedType);
                        resolveConstExpr(computedKey.expr, expFieldType, data);
                        resolveConstExpr(keyValueExpr, expFieldType, data);
                        continue;
                    }
                    expFieldType = getResolvedFieldType(constantTypeChecker.getKeyName(key.expr), resolvedType);
                    resolveConstExpr(keyValueExpr, expFieldType, data);
                } else if (field.getKind() == NodeKind.SIMPLE_VARIABLE_REF) {
                    BLangRecordLiteral.BLangRecordVarNameField varNameField =
                            (BLangRecordLiteral.BLangRecordVarNameField) field;
                    expFieldType = getResolvedFieldType(constantTypeChecker.getKeyName(varNameField), resolvedType);
                    resolveConstExpr(varNameField, expFieldType, data);
                } else {
                    // Spread Field
                    // Spread fields are not required to resolve separately since they are constant references.
                    BLangRecordLiteral.BLangRecordSpreadOperatorField spreadField =
                            (BLangRecordLiteral.BLangRecordSpreadOperatorField) field;
                    spreadField.setBType(spreadField.expr.getBType());
                }
            }
        }

        private BType getResolvedFieldType(Object targetKey, BType resolvedType) {
            BRecordType recordType = (BRecordType) ((resolvedType.tag == TypeTags.INTERSECTION) ?
                    ((BIntersectionType) resolvedType).effectiveType : resolvedType);
            for (String key : recordType.getFields().keySet()) {
                if (key.equals(targetKey)) {
                    return recordType.getFields().get(key).type;
                }
            }
            return null;
        }

        @Override
        public void visit(BLangBinaryExpr binaryExpr, AnalyzerData data) {
            switch (binaryExpr.opKind) {
                case OR:
                case AND:
                case ADD:
                case SUB:
                case MUL:
                case DIV:
                case MOD:
                    resolveConstExpr(binaryExpr.lhsExpr, data.expType, data);
                    resolveConstExpr(binaryExpr.rhsExpr, data.expType, data);
                    updateBlangExprType(binaryExpr, data);
                    BInvokableType invokableType = (BInvokableType) binaryExpr.opSymbol.type;
                    ArrayList<BType> paramTypes = new ArrayList<>(2);
                    paramTypes.add(binaryExpr.lhsExpr.getBType());
                    paramTypes.add(binaryExpr.rhsExpr.getBType());
                    invokableType.paramTypes = paramTypes;
                    invokableType.retType = binaryExpr.getBType();
                    break;
                default:
                    break;
            }
        }

        @Override
        public void visit(BLangUnaryExpr unaryExpr, AnalyzerData data) {
            updateBlangExprType(unaryExpr.expr, data);
            updateBlangExprType(unaryExpr, data);
            BInvokableType invokableType = (BInvokableType) unaryExpr.opSymbol.type;
            ArrayList<BType> paramTypes = new ArrayList<>(1);
            paramTypes.add(unaryExpr.expr.getBType());
            invokableType.paramTypes = paramTypes;
            invokableType.retType = unaryExpr.getBType();
        }

        @Override
        public void visit(BLangGroupExpr groupExpr, AnalyzerData data) {
            updateBlangExprType(groupExpr.expression, data);
            updateBlangExprType(groupExpr, data);
        }
    }

    /**
     * @since 2201.7.0
     */
    public static class AnalyzerData {
        public SymbolEnv env;
        boolean isTypeChecked;
        Types.CommonAnalyzerData commonAnalyzerData = new Types.CommonAnalyzerData();
        DiagnosticCode diagCode;
        BType expType;
        BType resultType;
        Map<String, BLangNode> modTable;
        BConstantSymbol constantSymbol;
        int compoundExprCount = 0;
        Stack<String> anonTypeNameSuffixes = new Stack<>();
        Location pos;
    }
}<|MERGE_RESOLUTION|>--- conflicted
+++ resolved
@@ -904,43 +904,6 @@
         return createNewRecordType(recordSymbol, inferredFields, data);
     }
 
-<<<<<<< HEAD
-=======
-    private void createTypeDefinition(BRecordType type, Location pos, SymbolEnv env) {
-        BRecordTypeSymbol recordSymbol = (BRecordTypeSymbol) type.tsymbol;
-
-        BTypeDefinitionSymbol typeDefinitionSymbol = Symbols.createTypeDefinitionSymbol(type.tsymbol.flags,
-                type.tsymbol.name, env.scope.owner.pkgID, null, env.scope.owner, pos, VIRTUAL);
-        typeDefinitionSymbol.scope = new Scope(typeDefinitionSymbol);
-        typeDefinitionSymbol.scope.define(Names.fromString(typeDefinitionSymbol.name.value), typeDefinitionSymbol);
-
-        type.tsymbol.scope = new Scope(type.tsymbol);
-        for (BField field : ((HashMap<String, BField>) type.fields).values()) {
-            type.tsymbol.scope.define(field.name, field.symbol);
-            field.symbol.owner = recordSymbol;
-        }
-        typeDefinitionSymbol.type = type;
-        recordSymbol.type = type;
-        recordSymbol.typeDefinitionSymbol = typeDefinitionSymbol;
-        recordSymbol.markdownDocumentation = new MarkdownDocAttachment(0);
-
-        BLangRecordTypeNode recordTypeNode = TypeDefBuilderHelper.createRecordTypeNode(new ArrayList<>(), type,
-                pos);
-        TypeDefBuilderHelper.populateStructureFields(types, symTable, null, names, recordTypeNode, type, type, pos,
-                env, env.scope.owner.pkgID, null, Flags.REQUIRED, false);
-        recordTypeNode.sealed = true;
-        recordTypeNode.analyzed = true;
-        type.restFieldType = new BNoType(TypeTags.NONE);
-        BLangTypeDefinition typeDefinition = TypeDefBuilderHelper.createTypeDefinitionForTSymbol(null,
-                typeDefinitionSymbol, recordTypeNode, env);
-        typeDefinition.symbol.scope = new Scope(typeDefinition.symbol);
-        typeDefinition.symbol.type = type;
-        typeDefinition.flagSet = new HashSet<>();
-        typeDefinition.flagSet.add(Flag.PUBLIC);
-        typeDefinition.flagSet.add(Flag.ANONYMOUS);
-    }
-
->>>>>>> da2e6e98
     private boolean isUniqueType(Iterable<BType> typeList, BType type) {
         boolean isRecord = type.tag == TypeTags.RECORD;
 
@@ -2239,6 +2202,7 @@
         private final SymbolTable symTable;
         private final Types types;
         private final ConstantTypeChecker constantTypeChecker;
+        private final Names names;
         private final BLangDiagnosticLog dlog;
 
         private AnalyzerData data;
@@ -2249,7 +2213,8 @@
             this.symTable = SymbolTable.getInstance(context);
             this.types = Types.getInstance(context);
             this.constantTypeChecker = ConstantTypeChecker.getInstance(context);
-            this.dlog = BLangDiagnosticLog.getInstance(context);
+            this.names = Names.getInstance(context);
+            this.dlog = BLangDiagnosticLog.getInstance(context);;
         }
 
         public static ConstantTypeChecker.FillMembers getInstance(CompilerContext context) {
@@ -2511,15 +2476,6 @@
                     data.resultType = symTable.semanticError;
                     return;
                 }
-<<<<<<< HEAD
-=======
-                Name fieldName = Names.fromString(key);
-                Set<Flag> flags = new HashSet<>();
-                flags.add(Flag.REQUIRED);
-                BVarSymbol fieldSymbol = new BVarSymbol(Flags.asMask(flags), fieldName, recordSymbol.pkgID ,
-                        fillMemberType, recordSymbol, symTable.builtinPos, VIRTUAL);
-                newFields.put(key, new BField(fieldName, null, fieldSymbol));
->>>>>>> da2e6e98
             }
             BRecordType resultRecordType = new BRecordType(recordSymbol);
             recordSymbol.type = resultRecordType;
