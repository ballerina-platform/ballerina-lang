/*
*  Copyright (c) 2017, WSO2 Inc. (http://www.wso2.org) All Rights Reserved.
*
*  WSO2 Inc. licenses this file to you under the Apache License,
*  Version 2.0 (the "License"); you may not use this file except
*  in compliance with the License.
*  You may obtain a copy of the License at
*
*    http://www.apache.org/licenses/LICENSE-2.0
*
*  Unless required by applicable law or agreed to in writing,
*  software distributed under the License is distributed on an
*  "AS IS" BASIS, WITHOUT WARRANTIES OR CONDITIONS OF ANY
*  KIND, either express or implied.  See the License for the
*  specific language governing permissions and limitations
*  under the License.
*/
package org.wso2.ballerinalang.compiler.tree;

import org.wso2.ballerinalang.compiler.tree.BLangEnum.BLangEnumerator;
import org.wso2.ballerinalang.compiler.tree.BLangXMLNS.BLangLocalXMLNS;
import org.wso2.ballerinalang.compiler.tree.BLangXMLNS.BLangPackageXMLNS;
import org.wso2.ballerinalang.compiler.tree.clauses.BLangFunctionClause;
import org.wso2.ballerinalang.compiler.tree.clauses.BLangGroupBy;
import org.wso2.ballerinalang.compiler.tree.clauses.BLangHaving;
import org.wso2.ballerinalang.compiler.tree.clauses.BLangOrderBy;
import org.wso2.ballerinalang.compiler.tree.clauses.BLangPatternStreamingEdgeInput;
import org.wso2.ballerinalang.compiler.tree.clauses.BLangSelectClause;
import org.wso2.ballerinalang.compiler.tree.clauses.BLangSelectExpression;
import org.wso2.ballerinalang.compiler.tree.clauses.BLangSetAssignment;
import org.wso2.ballerinalang.compiler.tree.clauses.BLangStreamAction;
import org.wso2.ballerinalang.compiler.tree.clauses.BLangWhere;
import org.wso2.ballerinalang.compiler.tree.clauses.BLangWindow;
<<<<<<< HEAD
=======
import org.wso2.ballerinalang.compiler.tree.clauses.BlangStreamingInput;
>>>>>>> e86f9dbf
import org.wso2.ballerinalang.compiler.tree.expressions.BLangAnnotAttachmentAttribute;
import org.wso2.ballerinalang.compiler.tree.expressions.BLangAnnotAttachmentAttributeValue;
import org.wso2.ballerinalang.compiler.tree.expressions.BLangArrayLiteral;
import org.wso2.ballerinalang.compiler.tree.expressions.BLangArrayLiteral.BLangJSONArrayLiteral;
import org.wso2.ballerinalang.compiler.tree.expressions.BLangBinaryExpr;
import org.wso2.ballerinalang.compiler.tree.expressions.BLangConnectorInit;
import org.wso2.ballerinalang.compiler.tree.expressions.BLangFieldBasedAccess;
import org.wso2.ballerinalang.compiler.tree.expressions.BLangFieldBasedAccess.BLangEnumeratorAccessExpr;
import org.wso2.ballerinalang.compiler.tree.expressions.BLangFieldBasedAccess.BLangStructFieldAccessExpr;
import org.wso2.ballerinalang.compiler.tree.expressions.BLangIndexBasedAccess;
import org.wso2.ballerinalang.compiler.tree.expressions.BLangIndexBasedAccess.BLangArrayAccessExpr;
import org.wso2.ballerinalang.compiler.tree.expressions.BLangIndexBasedAccess.BLangJSONAccessExpr;
import org.wso2.ballerinalang.compiler.tree.expressions.BLangIndexBasedAccess.BLangMapAccessExpr;
import org.wso2.ballerinalang.compiler.tree.expressions.BLangIndexBasedAccess.BLangXMLAccessExpr;
import org.wso2.ballerinalang.compiler.tree.expressions.BLangIntRangeExpression;
import org.wso2.ballerinalang.compiler.tree.expressions.BLangInvocation;
import org.wso2.ballerinalang.compiler.tree.expressions.BLangInvocation.BFunctionPointerInvocation;
import org.wso2.ballerinalang.compiler.tree.expressions.BLangInvocation.BLangActionInvocation;
import org.wso2.ballerinalang.compiler.tree.expressions.BLangInvocation.BLangTransformerInvocation;
import org.wso2.ballerinalang.compiler.tree.expressions.BLangLambdaFunction;
import org.wso2.ballerinalang.compiler.tree.expressions.BLangLiteral;
import org.wso2.ballerinalang.compiler.tree.expressions.BLangRecordLiteral;
import org.wso2.ballerinalang.compiler.tree.expressions.BLangRecordLiteral.BLangJSONLiteral;
import org.wso2.ballerinalang.compiler.tree.expressions.BLangRecordLiteral.BLangMapLiteral;
import org.wso2.ballerinalang.compiler.tree.expressions.BLangRecordLiteral.BLangStructLiteral;
import org.wso2.ballerinalang.compiler.tree.expressions.BLangRecordLiteral.BLangTableLiteral;
import org.wso2.ballerinalang.compiler.tree.expressions.BLangSimpleVarRef;
import org.wso2.ballerinalang.compiler.tree.expressions.BLangSimpleVarRef.BLangFieldVarRef;
import org.wso2.ballerinalang.compiler.tree.expressions.BLangSimpleVarRef.BLangFunctionVarRef;
import org.wso2.ballerinalang.compiler.tree.expressions.BLangSimpleVarRef.BLangLocalVarRef;
import org.wso2.ballerinalang.compiler.tree.expressions.BLangSimpleVarRef.BLangPackageVarRef;
import org.wso2.ballerinalang.compiler.tree.expressions.BLangStringTemplateLiteral;
import org.wso2.ballerinalang.compiler.tree.expressions.BLangTernaryExpr;
import org.wso2.ballerinalang.compiler.tree.expressions.BLangTypeCastExpr;
import org.wso2.ballerinalang.compiler.tree.expressions.BLangTypeConversionExpr;
import org.wso2.ballerinalang.compiler.tree.expressions.BLangTypeofExpr;
import org.wso2.ballerinalang.compiler.tree.expressions.BLangUnaryExpr;
import org.wso2.ballerinalang.compiler.tree.expressions.BLangXMLAttribute;
import org.wso2.ballerinalang.compiler.tree.expressions.BLangXMLAttributeAccess;
import org.wso2.ballerinalang.compiler.tree.expressions.BLangXMLCommentLiteral;
import org.wso2.ballerinalang.compiler.tree.expressions.BLangXMLElementLiteral;
import org.wso2.ballerinalang.compiler.tree.expressions.BLangXMLProcInsLiteral;
import org.wso2.ballerinalang.compiler.tree.expressions.BLangXMLQName;
import org.wso2.ballerinalang.compiler.tree.expressions.BLangXMLQuotedString;
import org.wso2.ballerinalang.compiler.tree.expressions.BLangXMLTextLiteral;
import org.wso2.ballerinalang.compiler.tree.statements.BLangAbort;
import org.wso2.ballerinalang.compiler.tree.statements.BLangAssignment;
import org.wso2.ballerinalang.compiler.tree.statements.BLangBind;
import org.wso2.ballerinalang.compiler.tree.statements.BLangBlockStmt;
import org.wso2.ballerinalang.compiler.tree.statements.BLangBreak;
import org.wso2.ballerinalang.compiler.tree.statements.BLangCatch;
import org.wso2.ballerinalang.compiler.tree.statements.BLangExpressionStmt;
import org.wso2.ballerinalang.compiler.tree.statements.BLangForeach;
import org.wso2.ballerinalang.compiler.tree.statements.BLangForkJoin;
import org.wso2.ballerinalang.compiler.tree.statements.BLangIf;
import org.wso2.ballerinalang.compiler.tree.statements.BLangLock;
import org.wso2.ballerinalang.compiler.tree.statements.BLangNext;
import org.wso2.ballerinalang.compiler.tree.statements.BLangReturn;
import org.wso2.ballerinalang.compiler.tree.statements.BLangReturn.BLangWorkerReturn;
import org.wso2.ballerinalang.compiler.tree.statements.BLangThrow;
import org.wso2.ballerinalang.compiler.tree.statements.BLangTransaction;
import org.wso2.ballerinalang.compiler.tree.statements.BLangTryCatchFinally;
import org.wso2.ballerinalang.compiler.tree.statements.BLangVariableDef;
import org.wso2.ballerinalang.compiler.tree.statements.BLangWhile;
import org.wso2.ballerinalang.compiler.tree.statements.BLangWorkerReceive;
import org.wso2.ballerinalang.compiler.tree.statements.BLangWorkerSend;
import org.wso2.ballerinalang.compiler.tree.statements.BLangXMLNSStatement;
import org.wso2.ballerinalang.compiler.tree.types.BLangArrayType;
import org.wso2.ballerinalang.compiler.tree.types.BLangBuiltInRefTypeNode;
import org.wso2.ballerinalang.compiler.tree.types.BLangConstrainedType;
import org.wso2.ballerinalang.compiler.tree.types.BLangEndpointTypeNode;
import org.wso2.ballerinalang.compiler.tree.types.BLangFunctionTypeNode;
import org.wso2.ballerinalang.compiler.tree.types.BLangUserDefinedType;
import org.wso2.ballerinalang.compiler.tree.types.BLangValueType;

/**
 * @since 0.94
 */
public abstract class BLangNodeVisitor {

    public void visit(BLangPackage pkgNode) {
        throw new AssertionError();
    }

    public void visit(BLangCompilationUnit compUnit) {
        throw new AssertionError();
    }

    public void visit(BLangPackageDeclaration pkgDclNode) {
        throw new AssertionError();
    }

    public void visit(BLangImportPackage importPkgNode) {
        throw new AssertionError();
    }

    public void visit(BLangXMLNS xmlnsNode) {
        throw new AssertionError();
    }

    public void visit(BLangFunction funcNode) {
        throw new AssertionError();
    }

    public void visit(BLangService serviceNode) {
        throw new AssertionError();
    }

    public void visit(BLangResource resourceNode) {
        throw new AssertionError();
    }

    public void visit(BLangConnector connectorNode) {
        throw new AssertionError();
    }

    public void visit(BLangAction actionNode) {
        throw new AssertionError();
    }

    public void visit(BLangStruct structNode) {
        throw new AssertionError();
    }

    public void visit(BLangEnum enumNode) {
        throw new AssertionError();
    }

    public void visit(BLangEnumerator enumeratorNode) {
        throw new AssertionError();
    }

    public void visit(BLangVariable varNode) {
        throw new AssertionError();
    }

    public void visit(BLangWorker workerNode) {
        throw new AssertionError();
    }

    public void visit(BLangIdentifier identifierNode) {
        throw new AssertionError();
    }

    public void visit(BLangAnnotation annotationNode) {
        throw new AssertionError();
    }

    public void visit(BLangAnnotAttribute annotationAttribute) {
        throw new AssertionError();
    }

    public void visit(BLangAnnotationAttachment annAttachmentNode) {
        throw new AssertionError();
    }

    public void visit(BLangAnnotAttachmentAttributeValue annotAttributeValue) {
        throw new AssertionError();
    }

    public void visit(BLangAnnotAttachmentAttribute annotAttachmentAttribute) {
        throw new AssertionError();
    }

    public void visit(BLangTransformer transformerNode) {
        throw new AssertionError();
    }

    // Statements
    public void visit(BLangBlockStmt blockNode) {
        throw new AssertionError();
    }

    public void visit(BLangVariableDef varDefNode) {
        throw new AssertionError();
    }

    public void visit(BLangAssignment assignNode) {
        throw new AssertionError();
    }

    public void visit(BLangBind bindNode) {
        throw new AssertionError();
    }

    public void visit(BLangAbort abortNode) {
        throw new AssertionError();
    }

    public void visit(BLangNext nextNode) {
        throw new AssertionError();
    }

    public void visit(BLangBreak breakNode) {
        throw new AssertionError();
    }

    public void visit(BLangReturn returnNode) {
        throw new AssertionError();
    }

    public void visit(BLangWorkerReturn returnNode) {
        throw new AssertionError();
    }

    public void visit(BLangThrow throwNode) {
        throw new AssertionError();
    }

    public void visit(BLangXMLNSStatement xmlnsStmtNode) {
        throw new AssertionError();
    }

    public void visit(BLangExpressionStmt exprStmtNode) {
        throw new AssertionError();
    }

    public void visit(BLangIf ifNode) {
        throw new AssertionError();
    }

    public void visit(BLangForeach foreach) {
        throw new AssertionError();
    }

    public void visit(BLangWhile whileNode) {
        throw new AssertionError();
    }

    public void visit(BLangLock lockNode) {
        throw new AssertionError();
    }

    public void visit(BLangTransaction transactionNode) {
        throw new AssertionError();
    }

    public void visit(BLangTryCatchFinally tryNode) {
        throw new AssertionError();
    }

    public void visit(BLangCatch catchNode) {
        throw new AssertionError();
    }

    public void visit(BLangForkJoin forkJoin) {
        throw new AssertionError();
    }

    public void visit(BLangOrderBy orderBy) {
        throw  new AssertionError();
    }

    public void visit(BLangGroupBy groupBy) {
        throw  new AssertionError();
    }

    public void visit(BLangHaving having) {
        throw  new AssertionError();
    }

    public void visit(BLangSelectExpression selectExpression) {
        throw new AssertionError();
    }

    public void visit(BLangSelectClause selectClause) {
        throw new AssertionError();
    }

    public void visit(BLangWhere whereClause) {
        throw  new AssertionError();
    }

    public void visit(BLangFunctionClause functionClause) {
        throw new AssertionError();
    }

<<<<<<< HEAD
    public void visit(BLangSetAssignment setAssignmentClause) {
        throw  new AssertionError();
    }

    public void visit(BLangStreamAction streamAction) {
        throw  new AssertionError();
    }

    public void visit(BLangPatternStreamingEdgeInput patternStreamingEdgeInput) {
        throw  new AssertionError();
    }

    public void visit(BLangWindow window) {
        throw  new AssertionError();
=======
    public void visit(BLangWindow windowClause) {
        throw new AssertionError();
    }

    public void visit(BlangStreamingInput streamingInput) {
        throw new AssertionError();
>>>>>>> e86f9dbf
    }

    // Expressions

    public void visit(BLangLiteral literalExpr) {
        throw new AssertionError();
    }

    public void visit(BLangArrayLiteral arrayLiteral) {
        throw new AssertionError();
    }

    public void visit(BLangRecordLiteral recordLiteral) {
        throw new AssertionError();
    }

    public void visit(BLangSimpleVarRef varRefExpr) {
        throw new AssertionError();
    }

    public void visit(BLangFieldBasedAccess fieldAccessExpr) {
        throw new AssertionError();
    }

    public void visit(BLangIndexBasedAccess indexAccessExpr) {
        throw new AssertionError();
    }

    public void visit(BLangInvocation invocationExpr) {
        throw new AssertionError();
    }

    public void visit(BLangConnectorInit connectorInitExpr) {
        throw new AssertionError();
    }

    public void visit(BLangActionInvocation actionInvocationExpr) {
        throw new AssertionError();
    }

    public void visit(BLangTernaryExpr ternaryExpr) {
        throw new AssertionError();
    }

    public void visit(BLangBinaryExpr binaryExpr) {
        throw new AssertionError();
    }

    public void visit(BLangUnaryExpr unaryExpr) {
        throw new AssertionError();
    }

    public void visit(BLangTypeofExpr accessExpr) {
        throw new AssertionError();
    }

    public void visit(BLangTypeCastExpr castExpr) {
        throw new AssertionError();
    }

    public void visit(BLangTypeConversionExpr conversionExpr) {
        throw new AssertionError();
    }

    public void visit(BLangXMLQName xmlQName) {
        throw new AssertionError();
    }

    public void visit(BLangXMLAttribute xmlAttribute) {
        throw new AssertionError();
    }

    public void visit(BLangXMLElementLiteral xmlElementLiteral) {
        throw new AssertionError();
    }

    public void visit(BLangXMLTextLiteral xmlTextLiteral) {
        throw new AssertionError();
    }

    public void visit(BLangXMLCommentLiteral xmlCommentLiteral) {
        throw new AssertionError();
    }

    public void visit(BLangXMLProcInsLiteral xmlProcInsLiteral) {
        throw new AssertionError();
    }

    public void visit(BLangXMLQuotedString xmlQuotedString) {
        throw new AssertionError();
    }

    public void visit(BLangStringTemplateLiteral stringTemplateLiteral) {
        throw new AssertionError();
    }

    public void visit(BLangWorkerSend workerSendNode) {
        throw new AssertionError();
    }

    public void visit(BLangWorkerReceive workerReceiveNode) {
        throw new AssertionError();
    }

    public void visit(BLangLambdaFunction bLangLambdaFunction) {
        throw new AssertionError();
    }

    public void visit(BLangXMLAttributeAccess xmlAttributeAccessExpr) {
        throw new AssertionError();
    }

    public void visit(BLangIntRangeExpression intRangeExpression) {
        throw new AssertionError();
    }

    // Type nodes

    public void visit(BLangValueType valueType) {
        throw new AssertionError();
    }

    public void visit(BLangArrayType arrayType) {
        throw new AssertionError();
    }

    public void visit(BLangBuiltInRefTypeNode builtInRefType) {
        throw new AssertionError();
    }

    public void visit(BLangEndpointTypeNode endpointType) {
        throw new AssertionError();
    }

    public void visit(BLangConstrainedType constrainedType) {
        throw new AssertionError();
    }

    public void visit(BLangUserDefinedType userDefinedType) {
        throw new AssertionError();
    }

    public void visit(BLangFunctionTypeNode functionTypeNode) {
        throw new AssertionError();
    }


    // expressions that will used only from the Desugar phase

    public void visit(BLangLocalVarRef localVarRef) {
        throw new AssertionError();
    }

    public void visit(BLangFieldVarRef fieldVarRef) {
        throw new AssertionError();
    }

    public void visit(BLangPackageVarRef packageVarRef) {
        throw new AssertionError();
    }

    public void visit(BLangFunctionVarRef functionVarRef) {
        throw new AssertionError();
    }

    public void visit(BLangStructFieldAccessExpr fieldAccessExpr) {
        throw new AssertionError();
    }

    public void visit(BLangMapAccessExpr mapKeyAccessExpr) {
        throw new AssertionError();
    }

    public void visit(BLangArrayAccessExpr arrayIndexAccessExpr) {
        throw new AssertionError();
    }

    public void visit(BLangXMLAccessExpr xmlIndexAccessExpr) {
        throw new AssertionError();
    }

    public void visit(BLangJSONLiteral jsonLiteral) {
        throw new AssertionError();
    }

    public void visit(BLangMapLiteral mapLiteral) {
        throw new AssertionError();
    }

    public void visit(BLangStructLiteral structLiteral) {
        throw new AssertionError();
    }

    public void visit(BLangTableLiteral tableLiteral) {
        throw new AssertionError();
    }

    public void visit(BFunctionPointerInvocation bFunctionPointerInvocation) {
        throw new AssertionError();
    }

    public void visit(BLangInvocation.BLangAttachedFunctionInvocation iExpr) {
        throw new AssertionError();
    }

    public void visit(BLangTransformerInvocation iExpr) {
        throw new AssertionError();
    }

    public void visit(BLangJSONArrayLiteral jsonArrayLiteral) {
        throw new AssertionError();
    }

    public void visit(BLangJSONAccessExpr jsonAccessExpr) {
        throw new AssertionError();
    }
    
    public void visit(BLangLocalXMLNS xmlnsNode) {
        throw new AssertionError();
    }
    
    public void visit(BLangPackageXMLNS xmlnsNode) {
        throw new AssertionError();
    }

    public void visit(BLangEnumeratorAccessExpr enumeratorAccessExpr) {
        throw new AssertionError();
    }
}<|MERGE_RESOLUTION|>--- conflicted
+++ resolved
@@ -31,10 +31,8 @@
 import org.wso2.ballerinalang.compiler.tree.clauses.BLangStreamAction;
 import org.wso2.ballerinalang.compiler.tree.clauses.BLangWhere;
 import org.wso2.ballerinalang.compiler.tree.clauses.BLangWindow;
-<<<<<<< HEAD
-=======
 import org.wso2.ballerinalang.compiler.tree.clauses.BlangStreamingInput;
->>>>>>> e86f9dbf
+import org.wso2.ballerinalang.compiler.tree.clauses.BLangWindow;
 import org.wso2.ballerinalang.compiler.tree.expressions.BLangAnnotAttachmentAttribute;
 import org.wso2.ballerinalang.compiler.tree.expressions.BLangAnnotAttachmentAttributeValue;
 import org.wso2.ballerinalang.compiler.tree.expressions.BLangArrayLiteral;
@@ -312,7 +310,6 @@
         throw new AssertionError();
     }
 
-<<<<<<< HEAD
     public void visit(BLangSetAssignment setAssignmentClause) {
         throw  new AssertionError();
     }
@@ -325,16 +322,12 @@
         throw  new AssertionError();
     }
 
-    public void visit(BLangWindow window) {
-        throw  new AssertionError();
-=======
     public void visit(BLangWindow windowClause) {
         throw new AssertionError();
     }
 
     public void visit(BlangStreamingInput streamingInput) {
         throw new AssertionError();
->>>>>>> e86f9dbf
     }
 
     // Expressions
