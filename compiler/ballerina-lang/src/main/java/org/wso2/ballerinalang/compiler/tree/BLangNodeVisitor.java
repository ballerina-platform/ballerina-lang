/*
 *  Copyright (c) 2017, WSO2 Inc. (http://www.wso2.org) All Rights Reserved.
 *
 *  WSO2 Inc. licenses this file to you under the Apache License,
 *  Version 2.0 (the "License"); you may not use this file except
 *  in compliance with the License.
 *  You may obtain a copy of the License at
 *
 *    http://www.apache.org/licenses/LICENSE-2.0
 *
 *  Unless required by applicable law or agreed to in writing,
 *  software distributed under the License is distributed on an
 *  "AS IS" BASIS, WITHOUT WARRANTIES OR CONDITIONS OF ANY
 *  KIND, either express or implied.  See the License for the
 *  specific language governing permissions and limitations
 *  under the License.
 */
package org.wso2.ballerinalang.compiler.tree;

import org.wso2.ballerinalang.compiler.tree.BLangXMLNS.BLangLocalXMLNS;
import org.wso2.ballerinalang.compiler.tree.BLangXMLNS.BLangPackageXMLNS;
import org.wso2.ballerinalang.compiler.tree.clauses.BLangFunctionClause;
import org.wso2.ballerinalang.compiler.tree.clauses.BLangGroupBy;
import org.wso2.ballerinalang.compiler.tree.clauses.BLangHaving;
import org.wso2.ballerinalang.compiler.tree.clauses.BLangJoinStreamingInput;
import org.wso2.ballerinalang.compiler.tree.clauses.BLangLimit;
import org.wso2.ballerinalang.compiler.tree.clauses.BLangOrderBy;
import org.wso2.ballerinalang.compiler.tree.clauses.BLangOrderByVariable;
import org.wso2.ballerinalang.compiler.tree.clauses.BLangOutputRateLimit;
import org.wso2.ballerinalang.compiler.tree.clauses.BLangPatternClause;
import org.wso2.ballerinalang.compiler.tree.clauses.BLangPatternStreamingEdgeInput;
import org.wso2.ballerinalang.compiler.tree.clauses.BLangPatternStreamingInput;
import org.wso2.ballerinalang.compiler.tree.clauses.BLangSelectClause;
import org.wso2.ballerinalang.compiler.tree.clauses.BLangSelectExpression;
import org.wso2.ballerinalang.compiler.tree.clauses.BLangSetAssignment;
import org.wso2.ballerinalang.compiler.tree.clauses.BLangStreamAction;
import org.wso2.ballerinalang.compiler.tree.clauses.BLangStreamingInput;
import org.wso2.ballerinalang.compiler.tree.clauses.BLangTableQuery;
import org.wso2.ballerinalang.compiler.tree.clauses.BLangWhere;
import org.wso2.ballerinalang.compiler.tree.clauses.BLangWindow;
import org.wso2.ballerinalang.compiler.tree.clauses.BLangWithinClause;
import org.wso2.ballerinalang.compiler.tree.expressions.BLangArrayLiteral;
import org.wso2.ballerinalang.compiler.tree.expressions.BLangArrayLiteral.BLangJSONArrayLiteral;
import org.wso2.ballerinalang.compiler.tree.expressions.BLangArrowFunction;
import org.wso2.ballerinalang.compiler.tree.expressions.BLangAwaitExpr;
import org.wso2.ballerinalang.compiler.tree.expressions.BLangBinaryExpr;
import org.wso2.ballerinalang.compiler.tree.expressions.BLangBracedOrTupleExpr;
import org.wso2.ballerinalang.compiler.tree.expressions.BLangCheckedExpr;
import org.wso2.ballerinalang.compiler.tree.expressions.BLangConstant;
import org.wso2.ballerinalang.compiler.tree.expressions.BLangElvisExpr;
import org.wso2.ballerinalang.compiler.tree.expressions.BLangErrorConstructorExpr;
import org.wso2.ballerinalang.compiler.tree.expressions.BLangFieldBasedAccess;
import org.wso2.ballerinalang.compiler.tree.expressions.BLangFieldBasedAccess.BLangStructFunctionVarRef;
import org.wso2.ballerinalang.compiler.tree.expressions.BLangIndexBasedAccess;
import org.wso2.ballerinalang.compiler.tree.expressions.BLangIndexBasedAccess.BLangArrayAccessExpr;
import org.wso2.ballerinalang.compiler.tree.expressions.BLangIndexBasedAccess.BLangJSONAccessExpr;
import org.wso2.ballerinalang.compiler.tree.expressions.BLangIndexBasedAccess.BLangMapAccessExpr;
import org.wso2.ballerinalang.compiler.tree.expressions.BLangIndexBasedAccess.BLangStructFieldAccessExpr;
import org.wso2.ballerinalang.compiler.tree.expressions.BLangIndexBasedAccess.BLangTupleAccessExpr;
import org.wso2.ballerinalang.compiler.tree.expressions.BLangIndexBasedAccess.BLangXMLAccessExpr;
import org.wso2.ballerinalang.compiler.tree.expressions.BLangIntRangeExpression;
import org.wso2.ballerinalang.compiler.tree.expressions.BLangInvocation;
import org.wso2.ballerinalang.compiler.tree.expressions.BLangInvocation.BFunctionPointerInvocation;
import org.wso2.ballerinalang.compiler.tree.expressions.BLangInvocation.BLangActionInvocation;
import org.wso2.ballerinalang.compiler.tree.expressions.BLangIsAssignableExpr;
import org.wso2.ballerinalang.compiler.tree.expressions.BLangLambdaFunction;
import org.wso2.ballerinalang.compiler.tree.expressions.BLangLiteral;
import org.wso2.ballerinalang.compiler.tree.expressions.BLangMarkdownDocumentationLine;
import org.wso2.ballerinalang.compiler.tree.expressions.BLangMarkdownParameterDocumentation;
import org.wso2.ballerinalang.compiler.tree.expressions.BLangMarkdownReturnParameterDocumentation;
import org.wso2.ballerinalang.compiler.tree.expressions.BLangMatchExpression;
import org.wso2.ballerinalang.compiler.tree.expressions.BLangMatchExpression.BLangMatchExprPatternClause;
import org.wso2.ballerinalang.compiler.tree.expressions.BLangNamedArgsExpression;
import org.wso2.ballerinalang.compiler.tree.expressions.BLangRecordLiteral;
import org.wso2.ballerinalang.compiler.tree.expressions.BLangRecordLiteral.BLangJSONLiteral;
import org.wso2.ballerinalang.compiler.tree.expressions.BLangRecordLiteral.BLangMapLiteral;
import org.wso2.ballerinalang.compiler.tree.expressions.BLangRecordLiteral.BLangStreamLiteral;
import org.wso2.ballerinalang.compiler.tree.expressions.BLangRecordLiteral.BLangStructLiteral;
import org.wso2.ballerinalang.compiler.tree.expressions.BLangRecordVarRef;
import org.wso2.ballerinalang.compiler.tree.expressions.BLangRestArgsExpression;
import org.wso2.ballerinalang.compiler.tree.expressions.BLangSimpleVarRef;
import org.wso2.ballerinalang.compiler.tree.expressions.BLangSimpleVarRef.BLangFieldVarRef;
import org.wso2.ballerinalang.compiler.tree.expressions.BLangSimpleVarRef.BLangFunctionVarRef;
import org.wso2.ballerinalang.compiler.tree.expressions.BLangSimpleVarRef.BLangLocalVarRef;
import org.wso2.ballerinalang.compiler.tree.expressions.BLangSimpleVarRef.BLangPackageVarRef;
import org.wso2.ballerinalang.compiler.tree.expressions.BLangSimpleVarRef.BLangTypeLoad;
import org.wso2.ballerinalang.compiler.tree.expressions.BLangStatementExpression;
import org.wso2.ballerinalang.compiler.tree.expressions.BLangStringTemplateLiteral;
import org.wso2.ballerinalang.compiler.tree.expressions.BLangTableLiteral;
import org.wso2.ballerinalang.compiler.tree.expressions.BLangTableQueryExpression;
import org.wso2.ballerinalang.compiler.tree.expressions.BLangTernaryExpr;
import org.wso2.ballerinalang.compiler.tree.expressions.BLangTrapExpr;
import org.wso2.ballerinalang.compiler.tree.expressions.BLangTupleVarRef;
import org.wso2.ballerinalang.compiler.tree.expressions.BLangTypeConversionExpr;
import org.wso2.ballerinalang.compiler.tree.expressions.BLangTypeInit;
import org.wso2.ballerinalang.compiler.tree.expressions.BLangTypeTestExpr;
import org.wso2.ballerinalang.compiler.tree.expressions.BLangTypedescExpr;
import org.wso2.ballerinalang.compiler.tree.expressions.BLangUnaryExpr;
import org.wso2.ballerinalang.compiler.tree.expressions.BLangXMLAttribute;
import org.wso2.ballerinalang.compiler.tree.expressions.BLangXMLAttributeAccess;
import org.wso2.ballerinalang.compiler.tree.expressions.BLangXMLCommentLiteral;
import org.wso2.ballerinalang.compiler.tree.expressions.BLangXMLElementLiteral;
import org.wso2.ballerinalang.compiler.tree.expressions.BLangXMLProcInsLiteral;
import org.wso2.ballerinalang.compiler.tree.expressions.BLangXMLQName;
import org.wso2.ballerinalang.compiler.tree.expressions.BLangXMLQuotedString;
import org.wso2.ballerinalang.compiler.tree.expressions.BLangXMLSequenceLiteral;
import org.wso2.ballerinalang.compiler.tree.expressions.BLangXMLTextLiteral;
import org.wso2.ballerinalang.compiler.tree.statements.BLangAbort;
import org.wso2.ballerinalang.compiler.tree.statements.BLangAssignment;
import org.wso2.ballerinalang.compiler.tree.statements.BLangBlockStmt;
import org.wso2.ballerinalang.compiler.tree.statements.BLangBreak;
import org.wso2.ballerinalang.compiler.tree.statements.BLangCatch;
import org.wso2.ballerinalang.compiler.tree.statements.BLangCompensate;
import org.wso2.ballerinalang.compiler.tree.statements.BLangCompoundAssignment;
import org.wso2.ballerinalang.compiler.tree.statements.BLangContinue;
import org.wso2.ballerinalang.compiler.tree.statements.BLangDone;
import org.wso2.ballerinalang.compiler.tree.statements.BLangExpressionStmt;
import org.wso2.ballerinalang.compiler.tree.statements.BLangForeach;
import org.wso2.ballerinalang.compiler.tree.statements.BLangForever;
import org.wso2.ballerinalang.compiler.tree.statements.BLangForkJoin;
import org.wso2.ballerinalang.compiler.tree.statements.BLangIf;
import org.wso2.ballerinalang.compiler.tree.statements.BLangLock;
import org.wso2.ballerinalang.compiler.tree.statements.BLangMatch;
import org.wso2.ballerinalang.compiler.tree.statements.BLangMatch.BLangMatchStmtStaticBindingPatternClause;
import org.wso2.ballerinalang.compiler.tree.statements.BLangPanic;
import org.wso2.ballerinalang.compiler.tree.statements.BLangRecordDestructure;
import org.wso2.ballerinalang.compiler.tree.statements.BLangRecordVariableDef;
import org.wso2.ballerinalang.compiler.tree.statements.BLangRetry;
import org.wso2.ballerinalang.compiler.tree.statements.BLangReturn;
import org.wso2.ballerinalang.compiler.tree.statements.BLangScope;
import org.wso2.ballerinalang.compiler.tree.statements.BLangSimpleVariableDef;
import org.wso2.ballerinalang.compiler.tree.statements.BLangStreamingQueryStatement;
import org.wso2.ballerinalang.compiler.tree.statements.BLangThrow;
import org.wso2.ballerinalang.compiler.tree.statements.BLangTransaction;
import org.wso2.ballerinalang.compiler.tree.statements.BLangTryCatchFinally;
import org.wso2.ballerinalang.compiler.tree.statements.BLangTupleDestructure;
import org.wso2.ballerinalang.compiler.tree.statements.BLangTupleVariableDef;
import org.wso2.ballerinalang.compiler.tree.statements.BLangWhile;
import org.wso2.ballerinalang.compiler.tree.statements.BLangWorkerReceive;
import org.wso2.ballerinalang.compiler.tree.statements.BLangWorkerSend;
import org.wso2.ballerinalang.compiler.tree.statements.BLangXMLNSStatement;
import org.wso2.ballerinalang.compiler.tree.types.BLangArrayType;
import org.wso2.ballerinalang.compiler.tree.types.BLangBuiltInRefTypeNode;
import org.wso2.ballerinalang.compiler.tree.types.BLangConstrainedType;
import org.wso2.ballerinalang.compiler.tree.types.BLangErrorType;
import org.wso2.ballerinalang.compiler.tree.types.BLangFiniteTypeNode;
import org.wso2.ballerinalang.compiler.tree.types.BLangFunctionTypeNode;
import org.wso2.ballerinalang.compiler.tree.types.BLangObjectTypeNode;
import org.wso2.ballerinalang.compiler.tree.types.BLangRecordTypeNode;
import org.wso2.ballerinalang.compiler.tree.types.BLangTupleTypeNode;
import org.wso2.ballerinalang.compiler.tree.types.BLangUnionTypeNode;
import org.wso2.ballerinalang.compiler.tree.types.BLangUserDefinedType;
import org.wso2.ballerinalang.compiler.tree.types.BLangValueType;

/**
 * @since 0.94
 */
public abstract class BLangNodeVisitor {

    public void visit(BLangPackage pkgNode) {
        throw new AssertionError();
    }

    public void visit(BLangTestablePackage testablePkgNode) {
        throw new AssertionError();
    }

    public void visit(BLangCompilationUnit compUnit) {
        throw new AssertionError();
    }

    public void visit(BLangImportPackage importPkgNode) {
        throw new AssertionError();
    }

    public void visit(BLangXMLNS xmlnsNode) {
        throw new AssertionError();
    }

    public void visit(BLangFunction funcNode) {
        throw new AssertionError();
    }

    public void visit(BLangService serviceNode) {
        throw new AssertionError();
    }

    public void visit(BLangResource resourceNode) {
        throw new AssertionError();
    }

    public void visit(BLangAction actionNode) {
        throw new AssertionError();
    }

    public void visit(BLangTypeDefinition typeDefinition) {
        throw new AssertionError();
    }

<<<<<<< HEAD
    public void visit(BLangConstant constant) {
        throw new AssertionError();
    }

    public void visit(BLangVariable varNode) {
=======
    public void visit(BLangSimpleVariable varNode) {
>>>>>>> 658906fe
        throw new AssertionError();
    }

    public void visit(BLangWorker workerNode) {
        throw new AssertionError();
    }

    public void visit(BLangEndpoint endpointNode) {
        throw new AssertionError();
    }

    public void visit(BLangIdentifier identifierNode) {
        throw new AssertionError();
    }

    public void visit(BLangAnnotation annotationNode) {
        throw new AssertionError();
    }

    public void visit(BLangAnnotationAttachment annAttachmentNode) {
        throw new AssertionError();
    }

    public void visit(BLangDeprecatedNode deprecatedNode) {
        throw new AssertionError();
    }

    // Statements
    public void visit(BLangBlockStmt blockNode) {
        throw new AssertionError();
    }

    public void visit(BLangSimpleVariableDef varDefNode) {
        throw new AssertionError();
    }

    public void visit(BLangAssignment assignNode) {
        throw new AssertionError();
    }

    public void visit(BLangCompoundAssignment compoundAssignNode) {
        throw new AssertionError();
    }

    public void visit(BLangAbort abortNode) {
        throw new AssertionError();
    }

    public void visit(BLangDone doneNode) {
        throw new AssertionError();
    }

    public void visit(BLangRetry retryNode) {
        throw new AssertionError();
    }

    public void visit(BLangContinue continueNode) {
        throw new AssertionError();
    }

    public void visit(BLangBreak breakNode) {
        throw new AssertionError();
    }

    public void visit(BLangReturn returnNode) {
        throw new AssertionError();
    }

    public void visit(BLangThrow throwNode) {
        throw new AssertionError();
    }

    public void visit(BLangPanic panicNode) {
        throw new AssertionError();
    }

    public void visit(BLangXMLNSStatement xmlnsStmtNode) {
        throw new AssertionError();
    }

    public void visit(BLangExpressionStmt exprStmtNode) {
        throw new AssertionError();
    }

    public void visit(BLangIf ifNode) {
        throw new AssertionError();
    }

    public void visit(BLangMatch matchNode) {
        throw new AssertionError();
    }

    public void visit(BLangMatch.BLangMatchStmtTypedBindingPatternClause patternClauseNode) {
        throw new AssertionError();
    }

    public void visit(BLangForeach foreach) {
        throw new AssertionError();
    }

    public void visit(BLangWhile whileNode) {
        throw new AssertionError();
    }

    public void visit(BLangLock lockNode) {
        throw new AssertionError();
    }

    public void visit(BLangTransaction transactionNode) {
        throw new AssertionError();
    }

    public void visit(BLangTryCatchFinally tryNode) {
        throw new AssertionError();
    }

    public void visit(BLangTupleDestructure stmt) {
        throw new AssertionError();
    }

    public void visit(BLangRecordDestructure stmt) {
        throw new AssertionError();
    }

    public void visit(BLangCatch catchNode) {
        throw new AssertionError();
    }

    public void visit(BLangForkJoin forkJoin) {
        throw new AssertionError();
    }

    public void visit(BLangOrderBy orderBy) {
        throw new AssertionError();
    }

    public void visit(BLangOrderByVariable orderByVariable) {
        throw new AssertionError();
    }

    public void visit(BLangLimit limit) {
        throw new AssertionError();
    }

    public void visit(BLangGroupBy groupBy) {
        throw new AssertionError();
    }

    public void visit(BLangHaving having) {
        throw new AssertionError();
    }

    public void visit(BLangSelectExpression selectExpression) {
        throw new AssertionError();
    }

    public void visit(BLangSelectClause selectClause) {
        throw new AssertionError();
    }

    public void visit(BLangWhere whereClause) {
        throw new AssertionError();
    }

    public void visit(BLangStreamingInput streamingInput) {
        throw new AssertionError();
    }

    public void visit(BLangJoinStreamingInput joinStreamingInput) {
        throw new AssertionError();
    }

    public void visit(BLangTableQuery tableQuery) {
        throw new AssertionError();
    }

    public void visit(BLangStreamAction streamAction) {
        throw new AssertionError();
    }

    public void visit(BLangFunctionClause functionClause) {
        throw new AssertionError();
    }

    public void visit(BLangSetAssignment setAssignmentClause) {
        throw new AssertionError();
    }

    public void visit(BLangPatternStreamingEdgeInput patternStreamingEdgeInput) {
        throw new AssertionError();
    }

    public void visit(BLangWindow windowClause) {
        throw new AssertionError();
    }

    public void visit(BLangPatternStreamingInput patternStreamingInput) {
        throw new AssertionError();
    }

    public void visit(BLangWorkerSend workerSendNode) {
        throw new AssertionError();
    }

    public void visit(BLangWorkerReceive workerReceiveNode) {
        throw new AssertionError();
    }

    public void visit(BLangForever foreverStatement) {
        throw new AssertionError();
    }


    // Expressions

    public void visit(BLangLiteral literalExpr) {
        throw new AssertionError();
    }

    public void visit(BLangTableLiteral tableLiteral) {
        throw new AssertionError();
    }

    public void visit(BLangArrayLiteral arrayLiteral) {
        throw new AssertionError();
    }

    public void visit(BLangRecordLiteral recordLiteral) {
        throw new AssertionError();
    }

    public void visit(BLangTupleVarRef varRefExpr) {
        throw new AssertionError();
    }

    public void visit(BLangRecordVarRef varRefExpr) {
        throw new AssertionError();
    }

    public void visit(BLangSimpleVarRef varRefExpr) {
        throw new AssertionError();
    }

    public void visit(BLangFieldBasedAccess fieldAccessExpr) {
        throw new AssertionError();
    }

    public void visit(BLangIndexBasedAccess indexAccessExpr) {
        throw new AssertionError();
    }

    public void visit(BLangInvocation invocationExpr) {
        throw new AssertionError();
    }

    public void visit(BLangTypeInit connectorInitExpr) {
        throw new AssertionError();
    }

    public void visit(BLangActionInvocation actionInvocationExpr) {
        throw new AssertionError();
    }

    public void visit(BLangInvocation.BLangBuiltInMethodInvocation builtInMethodInvocation) {
        throw new AssertionError();
    }

    public void visit(BLangTernaryExpr ternaryExpr) {
        throw new AssertionError();
    }

    public void visit(BLangAwaitExpr awaitExpr) {
        throw new AssertionError();
    }

    public void visit(BLangTrapExpr trapExpr) {
        throw new AssertionError();
    }

    public void visit(BLangBinaryExpr binaryExpr) {
        throw new AssertionError();
    }

    public void visit(BLangElvisExpr elvisExpr) {
        throw new AssertionError();
    }

    public void visit(BLangBracedOrTupleExpr bracedOrTupleExpr) {
        throw new AssertionError();
    }

    public void visit(BLangUnaryExpr unaryExpr) {
        throw new AssertionError();
    }

    public void visit(BLangTypedescExpr accessExpr) {
        throw new AssertionError();
    }

    public void visit(BLangTypeConversionExpr conversionExpr) {
        throw new AssertionError();
    }

    public void visit(BLangXMLQName xmlQName) {
        throw new AssertionError();
    }

    public void visit(BLangXMLAttribute xmlAttribute) {
        throw new AssertionError();
    }

    public void visit(BLangXMLElementLiteral xmlElementLiteral) {
        throw new AssertionError();
    }

    public void visit(BLangXMLTextLiteral xmlTextLiteral) {
        throw new AssertionError();
    }

    public void visit(BLangXMLCommentLiteral xmlCommentLiteral) {
        throw new AssertionError();
    }

    public void visit(BLangXMLProcInsLiteral xmlProcInsLiteral) {
        throw new AssertionError();
    }

    public void visit(BLangXMLQuotedString xmlQuotedString) {
        throw new AssertionError();
    }

    public void visit(BLangStringTemplateLiteral stringTemplateLiteral) {
        throw new AssertionError();
    }

    public void visit(BLangLambdaFunction bLangLambdaFunction) {
        throw new AssertionError();
    }

    public void visit(BLangArrowFunction bLangArrowFunction) {
        throw new AssertionError();
    }

    public void visit(BLangXMLAttributeAccess xmlAttributeAccessExpr) {
        throw new AssertionError();
    }

    public void visit(BLangIntRangeExpression intRangeExpression) {
        throw new AssertionError();
    }

    public void visit(BLangTableQueryExpression tableQueryExpression) {
        throw new AssertionError();
    }

    public void visit(BLangRestArgsExpression bLangVarArgsExpression) {
        throw new AssertionError();
    }

    public void visit(BLangNamedArgsExpression bLangNamedArgsExpression) {
        throw new AssertionError();
    }

    public void visit(BLangStreamingQueryStatement streamingQueryStatement) {
        throw new AssertionError();
    }

    public void visit(BLangWithinClause withinClause) {
        throw new AssertionError();
    }

    public void visit(BLangOutputRateLimit outputRateLimit) {
        throw new AssertionError();
    }

    public void visit(BLangPatternClause patternClause) {
        throw new AssertionError();
    }

    public void visit(BLangIsAssignableExpr assignableExpr) {
        throw new AssertionError();
    }

    public void visit(BLangMatchExpression bLangMatchExpression) {
        throw new AssertionError();
    }

    public void visit(BLangMatchExprPatternClause bLangMatchExprPatternClause) {
        throw new AssertionError();
    }

    public void visit(BLangCheckedExpr checkedExpr) {
        throw new AssertionError();
    }

    public void visit(BLangErrorConstructorExpr errorConstructorExpr) {
        throw new AssertionError();
    }

    public void visit(BLangTypeTestExpr typeTestExpr) {
        throw new AssertionError();
    }

    // Type nodes

    public void visit(BLangValueType valueType) {
        throw new AssertionError();
    }

    public void visit(BLangArrayType arrayType) {
        throw new AssertionError();
    }

    public void visit(BLangBuiltInRefTypeNode builtInRefType) {
        throw new AssertionError();
    }

    public void visit(BLangConstrainedType constrainedType) {
        throw new AssertionError();
    }

    public void visit(BLangUserDefinedType userDefinedType) {
        throw new AssertionError();
    }

    public void visit(BLangFunctionTypeNode functionTypeNode) {
        throw new AssertionError();
    }

    public void visit(BLangUnionTypeNode unionTypeNode) {
        throw new AssertionError();
    }

    public void visit(BLangObjectTypeNode objectTypeNode) {
        throw new AssertionError();
    }

    public void visit(BLangRecordTypeNode recordTypeNode) {
        throw new AssertionError();
    }

    public void visit(BLangFiniteTypeNode finiteTypeNode) {
        throw new AssertionError();
    }

    public void visit(BLangTupleTypeNode tupleTypeNode) {
        throw new AssertionError();
    }

    public void visit(BLangErrorType errorType) {
        throw new AssertionError();
    }


    // expressions that will used only from the Desugar phase

    public void visit(BLangLocalVarRef localVarRef) {
        throw new AssertionError();
    }

    public void visit(BLangFieldVarRef fieldVarRef) {
        throw new AssertionError();
    }

    public void visit(BLangPackageVarRef packageVarRef) {
        throw new AssertionError();
    }

    public void visit(BLangFunctionVarRef functionVarRef) {
        throw new AssertionError();
    }

    public void visit(BLangTypeLoad typeLoad) {
        throw new AssertionError();
    }

    public void visit(BLangStructFieldAccessExpr fieldAccessExpr) {
        throw new AssertionError();
    }

    public void visit(BLangStructFunctionVarRef functionVarRef) {
        throw new AssertionError();
    }

    public void visit(BLangMapAccessExpr mapKeyAccessExpr) {
        throw new AssertionError();
    }

    public void visit(BLangArrayAccessExpr arrayIndexAccessExpr) {
        throw new AssertionError();
    }

    public void visit(BLangTupleAccessExpr arrayIndexAccessExpr) {
        throw new AssertionError();
    }

    public void visit(BLangXMLAccessExpr xmlIndexAccessExpr) {
        throw new AssertionError();
    }

    public void visit(BLangJSONLiteral jsonLiteral) {
        throw new AssertionError();
    }

    public void visit(BLangMapLiteral mapLiteral) {
        throw new AssertionError();
    }

    public void visit(BLangStructLiteral structLiteral) {
        throw new AssertionError();
    }

    public void visit(BLangStreamLiteral streamLiteral) {
        throw new AssertionError();
    }

    public void visit(BFunctionPointerInvocation bFunctionPointerInvocation) {
        throw new AssertionError();
    }

    public void visit(BLangInvocation.BLangAttachedFunctionInvocation iExpr) {
        throw new AssertionError();
    }

    public void visit(BLangJSONArrayLiteral jsonArrayLiteral) {
        throw new AssertionError();
    }

    public void visit(BLangJSONAccessExpr jsonAccessExpr) {
        throw new AssertionError();
    }

    public void visit(BLangLocalXMLNS xmlnsNode) {
        throw new AssertionError();
    }

    public void visit(BLangPackageXMLNS xmlnsNode) {
        throw new AssertionError();
    }

    public void visit(BLangXMLSequenceLiteral bLangXMLSequenceLiteral) {
        throw new AssertionError();
    }

    public void visit(BLangStatementExpression bLangStatementExpression) {
        throw new AssertionError();
    }

    public void visit(BLangMarkdownDocumentationLine bLangMarkdownDocumentationLine) {
        throw new AssertionError();
    }

    public void visit(BLangMarkdownParameterDocumentation bLangDocumentationParameter) {
        throw new AssertionError();
    }

    public void visit(BLangMarkdownReturnParameterDocumentation bLangMarkdownReturnParameterDocumentation) {
        throw new AssertionError();
    }

    public void visit(BLangMarkdownDocumentation bLangMarkdownDocumentation) {
        throw new AssertionError();
    }

    public void visit(BLangCompensate compensateNode) {
        throw new AssertionError();
    }

    public void visit(BLangScope scopeNode) {
        throw new AssertionError();
    }

    public void visit(BLangTupleVariable bLangTupleVariable) {
        throw new AssertionError();
    }

    public void visit(BLangTupleVariableDef bLangTupleVariableDef) {
        throw new AssertionError();
    }

    public void visit(BLangRecordVariable bLangRecordVariable) {
        throw new AssertionError();
    }

    public void visit(BLangRecordVariableDef bLangRecordVariableDef) {
        throw new AssertionError();
    }

    public void visit(BLangMatchStmtStaticBindingPatternClause bLangMatchStmtLiteralBindingPatternClause) {
        throw new AssertionError();
    }
}<|MERGE_RESOLUTION|>--- conflicted
+++ resolved
@@ -197,15 +197,11 @@
         throw new AssertionError();
     }
 
-<<<<<<< HEAD
     public void visit(BLangConstant constant) {
         throw new AssertionError();
     }
 
-    public void visit(BLangVariable varNode) {
-=======
     public void visit(BLangSimpleVariable varNode) {
->>>>>>> 658906fe
         throw new AssertionError();
     }
 
