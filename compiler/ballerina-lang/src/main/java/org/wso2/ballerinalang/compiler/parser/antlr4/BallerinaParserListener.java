// Generated from BallerinaParser.g4 by ANTLR 4.5.3
package org.wso2.ballerinalang.compiler.parser.antlr4;
import org.antlr.v4.runtime.tree.ParseTreeListener;

/**
 * This interface defines a complete listener for a parse tree produced by
 * {@link BallerinaParser}.
 */
public interface BallerinaParserListener extends ParseTreeListener {
	/**
	 * Enter a parse tree produced by {@link BallerinaParser#compilationUnit}.
	 * @param ctx the parse tree
	 */
	void enterCompilationUnit(BallerinaParser.CompilationUnitContext ctx);
	/**
	 * Exit a parse tree produced by {@link BallerinaParser#compilationUnit}.
	 * @param ctx the parse tree
	 */
	void exitCompilationUnit(BallerinaParser.CompilationUnitContext ctx);
	/**
	 * Enter a parse tree produced by {@link BallerinaParser#packageDeclaration}.
	 * @param ctx the parse tree
	 */
	void enterPackageDeclaration(BallerinaParser.PackageDeclarationContext ctx);
	/**
	 * Exit a parse tree produced by {@link BallerinaParser#packageDeclaration}.
	 * @param ctx the parse tree
	 */
	void exitPackageDeclaration(BallerinaParser.PackageDeclarationContext ctx);
	/**
	 * Enter a parse tree produced by {@link BallerinaParser#packageName}.
	 * @param ctx the parse tree
	 */
	void enterPackageName(BallerinaParser.PackageNameContext ctx);
	/**
	 * Exit a parse tree produced by {@link BallerinaParser#packageName}.
	 * @param ctx the parse tree
	 */
	void exitPackageName(BallerinaParser.PackageNameContext ctx);
	/**
	 * Enter a parse tree produced by {@link BallerinaParser#version}.
	 * @param ctx the parse tree
	 */
	void enterVersion(BallerinaParser.VersionContext ctx);
	/**
	 * Exit a parse tree produced by {@link BallerinaParser#version}.
	 * @param ctx the parse tree
	 */
	void exitVersion(BallerinaParser.VersionContext ctx);
	/**
	 * Enter a parse tree produced by {@link BallerinaParser#importDeclaration}.
	 * @param ctx the parse tree
	 */
	void enterImportDeclaration(BallerinaParser.ImportDeclarationContext ctx);
	/**
	 * Exit a parse tree produced by {@link BallerinaParser#importDeclaration}.
	 * @param ctx the parse tree
	 */
	void exitImportDeclaration(BallerinaParser.ImportDeclarationContext ctx);
	/**
	 * Enter a parse tree produced by {@link BallerinaParser#orgName}.
	 * @param ctx the parse tree
	 */
	void enterOrgName(BallerinaParser.OrgNameContext ctx);
	/**
	 * Exit a parse tree produced by {@link BallerinaParser#orgName}.
	 * @param ctx the parse tree
	 */
	void exitOrgName(BallerinaParser.OrgNameContext ctx);
	/**
	 * Enter a parse tree produced by {@link BallerinaParser#definition}.
	 * @param ctx the parse tree
	 */
	void enterDefinition(BallerinaParser.DefinitionContext ctx);
	/**
	 * Exit a parse tree produced by {@link BallerinaParser#definition}.
	 * @param ctx the parse tree
	 */
	void exitDefinition(BallerinaParser.DefinitionContext ctx);
	/**
	 * Enter a parse tree produced by {@link BallerinaParser#serviceDefinition}.
	 * @param ctx the parse tree
	 */
	void enterServiceDefinition(BallerinaParser.ServiceDefinitionContext ctx);
	/**
	 * Exit a parse tree produced by {@link BallerinaParser#serviceDefinition}.
	 * @param ctx the parse tree
	 */
	void exitServiceDefinition(BallerinaParser.ServiceDefinitionContext ctx);
	/**
	 * Enter a parse tree produced by {@link BallerinaParser#serviceBody}.
	 * @param ctx the parse tree
	 */
	void enterServiceBody(BallerinaParser.ServiceBodyContext ctx);
	/**
	 * Exit a parse tree produced by {@link BallerinaParser#serviceBody}.
	 * @param ctx the parse tree
	 */
	void exitServiceBody(BallerinaParser.ServiceBodyContext ctx);
	/**
	 * Enter a parse tree produced by {@link BallerinaParser#resourceDefinition}.
	 * @param ctx the parse tree
	 */
	void enterResourceDefinition(BallerinaParser.ResourceDefinitionContext ctx);
	/**
	 * Exit a parse tree produced by {@link BallerinaParser#resourceDefinition}.
	 * @param ctx the parse tree
	 */
	void exitResourceDefinition(BallerinaParser.ResourceDefinitionContext ctx);
	/**
	 * Enter a parse tree produced by {@link BallerinaParser#callableUnitBody}.
	 * @param ctx the parse tree
	 */
	void enterCallableUnitBody(BallerinaParser.CallableUnitBodyContext ctx);
	/**
	 * Exit a parse tree produced by {@link BallerinaParser#callableUnitBody}.
	 * @param ctx the parse tree
	 */
	void exitCallableUnitBody(BallerinaParser.CallableUnitBodyContext ctx);
	/**
	 * Enter a parse tree produced by {@link BallerinaParser#functionDefinition}.
	 * @param ctx the parse tree
	 */
	void enterFunctionDefinition(BallerinaParser.FunctionDefinitionContext ctx);
	/**
	 * Exit a parse tree produced by {@link BallerinaParser#functionDefinition}.
	 * @param ctx the parse tree
	 */
	void exitFunctionDefinition(BallerinaParser.FunctionDefinitionContext ctx);
	/**
	 * Enter a parse tree produced by {@link BallerinaParser#lambdaFunction}.
	 * @param ctx the parse tree
	 */
	void enterLambdaFunction(BallerinaParser.LambdaFunctionContext ctx);
	/**
	 * Exit a parse tree produced by {@link BallerinaParser#lambdaFunction}.
	 * @param ctx the parse tree
	 */
	void exitLambdaFunction(BallerinaParser.LambdaFunctionContext ctx);
	/**
	 * Enter a parse tree produced by {@link BallerinaParser#callableUnitSignature}.
	 * @param ctx the parse tree
	 */
	void enterCallableUnitSignature(BallerinaParser.CallableUnitSignatureContext ctx);
	/**
	 * Exit a parse tree produced by {@link BallerinaParser#callableUnitSignature}.
	 * @param ctx the parse tree
	 */
	void exitCallableUnitSignature(BallerinaParser.CallableUnitSignatureContext ctx);
	/**
	 * Enter a parse tree produced by {@link BallerinaParser#connectorDefinition}.
	 * @param ctx the parse tree
	 */
	void enterConnectorDefinition(BallerinaParser.ConnectorDefinitionContext ctx);
	/**
	 * Exit a parse tree produced by {@link BallerinaParser#connectorDefinition}.
	 * @param ctx the parse tree
	 */
	void exitConnectorDefinition(BallerinaParser.ConnectorDefinitionContext ctx);
	/**
	 * Enter a parse tree produced by {@link BallerinaParser#connectorBody}.
	 * @param ctx the parse tree
	 */
	void enterConnectorBody(BallerinaParser.ConnectorBodyContext ctx);
	/**
	 * Exit a parse tree produced by {@link BallerinaParser#connectorBody}.
	 * @param ctx the parse tree
	 */
	void exitConnectorBody(BallerinaParser.ConnectorBodyContext ctx);
	/**
	 * Enter a parse tree produced by {@link BallerinaParser#actionDefinition}.
	 * @param ctx the parse tree
	 */
	void enterActionDefinition(BallerinaParser.ActionDefinitionContext ctx);
	/**
	 * Exit a parse tree produced by {@link BallerinaParser#actionDefinition}.
	 * @param ctx the parse tree
	 */
	void exitActionDefinition(BallerinaParser.ActionDefinitionContext ctx);
	/**
	 * Enter a parse tree produced by {@link BallerinaParser#structDefinition}.
	 * @param ctx the parse tree
	 */
	void enterStructDefinition(BallerinaParser.StructDefinitionContext ctx);
	/**
	 * Exit a parse tree produced by {@link BallerinaParser#structDefinition}.
	 * @param ctx the parse tree
	 */
	void exitStructDefinition(BallerinaParser.StructDefinitionContext ctx);
	/**
	 * Enter a parse tree produced by {@link BallerinaParser#structBody}.
	 * @param ctx the parse tree
	 */
	void enterStructBody(BallerinaParser.StructBodyContext ctx);
	/**
	 * Exit a parse tree produced by {@link BallerinaParser#structBody}.
	 * @param ctx the parse tree
	 */
	void exitStructBody(BallerinaParser.StructBodyContext ctx);
	/**
	 * Enter a parse tree produced by {@link BallerinaParser#streamletDefinition}.
	 * @param ctx the parse tree
	 */
	void enterStreamletDefinition(BallerinaParser.StreamletDefinitionContext ctx);
	/**
	 * Exit a parse tree produced by {@link BallerinaParser#streamletDefinition}.
	 * @param ctx the parse tree
	 */
	void exitStreamletDefinition(BallerinaParser.StreamletDefinitionContext ctx);
	/**
	 * Enter a parse tree produced by {@link BallerinaParser#streamletBody}.
	 * @param ctx the parse tree
	 */
	void enterStreamletBody(BallerinaParser.StreamletBodyContext ctx);
	/**
	 * Exit a parse tree produced by {@link BallerinaParser#streamletBody}.
	 * @param ctx the parse tree
	 */
	void exitStreamletBody(BallerinaParser.StreamletBodyContext ctx);
	/**
	 * Enter a parse tree produced by {@link BallerinaParser#streamingQueryDeclaration}.
	 * @param ctx the parse tree
	 */
	void enterStreamingQueryDeclaration(BallerinaParser.StreamingQueryDeclarationContext ctx);
	/**
	 * Exit a parse tree produced by {@link BallerinaParser#streamingQueryDeclaration}.
	 * @param ctx the parse tree
	 */
	void exitStreamingQueryDeclaration(BallerinaParser.StreamingQueryDeclarationContext ctx);
	/**
	 * Enter a parse tree produced by {@link BallerinaParser#privateStructBody}.
	 * @param ctx the parse tree
	 */
	void enterPrivateStructBody(BallerinaParser.PrivateStructBodyContext ctx);
	/**
	 * Exit a parse tree produced by {@link BallerinaParser#privateStructBody}.
	 * @param ctx the parse tree
	 */
	void exitPrivateStructBody(BallerinaParser.PrivateStructBodyContext ctx);
	/**
	 * Enter a parse tree produced by {@link BallerinaParser#annotationDefinition}.
	 * @param ctx the parse tree
	 */
	void enterAnnotationDefinition(BallerinaParser.AnnotationDefinitionContext ctx);
	/**
	 * Exit a parse tree produced by {@link BallerinaParser#annotationDefinition}.
	 * @param ctx the parse tree
	 */
	void exitAnnotationDefinition(BallerinaParser.AnnotationDefinitionContext ctx);
	/**
	 * Enter a parse tree produced by {@link BallerinaParser#enumDefinition}.
	 * @param ctx the parse tree
	 */
	void enterEnumDefinition(BallerinaParser.EnumDefinitionContext ctx);
	/**
	 * Exit a parse tree produced by {@link BallerinaParser#enumDefinition}.
	 * @param ctx the parse tree
	 */
	void exitEnumDefinition(BallerinaParser.EnumDefinitionContext ctx);
	/**
	 * Enter a parse tree produced by {@link BallerinaParser#enumerator}.
	 * @param ctx the parse tree
	 */
	void enterEnumerator(BallerinaParser.EnumeratorContext ctx);
	/**
	 * Exit a parse tree produced by {@link BallerinaParser#enumerator}.
	 * @param ctx the parse tree
	 */
	void exitEnumerator(BallerinaParser.EnumeratorContext ctx);
	/**
	 * Enter a parse tree produced by {@link BallerinaParser#globalVariableDefinition}.
	 * @param ctx the parse tree
	 */
	void enterGlobalVariableDefinition(BallerinaParser.GlobalVariableDefinitionContext ctx);
	/**
	 * Exit a parse tree produced by {@link BallerinaParser#globalVariableDefinition}.
	 * @param ctx the parse tree
	 */
	void exitGlobalVariableDefinition(BallerinaParser.GlobalVariableDefinitionContext ctx);
	/**
	 * Enter a parse tree produced by {@link BallerinaParser#transformerDefinition}.
	 * @param ctx the parse tree
	 */
	void enterTransformerDefinition(BallerinaParser.TransformerDefinitionContext ctx);
	/**
	 * Exit a parse tree produced by {@link BallerinaParser#transformerDefinition}.
	 * @param ctx the parse tree
	 */
	void exitTransformerDefinition(BallerinaParser.TransformerDefinitionContext ctx);
	/**
	 * Enter a parse tree produced by {@link BallerinaParser#attachmentPoint}.
	 * @param ctx the parse tree
	 */
	void enterAttachmentPoint(BallerinaParser.AttachmentPointContext ctx);
	/**
	 * Exit a parse tree produced by {@link BallerinaParser#attachmentPoint}.
	 * @param ctx the parse tree
	 */
	void exitAttachmentPoint(BallerinaParser.AttachmentPointContext ctx);
	/**
	 * Enter a parse tree produced by {@link BallerinaParser#constantDefinition}.
	 * @param ctx the parse tree
	 */
	void enterConstantDefinition(BallerinaParser.ConstantDefinitionContext ctx);
	/**
	 * Exit a parse tree produced by {@link BallerinaParser#constantDefinition}.
	 * @param ctx the parse tree
	 */
	void exitConstantDefinition(BallerinaParser.ConstantDefinitionContext ctx);
	/**
	 * Enter a parse tree produced by {@link BallerinaParser#workerDeclaration}.
	 * @param ctx the parse tree
	 */
	void enterWorkerDeclaration(BallerinaParser.WorkerDeclarationContext ctx);
	/**
	 * Exit a parse tree produced by {@link BallerinaParser#workerDeclaration}.
	 * @param ctx the parse tree
	 */
	void exitWorkerDeclaration(BallerinaParser.WorkerDeclarationContext ctx);
	/**
	 * Enter a parse tree produced by {@link BallerinaParser#workerDefinition}.
	 * @param ctx the parse tree
	 */
	void enterWorkerDefinition(BallerinaParser.WorkerDefinitionContext ctx);
	/**
	 * Exit a parse tree produced by {@link BallerinaParser#workerDefinition}.
	 * @param ctx the parse tree
	 */
	void exitWorkerDefinition(BallerinaParser.WorkerDefinitionContext ctx);
	/**
	 * Enter a parse tree produced by {@link BallerinaParser#globalEndpointDefinition}.
	 * @param ctx the parse tree
	 */
	void enterGlobalEndpointDefinition(BallerinaParser.GlobalEndpointDefinitionContext ctx);
	/**
	 * Exit a parse tree produced by {@link BallerinaParser#globalEndpointDefinition}.
	 * @param ctx the parse tree
	 */
	void exitGlobalEndpointDefinition(BallerinaParser.GlobalEndpointDefinitionContext ctx);
	/**
	 * Enter a parse tree produced by {@link BallerinaParser#endpointDeclaration}.
	 * @param ctx the parse tree
	 */
	void enterEndpointDeclaration(BallerinaParser.EndpointDeclarationContext ctx);
	/**
	 * Exit a parse tree produced by {@link BallerinaParser#endpointDeclaration}.
	 * @param ctx the parse tree
	 */
	void exitEndpointDeclaration(BallerinaParser.EndpointDeclarationContext ctx);
	/**
	 * Enter a parse tree produced by {@link BallerinaParser#endpointType}.
	 * @param ctx the parse tree
	 */
	void enterEndpointType(BallerinaParser.EndpointTypeContext ctx);
	/**
	 * Exit a parse tree produced by {@link BallerinaParser#endpointType}.
	 * @param ctx the parse tree
	 */
	void exitEndpointType(BallerinaParser.EndpointTypeContext ctx);
	/**
	 * Enter a parse tree produced by {@link BallerinaParser#typeName}.
	 * @param ctx the parse tree
	 */
	void enterTypeName(BallerinaParser.TypeNameContext ctx);
	/**
	 * Exit a parse tree produced by {@link BallerinaParser#typeName}.
	 * @param ctx the parse tree
	 */
	void exitTypeName(BallerinaParser.TypeNameContext ctx);
	/**
	 * Enter a parse tree produced by {@link BallerinaParser#builtInTypeName}.
	 * @param ctx the parse tree
	 */
	void enterBuiltInTypeName(BallerinaParser.BuiltInTypeNameContext ctx);
	/**
	 * Exit a parse tree produced by {@link BallerinaParser#builtInTypeName}.
	 * @param ctx the parse tree
	 */
	void exitBuiltInTypeName(BallerinaParser.BuiltInTypeNameContext ctx);
	/**
	 * Enter a parse tree produced by {@link BallerinaParser#referenceTypeName}.
	 * @param ctx the parse tree
	 */
	void enterReferenceTypeName(BallerinaParser.ReferenceTypeNameContext ctx);
	/**
	 * Exit a parse tree produced by {@link BallerinaParser#referenceTypeName}.
	 * @param ctx the parse tree
	 */
	void exitReferenceTypeName(BallerinaParser.ReferenceTypeNameContext ctx);
	/**
	 * Enter a parse tree produced by {@link BallerinaParser#userDefineTypeName}.
	 * @param ctx the parse tree
	 */
	void enterUserDefineTypeName(BallerinaParser.UserDefineTypeNameContext ctx);
	/**
	 * Exit a parse tree produced by {@link BallerinaParser#userDefineTypeName}.
	 * @param ctx the parse tree
	 */
	void exitUserDefineTypeName(BallerinaParser.UserDefineTypeNameContext ctx);
	/**
	 * Enter a parse tree produced by {@link BallerinaParser#anonStructTypeName}.
	 * @param ctx the parse tree
	 */
	void enterAnonStructTypeName(BallerinaParser.AnonStructTypeNameContext ctx);
	/**
	 * Exit a parse tree produced by {@link BallerinaParser#anonStructTypeName}.
	 * @param ctx the parse tree
	 */
	void exitAnonStructTypeName(BallerinaParser.AnonStructTypeNameContext ctx);
	/**
	 * Enter a parse tree produced by {@link BallerinaParser#valueTypeName}.
	 * @param ctx the parse tree
	 */
	void enterValueTypeName(BallerinaParser.ValueTypeNameContext ctx);
	/**
	 * Exit a parse tree produced by {@link BallerinaParser#valueTypeName}.
	 * @param ctx the parse tree
	 */
	void exitValueTypeName(BallerinaParser.ValueTypeNameContext ctx);
	/**
	 * Enter a parse tree produced by {@link BallerinaParser#builtInReferenceTypeName}.
	 * @param ctx the parse tree
	 */
	void enterBuiltInReferenceTypeName(BallerinaParser.BuiltInReferenceTypeNameContext ctx);
	/**
	 * Exit a parse tree produced by {@link BallerinaParser#builtInReferenceTypeName}.
	 * @param ctx the parse tree
	 */
	void exitBuiltInReferenceTypeName(BallerinaParser.BuiltInReferenceTypeNameContext ctx);
	/**
	 * Enter a parse tree produced by {@link BallerinaParser#functionTypeName}.
	 * @param ctx the parse tree
	 */
	void enterFunctionTypeName(BallerinaParser.FunctionTypeNameContext ctx);
	/**
	 * Exit a parse tree produced by {@link BallerinaParser#functionTypeName}.
	 * @param ctx the parse tree
	 */
	void exitFunctionTypeName(BallerinaParser.FunctionTypeNameContext ctx);
	/**
	 * Enter a parse tree produced by {@link BallerinaParser#xmlNamespaceName}.
	 * @param ctx the parse tree
	 */
	void enterXmlNamespaceName(BallerinaParser.XmlNamespaceNameContext ctx);
	/**
	 * Exit a parse tree produced by {@link BallerinaParser#xmlNamespaceName}.
	 * @param ctx the parse tree
	 */
	void exitXmlNamespaceName(BallerinaParser.XmlNamespaceNameContext ctx);
	/**
	 * Enter a parse tree produced by {@link BallerinaParser#xmlLocalName}.
	 * @param ctx the parse tree
	 */
	void enterXmlLocalName(BallerinaParser.XmlLocalNameContext ctx);
	/**
	 * Exit a parse tree produced by {@link BallerinaParser#xmlLocalName}.
	 * @param ctx the parse tree
	 */
	void exitXmlLocalName(BallerinaParser.XmlLocalNameContext ctx);
	/**
	 * Enter a parse tree produced by {@link BallerinaParser#annotationAttachment}.
	 * @param ctx the parse tree
	 */
	void enterAnnotationAttachment(BallerinaParser.AnnotationAttachmentContext ctx);
	/**
	 * Exit a parse tree produced by {@link BallerinaParser#annotationAttachment}.
	 * @param ctx the parse tree
	 */
	void exitAnnotationAttachment(BallerinaParser.AnnotationAttachmentContext ctx);
	/**
	 * Enter a parse tree produced by {@link BallerinaParser#statement}.
	 * @param ctx the parse tree
	 */
	void enterStatement(BallerinaParser.StatementContext ctx);
	/**
	 * Exit a parse tree produced by {@link BallerinaParser#statement}.
	 * @param ctx the parse tree
	 */
	void exitStatement(BallerinaParser.StatementContext ctx);
	/**
	 * Enter a parse tree produced by {@link BallerinaParser#variableDefinitionStatement}.
	 * @param ctx the parse tree
	 */
	void enterVariableDefinitionStatement(BallerinaParser.VariableDefinitionStatementContext ctx);
	/**
	 * Exit a parse tree produced by {@link BallerinaParser#variableDefinitionStatement}.
	 * @param ctx the parse tree
	 */
	void exitVariableDefinitionStatement(BallerinaParser.VariableDefinitionStatementContext ctx);
	/**
	 * Enter a parse tree produced by {@link BallerinaParser#recordLiteral}.
	 * @param ctx the parse tree
	 */
	void enterRecordLiteral(BallerinaParser.RecordLiteralContext ctx);
	/**
	 * Exit a parse tree produced by {@link BallerinaParser#recordLiteral}.
	 * @param ctx the parse tree
	 */
	void exitRecordLiteral(BallerinaParser.RecordLiteralContext ctx);
	/**
	 * Enter a parse tree produced by {@link BallerinaParser#recordKeyValue}.
	 * @param ctx the parse tree
	 */
	void enterRecordKeyValue(BallerinaParser.RecordKeyValueContext ctx);
	/**
	 * Exit a parse tree produced by {@link BallerinaParser#recordKeyValue}.
	 * @param ctx the parse tree
	 */
	void exitRecordKeyValue(BallerinaParser.RecordKeyValueContext ctx);
	/**
	 * Enter a parse tree produced by {@link BallerinaParser#recordKey}.
	 * @param ctx the parse tree
	 */
	void enterRecordKey(BallerinaParser.RecordKeyContext ctx);
	/**
	 * Exit a parse tree produced by {@link BallerinaParser#recordKey}.
	 * @param ctx the parse tree
	 */
	void exitRecordKey(BallerinaParser.RecordKeyContext ctx);
	/**
	 * Enter a parse tree produced by {@link BallerinaParser#arrayLiteral}.
	 * @param ctx the parse tree
	 */
	void enterArrayLiteral(BallerinaParser.ArrayLiteralContext ctx);
	/**
	 * Exit a parse tree produced by {@link BallerinaParser#arrayLiteral}.
	 * @param ctx the parse tree
	 */
	void exitArrayLiteral(BallerinaParser.ArrayLiteralContext ctx);
	/**
	 * Enter a parse tree produced by {@link BallerinaParser#typeInitExpr}.
	 * @param ctx the parse tree
	 */
	void enterTypeInitExpr(BallerinaParser.TypeInitExprContext ctx);
	/**
	 * Exit a parse tree produced by {@link BallerinaParser#typeInitExpr}.
	 * @param ctx the parse tree
	 */
	void exitTypeInitExpr(BallerinaParser.TypeInitExprContext ctx);
	/**
	 * Enter a parse tree produced by {@link BallerinaParser#assignmentStatement}.
	 * @param ctx the parse tree
	 */
	void enterAssignmentStatement(BallerinaParser.AssignmentStatementContext ctx);
	/**
	 * Exit a parse tree produced by {@link BallerinaParser#assignmentStatement}.
	 * @param ctx the parse tree
	 */
	void exitAssignmentStatement(BallerinaParser.AssignmentStatementContext ctx);
	/**
	 * Enter a parse tree produced by {@link BallerinaParser#variableReferenceList}.
	 * @param ctx the parse tree
	 */
	void enterVariableReferenceList(BallerinaParser.VariableReferenceListContext ctx);
	/**
	 * Exit a parse tree produced by {@link BallerinaParser#variableReferenceList}.
	 * @param ctx the parse tree
	 */
	void exitVariableReferenceList(BallerinaParser.VariableReferenceListContext ctx);
	/**
	 * Enter a parse tree produced by {@link BallerinaParser#ifElseStatement}.
	 * @param ctx the parse tree
	 */
	void enterIfElseStatement(BallerinaParser.IfElseStatementContext ctx);
	/**
	 * Exit a parse tree produced by {@link BallerinaParser#ifElseStatement}.
	 * @param ctx the parse tree
	 */
	void exitIfElseStatement(BallerinaParser.IfElseStatementContext ctx);
	/**
	 * Enter a parse tree produced by {@link BallerinaParser#ifClause}.
	 * @param ctx the parse tree
	 */
	void enterIfClause(BallerinaParser.IfClauseContext ctx);
	/**
	 * Exit a parse tree produced by {@link BallerinaParser#ifClause}.
	 * @param ctx the parse tree
	 */
	void exitIfClause(BallerinaParser.IfClauseContext ctx);
	/**
	 * Enter a parse tree produced by {@link BallerinaParser#elseIfClause}.
	 * @param ctx the parse tree
	 */
	void enterElseIfClause(BallerinaParser.ElseIfClauseContext ctx);
	/**
	 * Exit a parse tree produced by {@link BallerinaParser#elseIfClause}.
	 * @param ctx the parse tree
	 */
	void exitElseIfClause(BallerinaParser.ElseIfClauseContext ctx);
	/**
	 * Enter a parse tree produced by {@link BallerinaParser#elseClause}.
	 * @param ctx the parse tree
	 */
	void enterElseClause(BallerinaParser.ElseClauseContext ctx);
	/**
	 * Exit a parse tree produced by {@link BallerinaParser#elseClause}.
	 * @param ctx the parse tree
	 */
	void exitElseClause(BallerinaParser.ElseClauseContext ctx);
	/**
	 * Enter a parse tree produced by {@link BallerinaParser#foreachStatement}.
	 * @param ctx the parse tree
	 */
	void enterForeachStatement(BallerinaParser.ForeachStatementContext ctx);
	/**
	 * Exit a parse tree produced by {@link BallerinaParser#foreachStatement}.
	 * @param ctx the parse tree
	 */
	void exitForeachStatement(BallerinaParser.ForeachStatementContext ctx);
	/**
	 * Enter a parse tree produced by {@link BallerinaParser#intRangeExpression}.
	 * @param ctx the parse tree
	 */
	void enterIntRangeExpression(BallerinaParser.IntRangeExpressionContext ctx);
	/**
	 * Exit a parse tree produced by {@link BallerinaParser#intRangeExpression}.
	 * @param ctx the parse tree
	 */
	void exitIntRangeExpression(BallerinaParser.IntRangeExpressionContext ctx);
	/**
	 * Enter a parse tree produced by {@link BallerinaParser#whileStatement}.
	 * @param ctx the parse tree
	 */
	void enterWhileStatement(BallerinaParser.WhileStatementContext ctx);
	/**
	 * Exit a parse tree produced by {@link BallerinaParser#whileStatement}.
	 * @param ctx the parse tree
	 */
	void exitWhileStatement(BallerinaParser.WhileStatementContext ctx);
	/**
	 * Enter a parse tree produced by {@link BallerinaParser#nextStatement}.
	 * @param ctx the parse tree
	 */
	void enterNextStatement(BallerinaParser.NextStatementContext ctx);
	/**
	 * Exit a parse tree produced by {@link BallerinaParser#nextStatement}.
	 * @param ctx the parse tree
	 */
	void exitNextStatement(BallerinaParser.NextStatementContext ctx);
	/**
	 * Enter a parse tree produced by {@link BallerinaParser#breakStatement}.
	 * @param ctx the parse tree
	 */
	void enterBreakStatement(BallerinaParser.BreakStatementContext ctx);
	/**
	 * Exit a parse tree produced by {@link BallerinaParser#breakStatement}.
	 * @param ctx the parse tree
	 */
	void exitBreakStatement(BallerinaParser.BreakStatementContext ctx);
	/**
	 * Enter a parse tree produced by {@link BallerinaParser#forkJoinStatement}.
	 * @param ctx the parse tree
	 */
	void enterForkJoinStatement(BallerinaParser.ForkJoinStatementContext ctx);
	/**
	 * Exit a parse tree produced by {@link BallerinaParser#forkJoinStatement}.
	 * @param ctx the parse tree
	 */
	void exitForkJoinStatement(BallerinaParser.ForkJoinStatementContext ctx);
	/**
	 * Enter a parse tree produced by {@link BallerinaParser#joinClause}.
	 * @param ctx the parse tree
	 */
	void enterJoinClause(BallerinaParser.JoinClauseContext ctx);
	/**
	 * Exit a parse tree produced by {@link BallerinaParser#joinClause}.
	 * @param ctx the parse tree
	 */
	void exitJoinClause(BallerinaParser.JoinClauseContext ctx);
	/**
	 * Enter a parse tree produced by the {@code anyJoinCondition}
	 * labeled alternative in {@link BallerinaParser#joinConditions}.
	 * @param ctx the parse tree
	 */
	void enterAnyJoinCondition(BallerinaParser.AnyJoinConditionContext ctx);
	/**
	 * Exit a parse tree produced by the {@code anyJoinCondition}
	 * labeled alternative in {@link BallerinaParser#joinConditions}.
	 * @param ctx the parse tree
	 */
	void exitAnyJoinCondition(BallerinaParser.AnyJoinConditionContext ctx);
	/**
	 * Enter a parse tree produced by the {@code allJoinCondition}
	 * labeled alternative in {@link BallerinaParser#joinConditions}.
	 * @param ctx the parse tree
	 */
	void enterAllJoinCondition(BallerinaParser.AllJoinConditionContext ctx);
	/**
	 * Exit a parse tree produced by the {@code allJoinCondition}
	 * labeled alternative in {@link BallerinaParser#joinConditions}.
	 * @param ctx the parse tree
	 */
	void exitAllJoinCondition(BallerinaParser.AllJoinConditionContext ctx);
	/**
	 * Enter a parse tree produced by {@link BallerinaParser#timeoutClause}.
	 * @param ctx the parse tree
	 */
	void enterTimeoutClause(BallerinaParser.TimeoutClauseContext ctx);
	/**
	 * Exit a parse tree produced by {@link BallerinaParser#timeoutClause}.
	 * @param ctx the parse tree
	 */
	void exitTimeoutClause(BallerinaParser.TimeoutClauseContext ctx);
	/**
	 * Enter a parse tree produced by {@link BallerinaParser#tryCatchStatement}.
	 * @param ctx the parse tree
	 */
	void enterTryCatchStatement(BallerinaParser.TryCatchStatementContext ctx);
	/**
	 * Exit a parse tree produced by {@link BallerinaParser#tryCatchStatement}.
	 * @param ctx the parse tree
	 */
	void exitTryCatchStatement(BallerinaParser.TryCatchStatementContext ctx);
	/**
	 * Enter a parse tree produced by {@link BallerinaParser#catchClauses}.
	 * @param ctx the parse tree
	 */
	void enterCatchClauses(BallerinaParser.CatchClausesContext ctx);
	/**
	 * Exit a parse tree produced by {@link BallerinaParser#catchClauses}.
	 * @param ctx the parse tree
	 */
	void exitCatchClauses(BallerinaParser.CatchClausesContext ctx);
	/**
	 * Enter a parse tree produced by {@link BallerinaParser#catchClause}.
	 * @param ctx the parse tree
	 */
	void enterCatchClause(BallerinaParser.CatchClauseContext ctx);
	/**
	 * Exit a parse tree produced by {@link BallerinaParser#catchClause}.
	 * @param ctx the parse tree
	 */
	void exitCatchClause(BallerinaParser.CatchClauseContext ctx);
	/**
	 * Enter a parse tree produced by {@link BallerinaParser#finallyClause}.
	 * @param ctx the parse tree
	 */
	void enterFinallyClause(BallerinaParser.FinallyClauseContext ctx);
	/**
	 * Exit a parse tree produced by {@link BallerinaParser#finallyClause}.
	 * @param ctx the parse tree
	 */
	void exitFinallyClause(BallerinaParser.FinallyClauseContext ctx);
	/**
	 * Enter a parse tree produced by {@link BallerinaParser#throwStatement}.
	 * @param ctx the parse tree
	 */
	void enterThrowStatement(BallerinaParser.ThrowStatementContext ctx);
	/**
	 * Exit a parse tree produced by {@link BallerinaParser#throwStatement}.
	 * @param ctx the parse tree
	 */
	void exitThrowStatement(BallerinaParser.ThrowStatementContext ctx);
	/**
	 * Enter a parse tree produced by {@link BallerinaParser#returnStatement}.
	 * @param ctx the parse tree
	 */
	void enterReturnStatement(BallerinaParser.ReturnStatementContext ctx);
	/**
	 * Exit a parse tree produced by {@link BallerinaParser#returnStatement}.
	 * @param ctx the parse tree
	 */
	void exitReturnStatement(BallerinaParser.ReturnStatementContext ctx);
	/**
	 * Enter a parse tree produced by {@link BallerinaParser#workerInteractionStatement}.
	 * @param ctx the parse tree
	 */
	void enterWorkerInteractionStatement(BallerinaParser.WorkerInteractionStatementContext ctx);
	/**
	 * Exit a parse tree produced by {@link BallerinaParser#workerInteractionStatement}.
	 * @param ctx the parse tree
	 */
	void exitWorkerInteractionStatement(BallerinaParser.WorkerInteractionStatementContext ctx);
	/**
	 * Enter a parse tree produced by the {@code invokeWorker}
	 * labeled alternative in {@link BallerinaParser#triggerWorker}.
	 * @param ctx the parse tree
	 */
	void enterInvokeWorker(BallerinaParser.InvokeWorkerContext ctx);
	/**
	 * Exit a parse tree produced by the {@code invokeWorker}
	 * labeled alternative in {@link BallerinaParser#triggerWorker}.
	 * @param ctx the parse tree
	 */
	void exitInvokeWorker(BallerinaParser.InvokeWorkerContext ctx);
	/**
	 * Enter a parse tree produced by the {@code invokeFork}
	 * labeled alternative in {@link BallerinaParser#triggerWorker}.
	 * @param ctx the parse tree
	 */
	void enterInvokeFork(BallerinaParser.InvokeForkContext ctx);
	/**
	 * Exit a parse tree produced by the {@code invokeFork}
	 * labeled alternative in {@link BallerinaParser#triggerWorker}.
	 * @param ctx the parse tree
	 */
	void exitInvokeFork(BallerinaParser.InvokeForkContext ctx);
	/**
	 * Enter a parse tree produced by {@link BallerinaParser#workerReply}.
	 * @param ctx the parse tree
	 */
	void enterWorkerReply(BallerinaParser.WorkerReplyContext ctx);
	/**
	 * Exit a parse tree produced by {@link BallerinaParser#workerReply}.
	 * @param ctx the parse tree
	 */
	void exitWorkerReply(BallerinaParser.WorkerReplyContext ctx);
	/**
	 * Enter a parse tree produced by the {@code xmlAttribVariableReference}
	 * labeled alternative in {@link BallerinaParser#variableReference}.
	 * @param ctx the parse tree
	 */
	void enterXmlAttribVariableReference(BallerinaParser.XmlAttribVariableReferenceContext ctx);
	/**
	 * Exit a parse tree produced by the {@code xmlAttribVariableReference}
	 * labeled alternative in {@link BallerinaParser#variableReference}.
	 * @param ctx the parse tree
	 */
	void exitXmlAttribVariableReference(BallerinaParser.XmlAttribVariableReferenceContext ctx);
	/**
	 * Enter a parse tree produced by the {@code simpleVariableReference}
	 * labeled alternative in {@link BallerinaParser#variableReference}.
	 * @param ctx the parse tree
	 */
	void enterSimpleVariableReference(BallerinaParser.SimpleVariableReferenceContext ctx);
	/**
	 * Exit a parse tree produced by the {@code simpleVariableReference}
	 * labeled alternative in {@link BallerinaParser#variableReference}.
	 * @param ctx the parse tree
	 */
	void exitSimpleVariableReference(BallerinaParser.SimpleVariableReferenceContext ctx);
	/**
	 * Enter a parse tree produced by the {@code invocationReference}
	 * labeled alternative in {@link BallerinaParser#variableReference}.
	 * @param ctx the parse tree
	 */
	void enterInvocationReference(BallerinaParser.InvocationReferenceContext ctx);
	/**
	 * Exit a parse tree produced by the {@code invocationReference}
	 * labeled alternative in {@link BallerinaParser#variableReference}.
	 * @param ctx the parse tree
	 */
	void exitInvocationReference(BallerinaParser.InvocationReferenceContext ctx);
	/**
	 * Enter a parse tree produced by the {@code functionInvocationReference}
	 * labeled alternative in {@link BallerinaParser#variableReference}.
	 * @param ctx the parse tree
	 */
	void enterFunctionInvocationReference(BallerinaParser.FunctionInvocationReferenceContext ctx);
	/**
	 * Exit a parse tree produced by the {@code functionInvocationReference}
	 * labeled alternative in {@link BallerinaParser#variableReference}.
	 * @param ctx the parse tree
	 */
	void exitFunctionInvocationReference(BallerinaParser.FunctionInvocationReferenceContext ctx);
	/**
	 * Enter a parse tree produced by the {@code fieldVariableReference}
	 * labeled alternative in {@link BallerinaParser#variableReference}.
	 * @param ctx the parse tree
	 */
	void enterFieldVariableReference(BallerinaParser.FieldVariableReferenceContext ctx);
	/**
	 * Exit a parse tree produced by the {@code fieldVariableReference}
	 * labeled alternative in {@link BallerinaParser#variableReference}.
	 * @param ctx the parse tree
	 */
	void exitFieldVariableReference(BallerinaParser.FieldVariableReferenceContext ctx);
	/**
	 * Enter a parse tree produced by the {@code mapArrayVariableReference}
	 * labeled alternative in {@link BallerinaParser#variableReference}.
	 * @param ctx the parse tree
	 */
	void enterMapArrayVariableReference(BallerinaParser.MapArrayVariableReferenceContext ctx);
	/**
	 * Exit a parse tree produced by the {@code mapArrayVariableReference}
	 * labeled alternative in {@link BallerinaParser#variableReference}.
	 * @param ctx the parse tree
	 */
	void exitMapArrayVariableReference(BallerinaParser.MapArrayVariableReferenceContext ctx);
	/**
	 * Enter a parse tree produced by {@link BallerinaParser#field}.
	 * @param ctx the parse tree
	 */
	void enterField(BallerinaParser.FieldContext ctx);
	/**
	 * Exit a parse tree produced by {@link BallerinaParser#field}.
	 * @param ctx the parse tree
	 */
	void exitField(BallerinaParser.FieldContext ctx);
	/**
	 * Enter a parse tree produced by {@link BallerinaParser#index}.
	 * @param ctx the parse tree
	 */
	void enterIndex(BallerinaParser.IndexContext ctx);
	/**
	 * Exit a parse tree produced by {@link BallerinaParser#index}.
	 * @param ctx the parse tree
	 */
	void exitIndex(BallerinaParser.IndexContext ctx);
	/**
	 * Enter a parse tree produced by {@link BallerinaParser#xmlAttrib}.
	 * @param ctx the parse tree
	 */
	void enterXmlAttrib(BallerinaParser.XmlAttribContext ctx);
	/**
	 * Exit a parse tree produced by {@link BallerinaParser#xmlAttrib}.
	 * @param ctx the parse tree
	 */
	void exitXmlAttrib(BallerinaParser.XmlAttribContext ctx);
	/**
	 * Enter a parse tree produced by {@link BallerinaParser#functionInvocation}.
	 * @param ctx the parse tree
	 */
	void enterFunctionInvocation(BallerinaParser.FunctionInvocationContext ctx);
	/**
	 * Exit a parse tree produced by {@link BallerinaParser#functionInvocation}.
	 * @param ctx the parse tree
	 */
	void exitFunctionInvocation(BallerinaParser.FunctionInvocationContext ctx);
	/**
	 * Enter a parse tree produced by {@link BallerinaParser#invocation}.
	 * @param ctx the parse tree
	 */
	void enterInvocation(BallerinaParser.InvocationContext ctx);
	/**
	 * Exit a parse tree produced by {@link BallerinaParser#invocation}.
	 * @param ctx the parse tree
	 */
	void exitInvocation(BallerinaParser.InvocationContext ctx);
	/**
	 * Enter a parse tree produced by {@link BallerinaParser#invocationArgList}.
	 * @param ctx the parse tree
	 */
	void enterInvocationArgList(BallerinaParser.InvocationArgListContext ctx);
	/**
	 * Exit a parse tree produced by {@link BallerinaParser#invocationArgList}.
	 * @param ctx the parse tree
	 */
	void exitInvocationArgList(BallerinaParser.InvocationArgListContext ctx);
	/**
	 * Enter a parse tree produced by {@link BallerinaParser#invocationArg}.
	 * @param ctx the parse tree
	 */
	void enterInvocationArg(BallerinaParser.InvocationArgContext ctx);
	/**
	 * Exit a parse tree produced by {@link BallerinaParser#invocationArg}.
	 * @param ctx the parse tree
	 */
	void exitInvocationArg(BallerinaParser.InvocationArgContext ctx);
	/**
	 * Enter a parse tree produced by {@link BallerinaParser#actionInvocation}.
	 * @param ctx the parse tree
	 */
	void enterActionInvocation(BallerinaParser.ActionInvocationContext ctx);
	/**
	 * Exit a parse tree produced by {@link BallerinaParser#actionInvocation}.
	 * @param ctx the parse tree
	 */
	void exitActionInvocation(BallerinaParser.ActionInvocationContext ctx);
	/**
	 * Enter a parse tree produced by {@link BallerinaParser#expressionList}.
	 * @param ctx the parse tree
	 */
	void enterExpressionList(BallerinaParser.ExpressionListContext ctx);
	/**
	 * Exit a parse tree produced by {@link BallerinaParser#expressionList}.
	 * @param ctx the parse tree
	 */
	void exitExpressionList(BallerinaParser.ExpressionListContext ctx);
	/**
	 * Enter a parse tree produced by {@link BallerinaParser#expressionStmt}.
	 * @param ctx the parse tree
	 */
	void enterExpressionStmt(BallerinaParser.ExpressionStmtContext ctx);
	/**
	 * Exit a parse tree produced by {@link BallerinaParser#expressionStmt}.
	 * @param ctx the parse tree
	 */
	void exitExpressionStmt(BallerinaParser.ExpressionStmtContext ctx);
	/**
	 * Enter a parse tree produced by {@link BallerinaParser#transactionStatement}.
	 * @param ctx the parse tree
	 */
	void enterTransactionStatement(BallerinaParser.TransactionStatementContext ctx);
	/**
	 * Exit a parse tree produced by {@link BallerinaParser#transactionStatement}.
	 * @param ctx the parse tree
	 */
	void exitTransactionStatement(BallerinaParser.TransactionStatementContext ctx);
	/**
	 * Enter a parse tree produced by {@link BallerinaParser#transactionClause}.
	 * @param ctx the parse tree
	 */
	void enterTransactionClause(BallerinaParser.TransactionClauseContext ctx);
	/**
	 * Exit a parse tree produced by {@link BallerinaParser#transactionClause}.
	 * @param ctx the parse tree
	 */
	void exitTransactionClause(BallerinaParser.TransactionClauseContext ctx);
	/**
	 * Enter a parse tree produced by {@link BallerinaParser#transactionPropertyInitStatement}.
	 * @param ctx the parse tree
	 */
	void enterTransactionPropertyInitStatement(BallerinaParser.TransactionPropertyInitStatementContext ctx);
	/**
	 * Exit a parse tree produced by {@link BallerinaParser#transactionPropertyInitStatement}.
	 * @param ctx the parse tree
	 */
	void exitTransactionPropertyInitStatement(BallerinaParser.TransactionPropertyInitStatementContext ctx);
	/**
	 * Enter a parse tree produced by {@link BallerinaParser#transactionPropertyInitStatementList}.
	 * @param ctx the parse tree
	 */
	void enterTransactionPropertyInitStatementList(BallerinaParser.TransactionPropertyInitStatementListContext ctx);
	/**
	 * Exit a parse tree produced by {@link BallerinaParser#transactionPropertyInitStatementList}.
	 * @param ctx the parse tree
	 */
	void exitTransactionPropertyInitStatementList(BallerinaParser.TransactionPropertyInitStatementListContext ctx);
	/**
	 * Enter a parse tree produced by {@link BallerinaParser#lockStatement}.
	 * @param ctx the parse tree
	 */
	void enterLockStatement(BallerinaParser.LockStatementContext ctx);
	/**
	 * Exit a parse tree produced by {@link BallerinaParser#lockStatement}.
	 * @param ctx the parse tree
	 */
	void exitLockStatement(BallerinaParser.LockStatementContext ctx);
	/**
	 * Enter a parse tree produced by {@link BallerinaParser#failedClause}.
	 * @param ctx the parse tree
	 */
	void enterFailedClause(BallerinaParser.FailedClauseContext ctx);
	/**
	 * Exit a parse tree produced by {@link BallerinaParser#failedClause}.
	 * @param ctx the parse tree
	 */
	void exitFailedClause(BallerinaParser.FailedClauseContext ctx);
	/**
	 * Enter a parse tree produced by {@link BallerinaParser#abortStatement}.
	 * @param ctx the parse tree
	 */
	void enterAbortStatement(BallerinaParser.AbortStatementContext ctx);
	/**
	 * Exit a parse tree produced by {@link BallerinaParser#abortStatement}.
	 * @param ctx the parse tree
	 */
	void exitAbortStatement(BallerinaParser.AbortStatementContext ctx);
	/**
	 * Enter a parse tree produced by {@link BallerinaParser#retriesStatement}.
	 * @param ctx the parse tree
	 */
	void enterRetriesStatement(BallerinaParser.RetriesStatementContext ctx);
	/**
	 * Exit a parse tree produced by {@link BallerinaParser#retriesStatement}.
	 * @param ctx the parse tree
	 */
	void exitRetriesStatement(BallerinaParser.RetriesStatementContext ctx);
	/**
	 * Enter a parse tree produced by {@link BallerinaParser#namespaceDeclarationStatement}.
	 * @param ctx the parse tree
	 */
	void enterNamespaceDeclarationStatement(BallerinaParser.NamespaceDeclarationStatementContext ctx);
	/**
	 * Exit a parse tree produced by {@link BallerinaParser#namespaceDeclarationStatement}.
	 * @param ctx the parse tree
	 */
	void exitNamespaceDeclarationStatement(BallerinaParser.NamespaceDeclarationStatementContext ctx);
	/**
	 * Enter a parse tree produced by {@link BallerinaParser#namespaceDeclaration}.
	 * @param ctx the parse tree
	 */
	void enterNamespaceDeclaration(BallerinaParser.NamespaceDeclarationContext ctx);
	/**
	 * Exit a parse tree produced by {@link BallerinaParser#namespaceDeclaration}.
	 * @param ctx the parse tree
	 */
	void exitNamespaceDeclaration(BallerinaParser.NamespaceDeclarationContext ctx);
	/**
	 * Enter a parse tree produced by the {@code binaryDivMulModExpression}
	 * labeled alternative in {@link BallerinaParser#expression}.
	 * @param ctx the parse tree
	 */
	void enterBinaryDivMulModExpression(BallerinaParser.BinaryDivMulModExpressionContext ctx);
	/**
	 * Exit a parse tree produced by the {@code binaryDivMulModExpression}
	 * labeled alternative in {@link BallerinaParser#expression}.
	 * @param ctx the parse tree
	 */
	void exitBinaryDivMulModExpression(BallerinaParser.BinaryDivMulModExpressionContext ctx);
	/**
	 * Enter a parse tree produced by the {@code binaryOrExpression}
	 * labeled alternative in {@link BallerinaParser#expression}.
	 * @param ctx the parse tree
	 */
	void enterBinaryOrExpression(BallerinaParser.BinaryOrExpressionContext ctx);
	/**
	 * Exit a parse tree produced by the {@code binaryOrExpression}
	 * labeled alternative in {@link BallerinaParser#expression}.
	 * @param ctx the parse tree
	 */
	void exitBinaryOrExpression(BallerinaParser.BinaryOrExpressionContext ctx);
	/**
	 * Enter a parse tree produced by the {@code xmlLiteralExpression}
	 * labeled alternative in {@link BallerinaParser#expression}.
	 * @param ctx the parse tree
	 */
	void enterXmlLiteralExpression(BallerinaParser.XmlLiteralExpressionContext ctx);
	/**
	 * Exit a parse tree produced by the {@code xmlLiteralExpression}
	 * labeled alternative in {@link BallerinaParser#expression}.
	 * @param ctx the parse tree
	 */
	void exitXmlLiteralExpression(BallerinaParser.XmlLiteralExpressionContext ctx);
	/**
	 * Enter a parse tree produced by the {@code valueTypeTypeExpression}
	 * labeled alternative in {@link BallerinaParser#expression}.
	 * @param ctx the parse tree
	 */
	void enterValueTypeTypeExpression(BallerinaParser.ValueTypeTypeExpressionContext ctx);
	/**
	 * Exit a parse tree produced by the {@code valueTypeTypeExpression}
	 * labeled alternative in {@link BallerinaParser#expression}.
	 * @param ctx the parse tree
	 */
	void exitValueTypeTypeExpression(BallerinaParser.ValueTypeTypeExpressionContext ctx);
	/**
	 * Enter a parse tree produced by the {@code simpleLiteralExpression}
	 * labeled alternative in {@link BallerinaParser#expression}.
	 * @param ctx the parse tree
	 */
	void enterSimpleLiteralExpression(BallerinaParser.SimpleLiteralExpressionContext ctx);
	/**
	 * Exit a parse tree produced by the {@code simpleLiteralExpression}
	 * labeled alternative in {@link BallerinaParser#expression}.
	 * @param ctx the parse tree
	 */
	void exitSimpleLiteralExpression(BallerinaParser.SimpleLiteralExpressionContext ctx);
	/**
	 * Enter a parse tree produced by the {@code stringTemplateLiteralExpression}
	 * labeled alternative in {@link BallerinaParser#expression}.
	 * @param ctx the parse tree
	 */
	void enterStringTemplateLiteralExpression(BallerinaParser.StringTemplateLiteralExpressionContext ctx);
	/**
	 * Exit a parse tree produced by the {@code stringTemplateLiteralExpression}
	 * labeled alternative in {@link BallerinaParser#expression}.
	 * @param ctx the parse tree
	 */
	void exitStringTemplateLiteralExpression(BallerinaParser.StringTemplateLiteralExpressionContext ctx);
	/**
	 * Enter a parse tree produced by the {@code lambdaFunctionExpression}
	 * labeled alternative in {@link BallerinaParser#expression}.
	 * @param ctx the parse tree
	 */
	void enterLambdaFunctionExpression(BallerinaParser.LambdaFunctionExpressionContext ctx);
	/**
	 * Exit a parse tree produced by the {@code lambdaFunctionExpression}
	 * labeled alternative in {@link BallerinaParser#expression}.
	 * @param ctx the parse tree
	 */
	void exitLambdaFunctionExpression(BallerinaParser.LambdaFunctionExpressionContext ctx);
	/**
	 * Enter a parse tree produced by the {@code binaryEqualExpression}
	 * labeled alternative in {@link BallerinaParser#expression}.
	 * @param ctx the parse tree
	 */
	void enterBinaryEqualExpression(BallerinaParser.BinaryEqualExpressionContext ctx);
	/**
	 * Exit a parse tree produced by the {@code binaryEqualExpression}
	 * labeled alternative in {@link BallerinaParser#expression}.
	 * @param ctx the parse tree
	 */
	void exitBinaryEqualExpression(BallerinaParser.BinaryEqualExpressionContext ctx);
	/**
	 * Enter a parse tree produced by the {@code recordLiteralExpression}
	 * labeled alternative in {@link BallerinaParser#expression}.
	 * @param ctx the parse tree
	 */
	void enterRecordLiteralExpression(BallerinaParser.RecordLiteralExpressionContext ctx);
	/**
	 * Exit a parse tree produced by the {@code recordLiteralExpression}
	 * labeled alternative in {@link BallerinaParser#expression}.
	 * @param ctx the parse tree
	 */
	void exitRecordLiteralExpression(BallerinaParser.RecordLiteralExpressionContext ctx);
	/**
	 * Enter a parse tree produced by the {@code arrayLiteralExpression}
	 * labeled alternative in {@link BallerinaParser#expression}.
	 * @param ctx the parse tree
	 */
	void enterArrayLiteralExpression(BallerinaParser.ArrayLiteralExpressionContext ctx);
	/**
	 * Exit a parse tree produced by the {@code arrayLiteralExpression}
	 * labeled alternative in {@link BallerinaParser#expression}.
	 * @param ctx the parse tree
	 */
	void exitArrayLiteralExpression(BallerinaParser.ArrayLiteralExpressionContext ctx);
	/**
	 * Enter a parse tree produced by the {@code typeAccessExpression}
	 * labeled alternative in {@link BallerinaParser#expression}.
	 * @param ctx the parse tree
	 */
	void enterTypeAccessExpression(BallerinaParser.TypeAccessExpressionContext ctx);
	/**
	 * Exit a parse tree produced by the {@code typeAccessExpression}
	 * labeled alternative in {@link BallerinaParser#expression}.
	 * @param ctx the parse tree
	 */
	void exitTypeAccessExpression(BallerinaParser.TypeAccessExpressionContext ctx);
	/**
	 * Enter a parse tree produced by the {@code bracedExpression}
	 * labeled alternative in {@link BallerinaParser#expression}.
	 * @param ctx the parse tree
	 */
	void enterBracedExpression(BallerinaParser.BracedExpressionContext ctx);
	/**
	 * Exit a parse tree produced by the {@code bracedExpression}
	 * labeled alternative in {@link BallerinaParser#expression}.
	 * @param ctx the parse tree
	 */
	void exitBracedExpression(BallerinaParser.BracedExpressionContext ctx);
	/**
	 * Enter a parse tree produced by the {@code variableReferenceExpression}
	 * labeled alternative in {@link BallerinaParser#expression}.
	 * @param ctx the parse tree
	 */
	void enterVariableReferenceExpression(BallerinaParser.VariableReferenceExpressionContext ctx);
	/**
	 * Exit a parse tree produced by the {@code variableReferenceExpression}
	 * labeled alternative in {@link BallerinaParser#expression}.
	 * @param ctx the parse tree
	 */
	void exitVariableReferenceExpression(BallerinaParser.VariableReferenceExpressionContext ctx);
	/**
	 * Enter a parse tree produced by the {@code typeCastingExpression}
	 * labeled alternative in {@link BallerinaParser#expression}.
	 * @param ctx the parse tree
	 */
	void enterTypeCastingExpression(BallerinaParser.TypeCastingExpressionContext ctx);
	/**
	 * Exit a parse tree produced by the {@code typeCastingExpression}
	 * labeled alternative in {@link BallerinaParser#expression}.
	 * @param ctx the parse tree
	 */
	void exitTypeCastingExpression(BallerinaParser.TypeCastingExpressionContext ctx);
	/**
	 * Enter a parse tree produced by the {@code binaryAndExpression}
	 * labeled alternative in {@link BallerinaParser#expression}.
	 * @param ctx the parse tree
	 */
	void enterBinaryAndExpression(BallerinaParser.BinaryAndExpressionContext ctx);
	/**
	 * Exit a parse tree produced by the {@code binaryAndExpression}
	 * labeled alternative in {@link BallerinaParser#expression}.
	 * @param ctx the parse tree
	 */
	void exitBinaryAndExpression(BallerinaParser.BinaryAndExpressionContext ctx);
	/**
	 * Enter a parse tree produced by the {@code binaryAddSubExpression}
	 * labeled alternative in {@link BallerinaParser#expression}.
	 * @param ctx the parse tree
	 */
	void enterBinaryAddSubExpression(BallerinaParser.BinaryAddSubExpressionContext ctx);
	/**
	 * Exit a parse tree produced by the {@code binaryAddSubExpression}
	 * labeled alternative in {@link BallerinaParser#expression}.
	 * @param ctx the parse tree
	 */
	void exitBinaryAddSubExpression(BallerinaParser.BinaryAddSubExpressionContext ctx);
	/**
	 * Enter a parse tree produced by the {@code typeConversionExpression}
	 * labeled alternative in {@link BallerinaParser#expression}.
	 * @param ctx the parse tree
	 */
	void enterTypeConversionExpression(BallerinaParser.TypeConversionExpressionContext ctx);
	/**
	 * Exit a parse tree produced by the {@code typeConversionExpression}
	 * labeled alternative in {@link BallerinaParser#expression}.
	 * @param ctx the parse tree
	 */
	void exitTypeConversionExpression(BallerinaParser.TypeConversionExpressionContext ctx);
	/**
	 * Enter a parse tree produced by the {@code binaryCompareExpression}
	 * labeled alternative in {@link BallerinaParser#expression}.
	 * @param ctx the parse tree
	 */
	void enterBinaryCompareExpression(BallerinaParser.BinaryCompareExpressionContext ctx);
	/**
	 * Exit a parse tree produced by the {@code binaryCompareExpression}
	 * labeled alternative in {@link BallerinaParser#expression}.
	 * @param ctx the parse tree
	 */
	void exitBinaryCompareExpression(BallerinaParser.BinaryCompareExpressionContext ctx);
	/**
	 * Enter a parse tree produced by the {@code builtInReferenceTypeTypeExpression}
	 * labeled alternative in {@link BallerinaParser#expression}.
	 * @param ctx the parse tree
	 */
	void enterBuiltInReferenceTypeTypeExpression(BallerinaParser.BuiltInReferenceTypeTypeExpressionContext ctx);
	/**
	 * Exit a parse tree produced by the {@code builtInReferenceTypeTypeExpression}
	 * labeled alternative in {@link BallerinaParser#expression}.
	 * @param ctx the parse tree
	 */
	void exitBuiltInReferenceTypeTypeExpression(BallerinaParser.BuiltInReferenceTypeTypeExpressionContext ctx);
	/**
	 * Enter a parse tree produced by the {@code unaryExpression}
	 * labeled alternative in {@link BallerinaParser#expression}.
	 * @param ctx the parse tree
	 */
	void enterUnaryExpression(BallerinaParser.UnaryExpressionContext ctx);
	/**
	 * Exit a parse tree produced by the {@code unaryExpression}
	 * labeled alternative in {@link BallerinaParser#expression}.
	 * @param ctx the parse tree
	 */
	void exitUnaryExpression(BallerinaParser.UnaryExpressionContext ctx);
	/**
	 * Enter a parse tree produced by the {@code tableQueryExpression}
	 * labeled alternative in {@link BallerinaParser#expression}.
	 * @param ctx the parse tree
	 */
	void enterTableQueryExpression(BallerinaParser.TableQueryExpressionContext ctx);
	/**
	 * Exit a parse tree produced by the {@code tableQueryExpression}
	 * labeled alternative in {@link BallerinaParser#expression}.
	 * @param ctx the parse tree
	 */
	void exitTableQueryExpression(BallerinaParser.TableQueryExpressionContext ctx);
	/**
	 * Enter a parse tree produced by the {@code ternaryExpression}
	 * labeled alternative in {@link BallerinaParser#expression}.
	 * @param ctx the parse tree
	 */
	void enterTernaryExpression(BallerinaParser.TernaryExpressionContext ctx);
	/**
	 * Exit a parse tree produced by the {@code ternaryExpression}
	 * labeled alternative in {@link BallerinaParser#expression}.
	 * @param ctx the parse tree
	 */
	void exitTernaryExpression(BallerinaParser.TernaryExpressionContext ctx);
	/**
	 * Enter a parse tree produced by the {@code typeInitExpression}
	 * labeled alternative in {@link BallerinaParser#expression}.
	 * @param ctx the parse tree
	 */
	void enterTypeInitExpression(BallerinaParser.TypeInitExpressionContext ctx);
	/**
	 * Exit a parse tree produced by the {@code typeInitExpression}
	 * labeled alternative in {@link BallerinaParser#expression}.
	 * @param ctx the parse tree
	 */
	void exitTypeInitExpression(BallerinaParser.TypeInitExpressionContext ctx);
	/**
	 * Enter a parse tree produced by the {@code binaryPowExpression}
	 * labeled alternative in {@link BallerinaParser#expression}.
	 * @param ctx the parse tree
	 */
	void enterBinaryPowExpression(BallerinaParser.BinaryPowExpressionContext ctx);
	/**
	 * Exit a parse tree produced by the {@code binaryPowExpression}
	 * labeled alternative in {@link BallerinaParser#expression}.
	 * @param ctx the parse tree
	 */
	void exitBinaryPowExpression(BallerinaParser.BinaryPowExpressionContext ctx);
	/**
	 * Enter a parse tree produced by {@link BallerinaParser#nameReference}.
	 * @param ctx the parse tree
	 */
	void enterNameReference(BallerinaParser.NameReferenceContext ctx);
	/**
	 * Exit a parse tree produced by {@link BallerinaParser#nameReference}.
	 * @param ctx the parse tree
	 */
	void exitNameReference(BallerinaParser.NameReferenceContext ctx);
	/**
	 * Enter a parse tree produced by {@link BallerinaParser#returnParameters}.
	 * @param ctx the parse tree
	 */
	void enterReturnParameters(BallerinaParser.ReturnParametersContext ctx);
	/**
	 * Exit a parse tree produced by {@link BallerinaParser#returnParameters}.
	 * @param ctx the parse tree
	 */
	void exitReturnParameters(BallerinaParser.ReturnParametersContext ctx);
	/**
	 * Enter a parse tree produced by {@link BallerinaParser#parameterTypeNameList}.
	 * @param ctx the parse tree
	 */
	void enterParameterTypeNameList(BallerinaParser.ParameterTypeNameListContext ctx);
	/**
	 * Exit a parse tree produced by {@link BallerinaParser#parameterTypeNameList}.
	 * @param ctx the parse tree
	 */
	void exitParameterTypeNameList(BallerinaParser.ParameterTypeNameListContext ctx);
	/**
	 * Enter a parse tree produced by {@link BallerinaParser#parameterTypeName}.
	 * @param ctx the parse tree
	 */
	void enterParameterTypeName(BallerinaParser.ParameterTypeNameContext ctx);
	/**
	 * Exit a parse tree produced by {@link BallerinaParser#parameterTypeName}.
	 * @param ctx the parse tree
	 */
	void exitParameterTypeName(BallerinaParser.ParameterTypeNameContext ctx);
	/**
	 * Enter a parse tree produced by {@link BallerinaParser#parameterList}.
	 * @param ctx the parse tree
	 */
	void enterParameterList(BallerinaParser.ParameterListContext ctx);
	/**
	 * Exit a parse tree produced by {@link BallerinaParser#parameterList}.
	 * @param ctx the parse tree
	 */
	void exitParameterList(BallerinaParser.ParameterListContext ctx);
	/**
	 * Enter a parse tree produced by {@link BallerinaParser#parameter}.
	 * @param ctx the parse tree
	 */
	void enterParameter(BallerinaParser.ParameterContext ctx);
	/**
	 * Exit a parse tree produced by {@link BallerinaParser#parameter}.
	 * @param ctx the parse tree
	 */
	void exitParameter(BallerinaParser.ParameterContext ctx);
	/**
	 * Enter a parse tree produced by {@link BallerinaParser#defaultableParameter}.
	 * @param ctx the parse tree
	 */
	void enterDefaultableParameter(BallerinaParser.DefaultableParameterContext ctx);
	/**
	 * Exit a parse tree produced by {@link BallerinaParser#defaultableParameter}.
	 * @param ctx the parse tree
	 */
	void exitDefaultableParameter(BallerinaParser.DefaultableParameterContext ctx);
	/**
	 * Enter a parse tree produced by {@link BallerinaParser#restParameter}.
	 * @param ctx the parse tree
	 */
	void enterRestParameter(BallerinaParser.RestParameterContext ctx);
	/**
	 * Exit a parse tree produced by {@link BallerinaParser#restParameter}.
	 * @param ctx the parse tree
	 */
	void exitRestParameter(BallerinaParser.RestParameterContext ctx);
	/**
	 * Enter a parse tree produced by {@link BallerinaParser#formalParameterList}.
	 * @param ctx the parse tree
	 */
	void enterFormalParameterList(BallerinaParser.FormalParameterListContext ctx);
	/**
	 * Exit a parse tree produced by {@link BallerinaParser#formalParameterList}.
	 * @param ctx the parse tree
	 */
	void exitFormalParameterList(BallerinaParser.FormalParameterListContext ctx);
	/**
	 * Enter a parse tree produced by {@link BallerinaParser#fieldDefinition}.
	 * @param ctx the parse tree
	 */
	void enterFieldDefinition(BallerinaParser.FieldDefinitionContext ctx);
	/**
	 * Exit a parse tree produced by {@link BallerinaParser#fieldDefinition}.
	 * @param ctx the parse tree
	 */
	void exitFieldDefinition(BallerinaParser.FieldDefinitionContext ctx);
	/**
	 * Enter a parse tree produced by {@link BallerinaParser#simpleLiteral}.
	 * @param ctx the parse tree
	 */
	void enterSimpleLiteral(BallerinaParser.SimpleLiteralContext ctx);
	/**
	 * Exit a parse tree produced by {@link BallerinaParser#simpleLiteral}.
	 * @param ctx the parse tree
	 */
	void exitSimpleLiteral(BallerinaParser.SimpleLiteralContext ctx);
	/**
	 * Enter a parse tree produced by {@link BallerinaParser#namedArgs}.
	 * @param ctx the parse tree
	 */
	void enterNamedArgs(BallerinaParser.NamedArgsContext ctx);
	/**
	 * Exit a parse tree produced by {@link BallerinaParser#namedArgs}.
	 * @param ctx the parse tree
	 */
	void exitNamedArgs(BallerinaParser.NamedArgsContext ctx);
	/**
	 * Enter a parse tree produced by {@link BallerinaParser#restArgs}.
	 * @param ctx the parse tree
	 */
	void enterRestArgs(BallerinaParser.RestArgsContext ctx);
	/**
	 * Exit a parse tree produced by {@link BallerinaParser#restArgs}.
	 * @param ctx the parse tree
	 */
	void exitRestArgs(BallerinaParser.RestArgsContext ctx);
	/**
	 * Enter a parse tree produced by {@link BallerinaParser#xmlLiteral}.
	 * @param ctx the parse tree
	 */
	void enterXmlLiteral(BallerinaParser.XmlLiteralContext ctx);
	/**
	 * Exit a parse tree produced by {@link BallerinaParser#xmlLiteral}.
	 * @param ctx the parse tree
	 */
	void exitXmlLiteral(BallerinaParser.XmlLiteralContext ctx);
	/**
	 * Enter a parse tree produced by {@link BallerinaParser#xmlItem}.
	 * @param ctx the parse tree
	 */
	void enterXmlItem(BallerinaParser.XmlItemContext ctx);
	/**
	 * Exit a parse tree produced by {@link BallerinaParser#xmlItem}.
	 * @param ctx the parse tree
	 */
	void exitXmlItem(BallerinaParser.XmlItemContext ctx);
	/**
	 * Enter a parse tree produced by {@link BallerinaParser#content}.
	 * @param ctx the parse tree
	 */
	void enterContent(BallerinaParser.ContentContext ctx);
	/**
	 * Exit a parse tree produced by {@link BallerinaParser#content}.
	 * @param ctx the parse tree
	 */
	void exitContent(BallerinaParser.ContentContext ctx);
	/**
	 * Enter a parse tree produced by {@link BallerinaParser#comment}.
	 * @param ctx the parse tree
	 */
	void enterComment(BallerinaParser.CommentContext ctx);
	/**
	 * Exit a parse tree produced by {@link BallerinaParser#comment}.
	 * @param ctx the parse tree
	 */
	void exitComment(BallerinaParser.CommentContext ctx);
	/**
	 * Enter a parse tree produced by {@link BallerinaParser#element}.
	 * @param ctx the parse tree
	 */
	void enterElement(BallerinaParser.ElementContext ctx);
	/**
	 * Exit a parse tree produced by {@link BallerinaParser#element}.
	 * @param ctx the parse tree
	 */
	void exitElement(BallerinaParser.ElementContext ctx);
	/**
	 * Enter a parse tree produced by {@link BallerinaParser#startTag}.
	 * @param ctx the parse tree
	 */
	void enterStartTag(BallerinaParser.StartTagContext ctx);
	/**
	 * Exit a parse tree produced by {@link BallerinaParser#startTag}.
	 * @param ctx the parse tree
	 */
	void exitStartTag(BallerinaParser.StartTagContext ctx);
	/**
	 * Enter a parse tree produced by {@link BallerinaParser#closeTag}.
	 * @param ctx the parse tree
	 */
	void enterCloseTag(BallerinaParser.CloseTagContext ctx);
	/**
	 * Exit a parse tree produced by {@link BallerinaParser#closeTag}.
	 * @param ctx the parse tree
	 */
	void exitCloseTag(BallerinaParser.CloseTagContext ctx);
	/**
	 * Enter a parse tree produced by {@link BallerinaParser#emptyTag}.
	 * @param ctx the parse tree
	 */
	void enterEmptyTag(BallerinaParser.EmptyTagContext ctx);
	/**
	 * Exit a parse tree produced by {@link BallerinaParser#emptyTag}.
	 * @param ctx the parse tree
	 */
	void exitEmptyTag(BallerinaParser.EmptyTagContext ctx);
	/**
	 * Enter a parse tree produced by {@link BallerinaParser#procIns}.
	 * @param ctx the parse tree
	 */
	void enterProcIns(BallerinaParser.ProcInsContext ctx);
	/**
	 * Exit a parse tree produced by {@link BallerinaParser#procIns}.
	 * @param ctx the parse tree
	 */
	void exitProcIns(BallerinaParser.ProcInsContext ctx);
	/**
	 * Enter a parse tree produced by {@link BallerinaParser#attribute}.
	 * @param ctx the parse tree
	 */
	void enterAttribute(BallerinaParser.AttributeContext ctx);
	/**
	 * Exit a parse tree produced by {@link BallerinaParser#attribute}.
	 * @param ctx the parse tree
	 */
	void exitAttribute(BallerinaParser.AttributeContext ctx);
	/**
	 * Enter a parse tree produced by {@link BallerinaParser#text}.
	 * @param ctx the parse tree
	 */
	void enterText(BallerinaParser.TextContext ctx);
	/**
	 * Exit a parse tree produced by {@link BallerinaParser#text}.
	 * @param ctx the parse tree
	 */
	void exitText(BallerinaParser.TextContext ctx);
	/**
	 * Enter a parse tree produced by {@link BallerinaParser#xmlQuotedString}.
	 * @param ctx the parse tree
	 */
	void enterXmlQuotedString(BallerinaParser.XmlQuotedStringContext ctx);
	/**
	 * Exit a parse tree produced by {@link BallerinaParser#xmlQuotedString}.
	 * @param ctx the parse tree
	 */
	void exitXmlQuotedString(BallerinaParser.XmlQuotedStringContext ctx);
	/**
	 * Enter a parse tree produced by {@link BallerinaParser#xmlSingleQuotedString}.
	 * @param ctx the parse tree
	 */
	void enterXmlSingleQuotedString(BallerinaParser.XmlSingleQuotedStringContext ctx);
	/**
	 * Exit a parse tree produced by {@link BallerinaParser#xmlSingleQuotedString}.
	 * @param ctx the parse tree
	 */
	void exitXmlSingleQuotedString(BallerinaParser.XmlSingleQuotedStringContext ctx);
	/**
	 * Enter a parse tree produced by {@link BallerinaParser#xmlDoubleQuotedString}.
	 * @param ctx the parse tree
	 */
	void enterXmlDoubleQuotedString(BallerinaParser.XmlDoubleQuotedStringContext ctx);
	/**
	 * Exit a parse tree produced by {@link BallerinaParser#xmlDoubleQuotedString}.
	 * @param ctx the parse tree
	 */
	void exitXmlDoubleQuotedString(BallerinaParser.XmlDoubleQuotedStringContext ctx);
	/**
	 * Enter a parse tree produced by {@link BallerinaParser#xmlQualifiedName}.
	 * @param ctx the parse tree
	 */
	void enterXmlQualifiedName(BallerinaParser.XmlQualifiedNameContext ctx);
	/**
	 * Exit a parse tree produced by {@link BallerinaParser#xmlQualifiedName}.
	 * @param ctx the parse tree
	 */
	void exitXmlQualifiedName(BallerinaParser.XmlQualifiedNameContext ctx);
	/**
	 * Enter a parse tree produced by {@link BallerinaParser#stringTemplateLiteral}.
	 * @param ctx the parse tree
	 */
	void enterStringTemplateLiteral(BallerinaParser.StringTemplateLiteralContext ctx);
	/**
	 * Exit a parse tree produced by {@link BallerinaParser#stringTemplateLiteral}.
	 * @param ctx the parse tree
	 */
	void exitStringTemplateLiteral(BallerinaParser.StringTemplateLiteralContext ctx);
	/**
	 * Enter a parse tree produced by {@link BallerinaParser#stringTemplateContent}.
	 * @param ctx the parse tree
	 */
	void enterStringTemplateContent(BallerinaParser.StringTemplateContentContext ctx);
	/**
	 * Exit a parse tree produced by {@link BallerinaParser#stringTemplateContent}.
	 * @param ctx the parse tree
	 */
	void exitStringTemplateContent(BallerinaParser.StringTemplateContentContext ctx);
	/**
	 * Enter a parse tree produced by {@link BallerinaParser#anyIdentifierName}.
	 * @param ctx the parse tree
	 */
	void enterAnyIdentifierName(BallerinaParser.AnyIdentifierNameContext ctx);
	/**
	 * Exit a parse tree produced by {@link BallerinaParser#anyIdentifierName}.
	 * @param ctx the parse tree
	 */
	void exitAnyIdentifierName(BallerinaParser.AnyIdentifierNameContext ctx);
	/**
	 * Enter a parse tree produced by {@link BallerinaParser#reservedWord}.
	 * @param ctx the parse tree
	 */
	void enterReservedWord(BallerinaParser.ReservedWordContext ctx);
	/**
	 * Exit a parse tree produced by {@link BallerinaParser#reservedWord}.
	 * @param ctx the parse tree
	 */
	void exitReservedWord(BallerinaParser.ReservedWordContext ctx);
	/**
	 * Enter a parse tree produced by {@link BallerinaParser#tableQuery}.
	 * @param ctx the parse tree
	 */
	void enterTableQuery(BallerinaParser.TableQueryContext ctx);
	/**
	 * Exit a parse tree produced by {@link BallerinaParser#tableQuery}.
	 * @param ctx the parse tree
	 */
	void exitTableQuery(BallerinaParser.TableQueryContext ctx);
	/**
	 * Enter a parse tree produced by {@link BallerinaParser#aggregationQuery}.
	 * @param ctx the parse tree
	 */
	void enterAggregationQuery(BallerinaParser.AggregationQueryContext ctx);
	/**
	 * Exit a parse tree produced by {@link BallerinaParser#aggregationQuery}.
	 * @param ctx the parse tree
	 */
	void exitAggregationQuery(BallerinaParser.AggregationQueryContext ctx);
	/**
	 * Enter a parse tree produced by {@link BallerinaParser#streamingQueryStatement}.
	 * @param ctx the parse tree
	 */
	void enterStreamingQueryStatement(BallerinaParser.StreamingQueryStatementContext ctx);
	/**
	 * Exit a parse tree produced by {@link BallerinaParser#streamingQueryStatement}.
	 * @param ctx the parse tree
	 */
	void exitStreamingQueryStatement(BallerinaParser.StreamingQueryStatementContext ctx);
	/**
	 * Enter a parse tree produced by {@link BallerinaParser#orderByClause}.
	 * @param ctx the parse tree
	 */
	void enterOrderByClause(BallerinaParser.OrderByClauseContext ctx);
	/**
	 * Exit a parse tree produced by {@link BallerinaParser#orderByClause}.
	 * @param ctx the parse tree
	 */
	void exitOrderByClause(BallerinaParser.OrderByClauseContext ctx);
	/**
	 * Enter a parse tree produced by {@link BallerinaParser#selectClause}.
	 * @param ctx the parse tree
	 */
	void enterSelectClause(BallerinaParser.SelectClauseContext ctx);
	/**
	 * Exit a parse tree produced by {@link BallerinaParser#selectClause}.
	 * @param ctx the parse tree
	 */
	void exitSelectClause(BallerinaParser.SelectClauseContext ctx);
	/**
	 * Enter a parse tree produced by {@link BallerinaParser#selectExpressionList}.
	 * @param ctx the parse tree
	 */
	void enterSelectExpressionList(BallerinaParser.SelectExpressionListContext ctx);
	/**
	 * Exit a parse tree produced by {@link BallerinaParser#selectExpressionList}.
	 * @param ctx the parse tree
	 */
	void exitSelectExpressionList(BallerinaParser.SelectExpressionListContext ctx);
	/**
	 * Enter a parse tree produced by {@link BallerinaParser#selectExpression}.
	 * @param ctx the parse tree
	 */
	void enterSelectExpression(BallerinaParser.SelectExpressionContext ctx);
	/**
	 * Exit a parse tree produced by {@link BallerinaParser#selectExpression}.
	 * @param ctx the parse tree
	 */
	void exitSelectExpression(BallerinaParser.SelectExpressionContext ctx);
	/**
	 * Enter a parse tree produced by {@link BallerinaParser#groupByClause}.
	 * @param ctx the parse tree
	 */
	void enterGroupByClause(BallerinaParser.GroupByClauseContext ctx);
	/**
	 * Exit a parse tree produced by {@link BallerinaParser#groupByClause}.
	 * @param ctx the parse tree
	 */
	void exitGroupByClause(BallerinaParser.GroupByClauseContext ctx);
	/**
	 * Enter a parse tree produced by {@link BallerinaParser#havingClause}.
	 * @param ctx the parse tree
	 */
	void enterHavingClause(BallerinaParser.HavingClauseContext ctx);
	/**
	 * Exit a parse tree produced by {@link BallerinaParser#havingClause}.
	 * @param ctx the parse tree
	 */
	void exitHavingClause(BallerinaParser.HavingClauseContext ctx);
	/**
	 * Enter a parse tree produced by {@link BallerinaParser#streamingAction}.
	 * @param ctx the parse tree
	 */
	void enterStreamingAction(BallerinaParser.StreamingActionContext ctx);
	/**
	 * Exit a parse tree produced by {@link BallerinaParser#streamingAction}.
	 * @param ctx the parse tree
	 */
	void exitStreamingAction(BallerinaParser.StreamingActionContext ctx);
	/**
	 * Enter a parse tree produced by {@link BallerinaParser#setClause}.
	 * @param ctx the parse tree
	 */
	void enterSetClause(BallerinaParser.SetClauseContext ctx);
	/**
	 * Exit a parse tree produced by {@link BallerinaParser#setClause}.
	 * @param ctx the parse tree
	 */
	void exitSetClause(BallerinaParser.SetClauseContext ctx);
	/**
	 * Enter a parse tree produced by {@link BallerinaParser#setAssignmentClause}.
	 * @param ctx the parse tree
	 */
	void enterSetAssignmentClause(BallerinaParser.SetAssignmentClauseContext ctx);
	/**
	 * Exit a parse tree produced by {@link BallerinaParser#setAssignmentClause}.
	 * @param ctx the parse tree
	 */
	void exitSetAssignmentClause(BallerinaParser.SetAssignmentClauseContext ctx);
	/**
	 * Enter a parse tree produced by {@link BallerinaParser#streamingInput}.
	 * @param ctx the parse tree
	 */
	void enterStreamingInput(BallerinaParser.StreamingInputContext ctx);
	/**
	 * Exit a parse tree produced by {@link BallerinaParser#streamingInput}.
	 * @param ctx the parse tree
	 */
	void exitStreamingInput(BallerinaParser.StreamingInputContext ctx);
	/**
	 * Enter a parse tree produced by {@link BallerinaParser#joinStreamingInput}.
	 * @param ctx the parse tree
	 */
	void enterJoinStreamingInput(BallerinaParser.JoinStreamingInputContext ctx);
	/**
	 * Exit a parse tree produced by {@link BallerinaParser#joinStreamingInput}.
	 * @param ctx the parse tree
	 */
	void exitJoinStreamingInput(BallerinaParser.JoinStreamingInputContext ctx);
	/**
	 * Enter a parse tree produced by {@link BallerinaParser#pattenStreamingInput}.
	 * @param ctx the parse tree
	 */
	void enterPattenStreamingInput(BallerinaParser.PattenStreamingInputContext ctx);
	/**
	 * Exit a parse tree produced by {@link BallerinaParser#pattenStreamingInput}.
	 * @param ctx the parse tree
	 */
	void exitPattenStreamingInput(BallerinaParser.PattenStreamingInputContext ctx);
	/**
	 * Enter a parse tree produced by {@link BallerinaParser#pattenStreamingEdgeInput}.
	 * @param ctx the parse tree
	 */
	void enterPattenStreamingEdgeInput(BallerinaParser.PattenStreamingEdgeInputContext ctx);
	/**
	 * Exit a parse tree produced by {@link BallerinaParser#pattenStreamingEdgeInput}.
	 * @param ctx the parse tree
	 */
	void exitPattenStreamingEdgeInput(BallerinaParser.PattenStreamingEdgeInputContext ctx);
	/**
	 * Enter a parse tree produced by {@link BallerinaParser#whereClause}.
	 * @param ctx the parse tree
	 */
	void enterWhereClause(BallerinaParser.WhereClauseContext ctx);
	/**
	 * Exit a parse tree produced by {@link BallerinaParser#whereClause}.
	 * @param ctx the parse tree
	 */
	void exitWhereClause(BallerinaParser.WhereClauseContext ctx);
	/**
	 * Enter a parse tree produced by {@link BallerinaParser#functionClause}.
	 * @param ctx the parse tree
	 */
	void enterFunctionClause(BallerinaParser.FunctionClauseContext ctx);
	/**
	 * Exit a parse tree produced by {@link BallerinaParser#functionClause}.
	 * @param ctx the parse tree
	 */
	void exitFunctionClause(BallerinaParser.FunctionClauseContext ctx);
	/**
	 * Enter a parse tree produced by {@link BallerinaParser#windowClause}.
	 * @param ctx the parse tree
	 */
	void enterWindowClause(BallerinaParser.WindowClauseContext ctx);
	/**
	 * Exit a parse tree produced by {@link BallerinaParser#windowClause}.
	 * @param ctx the parse tree
	 */
	void exitWindowClause(BallerinaParser.WindowClauseContext ctx);
	/**
	 * Enter a parse tree produced by {@link BallerinaParser#queryDeclaration}.
	 * @param ctx the parse tree
	 */
	void enterQueryDeclaration(BallerinaParser.QueryDeclarationContext ctx);
	/**
	 * Exit a parse tree produced by {@link BallerinaParser#queryDeclaration}.
	 * @param ctx the parse tree
	 */
	void exitQueryDeclaration(BallerinaParser.QueryDeclarationContext ctx);
	/**
	 * Enter a parse tree produced by {@link BallerinaParser#queryDefinition}.
	 * @param ctx the parse tree
	 */
	void enterQueryDefinition(BallerinaParser.QueryDefinitionContext ctx);
	/**
	 * Exit a parse tree produced by {@link BallerinaParser#queryDefinition}.
	 * @param ctx the parse tree
	 */
	void exitQueryDefinition(BallerinaParser.QueryDefinitionContext ctx);
	/**
	 * Enter a parse tree produced by {@link BallerinaParser#deprecatedAttachment}.
	 * @param ctx the parse tree
	 */
	void enterDeprecatedAttachment(BallerinaParser.DeprecatedAttachmentContext ctx);
	/**
	 * Exit a parse tree produced by {@link BallerinaParser#deprecatedAttachment}.
	 * @param ctx the parse tree
	 */
	void exitDeprecatedAttachment(BallerinaParser.DeprecatedAttachmentContext ctx);
	/**
	 * Enter a parse tree produced by {@link BallerinaParser#deprecatedText}.
	 * @param ctx the parse tree
	 */
	void enterDeprecatedText(BallerinaParser.DeprecatedTextContext ctx);
	/**
	 * Exit a parse tree produced by {@link BallerinaParser#deprecatedText}.
	 * @param ctx the parse tree
	 */
	void exitDeprecatedText(BallerinaParser.DeprecatedTextContext ctx);
	/**
	 * Enter a parse tree produced by {@link BallerinaParser#deprecatedTemplateInlineCode}.
	 * @param ctx the parse tree
	 */
	void enterDeprecatedTemplateInlineCode(BallerinaParser.DeprecatedTemplateInlineCodeContext ctx);
	/**
	 * Exit a parse tree produced by {@link BallerinaParser#deprecatedTemplateInlineCode}.
	 * @param ctx the parse tree
	 */
	void exitDeprecatedTemplateInlineCode(BallerinaParser.DeprecatedTemplateInlineCodeContext ctx);
	/**
	 * Enter a parse tree produced by {@link BallerinaParser#singleBackTickDeprecatedInlineCode}.
	 * @param ctx the parse tree
	 */
	void enterSingleBackTickDeprecatedInlineCode(BallerinaParser.SingleBackTickDeprecatedInlineCodeContext ctx);
	/**
	 * Exit a parse tree produced by {@link BallerinaParser#singleBackTickDeprecatedInlineCode}.
	 * @param ctx the parse tree
	 */
	void exitSingleBackTickDeprecatedInlineCode(BallerinaParser.SingleBackTickDeprecatedInlineCodeContext ctx);
	/**
	 * Enter a parse tree produced by {@link BallerinaParser#doubleBackTickDeprecatedInlineCode}.
	 * @param ctx the parse tree
	 */
	void enterDoubleBackTickDeprecatedInlineCode(BallerinaParser.DoubleBackTickDeprecatedInlineCodeContext ctx);
	/**
	 * Exit a parse tree produced by {@link BallerinaParser#doubleBackTickDeprecatedInlineCode}.
	 * @param ctx the parse tree
	 */
	void exitDoubleBackTickDeprecatedInlineCode(BallerinaParser.DoubleBackTickDeprecatedInlineCodeContext ctx);
	/**
	 * Enter a parse tree produced by {@link BallerinaParser#tripleBackTickDeprecatedInlineCode}.
	 * @param ctx the parse tree
	 */
	void enterTripleBackTickDeprecatedInlineCode(BallerinaParser.TripleBackTickDeprecatedInlineCodeContext ctx);
	/**
	 * Exit a parse tree produced by {@link BallerinaParser#tripleBackTickDeprecatedInlineCode}.
	 * @param ctx the parse tree
	 */
	void exitTripleBackTickDeprecatedInlineCode(BallerinaParser.TripleBackTickDeprecatedInlineCodeContext ctx);
	/**
	 * Enter a parse tree produced by {@link BallerinaParser#documentationAttachment}.
	 * @param ctx the parse tree
	 */
	void enterDocumentationAttachment(BallerinaParser.DocumentationAttachmentContext ctx);
	/**
	 * Exit a parse tree produced by {@link BallerinaParser#documentationAttachment}.
	 * @param ctx the parse tree
	 */
	void exitDocumentationAttachment(BallerinaParser.DocumentationAttachmentContext ctx);
	/**
	 * Enter a parse tree produced by {@link BallerinaParser#documentationTemplateContent}.
	 * @param ctx the parse tree
	 */
	void enterDocumentationTemplateContent(BallerinaParser.DocumentationTemplateContentContext ctx);
	/**
	 * Exit a parse tree produced by {@link BallerinaParser#documentationTemplateContent}.
	 * @param ctx the parse tree
	 */
	void exitDocumentationTemplateContent(BallerinaParser.DocumentationTemplateContentContext ctx);
	/**
	 * Enter a parse tree produced by {@link BallerinaParser#documentationTemplateAttributeDescription}.
	 * @param ctx the parse tree
	 */
<<<<<<< HEAD
	void enterDocumentationTemplateAttributeDescription(
			BallerinaParser.DocumentationTemplateAttributeDescriptionContext ctx);
=======
	void enterDocumentationTemplateAttributeDescription(BallerinaParser.DocumentationTemplateAttributeDescriptionContext ctx);
>>>>>>> 17f8053b
	/**
	 * Exit a parse tree produced by {@link BallerinaParser#documentationTemplateAttributeDescription}.
	 * @param ctx the parse tree
	 */
<<<<<<< HEAD
	void exitDocumentationTemplateAttributeDescription(
			BallerinaParser.DocumentationTemplateAttributeDescriptionContext ctx);
=======
	void exitDocumentationTemplateAttributeDescription(BallerinaParser.DocumentationTemplateAttributeDescriptionContext ctx);
>>>>>>> 17f8053b
	/**
	 * Enter a parse tree produced by {@link BallerinaParser#docText}.
	 * @param ctx the parse tree
	 */
	void enterDocText(BallerinaParser.DocTextContext ctx);
	/**
	 * Exit a parse tree produced by {@link BallerinaParser#docText}.
	 * @param ctx the parse tree
	 */
	void exitDocText(BallerinaParser.DocTextContext ctx);
	/**
	 * Enter a parse tree produced by {@link BallerinaParser#documentationTemplateInlineCode}.
	 * @param ctx the parse tree
	 */
	void enterDocumentationTemplateInlineCode(BallerinaParser.DocumentationTemplateInlineCodeContext ctx);
	/**
	 * Exit a parse tree produced by {@link BallerinaParser#documentationTemplateInlineCode}.
	 * @param ctx the parse tree
	 */
	void exitDocumentationTemplateInlineCode(BallerinaParser.DocumentationTemplateInlineCodeContext ctx);
	/**
	 * Enter a parse tree produced by {@link BallerinaParser#singleBackTickDocInlineCode}.
	 * @param ctx the parse tree
	 */
	void enterSingleBackTickDocInlineCode(BallerinaParser.SingleBackTickDocInlineCodeContext ctx);
	/**
	 * Exit a parse tree produced by {@link BallerinaParser#singleBackTickDocInlineCode}.
	 * @param ctx the parse tree
	 */
	void exitSingleBackTickDocInlineCode(BallerinaParser.SingleBackTickDocInlineCodeContext ctx);
	/**
	 * Enter a parse tree produced by {@link BallerinaParser#doubleBackTickDocInlineCode}.
	 * @param ctx the parse tree
	 */
	void enterDoubleBackTickDocInlineCode(BallerinaParser.DoubleBackTickDocInlineCodeContext ctx);
	/**
	 * Exit a parse tree produced by {@link BallerinaParser#doubleBackTickDocInlineCode}.
	 * @param ctx the parse tree
	 */
	void exitDoubleBackTickDocInlineCode(BallerinaParser.DoubleBackTickDocInlineCodeContext ctx);
	/**
	 * Enter a parse tree produced by {@link BallerinaParser#tripleBackTickDocInlineCode}.
	 * @param ctx the parse tree
	 */
	void enterTripleBackTickDocInlineCode(BallerinaParser.TripleBackTickDocInlineCodeContext ctx);
	/**
	 * Exit a parse tree produced by {@link BallerinaParser#tripleBackTickDocInlineCode}.
	 * @param ctx the parse tree
	 */
	void exitTripleBackTickDocInlineCode(BallerinaParser.TripleBackTickDocInlineCodeContext ctx);
}<|MERGE_RESOLUTION|>--- conflicted
+++ resolved
@@ -1979,22 +1979,14 @@
 	 * Enter a parse tree produced by {@link BallerinaParser#documentationTemplateAttributeDescription}.
 	 * @param ctx the parse tree
 	 */
-<<<<<<< HEAD
 	void enterDocumentationTemplateAttributeDescription(
 			BallerinaParser.DocumentationTemplateAttributeDescriptionContext ctx);
-=======
-	void enterDocumentationTemplateAttributeDescription(BallerinaParser.DocumentationTemplateAttributeDescriptionContext ctx);
->>>>>>> 17f8053b
 	/**
 	 * Exit a parse tree produced by {@link BallerinaParser#documentationTemplateAttributeDescription}.
 	 * @param ctx the parse tree
 	 */
-<<<<<<< HEAD
 	void exitDocumentationTemplateAttributeDescription(
 			BallerinaParser.DocumentationTemplateAttributeDescriptionContext ctx);
-=======
-	void exitDocumentationTemplateAttributeDescription(BallerinaParser.DocumentationTemplateAttributeDescriptionContext ctx);
->>>>>>> 17f8053b
 	/**
 	 * Enter a parse tree produced by {@link BallerinaParser#docText}.
 	 * @param ctx the parse tree
