// Generated from BallerinaParser.g4 by ANTLR 4.5.3
package org.wso2.ballerinalang.compiler.parser.antlr4;
import org.antlr.v4.runtime.tree.ParseTreeListener;

/**
 * This interface defines a complete listener for a parse tree produced by
 * {@link BallerinaParser}.
 */
public interface BallerinaParserListener extends ParseTreeListener {
	/**
	 * Enter a parse tree produced by {@link BallerinaParser#compilationUnit}.
	 * @param ctx the parse tree
	 */
	void enterCompilationUnit(BallerinaParser.CompilationUnitContext ctx);
	/**
	 * Exit a parse tree produced by {@link BallerinaParser#compilationUnit}.
	 * @param ctx the parse tree
	 */
	void exitCompilationUnit(BallerinaParser.CompilationUnitContext ctx);
	/**
	 * Enter a parse tree produced by {@link BallerinaParser#packageDeclaration}.
	 * @param ctx the parse tree
	 */
	void enterPackageDeclaration(BallerinaParser.PackageDeclarationContext ctx);
	/**
	 * Exit a parse tree produced by {@link BallerinaParser#packageDeclaration}.
	 * @param ctx the parse tree
	 */
	void exitPackageDeclaration(BallerinaParser.PackageDeclarationContext ctx);
	/**
	 * Enter a parse tree produced by {@link BallerinaParser#packageName}.
	 * @param ctx the parse tree
	 */
	void enterPackageName(BallerinaParser.PackageNameContext ctx);
	/**
	 * Exit a parse tree produced by {@link BallerinaParser#packageName}.
	 * @param ctx the parse tree
	 */
	void exitPackageName(BallerinaParser.PackageNameContext ctx);
	/**
	 * Enter a parse tree produced by {@link BallerinaParser#version}.
	 * @param ctx the parse tree
	 */
	void enterVersion(BallerinaParser.VersionContext ctx);
	/**
	 * Exit a parse tree produced by {@link BallerinaParser#version}.
	 * @param ctx the parse tree
	 */
	void exitVersion(BallerinaParser.VersionContext ctx);
	/**
	 * Enter a parse tree produced by {@link BallerinaParser#importDeclaration}.
	 * @param ctx the parse tree
	 */
	void enterImportDeclaration(BallerinaParser.ImportDeclarationContext ctx);
	/**
	 * Exit a parse tree produced by {@link BallerinaParser#importDeclaration}.
	 * @param ctx the parse tree
	 */
	void exitImportDeclaration(BallerinaParser.ImportDeclarationContext ctx);
	/**
	 * Enter a parse tree produced by {@link BallerinaParser#orgName}.
	 * @param ctx the parse tree
	 */
	void enterOrgName(BallerinaParser.OrgNameContext ctx);
	/**
	 * Exit a parse tree produced by {@link BallerinaParser#orgName}.
	 * @param ctx the parse tree
	 */
	void exitOrgName(BallerinaParser.OrgNameContext ctx);
	/**
	 * Enter a parse tree produced by {@link BallerinaParser#definition}.
	 * @param ctx the parse tree
	 */
	void enterDefinition(BallerinaParser.DefinitionContext ctx);
	/**
	 * Exit a parse tree produced by {@link BallerinaParser#definition}.
	 * @param ctx the parse tree
	 */
	void exitDefinition(BallerinaParser.DefinitionContext ctx);
	/**
	 * Enter a parse tree produced by {@link BallerinaParser#serviceDefinition}.
	 * @param ctx the parse tree
	 */
	void enterServiceDefinition(BallerinaParser.ServiceDefinitionContext ctx);
	/**
	 * Exit a parse tree produced by {@link BallerinaParser#serviceDefinition}.
	 * @param ctx the parse tree
	 */
	void exitServiceDefinition(BallerinaParser.ServiceDefinitionContext ctx);
	/**
	 * Enter a parse tree produced by {@link BallerinaParser#serviceBody}.
	 * @param ctx the parse tree
	 */
	void enterServiceBody(BallerinaParser.ServiceBodyContext ctx);
	/**
	 * Exit a parse tree produced by {@link BallerinaParser#serviceBody}.
	 * @param ctx the parse tree
	 */
	void exitServiceBody(BallerinaParser.ServiceBodyContext ctx);
	/**
	 * Enter a parse tree produced by {@link BallerinaParser#resourceDefinition}.
	 * @param ctx the parse tree
	 */
	void enterResourceDefinition(BallerinaParser.ResourceDefinitionContext ctx);
	/**
	 * Exit a parse tree produced by {@link BallerinaParser#resourceDefinition}.
	 * @param ctx the parse tree
	 */
	void exitResourceDefinition(BallerinaParser.ResourceDefinitionContext ctx);
	/**
	 * Enter a parse tree produced by {@link BallerinaParser#callableUnitBody}.
	 * @param ctx the parse tree
	 */
	void enterCallableUnitBody(BallerinaParser.CallableUnitBodyContext ctx);
	/**
	 * Exit a parse tree produced by {@link BallerinaParser#callableUnitBody}.
	 * @param ctx the parse tree
	 */
	void exitCallableUnitBody(BallerinaParser.CallableUnitBodyContext ctx);
	/**
	 * Enter a parse tree produced by {@link BallerinaParser#functionDefinition}.
	 * @param ctx the parse tree
	 */
	void enterFunctionDefinition(BallerinaParser.FunctionDefinitionContext ctx);
	/**
	 * Exit a parse tree produced by {@link BallerinaParser#functionDefinition}.
	 * @param ctx the parse tree
	 */
	void exitFunctionDefinition(BallerinaParser.FunctionDefinitionContext ctx);
	/**
	 * Enter a parse tree produced by {@link BallerinaParser#lambdaFunction}.
	 * @param ctx the parse tree
	 */
	void enterLambdaFunction(BallerinaParser.LambdaFunctionContext ctx);
	/**
	 * Exit a parse tree produced by {@link BallerinaParser#lambdaFunction}.
	 * @param ctx the parse tree
	 */
	void exitLambdaFunction(BallerinaParser.LambdaFunctionContext ctx);
	/**
	 * Enter a parse tree produced by {@link BallerinaParser#callableUnitSignature}.
	 * @param ctx the parse tree
	 */
	void enterCallableUnitSignature(BallerinaParser.CallableUnitSignatureContext ctx);
	/**
	 * Exit a parse tree produced by {@link BallerinaParser#callableUnitSignature}.
	 * @param ctx the parse tree
	 */
	void exitCallableUnitSignature(BallerinaParser.CallableUnitSignatureContext ctx);
	/**
	 * Enter a parse tree produced by {@link BallerinaParser#connectorDefinition}.
	 * @param ctx the parse tree
	 */
	void enterConnectorDefinition(BallerinaParser.ConnectorDefinitionContext ctx);
	/**
	 * Exit a parse tree produced by {@link BallerinaParser#connectorDefinition}.
	 * @param ctx the parse tree
	 */
	void exitConnectorDefinition(BallerinaParser.ConnectorDefinitionContext ctx);
	/**
	 * Enter a parse tree produced by {@link BallerinaParser#connectorBody}.
	 * @param ctx the parse tree
	 */
	void enterConnectorBody(BallerinaParser.ConnectorBodyContext ctx);
	/**
	 * Exit a parse tree produced by {@link BallerinaParser#connectorBody}.
	 * @param ctx the parse tree
	 */
	void exitConnectorBody(BallerinaParser.ConnectorBodyContext ctx);
	/**
	 * Enter a parse tree produced by {@link BallerinaParser#actionDefinition}.
	 * @param ctx the parse tree
	 */
	void enterActionDefinition(BallerinaParser.ActionDefinitionContext ctx);
	/**
	 * Exit a parse tree produced by {@link BallerinaParser#actionDefinition}.
	 * @param ctx the parse tree
	 */
	void exitActionDefinition(BallerinaParser.ActionDefinitionContext ctx);
	/**
	 * Enter a parse tree produced by {@link BallerinaParser#structDefinition}.
	 * @param ctx the parse tree
	 */
	void enterStructDefinition(BallerinaParser.StructDefinitionContext ctx);
	/**
	 * Exit a parse tree produced by {@link BallerinaParser#structDefinition}.
	 * @param ctx the parse tree
	 */
	void exitStructDefinition(BallerinaParser.StructDefinitionContext ctx);
	/**
	 * Enter a parse tree produced by {@link BallerinaParser#structBody}.
	 * @param ctx the parse tree
	 */
	void enterStructBody(BallerinaParser.StructBodyContext ctx);
	/**
	 * Exit a parse tree produced by {@link BallerinaParser#structBody}.
	 * @param ctx the parse tree
	 */
	void exitStructBody(BallerinaParser.StructBodyContext ctx);
	/**
	 * Enter a parse tree produced by {@link BallerinaParser#privateStructBody}.
	 * @param ctx the parse tree
	 */
	void enterPrivateStructBody(BallerinaParser.PrivateStructBodyContext ctx);
	/**
	 * Exit a parse tree produced by {@link BallerinaParser#privateStructBody}.
	 * @param ctx the parse tree
	 */
	void exitPrivateStructBody(BallerinaParser.PrivateStructBodyContext ctx);
	/**
	 * Enter a parse tree produced by {@link BallerinaParser#annotationDefinition}.
	 * @param ctx the parse tree
	 */
	void enterAnnotationDefinition(BallerinaParser.AnnotationDefinitionContext ctx);
	/**
	 * Exit a parse tree produced by {@link BallerinaParser#annotationDefinition}.
	 * @param ctx the parse tree
	 */
	void exitAnnotationDefinition(BallerinaParser.AnnotationDefinitionContext ctx);
	/**
	 * Enter a parse tree produced by {@link BallerinaParser#enumDefinition}.
	 * @param ctx the parse tree
	 */
	void enterEnumDefinition(BallerinaParser.EnumDefinitionContext ctx);
	/**
	 * Exit a parse tree produced by {@link BallerinaParser#enumDefinition}.
	 * @param ctx the parse tree
	 */
	void exitEnumDefinition(BallerinaParser.EnumDefinitionContext ctx);
	/**
	 * Enter a parse tree produced by {@link BallerinaParser#enumerator}.
	 * @param ctx the parse tree
	 */
	void enterEnumerator(BallerinaParser.EnumeratorContext ctx);
	/**
	 * Exit a parse tree produced by {@link BallerinaParser#enumerator}.
	 * @param ctx the parse tree
	 */
	void exitEnumerator(BallerinaParser.EnumeratorContext ctx);
	/**
	 * Enter a parse tree produced by {@link BallerinaParser#globalVariableDefinition}.
	 * @param ctx the parse tree
	 */
	void enterGlobalVariableDefinition(BallerinaParser.GlobalVariableDefinitionContext ctx);
	/**
	 * Exit a parse tree produced by {@link BallerinaParser#globalVariableDefinition}.
	 * @param ctx the parse tree
	 */
	void exitGlobalVariableDefinition(BallerinaParser.GlobalVariableDefinitionContext ctx);
	/**
	 * Enter a parse tree produced by {@link BallerinaParser#transformerDefinition}.
	 * @param ctx the parse tree
	 */
	void enterTransformerDefinition(BallerinaParser.TransformerDefinitionContext ctx);
	/**
	 * Exit a parse tree produced by {@link BallerinaParser#transformerDefinition}.
	 * @param ctx the parse tree
	 */
	void exitTransformerDefinition(BallerinaParser.TransformerDefinitionContext ctx);
	/**
	 * Enter a parse tree produced by {@link BallerinaParser#attachmentPoint}.
	 * @param ctx the parse tree
	 */
	void enterAttachmentPoint(BallerinaParser.AttachmentPointContext ctx);
	/**
	 * Exit a parse tree produced by {@link BallerinaParser#attachmentPoint}.
	 * @param ctx the parse tree
	 */
	void exitAttachmentPoint(BallerinaParser.AttachmentPointContext ctx);
	/**
	 * Enter a parse tree produced by {@link BallerinaParser#constantDefinition}.
	 * @param ctx the parse tree
	 */
	void enterConstantDefinition(BallerinaParser.ConstantDefinitionContext ctx);
	/**
	 * Exit a parse tree produced by {@link BallerinaParser#constantDefinition}.
	 * @param ctx the parse tree
	 */
	void exitConstantDefinition(BallerinaParser.ConstantDefinitionContext ctx);
	/**
	 * Enter a parse tree produced by {@link BallerinaParser#workerDeclaration}.
	 * @param ctx the parse tree
	 */
	void enterWorkerDeclaration(BallerinaParser.WorkerDeclarationContext ctx);
	/**
	 * Exit a parse tree produced by {@link BallerinaParser#workerDeclaration}.
	 * @param ctx the parse tree
	 */
	void exitWorkerDeclaration(BallerinaParser.WorkerDeclarationContext ctx);
	/**
	 * Enter a parse tree produced by {@link BallerinaParser#workerDefinition}.
	 * @param ctx the parse tree
	 */
	void enterWorkerDefinition(BallerinaParser.WorkerDefinitionContext ctx);
	/**
	 * Exit a parse tree produced by {@link BallerinaParser#workerDefinition}.
	 * @param ctx the parse tree
	 */
	void exitWorkerDefinition(BallerinaParser.WorkerDefinitionContext ctx);
	/**
	 * Enter a parse tree produced by {@link BallerinaParser#globalEndpointDefinition}.
	 * @param ctx the parse tree
	 */
	void enterGlobalEndpointDefinition(BallerinaParser.GlobalEndpointDefinitionContext ctx);
	/**
	 * Exit a parse tree produced by {@link BallerinaParser#globalEndpointDefinition}.
	 * @param ctx the parse tree
	 */
	void exitGlobalEndpointDefinition(BallerinaParser.GlobalEndpointDefinitionContext ctx);
	/**
	 * Enter a parse tree produced by {@link BallerinaParser#endpointDeclaration}.
	 * @param ctx the parse tree
	 */
	void enterEndpointDeclaration(BallerinaParser.EndpointDeclarationContext ctx);
	/**
	 * Exit a parse tree produced by {@link BallerinaParser#endpointDeclaration}.
	 * @param ctx the parse tree
	 */
	void exitEndpointDeclaration(BallerinaParser.EndpointDeclarationContext ctx);
	/**
	 * Enter a parse tree produced by {@link BallerinaParser#endpointType}.
	 * @param ctx the parse tree
	 */
	void enterEndpointType(BallerinaParser.EndpointTypeContext ctx);
	/**
	 * Exit a parse tree produced by {@link BallerinaParser#endpointType}.
	 * @param ctx the parse tree
	 */
	void exitEndpointType(BallerinaParser.EndpointTypeContext ctx);
	/**
	 * Enter a parse tree produced by {@link BallerinaParser#typeName}.
	 * @param ctx the parse tree
	 */
	void enterTypeName(BallerinaParser.TypeNameContext ctx);
	/**
	 * Exit a parse tree produced by {@link BallerinaParser#typeName}.
	 * @param ctx the parse tree
	 */
	void exitTypeName(BallerinaParser.TypeNameContext ctx);
	/**
	 * Enter a parse tree produced by {@link BallerinaParser#builtInTypeName}.
	 * @param ctx the parse tree
	 */
	void enterBuiltInTypeName(BallerinaParser.BuiltInTypeNameContext ctx);
	/**
	 * Exit a parse tree produced by {@link BallerinaParser#builtInTypeName}.
	 * @param ctx the parse tree
	 */
	void exitBuiltInTypeName(BallerinaParser.BuiltInTypeNameContext ctx);
	/**
	 * Enter a parse tree produced by {@link BallerinaParser#referenceTypeName}.
	 * @param ctx the parse tree
	 */
	void enterReferenceTypeName(BallerinaParser.ReferenceTypeNameContext ctx);
	/**
	 * Exit a parse tree produced by {@link BallerinaParser#referenceTypeName}.
	 * @param ctx the parse tree
	 */
	void exitReferenceTypeName(BallerinaParser.ReferenceTypeNameContext ctx);
	/**
	 * Enter a parse tree produced by {@link BallerinaParser#userDefineTypeName}.
	 * @param ctx the parse tree
	 */
	void enterUserDefineTypeName(BallerinaParser.UserDefineTypeNameContext ctx);
	/**
	 * Exit a parse tree produced by {@link BallerinaParser#userDefineTypeName}.
	 * @param ctx the parse tree
	 */
	void exitUserDefineTypeName(BallerinaParser.UserDefineTypeNameContext ctx);
	/**
	 * Enter a parse tree produced by {@link BallerinaParser#anonStructTypeName}.
	 * @param ctx the parse tree
	 */
	void enterAnonStructTypeName(BallerinaParser.AnonStructTypeNameContext ctx);
	/**
	 * Exit a parse tree produced by {@link BallerinaParser#anonStructTypeName}.
	 * @param ctx the parse tree
	 */
	void exitAnonStructTypeName(BallerinaParser.AnonStructTypeNameContext ctx);
	/**
	 * Enter a parse tree produced by {@link BallerinaParser#valueTypeName}.
	 * @param ctx the parse tree
	 */
	void enterValueTypeName(BallerinaParser.ValueTypeNameContext ctx);
	/**
	 * Exit a parse tree produced by {@link BallerinaParser#valueTypeName}.
	 * @param ctx the parse tree
	 */
	void exitValueTypeName(BallerinaParser.ValueTypeNameContext ctx);
	/**
	 * Enter a parse tree produced by {@link BallerinaParser#builtInReferenceTypeName}.
	 * @param ctx the parse tree
	 */
	void enterBuiltInReferenceTypeName(BallerinaParser.BuiltInReferenceTypeNameContext ctx);
	/**
	 * Exit a parse tree produced by {@link BallerinaParser#builtInReferenceTypeName}.
	 * @param ctx the parse tree
	 */
	void exitBuiltInReferenceTypeName(BallerinaParser.BuiltInReferenceTypeNameContext ctx);
	/**
	 * Enter a parse tree produced by {@link BallerinaParser#functionTypeName}.
	 * @param ctx the parse tree
	 */
	void enterFunctionTypeName(BallerinaParser.FunctionTypeNameContext ctx);
	/**
	 * Exit a parse tree produced by {@link BallerinaParser#functionTypeName}.
	 * @param ctx the parse tree
	 */
	void exitFunctionTypeName(BallerinaParser.FunctionTypeNameContext ctx);
	/**
	 * Enter a parse tree produced by {@link BallerinaParser#xmlNamespaceName}.
	 * @param ctx the parse tree
	 */
	void enterXmlNamespaceName(BallerinaParser.XmlNamespaceNameContext ctx);
	/**
	 * Exit a parse tree produced by {@link BallerinaParser#xmlNamespaceName}.
	 * @param ctx the parse tree
	 */
	void exitXmlNamespaceName(BallerinaParser.XmlNamespaceNameContext ctx);
	/**
	 * Enter a parse tree produced by {@link BallerinaParser#xmlLocalName}.
	 * @param ctx the parse tree
	 */
	void enterXmlLocalName(BallerinaParser.XmlLocalNameContext ctx);
	/**
	 * Exit a parse tree produced by {@link BallerinaParser#xmlLocalName}.
	 * @param ctx the parse tree
	 */
	void exitXmlLocalName(BallerinaParser.XmlLocalNameContext ctx);
	/**
	 * Enter a parse tree produced by {@link BallerinaParser#annotationAttachment}.
	 * @param ctx the parse tree
	 */
	void enterAnnotationAttachment(BallerinaParser.AnnotationAttachmentContext ctx);
	/**
	 * Exit a parse tree produced by {@link BallerinaParser#annotationAttachment}.
	 * @param ctx the parse tree
	 */
	void exitAnnotationAttachment(BallerinaParser.AnnotationAttachmentContext ctx);
	/**
	 * Enter a parse tree produced by {@link BallerinaParser#statement}.
	 * @param ctx the parse tree
	 */
	void enterStatement(BallerinaParser.StatementContext ctx);
	/**
	 * Exit a parse tree produced by {@link BallerinaParser#statement}.
	 * @param ctx the parse tree
	 */
	void exitStatement(BallerinaParser.StatementContext ctx);
	/**
	 * Enter a parse tree produced by {@link BallerinaParser#variableDefinitionStatement}.
	 * @param ctx the parse tree
	 */
	void enterVariableDefinitionStatement(BallerinaParser.VariableDefinitionStatementContext ctx);
	/**
	 * Exit a parse tree produced by {@link BallerinaParser#variableDefinitionStatement}.
	 * @param ctx the parse tree
	 */
	void exitVariableDefinitionStatement(BallerinaParser.VariableDefinitionStatementContext ctx);
	/**
	 * Enter a parse tree produced by {@link BallerinaParser#recordLiteral}.
	 * @param ctx the parse tree
	 */
	void enterRecordLiteral(BallerinaParser.RecordLiteralContext ctx);
	/**
	 * Exit a parse tree produced by {@link BallerinaParser#recordLiteral}.
	 * @param ctx the parse tree
	 */
	void exitRecordLiteral(BallerinaParser.RecordLiteralContext ctx);
	/**
	 * Enter a parse tree produced by {@link BallerinaParser#recordKeyValue}.
	 * @param ctx the parse tree
	 */
	void enterRecordKeyValue(BallerinaParser.RecordKeyValueContext ctx);
	/**
	 * Exit a parse tree produced by {@link BallerinaParser#recordKeyValue}.
	 * @param ctx the parse tree
	 */
	void exitRecordKeyValue(BallerinaParser.RecordKeyValueContext ctx);
	/**
	 * Enter a parse tree produced by {@link BallerinaParser#recordKey}.
	 * @param ctx the parse tree
	 */
	void enterRecordKey(BallerinaParser.RecordKeyContext ctx);
	/**
	 * Exit a parse tree produced by {@link BallerinaParser#recordKey}.
	 * @param ctx the parse tree
	 */
	void exitRecordKey(BallerinaParser.RecordKeyContext ctx);
	/**
	 * Enter a parse tree produced by {@link BallerinaParser#arrayLiteral}.
	 * @param ctx the parse tree
	 */
	void enterArrayLiteral(BallerinaParser.ArrayLiteralContext ctx);
	/**
	 * Exit a parse tree produced by {@link BallerinaParser#arrayLiteral}.
	 * @param ctx the parse tree
	 */
	void exitArrayLiteral(BallerinaParser.ArrayLiteralContext ctx);
	/**
	 * Enter a parse tree produced by {@link BallerinaParser#typeInitExpr}.
	 * @param ctx the parse tree
	 */
	void enterTypeInitExpr(BallerinaParser.TypeInitExprContext ctx);
	/**
	 * Exit a parse tree produced by {@link BallerinaParser#typeInitExpr}.
	 * @param ctx the parse tree
	 */
	void exitTypeInitExpr(BallerinaParser.TypeInitExprContext ctx);
	/**
	 * Enter a parse tree produced by {@link BallerinaParser#assignmentStatement}.
	 * @param ctx the parse tree
	 */
	void enterAssignmentStatement(BallerinaParser.AssignmentStatementContext ctx);
	/**
	 * Exit a parse tree produced by {@link BallerinaParser#assignmentStatement}.
	 * @param ctx the parse tree
	 */
	void exitAssignmentStatement(BallerinaParser.AssignmentStatementContext ctx);
	/**
	 * Enter a parse tree produced by {@link BallerinaParser#compoundAssignmentStatement}.
	 * @param ctx the parse tree
	 */
	void enterCompoundAssignmentStatement(BallerinaParser.CompoundAssignmentStatementContext ctx);
	/**
	 * Exit a parse tree produced by {@link BallerinaParser#compoundAssignmentStatement}.
	 * @param ctx the parse tree
	 */
	void exitCompoundAssignmentStatement(BallerinaParser.CompoundAssignmentStatementContext ctx);
	/**
	 * Enter a parse tree produced by {@link BallerinaParser#compoundOperator}.
	 * @param ctx the parse tree
	 */
	void enterCompoundOperator(BallerinaParser.CompoundOperatorContext ctx);
	/**
	 * Exit a parse tree produced by {@link BallerinaParser#compoundOperator}.
	 * @param ctx the parse tree
	 */
	void exitCompoundOperator(BallerinaParser.CompoundOperatorContext ctx);
	/**
	 * Enter a parse tree produced by {@link BallerinaParser#postIncrementStatement}.
	 * @param ctx the parse tree
	 */
	void enterPostIncrementStatement(BallerinaParser.PostIncrementStatementContext ctx);
	/**
	 * Exit a parse tree produced by {@link BallerinaParser#postIncrementStatement}.
	 * @param ctx the parse tree
	 */
	void exitPostIncrementStatement(BallerinaParser.PostIncrementStatementContext ctx);
	/**
	 * Enter a parse tree produced by {@link BallerinaParser#postArithmeticOperator}.
	 * @param ctx the parse tree
	 */
	void enterPostArithmeticOperator(BallerinaParser.PostArithmeticOperatorContext ctx);
	/**
	 * Exit a parse tree produced by {@link BallerinaParser#postArithmeticOperator}.
	 * @param ctx the parse tree
	 */
	void exitPostArithmeticOperator(BallerinaParser.PostArithmeticOperatorContext ctx);
	/**
	 * Enter a parse tree produced by {@link BallerinaParser#variableReferenceList}.
	 * @param ctx the parse tree
	 */
	void enterVariableReferenceList(BallerinaParser.VariableReferenceListContext ctx);
	/**
	 * Exit a parse tree produced by {@link BallerinaParser#variableReferenceList}.
	 * @param ctx the parse tree
	 */
	void exitVariableReferenceList(BallerinaParser.VariableReferenceListContext ctx);
	/**
	 * Enter a parse tree produced by {@link BallerinaParser#ifElseStatement}.
	 * @param ctx the parse tree
	 */
	void enterIfElseStatement(BallerinaParser.IfElseStatementContext ctx);
	/**
	 * Exit a parse tree produced by {@link BallerinaParser#ifElseStatement}.
	 * @param ctx the parse tree
	 */
	void exitIfElseStatement(BallerinaParser.IfElseStatementContext ctx);
	/**
	 * Enter a parse tree produced by {@link BallerinaParser#ifClause}.
	 * @param ctx the parse tree
	 */
	void enterIfClause(BallerinaParser.IfClauseContext ctx);
	/**
	 * Exit a parse tree produced by {@link BallerinaParser#ifClause}.
	 * @param ctx the parse tree
	 */
	void exitIfClause(BallerinaParser.IfClauseContext ctx);
	/**
	 * Enter a parse tree produced by {@link BallerinaParser#elseIfClause}.
	 * @param ctx the parse tree
	 */
	void enterElseIfClause(BallerinaParser.ElseIfClauseContext ctx);
	/**
	 * Exit a parse tree produced by {@link BallerinaParser#elseIfClause}.
	 * @param ctx the parse tree
	 */
	void exitElseIfClause(BallerinaParser.ElseIfClauseContext ctx);
	/**
	 * Enter a parse tree produced by {@link BallerinaParser#elseClause}.
	 * @param ctx the parse tree
	 */
	void enterElseClause(BallerinaParser.ElseClauseContext ctx);
	/**
	 * Exit a parse tree produced by {@link BallerinaParser#elseClause}.
	 * @param ctx the parse tree
	 */
	void exitElseClause(BallerinaParser.ElseClauseContext ctx);
	/**
	 * Enter a parse tree produced by {@link BallerinaParser#foreachStatement}.
	 * @param ctx the parse tree
	 */
	void enterForeachStatement(BallerinaParser.ForeachStatementContext ctx);
	/**
	 * Exit a parse tree produced by {@link BallerinaParser#foreachStatement}.
	 * @param ctx the parse tree
	 */
	void exitForeachStatement(BallerinaParser.ForeachStatementContext ctx);
	/**
	 * Enter a parse tree produced by {@link BallerinaParser#intRangeExpression}.
	 * @param ctx the parse tree
	 */
	void enterIntRangeExpression(BallerinaParser.IntRangeExpressionContext ctx);
	/**
	 * Exit a parse tree produced by {@link BallerinaParser#intRangeExpression}.
	 * @param ctx the parse tree
	 */
	void exitIntRangeExpression(BallerinaParser.IntRangeExpressionContext ctx);
	/**
	 * Enter a parse tree produced by {@link BallerinaParser#whileStatement}.
	 * @param ctx the parse tree
	 */
	void enterWhileStatement(BallerinaParser.WhileStatementContext ctx);
	/**
	 * Exit a parse tree produced by {@link BallerinaParser#whileStatement}.
	 * @param ctx the parse tree
	 */
	void exitWhileStatement(BallerinaParser.WhileStatementContext ctx);
	/**
	 * Enter a parse tree produced by {@link BallerinaParser#nextStatement}.
	 * @param ctx the parse tree
	 */
	void enterNextStatement(BallerinaParser.NextStatementContext ctx);
	/**
	 * Exit a parse tree produced by {@link BallerinaParser#nextStatement}.
	 * @param ctx the parse tree
	 */
	void exitNextStatement(BallerinaParser.NextStatementContext ctx);
	/**
	 * Enter a parse tree produced by {@link BallerinaParser#breakStatement}.
	 * @param ctx the parse tree
	 */
	void enterBreakStatement(BallerinaParser.BreakStatementContext ctx);
	/**
	 * Exit a parse tree produced by {@link BallerinaParser#breakStatement}.
	 * @param ctx the parse tree
	 */
	void exitBreakStatement(BallerinaParser.BreakStatementContext ctx);
	/**
	 * Enter a parse tree produced by {@link BallerinaParser#forkJoinStatement}.
	 * @param ctx the parse tree
	 */
	void enterForkJoinStatement(BallerinaParser.ForkJoinStatementContext ctx);
	/**
	 * Exit a parse tree produced by {@link BallerinaParser#forkJoinStatement}.
	 * @param ctx the parse tree
	 */
	void exitForkJoinStatement(BallerinaParser.ForkJoinStatementContext ctx);
	/**
	 * Enter a parse tree produced by {@link BallerinaParser#joinClause}.
	 * @param ctx the parse tree
	 */
	void enterJoinClause(BallerinaParser.JoinClauseContext ctx);
	/**
	 * Exit a parse tree produced by {@link BallerinaParser#joinClause}.
	 * @param ctx the parse tree
	 */
	void exitJoinClause(BallerinaParser.JoinClauseContext ctx);
	/**
	 * Enter a parse tree produced by the {@code anyJoinCondition}
	 * labeled alternative in {@link BallerinaParser#joinConditions}.
	 * @param ctx the parse tree
	 */
	void enterAnyJoinCondition(BallerinaParser.AnyJoinConditionContext ctx);
	/**
	 * Exit a parse tree produced by the {@code anyJoinCondition}
	 * labeled alternative in {@link BallerinaParser#joinConditions}.
	 * @param ctx the parse tree
	 */
	void exitAnyJoinCondition(BallerinaParser.AnyJoinConditionContext ctx);
	/**
	 * Enter a parse tree produced by the {@code allJoinCondition}
	 * labeled alternative in {@link BallerinaParser#joinConditions}.
	 * @param ctx the parse tree
	 */
	void enterAllJoinCondition(BallerinaParser.AllJoinConditionContext ctx);
	/**
	 * Exit a parse tree produced by the {@code allJoinCondition}
	 * labeled alternative in {@link BallerinaParser#joinConditions}.
	 * @param ctx the parse tree
	 */
	void exitAllJoinCondition(BallerinaParser.AllJoinConditionContext ctx);
	/**
	 * Enter a parse tree produced by {@link BallerinaParser#timeoutClause}.
	 * @param ctx the parse tree
	 */
	void enterTimeoutClause(BallerinaParser.TimeoutClauseContext ctx);
	/**
	 * Exit a parse tree produced by {@link BallerinaParser#timeoutClause}.
	 * @param ctx the parse tree
	 */
	void exitTimeoutClause(BallerinaParser.TimeoutClauseContext ctx);
	/**
	 * Enter a parse tree produced by {@link BallerinaParser#tryCatchStatement}.
	 * @param ctx the parse tree
	 */
	void enterTryCatchStatement(BallerinaParser.TryCatchStatementContext ctx);
	/**
	 * Exit a parse tree produced by {@link BallerinaParser#tryCatchStatement}.
	 * @param ctx the parse tree
	 */
	void exitTryCatchStatement(BallerinaParser.TryCatchStatementContext ctx);
	/**
	 * Enter a parse tree produced by {@link BallerinaParser#catchClauses}.
	 * @param ctx the parse tree
	 */
	void enterCatchClauses(BallerinaParser.CatchClausesContext ctx);
	/**
	 * Exit a parse tree produced by {@link BallerinaParser#catchClauses}.
	 * @param ctx the parse tree
	 */
	void exitCatchClauses(BallerinaParser.CatchClausesContext ctx);
	/**
	 * Enter a parse tree produced by {@link BallerinaParser#catchClause}.
	 * @param ctx the parse tree
	 */
	void enterCatchClause(BallerinaParser.CatchClauseContext ctx);
	/**
	 * Exit a parse tree produced by {@link BallerinaParser#catchClause}.
	 * @param ctx the parse tree
	 */
	void exitCatchClause(BallerinaParser.CatchClauseContext ctx);
	/**
	 * Enter a parse tree produced by {@link BallerinaParser#finallyClause}.
	 * @param ctx the parse tree
	 */
	void enterFinallyClause(BallerinaParser.FinallyClauseContext ctx);
	/**
	 * Exit a parse tree produced by {@link BallerinaParser#finallyClause}.
	 * @param ctx the parse tree
	 */
	void exitFinallyClause(BallerinaParser.FinallyClauseContext ctx);
	/**
	 * Enter a parse tree produced by {@link BallerinaParser#throwStatement}.
	 * @param ctx the parse tree
	 */
	void enterThrowStatement(BallerinaParser.ThrowStatementContext ctx);
	/**
	 * Exit a parse tree produced by {@link BallerinaParser#throwStatement}.
	 * @param ctx the parse tree
	 */
	void exitThrowStatement(BallerinaParser.ThrowStatementContext ctx);
	/**
	 * Enter a parse tree produced by {@link BallerinaParser#returnStatement}.
	 * @param ctx the parse tree
	 */
	void enterReturnStatement(BallerinaParser.ReturnStatementContext ctx);
	/**
	 * Exit a parse tree produced by {@link BallerinaParser#returnStatement}.
	 * @param ctx the parse tree
	 */
	void exitReturnStatement(BallerinaParser.ReturnStatementContext ctx);
	/**
	 * Enter a parse tree produced by {@link BallerinaParser#workerInteractionStatement}.
	 * @param ctx the parse tree
	 */
	void enterWorkerInteractionStatement(BallerinaParser.WorkerInteractionStatementContext ctx);
	/**
	 * Exit a parse tree produced by {@link BallerinaParser#workerInteractionStatement}.
	 * @param ctx the parse tree
	 */
	void exitWorkerInteractionStatement(BallerinaParser.WorkerInteractionStatementContext ctx);
	/**
	 * Enter a parse tree produced by the {@code invokeWorker}
	 * labeled alternative in {@link BallerinaParser#triggerWorker}.
	 * @param ctx the parse tree
	 */
	void enterInvokeWorker(BallerinaParser.InvokeWorkerContext ctx);
	/**
	 * Exit a parse tree produced by the {@code invokeWorker}
	 * labeled alternative in {@link BallerinaParser#triggerWorker}.
	 * @param ctx the parse tree
	 */
	void exitInvokeWorker(BallerinaParser.InvokeWorkerContext ctx);
	/**
	 * Enter a parse tree produced by the {@code invokeFork}
	 * labeled alternative in {@link BallerinaParser#triggerWorker}.
	 * @param ctx the parse tree
	 */
	void enterInvokeFork(BallerinaParser.InvokeForkContext ctx);
	/**
	 * Exit a parse tree produced by the {@code invokeFork}
	 * labeled alternative in {@link BallerinaParser#triggerWorker}.
	 * @param ctx the parse tree
	 */
	void exitInvokeFork(BallerinaParser.InvokeForkContext ctx);
	/**
	 * Enter a parse tree produced by {@link BallerinaParser#workerReply}.
	 * @param ctx the parse tree
	 */
	void enterWorkerReply(BallerinaParser.WorkerReplyContext ctx);
	/**
	 * Exit a parse tree produced by {@link BallerinaParser#workerReply}.
	 * @param ctx the parse tree
	 */
	void exitWorkerReply(BallerinaParser.WorkerReplyContext ctx);
	/**
	 * Enter a parse tree produced by the {@code xmlAttribVariableReference}
	 * labeled alternative in {@link BallerinaParser#variableReference}.
	 * @param ctx the parse tree
	 */
	void enterXmlAttribVariableReference(BallerinaParser.XmlAttribVariableReferenceContext ctx);
	/**
	 * Exit a parse tree produced by the {@code xmlAttribVariableReference}
	 * labeled alternative in {@link BallerinaParser#variableReference}.
	 * @param ctx the parse tree
	 */
	void exitXmlAttribVariableReference(BallerinaParser.XmlAttribVariableReferenceContext ctx);
	/**
	 * Enter a parse tree produced by the {@code simpleVariableReference}
	 * labeled alternative in {@link BallerinaParser#variableReference}.
	 * @param ctx the parse tree
	 */
	void enterSimpleVariableReference(BallerinaParser.SimpleVariableReferenceContext ctx);
	/**
	 * Exit a parse tree produced by the {@code simpleVariableReference}
	 * labeled alternative in {@link BallerinaParser#variableReference}.
	 * @param ctx the parse tree
	 */
	void exitSimpleVariableReference(BallerinaParser.SimpleVariableReferenceContext ctx);
	/**
	 * Enter a parse tree produced by the {@code invocationReference}
	 * labeled alternative in {@link BallerinaParser#variableReference}.
	 * @param ctx the parse tree
	 */
	void enterInvocationReference(BallerinaParser.InvocationReferenceContext ctx);
	/**
	 * Exit a parse tree produced by the {@code invocationReference}
	 * labeled alternative in {@link BallerinaParser#variableReference}.
	 * @param ctx the parse tree
	 */
	void exitInvocationReference(BallerinaParser.InvocationReferenceContext ctx);
	/**
	 * Enter a parse tree produced by the {@code functionInvocationReference}
	 * labeled alternative in {@link BallerinaParser#variableReference}.
	 * @param ctx the parse tree
	 */
	void enterFunctionInvocationReference(BallerinaParser.FunctionInvocationReferenceContext ctx);
	/**
	 * Exit a parse tree produced by the {@code functionInvocationReference}
	 * labeled alternative in {@link BallerinaParser#variableReference}.
	 * @param ctx the parse tree
	 */
	void exitFunctionInvocationReference(BallerinaParser.FunctionInvocationReferenceContext ctx);
	/**
	 * Enter a parse tree produced by the {@code fieldVariableReference}
	 * labeled alternative in {@link BallerinaParser#variableReference}.
	 * @param ctx the parse tree
	 */
	void enterFieldVariableReference(BallerinaParser.FieldVariableReferenceContext ctx);
	/**
	 * Exit a parse tree produced by the {@code fieldVariableReference}
	 * labeled alternative in {@link BallerinaParser#variableReference}.
	 * @param ctx the parse tree
	 */
	void exitFieldVariableReference(BallerinaParser.FieldVariableReferenceContext ctx);
	/**
	 * Enter a parse tree produced by the {@code mapArrayVariableReference}
	 * labeled alternative in {@link BallerinaParser#variableReference}.
	 * @param ctx the parse tree
	 */
	void enterMapArrayVariableReference(BallerinaParser.MapArrayVariableReferenceContext ctx);
	/**
	 * Exit a parse tree produced by the {@code mapArrayVariableReference}
	 * labeled alternative in {@link BallerinaParser#variableReference}.
	 * @param ctx the parse tree
	 */
	void exitMapArrayVariableReference(BallerinaParser.MapArrayVariableReferenceContext ctx);
	/**
	 * Enter a parse tree produced by {@link BallerinaParser#field}.
	 * @param ctx the parse tree
	 */
	void enterField(BallerinaParser.FieldContext ctx);
	/**
	 * Exit a parse tree produced by {@link BallerinaParser#field}.
	 * @param ctx the parse tree
	 */
	void exitField(BallerinaParser.FieldContext ctx);
	/**
	 * Enter a parse tree produced by {@link BallerinaParser#index}.
	 * @param ctx the parse tree
	 */
	void enterIndex(BallerinaParser.IndexContext ctx);
	/**
	 * Exit a parse tree produced by {@link BallerinaParser#index}.
	 * @param ctx the parse tree
	 */
	void exitIndex(BallerinaParser.IndexContext ctx);
	/**
	 * Enter a parse tree produced by {@link BallerinaParser#xmlAttrib}.
	 * @param ctx the parse tree
	 */
	void enterXmlAttrib(BallerinaParser.XmlAttribContext ctx);
	/**
	 * Exit a parse tree produced by {@link BallerinaParser#xmlAttrib}.
	 * @param ctx the parse tree
	 */
	void exitXmlAttrib(BallerinaParser.XmlAttribContext ctx);
	/**
	 * Enter a parse tree produced by {@link BallerinaParser#functionInvocation}.
	 * @param ctx the parse tree
	 */
	void enterFunctionInvocation(BallerinaParser.FunctionInvocationContext ctx);
	/**
	 * Exit a parse tree produced by {@link BallerinaParser#functionInvocation}.
	 * @param ctx the parse tree
	 */
	void exitFunctionInvocation(BallerinaParser.FunctionInvocationContext ctx);
	/**
	 * Enter a parse tree produced by {@link BallerinaParser#invocation}.
	 * @param ctx the parse tree
	 */
	void enterInvocation(BallerinaParser.InvocationContext ctx);
	/**
	 * Exit a parse tree produced by {@link BallerinaParser#invocation}.
	 * @param ctx the parse tree
	 */
	void exitInvocation(BallerinaParser.InvocationContext ctx);
	/**
	 * Enter a parse tree produced by {@link BallerinaParser#invocationArgList}.
	 * @param ctx the parse tree
	 */
	void enterInvocationArgList(BallerinaParser.InvocationArgListContext ctx);
	/**
	 * Exit a parse tree produced by {@link BallerinaParser#invocationArgList}.
	 * @param ctx the parse tree
	 */
	void exitInvocationArgList(BallerinaParser.InvocationArgListContext ctx);
	/**
	 * Enter a parse tree produced by {@link BallerinaParser#invocationArg}.
	 * @param ctx the parse tree
	 */
	void enterInvocationArg(BallerinaParser.InvocationArgContext ctx);
	/**
	 * Exit a parse tree produced by {@link BallerinaParser#invocationArg}.
	 * @param ctx the parse tree
	 */
	void exitInvocationArg(BallerinaParser.InvocationArgContext ctx);
	/**
	 * Enter a parse tree produced by {@link BallerinaParser#actionInvocation}.
	 * @param ctx the parse tree
	 */
	void enterActionInvocation(BallerinaParser.ActionInvocationContext ctx);
	/**
	 * Exit a parse tree produced by {@link BallerinaParser#actionInvocation}.
	 * @param ctx the parse tree
	 */
	void exitActionInvocation(BallerinaParser.ActionInvocationContext ctx);
	/**
	 * Enter a parse tree produced by {@link BallerinaParser#expressionList}.
	 * @param ctx the parse tree
	 */
	void enterExpressionList(BallerinaParser.ExpressionListContext ctx);
	/**
	 * Exit a parse tree produced by {@link BallerinaParser#expressionList}.
	 * @param ctx the parse tree
	 */
	void exitExpressionList(BallerinaParser.ExpressionListContext ctx);
	/**
	 * Enter a parse tree produced by {@link BallerinaParser#expressionStmt}.
	 * @param ctx the parse tree
	 */
	void enterExpressionStmt(BallerinaParser.ExpressionStmtContext ctx);
	/**
	 * Exit a parse tree produced by {@link BallerinaParser#expressionStmt}.
	 * @param ctx the parse tree
	 */
	void exitExpressionStmt(BallerinaParser.ExpressionStmtContext ctx);
	/**
	 * Enter a parse tree produced by {@link BallerinaParser#transactionStatement}.
	 * @param ctx the parse tree
	 */
	void enterTransactionStatement(BallerinaParser.TransactionStatementContext ctx);
	/**
	 * Exit a parse tree produced by {@link BallerinaParser#transactionStatement}.
	 * @param ctx the parse tree
	 */
	void exitTransactionStatement(BallerinaParser.TransactionStatementContext ctx);
	/**
	 * Enter a parse tree produced by {@link BallerinaParser#transactionClause}.
	 * @param ctx the parse tree
	 */
	void enterTransactionClause(BallerinaParser.TransactionClauseContext ctx);
	/**
	 * Exit a parse tree produced by {@link BallerinaParser#transactionClause}.
	 * @param ctx the parse tree
	 */
	void exitTransactionClause(BallerinaParser.TransactionClauseContext ctx);
	/**
	 * Enter a parse tree produced by {@link BallerinaParser#transactionPropertyInitStatement}.
	 * @param ctx the parse tree
	 */
	void enterTransactionPropertyInitStatement(BallerinaParser.TransactionPropertyInitStatementContext ctx);
	/**
	 * Exit a parse tree produced by {@link BallerinaParser#transactionPropertyInitStatement}.
	 * @param ctx the parse tree
	 */
	void exitTransactionPropertyInitStatement(BallerinaParser.TransactionPropertyInitStatementContext ctx);
	/**
	 * Enter a parse tree produced by {@link BallerinaParser#transactionPropertyInitStatementList}.
	 * @param ctx the parse tree
	 */
	void enterTransactionPropertyInitStatementList(BallerinaParser.TransactionPropertyInitStatementListContext ctx);
	/**
	 * Exit a parse tree produced by {@link BallerinaParser#transactionPropertyInitStatementList}.
	 * @param ctx the parse tree
	 */
	void exitTransactionPropertyInitStatementList(BallerinaParser.TransactionPropertyInitStatementListContext ctx);
	/**
	 * Enter a parse tree produced by {@link BallerinaParser#lockStatement}.
	 * @param ctx the parse tree
	 */
	void enterLockStatement(BallerinaParser.LockStatementContext ctx);
	/**
	 * Exit a parse tree produced by {@link BallerinaParser#lockStatement}.
	 * @param ctx the parse tree
	 */
	void exitLockStatement(BallerinaParser.LockStatementContext ctx);
	/**
	 * Enter a parse tree produced by {@link BallerinaParser#failedClause}.
	 * @param ctx the parse tree
	 */
	void enterFailedClause(BallerinaParser.FailedClauseContext ctx);
	/**
	 * Exit a parse tree produced by {@link BallerinaParser#failedClause}.
	 * @param ctx the parse tree
	 */
	void exitFailedClause(BallerinaParser.FailedClauseContext ctx);
	/**
	 * Enter a parse tree produced by {@link BallerinaParser#abortStatement}.
	 * @param ctx the parse tree
	 */
	void enterAbortStatement(BallerinaParser.AbortStatementContext ctx);
	/**
	 * Exit a parse tree produced by {@link BallerinaParser#abortStatement}.
	 * @param ctx the parse tree
	 */
	void exitAbortStatement(BallerinaParser.AbortStatementContext ctx);
	/**
	 * Enter a parse tree produced by {@link BallerinaParser#retriesStatement}.
	 * @param ctx the parse tree
	 */
	void enterRetriesStatement(BallerinaParser.RetriesStatementContext ctx);
	/**
	 * Exit a parse tree produced by {@link BallerinaParser#retriesStatement}.
	 * @param ctx the parse tree
	 */
	void exitRetriesStatement(BallerinaParser.RetriesStatementContext ctx);
	/**
	 * Enter a parse tree produced by {@link BallerinaParser#namespaceDeclarationStatement}.
	 * @param ctx the parse tree
	 */
	void enterNamespaceDeclarationStatement(BallerinaParser.NamespaceDeclarationStatementContext ctx);
	/**
	 * Exit a parse tree produced by {@link BallerinaParser#namespaceDeclarationStatement}.
	 * @param ctx the parse tree
	 */
	void exitNamespaceDeclarationStatement(BallerinaParser.NamespaceDeclarationStatementContext ctx);
	/**
	 * Enter a parse tree produced by {@link BallerinaParser#namespaceDeclaration}.
	 * @param ctx the parse tree
	 */
	void enterNamespaceDeclaration(BallerinaParser.NamespaceDeclarationContext ctx);
	/**
	 * Exit a parse tree produced by {@link BallerinaParser#namespaceDeclaration}.
	 * @param ctx the parse tree
	 */
	void exitNamespaceDeclaration(BallerinaParser.NamespaceDeclarationContext ctx);
	/**
	 * Enter a parse tree produced by the {@code binaryOrExpression}
	 * labeled alternative in {@link BallerinaParser#expression}.
	 * @param ctx the parse tree
	 */
	void enterBinaryOrExpression(BallerinaParser.BinaryOrExpressionContext ctx);
	/**
	 * Exit a parse tree produced by the {@code binaryOrExpression}
	 * labeled alternative in {@link BallerinaParser#expression}.
	 * @param ctx the parse tree
	 */
	void exitBinaryOrExpression(BallerinaParser.BinaryOrExpressionContext ctx);
	/**
	 * Enter a parse tree produced by the {@code xmlLiteralExpression}
	 * labeled alternative in {@link BallerinaParser#expression}.
	 * @param ctx the parse tree
	 */
	void enterXmlLiteralExpression(BallerinaParser.XmlLiteralExpressionContext ctx);
	/**
	 * Exit a parse tree produced by the {@code xmlLiteralExpression}
	 * labeled alternative in {@link BallerinaParser#expression}.
	 * @param ctx the parse tree
	 */
	void exitXmlLiteralExpression(BallerinaParser.XmlLiteralExpressionContext ctx);
	/**
	 * Enter a parse tree produced by the {@code simpleLiteralExpression}
	 * labeled alternative in {@link BallerinaParser#expression}.
	 * @param ctx the parse tree
	 */
	void enterSimpleLiteralExpression(BallerinaParser.SimpleLiteralExpressionContext ctx);
	/**
	 * Exit a parse tree produced by the {@code simpleLiteralExpression}
	 * labeled alternative in {@link BallerinaParser#expression}.
	 * @param ctx the parse tree
	 */
	void exitSimpleLiteralExpression(BallerinaParser.SimpleLiteralExpressionContext ctx);
	/**
	 * Enter a parse tree produced by the {@code stringTemplateLiteralExpression}
	 * labeled alternative in {@link BallerinaParser#expression}.
	 * @param ctx the parse tree
	 */
	void enterStringTemplateLiteralExpression(BallerinaParser.StringTemplateLiteralExpressionContext ctx);
	/**
	 * Exit a parse tree produced by the {@code stringTemplateLiteralExpression}
	 * labeled alternative in {@link BallerinaParser#expression}.
	 * @param ctx the parse tree
	 */
	void exitStringTemplateLiteralExpression(BallerinaParser.StringTemplateLiteralExpressionContext ctx);
	/**
	 * Enter a parse tree produced by the {@code typeAccessExpression}
	 * labeled alternative in {@link BallerinaParser#expression}.
	 * @param ctx the parse tree
	 */
	void enterTypeAccessExpression(BallerinaParser.TypeAccessExpressionContext ctx);
	/**
	 * Exit a parse tree produced by the {@code typeAccessExpression}
	 * labeled alternative in {@link BallerinaParser#expression}.
	 * @param ctx the parse tree
	 */
	void exitTypeAccessExpression(BallerinaParser.TypeAccessExpressionContext ctx);
	/**
	 * Enter a parse tree produced by the {@code binaryAndExpression}
	 * labeled alternative in {@link BallerinaParser#expression}.
	 * @param ctx the parse tree
	 */
	void enterBinaryAndExpression(BallerinaParser.BinaryAndExpressionContext ctx);
	/**
	 * Exit a parse tree produced by the {@code binaryAndExpression}
	 * labeled alternative in {@link BallerinaParser#expression}.
	 * @param ctx the parse tree
	 */
	void exitBinaryAndExpression(BallerinaParser.BinaryAndExpressionContext ctx);
	/**
	 * Enter a parse tree produced by the {@code binaryAddSubExpression}
	 * labeled alternative in {@link BallerinaParser#expression}.
	 * @param ctx the parse tree
	 */
	void enterBinaryAddSubExpression(BallerinaParser.BinaryAddSubExpressionContext ctx);
	/**
	 * Exit a parse tree produced by the {@code binaryAddSubExpression}
	 * labeled alternative in {@link BallerinaParser#expression}.
	 * @param ctx the parse tree
	 */
	void exitBinaryAddSubExpression(BallerinaParser.BinaryAddSubExpressionContext ctx);
	/**
	 * Enter a parse tree produced by the {@code typeConversionExpression}
	 * labeled alternative in {@link BallerinaParser#expression}.
	 * @param ctx the parse tree
	 */
	void enterTypeConversionExpression(BallerinaParser.TypeConversionExpressionContext ctx);
	/**
	 * Exit a parse tree produced by the {@code typeConversionExpression}
	 * labeled alternative in {@link BallerinaParser#expression}.
	 * @param ctx the parse tree
	 */
	void exitTypeConversionExpression(BallerinaParser.TypeConversionExpressionContext ctx);
	/**
	 * Enter a parse tree produced by the {@code unaryExpression}
	 * labeled alternative in {@link BallerinaParser#expression}.
	 * @param ctx the parse tree
	 */
	void enterUnaryExpression(BallerinaParser.UnaryExpressionContext ctx);
	/**
	 * Exit a parse tree produced by the {@code unaryExpression}
	 * labeled alternative in {@link BallerinaParser#expression}.
	 * @param ctx the parse tree
	 */
	void exitUnaryExpression(BallerinaParser.UnaryExpressionContext ctx);
	/**
	 * Enter a parse tree produced by the {@code binaryDivMulModExpression}
	 * labeled alternative in {@link BallerinaParser#expression}.
	 * @param ctx the parse tree
	 */
	void enterBinaryDivMulModExpression(BallerinaParser.BinaryDivMulModExpressionContext ctx);
	/**
	 * Exit a parse tree produced by the {@code binaryDivMulModExpression}
	 * labeled alternative in {@link BallerinaParser#expression}.
	 * @param ctx the parse tree
	 */
	void exitBinaryDivMulModExpression(BallerinaParser.BinaryDivMulModExpressionContext ctx);
	/**
<<<<<<< HEAD
	 * Enter a parse tree produced by the {@code typeOfBinaryExpression}
	 * labeled alternative in {@link BallerinaParser#expression}.
	 * @param ctx the parse tree
	 */
	void enterTypeOfBinaryExpression(BallerinaParser.TypeOfBinaryExpressionContext ctx);
	/**
	 * Exit a parse tree produced by the {@code typeOfBinaryExpression}
	 * labeled alternative in {@link BallerinaParser#expression}.
	 * @param ctx the parse tree
	 */
	void exitTypeOfBinaryExpression(BallerinaParser.TypeOfBinaryExpressionContext ctx);
=======
	 * Enter a parse tree produced by the {@code awaitExpression}
	 * labeled alternative in {@link BallerinaParser#expression}.
	 * @param ctx the parse tree
	 */
	void enterAwaitExpression(BallerinaParser.AwaitExpressionContext ctx);
	/**
	 * Exit a parse tree produced by the {@code awaitExpression}
	 * labeled alternative in {@link BallerinaParser#expression}.
	 * @param ctx the parse tree
	 */
	void exitAwaitExpression(BallerinaParser.AwaitExpressionContext ctx);
>>>>>>> 28d75de6
	/**
	 * Enter a parse tree produced by the {@code valueTypeTypeExpression}
	 * labeled alternative in {@link BallerinaParser#expression}.
	 * @param ctx the parse tree
	 */
	void enterValueTypeTypeExpression(BallerinaParser.ValueTypeTypeExpressionContext ctx);
	/**
	 * Exit a parse tree produced by the {@code valueTypeTypeExpression}
	 * labeled alternative in {@link BallerinaParser#expression}.
	 * @param ctx the parse tree
	 */
	void exitValueTypeTypeExpression(BallerinaParser.ValueTypeTypeExpressionContext ctx);
	/**
	 * Enter a parse tree produced by the {@code lambdaFunctionExpression}
	 * labeled alternative in {@link BallerinaParser#expression}.
	 * @param ctx the parse tree
	 */
	void enterLambdaFunctionExpression(BallerinaParser.LambdaFunctionExpressionContext ctx);
	/**
	 * Exit a parse tree produced by the {@code lambdaFunctionExpression}
	 * labeled alternative in {@link BallerinaParser#expression}.
	 * @param ctx the parse tree
	 */
	void exitLambdaFunctionExpression(BallerinaParser.LambdaFunctionExpressionContext ctx);
	/**
	 * Enter a parse tree produced by the {@code binaryEqualExpression}
	 * labeled alternative in {@link BallerinaParser#expression}.
	 * @param ctx the parse tree
	 */
	void enterBinaryEqualExpression(BallerinaParser.BinaryEqualExpressionContext ctx);
	/**
	 * Exit a parse tree produced by the {@code binaryEqualExpression}
	 * labeled alternative in {@link BallerinaParser#expression}.
	 * @param ctx the parse tree
	 */
	void exitBinaryEqualExpression(BallerinaParser.BinaryEqualExpressionContext ctx);
	/**
	 * Enter a parse tree produced by the {@code recordLiteralExpression}
	 * labeled alternative in {@link BallerinaParser#expression}.
	 * @param ctx the parse tree
	 */
	void enterRecordLiteralExpression(BallerinaParser.RecordLiteralExpressionContext ctx);
	/**
	 * Exit a parse tree produced by the {@code recordLiteralExpression}
	 * labeled alternative in {@link BallerinaParser#expression}.
	 * @param ctx the parse tree
	 */
	void exitRecordLiteralExpression(BallerinaParser.RecordLiteralExpressionContext ctx);
	/**
	 * Enter a parse tree produced by the {@code arrayLiteralExpression}
	 * labeled alternative in {@link BallerinaParser#expression}.
	 * @param ctx the parse tree
	 */
	void enterArrayLiteralExpression(BallerinaParser.ArrayLiteralExpressionContext ctx);
	/**
	 * Exit a parse tree produced by the {@code arrayLiteralExpression}
	 * labeled alternative in {@link BallerinaParser#expression}.
	 * @param ctx the parse tree
	 */
	void exitArrayLiteralExpression(BallerinaParser.ArrayLiteralExpressionContext ctx);
	/**
	 * Enter a parse tree produced by the {@code bracedExpression}
	 * labeled alternative in {@link BallerinaParser#expression}.
	 * @param ctx the parse tree
	 */
	void enterBracedExpression(BallerinaParser.BracedExpressionContext ctx);
	/**
	 * Exit a parse tree produced by the {@code bracedExpression}
	 * labeled alternative in {@link BallerinaParser#expression}.
	 * @param ctx the parse tree
	 */
	void exitBracedExpression(BallerinaParser.BracedExpressionContext ctx);
	/**
	 * Enter a parse tree produced by the {@code variableReferenceExpression}
	 * labeled alternative in {@link BallerinaParser#expression}.
	 * @param ctx the parse tree
	 */
	void enterVariableReferenceExpression(BallerinaParser.VariableReferenceExpressionContext ctx);
	/**
	 * Exit a parse tree produced by the {@code variableReferenceExpression}
	 * labeled alternative in {@link BallerinaParser#expression}.
	 * @param ctx the parse tree
	 */
	void exitVariableReferenceExpression(BallerinaParser.VariableReferenceExpressionContext ctx);
	/**
	 * Enter a parse tree produced by the {@code typeCastingExpression}
	 * labeled alternative in {@link BallerinaParser#expression}.
	 * @param ctx the parse tree
	 */
	void enterTypeCastingExpression(BallerinaParser.TypeCastingExpressionContext ctx);
	/**
	 * Exit a parse tree produced by the {@code typeCastingExpression}
	 * labeled alternative in {@link BallerinaParser#expression}.
	 * @param ctx the parse tree
	 */
	void exitTypeCastingExpression(BallerinaParser.TypeCastingExpressionContext ctx);
	/**
	 * Enter a parse tree produced by the {@code binaryCompareExpression}
	 * labeled alternative in {@link BallerinaParser#expression}.
	 * @param ctx the parse tree
	 */
	void enterBinaryCompareExpression(BallerinaParser.BinaryCompareExpressionContext ctx);
	/**
	 * Exit a parse tree produced by the {@code binaryCompareExpression}
	 * labeled alternative in {@link BallerinaParser#expression}.
	 * @param ctx the parse tree
	 */
	void exitBinaryCompareExpression(BallerinaParser.BinaryCompareExpressionContext ctx);
	/**
	 * Enter a parse tree produced by the {@code builtInReferenceTypeTypeExpression}
	 * labeled alternative in {@link BallerinaParser#expression}.
	 * @param ctx the parse tree
	 */
	void enterBuiltInReferenceTypeTypeExpression(BallerinaParser.BuiltInReferenceTypeTypeExpressionContext ctx);
	/**
	 * Exit a parse tree produced by the {@code builtInReferenceTypeTypeExpression}
	 * labeled alternative in {@link BallerinaParser#expression}.
	 * @param ctx the parse tree
	 */
	void exitBuiltInReferenceTypeTypeExpression(BallerinaParser.BuiltInReferenceTypeTypeExpressionContext ctx);
	/**
	 * Enter a parse tree produced by the {@code tableQueryExpression}
	 * labeled alternative in {@link BallerinaParser#expression}.
	 * @param ctx the parse tree
	 */
	void enterTableQueryExpression(BallerinaParser.TableQueryExpressionContext ctx);
	/**
	 * Exit a parse tree produced by the {@code tableQueryExpression}
	 * labeled alternative in {@link BallerinaParser#expression}.
	 * @param ctx the parse tree
	 */
	void exitTableQueryExpression(BallerinaParser.TableQueryExpressionContext ctx);
	/**
	 * Enter a parse tree produced by the {@code ternaryExpression}
	 * labeled alternative in {@link BallerinaParser#expression}.
	 * @param ctx the parse tree
	 */
	void enterTernaryExpression(BallerinaParser.TernaryExpressionContext ctx);
	/**
	 * Exit a parse tree produced by the {@code ternaryExpression}
	 * labeled alternative in {@link BallerinaParser#expression}.
	 * @param ctx the parse tree
	 */
	void exitTernaryExpression(BallerinaParser.TernaryExpressionContext ctx);
	/**
	 * Enter a parse tree produced by the {@code typeInitExpression}
	 * labeled alternative in {@link BallerinaParser#expression}.
	 * @param ctx the parse tree
	 */
	void enterTypeInitExpression(BallerinaParser.TypeInitExpressionContext ctx);
	/**
	 * Exit a parse tree produced by the {@code typeInitExpression}
	 * labeled alternative in {@link BallerinaParser#expression}.
	 * @param ctx the parse tree
	 */
	void exitTypeInitExpression(BallerinaParser.TypeInitExpressionContext ctx);
	/**
	 * Enter a parse tree produced by the {@code binaryPowExpression}
	 * labeled alternative in {@link BallerinaParser#expression}.
	 * @param ctx the parse tree
	 */
	void enterBinaryPowExpression(BallerinaParser.BinaryPowExpressionContext ctx);
	/**
	 * Exit a parse tree produced by the {@code binaryPowExpression}
	 * labeled alternative in {@link BallerinaParser#expression}.
	 * @param ctx the parse tree
	 */
	void exitBinaryPowExpression(BallerinaParser.BinaryPowExpressionContext ctx);
	/**
	 * Enter a parse tree produced by {@link BallerinaParser#nameReference}.
	 * @param ctx the parse tree
	 */
	void enterNameReference(BallerinaParser.NameReferenceContext ctx);
	/**
	 * Exit a parse tree produced by {@link BallerinaParser#nameReference}.
	 * @param ctx the parse tree
	 */
	void exitNameReference(BallerinaParser.NameReferenceContext ctx);
	/**
	 * Enter a parse tree produced by {@link BallerinaParser#returnParameters}.
	 * @param ctx the parse tree
	 */
	void enterReturnParameters(BallerinaParser.ReturnParametersContext ctx);
	/**
	 * Exit a parse tree produced by {@link BallerinaParser#returnParameters}.
	 * @param ctx the parse tree
	 */
	void exitReturnParameters(BallerinaParser.ReturnParametersContext ctx);
	/**
	 * Enter a parse tree produced by {@link BallerinaParser#parameterTypeNameList}.
	 * @param ctx the parse tree
	 */
	void enterParameterTypeNameList(BallerinaParser.ParameterTypeNameListContext ctx);
	/**
	 * Exit a parse tree produced by {@link BallerinaParser#parameterTypeNameList}.
	 * @param ctx the parse tree
	 */
	void exitParameterTypeNameList(BallerinaParser.ParameterTypeNameListContext ctx);
	/**
	 * Enter a parse tree produced by {@link BallerinaParser#parameterTypeName}.
	 * @param ctx the parse tree
	 */
	void enterParameterTypeName(BallerinaParser.ParameterTypeNameContext ctx);
	/**
	 * Exit a parse tree produced by {@link BallerinaParser#parameterTypeName}.
	 * @param ctx the parse tree
	 */
	void exitParameterTypeName(BallerinaParser.ParameterTypeNameContext ctx);
	/**
	 * Enter a parse tree produced by {@link BallerinaParser#parameterList}.
	 * @param ctx the parse tree
	 */
	void enterParameterList(BallerinaParser.ParameterListContext ctx);
	/**
	 * Exit a parse tree produced by {@link BallerinaParser#parameterList}.
	 * @param ctx the parse tree
	 */
	void exitParameterList(BallerinaParser.ParameterListContext ctx);
	/**
	 * Enter a parse tree produced by {@link BallerinaParser#parameter}.
	 * @param ctx the parse tree
	 */
	void enterParameter(BallerinaParser.ParameterContext ctx);
	/**
	 * Exit a parse tree produced by {@link BallerinaParser#parameter}.
	 * @param ctx the parse tree
	 */
	void exitParameter(BallerinaParser.ParameterContext ctx);
	/**
	 * Enter a parse tree produced by {@link BallerinaParser#defaultableParameter}.
	 * @param ctx the parse tree
	 */
	void enterDefaultableParameter(BallerinaParser.DefaultableParameterContext ctx);
	/**
	 * Exit a parse tree produced by {@link BallerinaParser#defaultableParameter}.
	 * @param ctx the parse tree
	 */
	void exitDefaultableParameter(BallerinaParser.DefaultableParameterContext ctx);
	/**
	 * Enter a parse tree produced by {@link BallerinaParser#restParameter}.
	 * @param ctx the parse tree
	 */
	void enterRestParameter(BallerinaParser.RestParameterContext ctx);
	/**
	 * Exit a parse tree produced by {@link BallerinaParser#restParameter}.
	 * @param ctx the parse tree
	 */
	void exitRestParameter(BallerinaParser.RestParameterContext ctx);
	/**
	 * Enter a parse tree produced by {@link BallerinaParser#formalParameterList}.
	 * @param ctx the parse tree
	 */
	void enterFormalParameterList(BallerinaParser.FormalParameterListContext ctx);
	/**
	 * Exit a parse tree produced by {@link BallerinaParser#formalParameterList}.
	 * @param ctx the parse tree
	 */
	void exitFormalParameterList(BallerinaParser.FormalParameterListContext ctx);
	/**
	 * Enter a parse tree produced by {@link BallerinaParser#fieldDefinition}.
	 * @param ctx the parse tree
	 */
	void enterFieldDefinition(BallerinaParser.FieldDefinitionContext ctx);
	/**
	 * Exit a parse tree produced by {@link BallerinaParser#fieldDefinition}.
	 * @param ctx the parse tree
	 */
	void exitFieldDefinition(BallerinaParser.FieldDefinitionContext ctx);
	/**
	 * Enter a parse tree produced by {@link BallerinaParser#simpleLiteral}.
	 * @param ctx the parse tree
	 */
	void enterSimpleLiteral(BallerinaParser.SimpleLiteralContext ctx);
	/**
	 * Exit a parse tree produced by {@link BallerinaParser#simpleLiteral}.
	 * @param ctx the parse tree
	 */
	void exitSimpleLiteral(BallerinaParser.SimpleLiteralContext ctx);
	/**
	 * Enter a parse tree produced by {@link BallerinaParser#integerLiteral}.
	 * @param ctx the parse tree
	 */
	void enterIntegerLiteral(BallerinaParser.IntegerLiteralContext ctx);
	/**
	 * Exit a parse tree produced by {@link BallerinaParser#integerLiteral}.
	 * @param ctx the parse tree
	 */
	void exitIntegerLiteral(BallerinaParser.IntegerLiteralContext ctx);
	/**
	 * Enter a parse tree produced by {@link BallerinaParser#namedArgs}.
	 * @param ctx the parse tree
	 */
	void enterNamedArgs(BallerinaParser.NamedArgsContext ctx);
	/**
	 * Exit a parse tree produced by {@link BallerinaParser#namedArgs}.
	 * @param ctx the parse tree
	 */
	void exitNamedArgs(BallerinaParser.NamedArgsContext ctx);
	/**
	 * Enter a parse tree produced by {@link BallerinaParser#restArgs}.
	 * @param ctx the parse tree
	 */
	void enterRestArgs(BallerinaParser.RestArgsContext ctx);
	/**
	 * Exit a parse tree produced by {@link BallerinaParser#restArgs}.
	 * @param ctx the parse tree
	 */
	void exitRestArgs(BallerinaParser.RestArgsContext ctx);
	/**
	 * Enter a parse tree produced by {@link BallerinaParser#xmlLiteral}.
	 * @param ctx the parse tree
	 */
	void enterXmlLiteral(BallerinaParser.XmlLiteralContext ctx);
	/**
	 * Exit a parse tree produced by {@link BallerinaParser#xmlLiteral}.
	 * @param ctx the parse tree
	 */
	void exitXmlLiteral(BallerinaParser.XmlLiteralContext ctx);
	/**
	 * Enter a parse tree produced by {@link BallerinaParser#xmlItem}.
	 * @param ctx the parse tree
	 */
	void enterXmlItem(BallerinaParser.XmlItemContext ctx);
	/**
	 * Exit a parse tree produced by {@link BallerinaParser#xmlItem}.
	 * @param ctx the parse tree
	 */
	void exitXmlItem(BallerinaParser.XmlItemContext ctx);
	/**
	 * Enter a parse tree produced by {@link BallerinaParser#content}.
	 * @param ctx the parse tree
	 */
	void enterContent(BallerinaParser.ContentContext ctx);
	/**
	 * Exit a parse tree produced by {@link BallerinaParser#content}.
	 * @param ctx the parse tree
	 */
	void exitContent(BallerinaParser.ContentContext ctx);
	/**
	 * Enter a parse tree produced by {@link BallerinaParser#comment}.
	 * @param ctx the parse tree
	 */
	void enterComment(BallerinaParser.CommentContext ctx);
	/**
	 * Exit a parse tree produced by {@link BallerinaParser#comment}.
	 * @param ctx the parse tree
	 */
	void exitComment(BallerinaParser.CommentContext ctx);
	/**
	 * Enter a parse tree produced by {@link BallerinaParser#element}.
	 * @param ctx the parse tree
	 */
	void enterElement(BallerinaParser.ElementContext ctx);
	/**
	 * Exit a parse tree produced by {@link BallerinaParser#element}.
	 * @param ctx the parse tree
	 */
	void exitElement(BallerinaParser.ElementContext ctx);
	/**
	 * Enter a parse tree produced by {@link BallerinaParser#startTag}.
	 * @param ctx the parse tree
	 */
	void enterStartTag(BallerinaParser.StartTagContext ctx);
	/**
	 * Exit a parse tree produced by {@link BallerinaParser#startTag}.
	 * @param ctx the parse tree
	 */
	void exitStartTag(BallerinaParser.StartTagContext ctx);
	/**
	 * Enter a parse tree produced by {@link BallerinaParser#closeTag}.
	 * @param ctx the parse tree
	 */
	void enterCloseTag(BallerinaParser.CloseTagContext ctx);
	/**
	 * Exit a parse tree produced by {@link BallerinaParser#closeTag}.
	 * @param ctx the parse tree
	 */
	void exitCloseTag(BallerinaParser.CloseTagContext ctx);
	/**
	 * Enter a parse tree produced by {@link BallerinaParser#emptyTag}.
	 * @param ctx the parse tree
	 */
	void enterEmptyTag(BallerinaParser.EmptyTagContext ctx);
	/**
	 * Exit a parse tree produced by {@link BallerinaParser#emptyTag}.
	 * @param ctx the parse tree
	 */
	void exitEmptyTag(BallerinaParser.EmptyTagContext ctx);
	/**
	 * Enter a parse tree produced by {@link BallerinaParser#procIns}.
	 * @param ctx the parse tree
	 */
	void enterProcIns(BallerinaParser.ProcInsContext ctx);
	/**
	 * Exit a parse tree produced by {@link BallerinaParser#procIns}.
	 * @param ctx the parse tree
	 */
	void exitProcIns(BallerinaParser.ProcInsContext ctx);
	/**
	 * Enter a parse tree produced by {@link BallerinaParser#attribute}.
	 * @param ctx the parse tree
	 */
	void enterAttribute(BallerinaParser.AttributeContext ctx);
	/**
	 * Exit a parse tree produced by {@link BallerinaParser#attribute}.
	 * @param ctx the parse tree
	 */
	void exitAttribute(BallerinaParser.AttributeContext ctx);
	/**
	 * Enter a parse tree produced by {@link BallerinaParser#text}.
	 * @param ctx the parse tree
	 */
	void enterText(BallerinaParser.TextContext ctx);
	/**
	 * Exit a parse tree produced by {@link BallerinaParser#text}.
	 * @param ctx the parse tree
	 */
	void exitText(BallerinaParser.TextContext ctx);
	/**
	 * Enter a parse tree produced by {@link BallerinaParser#xmlQuotedString}.
	 * @param ctx the parse tree
	 */
	void enterXmlQuotedString(BallerinaParser.XmlQuotedStringContext ctx);
	/**
	 * Exit a parse tree produced by {@link BallerinaParser#xmlQuotedString}.
	 * @param ctx the parse tree
	 */
	void exitXmlQuotedString(BallerinaParser.XmlQuotedStringContext ctx);
	/**
	 * Enter a parse tree produced by {@link BallerinaParser#xmlSingleQuotedString}.
	 * @param ctx the parse tree
	 */
	void enterXmlSingleQuotedString(BallerinaParser.XmlSingleQuotedStringContext ctx);
	/**
	 * Exit a parse tree produced by {@link BallerinaParser#xmlSingleQuotedString}.
	 * @param ctx the parse tree
	 */
	void exitXmlSingleQuotedString(BallerinaParser.XmlSingleQuotedStringContext ctx);
	/**
	 * Enter a parse tree produced by {@link BallerinaParser#xmlDoubleQuotedString}.
	 * @param ctx the parse tree
	 */
	void enterXmlDoubleQuotedString(BallerinaParser.XmlDoubleQuotedStringContext ctx);
	/**
	 * Exit a parse tree produced by {@link BallerinaParser#xmlDoubleQuotedString}.
	 * @param ctx the parse tree
	 */
	void exitXmlDoubleQuotedString(BallerinaParser.XmlDoubleQuotedStringContext ctx);
	/**
	 * Enter a parse tree produced by {@link BallerinaParser#xmlQualifiedName}.
	 * @param ctx the parse tree
	 */
	void enterXmlQualifiedName(BallerinaParser.XmlQualifiedNameContext ctx);
	/**
	 * Exit a parse tree produced by {@link BallerinaParser#xmlQualifiedName}.
	 * @param ctx the parse tree
	 */
	void exitXmlQualifiedName(BallerinaParser.XmlQualifiedNameContext ctx);
	/**
	 * Enter a parse tree produced by {@link BallerinaParser#stringTemplateLiteral}.
	 * @param ctx the parse tree
	 */
	void enterStringTemplateLiteral(BallerinaParser.StringTemplateLiteralContext ctx);
	/**
	 * Exit a parse tree produced by {@link BallerinaParser#stringTemplateLiteral}.
	 * @param ctx the parse tree
	 */
	void exitStringTemplateLiteral(BallerinaParser.StringTemplateLiteralContext ctx);
	/**
	 * Enter a parse tree produced by {@link BallerinaParser#stringTemplateContent}.
	 * @param ctx the parse tree
	 */
	void enterStringTemplateContent(BallerinaParser.StringTemplateContentContext ctx);
	/**
	 * Exit a parse tree produced by {@link BallerinaParser#stringTemplateContent}.
	 * @param ctx the parse tree
	 */
	void exitStringTemplateContent(BallerinaParser.StringTemplateContentContext ctx);
	/**
	 * Enter a parse tree produced by {@link BallerinaParser#anyIdentifierName}.
	 * @param ctx the parse tree
	 */
	void enterAnyIdentifierName(BallerinaParser.AnyIdentifierNameContext ctx);
	/**
	 * Exit a parse tree produced by {@link BallerinaParser#anyIdentifierName}.
	 * @param ctx the parse tree
	 */
	void exitAnyIdentifierName(BallerinaParser.AnyIdentifierNameContext ctx);
	/**
	 * Enter a parse tree produced by {@link BallerinaParser#reservedWord}.
	 * @param ctx the parse tree
	 */
	void enterReservedWord(BallerinaParser.ReservedWordContext ctx);
	/**
	 * Exit a parse tree produced by {@link BallerinaParser#reservedWord}.
	 * @param ctx the parse tree
	 */
	void exitReservedWord(BallerinaParser.ReservedWordContext ctx);
	/**
	 * Enter a parse tree produced by {@link BallerinaParser#tableQuery}.
	 * @param ctx the parse tree
	 */
	void enterTableQuery(BallerinaParser.TableQueryContext ctx);
	/**
	 * Exit a parse tree produced by {@link BallerinaParser#tableQuery}.
	 * @param ctx the parse tree
	 */
	void exitTableQuery(BallerinaParser.TableQueryContext ctx);
	/**
	 * Enter a parse tree produced by {@link BallerinaParser#aggregationQuery}.
	 * @param ctx the parse tree
	 */
	void enterAggregationQuery(BallerinaParser.AggregationQueryContext ctx);
	/**
	 * Exit a parse tree produced by {@link BallerinaParser#aggregationQuery}.
	 * @param ctx the parse tree
	 */
	void exitAggregationQuery(BallerinaParser.AggregationQueryContext ctx);
	/**
	 * Enter a parse tree produced by {@link BallerinaParser#streamletDefinition}.
	 * @param ctx the parse tree
	 */
	void enterStreamletDefinition(BallerinaParser.StreamletDefinitionContext ctx);
	/**
	 * Exit a parse tree produced by {@link BallerinaParser#streamletDefinition}.
	 * @param ctx the parse tree
	 */
	void exitStreamletDefinition(BallerinaParser.StreamletDefinitionContext ctx);
	/**
	 * Enter a parse tree produced by {@link BallerinaParser#streamletBody}.
	 * @param ctx the parse tree
	 */
	void enterStreamletBody(BallerinaParser.StreamletBodyContext ctx);
	/**
	 * Exit a parse tree produced by {@link BallerinaParser#streamletBody}.
	 * @param ctx the parse tree
	 */
	void exitStreamletBody(BallerinaParser.StreamletBodyContext ctx);
	/**
	 * Enter a parse tree produced by {@link BallerinaParser#streamingQueryDeclaration}.
	 * @param ctx the parse tree
	 */
	void enterStreamingQueryDeclaration(BallerinaParser.StreamingQueryDeclarationContext ctx);
	/**
	 * Exit a parse tree produced by {@link BallerinaParser#streamingQueryDeclaration}.
	 * @param ctx the parse tree
	 */
	void exitStreamingQueryDeclaration(BallerinaParser.StreamingQueryDeclarationContext ctx);
	/**
	 * Enter a parse tree produced by {@link BallerinaParser#queryStatement}.
	 * @param ctx the parse tree
	 */
	void enterQueryStatement(BallerinaParser.QueryStatementContext ctx);
	/**
	 * Exit a parse tree produced by {@link BallerinaParser#queryStatement}.
	 * @param ctx the parse tree
	 */
	void exitQueryStatement(BallerinaParser.QueryStatementContext ctx);
	/**
	 * Enter a parse tree produced by {@link BallerinaParser#streamingQueryStatement}.
	 * @param ctx the parse tree
	 */
	void enterStreamingQueryStatement(BallerinaParser.StreamingQueryStatementContext ctx);
	/**
	 * Exit a parse tree produced by {@link BallerinaParser#streamingQueryStatement}.
	 * @param ctx the parse tree
	 */
	void exitStreamingQueryStatement(BallerinaParser.StreamingQueryStatementContext ctx);
	/**
	 * Enter a parse tree produced by {@link BallerinaParser#patternClause}.
	 * @param ctx the parse tree
	 */
	void enterPatternClause(BallerinaParser.PatternClauseContext ctx);
	/**
	 * Exit a parse tree produced by {@link BallerinaParser#patternClause}.
	 * @param ctx the parse tree
	 */
	void exitPatternClause(BallerinaParser.PatternClauseContext ctx);
	/**
	 * Enter a parse tree produced by {@link BallerinaParser#withinClause}.
	 * @param ctx the parse tree
	 */
	void enterWithinClause(BallerinaParser.WithinClauseContext ctx);
	/**
	 * Exit a parse tree produced by {@link BallerinaParser#withinClause}.
	 * @param ctx the parse tree
	 */
	void exitWithinClause(BallerinaParser.WithinClauseContext ctx);
	/**
	 * Enter a parse tree produced by {@link BallerinaParser#orderByClause}.
	 * @param ctx the parse tree
	 */
	void enterOrderByClause(BallerinaParser.OrderByClauseContext ctx);
	/**
	 * Exit a parse tree produced by {@link BallerinaParser#orderByClause}.
	 * @param ctx the parse tree
	 */
	void exitOrderByClause(BallerinaParser.OrderByClauseContext ctx);
	/**
	 * Enter a parse tree produced by {@link BallerinaParser#selectClause}.
	 * @param ctx the parse tree
	 */
	void enterSelectClause(BallerinaParser.SelectClauseContext ctx);
	/**
	 * Exit a parse tree produced by {@link BallerinaParser#selectClause}.
	 * @param ctx the parse tree
	 */
	void exitSelectClause(BallerinaParser.SelectClauseContext ctx);
	/**
	 * Enter a parse tree produced by {@link BallerinaParser#selectExpressionList}.
	 * @param ctx the parse tree
	 */
	void enterSelectExpressionList(BallerinaParser.SelectExpressionListContext ctx);
	/**
	 * Exit a parse tree produced by {@link BallerinaParser#selectExpressionList}.
	 * @param ctx the parse tree
	 */
	void exitSelectExpressionList(BallerinaParser.SelectExpressionListContext ctx);
	/**
	 * Enter a parse tree produced by {@link BallerinaParser#selectExpression}.
	 * @param ctx the parse tree
	 */
	void enterSelectExpression(BallerinaParser.SelectExpressionContext ctx);
	/**
	 * Exit a parse tree produced by {@link BallerinaParser#selectExpression}.
	 * @param ctx the parse tree
	 */
	void exitSelectExpression(BallerinaParser.SelectExpressionContext ctx);
	/**
	 * Enter a parse tree produced by {@link BallerinaParser#groupByClause}.
	 * @param ctx the parse tree
	 */
	void enterGroupByClause(BallerinaParser.GroupByClauseContext ctx);
	/**
	 * Exit a parse tree produced by {@link BallerinaParser#groupByClause}.
	 * @param ctx the parse tree
	 */
	void exitGroupByClause(BallerinaParser.GroupByClauseContext ctx);
	/**
	 * Enter a parse tree produced by {@link BallerinaParser#havingClause}.
	 * @param ctx the parse tree
	 */
	void enterHavingClause(BallerinaParser.HavingClauseContext ctx);
	/**
	 * Exit a parse tree produced by {@link BallerinaParser#havingClause}.
	 * @param ctx the parse tree
	 */
	void exitHavingClause(BallerinaParser.HavingClauseContext ctx);
	/**
	 * Enter a parse tree produced by {@link BallerinaParser#streamingAction}.
	 * @param ctx the parse tree
	 */
	void enterStreamingAction(BallerinaParser.StreamingActionContext ctx);
	/**
	 * Exit a parse tree produced by {@link BallerinaParser#streamingAction}.
	 * @param ctx the parse tree
	 */
	void exitStreamingAction(BallerinaParser.StreamingActionContext ctx);
	/**
	 * Enter a parse tree produced by {@link BallerinaParser#setClause}.
	 * @param ctx the parse tree
	 */
	void enterSetClause(BallerinaParser.SetClauseContext ctx);
	/**
	 * Exit a parse tree produced by {@link BallerinaParser#setClause}.
	 * @param ctx the parse tree
	 */
	void exitSetClause(BallerinaParser.SetClauseContext ctx);
	/**
	 * Enter a parse tree produced by {@link BallerinaParser#setAssignmentClause}.
	 * @param ctx the parse tree
	 */
	void enterSetAssignmentClause(BallerinaParser.SetAssignmentClauseContext ctx);
	/**
	 * Exit a parse tree produced by {@link BallerinaParser#setAssignmentClause}.
	 * @param ctx the parse tree
	 */
	void exitSetAssignmentClause(BallerinaParser.SetAssignmentClauseContext ctx);
	/**
	 * Enter a parse tree produced by {@link BallerinaParser#streamingInput}.
	 * @param ctx the parse tree
	 */
	void enterStreamingInput(BallerinaParser.StreamingInputContext ctx);
	/**
	 * Exit a parse tree produced by {@link BallerinaParser#streamingInput}.
	 * @param ctx the parse tree
	 */
	void exitStreamingInput(BallerinaParser.StreamingInputContext ctx);
	/**
	 * Enter a parse tree produced by {@link BallerinaParser#joinStreamingInput}.
	 * @param ctx the parse tree
	 */
	void enterJoinStreamingInput(BallerinaParser.JoinStreamingInputContext ctx);
	/**
	 * Exit a parse tree produced by {@link BallerinaParser#joinStreamingInput}.
	 * @param ctx the parse tree
	 */
	void exitJoinStreamingInput(BallerinaParser.JoinStreamingInputContext ctx);
	/**
	 * Enter a parse tree produced by {@link BallerinaParser#outputRate}.
	 * @param ctx the parse tree
	 */
	void enterOutputRate(BallerinaParser.OutputRateContext ctx);
	/**
	 * Exit a parse tree produced by {@link BallerinaParser#outputRate}.
	 * @param ctx the parse tree
	 */
	void exitOutputRate(BallerinaParser.OutputRateContext ctx);
	/**
	 * Enter a parse tree produced by {@link BallerinaParser#patternStreamingInput}.
	 * @param ctx the parse tree
	 */
	void enterPatternStreamingInput(BallerinaParser.PatternStreamingInputContext ctx);
	/**
	 * Exit a parse tree produced by {@link BallerinaParser#patternStreamingInput}.
	 * @param ctx the parse tree
	 */
	void exitPatternStreamingInput(BallerinaParser.PatternStreamingInputContext ctx);
	/**
	 * Enter a parse tree produced by {@link BallerinaParser#patternStreamingEdgeInput}.
	 * @param ctx the parse tree
	 */
	void enterPatternStreamingEdgeInput(BallerinaParser.PatternStreamingEdgeInputContext ctx);
	/**
	 * Exit a parse tree produced by {@link BallerinaParser#patternStreamingEdgeInput}.
	 * @param ctx the parse tree
	 */
	void exitPatternStreamingEdgeInput(BallerinaParser.PatternStreamingEdgeInputContext ctx);
	/**
	 * Enter a parse tree produced by {@link BallerinaParser#whereClause}.
	 * @param ctx the parse tree
	 */
	void enterWhereClause(BallerinaParser.WhereClauseContext ctx);
	/**
	 * Exit a parse tree produced by {@link BallerinaParser#whereClause}.
	 * @param ctx the parse tree
	 */
	void exitWhereClause(BallerinaParser.WhereClauseContext ctx);
	/**
	 * Enter a parse tree produced by {@link BallerinaParser#functionClause}.
	 * @param ctx the parse tree
	 */
	void enterFunctionClause(BallerinaParser.FunctionClauseContext ctx);
	/**
	 * Exit a parse tree produced by {@link BallerinaParser#functionClause}.
	 * @param ctx the parse tree
	 */
	void exitFunctionClause(BallerinaParser.FunctionClauseContext ctx);
	/**
	 * Enter a parse tree produced by {@link BallerinaParser#windowClause}.
	 * @param ctx the parse tree
	 */
	void enterWindowClause(BallerinaParser.WindowClauseContext ctx);
	/**
	 * Exit a parse tree produced by {@link BallerinaParser#windowClause}.
	 * @param ctx the parse tree
	 */
	void exitWindowClause(BallerinaParser.WindowClauseContext ctx);
	/**
	 * Enter a parse tree produced by {@link BallerinaParser#outputEventType}.
	 * @param ctx the parse tree
	 */
	void enterOutputEventType(BallerinaParser.OutputEventTypeContext ctx);
	/**
	 * Exit a parse tree produced by {@link BallerinaParser#outputEventType}.
	 * @param ctx the parse tree
	 */
	void exitOutputEventType(BallerinaParser.OutputEventTypeContext ctx);
	/**
	 * Enter a parse tree produced by {@link BallerinaParser#joinType}.
	 * @param ctx the parse tree
	 */
	void enterJoinType(BallerinaParser.JoinTypeContext ctx);
	/**
	 * Exit a parse tree produced by {@link BallerinaParser#joinType}.
	 * @param ctx the parse tree
	 */
	void exitJoinType(BallerinaParser.JoinTypeContext ctx);
	/**
	 * Enter a parse tree produced by {@link BallerinaParser#outputRateType}.
	 * @param ctx the parse tree
	 */
	void enterOutputRateType(BallerinaParser.OutputRateTypeContext ctx);
	/**
	 * Exit a parse tree produced by {@link BallerinaParser#outputRateType}.
	 * @param ctx the parse tree
	 */
	void exitOutputRateType(BallerinaParser.OutputRateTypeContext ctx);
	/**
	 * Enter a parse tree produced by {@link BallerinaParser#deprecatedAttachment}.
	 * @param ctx the parse tree
	 */
	void enterDeprecatedAttachment(BallerinaParser.DeprecatedAttachmentContext ctx);
	/**
	 * Exit a parse tree produced by {@link BallerinaParser#deprecatedAttachment}.
	 * @param ctx the parse tree
	 */
	void exitDeprecatedAttachment(BallerinaParser.DeprecatedAttachmentContext ctx);
	/**
	 * Enter a parse tree produced by {@link BallerinaParser#deprecatedText}.
	 * @param ctx the parse tree
	 */
	void enterDeprecatedText(BallerinaParser.DeprecatedTextContext ctx);
	/**
	 * Exit a parse tree produced by {@link BallerinaParser#deprecatedText}.
	 * @param ctx the parse tree
	 */
	void exitDeprecatedText(BallerinaParser.DeprecatedTextContext ctx);
	/**
	 * Enter a parse tree produced by {@link BallerinaParser#deprecatedTemplateInlineCode}.
	 * @param ctx the parse tree
	 */
	void enterDeprecatedTemplateInlineCode(BallerinaParser.DeprecatedTemplateInlineCodeContext ctx);
	/**
	 * Exit a parse tree produced by {@link BallerinaParser#deprecatedTemplateInlineCode}.
	 * @param ctx the parse tree
	 */
	void exitDeprecatedTemplateInlineCode(BallerinaParser.DeprecatedTemplateInlineCodeContext ctx);
	/**
	 * Enter a parse tree produced by {@link BallerinaParser#singleBackTickDeprecatedInlineCode}.
	 * @param ctx the parse tree
	 */
	void enterSingleBackTickDeprecatedInlineCode(BallerinaParser.SingleBackTickDeprecatedInlineCodeContext ctx);
	/**
	 * Exit a parse tree produced by {@link BallerinaParser#singleBackTickDeprecatedInlineCode}.
	 * @param ctx the parse tree
	 */
	void exitSingleBackTickDeprecatedInlineCode(BallerinaParser.SingleBackTickDeprecatedInlineCodeContext ctx);
	/**
	 * Enter a parse tree produced by {@link BallerinaParser#doubleBackTickDeprecatedInlineCode}.
	 * @param ctx the parse tree
	 */
	void enterDoubleBackTickDeprecatedInlineCode(BallerinaParser.DoubleBackTickDeprecatedInlineCodeContext ctx);
	/**
	 * Exit a parse tree produced by {@link BallerinaParser#doubleBackTickDeprecatedInlineCode}.
	 * @param ctx the parse tree
	 */
	void exitDoubleBackTickDeprecatedInlineCode(BallerinaParser.DoubleBackTickDeprecatedInlineCodeContext ctx);
	/**
	 * Enter a parse tree produced by {@link BallerinaParser#tripleBackTickDeprecatedInlineCode}.
	 * @param ctx the parse tree
	 */
	void enterTripleBackTickDeprecatedInlineCode(BallerinaParser.TripleBackTickDeprecatedInlineCodeContext ctx);
	/**
	 * Exit a parse tree produced by {@link BallerinaParser#tripleBackTickDeprecatedInlineCode}.
	 * @param ctx the parse tree
	 */
	void exitTripleBackTickDeprecatedInlineCode(BallerinaParser.TripleBackTickDeprecatedInlineCodeContext ctx);
	/**
	 * Enter a parse tree produced by {@link BallerinaParser#documentationAttachment}.
	 * @param ctx the parse tree
	 */
	void enterDocumentationAttachment(BallerinaParser.DocumentationAttachmentContext ctx);
	/**
	 * Exit a parse tree produced by {@link BallerinaParser#documentationAttachment}.
	 * @param ctx the parse tree
	 */
	void exitDocumentationAttachment(BallerinaParser.DocumentationAttachmentContext ctx);
	/**
	 * Enter a parse tree produced by {@link BallerinaParser#documentationTemplateContent}.
	 * @param ctx the parse tree
	 */
	void enterDocumentationTemplateContent(BallerinaParser.DocumentationTemplateContentContext ctx);
	/**
	 * Exit a parse tree produced by {@link BallerinaParser#documentationTemplateContent}.
	 * @param ctx the parse tree
	 */
	void exitDocumentationTemplateContent(BallerinaParser.DocumentationTemplateContentContext ctx);
	/**
	 * Enter a parse tree produced by {@link BallerinaParser#documentationTemplateAttributeDescription}.
	 * @param ctx the parse tree
	 */
	void enterDocumentationTemplateAttributeDescription(BallerinaParser.DocumentationTemplateAttributeDescriptionContext ctx);
	/**
	 * Exit a parse tree produced by {@link BallerinaParser#documentationTemplateAttributeDescription}.
	 * @param ctx the parse tree
	 */
	void exitDocumentationTemplateAttributeDescription(BallerinaParser.DocumentationTemplateAttributeDescriptionContext ctx);
	/**
	 * Enter a parse tree produced by {@link BallerinaParser#docText}.
	 * @param ctx the parse tree
	 */
	void enterDocText(BallerinaParser.DocTextContext ctx);
	/**
	 * Exit a parse tree produced by {@link BallerinaParser#docText}.
	 * @param ctx the parse tree
	 */
	void exitDocText(BallerinaParser.DocTextContext ctx);
	/**
	 * Enter a parse tree produced by {@link BallerinaParser#documentationTemplateInlineCode}.
	 * @param ctx the parse tree
	 */
	void enterDocumentationTemplateInlineCode(BallerinaParser.DocumentationTemplateInlineCodeContext ctx);
	/**
	 * Exit a parse tree produced by {@link BallerinaParser#documentationTemplateInlineCode}.
	 * @param ctx the parse tree
	 */
	void exitDocumentationTemplateInlineCode(BallerinaParser.DocumentationTemplateInlineCodeContext ctx);
	/**
	 * Enter a parse tree produced by {@link BallerinaParser#singleBackTickDocInlineCode}.
	 * @param ctx the parse tree
	 */
	void enterSingleBackTickDocInlineCode(BallerinaParser.SingleBackTickDocInlineCodeContext ctx);
	/**
	 * Exit a parse tree produced by {@link BallerinaParser#singleBackTickDocInlineCode}.
	 * @param ctx the parse tree
	 */
	void exitSingleBackTickDocInlineCode(BallerinaParser.SingleBackTickDocInlineCodeContext ctx);
	/**
	 * Enter a parse tree produced by {@link BallerinaParser#doubleBackTickDocInlineCode}.
	 * @param ctx the parse tree
	 */
	void enterDoubleBackTickDocInlineCode(BallerinaParser.DoubleBackTickDocInlineCodeContext ctx);
	/**
	 * Exit a parse tree produced by {@link BallerinaParser#doubleBackTickDocInlineCode}.
	 * @param ctx the parse tree
	 */
	void exitDoubleBackTickDocInlineCode(BallerinaParser.DoubleBackTickDocInlineCodeContext ctx);
	/**
	 * Enter a parse tree produced by {@link BallerinaParser#tripleBackTickDocInlineCode}.
	 * @param ctx the parse tree
	 */
	void enterTripleBackTickDocInlineCode(BallerinaParser.TripleBackTickDocInlineCodeContext ctx);
	/**
	 * Exit a parse tree produced by {@link BallerinaParser#tripleBackTickDocInlineCode}.
	 * @param ctx the parse tree
	 */
	void exitTripleBackTickDocInlineCode(BallerinaParser.TripleBackTickDocInlineCodeContext ctx);
}<|MERGE_RESOLUTION|>--- conflicted
+++ resolved
@@ -1,4 +1,23 @@
-// Generated from BallerinaParser.g4 by ANTLR 4.5.3
+/*
+ *  Copyright (c) 2018, WSO2 Inc. (http://www.wso2.org) All Rights Reserved.
+ *
+ * WSO2 Inc. licenses this file to you under the Apache License,
+ * Version 2.0 (the "License"); you may not use this file except
+ * in compliance with the License.
+ * You may obtain a copy of the License at
+ *
+ *  http://www.apache.org/licenses/LICENSE-2.0
+ *
+ * Unless required by applicable law or agreed to in writing,
+ * software distributed under the License is distributed on an
+ * "AS IS" BASIS, WITHOUT WARRANTIES OR CONDITIONS OF ANY
+ * KIND, either express or implied.  See the License for the
+ * specific language governing permissions and limitations
+ * under the License.
+ */
+
+// Generated from BallerinaLexer.g4 by ANTLR 4.5.3
+
 package org.wso2.ballerinalang.compiler.parser.antlr4;
 import org.antlr.v4.runtime.tree.ParseTreeListener;
 
@@ -1208,7 +1227,6 @@
 	 */
 	void exitBinaryDivMulModExpression(BallerinaParser.BinaryDivMulModExpressionContext ctx);
 	/**
-<<<<<<< HEAD
 	 * Enter a parse tree produced by the {@code typeOfBinaryExpression}
 	 * labeled alternative in {@link BallerinaParser#expression}.
 	 * @param ctx the parse tree
@@ -1220,7 +1238,7 @@
 	 * @param ctx the parse tree
 	 */
 	void exitTypeOfBinaryExpression(BallerinaParser.TypeOfBinaryExpressionContext ctx);
-=======
+	/**
 	 * Enter a parse tree produced by the {@code awaitExpression}
 	 * labeled alternative in {@link BallerinaParser#expression}.
 	 * @param ctx the parse tree
@@ -1232,7 +1250,6 @@
 	 * @param ctx the parse tree
 	 */
 	void exitAwaitExpression(BallerinaParser.AwaitExpressionContext ctx);
->>>>>>> 28d75de6
 	/**
 	 * Enter a parse tree produced by the {@code valueTypeTypeExpression}
 	 * labeled alternative in {@link BallerinaParser#expression}.
