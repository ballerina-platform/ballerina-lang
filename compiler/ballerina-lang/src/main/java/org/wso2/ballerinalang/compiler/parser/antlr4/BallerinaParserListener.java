// Generated from BallerinaParser.g4 by ANTLR 4.5.3
package org.wso2.ballerinalang.compiler.parser.antlr4;
import org.antlr.v4.runtime.tree.ParseTreeListener;

/**
 * This interface defines a complete listener for a parse tree produced by
 * {@link BallerinaParser}.
 */
public interface BallerinaParserListener extends ParseTreeListener {
	/**
	 * Enter a parse tree produced by {@link BallerinaParser#compilationUnit}.
	 * @param ctx the parse tree
	 */
	void enterCompilationUnit(BallerinaParser.CompilationUnitContext ctx);
	/**
	 * Exit a parse tree produced by {@link BallerinaParser#compilationUnit}.
	 * @param ctx the parse tree
	 */
	void exitCompilationUnit(BallerinaParser.CompilationUnitContext ctx);
	/**
	 * Enter a parse tree produced by {@link BallerinaParser#packageName}.
	 * @param ctx the parse tree
	 */
	void enterPackageName(BallerinaParser.PackageNameContext ctx);
	/**
	 * Exit a parse tree produced by {@link BallerinaParser#packageName}.
	 * @param ctx the parse tree
	 */
	void exitPackageName(BallerinaParser.PackageNameContext ctx);
	/**
	 * Enter a parse tree produced by {@link BallerinaParser#version}.
	 * @param ctx the parse tree
	 */
	void enterVersion(BallerinaParser.VersionContext ctx);
	/**
	 * Exit a parse tree produced by {@link BallerinaParser#version}.
	 * @param ctx the parse tree
	 */
	void exitVersion(BallerinaParser.VersionContext ctx);
	/**
	 * Enter a parse tree produced by {@link BallerinaParser#versionPattern}.
	 * @param ctx the parse tree
	 */
	void enterVersionPattern(BallerinaParser.VersionPatternContext ctx);
	/**
	 * Exit a parse tree produced by {@link BallerinaParser#versionPattern}.
	 * @param ctx the parse tree
	 */
	void exitVersionPattern(BallerinaParser.VersionPatternContext ctx);
	/**
	 * Enter a parse tree produced by {@link BallerinaParser#importDeclaration}.
	 * @param ctx the parse tree
	 */
	void enterImportDeclaration(BallerinaParser.ImportDeclarationContext ctx);
	/**
	 * Exit a parse tree produced by {@link BallerinaParser#importDeclaration}.
	 * @param ctx the parse tree
	 */
	void exitImportDeclaration(BallerinaParser.ImportDeclarationContext ctx);
	/**
	 * Enter a parse tree produced by {@link BallerinaParser#orgName}.
	 * @param ctx the parse tree
	 */
	void enterOrgName(BallerinaParser.OrgNameContext ctx);
	/**
	 * Exit a parse tree produced by {@link BallerinaParser#orgName}.
	 * @param ctx the parse tree
	 */
	void exitOrgName(BallerinaParser.OrgNameContext ctx);
	/**
	 * Enter a parse tree produced by {@link BallerinaParser#definition}.
	 * @param ctx the parse tree
	 */
	void enterDefinition(BallerinaParser.DefinitionContext ctx);
	/**
	 * Exit a parse tree produced by {@link BallerinaParser#definition}.
	 * @param ctx the parse tree
	 */
	void exitDefinition(BallerinaParser.DefinitionContext ctx);
	/**
	 * Enter a parse tree produced by {@link BallerinaParser#serviceDefinition}.
	 * @param ctx the parse tree
	 */
	void enterServiceDefinition(BallerinaParser.ServiceDefinitionContext ctx);
	/**
	 * Exit a parse tree produced by {@link BallerinaParser#serviceDefinition}.
	 * @param ctx the parse tree
	 */
	void exitServiceDefinition(BallerinaParser.ServiceDefinitionContext ctx);
	/**
	 * Enter a parse tree produced by {@link BallerinaParser#serviceBody}.
	 * @param ctx the parse tree
	 */
	void enterServiceBody(BallerinaParser.ServiceBodyContext ctx);
	/**
	 * Exit a parse tree produced by {@link BallerinaParser#serviceBody}.
	 * @param ctx the parse tree
	 */
	void exitServiceBody(BallerinaParser.ServiceBodyContext ctx);
	/**
	 * Enter a parse tree produced by {@link BallerinaParser#blockFunctionBody}.
	 * @param ctx the parse tree
	 */
	void enterBlockFunctionBody(BallerinaParser.BlockFunctionBodyContext ctx);
	/**
	 * Exit a parse tree produced by {@link BallerinaParser#blockFunctionBody}.
	 * @param ctx the parse tree
	 */
	void exitBlockFunctionBody(BallerinaParser.BlockFunctionBodyContext ctx);
	/**
	 * Enter a parse tree produced by {@link BallerinaParser#blockStatement}.
	 * @param ctx the parse tree
	 */
	void enterBlockStatement(BallerinaParser.BlockStatementContext ctx);
	/**
	 * Exit a parse tree produced by {@link BallerinaParser#blockStatement}.
	 * @param ctx the parse tree
	 */
	void exitBlockStatement(BallerinaParser.BlockStatementContext ctx);
	/**
	 * Enter a parse tree produced by {@link BallerinaParser#externalFunctionBody}.
	 * @param ctx the parse tree
	 */
	void enterExternalFunctionBody(BallerinaParser.ExternalFunctionBodyContext ctx);
	/**
	 * Exit a parse tree produced by {@link BallerinaParser#externalFunctionBody}.
	 * @param ctx the parse tree
	 */
	void exitExternalFunctionBody(BallerinaParser.ExternalFunctionBodyContext ctx);
	/**
	 * Enter a parse tree produced by {@link BallerinaParser#exprFunctionBody}.
	 * @param ctx the parse tree
	 */
	void enterExprFunctionBody(BallerinaParser.ExprFunctionBodyContext ctx);
	/**
	 * Exit a parse tree produced by {@link BallerinaParser#exprFunctionBody}.
	 * @param ctx the parse tree
	 */
	void exitExprFunctionBody(BallerinaParser.ExprFunctionBodyContext ctx);
	/**
	 * Enter a parse tree produced by {@link BallerinaParser#functionDefinitionBody}.
	 * @param ctx the parse tree
	 */
	void enterFunctionDefinitionBody(BallerinaParser.FunctionDefinitionBodyContext ctx);
	/**
	 * Exit a parse tree produced by {@link BallerinaParser#functionDefinitionBody}.
	 * @param ctx the parse tree
	 */
	void exitFunctionDefinitionBody(BallerinaParser.FunctionDefinitionBodyContext ctx);
	/**
	 * Enter a parse tree produced by {@link BallerinaParser#functionDefinition}.
	 * @param ctx the parse tree
	 */
	void enterFunctionDefinition(BallerinaParser.FunctionDefinitionContext ctx);
	/**
	 * Exit a parse tree produced by {@link BallerinaParser#functionDefinition}.
	 * @param ctx the parse tree
	 */
	void exitFunctionDefinition(BallerinaParser.FunctionDefinitionContext ctx);
	/**
	 * Enter a parse tree produced by {@link BallerinaParser#anonymousFunctionExpr}.
	 * @param ctx the parse tree
	 */
	void enterAnonymousFunctionExpr(BallerinaParser.AnonymousFunctionExprContext ctx);
	/**
	 * Exit a parse tree produced by {@link BallerinaParser#anonymousFunctionExpr}.
	 * @param ctx the parse tree
	 */
	void exitAnonymousFunctionExpr(BallerinaParser.AnonymousFunctionExprContext ctx);
	/**
	 * Enter a parse tree produced by {@link BallerinaParser#explicitAnonymousFunctionExpr}.
	 * @param ctx the parse tree
	 */
	void enterExplicitAnonymousFunctionExpr(BallerinaParser.ExplicitAnonymousFunctionExprContext ctx);
	/**
	 * Exit a parse tree produced by {@link BallerinaParser#explicitAnonymousFunctionExpr}.
	 * @param ctx the parse tree
	 */
	void exitExplicitAnonymousFunctionExpr(BallerinaParser.ExplicitAnonymousFunctionExprContext ctx);
	/**
	 * Enter a parse tree produced by {@link BallerinaParser#inferAnonymousFunctionExpr}.
	 * @param ctx the parse tree
	 */
	void enterInferAnonymousFunctionExpr(BallerinaParser.InferAnonymousFunctionExprContext ctx);
	/**
	 * Exit a parse tree produced by {@link BallerinaParser#inferAnonymousFunctionExpr}.
	 * @param ctx the parse tree
	 */
	void exitInferAnonymousFunctionExpr(BallerinaParser.InferAnonymousFunctionExprContext ctx);
	/**
	 * Enter a parse tree produced by {@link BallerinaParser#inferParamList}.
	 * @param ctx the parse tree
	 */
	void enterInferParamList(BallerinaParser.InferParamListContext ctx);
	/**
	 * Exit a parse tree produced by {@link BallerinaParser#inferParamList}.
	 * @param ctx the parse tree
	 */
	void exitInferParamList(BallerinaParser.InferParamListContext ctx);
	/**
	 * Enter a parse tree produced by {@link BallerinaParser#inferParam}.
	 * @param ctx the parse tree
	 */
	void enterInferParam(BallerinaParser.InferParamContext ctx);
	/**
	 * Exit a parse tree produced by {@link BallerinaParser#inferParam}.
	 * @param ctx the parse tree
	 */
	void exitInferParam(BallerinaParser.InferParamContext ctx);
	/**
	 * Enter a parse tree produced by {@link BallerinaParser#functionSignature}.
	 * @param ctx the parse tree
	 */
	void enterFunctionSignature(BallerinaParser.FunctionSignatureContext ctx);
	/**
	 * Exit a parse tree produced by {@link BallerinaParser#functionSignature}.
	 * @param ctx the parse tree
	 */
	void exitFunctionSignature(BallerinaParser.FunctionSignatureContext ctx);
	/**
	 * Enter a parse tree produced by {@link BallerinaParser#typeDefinition}.
	 * @param ctx the parse tree
	 */
	void enterTypeDefinition(BallerinaParser.TypeDefinitionContext ctx);
	/**
	 * Exit a parse tree produced by {@link BallerinaParser#typeDefinition}.
	 * @param ctx the parse tree
	 */
	void exitTypeDefinition(BallerinaParser.TypeDefinitionContext ctx);
	/**
	 * Enter a parse tree produced by {@link BallerinaParser#objectBody}.
	 * @param ctx the parse tree
	 */
	void enterObjectBody(BallerinaParser.ObjectBodyContext ctx);
	/**
	 * Exit a parse tree produced by {@link BallerinaParser#objectBody}.
	 * @param ctx the parse tree
	 */
	void exitObjectBody(BallerinaParser.ObjectBodyContext ctx);
	/**
	 * Enter a parse tree produced by {@link BallerinaParser#typeReference}.
	 * @param ctx the parse tree
	 */
	void enterTypeReference(BallerinaParser.TypeReferenceContext ctx);
	/**
	 * Exit a parse tree produced by {@link BallerinaParser#typeReference}.
	 * @param ctx the parse tree
	 */
	void exitTypeReference(BallerinaParser.TypeReferenceContext ctx);
	/**
	 * Enter a parse tree produced by {@link BallerinaParser#objectFieldDefinition}.
	 * @param ctx the parse tree
	 */
	void enterObjectFieldDefinition(BallerinaParser.ObjectFieldDefinitionContext ctx);
	/**
	 * Exit a parse tree produced by {@link BallerinaParser#objectFieldDefinition}.
	 * @param ctx the parse tree
	 */
	void exitObjectFieldDefinition(BallerinaParser.ObjectFieldDefinitionContext ctx);
	/**
	 * Enter a parse tree produced by {@link BallerinaParser#fieldDefinition}.
	 * @param ctx the parse tree
	 */
	void enterFieldDefinition(BallerinaParser.FieldDefinitionContext ctx);
	/**
	 * Exit a parse tree produced by {@link BallerinaParser#fieldDefinition}.
	 * @param ctx the parse tree
	 */
	void exitFieldDefinition(BallerinaParser.FieldDefinitionContext ctx);
	/**
	 * Enter a parse tree produced by {@link BallerinaParser#recordRestFieldDefinition}.
	 * @param ctx the parse tree
	 */
	void enterRecordRestFieldDefinition(BallerinaParser.RecordRestFieldDefinitionContext ctx);
	/**
	 * Exit a parse tree produced by {@link BallerinaParser#recordRestFieldDefinition}.
	 * @param ctx the parse tree
	 */
	void exitRecordRestFieldDefinition(BallerinaParser.RecordRestFieldDefinitionContext ctx);
	/**
	 * Enter a parse tree produced by {@link BallerinaParser#sealedLiteral}.
	 * @param ctx the parse tree
	 */
	void enterSealedLiteral(BallerinaParser.SealedLiteralContext ctx);
	/**
	 * Exit a parse tree produced by {@link BallerinaParser#sealedLiteral}.
	 * @param ctx the parse tree
	 */
	void exitSealedLiteral(BallerinaParser.SealedLiteralContext ctx);
	/**
	 * Enter a parse tree produced by {@link BallerinaParser#restDescriptorPredicate}.
	 * @param ctx the parse tree
	 */
	void enterRestDescriptorPredicate(BallerinaParser.RestDescriptorPredicateContext ctx);
	/**
	 * Exit a parse tree produced by {@link BallerinaParser#restDescriptorPredicate}.
	 * @param ctx the parse tree
	 */
	void exitRestDescriptorPredicate(BallerinaParser.RestDescriptorPredicateContext ctx);
	/**
	 * Enter a parse tree produced by {@link BallerinaParser#objectMethod}.
	 * @param ctx the parse tree
	 */
	void enterObjectMethod(BallerinaParser.ObjectMethodContext ctx);
	/**
	 * Exit a parse tree produced by {@link BallerinaParser#objectMethod}.
	 * @param ctx the parse tree
	 */
	void exitObjectMethod(BallerinaParser.ObjectMethodContext ctx);
	/**
	 * Enter a parse tree produced by {@link BallerinaParser#methodDeclaration}.
	 * @param ctx the parse tree
	 */
	void enterMethodDeclaration(BallerinaParser.MethodDeclarationContext ctx);
	/**
	 * Exit a parse tree produced by {@link BallerinaParser#methodDeclaration}.
	 * @param ctx the parse tree
	 */
	void exitMethodDeclaration(BallerinaParser.MethodDeclarationContext ctx);
	/**
	 * Enter a parse tree produced by {@link BallerinaParser#methodDefinition}.
	 * @param ctx the parse tree
	 */
	void enterMethodDefinition(BallerinaParser.MethodDefinitionContext ctx);
	/**
	 * Exit a parse tree produced by {@link BallerinaParser#methodDefinition}.
	 * @param ctx the parse tree
	 */
	void exitMethodDefinition(BallerinaParser.MethodDefinitionContext ctx);
	/**
	 * Enter a parse tree produced by {@link BallerinaParser#annotationDefinition}.
	 * @param ctx the parse tree
	 */
	void enterAnnotationDefinition(BallerinaParser.AnnotationDefinitionContext ctx);
	/**
	 * Exit a parse tree produced by {@link BallerinaParser#annotationDefinition}.
	 * @param ctx the parse tree
	 */
	void exitAnnotationDefinition(BallerinaParser.AnnotationDefinitionContext ctx);
	/**
	 * Enter a parse tree produced by {@link BallerinaParser#constantDefinition}.
	 * @param ctx the parse tree
	 */
	void enterConstantDefinition(BallerinaParser.ConstantDefinitionContext ctx);
	/**
	 * Exit a parse tree produced by {@link BallerinaParser#constantDefinition}.
	 * @param ctx the parse tree
	 */
	void exitConstantDefinition(BallerinaParser.ConstantDefinitionContext ctx);
	/**
	 * Enter a parse tree produced by {@link BallerinaParser#enumDefinition}.
	 * @param ctx the parse tree
	 */
	void enterEnumDefinition(BallerinaParser.EnumDefinitionContext ctx);
	/**
	 * Exit a parse tree produced by {@link BallerinaParser#enumDefinition}.
	 * @param ctx the parse tree
	 */
	void exitEnumDefinition(BallerinaParser.EnumDefinitionContext ctx);
	/**
	 * Enter a parse tree produced by {@link BallerinaParser#enumMember}.
	 * @param ctx the parse tree
	 */
	void enterEnumMember(BallerinaParser.EnumMemberContext ctx);
	/**
	 * Exit a parse tree produced by {@link BallerinaParser#enumMember}.
	 * @param ctx the parse tree
	 */
	void exitEnumMember(BallerinaParser.EnumMemberContext ctx);
	/**
	 * Enter a parse tree produced by {@link BallerinaParser#globalVariableDefinition}.
	 * @param ctx the parse tree
	 */
	void enterGlobalVariableDefinition(BallerinaParser.GlobalVariableDefinitionContext ctx);
	/**
	 * Exit a parse tree produced by {@link BallerinaParser#globalVariableDefinition}.
	 * @param ctx the parse tree
	 */
	void exitGlobalVariableDefinition(BallerinaParser.GlobalVariableDefinitionContext ctx);
	/**
	 * Enter a parse tree produced by {@link BallerinaParser#attachmentPoint}.
	 * @param ctx the parse tree
	 */
	void enterAttachmentPoint(BallerinaParser.AttachmentPointContext ctx);
	/**
	 * Exit a parse tree produced by {@link BallerinaParser#attachmentPoint}.
	 * @param ctx the parse tree
	 */
	void exitAttachmentPoint(BallerinaParser.AttachmentPointContext ctx);
	/**
	 * Enter a parse tree produced by {@link BallerinaParser#dualAttachPoint}.
	 * @param ctx the parse tree
	 */
	void enterDualAttachPoint(BallerinaParser.DualAttachPointContext ctx);
	/**
	 * Exit a parse tree produced by {@link BallerinaParser#dualAttachPoint}.
	 * @param ctx the parse tree
	 */
	void exitDualAttachPoint(BallerinaParser.DualAttachPointContext ctx);
	/**
	 * Enter a parse tree produced by {@link BallerinaParser#dualAttachPointIdent}.
	 * @param ctx the parse tree
	 */
	void enterDualAttachPointIdent(BallerinaParser.DualAttachPointIdentContext ctx);
	/**
	 * Exit a parse tree produced by {@link BallerinaParser#dualAttachPointIdent}.
	 * @param ctx the parse tree
	 */
	void exitDualAttachPointIdent(BallerinaParser.DualAttachPointIdentContext ctx);
	/**
	 * Enter a parse tree produced by {@link BallerinaParser#sourceOnlyAttachPoint}.
	 * @param ctx the parse tree
	 */
	void enterSourceOnlyAttachPoint(BallerinaParser.SourceOnlyAttachPointContext ctx);
	/**
	 * Exit a parse tree produced by {@link BallerinaParser#sourceOnlyAttachPoint}.
	 * @param ctx the parse tree
	 */
	void exitSourceOnlyAttachPoint(BallerinaParser.SourceOnlyAttachPointContext ctx);
	/**
	 * Enter a parse tree produced by {@link BallerinaParser#sourceOnlyAttachPointIdent}.
	 * @param ctx the parse tree
	 */
	void enterSourceOnlyAttachPointIdent(BallerinaParser.SourceOnlyAttachPointIdentContext ctx);
	/**
	 * Exit a parse tree produced by {@link BallerinaParser#sourceOnlyAttachPointIdent}.
	 * @param ctx the parse tree
	 */
	void exitSourceOnlyAttachPointIdent(BallerinaParser.SourceOnlyAttachPointIdentContext ctx);
	/**
	 * Enter a parse tree produced by {@link BallerinaParser#workerDeclaration}.
	 * @param ctx the parse tree
	 */
	void enterWorkerDeclaration(BallerinaParser.WorkerDeclarationContext ctx);
	/**
	 * Exit a parse tree produced by {@link BallerinaParser#workerDeclaration}.
	 * @param ctx the parse tree
	 */
	void exitWorkerDeclaration(BallerinaParser.WorkerDeclarationContext ctx);
	/**
	 * Enter a parse tree produced by {@link BallerinaParser#workerDefinition}.
	 * @param ctx the parse tree
	 */
	void enterWorkerDefinition(BallerinaParser.WorkerDefinitionContext ctx);
	/**
	 * Exit a parse tree produced by {@link BallerinaParser#workerDefinition}.
	 * @param ctx the parse tree
	 */
	void exitWorkerDefinition(BallerinaParser.WorkerDefinitionContext ctx);
	/**
	 * Enter a parse tree produced by {@link BallerinaParser#finiteType}.
	 * @param ctx the parse tree
	 */
	void enterFiniteType(BallerinaParser.FiniteTypeContext ctx);
	/**
	 * Exit a parse tree produced by {@link BallerinaParser#finiteType}.
	 * @param ctx the parse tree
	 */
	void exitFiniteType(BallerinaParser.FiniteTypeContext ctx);
	/**
	 * Enter a parse tree produced by {@link BallerinaParser#finiteTypeUnit}.
	 * @param ctx the parse tree
	 */
	void enterFiniteTypeUnit(BallerinaParser.FiniteTypeUnitContext ctx);
	/**
	 * Exit a parse tree produced by {@link BallerinaParser#finiteTypeUnit}.
	 * @param ctx the parse tree
	 */
	void exitFiniteTypeUnit(BallerinaParser.FiniteTypeUnitContext ctx);
	/**
	 * Enter a parse tree produced by the {@code tupleTypeNameLabel}
	 * labeled alternative in {@link BallerinaParser#typeName}.
	 * @param ctx the parse tree
	 */
	void enterTupleTypeNameLabel(BallerinaParser.TupleTypeNameLabelContext ctx);
	/**
	 * Exit a parse tree produced by the {@code tupleTypeNameLabel}
	 * labeled alternative in {@link BallerinaParser#typeName}.
	 * @param ctx the parse tree
	 */
	void exitTupleTypeNameLabel(BallerinaParser.TupleTypeNameLabelContext ctx);
	/**
	 * Enter a parse tree produced by the {@code unionTypeNameLabel}
	 * labeled alternative in {@link BallerinaParser#typeName}.
	 * @param ctx the parse tree
	 */
	void enterUnionTypeNameLabel(BallerinaParser.UnionTypeNameLabelContext ctx);
	/**
	 * Exit a parse tree produced by the {@code unionTypeNameLabel}
	 * labeled alternative in {@link BallerinaParser#typeName}.
	 * @param ctx the parse tree
	 */
	void exitUnionTypeNameLabel(BallerinaParser.UnionTypeNameLabelContext ctx);
	/**
	 * Enter a parse tree produced by the {@code exclusiveRecordTypeNameLabel}
	 * labeled alternative in {@link BallerinaParser#typeName}.
	 * @param ctx the parse tree
	 */
	void enterExclusiveRecordTypeNameLabel(BallerinaParser.ExclusiveRecordTypeNameLabelContext ctx);
	/**
	 * Exit a parse tree produced by the {@code exclusiveRecordTypeNameLabel}
	 * labeled alternative in {@link BallerinaParser#typeName}.
	 * @param ctx the parse tree
	 */
	void exitExclusiveRecordTypeNameLabel(BallerinaParser.ExclusiveRecordTypeNameLabelContext ctx);
	/**
	 * Enter a parse tree produced by the {@code simpleTypeNameLabel}
	 * labeled alternative in {@link BallerinaParser#typeName}.
	 * @param ctx the parse tree
	 */
	void enterSimpleTypeNameLabel(BallerinaParser.SimpleTypeNameLabelContext ctx);
	/**
	 * Exit a parse tree produced by the {@code simpleTypeNameLabel}
	 * labeled alternative in {@link BallerinaParser#typeName}.
	 * @param ctx the parse tree
	 */
	void exitSimpleTypeNameLabel(BallerinaParser.SimpleTypeNameLabelContext ctx);
	/**
	 * Enter a parse tree produced by the {@code nullableTypeNameLabel}
	 * labeled alternative in {@link BallerinaParser#typeName}.
	 * @param ctx the parse tree
	 */
	void enterNullableTypeNameLabel(BallerinaParser.NullableTypeNameLabelContext ctx);
	/**
	 * Exit a parse tree produced by the {@code nullableTypeNameLabel}
	 * labeled alternative in {@link BallerinaParser#typeName}.
	 * @param ctx the parse tree
	 */
	void exitNullableTypeNameLabel(BallerinaParser.NullableTypeNameLabelContext ctx);
	/**
	 * Enter a parse tree produced by the {@code tableTypeNameLabel}
	 * labeled alternative in {@link BallerinaParser#typeName}.
	 * @param ctx the parse tree
	 */
	void enterTableTypeNameLabel(BallerinaParser.TableTypeNameLabelContext ctx);
	/**
	 * Exit a parse tree produced by the {@code tableTypeNameLabel}
	 * labeled alternative in {@link BallerinaParser#typeName}.
	 * @param ctx the parse tree
	 */
	void exitTableTypeNameLabel(BallerinaParser.TableTypeNameLabelContext ctx);
	/**
	 * Enter a parse tree produced by the {@code arrayTypeNameLabel}
	 * labeled alternative in {@link BallerinaParser#typeName}.
	 * @param ctx the parse tree
	 */
	void enterArrayTypeNameLabel(BallerinaParser.ArrayTypeNameLabelContext ctx);
	/**
	 * Exit a parse tree produced by the {@code arrayTypeNameLabel}
	 * labeled alternative in {@link BallerinaParser#typeName}.
	 * @param ctx the parse tree
	 */
	void exitArrayTypeNameLabel(BallerinaParser.ArrayTypeNameLabelContext ctx);
	/**
	 * Enter a parse tree produced by the {@code objectTypeNameLabel}
	 * labeled alternative in {@link BallerinaParser#typeName}.
	 * @param ctx the parse tree
	 */
	void enterObjectTypeNameLabel(BallerinaParser.ObjectTypeNameLabelContext ctx);
	/**
	 * Exit a parse tree produced by the {@code objectTypeNameLabel}
	 * labeled alternative in {@link BallerinaParser#typeName}.
	 * @param ctx the parse tree
	 */
	void exitObjectTypeNameLabel(BallerinaParser.ObjectTypeNameLabelContext ctx);
	/**
	 * Enter a parse tree produced by the {@code intersectionTypeNameLabel}
	 * labeled alternative in {@link BallerinaParser#typeName}.
	 * @param ctx the parse tree
	 */
	void enterIntersectionTypeNameLabel(BallerinaParser.IntersectionTypeNameLabelContext ctx);
	/**
	 * Exit a parse tree produced by the {@code intersectionTypeNameLabel}
	 * labeled alternative in {@link BallerinaParser#typeName}.
	 * @param ctx the parse tree
	 */
	void exitIntersectionTypeNameLabel(BallerinaParser.IntersectionTypeNameLabelContext ctx);
	/**
	 * Enter a parse tree produced by the {@code groupTypeNameLabel}
	 * labeled alternative in {@link BallerinaParser#typeName}.
	 * @param ctx the parse tree
	 */
	void enterGroupTypeNameLabel(BallerinaParser.GroupTypeNameLabelContext ctx);
	/**
	 * Exit a parse tree produced by the {@code groupTypeNameLabel}
	 * labeled alternative in {@link BallerinaParser#typeName}.
	 * @param ctx the parse tree
	 */
	void exitGroupTypeNameLabel(BallerinaParser.GroupTypeNameLabelContext ctx);
	/**
	 * Enter a parse tree produced by the {@code inclusiveRecordTypeNameLabel}
	 * labeled alternative in {@link BallerinaParser#typeName}.
	 * @param ctx the parse tree
	 */
	void enterInclusiveRecordTypeNameLabel(BallerinaParser.InclusiveRecordTypeNameLabelContext ctx);
	/**
	 * Exit a parse tree produced by the {@code inclusiveRecordTypeNameLabel}
	 * labeled alternative in {@link BallerinaParser#typeName}.
	 * @param ctx the parse tree
	 */
	void exitInclusiveRecordTypeNameLabel(BallerinaParser.InclusiveRecordTypeNameLabelContext ctx);
	/**
	 * Enter a parse tree produced by {@link BallerinaParser#inclusiveRecordTypeDescriptor}.
	 * @param ctx the parse tree
	 */
	void enterInclusiveRecordTypeDescriptor(BallerinaParser.InclusiveRecordTypeDescriptorContext ctx);
	/**
	 * Exit a parse tree produced by {@link BallerinaParser#inclusiveRecordTypeDescriptor}.
	 * @param ctx the parse tree
	 */
	void exitInclusiveRecordTypeDescriptor(BallerinaParser.InclusiveRecordTypeDescriptorContext ctx);
	/**
	 * Enter a parse tree produced by {@link BallerinaParser#tupleTypeDescriptor}.
	 * @param ctx the parse tree
	 */
	void enterTupleTypeDescriptor(BallerinaParser.TupleTypeDescriptorContext ctx);
	/**
	 * Exit a parse tree produced by {@link BallerinaParser#tupleTypeDescriptor}.
	 * @param ctx the parse tree
	 */
	void exitTupleTypeDescriptor(BallerinaParser.TupleTypeDescriptorContext ctx);
	/**
	 * Enter a parse tree produced by {@link BallerinaParser#tupleRestDescriptor}.
	 * @param ctx the parse tree
	 */
	void enterTupleRestDescriptor(BallerinaParser.TupleRestDescriptorContext ctx);
	/**
	 * Exit a parse tree produced by {@link BallerinaParser#tupleRestDescriptor}.
	 * @param ctx the parse tree
	 */
	void exitTupleRestDescriptor(BallerinaParser.TupleRestDescriptorContext ctx);
	/**
	 * Enter a parse tree produced by {@link BallerinaParser#exclusiveRecordTypeDescriptor}.
	 * @param ctx the parse tree
	 */
	void enterExclusiveRecordTypeDescriptor(BallerinaParser.ExclusiveRecordTypeDescriptorContext ctx);
	/**
	 * Exit a parse tree produced by {@link BallerinaParser#exclusiveRecordTypeDescriptor}.
	 * @param ctx the parse tree
	 */
	void exitExclusiveRecordTypeDescriptor(BallerinaParser.ExclusiveRecordTypeDescriptorContext ctx);
	/**
	 * Enter a parse tree produced by {@link BallerinaParser#fieldDescriptor}.
	 * @param ctx the parse tree
	 */
	void enterFieldDescriptor(BallerinaParser.FieldDescriptorContext ctx);
	/**
	 * Exit a parse tree produced by {@link BallerinaParser#fieldDescriptor}.
	 * @param ctx the parse tree
	 */
	void exitFieldDescriptor(BallerinaParser.FieldDescriptorContext ctx);
	/**
	 * Enter a parse tree produced by {@link BallerinaParser#simpleTypeName}.
	 * @param ctx the parse tree
	 */
	void enterSimpleTypeName(BallerinaParser.SimpleTypeNameContext ctx);
	/**
	 * Exit a parse tree produced by {@link BallerinaParser#simpleTypeName}.
	 * @param ctx the parse tree
	 */
	void exitSimpleTypeName(BallerinaParser.SimpleTypeNameContext ctx);
	/**
	 * Enter a parse tree produced by {@link BallerinaParser#referenceTypeName}.
	 * @param ctx the parse tree
	 */
	void enterReferenceTypeName(BallerinaParser.ReferenceTypeNameContext ctx);
	/**
	 * Exit a parse tree produced by {@link BallerinaParser#referenceTypeName}.
	 * @param ctx the parse tree
	 */
	void exitReferenceTypeName(BallerinaParser.ReferenceTypeNameContext ctx);
	/**
	 * Enter a parse tree produced by {@link BallerinaParser#userDefineTypeName}.
	 * @param ctx the parse tree
	 */
	void enterUserDefineTypeName(BallerinaParser.UserDefineTypeNameContext ctx);
	/**
	 * Exit a parse tree produced by {@link BallerinaParser#userDefineTypeName}.
	 * @param ctx the parse tree
	 */
	void exitUserDefineTypeName(BallerinaParser.UserDefineTypeNameContext ctx);
	/**
	 * Enter a parse tree produced by {@link BallerinaParser#valueTypeName}.
	 * @param ctx the parse tree
	 */
	void enterValueTypeName(BallerinaParser.ValueTypeNameContext ctx);
	/**
	 * Exit a parse tree produced by {@link BallerinaParser#valueTypeName}.
	 * @param ctx the parse tree
	 */
	void exitValueTypeName(BallerinaParser.ValueTypeNameContext ctx);
	/**
	 * Enter a parse tree produced by {@link BallerinaParser#builtInReferenceTypeName}.
	 * @param ctx the parse tree
	 */
	void enterBuiltInReferenceTypeName(BallerinaParser.BuiltInReferenceTypeNameContext ctx);
	/**
	 * Exit a parse tree produced by {@link BallerinaParser#builtInReferenceTypeName}.
	 * @param ctx the parse tree
	 */
	void exitBuiltInReferenceTypeName(BallerinaParser.BuiltInReferenceTypeNameContext ctx);
	/**
	 * Enter a parse tree produced by {@link BallerinaParser#streamTypeName}.
	 * @param ctx the parse tree
	 */
	void enterStreamTypeName(BallerinaParser.StreamTypeNameContext ctx);
	/**
	 * Exit a parse tree produced by {@link BallerinaParser#streamTypeName}.
	 * @param ctx the parse tree
	 */
	void exitStreamTypeName(BallerinaParser.StreamTypeNameContext ctx);
	/**
	 * Enter a parse tree produced by {@link BallerinaParser#tableConstructorExpr}.
	 * @param ctx the parse tree
	 */
	void enterTableConstructorExpr(BallerinaParser.TableConstructorExprContext ctx);
	/**
	 * Exit a parse tree produced by {@link BallerinaParser#tableConstructorExpr}.
	 * @param ctx the parse tree
	 */
	void exitTableConstructorExpr(BallerinaParser.TableConstructorExprContext ctx);
	/**
	 * Enter a parse tree produced by {@link BallerinaParser#tableRowList}.
	 * @param ctx the parse tree
	 */
	void enterTableRowList(BallerinaParser.TableRowListContext ctx);
	/**
	 * Exit a parse tree produced by {@link BallerinaParser#tableRowList}.
	 * @param ctx the parse tree
	 */
	void exitTableRowList(BallerinaParser.TableRowListContext ctx);
	/**
	 * Enter a parse tree produced by {@link BallerinaParser#tableTypeDescriptor}.
	 * @param ctx the parse tree
	 */
	void enterTableTypeDescriptor(BallerinaParser.TableTypeDescriptorContext ctx);
	/**
	 * Exit a parse tree produced by {@link BallerinaParser#tableTypeDescriptor}.
	 * @param ctx the parse tree
	 */
	void exitTableTypeDescriptor(BallerinaParser.TableTypeDescriptorContext ctx);
	/**
	 * Enter a parse tree produced by {@link BallerinaParser#tableKeyConstraint}.
	 * @param ctx the parse tree
	 */
	void enterTableKeyConstraint(BallerinaParser.TableKeyConstraintContext ctx);
	/**
	 * Exit a parse tree produced by {@link BallerinaParser#tableKeyConstraint}.
	 * @param ctx the parse tree
	 */
	void exitTableKeyConstraint(BallerinaParser.TableKeyConstraintContext ctx);
	/**
	 * Enter a parse tree produced by {@link BallerinaParser#tableKeySpecifier}.
	 * @param ctx the parse tree
	 */
	void enterTableKeySpecifier(BallerinaParser.TableKeySpecifierContext ctx);
	/**
	 * Exit a parse tree produced by {@link BallerinaParser#tableKeySpecifier}.
	 * @param ctx the parse tree
	 */
	void exitTableKeySpecifier(BallerinaParser.TableKeySpecifierContext ctx);
	/**
	 * Enter a parse tree produced by {@link BallerinaParser#tableKeyTypeConstraint}.
	 * @param ctx the parse tree
	 */
	void enterTableKeyTypeConstraint(BallerinaParser.TableKeyTypeConstraintContext ctx);
	/**
	 * Exit a parse tree produced by {@link BallerinaParser#tableKeyTypeConstraint}.
	 * @param ctx the parse tree
	 */
	void exitTableKeyTypeConstraint(BallerinaParser.TableKeyTypeConstraintContext ctx);
	/**
	 * Enter a parse tree produced by {@link BallerinaParser#functionTypeName}.
	 * @param ctx the parse tree
	 */
	void enterFunctionTypeName(BallerinaParser.FunctionTypeNameContext ctx);
	/**
	 * Exit a parse tree produced by {@link BallerinaParser#functionTypeName}.
	 * @param ctx the parse tree
	 */
	void exitFunctionTypeName(BallerinaParser.FunctionTypeNameContext ctx);
	/**
	 * Enter a parse tree produced by {@link BallerinaParser#errorTypeName}.
	 * @param ctx the parse tree
	 */
	void enterErrorTypeName(BallerinaParser.ErrorTypeNameContext ctx);
	/**
	 * Exit a parse tree produced by {@link BallerinaParser#errorTypeName}.
	 * @param ctx the parse tree
	 */
	void exitErrorTypeName(BallerinaParser.ErrorTypeNameContext ctx);
	/**
	 * Enter a parse tree produced by {@link BallerinaParser#xmlNamespaceName}.
	 * @param ctx the parse tree
	 */
	void enterXmlNamespaceName(BallerinaParser.XmlNamespaceNameContext ctx);
	/**
	 * Exit a parse tree produced by {@link BallerinaParser#xmlNamespaceName}.
	 * @param ctx the parse tree
	 */
	void exitXmlNamespaceName(BallerinaParser.XmlNamespaceNameContext ctx);
	/**
	 * Enter a parse tree produced by {@link BallerinaParser#xmlLocalName}.
	 * @param ctx the parse tree
	 */
	void enterXmlLocalName(BallerinaParser.XmlLocalNameContext ctx);
	/**
	 * Exit a parse tree produced by {@link BallerinaParser#xmlLocalName}.
	 * @param ctx the parse tree
	 */
	void exitXmlLocalName(BallerinaParser.XmlLocalNameContext ctx);
	/**
	 * Enter a parse tree produced by {@link BallerinaParser#annotationAttachment}.
	 * @param ctx the parse tree
	 */
	void enterAnnotationAttachment(BallerinaParser.AnnotationAttachmentContext ctx);
	/**
	 * Exit a parse tree produced by {@link BallerinaParser#annotationAttachment}.
	 * @param ctx the parse tree
	 */
	void exitAnnotationAttachment(BallerinaParser.AnnotationAttachmentContext ctx);
	/**
	 * Enter a parse tree produced by {@link BallerinaParser#statement}.
	 * @param ctx the parse tree
	 */
	void enterStatement(BallerinaParser.StatementContext ctx);
	/**
	 * Exit a parse tree produced by {@link BallerinaParser#statement}.
	 * @param ctx the parse tree
	 */
	void exitStatement(BallerinaParser.StatementContext ctx);
	/**
	 * Enter a parse tree produced by {@link BallerinaParser#variableDefinitionStatement}.
	 * @param ctx the parse tree
	 */
	void enterVariableDefinitionStatement(BallerinaParser.VariableDefinitionStatementContext ctx);
	/**
	 * Exit a parse tree produced by {@link BallerinaParser#variableDefinitionStatement}.
	 * @param ctx the parse tree
	 */
	void exitVariableDefinitionStatement(BallerinaParser.VariableDefinitionStatementContext ctx);
	/**
	 * Enter a parse tree produced by {@link BallerinaParser#recordLiteral}.
	 * @param ctx the parse tree
	 */
	void enterRecordLiteral(BallerinaParser.RecordLiteralContext ctx);
	/**
	 * Exit a parse tree produced by {@link BallerinaParser#recordLiteral}.
	 * @param ctx the parse tree
	 */
	void exitRecordLiteral(BallerinaParser.RecordLiteralContext ctx);
	/**
	 * Enter a parse tree produced by the {@code staticMatchRecordLiteral}
	 * labeled alternative in {@link BallerinaParser#staticMatchLiterals}.
	 * @param ctx the parse tree
	 */
	void enterStaticMatchRecordLiteral(BallerinaParser.StaticMatchRecordLiteralContext ctx);
	/**
	 * Exit a parse tree produced by the {@code staticMatchRecordLiteral}
	 * labeled alternative in {@link BallerinaParser#staticMatchLiterals}.
	 * @param ctx the parse tree
	 */
	void exitStaticMatchRecordLiteral(BallerinaParser.StaticMatchRecordLiteralContext ctx);
	/**
	 * Enter a parse tree produced by the {@code staticMatchListLiteral}
	 * labeled alternative in {@link BallerinaParser#staticMatchLiterals}.
	 * @param ctx the parse tree
	 */
	void enterStaticMatchListLiteral(BallerinaParser.StaticMatchListLiteralContext ctx);
	/**
	 * Exit a parse tree produced by the {@code staticMatchListLiteral}
	 * labeled alternative in {@link BallerinaParser#staticMatchLiterals}.
	 * @param ctx the parse tree
	 */
	void exitStaticMatchListLiteral(BallerinaParser.StaticMatchListLiteralContext ctx);
	/**
	 * Enter a parse tree produced by the {@code staticMatchIdentifierLiteral}
	 * labeled alternative in {@link BallerinaParser#staticMatchLiterals}.
	 * @param ctx the parse tree
	 */
	void enterStaticMatchIdentifierLiteral(BallerinaParser.StaticMatchIdentifierLiteralContext ctx);
	/**
	 * Exit a parse tree produced by the {@code staticMatchIdentifierLiteral}
	 * labeled alternative in {@link BallerinaParser#staticMatchLiterals}.
	 * @param ctx the parse tree
	 */
	void exitStaticMatchIdentifierLiteral(BallerinaParser.StaticMatchIdentifierLiteralContext ctx);
	/**
	 * Enter a parse tree produced by the {@code staticMatchOrExpression}
	 * labeled alternative in {@link BallerinaParser#staticMatchLiterals}.
	 * @param ctx the parse tree
	 */
	void enterStaticMatchOrExpression(BallerinaParser.StaticMatchOrExpressionContext ctx);
	/**
	 * Exit a parse tree produced by the {@code staticMatchOrExpression}
	 * labeled alternative in {@link BallerinaParser#staticMatchLiterals}.
	 * @param ctx the parse tree
	 */
	void exitStaticMatchOrExpression(BallerinaParser.StaticMatchOrExpressionContext ctx);
	/**
	 * Enter a parse tree produced by the {@code staticMatchSimpleLiteral}
	 * labeled alternative in {@link BallerinaParser#staticMatchLiterals}.
	 * @param ctx the parse tree
	 */
	void enterStaticMatchSimpleLiteral(BallerinaParser.StaticMatchSimpleLiteralContext ctx);
	/**
	 * Exit a parse tree produced by the {@code staticMatchSimpleLiteral}
	 * labeled alternative in {@link BallerinaParser#staticMatchLiterals}.
	 * @param ctx the parse tree
	 */
	void exitStaticMatchSimpleLiteral(BallerinaParser.StaticMatchSimpleLiteralContext ctx);
	/**
	 * Enter a parse tree produced by {@link BallerinaParser#recordField}.
	 * @param ctx the parse tree
	 */
	void enterRecordField(BallerinaParser.RecordFieldContext ctx);
	/**
	 * Exit a parse tree produced by {@link BallerinaParser#recordField}.
	 * @param ctx the parse tree
	 */
	void exitRecordField(BallerinaParser.RecordFieldContext ctx);
	/**
	 * Enter a parse tree produced by {@link BallerinaParser#recordKey}.
	 * @param ctx the parse tree
	 */
	void enterRecordKey(BallerinaParser.RecordKeyContext ctx);
	/**
	 * Exit a parse tree produced by {@link BallerinaParser#recordKey}.
	 * @param ctx the parse tree
	 */
	void exitRecordKey(BallerinaParser.RecordKeyContext ctx);
	/**
	 * Enter a parse tree produced by {@link BallerinaParser#listConstructorExpr}.
	 * @param ctx the parse tree
	 */
	void enterListConstructorExpr(BallerinaParser.ListConstructorExprContext ctx);
	/**
	 * Exit a parse tree produced by {@link BallerinaParser#listConstructorExpr}.
	 * @param ctx the parse tree
	 */
	void exitListConstructorExpr(BallerinaParser.ListConstructorExprContext ctx);
	/**
	 * Enter a parse tree produced by {@link BallerinaParser#assignmentStatement}.
	 * @param ctx the parse tree
	 */
	void enterAssignmentStatement(BallerinaParser.AssignmentStatementContext ctx);
	/**
	 * Exit a parse tree produced by {@link BallerinaParser#assignmentStatement}.
	 * @param ctx the parse tree
	 */
	void exitAssignmentStatement(BallerinaParser.AssignmentStatementContext ctx);
	/**
	 * Enter a parse tree produced by {@link BallerinaParser#listDestructuringStatement}.
	 * @param ctx the parse tree
	 */
	void enterListDestructuringStatement(BallerinaParser.ListDestructuringStatementContext ctx);
	/**
	 * Exit a parse tree produced by {@link BallerinaParser#listDestructuringStatement}.
	 * @param ctx the parse tree
	 */
	void exitListDestructuringStatement(BallerinaParser.ListDestructuringStatementContext ctx);
	/**
	 * Enter a parse tree produced by {@link BallerinaParser#recordDestructuringStatement}.
	 * @param ctx the parse tree
	 */
	void enterRecordDestructuringStatement(BallerinaParser.RecordDestructuringStatementContext ctx);
	/**
	 * Exit a parse tree produced by {@link BallerinaParser#recordDestructuringStatement}.
	 * @param ctx the parse tree
	 */
	void exitRecordDestructuringStatement(BallerinaParser.RecordDestructuringStatementContext ctx);
	/**
	 * Enter a parse tree produced by {@link BallerinaParser#errorDestructuringStatement}.
	 * @param ctx the parse tree
	 */
	void enterErrorDestructuringStatement(BallerinaParser.ErrorDestructuringStatementContext ctx);
	/**
	 * Exit a parse tree produced by {@link BallerinaParser#errorDestructuringStatement}.
	 * @param ctx the parse tree
	 */
	void exitErrorDestructuringStatement(BallerinaParser.ErrorDestructuringStatementContext ctx);
	/**
	 * Enter a parse tree produced by {@link BallerinaParser#compoundAssignmentStatement}.
	 * @param ctx the parse tree
	 */
	void enterCompoundAssignmentStatement(BallerinaParser.CompoundAssignmentStatementContext ctx);
	/**
	 * Exit a parse tree produced by {@link BallerinaParser#compoundAssignmentStatement}.
	 * @param ctx the parse tree
	 */
	void exitCompoundAssignmentStatement(BallerinaParser.CompoundAssignmentStatementContext ctx);
	/**
	 * Enter a parse tree produced by {@link BallerinaParser#compoundOperator}.
	 * @param ctx the parse tree
	 */
	void enterCompoundOperator(BallerinaParser.CompoundOperatorContext ctx);
	/**
	 * Exit a parse tree produced by {@link BallerinaParser#compoundOperator}.
	 * @param ctx the parse tree
	 */
	void exitCompoundOperator(BallerinaParser.CompoundOperatorContext ctx);
	/**
	 * Enter a parse tree produced by {@link BallerinaParser#variableReferenceList}.
	 * @param ctx the parse tree
	 */
	void enterVariableReferenceList(BallerinaParser.VariableReferenceListContext ctx);
	/**
	 * Exit a parse tree produced by {@link BallerinaParser#variableReferenceList}.
	 * @param ctx the parse tree
	 */
	void exitVariableReferenceList(BallerinaParser.VariableReferenceListContext ctx);
	/**
	 * Enter a parse tree produced by {@link BallerinaParser#ifElseStatement}.
	 * @param ctx the parse tree
	 */
	void enterIfElseStatement(BallerinaParser.IfElseStatementContext ctx);
	/**
	 * Exit a parse tree produced by {@link BallerinaParser#ifElseStatement}.
	 * @param ctx the parse tree
	 */
	void exitIfElseStatement(BallerinaParser.IfElseStatementContext ctx);
	/**
	 * Enter a parse tree produced by {@link BallerinaParser#ifClause}.
	 * @param ctx the parse tree
	 */
	void enterIfClause(BallerinaParser.IfClauseContext ctx);
	/**
	 * Exit a parse tree produced by {@link BallerinaParser#ifClause}.
	 * @param ctx the parse tree
	 */
	void exitIfClause(BallerinaParser.IfClauseContext ctx);
	/**
	 * Enter a parse tree produced by {@link BallerinaParser#elseIfClause}.
	 * @param ctx the parse tree
	 */
	void enterElseIfClause(BallerinaParser.ElseIfClauseContext ctx);
	/**
	 * Exit a parse tree produced by {@link BallerinaParser#elseIfClause}.
	 * @param ctx the parse tree
	 */
	void exitElseIfClause(BallerinaParser.ElseIfClauseContext ctx);
	/**
	 * Enter a parse tree produced by {@link BallerinaParser#elseClause}.
	 * @param ctx the parse tree
	 */
	void enterElseClause(BallerinaParser.ElseClauseContext ctx);
	/**
	 * Exit a parse tree produced by {@link BallerinaParser#elseClause}.
	 * @param ctx the parse tree
	 */
	void exitElseClause(BallerinaParser.ElseClauseContext ctx);
	/**
	 * Enter a parse tree produced by {@link BallerinaParser#matchStatement}.
	 * @param ctx the parse tree
	 */
	void enterMatchStatement(BallerinaParser.MatchStatementContext ctx);
	/**
	 * Exit a parse tree produced by {@link BallerinaParser#matchStatement}.
	 * @param ctx the parse tree
	 */
	void exitMatchStatement(BallerinaParser.MatchStatementContext ctx);
	/**
	 * Enter a parse tree produced by {@link BallerinaParser#matchPatternClause}.
	 * @param ctx the parse tree
	 */
	void enterMatchPatternClause(BallerinaParser.MatchPatternClauseContext ctx);
	/**
	 * Exit a parse tree produced by {@link BallerinaParser#matchPatternClause}.
	 * @param ctx the parse tree
	 */
	void exitMatchPatternClause(BallerinaParser.MatchPatternClauseContext ctx);
	/**
	 * Enter a parse tree produced by {@link BallerinaParser#bindingPattern}.
	 * @param ctx the parse tree
	 */
	void enterBindingPattern(BallerinaParser.BindingPatternContext ctx);
	/**
	 * Exit a parse tree produced by {@link BallerinaParser#bindingPattern}.
	 * @param ctx the parse tree
	 */
	void exitBindingPattern(BallerinaParser.BindingPatternContext ctx);
	/**
	 * Enter a parse tree produced by {@link BallerinaParser#structuredBindingPattern}.
	 * @param ctx the parse tree
	 */
	void enterStructuredBindingPattern(BallerinaParser.StructuredBindingPatternContext ctx);
	/**
	 * Exit a parse tree produced by {@link BallerinaParser#structuredBindingPattern}.
	 * @param ctx the parse tree
	 */
	void exitStructuredBindingPattern(BallerinaParser.StructuredBindingPatternContext ctx);
	/**
	 * Enter a parse tree produced by {@link BallerinaParser#errorBindingPattern}.
	 * @param ctx the parse tree
	 */
	void enterErrorBindingPattern(BallerinaParser.ErrorBindingPatternContext ctx);
	/**
	 * Exit a parse tree produced by {@link BallerinaParser#errorBindingPattern}.
	 * @param ctx the parse tree
	 */
	void exitErrorBindingPattern(BallerinaParser.ErrorBindingPatternContext ctx);
	/**
	 * Enter a parse tree produced by {@link BallerinaParser#errorBindingPatternParamaters}.
	 * @param ctx the parse tree
	 */
	void enterErrorBindingPatternParamaters(BallerinaParser.ErrorBindingPatternParamatersContext ctx);
	/**
	 * Exit a parse tree produced by {@link BallerinaParser#errorBindingPatternParamaters}.
	 * @param ctx the parse tree
	 */
	void exitErrorBindingPatternParamaters(BallerinaParser.ErrorBindingPatternParamatersContext ctx);
	/**
	 * Enter a parse tree produced by {@link BallerinaParser#errorMatchPattern}.
	 * @param ctx the parse tree
	 */
	void enterErrorMatchPattern(BallerinaParser.ErrorMatchPatternContext ctx);
	/**
	 * Exit a parse tree produced by {@link BallerinaParser#errorMatchPattern}.
	 * @param ctx the parse tree
	 */
	void exitErrorMatchPattern(BallerinaParser.ErrorMatchPatternContext ctx);
	/**
	 * Enter a parse tree produced by {@link BallerinaParser#errorArgListMatchPattern}.
	 * @param ctx the parse tree
	 */
	void enterErrorArgListMatchPattern(BallerinaParser.ErrorArgListMatchPatternContext ctx);
	/**
	 * Exit a parse tree produced by {@link BallerinaParser#errorArgListMatchPattern}.
	 * @param ctx the parse tree
	 */
	void exitErrorArgListMatchPattern(BallerinaParser.ErrorArgListMatchPatternContext ctx);
	/**
	 * Enter a parse tree produced by {@link BallerinaParser#errorFieldMatchPatterns}.
	 * @param ctx the parse tree
	 */
	void enterErrorFieldMatchPatterns(BallerinaParser.ErrorFieldMatchPatternsContext ctx);
	/**
	 * Exit a parse tree produced by {@link BallerinaParser#errorFieldMatchPatterns}.
	 * @param ctx the parse tree
	 */
	void exitErrorFieldMatchPatterns(BallerinaParser.ErrorFieldMatchPatternsContext ctx);
	/**
	 * Enter a parse tree produced by {@link BallerinaParser#errorRestBindingPattern}.
	 * @param ctx the parse tree
	 */
	void enterErrorRestBindingPattern(BallerinaParser.ErrorRestBindingPatternContext ctx);
	/**
	 * Exit a parse tree produced by {@link BallerinaParser#errorRestBindingPattern}.
	 * @param ctx the parse tree
	 */
	void exitErrorRestBindingPattern(BallerinaParser.ErrorRestBindingPatternContext ctx);
	/**
	 * Enter a parse tree produced by {@link BallerinaParser#restMatchPattern}.
	 * @param ctx the parse tree
	 */
	void enterRestMatchPattern(BallerinaParser.RestMatchPatternContext ctx);
	/**
	 * Exit a parse tree produced by {@link BallerinaParser#restMatchPattern}.
	 * @param ctx the parse tree
	 */
	void exitRestMatchPattern(BallerinaParser.RestMatchPatternContext ctx);
	/**
	 * Enter a parse tree produced by {@link BallerinaParser#simpleMatchPattern}.
	 * @param ctx the parse tree
	 */
	void enterSimpleMatchPattern(BallerinaParser.SimpleMatchPatternContext ctx);
	/**
	 * Exit a parse tree produced by {@link BallerinaParser#simpleMatchPattern}.
	 * @param ctx the parse tree
	 */
	void exitSimpleMatchPattern(BallerinaParser.SimpleMatchPatternContext ctx);
	/**
	 * Enter a parse tree produced by {@link BallerinaParser#errorDetailBindingPattern}.
	 * @param ctx the parse tree
	 */
	void enterErrorDetailBindingPattern(BallerinaParser.ErrorDetailBindingPatternContext ctx);
	/**
	 * Exit a parse tree produced by {@link BallerinaParser#errorDetailBindingPattern}.
	 * @param ctx the parse tree
	 */
	void exitErrorDetailBindingPattern(BallerinaParser.ErrorDetailBindingPatternContext ctx);
	/**
	 * Enter a parse tree produced by {@link BallerinaParser#listBindingPattern}.
	 * @param ctx the parse tree
	 */
	void enterListBindingPattern(BallerinaParser.ListBindingPatternContext ctx);
	/**
	 * Exit a parse tree produced by {@link BallerinaParser#listBindingPattern}.
	 * @param ctx the parse tree
	 */
	void exitListBindingPattern(BallerinaParser.ListBindingPatternContext ctx);
	/**
	 * Enter a parse tree produced by {@link BallerinaParser#recordBindingPattern}.
	 * @param ctx the parse tree
	 */
	void enterRecordBindingPattern(BallerinaParser.RecordBindingPatternContext ctx);
	/**
	 * Exit a parse tree produced by {@link BallerinaParser#recordBindingPattern}.
	 * @param ctx the parse tree
	 */
	void exitRecordBindingPattern(BallerinaParser.RecordBindingPatternContext ctx);
	/**
	 * Enter a parse tree produced by {@link BallerinaParser#entryBindingPattern}.
	 * @param ctx the parse tree
	 */
	void enterEntryBindingPattern(BallerinaParser.EntryBindingPatternContext ctx);
	/**
	 * Exit a parse tree produced by {@link BallerinaParser#entryBindingPattern}.
	 * @param ctx the parse tree
	 */
	void exitEntryBindingPattern(BallerinaParser.EntryBindingPatternContext ctx);
	/**
	 * Enter a parse tree produced by {@link BallerinaParser#fieldBindingPattern}.
	 * @param ctx the parse tree
	 */
	void enterFieldBindingPattern(BallerinaParser.FieldBindingPatternContext ctx);
	/**
	 * Exit a parse tree produced by {@link BallerinaParser#fieldBindingPattern}.
	 * @param ctx the parse tree
	 */
	void exitFieldBindingPattern(BallerinaParser.FieldBindingPatternContext ctx);
	/**
	 * Enter a parse tree produced by {@link BallerinaParser#restBindingPattern}.
	 * @param ctx the parse tree
	 */
	void enterRestBindingPattern(BallerinaParser.RestBindingPatternContext ctx);
	/**
	 * Exit a parse tree produced by {@link BallerinaParser#restBindingPattern}.
	 * @param ctx the parse tree
	 */
	void exitRestBindingPattern(BallerinaParser.RestBindingPatternContext ctx);
	/**
	 * Enter a parse tree produced by {@link BallerinaParser#bindingRefPattern}.
	 * @param ctx the parse tree
	 */
	void enterBindingRefPattern(BallerinaParser.BindingRefPatternContext ctx);
	/**
	 * Exit a parse tree produced by {@link BallerinaParser#bindingRefPattern}.
	 * @param ctx the parse tree
	 */
	void exitBindingRefPattern(BallerinaParser.BindingRefPatternContext ctx);
	/**
	 * Enter a parse tree produced by {@link BallerinaParser#structuredRefBindingPattern}.
	 * @param ctx the parse tree
	 */
	void enterStructuredRefBindingPattern(BallerinaParser.StructuredRefBindingPatternContext ctx);
	/**
	 * Exit a parse tree produced by {@link BallerinaParser#structuredRefBindingPattern}.
	 * @param ctx the parse tree
	 */
	void exitStructuredRefBindingPattern(BallerinaParser.StructuredRefBindingPatternContext ctx);
	/**
	 * Enter a parse tree produced by {@link BallerinaParser#listRefBindingPattern}.
	 * @param ctx the parse tree
	 */
	void enterListRefBindingPattern(BallerinaParser.ListRefBindingPatternContext ctx);
	/**
	 * Exit a parse tree produced by {@link BallerinaParser#listRefBindingPattern}.
	 * @param ctx the parse tree
	 */
	void exitListRefBindingPattern(BallerinaParser.ListRefBindingPatternContext ctx);
	/**
	 * Enter a parse tree produced by {@link BallerinaParser#listRefRestPattern}.
	 * @param ctx the parse tree
	 */
	void enterListRefRestPattern(BallerinaParser.ListRefRestPatternContext ctx);
	/**
	 * Exit a parse tree produced by {@link BallerinaParser#listRefRestPattern}.
	 * @param ctx the parse tree
	 */
	void exitListRefRestPattern(BallerinaParser.ListRefRestPatternContext ctx);
	/**
	 * Enter a parse tree produced by {@link BallerinaParser#recordRefBindingPattern}.
	 * @param ctx the parse tree
	 */
	void enterRecordRefBindingPattern(BallerinaParser.RecordRefBindingPatternContext ctx);
	/**
	 * Exit a parse tree produced by {@link BallerinaParser#recordRefBindingPattern}.
	 * @param ctx the parse tree
	 */
	void exitRecordRefBindingPattern(BallerinaParser.RecordRefBindingPatternContext ctx);
	/**
	 * Enter a parse tree produced by {@link BallerinaParser#errorRefBindingPattern}.
	 * @param ctx the parse tree
	 */
	void enterErrorRefBindingPattern(BallerinaParser.ErrorRefBindingPatternContext ctx);
	/**
	 * Exit a parse tree produced by {@link BallerinaParser#errorRefBindingPattern}.
	 * @param ctx the parse tree
	 */
	void exitErrorRefBindingPattern(BallerinaParser.ErrorRefBindingPatternContext ctx);
	/**
	 * Enter a parse tree produced by {@link BallerinaParser#errorRefArgsPattern}.
	 * @param ctx the parse tree
	 */
	void enterErrorRefArgsPattern(BallerinaParser.ErrorRefArgsPatternContext ctx);
	/**
	 * Exit a parse tree produced by {@link BallerinaParser#errorRefArgsPattern}.
	 * @param ctx the parse tree
	 */
	void exitErrorRefArgsPattern(BallerinaParser.ErrorRefArgsPatternContext ctx);
	/**
	 * Enter a parse tree produced by {@link BallerinaParser#errorNamedArgRefPattern}.
	 * @param ctx the parse tree
	 */
	void enterErrorNamedArgRefPattern(BallerinaParser.ErrorNamedArgRefPatternContext ctx);
	/**
	 * Exit a parse tree produced by {@link BallerinaParser#errorNamedArgRefPattern}.
	 * @param ctx the parse tree
	 */
	void exitErrorNamedArgRefPattern(BallerinaParser.ErrorNamedArgRefPatternContext ctx);
	/**
	 * Enter a parse tree produced by {@link BallerinaParser#errorRefRestPattern}.
	 * @param ctx the parse tree
	 */
	void enterErrorRefRestPattern(BallerinaParser.ErrorRefRestPatternContext ctx);
	/**
	 * Exit a parse tree produced by {@link BallerinaParser#errorRefRestPattern}.
	 * @param ctx the parse tree
	 */
	void exitErrorRefRestPattern(BallerinaParser.ErrorRefRestPatternContext ctx);
	/**
	 * Enter a parse tree produced by {@link BallerinaParser#entryRefBindingPattern}.
	 * @param ctx the parse tree
	 */
	void enterEntryRefBindingPattern(BallerinaParser.EntryRefBindingPatternContext ctx);
	/**
	 * Exit a parse tree produced by {@link BallerinaParser#entryRefBindingPattern}.
	 * @param ctx the parse tree
	 */
	void exitEntryRefBindingPattern(BallerinaParser.EntryRefBindingPatternContext ctx);
	/**
	 * Enter a parse tree produced by {@link BallerinaParser#fieldRefBindingPattern}.
	 * @param ctx the parse tree
	 */
	void enterFieldRefBindingPattern(BallerinaParser.FieldRefBindingPatternContext ctx);
	/**
	 * Exit a parse tree produced by {@link BallerinaParser#fieldRefBindingPattern}.
	 * @param ctx the parse tree
	 */
	void exitFieldRefBindingPattern(BallerinaParser.FieldRefBindingPatternContext ctx);
	/**
	 * Enter a parse tree produced by {@link BallerinaParser#restRefBindingPattern}.
	 * @param ctx the parse tree
	 */
	void enterRestRefBindingPattern(BallerinaParser.RestRefBindingPatternContext ctx);
	/**
	 * Exit a parse tree produced by {@link BallerinaParser#restRefBindingPattern}.
	 * @param ctx the parse tree
	 */
	void exitRestRefBindingPattern(BallerinaParser.RestRefBindingPatternContext ctx);
	/**
	 * Enter a parse tree produced by {@link BallerinaParser#foreachStatement}.
	 * @param ctx the parse tree
	 */
	void enterForeachStatement(BallerinaParser.ForeachStatementContext ctx);
	/**
	 * Exit a parse tree produced by {@link BallerinaParser#foreachStatement}.
	 * @param ctx the parse tree
	 */
	void exitForeachStatement(BallerinaParser.ForeachStatementContext ctx);
	/**
	 * Enter a parse tree produced by {@link BallerinaParser#intRangeExpression}.
	 * @param ctx the parse tree
	 */
	void enterIntRangeExpression(BallerinaParser.IntRangeExpressionContext ctx);
	/**
	 * Exit a parse tree produced by {@link BallerinaParser#intRangeExpression}.
	 * @param ctx the parse tree
	 */
	void exitIntRangeExpression(BallerinaParser.IntRangeExpressionContext ctx);
	/**
	 * Enter a parse tree produced by {@link BallerinaParser#whileStatement}.
	 * @param ctx the parse tree
	 */
	void enterWhileStatement(BallerinaParser.WhileStatementContext ctx);
	/**
	 * Exit a parse tree produced by {@link BallerinaParser#whileStatement}.
	 * @param ctx the parse tree
	 */
	void exitWhileStatement(BallerinaParser.WhileStatementContext ctx);
	/**
	 * Enter a parse tree produced by {@link BallerinaParser#continueStatement}.
	 * @param ctx the parse tree
	 */
	void enterContinueStatement(BallerinaParser.ContinueStatementContext ctx);
	/**
	 * Exit a parse tree produced by {@link BallerinaParser#continueStatement}.
	 * @param ctx the parse tree
	 */
	void exitContinueStatement(BallerinaParser.ContinueStatementContext ctx);
	/**
	 * Enter a parse tree produced by {@link BallerinaParser#breakStatement}.
	 * @param ctx the parse tree
	 */
	void enterBreakStatement(BallerinaParser.BreakStatementContext ctx);
	/**
	 * Exit a parse tree produced by {@link BallerinaParser#breakStatement}.
	 * @param ctx the parse tree
	 */
	void exitBreakStatement(BallerinaParser.BreakStatementContext ctx);
	/**
	 * Enter a parse tree produced by {@link BallerinaParser#forkJoinStatement}.
	 * @param ctx the parse tree
	 */
	void enterForkJoinStatement(BallerinaParser.ForkJoinStatementContext ctx);
	/**
	 * Exit a parse tree produced by {@link BallerinaParser#forkJoinStatement}.
	 * @param ctx the parse tree
	 */
	void exitForkJoinStatement(BallerinaParser.ForkJoinStatementContext ctx);
	/**
	 * Enter a parse tree produced by {@link BallerinaParser#tryCatchStatement}.
	 * @param ctx the parse tree
	 */
	void enterTryCatchStatement(BallerinaParser.TryCatchStatementContext ctx);
	/**
	 * Exit a parse tree produced by {@link BallerinaParser#tryCatchStatement}.
	 * @param ctx the parse tree
	 */
	void exitTryCatchStatement(BallerinaParser.TryCatchStatementContext ctx);
	/**
	 * Enter a parse tree produced by {@link BallerinaParser#catchClauses}.
	 * @param ctx the parse tree
	 */
	void enterCatchClauses(BallerinaParser.CatchClausesContext ctx);
	/**
	 * Exit a parse tree produced by {@link BallerinaParser#catchClauses}.
	 * @param ctx the parse tree
	 */
	void exitCatchClauses(BallerinaParser.CatchClausesContext ctx);
	/**
	 * Enter a parse tree produced by {@link BallerinaParser#catchClause}.
	 * @param ctx the parse tree
	 */
	void enterCatchClause(BallerinaParser.CatchClauseContext ctx);
	/**
	 * Exit a parse tree produced by {@link BallerinaParser#catchClause}.
	 * @param ctx the parse tree
	 */
	void exitCatchClause(BallerinaParser.CatchClauseContext ctx);
	/**
	 * Enter a parse tree produced by {@link BallerinaParser#finallyClause}.
	 * @param ctx the parse tree
	 */
	void enterFinallyClause(BallerinaParser.FinallyClauseContext ctx);
	/**
	 * Exit a parse tree produced by {@link BallerinaParser#finallyClause}.
	 * @param ctx the parse tree
	 */
	void exitFinallyClause(BallerinaParser.FinallyClauseContext ctx);
	/**
	 * Enter a parse tree produced by {@link BallerinaParser#throwStatement}.
	 * @param ctx the parse tree
	 */
	void enterThrowStatement(BallerinaParser.ThrowStatementContext ctx);
	/**
	 * Exit a parse tree produced by {@link BallerinaParser#throwStatement}.
	 * @param ctx the parse tree
	 */
	void exitThrowStatement(BallerinaParser.ThrowStatementContext ctx);
	/**
	 * Enter a parse tree produced by {@link BallerinaParser#panicStatement}.
	 * @param ctx the parse tree
	 */
	void enterPanicStatement(BallerinaParser.PanicStatementContext ctx);
	/**
	 * Exit a parse tree produced by {@link BallerinaParser#panicStatement}.
	 * @param ctx the parse tree
	 */
	void exitPanicStatement(BallerinaParser.PanicStatementContext ctx);
	/**
	 * Enter a parse tree produced by {@link BallerinaParser#returnStatement}.
	 * @param ctx the parse tree
	 */
	void enterReturnStatement(BallerinaParser.ReturnStatementContext ctx);
	/**
	 * Exit a parse tree produced by {@link BallerinaParser#returnStatement}.
	 * @param ctx the parse tree
	 */
	void exitReturnStatement(BallerinaParser.ReturnStatementContext ctx);
	/**
	 * Enter a parse tree produced by {@link BallerinaParser#workerSendAsyncStatement}.
	 * @param ctx the parse tree
	 */
	void enterWorkerSendAsyncStatement(BallerinaParser.WorkerSendAsyncStatementContext ctx);
	/**
	 * Exit a parse tree produced by {@link BallerinaParser#workerSendAsyncStatement}.
	 * @param ctx the parse tree
	 */
	void exitWorkerSendAsyncStatement(BallerinaParser.WorkerSendAsyncStatementContext ctx);
	/**
	 * Enter a parse tree produced by {@link BallerinaParser#peerWorker}.
	 * @param ctx the parse tree
	 */
	void enterPeerWorker(BallerinaParser.PeerWorkerContext ctx);
	/**
	 * Exit a parse tree produced by {@link BallerinaParser#peerWorker}.
	 * @param ctx the parse tree
	 */
	void exitPeerWorker(BallerinaParser.PeerWorkerContext ctx);
	/**
	 * Enter a parse tree produced by {@link BallerinaParser#workerName}.
	 * @param ctx the parse tree
	 */
	void enterWorkerName(BallerinaParser.WorkerNameContext ctx);
	/**
	 * Exit a parse tree produced by {@link BallerinaParser#workerName}.
	 * @param ctx the parse tree
	 */
	void exitWorkerName(BallerinaParser.WorkerNameContext ctx);
	/**
	 * Enter a parse tree produced by {@link BallerinaParser#flushWorker}.
	 * @param ctx the parse tree
	 */
	void enterFlushWorker(BallerinaParser.FlushWorkerContext ctx);
	/**
	 * Exit a parse tree produced by {@link BallerinaParser#flushWorker}.
	 * @param ctx the parse tree
	 */
	void exitFlushWorker(BallerinaParser.FlushWorkerContext ctx);
	/**
	 * Enter a parse tree produced by {@link BallerinaParser#waitForCollection}.
	 * @param ctx the parse tree
	 */
	void enterWaitForCollection(BallerinaParser.WaitForCollectionContext ctx);
	/**
	 * Exit a parse tree produced by {@link BallerinaParser#waitForCollection}.
	 * @param ctx the parse tree
	 */
	void exitWaitForCollection(BallerinaParser.WaitForCollectionContext ctx);
	/**
	 * Enter a parse tree produced by {@link BallerinaParser#waitKeyValue}.
	 * @param ctx the parse tree
	 */
	void enterWaitKeyValue(BallerinaParser.WaitKeyValueContext ctx);
	/**
	 * Exit a parse tree produced by {@link BallerinaParser#waitKeyValue}.
	 * @param ctx the parse tree
	 */
	void exitWaitKeyValue(BallerinaParser.WaitKeyValueContext ctx);
	/**
	 * Enter a parse tree produced by the {@code groupMapArrayVariableReference}
	 * labeled alternative in {@link BallerinaParser#variableReference}.
	 * @param ctx the parse tree
	 */
	void enterGroupMapArrayVariableReference(BallerinaParser.GroupMapArrayVariableReferenceContext ctx);
	/**
	 * Exit a parse tree produced by the {@code groupMapArrayVariableReference}
	 * labeled alternative in {@link BallerinaParser#variableReference}.
	 * @param ctx the parse tree
	 */
	void exitGroupMapArrayVariableReference(BallerinaParser.GroupMapArrayVariableReferenceContext ctx);
	/**
	 * Enter a parse tree produced by the {@code xmlStepExpressionReference}
	 * labeled alternative in {@link BallerinaParser#variableReference}.
	 * @param ctx the parse tree
	 */
	void enterXmlStepExpressionReference(BallerinaParser.XmlStepExpressionReferenceContext ctx);
	/**
	 * Exit a parse tree produced by the {@code xmlStepExpressionReference}
	 * labeled alternative in {@link BallerinaParser#variableReference}.
	 * @param ctx the parse tree
	 */
	void exitXmlStepExpressionReference(BallerinaParser.XmlStepExpressionReferenceContext ctx);
	/**
	 * Enter a parse tree produced by the {@code groupInvocationReference}
	 * labeled alternative in {@link BallerinaParser#variableReference}.
	 * @param ctx the parse tree
	 */
	void enterGroupInvocationReference(BallerinaParser.GroupInvocationReferenceContext ctx);
	/**
	 * Exit a parse tree produced by the {@code groupInvocationReference}
	 * labeled alternative in {@link BallerinaParser#variableReference}.
	 * @param ctx the parse tree
	 */
	void exitGroupInvocationReference(BallerinaParser.GroupInvocationReferenceContext ctx);
	/**
	 * Enter a parse tree produced by the {@code xmlAttribVariableReference}
	 * labeled alternative in {@link BallerinaParser#variableReference}.
	 * @param ctx the parse tree
	 */
	void enterXmlAttribVariableReference(BallerinaParser.XmlAttribVariableReferenceContext ctx);
	/**
	 * Exit a parse tree produced by the {@code xmlAttribVariableReference}
	 * labeled alternative in {@link BallerinaParser#variableReference}.
	 * @param ctx the parse tree
	 */
	void exitXmlAttribVariableReference(BallerinaParser.XmlAttribVariableReferenceContext ctx);
	/**
	 * Enter a parse tree produced by the {@code xmlElementFilterReference}
	 * labeled alternative in {@link BallerinaParser#variableReference}.
	 * @param ctx the parse tree
	 */
	void enterXmlElementFilterReference(BallerinaParser.XmlElementFilterReferenceContext ctx);
	/**
	 * Exit a parse tree produced by the {@code xmlElementFilterReference}
	 * labeled alternative in {@link BallerinaParser#variableReference}.
	 * @param ctx the parse tree
	 */
	void exitXmlElementFilterReference(BallerinaParser.XmlElementFilterReferenceContext ctx);
	/**
	 * Enter a parse tree produced by the {@code groupFieldVariableReference}
	 * labeled alternative in {@link BallerinaParser#variableReference}.
	 * @param ctx the parse tree
	 */
	void enterGroupFieldVariableReference(BallerinaParser.GroupFieldVariableReferenceContext ctx);
	/**
	 * Exit a parse tree produced by the {@code groupFieldVariableReference}
	 * labeled alternative in {@link BallerinaParser#variableReference}.
	 * @param ctx the parse tree
	 */
	void exitGroupFieldVariableReference(BallerinaParser.GroupFieldVariableReferenceContext ctx);
	/**
	 * Enter a parse tree produced by the {@code typeDescExprInvocationReference}
	 * labeled alternative in {@link BallerinaParser#variableReference}.
	 * @param ctx the parse tree
	 */
	void enterTypeDescExprInvocationReference(BallerinaParser.TypeDescExprInvocationReferenceContext ctx);
	/**
	 * Exit a parse tree produced by the {@code typeDescExprInvocationReference}
	 * labeled alternative in {@link BallerinaParser#variableReference}.
	 * @param ctx the parse tree
	 */
	void exitTypeDescExprInvocationReference(BallerinaParser.TypeDescExprInvocationReferenceContext ctx);
	/**
	 * Enter a parse tree produced by the {@code simpleVariableReference}
	 * labeled alternative in {@link BallerinaParser#variableReference}.
	 * @param ctx the parse tree
	 */
	void enterSimpleVariableReference(BallerinaParser.SimpleVariableReferenceContext ctx);
	/**
	 * Exit a parse tree produced by the {@code simpleVariableReference}
	 * labeled alternative in {@link BallerinaParser#variableReference}.
	 * @param ctx the parse tree
	 */
	void exitSimpleVariableReference(BallerinaParser.SimpleVariableReferenceContext ctx);
	/**
	 * Enter a parse tree produced by the {@code invocationReference}
	 * labeled alternative in {@link BallerinaParser#variableReference}.
	 * @param ctx the parse tree
	 */
	void enterInvocationReference(BallerinaParser.InvocationReferenceContext ctx);
	/**
	 * Exit a parse tree produced by the {@code invocationReference}
	 * labeled alternative in {@link BallerinaParser#variableReference}.
	 * @param ctx the parse tree
	 */
	void exitInvocationReference(BallerinaParser.InvocationReferenceContext ctx);
	/**
	 * Enter a parse tree produced by the {@code functionInvocationReference}
	 * labeled alternative in {@link BallerinaParser#variableReference}.
	 * @param ctx the parse tree
	 */
	void enterFunctionInvocationReference(BallerinaParser.FunctionInvocationReferenceContext ctx);
	/**
	 * Exit a parse tree produced by the {@code functionInvocationReference}
	 * labeled alternative in {@link BallerinaParser#variableReference}.
	 * @param ctx the parse tree
	 */
	void exitFunctionInvocationReference(BallerinaParser.FunctionInvocationReferenceContext ctx);
	/**
	 * Enter a parse tree produced by the {@code groupStringFunctionInvocationReference}
	 * labeled alternative in {@link BallerinaParser#variableReference}.
	 * @param ctx the parse tree
	 */
	void enterGroupStringFunctionInvocationReference(BallerinaParser.GroupStringFunctionInvocationReferenceContext ctx);
	/**
	 * Exit a parse tree produced by the {@code groupStringFunctionInvocationReference}
	 * labeled alternative in {@link BallerinaParser#variableReference}.
	 * @param ctx the parse tree
	 */
	void exitGroupStringFunctionInvocationReference(BallerinaParser.GroupStringFunctionInvocationReferenceContext ctx);
	/**
	 * Enter a parse tree produced by the {@code fieldVariableReference}
	 * labeled alternative in {@link BallerinaParser#variableReference}.
	 * @param ctx the parse tree
	 */
	void enterFieldVariableReference(BallerinaParser.FieldVariableReferenceContext ctx);
	/**
	 * Exit a parse tree produced by the {@code fieldVariableReference}
	 * labeled alternative in {@link BallerinaParser#variableReference}.
	 * @param ctx the parse tree
	 */
	void exitFieldVariableReference(BallerinaParser.FieldVariableReferenceContext ctx);
	/**
	 * Enter a parse tree produced by the {@code annotAccessExpression}
	 * labeled alternative in {@link BallerinaParser#variableReference}.
	 * @param ctx the parse tree
	 */
	void enterAnnotAccessExpression(BallerinaParser.AnnotAccessExpressionContext ctx);
	/**
	 * Exit a parse tree produced by the {@code annotAccessExpression}
	 * labeled alternative in {@link BallerinaParser#variableReference}.
	 * @param ctx the parse tree
	 */
	void exitAnnotAccessExpression(BallerinaParser.AnnotAccessExpressionContext ctx);
	/**
	 * Enter a parse tree produced by the {@code mapArrayVariableReference}
	 * labeled alternative in {@link BallerinaParser#variableReference}.
	 * @param ctx the parse tree
	 */
	void enterMapArrayVariableReference(BallerinaParser.MapArrayVariableReferenceContext ctx);
	/**
	 * Exit a parse tree produced by the {@code mapArrayVariableReference}
	 * labeled alternative in {@link BallerinaParser#variableReference}.
	 * @param ctx the parse tree
	 */
	void exitMapArrayVariableReference(BallerinaParser.MapArrayVariableReferenceContext ctx);
	/**
	 * Enter a parse tree produced by the {@code stringFunctionInvocationReference}
	 * labeled alternative in {@link BallerinaParser#variableReference}.
	 * @param ctx the parse tree
	 */
	void enterStringFunctionInvocationReference(BallerinaParser.StringFunctionInvocationReferenceContext ctx);
	/**
	 * Exit a parse tree produced by the {@code stringFunctionInvocationReference}
	 * labeled alternative in {@link BallerinaParser#variableReference}.
	 * @param ctx the parse tree
	 */
	void exitStringFunctionInvocationReference(BallerinaParser.StringFunctionInvocationReferenceContext ctx);
	/**
	 * Enter a parse tree produced by {@link BallerinaParser#field}.
	 * @param ctx the parse tree
	 */
	void enterField(BallerinaParser.FieldContext ctx);
	/**
	 * Exit a parse tree produced by {@link BallerinaParser#field}.
	 * @param ctx the parse tree
	 */
	void exitField(BallerinaParser.FieldContext ctx);
	/**
	 * Enter a parse tree produced by {@link BallerinaParser#xmlElementFilter}.
	 * @param ctx the parse tree
	 */
	void enterXmlElementFilter(BallerinaParser.XmlElementFilterContext ctx);
	/**
	 * Exit a parse tree produced by {@link BallerinaParser#xmlElementFilter}.
	 * @param ctx the parse tree
	 */
	void exitXmlElementFilter(BallerinaParser.XmlElementFilterContext ctx);
	/**
	 * Enter a parse tree produced by {@link BallerinaParser#xmlStepExpression}.
	 * @param ctx the parse tree
	 */
	void enterXmlStepExpression(BallerinaParser.XmlStepExpressionContext ctx);
	/**
	 * Exit a parse tree produced by {@link BallerinaParser#xmlStepExpression}.
	 * @param ctx the parse tree
	 */
	void exitXmlStepExpression(BallerinaParser.XmlStepExpressionContext ctx);
	/**
	 * Enter a parse tree produced by {@link BallerinaParser#xmlElementNames}.
	 * @param ctx the parse tree
	 */
	void enterXmlElementNames(BallerinaParser.XmlElementNamesContext ctx);
	/**
	 * Exit a parse tree produced by {@link BallerinaParser#xmlElementNames}.
	 * @param ctx the parse tree
	 */
	void exitXmlElementNames(BallerinaParser.XmlElementNamesContext ctx);
	/**
	 * Enter a parse tree produced by {@link BallerinaParser#xmlElementAccessFilter}.
	 * @param ctx the parse tree
	 */
	void enterXmlElementAccessFilter(BallerinaParser.XmlElementAccessFilterContext ctx);
	/**
	 * Exit a parse tree produced by {@link BallerinaParser#xmlElementAccessFilter}.
	 * @param ctx the parse tree
	 */
	void exitXmlElementAccessFilter(BallerinaParser.XmlElementAccessFilterContext ctx);
	/**
	 * Enter a parse tree produced by {@link BallerinaParser#index}.
	 * @param ctx the parse tree
	 */
	void enterIndex(BallerinaParser.IndexContext ctx);
	/**
	 * Exit a parse tree produced by {@link BallerinaParser#index}.
	 * @param ctx the parse tree
	 */
	void exitIndex(BallerinaParser.IndexContext ctx);
	/**
	 * Enter a parse tree produced by {@link BallerinaParser#multiKeyIndex}.
	 * @param ctx the parse tree
	 */
	void enterMultiKeyIndex(BallerinaParser.MultiKeyIndexContext ctx);
	/**
	 * Exit a parse tree produced by {@link BallerinaParser#multiKeyIndex}.
	 * @param ctx the parse tree
	 */
	void exitMultiKeyIndex(BallerinaParser.MultiKeyIndexContext ctx);
	/**
	 * Enter a parse tree produced by {@link BallerinaParser#xmlAttrib}.
	 * @param ctx the parse tree
	 */
	void enterXmlAttrib(BallerinaParser.XmlAttribContext ctx);
	/**
	 * Exit a parse tree produced by {@link BallerinaParser#xmlAttrib}.
	 * @param ctx the parse tree
	 */
	void exitXmlAttrib(BallerinaParser.XmlAttribContext ctx);
	/**
	 * Enter a parse tree produced by {@link BallerinaParser#functionInvocation}.
	 * @param ctx the parse tree
	 */
	void enterFunctionInvocation(BallerinaParser.FunctionInvocationContext ctx);
	/**
	 * Exit a parse tree produced by {@link BallerinaParser#functionInvocation}.
	 * @param ctx the parse tree
	 */
	void exitFunctionInvocation(BallerinaParser.FunctionInvocationContext ctx);
	/**
	 * Enter a parse tree produced by {@link BallerinaParser#invocation}.
	 * @param ctx the parse tree
	 */
	void enterInvocation(BallerinaParser.InvocationContext ctx);
	/**
	 * Exit a parse tree produced by {@link BallerinaParser#invocation}.
	 * @param ctx the parse tree
	 */
	void exitInvocation(BallerinaParser.InvocationContext ctx);
	/**
	 * Enter a parse tree produced by {@link BallerinaParser#invocationArgList}.
	 * @param ctx the parse tree
	 */
	void enterInvocationArgList(BallerinaParser.InvocationArgListContext ctx);
	/**
	 * Exit a parse tree produced by {@link BallerinaParser#invocationArgList}.
	 * @param ctx the parse tree
	 */
	void exitInvocationArgList(BallerinaParser.InvocationArgListContext ctx);
	/**
	 * Enter a parse tree produced by {@link BallerinaParser#invocationArg}.
	 * @param ctx the parse tree
	 */
	void enterInvocationArg(BallerinaParser.InvocationArgContext ctx);
	/**
	 * Exit a parse tree produced by {@link BallerinaParser#invocationArg}.
	 * @param ctx the parse tree
	 */
	void exitInvocationArg(BallerinaParser.InvocationArgContext ctx);
	/**
	 * Enter a parse tree produced by {@link BallerinaParser#actionInvocation}.
	 * @param ctx the parse tree
	 */
	void enterActionInvocation(BallerinaParser.ActionInvocationContext ctx);
	/**
	 * Exit a parse tree produced by {@link BallerinaParser#actionInvocation}.
	 * @param ctx the parse tree
	 */
	void exitActionInvocation(BallerinaParser.ActionInvocationContext ctx);
	/**
	 * Enter a parse tree produced by {@link BallerinaParser#expressionList}.
	 * @param ctx the parse tree
	 */
	void enterExpressionList(BallerinaParser.ExpressionListContext ctx);
	/**
	 * Exit a parse tree produced by {@link BallerinaParser#expressionList}.
	 * @param ctx the parse tree
	 */
	void exitExpressionList(BallerinaParser.ExpressionListContext ctx);
	/**
	 * Enter a parse tree produced by {@link BallerinaParser#expressionStmt}.
	 * @param ctx the parse tree
	 */
	void enterExpressionStmt(BallerinaParser.ExpressionStmtContext ctx);
	/**
	 * Exit a parse tree produced by {@link BallerinaParser#expressionStmt}.
	 * @param ctx the parse tree
	 */
	void exitExpressionStmt(BallerinaParser.ExpressionStmtContext ctx);
	/**
	 * Enter a parse tree produced by {@link BallerinaParser#transactionStatement}.
	 * @param ctx the parse tree
	 */
	void enterTransactionStatement(BallerinaParser.TransactionStatementContext ctx);
	/**
	 * Exit a parse tree produced by {@link BallerinaParser#transactionStatement}.
	 * @param ctx the parse tree
	 */
	void exitTransactionStatement(BallerinaParser.TransactionStatementContext ctx);
	/**
	 * Enter a parse tree produced by {@link BallerinaParser#rollbackStatement}.
	 * @param ctx the parse tree
	 */
	void enterRollbackStatement(BallerinaParser.RollbackStatementContext ctx);
	/**
	 * Exit a parse tree produced by {@link BallerinaParser#rollbackStatement}.
	 * @param ctx the parse tree
	 */
	void exitRollbackStatement(BallerinaParser.RollbackStatementContext ctx);
	/**
	 * Enter a parse tree produced by {@link BallerinaParser#lockStatement}.
	 * @param ctx the parse tree
	 */
	void enterLockStatement(BallerinaParser.LockStatementContext ctx);
	/**
	 * Exit a parse tree produced by {@link BallerinaParser#lockStatement}.
	 * @param ctx the parse tree
	 */
	void exitLockStatement(BallerinaParser.LockStatementContext ctx);
	/**
	 * Enter a parse tree produced by {@link BallerinaParser#retrySpec}.
	 * @param ctx the parse tree
	 */
	void enterRetrySpec(BallerinaParser.RetrySpecContext ctx);
	/**
	 * Exit a parse tree produced by {@link BallerinaParser#retrySpec}.
	 * @param ctx the parse tree
	 */
	void exitRetrySpec(BallerinaParser.RetrySpecContext ctx);
	/**
	 * Enter a parse tree produced by {@link BallerinaParser#retryStatement}.
	 * @param ctx the parse tree
	 */
	void enterRetryStatement(BallerinaParser.RetryStatementContext ctx);
	/**
	 * Exit a parse tree produced by {@link BallerinaParser#retryStatement}.
	 * @param ctx the parse tree
	 */
	void exitRetryStatement(BallerinaParser.RetryStatementContext ctx);
	/**
	 * Enter a parse tree produced by {@link BallerinaParser#retryTransactionStatement}.
	 * @param ctx the parse tree
	 */
	void enterRetryTransactionStatement(BallerinaParser.RetryTransactionStatementContext ctx);
	/**
	 * Exit a parse tree produced by {@link BallerinaParser#retryTransactionStatement}.
	 * @param ctx the parse tree
	 */
	void exitRetryTransactionStatement(BallerinaParser.RetryTransactionStatementContext ctx);
	/**
	 * Enter a parse tree produced by {@link BallerinaParser#namespaceDeclarationStatement}.
	 * @param ctx the parse tree
	 */
	void enterNamespaceDeclarationStatement(BallerinaParser.NamespaceDeclarationStatementContext ctx);
	/**
	 * Exit a parse tree produced by {@link BallerinaParser#namespaceDeclarationStatement}.
	 * @param ctx the parse tree
	 */
	void exitNamespaceDeclarationStatement(BallerinaParser.NamespaceDeclarationStatementContext ctx);
	/**
	 * Enter a parse tree produced by {@link BallerinaParser#namespaceDeclaration}.
	 * @param ctx the parse tree
	 */
	void enterNamespaceDeclaration(BallerinaParser.NamespaceDeclarationContext ctx);
	/**
	 * Exit a parse tree produced by {@link BallerinaParser#namespaceDeclaration}.
	 * @param ctx the parse tree
	 */
	void exitNamespaceDeclaration(BallerinaParser.NamespaceDeclarationContext ctx);
	/**
	 * Enter a parse tree produced by the {@code commitActionExpression}
	 * labeled alternative in {@link BallerinaParser#expression}.
	 * @param ctx the parse tree
	 */
	void enterCommitActionExpression(BallerinaParser.CommitActionExpressionContext ctx);
	/**
	 * Exit a parse tree produced by the {@code commitActionExpression}
	 * labeled alternative in {@link BallerinaParser#expression}.
	 * @param ctx the parse tree
	 */
	void exitCommitActionExpression(BallerinaParser.CommitActionExpressionContext ctx);
	/**
	 * Enter a parse tree produced by the {@code tableConstructorExpression}
	 * labeled alternative in {@link BallerinaParser#expression}.
	 * @param ctx the parse tree
	 */
	void enterTableConstructorExpression(BallerinaParser.TableConstructorExpressionContext ctx);
	/**
	 * Exit a parse tree produced by the {@code tableConstructorExpression}
	 * labeled alternative in {@link BallerinaParser#expression}.
	 * @param ctx the parse tree
	 */
	void exitTableConstructorExpression(BallerinaParser.TableConstructorExpressionContext ctx);
	/**
	 * Enter a parse tree produced by the {@code binaryOrExpression}
	 * labeled alternative in {@link BallerinaParser#expression}.
	 * @param ctx the parse tree
	 */
	void enterBinaryOrExpression(BallerinaParser.BinaryOrExpressionContext ctx);
	/**
	 * Exit a parse tree produced by the {@code binaryOrExpression}
	 * labeled alternative in {@link BallerinaParser#expression}.
	 * @param ctx the parse tree
	 */
	void exitBinaryOrExpression(BallerinaParser.BinaryOrExpressionContext ctx);
	/**
	 * Enter a parse tree produced by the {@code xmlLiteralExpression}
	 * labeled alternative in {@link BallerinaParser#expression}.
	 * @param ctx the parse tree
	 */
	void enterXmlLiteralExpression(BallerinaParser.XmlLiteralExpressionContext ctx);
	/**
	 * Exit a parse tree produced by the {@code xmlLiteralExpression}
	 * labeled alternative in {@link BallerinaParser#expression}.
	 * @param ctx the parse tree
	 */
	void exitXmlLiteralExpression(BallerinaParser.XmlLiteralExpressionContext ctx);
	/**
	 * Enter a parse tree produced by the {@code flushWorkerExpression}
	 * labeled alternative in {@link BallerinaParser#expression}.
	 * @param ctx the parse tree
	 */
	void enterFlushWorkerExpression(BallerinaParser.FlushWorkerExpressionContext ctx);
	/**
	 * Exit a parse tree produced by the {@code flushWorkerExpression}
	 * labeled alternative in {@link BallerinaParser#expression}.
	 * @param ctx the parse tree
	 */
	void exitFlushWorkerExpression(BallerinaParser.FlushWorkerExpressionContext ctx);
	/**
	 * Enter a parse tree produced by the {@code serviceConstructorExpression}
	 * labeled alternative in {@link BallerinaParser#expression}.
	 * @param ctx the parse tree
	 */
	void enterServiceConstructorExpression(BallerinaParser.ServiceConstructorExpressionContext ctx);
	/**
	 * Exit a parse tree produced by the {@code serviceConstructorExpression}
	 * labeled alternative in {@link BallerinaParser#expression}.
	 * @param ctx the parse tree
	 */
	void exitServiceConstructorExpression(BallerinaParser.ServiceConstructorExpressionContext ctx);
	/**
	 * Enter a parse tree produced by the {@code explicitAnonymousFunctionExpression}
	 * labeled alternative in {@link BallerinaParser#expression}.
	 * @param ctx the parse tree
	 */
	void enterExplicitAnonymousFunctionExpression(BallerinaParser.ExplicitAnonymousFunctionExpressionContext ctx);
	/**
	 * Exit a parse tree produced by the {@code explicitAnonymousFunctionExpression}
	 * labeled alternative in {@link BallerinaParser#expression}.
	 * @param ctx the parse tree
	 */
	void exitExplicitAnonymousFunctionExpression(BallerinaParser.ExplicitAnonymousFunctionExpressionContext ctx);
	/**
	 * Enter a parse tree produced by the {@code simpleLiteralExpression}
	 * labeled alternative in {@link BallerinaParser#expression}.
	 * @param ctx the parse tree
	 */
	void enterSimpleLiteralExpression(BallerinaParser.SimpleLiteralExpressionContext ctx);
	/**
	 * Exit a parse tree produced by the {@code simpleLiteralExpression}
	 * labeled alternative in {@link BallerinaParser#expression}.
	 * @param ctx the parse tree
	 */
	void exitSimpleLiteralExpression(BallerinaParser.SimpleLiteralExpressionContext ctx);
	/**
	 * Enter a parse tree produced by the {@code stringTemplateLiteralExpression}
	 * labeled alternative in {@link BallerinaParser#expression}.
	 * @param ctx the parse tree
	 */
	void enterStringTemplateLiteralExpression(BallerinaParser.StringTemplateLiteralExpressionContext ctx);
	/**
	 * Exit a parse tree produced by the {@code stringTemplateLiteralExpression}
	 * labeled alternative in {@link BallerinaParser#expression}.
	 * @param ctx the parse tree
	 */
	void exitStringTemplateLiteralExpression(BallerinaParser.StringTemplateLiteralExpressionContext ctx);
	/**
	 * Enter a parse tree produced by the {@code inferAnonymousFunctionExpression}
	 * labeled alternative in {@link BallerinaParser#expression}.
	 * @param ctx the parse tree
	 */
	void enterInferAnonymousFunctionExpression(BallerinaParser.InferAnonymousFunctionExpressionContext ctx);
	/**
	 * Exit a parse tree produced by the {@code inferAnonymousFunctionExpression}
	 * labeled alternative in {@link BallerinaParser#expression}.
	 * @param ctx the parse tree
	 */
	void exitInferAnonymousFunctionExpression(BallerinaParser.InferAnonymousFunctionExpressionContext ctx);
	/**
	 * Enter a parse tree produced by the {@code workerReceiveExpression}
	 * labeled alternative in {@link BallerinaParser#expression}.
	 * @param ctx the parse tree
	 */
	void enterWorkerReceiveExpression(BallerinaParser.WorkerReceiveExpressionContext ctx);
	/**
	 * Exit a parse tree produced by the {@code workerReceiveExpression}
	 * labeled alternative in {@link BallerinaParser#expression}.
	 * @param ctx the parse tree
	 */
	void exitWorkerReceiveExpression(BallerinaParser.WorkerReceiveExpressionContext ctx);
	/**
	 * Enter a parse tree produced by the {@code groupExpression}
	 * labeled alternative in {@link BallerinaParser#expression}.
	 * @param ctx the parse tree
	 */
	void enterGroupExpression(BallerinaParser.GroupExpressionContext ctx);
	/**
	 * Exit a parse tree produced by the {@code groupExpression}
	 * labeled alternative in {@link BallerinaParser#expression}.
	 * @param ctx the parse tree
	 */
	void exitGroupExpression(BallerinaParser.GroupExpressionContext ctx);
	/**
	 * Enter a parse tree produced by the {@code bitwiseShiftExpression}
	 * labeled alternative in {@link BallerinaParser#expression}.
	 * @param ctx the parse tree
	 */
	void enterBitwiseShiftExpression(BallerinaParser.BitwiseShiftExpressionContext ctx);
	/**
	 * Exit a parse tree produced by the {@code bitwiseShiftExpression}
	 * labeled alternative in {@link BallerinaParser#expression}.
	 * @param ctx the parse tree
	 */
	void exitBitwiseShiftExpression(BallerinaParser.BitwiseShiftExpressionContext ctx);
	/**
	 * Enter a parse tree produced by the {@code typeAccessExpression}
	 * labeled alternative in {@link BallerinaParser#expression}.
	 * @param ctx the parse tree
	 */
	void enterTypeAccessExpression(BallerinaParser.TypeAccessExpressionContext ctx);
	/**
	 * Exit a parse tree produced by the {@code typeAccessExpression}
	 * labeled alternative in {@link BallerinaParser#expression}.
	 * @param ctx the parse tree
	 */
	void exitTypeAccessExpression(BallerinaParser.TypeAccessExpressionContext ctx);
	/**
	 * Enter a parse tree produced by the {@code workerSendSyncExpression}
	 * labeled alternative in {@link BallerinaParser#expression}.
	 * @param ctx the parse tree
	 */
	void enterWorkerSendSyncExpression(BallerinaParser.WorkerSendSyncExpressionContext ctx);
	/**
	 * Exit a parse tree produced by the {@code workerSendSyncExpression}
	 * labeled alternative in {@link BallerinaParser#expression}.
	 * @param ctx the parse tree
	 */
	void exitWorkerSendSyncExpression(BallerinaParser.WorkerSendSyncExpressionContext ctx);
	/**
	 * Enter a parse tree produced by the {@code binaryAndExpression}
	 * labeled alternative in {@link BallerinaParser#expression}.
	 * @param ctx the parse tree
	 */
	void enterBinaryAndExpression(BallerinaParser.BinaryAndExpressionContext ctx);
	/**
	 * Exit a parse tree produced by the {@code binaryAndExpression}
	 * labeled alternative in {@link BallerinaParser#expression}.
	 * @param ctx the parse tree
	 */
	void exitBinaryAndExpression(BallerinaParser.BinaryAndExpressionContext ctx);
	/**
	 * Enter a parse tree produced by the {@code binaryAddSubExpression}
	 * labeled alternative in {@link BallerinaParser#expression}.
	 * @param ctx the parse tree
	 */
	void enterBinaryAddSubExpression(BallerinaParser.BinaryAddSubExpressionContext ctx);
	/**
	 * Exit a parse tree produced by the {@code binaryAddSubExpression}
	 * labeled alternative in {@link BallerinaParser#expression}.
	 * @param ctx the parse tree
	 */
	void exitBinaryAddSubExpression(BallerinaParser.BinaryAddSubExpressionContext ctx);
	/**
	 * Enter a parse tree produced by the {@code letExpression}
	 * labeled alternative in {@link BallerinaParser#expression}.
	 * @param ctx the parse tree
	 */
	void enterLetExpression(BallerinaParser.LetExpressionContext ctx);
	/**
	 * Exit a parse tree produced by the {@code letExpression}
	 * labeled alternative in {@link BallerinaParser#expression}.
	 * @param ctx the parse tree
	 */
	void exitLetExpression(BallerinaParser.LetExpressionContext ctx);
	/**
	 * Enter a parse tree produced by the {@code checkedExpression}
	 * labeled alternative in {@link BallerinaParser#expression}.
	 * @param ctx the parse tree
	 */
	void enterCheckedExpression(BallerinaParser.CheckedExpressionContext ctx);
	/**
	 * Exit a parse tree produced by the {@code checkedExpression}
	 * labeled alternative in {@link BallerinaParser#expression}.
	 * @param ctx the parse tree
	 */
	void exitCheckedExpression(BallerinaParser.CheckedExpressionContext ctx);
	/**
	 * Enter a parse tree produced by the {@code typeConversionExpression}
	 * labeled alternative in {@link BallerinaParser#expression}.
	 * @param ctx the parse tree
	 */
	void enterTypeConversionExpression(BallerinaParser.TypeConversionExpressionContext ctx);
	/**
	 * Exit a parse tree produced by the {@code typeConversionExpression}
	 * labeled alternative in {@link BallerinaParser#expression}.
	 * @param ctx the parse tree
	 */
	void exitTypeConversionExpression(BallerinaParser.TypeConversionExpressionContext ctx);
	/**
	 * Enter a parse tree produced by the {@code checkPanickedExpression}
	 * labeled alternative in {@link BallerinaParser#expression}.
	 * @param ctx the parse tree
	 */
	void enterCheckPanickedExpression(BallerinaParser.CheckPanickedExpressionContext ctx);
	/**
	 * Exit a parse tree produced by the {@code checkPanickedExpression}
	 * labeled alternative in {@link BallerinaParser#expression}.
	 * @param ctx the parse tree
	 */
	void exitCheckPanickedExpression(BallerinaParser.CheckPanickedExpressionContext ctx);
	/**
	 * Enter a parse tree produced by the {@code bitwiseExpression}
	 * labeled alternative in {@link BallerinaParser#expression}.
	 * @param ctx the parse tree
	 */
	void enterBitwiseExpression(BallerinaParser.BitwiseExpressionContext ctx);
	/**
	 * Exit a parse tree produced by the {@code bitwiseExpression}
	 * labeled alternative in {@link BallerinaParser#expression}.
	 * @param ctx the parse tree
	 */
	void exitBitwiseExpression(BallerinaParser.BitwiseExpressionContext ctx);
	/**
	 * Enter a parse tree produced by the {@code unaryExpression}
	 * labeled alternative in {@link BallerinaParser#expression}.
	 * @param ctx the parse tree
	 */
	void enterUnaryExpression(BallerinaParser.UnaryExpressionContext ctx);
	/**
	 * Exit a parse tree produced by the {@code unaryExpression}
	 * labeled alternative in {@link BallerinaParser#expression}.
	 * @param ctx the parse tree
	 */
	void exitUnaryExpression(BallerinaParser.UnaryExpressionContext ctx);
	/**
	 * Enter a parse tree produced by the {@code typeTestExpression}
	 * labeled alternative in {@link BallerinaParser#expression}.
	 * @param ctx the parse tree
	 */
	void enterTypeTestExpression(BallerinaParser.TypeTestExpressionContext ctx);
	/**
	 * Exit a parse tree produced by the {@code typeTestExpression}
	 * labeled alternative in {@link BallerinaParser#expression}.
	 * @param ctx the parse tree
	 */
	void exitTypeTestExpression(BallerinaParser.TypeTestExpressionContext ctx);
	/**
	 * Enter a parse tree produced by the {@code binaryDivMulModExpression}
	 * labeled alternative in {@link BallerinaParser#expression}.
	 * @param ctx the parse tree
	 */
	void enterBinaryDivMulModExpression(BallerinaParser.BinaryDivMulModExpressionContext ctx);
	/**
	 * Exit a parse tree produced by the {@code binaryDivMulModExpression}
	 * labeled alternative in {@link BallerinaParser#expression}.
	 * @param ctx the parse tree
	 */
	void exitBinaryDivMulModExpression(BallerinaParser.BinaryDivMulModExpressionContext ctx);
	/**
	 * Enter a parse tree produced by the {@code waitExpression}
	 * labeled alternative in {@link BallerinaParser#expression}.
	 * @param ctx the parse tree
	 */
	void enterWaitExpression(BallerinaParser.WaitExpressionContext ctx);
	/**
	 * Exit a parse tree produced by the {@code waitExpression}
	 * labeled alternative in {@link BallerinaParser#expression}.
	 * @param ctx the parse tree
	 */
	void exitWaitExpression(BallerinaParser.WaitExpressionContext ctx);
	/**
	 * Enter a parse tree produced by the {@code trapExpression}
	 * labeled alternative in {@link BallerinaParser#expression}.
	 * @param ctx the parse tree
	 */
	void enterTrapExpression(BallerinaParser.TrapExpressionContext ctx);
	/**
	 * Exit a parse tree produced by the {@code trapExpression}
	 * labeled alternative in {@link BallerinaParser#expression}.
	 * @param ctx the parse tree
	 */
	void exitTrapExpression(BallerinaParser.TrapExpressionContext ctx);
	/**
	 * Enter a parse tree produced by the {@code binaryEqualsExpression}
	 * labeled alternative in {@link BallerinaParser#expression}.
	 * @param ctx the parse tree
	 */
	void enterBinaryEqualsExpression(BallerinaParser.BinaryEqualsExpressionContext ctx);
	/**
	 * Exit a parse tree produced by the {@code binaryEqualsExpression}
	 * labeled alternative in {@link BallerinaParser#expression}.
	 * @param ctx the parse tree
	 */
	void exitBinaryEqualsExpression(BallerinaParser.BinaryEqualsExpressionContext ctx);
	/**
	 * Enter a parse tree produced by the {@code queryExpression}
	 * labeled alternative in {@link BallerinaParser#expression}.
	 * @param ctx the parse tree
	 */
	void enterQueryExpression(BallerinaParser.QueryExpressionContext ctx);
	/**
	 * Exit a parse tree produced by the {@code queryExpression}
	 * labeled alternative in {@link BallerinaParser#expression}.
	 * @param ctx the parse tree
	 */
	void exitQueryExpression(BallerinaParser.QueryExpressionContext ctx);
	/**
	 * Enter a parse tree produced by the {@code transactionalExpression}
	 * labeled alternative in {@link BallerinaParser#expression}.
	 * @param ctx the parse tree
	 */
	void enterTransactionalExpression(BallerinaParser.TransactionalExpressionContext ctx);
	/**
	 * Exit a parse tree produced by the {@code transactionalExpression}
	 * labeled alternative in {@link BallerinaParser#expression}.
	 * @param ctx the parse tree
	 */
	void exitTransactionalExpression(BallerinaParser.TransactionalExpressionContext ctx);
	/**
	 * Enter a parse tree produced by the {@code binaryRefEqualExpression}
	 * labeled alternative in {@link BallerinaParser#expression}.
	 * @param ctx the parse tree
	 */
	void enterBinaryRefEqualExpression(BallerinaParser.BinaryRefEqualExpressionContext ctx);
	/**
	 * Exit a parse tree produced by the {@code binaryRefEqualExpression}
	 * labeled alternative in {@link BallerinaParser#expression}.
	 * @param ctx the parse tree
	 */
	void exitBinaryRefEqualExpression(BallerinaParser.BinaryRefEqualExpressionContext ctx);
	/**
	 * Enter a parse tree produced by the {@code binaryEqualExpression}
	 * labeled alternative in {@link BallerinaParser#expression}.
	 * @param ctx the parse tree
	 */
	void enterBinaryEqualExpression(BallerinaParser.BinaryEqualExpressionContext ctx);
	/**
	 * Exit a parse tree produced by the {@code binaryEqualExpression}
	 * labeled alternative in {@link BallerinaParser#expression}.
	 * @param ctx the parse tree
	 */
	void exitBinaryEqualExpression(BallerinaParser.BinaryEqualExpressionContext ctx);
	/**
	 * Enter a parse tree produced by the {@code listConstructorExpression}
	 * labeled alternative in {@link BallerinaParser#expression}.
	 * @param ctx the parse tree
	 */
	void enterListConstructorExpression(BallerinaParser.ListConstructorExpressionContext ctx);
	/**
	 * Exit a parse tree produced by the {@code listConstructorExpression}
	 * labeled alternative in {@link BallerinaParser#expression}.
	 * @param ctx the parse tree
	 */
	void exitListConstructorExpression(BallerinaParser.ListConstructorExpressionContext ctx);
	/**
	 * Enter a parse tree produced by the {@code recordLiteralExpression}
	 * labeled alternative in {@link BallerinaParser#expression}.
	 * @param ctx the parse tree
	 */
	void enterRecordLiteralExpression(BallerinaParser.RecordLiteralExpressionContext ctx);
	/**
	 * Exit a parse tree produced by the {@code recordLiteralExpression}
	 * labeled alternative in {@link BallerinaParser#expression}.
	 * @param ctx the parse tree
	 */
	void exitRecordLiteralExpression(BallerinaParser.RecordLiteralExpressionContext ctx);
	/**
	 * Enter a parse tree produced by the {@code workerMultipleReceiveExpression}
	 * labeled alternative in {@link BallerinaParser#expression}.
	 * @param ctx the parse tree
	 */
	void enterWorkerMultipleReceiveExpression(BallerinaParser.WorkerMultipleReceiveExpressionContext ctx);
	/**
	 * Exit a parse tree produced by the {@code workerMultipleReceiveExpression}
	 * labeled alternative in {@link BallerinaParser#expression}.
	 * @param ctx the parse tree
	 */
	void exitWorkerMultipleReceiveExpression(BallerinaParser.WorkerMultipleReceiveExpressionContext ctx);
	/**
	 * Enter a parse tree produced by the {@code variableReferenceExpression}
	 * labeled alternative in {@link BallerinaParser#expression}.
	 * @param ctx the parse tree
	 */
	void enterVariableReferenceExpression(BallerinaParser.VariableReferenceExpressionContext ctx);
	/**
	 * Exit a parse tree produced by the {@code variableReferenceExpression}
	 * labeled alternative in {@link BallerinaParser#expression}.
	 * @param ctx the parse tree
	 */
	void exitVariableReferenceExpression(BallerinaParser.VariableReferenceExpressionContext ctx);
	/**
	 * Enter a parse tree produced by the {@code actionInvocationExpression}
	 * labeled alternative in {@link BallerinaParser#expression}.
	 * @param ctx the parse tree
	 */
	void enterActionInvocationExpression(BallerinaParser.ActionInvocationExpressionContext ctx);
	/**
	 * Exit a parse tree produced by the {@code actionInvocationExpression}
	 * labeled alternative in {@link BallerinaParser#expression}.
	 * @param ctx the parse tree
	 */
	void exitActionInvocationExpression(BallerinaParser.ActionInvocationExpressionContext ctx);
	/**
	 * Enter a parse tree produced by the {@code queryActionExpression}
	 * labeled alternative in {@link BallerinaParser#expression}.
	 * @param ctx the parse tree
	 */
	void enterQueryActionExpression(BallerinaParser.QueryActionExpressionContext ctx);
	/**
	 * Exit a parse tree produced by the {@code queryActionExpression}
	 * labeled alternative in {@link BallerinaParser#expression}.
	 * @param ctx the parse tree
	 */
	void exitQueryActionExpression(BallerinaParser.QueryActionExpressionContext ctx);
	/**
	 * Enter a parse tree produced by the {@code binaryCompareExpression}
	 * labeled alternative in {@link BallerinaParser#expression}.
	 * @param ctx the parse tree
	 */
	void enterBinaryCompareExpression(BallerinaParser.BinaryCompareExpressionContext ctx);
	/**
	 * Exit a parse tree produced by the {@code binaryCompareExpression}
	 * labeled alternative in {@link BallerinaParser#expression}.
	 * @param ctx the parse tree
	 */
	void exitBinaryCompareExpression(BallerinaParser.BinaryCompareExpressionContext ctx);
	/**
	 * Enter a parse tree produced by the {@code integerRangeExpression}
	 * labeled alternative in {@link BallerinaParser#expression}.
	 * @param ctx the parse tree
	 */
	void enterIntegerRangeExpression(BallerinaParser.IntegerRangeExpressionContext ctx);
	/**
	 * Exit a parse tree produced by the {@code integerRangeExpression}
	 * labeled alternative in {@link BallerinaParser#expression}.
	 * @param ctx the parse tree
	 */
	void exitIntegerRangeExpression(BallerinaParser.IntegerRangeExpressionContext ctx);
	/**
	 * Enter a parse tree produced by the {@code elvisExpression}
	 * labeled alternative in {@link BallerinaParser#expression}.
	 * @param ctx the parse tree
	 */
	void enterElvisExpression(BallerinaParser.ElvisExpressionContext ctx);
	/**
	 * Exit a parse tree produced by the {@code elvisExpression}
	 * labeled alternative in {@link BallerinaParser#expression}.
	 * @param ctx the parse tree
	 */
	void exitElvisExpression(BallerinaParser.ElvisExpressionContext ctx);
	/**
	 * Enter a parse tree produced by the {@code ternaryExpression}
	 * labeled alternative in {@link BallerinaParser#expression}.
	 * @param ctx the parse tree
	 */
	void enterTernaryExpression(BallerinaParser.TernaryExpressionContext ctx);
	/**
	 * Exit a parse tree produced by the {@code ternaryExpression}
	 * labeled alternative in {@link BallerinaParser#expression}.
	 * @param ctx the parse tree
	 */
	void exitTernaryExpression(BallerinaParser.TernaryExpressionContext ctx);
	/**
	 * Enter a parse tree produced by the {@code typeInitExpression}
	 * labeled alternative in {@link BallerinaParser#expression}.
	 * @param ctx the parse tree
	 */
	void enterTypeInitExpression(BallerinaParser.TypeInitExpressionContext ctx);
	/**
	 * Exit a parse tree produced by the {@code typeInitExpression}
	 * labeled alternative in {@link BallerinaParser#expression}.
	 * @param ctx the parse tree
	 */
	void exitTypeInitExpression(BallerinaParser.TypeInitExpressionContext ctx);
	/**
<<<<<<< HEAD
	 * Enter a parse tree produced by {@link BallerinaParser#multipleWorkerReceiveExpr}.
	 * @param ctx the parse tree
	 */
	void enterMultipleWorkerReceiveExpr(BallerinaParser.MultipleWorkerReceiveExprContext ctx);
	/**
	 * Exit a parse tree produced by {@link BallerinaParser#multipleWorkerReceiveExpr}.
	 * @param ctx the parse tree
	 */
	void exitMultipleWorkerReceiveExpr(BallerinaParser.MultipleWorkerReceiveExprContext ctx);
	/**
	 * Enter a parse tree produced by {@link BallerinaParser#receiveField}.
	 * @param ctx the parse tree
	 */
	void enterReceiveField(BallerinaParser.ReceiveFieldContext ctx);
	/**
	 * Exit a parse tree produced by {@link BallerinaParser#receiveField}.
	 * @param ctx the parse tree
	 */
	void exitReceiveField(BallerinaParser.ReceiveFieldContext ctx);
	/**
	 * Enter a parse tree produced by {@link BallerinaParser#fieldName}.
	 * @param ctx the parse tree
	 */
	void enterFieldName(BallerinaParser.FieldNameContext ctx);
	/**
	 * Exit a parse tree produced by {@link BallerinaParser#fieldName}.
	 * @param ctx the parse tree
	 */
	void exitFieldName(BallerinaParser.FieldNameContext ctx);
=======
	 * Enter a parse tree produced by the {@code failExpression}
	 * labeled alternative in {@link BallerinaParser#expression}.
	 * @param ctx the parse tree
	 */
	void enterFailExpression(BallerinaParser.FailExpressionContext ctx);
	/**
	 * Exit a parse tree produced by the {@code failExpression}
	 * labeled alternative in {@link BallerinaParser#expression}.
	 * @param ctx the parse tree
	 */
	void exitFailExpression(BallerinaParser.FailExpressionContext ctx);
>>>>>>> 6649ceaf
	/**
	 * Enter a parse tree produced by the {@code constSimpleLiteralExpression}
	 * labeled alternative in {@link BallerinaParser#constantExpression}.
	 * @param ctx the parse tree
	 */
	void enterConstSimpleLiteralExpression(BallerinaParser.ConstSimpleLiteralExpressionContext ctx);
	/**
	 * Exit a parse tree produced by the {@code constSimpleLiteralExpression}
	 * labeled alternative in {@link BallerinaParser#constantExpression}.
	 * @param ctx the parse tree
	 */
	void exitConstSimpleLiteralExpression(BallerinaParser.ConstSimpleLiteralExpressionContext ctx);
	/**
	 * Enter a parse tree produced by the {@code constGroupExpression}
	 * labeled alternative in {@link BallerinaParser#constantExpression}.
	 * @param ctx the parse tree
	 */
	void enterConstGroupExpression(BallerinaParser.ConstGroupExpressionContext ctx);
	/**
	 * Exit a parse tree produced by the {@code constGroupExpression}
	 * labeled alternative in {@link BallerinaParser#constantExpression}.
	 * @param ctx the parse tree
	 */
	void exitConstGroupExpression(BallerinaParser.ConstGroupExpressionContext ctx);
	/**
	 * Enter a parse tree produced by the {@code constDivMulModExpression}
	 * labeled alternative in {@link BallerinaParser#constantExpression}.
	 * @param ctx the parse tree
	 */
	void enterConstDivMulModExpression(BallerinaParser.ConstDivMulModExpressionContext ctx);
	/**
	 * Exit a parse tree produced by the {@code constDivMulModExpression}
	 * labeled alternative in {@link BallerinaParser#constantExpression}.
	 * @param ctx the parse tree
	 */
	void exitConstDivMulModExpression(BallerinaParser.ConstDivMulModExpressionContext ctx);
	/**
	 * Enter a parse tree produced by the {@code constRecordLiteralExpression}
	 * labeled alternative in {@link BallerinaParser#constantExpression}.
	 * @param ctx the parse tree
	 */
	void enterConstRecordLiteralExpression(BallerinaParser.ConstRecordLiteralExpressionContext ctx);
	/**
	 * Exit a parse tree produced by the {@code constRecordLiteralExpression}
	 * labeled alternative in {@link BallerinaParser#constantExpression}.
	 * @param ctx the parse tree
	 */
	void exitConstRecordLiteralExpression(BallerinaParser.ConstRecordLiteralExpressionContext ctx);
	/**
	 * Enter a parse tree produced by the {@code constAddSubExpression}
	 * labeled alternative in {@link BallerinaParser#constantExpression}.
	 * @param ctx the parse tree
	 */
	void enterConstAddSubExpression(BallerinaParser.ConstAddSubExpressionContext ctx);
	/**
	 * Exit a parse tree produced by the {@code constAddSubExpression}
	 * labeled alternative in {@link BallerinaParser#constantExpression}.
	 * @param ctx the parse tree
	 */
	void exitConstAddSubExpression(BallerinaParser.ConstAddSubExpressionContext ctx);
	/**
	 * Enter a parse tree produced by {@link BallerinaParser#letExpr}.
	 * @param ctx the parse tree
	 */
	void enterLetExpr(BallerinaParser.LetExprContext ctx);
	/**
	 * Exit a parse tree produced by {@link BallerinaParser#letExpr}.
	 * @param ctx the parse tree
	 */
	void exitLetExpr(BallerinaParser.LetExprContext ctx);
	/**
	 * Enter a parse tree produced by {@link BallerinaParser#letVarDecl}.
	 * @param ctx the parse tree
	 */
	void enterLetVarDecl(BallerinaParser.LetVarDeclContext ctx);
	/**
	 * Exit a parse tree produced by {@link BallerinaParser#letVarDecl}.
	 * @param ctx the parse tree
	 */
	void exitLetVarDecl(BallerinaParser.LetVarDeclContext ctx);
	/**
	 * Enter a parse tree produced by {@link BallerinaParser#typeDescExpr}.
	 * @param ctx the parse tree
	 */
	void enterTypeDescExpr(BallerinaParser.TypeDescExprContext ctx);
	/**
	 * Exit a parse tree produced by {@link BallerinaParser#typeDescExpr}.
	 * @param ctx the parse tree
	 */
	void exitTypeDescExpr(BallerinaParser.TypeDescExprContext ctx);
	/**
	 * Enter a parse tree produced by {@link BallerinaParser#typeInitExpr}.
	 * @param ctx the parse tree
	 */
	void enterTypeInitExpr(BallerinaParser.TypeInitExprContext ctx);
	/**
	 * Exit a parse tree produced by {@link BallerinaParser#typeInitExpr}.
	 * @param ctx the parse tree
	 */
	void exitTypeInitExpr(BallerinaParser.TypeInitExprContext ctx);
	/**
	 * Enter a parse tree produced by {@link BallerinaParser#serviceConstructorExpr}.
	 * @param ctx the parse tree
	 */
	void enterServiceConstructorExpr(BallerinaParser.ServiceConstructorExprContext ctx);
	/**
	 * Exit a parse tree produced by {@link BallerinaParser#serviceConstructorExpr}.
	 * @param ctx the parse tree
	 */
	void exitServiceConstructorExpr(BallerinaParser.ServiceConstructorExprContext ctx);
	/**
	 * Enter a parse tree produced by {@link BallerinaParser#trapExpr}.
	 * @param ctx the parse tree
	 */
	void enterTrapExpr(BallerinaParser.TrapExprContext ctx);
	/**
	 * Exit a parse tree produced by {@link BallerinaParser#trapExpr}.
	 * @param ctx the parse tree
	 */
	void exitTrapExpr(BallerinaParser.TrapExprContext ctx);
	/**
	 * Enter a parse tree produced by {@link BallerinaParser#shiftExpression}.
	 * @param ctx the parse tree
	 */
	void enterShiftExpression(BallerinaParser.ShiftExpressionContext ctx);
	/**
	 * Exit a parse tree produced by {@link BallerinaParser#shiftExpression}.
	 * @param ctx the parse tree
	 */
	void exitShiftExpression(BallerinaParser.ShiftExpressionContext ctx);
	/**
	 * Enter a parse tree produced by {@link BallerinaParser#shiftExprPredicate}.
	 * @param ctx the parse tree
	 */
	void enterShiftExprPredicate(BallerinaParser.ShiftExprPredicateContext ctx);
	/**
	 * Exit a parse tree produced by {@link BallerinaParser#shiftExprPredicate}.
	 * @param ctx the parse tree
	 */
	void exitShiftExprPredicate(BallerinaParser.ShiftExprPredicateContext ctx);
	/**
	 * Enter a parse tree produced by {@link BallerinaParser#transactionalExpr}.
	 * @param ctx the parse tree
	 */
	void enterTransactionalExpr(BallerinaParser.TransactionalExprContext ctx);
	/**
	 * Exit a parse tree produced by {@link BallerinaParser#transactionalExpr}.
	 * @param ctx the parse tree
	 */
	void exitTransactionalExpr(BallerinaParser.TransactionalExprContext ctx);
	/**
	 * Enter a parse tree produced by {@link BallerinaParser#commitAction}.
	 * @param ctx the parse tree
	 */
	void enterCommitAction(BallerinaParser.CommitActionContext ctx);
	/**
	 * Exit a parse tree produced by {@link BallerinaParser#commitAction}.
	 * @param ctx the parse tree
	 */
	void exitCommitAction(BallerinaParser.CommitActionContext ctx);
	/**
	 * Enter a parse tree produced by {@link BallerinaParser#limitClause}.
	 * @param ctx the parse tree
	 */
	void enterLimitClause(BallerinaParser.LimitClauseContext ctx);
	/**
	 * Exit a parse tree produced by {@link BallerinaParser#limitClause}.
	 * @param ctx the parse tree
	 */
	void exitLimitClause(BallerinaParser.LimitClauseContext ctx);
	/**
	 * Enter a parse tree produced by {@link BallerinaParser#onConflictClause}.
	 * @param ctx the parse tree
	 */
	void enterOnConflictClause(BallerinaParser.OnConflictClauseContext ctx);
	/**
	 * Exit a parse tree produced by {@link BallerinaParser#onConflictClause}.
	 * @param ctx the parse tree
	 */
	void exitOnConflictClause(BallerinaParser.OnConflictClauseContext ctx);
	/**
	 * Enter a parse tree produced by {@link BallerinaParser#selectClause}.
	 * @param ctx the parse tree
	 */
	void enterSelectClause(BallerinaParser.SelectClauseContext ctx);
	/**
	 * Exit a parse tree produced by {@link BallerinaParser#selectClause}.
	 * @param ctx the parse tree
	 */
	void exitSelectClause(BallerinaParser.SelectClauseContext ctx);
	/**
	 * Enter a parse tree produced by {@link BallerinaParser#orderDirection}.
	 * @param ctx the parse tree
	 */
	void enterOrderDirection(BallerinaParser.OrderDirectionContext ctx);
	/**
	 * Exit a parse tree produced by {@link BallerinaParser#orderDirection}.
	 * @param ctx the parse tree
	 */
	void exitOrderDirection(BallerinaParser.OrderDirectionContext ctx);
	/**
	 * Enter a parse tree produced by {@link BallerinaParser#orderKey}.
	 * @param ctx the parse tree
	 */
	void enterOrderKey(BallerinaParser.OrderKeyContext ctx);
	/**
	 * Exit a parse tree produced by {@link BallerinaParser#orderKey}.
	 * @param ctx the parse tree
	 */
	void exitOrderKey(BallerinaParser.OrderKeyContext ctx);
	/**
	 * Enter a parse tree produced by {@link BallerinaParser#orderByClause}.
	 * @param ctx the parse tree
	 */
	void enterOrderByClause(BallerinaParser.OrderByClauseContext ctx);
	/**
	 * Exit a parse tree produced by {@link BallerinaParser#orderByClause}.
	 * @param ctx the parse tree
	 */
	void exitOrderByClause(BallerinaParser.OrderByClauseContext ctx);
	/**
	 * Enter a parse tree produced by {@link BallerinaParser#onClause}.
	 * @param ctx the parse tree
	 */
	void enterOnClause(BallerinaParser.OnClauseContext ctx);
	/**
	 * Exit a parse tree produced by {@link BallerinaParser#onClause}.
	 * @param ctx the parse tree
	 */
	void exitOnClause(BallerinaParser.OnClauseContext ctx);
	/**
	 * Enter a parse tree produced by {@link BallerinaParser#whereClause}.
	 * @param ctx the parse tree
	 */
	void enterWhereClause(BallerinaParser.WhereClauseContext ctx);
	/**
	 * Exit a parse tree produced by {@link BallerinaParser#whereClause}.
	 * @param ctx the parse tree
	 */
	void exitWhereClause(BallerinaParser.WhereClauseContext ctx);
	/**
	 * Enter a parse tree produced by {@link BallerinaParser#letClause}.
	 * @param ctx the parse tree
	 */
	void enterLetClause(BallerinaParser.LetClauseContext ctx);
	/**
	 * Exit a parse tree produced by {@link BallerinaParser#letClause}.
	 * @param ctx the parse tree
	 */
	void exitLetClause(BallerinaParser.LetClauseContext ctx);
	/**
	 * Enter a parse tree produced by {@link BallerinaParser#joinClause}.
	 * @param ctx the parse tree
	 */
	void enterJoinClause(BallerinaParser.JoinClauseContext ctx);
	/**
	 * Exit a parse tree produced by {@link BallerinaParser#joinClause}.
	 * @param ctx the parse tree
	 */
	void exitJoinClause(BallerinaParser.JoinClauseContext ctx);
	/**
	 * Enter a parse tree produced by {@link BallerinaParser#fromClause}.
	 * @param ctx the parse tree
	 */
	void enterFromClause(BallerinaParser.FromClauseContext ctx);
	/**
	 * Exit a parse tree produced by {@link BallerinaParser#fromClause}.
	 * @param ctx the parse tree
	 */
	void exitFromClause(BallerinaParser.FromClauseContext ctx);
	/**
	 * Enter a parse tree produced by {@link BallerinaParser#doClause}.
	 * @param ctx the parse tree
	 */
	void enterDoClause(BallerinaParser.DoClauseContext ctx);
	/**
	 * Exit a parse tree produced by {@link BallerinaParser#doClause}.
	 * @param ctx the parse tree
	 */
	void exitDoClause(BallerinaParser.DoClauseContext ctx);
	/**
	 * Enter a parse tree produced by {@link BallerinaParser#queryPipeline}.
	 * @param ctx the parse tree
	 */
	void enterQueryPipeline(BallerinaParser.QueryPipelineContext ctx);
	/**
	 * Exit a parse tree produced by {@link BallerinaParser#queryPipeline}.
	 * @param ctx the parse tree
	 */
	void exitQueryPipeline(BallerinaParser.QueryPipelineContext ctx);
	/**
	 * Enter a parse tree produced by {@link BallerinaParser#queryConstructType}.
	 * @param ctx the parse tree
	 */
	void enterQueryConstructType(BallerinaParser.QueryConstructTypeContext ctx);
	/**
	 * Exit a parse tree produced by {@link BallerinaParser#queryConstructType}.
	 * @param ctx the parse tree
	 */
	void exitQueryConstructType(BallerinaParser.QueryConstructTypeContext ctx);
	/**
	 * Enter a parse tree produced by {@link BallerinaParser#queryExpr}.
	 * @param ctx the parse tree
	 */
	void enterQueryExpr(BallerinaParser.QueryExprContext ctx);
	/**
	 * Exit a parse tree produced by {@link BallerinaParser#queryExpr}.
	 * @param ctx the parse tree
	 */
	void exitQueryExpr(BallerinaParser.QueryExprContext ctx);
	/**
	 * Enter a parse tree produced by {@link BallerinaParser#queryAction}.
	 * @param ctx the parse tree
	 */
	void enterQueryAction(BallerinaParser.QueryActionContext ctx);
	/**
	 * Exit a parse tree produced by {@link BallerinaParser#queryAction}.
	 * @param ctx the parse tree
	 */
	void exitQueryAction(BallerinaParser.QueryActionContext ctx);
	/**
	 * Enter a parse tree produced by {@link BallerinaParser#nameReference}.
	 * @param ctx the parse tree
	 */
	void enterNameReference(BallerinaParser.NameReferenceContext ctx);
	/**
	 * Exit a parse tree produced by {@link BallerinaParser#nameReference}.
	 * @param ctx the parse tree
	 */
	void exitNameReference(BallerinaParser.NameReferenceContext ctx);
	/**
	 * Enter a parse tree produced by {@link BallerinaParser#functionNameReference}.
	 * @param ctx the parse tree
	 */
	void enterFunctionNameReference(BallerinaParser.FunctionNameReferenceContext ctx);
	/**
	 * Exit a parse tree produced by {@link BallerinaParser#functionNameReference}.
	 * @param ctx the parse tree
	 */
	void exitFunctionNameReference(BallerinaParser.FunctionNameReferenceContext ctx);
	/**
	 * Enter a parse tree produced by {@link BallerinaParser#returnParameter}.
	 * @param ctx the parse tree
	 */
	void enterReturnParameter(BallerinaParser.ReturnParameterContext ctx);
	/**
	 * Exit a parse tree produced by {@link BallerinaParser#returnParameter}.
	 * @param ctx the parse tree
	 */
	void exitReturnParameter(BallerinaParser.ReturnParameterContext ctx);
	/**
	 * Enter a parse tree produced by {@link BallerinaParser#parameterTypeNameList}.
	 * @param ctx the parse tree
	 */
	void enterParameterTypeNameList(BallerinaParser.ParameterTypeNameListContext ctx);
	/**
	 * Exit a parse tree produced by {@link BallerinaParser#parameterTypeNameList}.
	 * @param ctx the parse tree
	 */
	void exitParameterTypeNameList(BallerinaParser.ParameterTypeNameListContext ctx);
	/**
	 * Enter a parse tree produced by {@link BallerinaParser#parameterTypeName}.
	 * @param ctx the parse tree
	 */
	void enterParameterTypeName(BallerinaParser.ParameterTypeNameContext ctx);
	/**
	 * Exit a parse tree produced by {@link BallerinaParser#parameterTypeName}.
	 * @param ctx the parse tree
	 */
	void exitParameterTypeName(BallerinaParser.ParameterTypeNameContext ctx);
	/**
	 * Enter a parse tree produced by {@link BallerinaParser#parameterList}.
	 * @param ctx the parse tree
	 */
	void enterParameterList(BallerinaParser.ParameterListContext ctx);
	/**
	 * Exit a parse tree produced by {@link BallerinaParser#parameterList}.
	 * @param ctx the parse tree
	 */
	void exitParameterList(BallerinaParser.ParameterListContext ctx);
	/**
	 * Enter a parse tree produced by {@link BallerinaParser#parameter}.
	 * @param ctx the parse tree
	 */
	void enterParameter(BallerinaParser.ParameterContext ctx);
	/**
	 * Exit a parse tree produced by {@link BallerinaParser#parameter}.
	 * @param ctx the parse tree
	 */
	void exitParameter(BallerinaParser.ParameterContext ctx);
	/**
	 * Enter a parse tree produced by {@link BallerinaParser#defaultableParameter}.
	 * @param ctx the parse tree
	 */
	void enterDefaultableParameter(BallerinaParser.DefaultableParameterContext ctx);
	/**
	 * Exit a parse tree produced by {@link BallerinaParser#defaultableParameter}.
	 * @param ctx the parse tree
	 */
	void exitDefaultableParameter(BallerinaParser.DefaultableParameterContext ctx);
	/**
	 * Enter a parse tree produced by {@link BallerinaParser#restParameter}.
	 * @param ctx the parse tree
	 */
	void enterRestParameter(BallerinaParser.RestParameterContext ctx);
	/**
	 * Exit a parse tree produced by {@link BallerinaParser#restParameter}.
	 * @param ctx the parse tree
	 */
	void exitRestParameter(BallerinaParser.RestParameterContext ctx);
	/**
	 * Enter a parse tree produced by {@link BallerinaParser#restParameterTypeName}.
	 * @param ctx the parse tree
	 */
	void enterRestParameterTypeName(BallerinaParser.RestParameterTypeNameContext ctx);
	/**
	 * Exit a parse tree produced by {@link BallerinaParser#restParameterTypeName}.
	 * @param ctx the parse tree
	 */
	void exitRestParameterTypeName(BallerinaParser.RestParameterTypeNameContext ctx);
	/**
	 * Enter a parse tree produced by {@link BallerinaParser#formalParameterList}.
	 * @param ctx the parse tree
	 */
	void enterFormalParameterList(BallerinaParser.FormalParameterListContext ctx);
	/**
	 * Exit a parse tree produced by {@link BallerinaParser#formalParameterList}.
	 * @param ctx the parse tree
	 */
	void exitFormalParameterList(BallerinaParser.FormalParameterListContext ctx);
	/**
	 * Enter a parse tree produced by {@link BallerinaParser#simpleLiteral}.
	 * @param ctx the parse tree
	 */
	void enterSimpleLiteral(BallerinaParser.SimpleLiteralContext ctx);
	/**
	 * Exit a parse tree produced by {@link BallerinaParser#simpleLiteral}.
	 * @param ctx the parse tree
	 */
	void exitSimpleLiteral(BallerinaParser.SimpleLiteralContext ctx);
	/**
	 * Enter a parse tree produced by {@link BallerinaParser#floatingPointLiteral}.
	 * @param ctx the parse tree
	 */
	void enterFloatingPointLiteral(BallerinaParser.FloatingPointLiteralContext ctx);
	/**
	 * Exit a parse tree produced by {@link BallerinaParser#floatingPointLiteral}.
	 * @param ctx the parse tree
	 */
	void exitFloatingPointLiteral(BallerinaParser.FloatingPointLiteralContext ctx);
	/**
	 * Enter a parse tree produced by {@link BallerinaParser#integerLiteral}.
	 * @param ctx the parse tree
	 */
	void enterIntegerLiteral(BallerinaParser.IntegerLiteralContext ctx);
	/**
	 * Exit a parse tree produced by {@link BallerinaParser#integerLiteral}.
	 * @param ctx the parse tree
	 */
	void exitIntegerLiteral(BallerinaParser.IntegerLiteralContext ctx);
	/**
	 * Enter a parse tree produced by {@link BallerinaParser#nilLiteral}.
	 * @param ctx the parse tree
	 */
	void enterNilLiteral(BallerinaParser.NilLiteralContext ctx);
	/**
	 * Exit a parse tree produced by {@link BallerinaParser#nilLiteral}.
	 * @param ctx the parse tree
	 */
	void exitNilLiteral(BallerinaParser.NilLiteralContext ctx);
	/**
	 * Enter a parse tree produced by {@link BallerinaParser#blobLiteral}.
	 * @param ctx the parse tree
	 */
	void enterBlobLiteral(BallerinaParser.BlobLiteralContext ctx);
	/**
	 * Exit a parse tree produced by {@link BallerinaParser#blobLiteral}.
	 * @param ctx the parse tree
	 */
	void exitBlobLiteral(BallerinaParser.BlobLiteralContext ctx);
	/**
	 * Enter a parse tree produced by {@link BallerinaParser#namedArgs}.
	 * @param ctx the parse tree
	 */
	void enterNamedArgs(BallerinaParser.NamedArgsContext ctx);
	/**
	 * Exit a parse tree produced by {@link BallerinaParser#namedArgs}.
	 * @param ctx the parse tree
	 */
	void exitNamedArgs(BallerinaParser.NamedArgsContext ctx);
	/**
	 * Enter a parse tree produced by {@link BallerinaParser#restArgs}.
	 * @param ctx the parse tree
	 */
	void enterRestArgs(BallerinaParser.RestArgsContext ctx);
	/**
	 * Exit a parse tree produced by {@link BallerinaParser#restArgs}.
	 * @param ctx the parse tree
	 */
	void exitRestArgs(BallerinaParser.RestArgsContext ctx);
	/**
	 * Enter a parse tree produced by {@link BallerinaParser#xmlLiteral}.
	 * @param ctx the parse tree
	 */
	void enterXmlLiteral(BallerinaParser.XmlLiteralContext ctx);
	/**
	 * Exit a parse tree produced by {@link BallerinaParser#xmlLiteral}.
	 * @param ctx the parse tree
	 */
	void exitXmlLiteral(BallerinaParser.XmlLiteralContext ctx);
	/**
	 * Enter a parse tree produced by {@link BallerinaParser#xmlItem}.
	 * @param ctx the parse tree
	 */
	void enterXmlItem(BallerinaParser.XmlItemContext ctx);
	/**
	 * Exit a parse tree produced by {@link BallerinaParser#xmlItem}.
	 * @param ctx the parse tree
	 */
	void exitXmlItem(BallerinaParser.XmlItemContext ctx);
	/**
	 * Enter a parse tree produced by {@link BallerinaParser#content}.
	 * @param ctx the parse tree
	 */
	void enterContent(BallerinaParser.ContentContext ctx);
	/**
	 * Exit a parse tree produced by {@link BallerinaParser#content}.
	 * @param ctx the parse tree
	 */
	void exitContent(BallerinaParser.ContentContext ctx);
	/**
	 * Enter a parse tree produced by {@link BallerinaParser#comment}.
	 * @param ctx the parse tree
	 */
	void enterComment(BallerinaParser.CommentContext ctx);
	/**
	 * Exit a parse tree produced by {@link BallerinaParser#comment}.
	 * @param ctx the parse tree
	 */
	void exitComment(BallerinaParser.CommentContext ctx);
	/**
	 * Enter a parse tree produced by {@link BallerinaParser#element}.
	 * @param ctx the parse tree
	 */
	void enterElement(BallerinaParser.ElementContext ctx);
	/**
	 * Exit a parse tree produced by {@link BallerinaParser#element}.
	 * @param ctx the parse tree
	 */
	void exitElement(BallerinaParser.ElementContext ctx);
	/**
	 * Enter a parse tree produced by {@link BallerinaParser#startTag}.
	 * @param ctx the parse tree
	 */
	void enterStartTag(BallerinaParser.StartTagContext ctx);
	/**
	 * Exit a parse tree produced by {@link BallerinaParser#startTag}.
	 * @param ctx the parse tree
	 */
	void exitStartTag(BallerinaParser.StartTagContext ctx);
	/**
	 * Enter a parse tree produced by {@link BallerinaParser#closeTag}.
	 * @param ctx the parse tree
	 */
	void enterCloseTag(BallerinaParser.CloseTagContext ctx);
	/**
	 * Exit a parse tree produced by {@link BallerinaParser#closeTag}.
	 * @param ctx the parse tree
	 */
	void exitCloseTag(BallerinaParser.CloseTagContext ctx);
	/**
	 * Enter a parse tree produced by {@link BallerinaParser#emptyTag}.
	 * @param ctx the parse tree
	 */
	void enterEmptyTag(BallerinaParser.EmptyTagContext ctx);
	/**
	 * Exit a parse tree produced by {@link BallerinaParser#emptyTag}.
	 * @param ctx the parse tree
	 */
	void exitEmptyTag(BallerinaParser.EmptyTagContext ctx);
	/**
	 * Enter a parse tree produced by {@link BallerinaParser#procIns}.
	 * @param ctx the parse tree
	 */
	void enterProcIns(BallerinaParser.ProcInsContext ctx);
	/**
	 * Exit a parse tree produced by {@link BallerinaParser#procIns}.
	 * @param ctx the parse tree
	 */
	void exitProcIns(BallerinaParser.ProcInsContext ctx);
	/**
	 * Enter a parse tree produced by {@link BallerinaParser#attribute}.
	 * @param ctx the parse tree
	 */
	void enterAttribute(BallerinaParser.AttributeContext ctx);
	/**
	 * Exit a parse tree produced by {@link BallerinaParser#attribute}.
	 * @param ctx the parse tree
	 */
	void exitAttribute(BallerinaParser.AttributeContext ctx);
	/**
	 * Enter a parse tree produced by {@link BallerinaParser#text}.
	 * @param ctx the parse tree
	 */
	void enterText(BallerinaParser.TextContext ctx);
	/**
	 * Exit a parse tree produced by {@link BallerinaParser#text}.
	 * @param ctx the parse tree
	 */
	void exitText(BallerinaParser.TextContext ctx);
	/**
	 * Enter a parse tree produced by {@link BallerinaParser#xmlQuotedString}.
	 * @param ctx the parse tree
	 */
	void enterXmlQuotedString(BallerinaParser.XmlQuotedStringContext ctx);
	/**
	 * Exit a parse tree produced by {@link BallerinaParser#xmlQuotedString}.
	 * @param ctx the parse tree
	 */
	void exitXmlQuotedString(BallerinaParser.XmlQuotedStringContext ctx);
	/**
	 * Enter a parse tree produced by {@link BallerinaParser#xmlSingleQuotedString}.
	 * @param ctx the parse tree
	 */
	void enterXmlSingleQuotedString(BallerinaParser.XmlSingleQuotedStringContext ctx);
	/**
	 * Exit a parse tree produced by {@link BallerinaParser#xmlSingleQuotedString}.
	 * @param ctx the parse tree
	 */
	void exitXmlSingleQuotedString(BallerinaParser.XmlSingleQuotedStringContext ctx);
	/**
	 * Enter a parse tree produced by {@link BallerinaParser#xmlDoubleQuotedString}.
	 * @param ctx the parse tree
	 */
	void enterXmlDoubleQuotedString(BallerinaParser.XmlDoubleQuotedStringContext ctx);
	/**
	 * Exit a parse tree produced by {@link BallerinaParser#xmlDoubleQuotedString}.
	 * @param ctx the parse tree
	 */
	void exitXmlDoubleQuotedString(BallerinaParser.XmlDoubleQuotedStringContext ctx);
	/**
	 * Enter a parse tree produced by {@link BallerinaParser#xmlQualifiedName}.
	 * @param ctx the parse tree
	 */
	void enterXmlQualifiedName(BallerinaParser.XmlQualifiedNameContext ctx);
	/**
	 * Exit a parse tree produced by {@link BallerinaParser#xmlQualifiedName}.
	 * @param ctx the parse tree
	 */
	void exitXmlQualifiedName(BallerinaParser.XmlQualifiedNameContext ctx);
	/**
	 * Enter a parse tree produced by {@link BallerinaParser#stringTemplateLiteral}.
	 * @param ctx the parse tree
	 */
	void enterStringTemplateLiteral(BallerinaParser.StringTemplateLiteralContext ctx);
	/**
	 * Exit a parse tree produced by {@link BallerinaParser#stringTemplateLiteral}.
	 * @param ctx the parse tree
	 */
	void exitStringTemplateLiteral(BallerinaParser.StringTemplateLiteralContext ctx);
	/**
	 * Enter a parse tree produced by {@link BallerinaParser#stringTemplateContent}.
	 * @param ctx the parse tree
	 */
	void enterStringTemplateContent(BallerinaParser.StringTemplateContentContext ctx);
	/**
	 * Exit a parse tree produced by {@link BallerinaParser#stringTemplateContent}.
	 * @param ctx the parse tree
	 */
	void exitStringTemplateContent(BallerinaParser.StringTemplateContentContext ctx);
	/**
	 * Enter a parse tree produced by {@link BallerinaParser#anyIdentifierName}.
	 * @param ctx the parse tree
	 */
	void enterAnyIdentifierName(BallerinaParser.AnyIdentifierNameContext ctx);
	/**
	 * Exit a parse tree produced by {@link BallerinaParser#anyIdentifierName}.
	 * @param ctx the parse tree
	 */
	void exitAnyIdentifierName(BallerinaParser.AnyIdentifierNameContext ctx);
	/**
	 * Enter a parse tree produced by {@link BallerinaParser#reservedWord}.
	 * @param ctx the parse tree
	 */
	void enterReservedWord(BallerinaParser.ReservedWordContext ctx);
	/**
	 * Exit a parse tree produced by {@link BallerinaParser#reservedWord}.
	 * @param ctx the parse tree
	 */
	void exitReservedWord(BallerinaParser.ReservedWordContext ctx);
	/**
	 * Enter a parse tree produced by {@link BallerinaParser#documentationString}.
	 * @param ctx the parse tree
	 */
	void enterDocumentationString(BallerinaParser.DocumentationStringContext ctx);
	/**
	 * Exit a parse tree produced by {@link BallerinaParser#documentationString}.
	 * @param ctx the parse tree
	 */
	void exitDocumentationString(BallerinaParser.DocumentationStringContext ctx);
	/**
	 * Enter a parse tree produced by {@link BallerinaParser#documentationLine}.
	 * @param ctx the parse tree
	 */
	void enterDocumentationLine(BallerinaParser.DocumentationLineContext ctx);
	/**
	 * Exit a parse tree produced by {@link BallerinaParser#documentationLine}.
	 * @param ctx the parse tree
	 */
	void exitDocumentationLine(BallerinaParser.DocumentationLineContext ctx);
	/**
	 * Enter a parse tree produced by {@link BallerinaParser#parameterDocumentationLine}.
	 * @param ctx the parse tree
	 */
	void enterParameterDocumentationLine(BallerinaParser.ParameterDocumentationLineContext ctx);
	/**
	 * Exit a parse tree produced by {@link BallerinaParser#parameterDocumentationLine}.
	 * @param ctx the parse tree
	 */
	void exitParameterDocumentationLine(BallerinaParser.ParameterDocumentationLineContext ctx);
	/**
	 * Enter a parse tree produced by {@link BallerinaParser#returnParameterDocumentationLine}.
	 * @param ctx the parse tree
	 */
	void enterReturnParameterDocumentationLine(BallerinaParser.ReturnParameterDocumentationLineContext ctx);
	/**
	 * Exit a parse tree produced by {@link BallerinaParser#returnParameterDocumentationLine}.
	 * @param ctx the parse tree
	 */
	void exitReturnParameterDocumentationLine(BallerinaParser.ReturnParameterDocumentationLineContext ctx);
	/**
	 * Enter a parse tree produced by {@link BallerinaParser#deprecatedAnnotationDocumentationLine}.
	 * @param ctx the parse tree
	 */
	void enterDeprecatedAnnotationDocumentationLine(BallerinaParser.DeprecatedAnnotationDocumentationLineContext ctx);
	/**
	 * Exit a parse tree produced by {@link BallerinaParser#deprecatedAnnotationDocumentationLine}.
	 * @param ctx the parse tree
	 */
	void exitDeprecatedAnnotationDocumentationLine(BallerinaParser.DeprecatedAnnotationDocumentationLineContext ctx);
	/**
	 * Enter a parse tree produced by {@link BallerinaParser#deprecatedParametersDocumentationLine}.
	 * @param ctx the parse tree
	 */
	void enterDeprecatedParametersDocumentationLine(BallerinaParser.DeprecatedParametersDocumentationLineContext ctx);
	/**
	 * Exit a parse tree produced by {@link BallerinaParser#deprecatedParametersDocumentationLine}.
	 * @param ctx the parse tree
	 */
	void exitDeprecatedParametersDocumentationLine(BallerinaParser.DeprecatedParametersDocumentationLineContext ctx);
	/**
	 * Enter a parse tree produced by {@link BallerinaParser#documentationContent}.
	 * @param ctx the parse tree
	 */
	void enterDocumentationContent(BallerinaParser.DocumentationContentContext ctx);
	/**
	 * Exit a parse tree produced by {@link BallerinaParser#documentationContent}.
	 * @param ctx the parse tree
	 */
	void exitDocumentationContent(BallerinaParser.DocumentationContentContext ctx);
	/**
	 * Enter a parse tree produced by {@link BallerinaParser#parameterDescriptionLine}.
	 * @param ctx the parse tree
	 */
	void enterParameterDescriptionLine(BallerinaParser.ParameterDescriptionLineContext ctx);
	/**
	 * Exit a parse tree produced by {@link BallerinaParser#parameterDescriptionLine}.
	 * @param ctx the parse tree
	 */
	void exitParameterDescriptionLine(BallerinaParser.ParameterDescriptionLineContext ctx);
	/**
	 * Enter a parse tree produced by {@link BallerinaParser#returnParameterDescriptionLine}.
	 * @param ctx the parse tree
	 */
	void enterReturnParameterDescriptionLine(BallerinaParser.ReturnParameterDescriptionLineContext ctx);
	/**
	 * Exit a parse tree produced by {@link BallerinaParser#returnParameterDescriptionLine}.
	 * @param ctx the parse tree
	 */
	void exitReturnParameterDescriptionLine(BallerinaParser.ReturnParameterDescriptionLineContext ctx);
	/**
	 * Enter a parse tree produced by {@link BallerinaParser#deprecateAnnotationDescriptionLine}.
	 * @param ctx the parse tree
	 */
	void enterDeprecateAnnotationDescriptionLine(BallerinaParser.DeprecateAnnotationDescriptionLineContext ctx);
	/**
	 * Exit a parse tree produced by {@link BallerinaParser#deprecateAnnotationDescriptionLine}.
	 * @param ctx the parse tree
	 */
	void exitDeprecateAnnotationDescriptionLine(BallerinaParser.DeprecateAnnotationDescriptionLineContext ctx);
	/**
	 * Enter a parse tree produced by {@link BallerinaParser#documentationText}.
	 * @param ctx the parse tree
	 */
	void enterDocumentationText(BallerinaParser.DocumentationTextContext ctx);
	/**
	 * Exit a parse tree produced by {@link BallerinaParser#documentationText}.
	 * @param ctx the parse tree
	 */
	void exitDocumentationText(BallerinaParser.DocumentationTextContext ctx);
	/**
	 * Enter a parse tree produced by {@link BallerinaParser#documentationReference}.
	 * @param ctx the parse tree
	 */
	void enterDocumentationReference(BallerinaParser.DocumentationReferenceContext ctx);
	/**
	 * Exit a parse tree produced by {@link BallerinaParser#documentationReference}.
	 * @param ctx the parse tree
	 */
	void exitDocumentationReference(BallerinaParser.DocumentationReferenceContext ctx);
	/**
	 * Enter a parse tree produced by {@link BallerinaParser#referenceType}.
	 * @param ctx the parse tree
	 */
	void enterReferenceType(BallerinaParser.ReferenceTypeContext ctx);
	/**
	 * Exit a parse tree produced by {@link BallerinaParser#referenceType}.
	 * @param ctx the parse tree
	 */
	void exitReferenceType(BallerinaParser.ReferenceTypeContext ctx);
	/**
	 * Enter a parse tree produced by {@link BallerinaParser#parameterDocumentation}.
	 * @param ctx the parse tree
	 */
	void enterParameterDocumentation(BallerinaParser.ParameterDocumentationContext ctx);
	/**
	 * Exit a parse tree produced by {@link BallerinaParser#parameterDocumentation}.
	 * @param ctx the parse tree
	 */
	void exitParameterDocumentation(BallerinaParser.ParameterDocumentationContext ctx);
	/**
	 * Enter a parse tree produced by {@link BallerinaParser#returnParameterDocumentation}.
	 * @param ctx the parse tree
	 */
	void enterReturnParameterDocumentation(BallerinaParser.ReturnParameterDocumentationContext ctx);
	/**
	 * Exit a parse tree produced by {@link BallerinaParser#returnParameterDocumentation}.
	 * @param ctx the parse tree
	 */
	void exitReturnParameterDocumentation(BallerinaParser.ReturnParameterDocumentationContext ctx);
	/**
	 * Enter a parse tree produced by {@link BallerinaParser#deprecatedAnnotationDocumentation}.
	 * @param ctx the parse tree
	 */
	void enterDeprecatedAnnotationDocumentation(BallerinaParser.DeprecatedAnnotationDocumentationContext ctx);
	/**
	 * Exit a parse tree produced by {@link BallerinaParser#deprecatedAnnotationDocumentation}.
	 * @param ctx the parse tree
	 */
	void exitDeprecatedAnnotationDocumentation(BallerinaParser.DeprecatedAnnotationDocumentationContext ctx);
	/**
	 * Enter a parse tree produced by {@link BallerinaParser#deprecatedParametersDocumentation}.
	 * @param ctx the parse tree
	 */
	void enterDeprecatedParametersDocumentation(BallerinaParser.DeprecatedParametersDocumentationContext ctx);
	/**
	 * Exit a parse tree produced by {@link BallerinaParser#deprecatedParametersDocumentation}.
	 * @param ctx the parse tree
	 */
	void exitDeprecatedParametersDocumentation(BallerinaParser.DeprecatedParametersDocumentationContext ctx);
	/**
	 * Enter a parse tree produced by {@link BallerinaParser#docParameterName}.
	 * @param ctx the parse tree
	 */
	void enterDocParameterName(BallerinaParser.DocParameterNameContext ctx);
	/**
	 * Exit a parse tree produced by {@link BallerinaParser#docParameterName}.
	 * @param ctx the parse tree
	 */
	void exitDocParameterName(BallerinaParser.DocParameterNameContext ctx);
	/**
	 * Enter a parse tree produced by {@link BallerinaParser#singleBacktickedBlock}.
	 * @param ctx the parse tree
	 */
	void enterSingleBacktickedBlock(BallerinaParser.SingleBacktickedBlockContext ctx);
	/**
	 * Exit a parse tree produced by {@link BallerinaParser#singleBacktickedBlock}.
	 * @param ctx the parse tree
	 */
	void exitSingleBacktickedBlock(BallerinaParser.SingleBacktickedBlockContext ctx);
	/**
	 * Enter a parse tree produced by {@link BallerinaParser#singleBacktickedContent}.
	 * @param ctx the parse tree
	 */
	void enterSingleBacktickedContent(BallerinaParser.SingleBacktickedContentContext ctx);
	/**
	 * Exit a parse tree produced by {@link BallerinaParser#singleBacktickedContent}.
	 * @param ctx the parse tree
	 */
	void exitSingleBacktickedContent(BallerinaParser.SingleBacktickedContentContext ctx);
	/**
	 * Enter a parse tree produced by {@link BallerinaParser#doubleBacktickedBlock}.
	 * @param ctx the parse tree
	 */
	void enterDoubleBacktickedBlock(BallerinaParser.DoubleBacktickedBlockContext ctx);
	/**
	 * Exit a parse tree produced by {@link BallerinaParser#doubleBacktickedBlock}.
	 * @param ctx the parse tree
	 */
	void exitDoubleBacktickedBlock(BallerinaParser.DoubleBacktickedBlockContext ctx);
	/**
	 * Enter a parse tree produced by {@link BallerinaParser#doubleBacktickedContent}.
	 * @param ctx the parse tree
	 */
	void enterDoubleBacktickedContent(BallerinaParser.DoubleBacktickedContentContext ctx);
	/**
	 * Exit a parse tree produced by {@link BallerinaParser#doubleBacktickedContent}.
	 * @param ctx the parse tree
	 */
	void exitDoubleBacktickedContent(BallerinaParser.DoubleBacktickedContentContext ctx);
	/**
	 * Enter a parse tree produced by {@link BallerinaParser#tripleBacktickedBlock}.
	 * @param ctx the parse tree
	 */
	void enterTripleBacktickedBlock(BallerinaParser.TripleBacktickedBlockContext ctx);
	/**
	 * Exit a parse tree produced by {@link BallerinaParser#tripleBacktickedBlock}.
	 * @param ctx the parse tree
	 */
	void exitTripleBacktickedBlock(BallerinaParser.TripleBacktickedBlockContext ctx);
	/**
	 * Enter a parse tree produced by {@link BallerinaParser#tripleBacktickedContent}.
	 * @param ctx the parse tree
	 */
	void enterTripleBacktickedContent(BallerinaParser.TripleBacktickedContentContext ctx);
	/**
	 * Exit a parse tree produced by {@link BallerinaParser#tripleBacktickedContent}.
	 * @param ctx the parse tree
	 */
	void exitTripleBacktickedContent(BallerinaParser.TripleBacktickedContentContext ctx);
	/**
	 * Enter a parse tree produced by {@link BallerinaParser#documentationTextContent}.
	 * @param ctx the parse tree
	 */
	void enterDocumentationTextContent(BallerinaParser.DocumentationTextContentContext ctx);
	/**
	 * Exit a parse tree produced by {@link BallerinaParser#documentationTextContent}.
	 * @param ctx the parse tree
	 */
	void exitDocumentationTextContent(BallerinaParser.DocumentationTextContentContext ctx);
	/**
	 * Enter a parse tree produced by {@link BallerinaParser#documentationFullyqualifiedIdentifier}.
	 * @param ctx the parse tree
	 */
	void enterDocumentationFullyqualifiedIdentifier(BallerinaParser.DocumentationFullyqualifiedIdentifierContext ctx);
	/**
	 * Exit a parse tree produced by {@link BallerinaParser#documentationFullyqualifiedIdentifier}.
	 * @param ctx the parse tree
	 */
	void exitDocumentationFullyqualifiedIdentifier(BallerinaParser.DocumentationFullyqualifiedIdentifierContext ctx);
	/**
	 * Enter a parse tree produced by {@link BallerinaParser#documentationFullyqualifiedFunctionIdentifier}.
	 * @param ctx the parse tree
	 */
	void enterDocumentationFullyqualifiedFunctionIdentifier(BallerinaParser.DocumentationFullyqualifiedFunctionIdentifierContext ctx);
	/**
	 * Exit a parse tree produced by {@link BallerinaParser#documentationFullyqualifiedFunctionIdentifier}.
	 * @param ctx the parse tree
	 */
	void exitDocumentationFullyqualifiedFunctionIdentifier(BallerinaParser.DocumentationFullyqualifiedFunctionIdentifierContext ctx);
	/**
	 * Enter a parse tree produced by {@link BallerinaParser#documentationIdentifierQualifier}.
	 * @param ctx the parse tree
	 */
	void enterDocumentationIdentifierQualifier(BallerinaParser.DocumentationIdentifierQualifierContext ctx);
	/**
	 * Exit a parse tree produced by {@link BallerinaParser#documentationIdentifierQualifier}.
	 * @param ctx the parse tree
	 */
	void exitDocumentationIdentifierQualifier(BallerinaParser.DocumentationIdentifierQualifierContext ctx);
	/**
	 * Enter a parse tree produced by {@link BallerinaParser#documentationIdentifierTypename}.
	 * @param ctx the parse tree
	 */
	void enterDocumentationIdentifierTypename(BallerinaParser.DocumentationIdentifierTypenameContext ctx);
	/**
	 * Exit a parse tree produced by {@link BallerinaParser#documentationIdentifierTypename}.
	 * @param ctx the parse tree
	 */
	void exitDocumentationIdentifierTypename(BallerinaParser.DocumentationIdentifierTypenameContext ctx);
	/**
	 * Enter a parse tree produced by {@link BallerinaParser#documentationIdentifier}.
	 * @param ctx the parse tree
	 */
	void enterDocumentationIdentifier(BallerinaParser.DocumentationIdentifierContext ctx);
	/**
	 * Exit a parse tree produced by {@link BallerinaParser#documentationIdentifier}.
	 * @param ctx the parse tree
	 */
	void exitDocumentationIdentifier(BallerinaParser.DocumentationIdentifierContext ctx);
	/**
	 * Enter a parse tree produced by {@link BallerinaParser#braket}.
	 * @param ctx the parse tree
	 */
	void enterBraket(BallerinaParser.BraketContext ctx);
	/**
	 * Exit a parse tree produced by {@link BallerinaParser#braket}.
	 * @param ctx the parse tree
	 */
	void exitBraket(BallerinaParser.BraketContext ctx);
}<|MERGE_RESOLUTION|>--- conflicted
+++ resolved
@@ -2466,37 +2466,6 @@
 	 */
 	void exitTypeInitExpression(BallerinaParser.TypeInitExpressionContext ctx);
 	/**
-<<<<<<< HEAD
-	 * Enter a parse tree produced by {@link BallerinaParser#multipleWorkerReceiveExpr}.
-	 * @param ctx the parse tree
-	 */
-	void enterMultipleWorkerReceiveExpr(BallerinaParser.MultipleWorkerReceiveExprContext ctx);
-	/**
-	 * Exit a parse tree produced by {@link BallerinaParser#multipleWorkerReceiveExpr}.
-	 * @param ctx the parse tree
-	 */
-	void exitMultipleWorkerReceiveExpr(BallerinaParser.MultipleWorkerReceiveExprContext ctx);
-	/**
-	 * Enter a parse tree produced by {@link BallerinaParser#receiveField}.
-	 * @param ctx the parse tree
-	 */
-	void enterReceiveField(BallerinaParser.ReceiveFieldContext ctx);
-	/**
-	 * Exit a parse tree produced by {@link BallerinaParser#receiveField}.
-	 * @param ctx the parse tree
-	 */
-	void exitReceiveField(BallerinaParser.ReceiveFieldContext ctx);
-	/**
-	 * Enter a parse tree produced by {@link BallerinaParser#fieldName}.
-	 * @param ctx the parse tree
-	 */
-	void enterFieldName(BallerinaParser.FieldNameContext ctx);
-	/**
-	 * Exit a parse tree produced by {@link BallerinaParser#fieldName}.
-	 * @param ctx the parse tree
-	 */
-	void exitFieldName(BallerinaParser.FieldNameContext ctx);
-=======
 	 * Enter a parse tree produced by the {@code failExpression}
 	 * labeled alternative in {@link BallerinaParser#expression}.
 	 * @param ctx the parse tree
@@ -2508,7 +2477,6 @@
 	 * @param ctx the parse tree
 	 */
 	void exitFailExpression(BallerinaParser.FailExpressionContext ctx);
->>>>>>> 6649ceaf
 	/**
 	 * Enter a parse tree produced by the {@code constSimpleLiteralExpression}
 	 * labeled alternative in {@link BallerinaParser#constantExpression}.
