--- conflicted
+++ resolved
@@ -228,16 +228,6 @@
 	 */
 	void exitFieldDefinition(BallerinaParser.FieldDefinitionContext ctx);
 	/**
-	 * Enter a parse tree produced by {@link BallerinaParser#recordRestFieldDefinition}.
-	 * @param ctx the parse tree
-	 */
-	void enterRecordRestFieldDefinition(BallerinaParser.RecordRestFieldDefinitionContext ctx);
-	/**
-	 * Exit a parse tree produced by {@link BallerinaParser#recordRestFieldDefinition}.
-	 * @param ctx the parse tree
-	 */
-	void exitRecordRestFieldDefinition(BallerinaParser.RecordRestFieldDefinitionContext ctx);
-	/**
 	 * Enter a parse tree produced by {@link BallerinaParser#objectParameterList}.
 	 * @param ctx the parse tree
 	 */
@@ -388,9 +378,6 @@
 	 */
 	void exitFiniteTypeUnit(BallerinaParser.FiniteTypeUnitContext ctx);
 	/**
-<<<<<<< HEAD
-	 * Enter a parse tree produced by the {@code openRecordTypeNameLabel}
-=======
 	 * Enter a parse tree produced by the {@code sealedTypeName}
 	 * labeled alternative in {@link BallerinaParser#sealedType}.
 	 * @param ctx the parse tree
@@ -404,19 +391,6 @@
 	void exitSealedTypeName(BallerinaParser.SealedTypeNameContext ctx);
 	/**
 	 * Enter a parse tree produced by the {@code tupleTypeNameLabel}
->>>>>>> 53dd62d2
-	 * labeled alternative in {@link BallerinaParser#typeName}.
-	 * @param ctx the parse tree
-	 */
-	void enterOpenRecordTypeNameLabel(BallerinaParser.OpenRecordTypeNameLabelContext ctx);
-	/**
-	 * Exit a parse tree produced by the {@code openRecordTypeNameLabel}
-	 * labeled alternative in {@link BallerinaParser#typeName}.
-	 * @param ctx the parse tree
-	 */
-	void exitOpenRecordTypeNameLabel(BallerinaParser.OpenRecordTypeNameLabelContext ctx);
-	/**
-	 * Enter a parse tree produced by the {@code tupleTypeNameLabel}
 	 * labeled alternative in {@link BallerinaParser#typeName}.
 	 * @param ctx the parse tree
 	 */
@@ -428,6 +402,18 @@
 	 */
 	void exitTupleTypeNameLabel(BallerinaParser.TupleTypeNameLabelContext ctx);
 	/**
+	 * Enter a parse tree produced by the {@code recordTypeNameLabel}
+	 * labeled alternative in {@link BallerinaParser#typeName}.
+	 * @param ctx the parse tree
+	 */
+	void enterRecordTypeNameLabel(BallerinaParser.RecordTypeNameLabelContext ctx);
+	/**
+	 * Exit a parse tree produced by the {@code recordTypeNameLabel}
+	 * labeled alternative in {@link BallerinaParser#typeName}.
+	 * @param ctx the parse tree
+	 */
+	void exitRecordTypeNameLabel(BallerinaParser.RecordTypeNameLabelContext ctx);
+	/**
 	 * Enter a parse tree produced by the {@code unionTypeNameLabel}
 	 * labeled alternative in {@link BallerinaParser#typeName}.
 	 * @param ctx the parse tree
@@ -440,18 +426,6 @@
 	 */
 	void exitUnionTypeNameLabel(BallerinaParser.UnionTypeNameLabelContext ctx);
 	/**
-	 * Enter a parse tree produced by the {@code sealedRecordTypeNameLabel}
-	 * labeled alternative in {@link BallerinaParser#typeName}.
-	 * @param ctx the parse tree
-	 */
-	void enterSealedRecordTypeNameLabel(BallerinaParser.SealedRecordTypeNameLabelContext ctx);
-	/**
-	 * Exit a parse tree produced by the {@code sealedRecordTypeNameLabel}
-	 * labeled alternative in {@link BallerinaParser#typeName}.
-	 * @param ctx the parse tree
-	 */
-	void exitSealedRecordTypeNameLabel(BallerinaParser.SealedRecordTypeNameLabelContext ctx);
-	/**
 	 * Enter a parse tree produced by the {@code simpleTypeNameLabel}
 	 * labeled alternative in {@link BallerinaParser#typeName}.
 	 * @param ctx the parse tree
@@ -512,15 +486,15 @@
 	 */
 	void exitGroupTypeNameLabel(BallerinaParser.GroupTypeNameLabelContext ctx);
 	/**
-	 * Enter a parse tree produced by {@link BallerinaParser#recordFieldDefinitionList}.
-	 * @param ctx the parse tree
-	 */
-	void enterRecordFieldDefinitionList(BallerinaParser.RecordFieldDefinitionListContext ctx);
-	/**
-	 * Exit a parse tree produced by {@link BallerinaParser#recordFieldDefinitionList}.
-	 * @param ctx the parse tree
-	 */
-	void exitRecordFieldDefinitionList(BallerinaParser.RecordFieldDefinitionListContext ctx);
+	 * Enter a parse tree produced by {@link BallerinaParser#fieldDefinitionList}.
+	 * @param ctx the parse tree
+	 */
+	void enterFieldDefinitionList(BallerinaParser.FieldDefinitionListContext ctx);
+	/**
+	 * Exit a parse tree produced by {@link BallerinaParser#fieldDefinitionList}.
+	 * @param ctx the parse tree
+	 */
+	void exitFieldDefinitionList(BallerinaParser.FieldDefinitionListContext ctx);
 	/**
 	 * Enter a parse tree produced by {@link BallerinaParser#simpleTypeName}.
 	 * @param ctx the parse tree
