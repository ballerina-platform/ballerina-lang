--- conflicted
+++ resolved
@@ -499,14 +499,7 @@
 
     private BLangConstantValue calculateNegation(BLangConstantValue value) {
         Object result = null;
-<<<<<<< HEAD
-        BType constSymbolValType = value.type;
-        int constSymbolValTypeTag = constSymbolValType.tag;
-
-        switch (constSymbolValTypeTag) {
-=======
         switch (Types.getReferredType(this.currentConstSymbol.type).tag) {
->>>>>>> 99dbb722
             case TypeTags.INT:
                 result = calculateNegationForInt(value);
                 break;
@@ -518,7 +511,7 @@
                 break;
         }
 
-        return new BLangConstantValue(result, constSymbolValType);
+        return new BLangConstantValue(result, currentConstSymbol.type);
     }
 
     private BLangConstantValue calculateBitWiseComplement(BLangConstantValue value) {
