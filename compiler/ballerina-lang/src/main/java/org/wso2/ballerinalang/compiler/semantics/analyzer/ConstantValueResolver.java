/*
 *  Copyright (c) 2019, WSO2 Inc. (http://www.wso2.org) All Rights Reserved.
 *
 *  WSO2 Inc. licenses this file to you under the Apache License,
 *  Version 2.0 (the "License"); you may not use this file except
 *  in compliance with the License.
 *  You may obtain a copy of the License at
 *
 *    http://www.apache.org/licenses/LICENSE-2.0
 *
 *  Unless required by applicable law or agreed to in writing,
 *  software distributed under the License is distributed on an
 *  "AS IS" BASIS, WITHOUT WARRANTIES OR CONDITIONS OF ANY
 *  KIND, either express or implied.  See the License for the
 *  specific language governing permissions and limitations
 *  under the License.
 */

package org.wso2.ballerinalang.compiler.semantics.analyzer;

import io.ballerina.tools.diagnostics.Location;
import org.ballerinalang.model.TreeBuilder;
import org.ballerinalang.model.elements.Flag;
import org.ballerinalang.model.elements.MarkdownDocAttachment;
import org.ballerinalang.model.elements.PackageID;
import org.ballerinalang.model.symbols.SymbolKind;
import org.ballerinalang.model.tree.NodeKind;
import org.ballerinalang.model.tree.OperatorKind;
import org.ballerinalang.model.tree.expressions.RecordLiteralNode;
import org.ballerinalang.model.types.TypeKind;
import org.ballerinalang.util.diagnostic.DiagnosticErrorCode;
import org.wso2.ballerinalang.compiler.diagnostic.BLangDiagnosticLog;
import org.wso2.ballerinalang.compiler.parser.BLangAnonymousModelHelper;
import org.wso2.ballerinalang.compiler.semantics.model.Scope;
import org.wso2.ballerinalang.compiler.semantics.model.SymbolEnv;
import org.wso2.ballerinalang.compiler.semantics.model.SymbolTable;
import org.wso2.ballerinalang.compiler.semantics.model.symbols.BConstantSymbol;
import org.wso2.ballerinalang.compiler.semantics.model.symbols.BRecordTypeSymbol;
import org.wso2.ballerinalang.compiler.semantics.model.symbols.BSymbol;
import org.wso2.ballerinalang.compiler.semantics.model.symbols.BTypeDefinitionSymbol;
import org.wso2.ballerinalang.compiler.semantics.model.symbols.BTypeSymbol;
import org.wso2.ballerinalang.compiler.semantics.model.symbols.BVarSymbol;
import org.wso2.ballerinalang.compiler.semantics.model.symbols.SymTag;
import org.wso2.ballerinalang.compiler.semantics.model.symbols.Symbols;
import org.wso2.ballerinalang.compiler.semantics.model.types.BField;
import org.wso2.ballerinalang.compiler.semantics.model.types.BFiniteType;
import org.wso2.ballerinalang.compiler.semantics.model.types.BIntersectionType;
import org.wso2.ballerinalang.compiler.semantics.model.types.BNoType;
import org.wso2.ballerinalang.compiler.semantics.model.types.BRecordType;
import org.wso2.ballerinalang.compiler.semantics.model.types.BTupleType;
import org.wso2.ballerinalang.compiler.semantics.model.types.BType;
import org.wso2.ballerinalang.compiler.tree.BLangConstantValue;
import org.wso2.ballerinalang.compiler.tree.BLangNodeVisitor;
import org.wso2.ballerinalang.compiler.tree.BLangTypeDefinition;
import org.wso2.ballerinalang.compiler.tree.expressions.BLangBinaryExpr;
import org.wso2.ballerinalang.compiler.tree.expressions.BLangConstRef;
import org.wso2.ballerinalang.compiler.tree.expressions.BLangConstant;
import org.wso2.ballerinalang.compiler.tree.expressions.BLangExpression;
import org.wso2.ballerinalang.compiler.tree.expressions.BLangGroupExpr;
import org.wso2.ballerinalang.compiler.tree.expressions.BLangListConstructorExpr;
import org.wso2.ballerinalang.compiler.tree.expressions.BLangLiteral;
import org.wso2.ballerinalang.compiler.tree.expressions.BLangNumericLiteral;
import org.wso2.ballerinalang.compiler.tree.expressions.BLangRecordLiteral;
import org.wso2.ballerinalang.compiler.tree.expressions.BLangSimpleVarRef;
import org.wso2.ballerinalang.compiler.tree.expressions.BLangUnaryExpr;
import org.wso2.ballerinalang.compiler.tree.types.BLangRecordTypeNode;
import org.wso2.ballerinalang.compiler.util.CompilerContext;
import org.wso2.ballerinalang.compiler.util.ImmutableTypeCloner;
import org.wso2.ballerinalang.compiler.util.Name;
import org.wso2.ballerinalang.compiler.util.Names;
import org.wso2.ballerinalang.compiler.util.TypeDefBuilderHelper;
import org.wso2.ballerinalang.compiler.util.TypeTags;
import org.wso2.ballerinalang.util.Flags;

import java.math.BigDecimal;
import java.math.MathContext;
import java.util.ArrayList;
import java.util.EnumSet;
import java.util.HashMap;
import java.util.HashSet;
import java.util.LinkedHashMap;
import java.util.List;
import java.util.Map;
import java.util.function.BiFunction;

import static org.ballerinalang.model.symbols.SymbolOrigin.VIRTUAL;

/**
 * @since 0.990.4
 */
public class ConstantValueResolver extends BLangNodeVisitor {

    private static final CompilerContext.Key<ConstantValueResolver> CONSTANT_VALUE_RESOLVER_KEY =
            new CompilerContext.Key<>();
    private BConstantSymbol currentConstSymbol;
    private BLangConstantValue result;
    private BLangDiagnosticLog dlog;
    private Location currentPos;
    private BLangAnonymousModelHelper anonymousModelHelper;
    private SymbolEnv symEnv;
    private Names names;
    private SymbolTable symTable;
    private Types types;
    private PackageID pkgID;
    private Map<BConstantSymbol, BLangConstant> unresolvedConstants = new HashMap<>();
    private Map<String, BLangConstantValue> constantMap = new HashMap<>();
    private ArrayList<BConstantSymbol> resolvingConstants = new ArrayList<>();
    private HashSet<BConstantSymbol> unresolvableConstants = new HashSet<>();
    private HashMap<BSymbol, BLangTypeDefinition> createdTypeDefinitions = new HashMap<>();

    private ConstantValueResolver(CompilerContext context) {
        context.put(CONSTANT_VALUE_RESOLVER_KEY, this);
        this.dlog = BLangDiagnosticLog.getInstance(context);
        this.symTable = SymbolTable.getInstance(context);
        this.names = Names.getInstance(context);
        this.anonymousModelHelper = BLangAnonymousModelHelper.getInstance(context);
        this.types = Types.getInstance(context);
    }

    public static ConstantValueResolver getInstance(CompilerContext context) {
        ConstantValueResolver constantValueResolver = context.get(CONSTANT_VALUE_RESOLVER_KEY);
        if (constantValueResolver == null) {
            constantValueResolver = new ConstantValueResolver(context);
        }
        return constantValueResolver;
    }

    public void resolve(List<BLangConstant> constants, PackageID packageID, SymbolEnv symEnv) {
        this.dlog.setCurrentPackageId(packageID);
        this.pkgID = packageID;
        this.symEnv = symEnv;
        constants.forEach(constant -> this.unresolvedConstants.put(constant.symbol, constant));
        constants.forEach(constant -> constant.accept(this));
        constantMap.clear();
    }

    @Override
    public void visit(BLangConstant constant) {
        if (!unresolvedConstants.containsKey(constant.symbol)) {
            return; // Already visited.
        }
        BConstantSymbol tempCurrentConstSymbol = this.currentConstSymbol;
        this.currentConstSymbol = constant.symbol;
        this.resolvingConstants.add(this.currentConstSymbol);
        this.currentConstSymbol.value = constructBLangConstantValue(constant.expr);
        this.resolvingConstants.remove(this.currentConstSymbol);
        updateConstantType(constant);
        checkUniqueness(constant);
        unresolvedConstants.remove(this.currentConstSymbol);
        this.currentConstSymbol = tempCurrentConstSymbol;
    }

    @Override
    public void visit(BLangLiteral literal) {
        this.result = new BLangConstantValue(literal.value, literal.getBType());
    }

    @Override
    public void visit(BLangNumericLiteral literal) {
        this.result = new BLangConstantValue(literal.value, literal.getBType());
    }

    @Override
    public void visit(BLangConstRef constRef) {
        this.result = ((BConstantSymbol) constRef.symbol).value;
    }

    @Override
    public void visit(BLangSimpleVarRef varRef) {
        if (varRef.symbol == null || (varRef.symbol.tag & SymTag.CONSTANT) != SymTag.CONSTANT) {
            this.result = null;
            return;
        }

        BConstantSymbol constSymbol = (BConstantSymbol) varRef.symbol;
        BLangConstantValue constVal = constSymbol.value;
        if (constVal != null) {
            this.result = constVal;
            return;
        }

        if (this.currentConstSymbol == constSymbol) {
            dlog.error(varRef.pos, DiagnosticErrorCode.SELF_REFERENCE_CONSTANT, constSymbol.name);
            return;
        }

        if (!this.unresolvedConstants.containsKey(constSymbol)) {
            if (this.unresolvableConstants.contains(constSymbol)) {
                this.result = null;
                return;
            }
            this.unresolvableConstants.add(constSymbol);
            dlog.error(varRef.pos, DiagnosticErrorCode.CANNOT_RESOLVE_CONST, constSymbol.name.value);
            this.result = null;
            return;
        }

        if (this.resolvingConstants.contains(constSymbol)) {
            for (BConstantSymbol symbol : this.resolvingConstants) {
                this.unresolvableConstants.add(symbol);
            }
            dlog.error(varRef.pos, DiagnosticErrorCode.CONSTANT_CYCLIC_REFERENCE, this.resolvingConstants);
            this.result = null;
            return;
        }

        // if the referring constant is not yet resolved, then go and resolve it first.
        this.unresolvedConstants.get(constSymbol).accept(this);
        this.result = constSymbol.value;
    }

    @Override
    public void visit(BLangRecordLiteral recordLiteral) {
        Map<String, BLangConstantValue> mapConstVal = new LinkedHashMap<>();
        for (RecordLiteralNode.RecordField field : recordLiteral.fields) {
            String key;
            BLangConstantValue value;

            if (field.isKeyValueField()) {
                BLangRecordLiteral.BLangRecordKeyValueField keyValuePair =
                        (BLangRecordLiteral.BLangRecordKeyValueField) field;
                NodeKind nodeKind = keyValuePair.key.expr.getKind();

                if (nodeKind == NodeKind.LITERAL || nodeKind == NodeKind.NUMERIC_LITERAL) {
                    key = (String) ((BLangLiteral) keyValuePair.key.expr).value;
                } else if (nodeKind == NodeKind.SIMPLE_VARIABLE_REF) {
                    key = ((BLangSimpleVarRef) keyValuePair.key.expr).variableName.value;
                } else {
                    continue;
                }

                value = constructBLangConstantValue(keyValuePair.valueExpr);
            } else if (field.getKind() == NodeKind.SIMPLE_VARIABLE_REF) {
                BLangRecordLiteral.BLangRecordVarNameField varNameField =
                        (BLangRecordLiteral.BLangRecordVarNameField) field;
                key = varNameField.variableName.value;
                value = constructBLangConstantValue(varNameField);
            } else {
                BLangConstantValue spreadOpConstValue =
                        constructBLangConstantValue(((BLangRecordLiteral.BLangRecordSpreadOperatorField) field).expr);

                if (spreadOpConstValue != null) {
                    mapConstVal.putAll((Map<String, BLangConstantValue>) spreadOpConstValue.value);
                }
                continue;
            }

            mapConstVal.put(key, value);
        }

        this.result = new BLangConstantValue(mapConstVal, recordLiteral.getBType());
    }

    @Override
    public void visit(BLangListConstructorExpr listConstructorExpr) {
        List<BLangExpression> memberExprs = listConstructorExpr.exprs;

        List<BLangConstantValue> listConstValue = new ArrayList<>(memberExprs.size());

        for (BLangExpression memberExpr : memberExprs) {
            listConstValue.add(constructBLangConstantValue(memberExpr));
        }

        this.result = new BLangConstantValue(listConstValue, listConstructorExpr.getBType());
    }

    @Override
    public void visit(BLangListConstructorExpr.BLangArrayLiteral listConstructorExpr) {
        visit((BLangListConstructorExpr) listConstructorExpr);
    }

    @Override
    public void visit(BLangListConstructorExpr.BLangTupleLiteral listConstructorExpr) {
        visit((BLangListConstructorExpr) listConstructorExpr);
    }

    @Override
    public void visit(BLangBinaryExpr binaryExpr) {
        BLangConstantValue lhs = constructBLangConstantValue(binaryExpr.lhsExpr);
        BLangConstantValue rhs = constructBLangConstantValue(binaryExpr.rhsExpr);
        this.result = calculateConstValue(lhs, rhs, binaryExpr.opKind);
    }

    public void visit(BLangGroupExpr groupExpr) {
        this.result = constructBLangConstantValue(groupExpr.expression);
    }

    public void visit(BLangUnaryExpr unaryExpr) {
        BLangConstantValue value = constructBLangConstantValue(unaryExpr.expr);
        this.result = evaluateUnaryOperator(value, unaryExpr.operator);
    }

    private BLangConstantValue calculateConstValue(BLangConstantValue lhs, BLangConstantValue rhs, OperatorKind kind) {
        if (lhs == null || rhs == null || lhs.value == null || rhs.value == null) {
            // This is a compilation error.
            // This is to avoid NPE exceptions in sub-sequent validations.
            return new BLangConstantValue(null, this.currentConstSymbol.type);
        }
        // See Types.isAllowedConstantType() for supported types.
        try {
            switch (kind) {
                case ADD:
                    return calculateAddition(lhs, rhs);
                case SUB:
                    return calculateSubtract(lhs, rhs);
                case MUL:
                    return calculateMultiplication(lhs, rhs);
                case DIV:
                    return calculateDivision(lhs, rhs);
                case BITWISE_AND:
                    return calculateBitWiseOp(lhs, rhs, (a, b) -> a & b);
                case BITWISE_OR:
                    return calculateBitWiseOp(lhs, rhs, (a, b) -> a | b);
                case BITWISE_LEFT_SHIFT:
                    return calculateBitWiseOp(lhs, rhs, (a, b) -> a << b);
                case BITWISE_RIGHT_SHIFT:
                    return calculateBitWiseOp(lhs, rhs, (a, b) -> a >> b);
                case BITWISE_UNSIGNED_RIGHT_SHIFT:
                    return calculateBitWiseOp(lhs, rhs, (a, b) -> a >>> b);
                case BITWISE_XOR:
                    return calculateBitWiseOp(lhs, rhs, (a, b) -> a ^ b);
                default:
                    dlog.error(currentPos, DiagnosticErrorCode.CONSTANT_EXPRESSION_NOT_SUPPORTED);
            }
        } catch (NumberFormatException nfe) {
            // Ignore. This will be handled as a compiler error.
        } catch (ArithmeticException ae) {
            dlog.error(currentPos, DiagnosticErrorCode.INVALID_CONST_EXPRESSION, ae.getMessage());
        }
        // This is a compilation error already logged.
        // This is to avoid NPE exceptions in sub-sequent validations.
        return new BLangConstantValue(null, this.currentConstSymbol.type);
    }

    private BLangConstantValue evaluateUnaryOperator(BLangConstantValue value, OperatorKind kind) {
        if (value == null || value.value == null) {
            // This is a compilation error.
            // This is to avoid NPE exceptions in sub-sequent validations.
            return new BLangConstantValue(null, this.currentConstSymbol.type);
        }

        try {
            switch (kind) {
                case ADD:
                    return new BLangConstantValue(value.value, currentConstSymbol.type);
                case SUB:
                    return calculateNegation(value);
                case BITWISE_COMPLEMENT:
                    return calculateBitWiseComplement(value);
                case NOT:
                    return calculateBooleanComplement(value);
            }
        } catch (ClassCastException ce) {
            // Ignore. This will be handled as a compiler error.
        }
        // This is a compilation error already logged.
        // This is to avoid NPE exceptions in sub-sequent validations.
        return new BLangConstantValue(null, this.currentConstSymbol.type);
    }

    private BLangConstantValue calculateBitWiseOp(BLangConstantValue lhs, BLangConstantValue rhs,
                                                  BiFunction<Long, Long, Long> func) {
        switch (Types.getReferredType(this.currentConstSymbol.type).tag) {
            case TypeTags.INT:
                Long val = func.apply((Long) lhs.value, (Long) rhs.value);
                return new BLangConstantValue(val, this.currentConstSymbol.type);
            default:
                dlog.error(currentPos, DiagnosticErrorCode.CONSTANT_EXPRESSION_NOT_SUPPORTED);

        }
        return new BLangConstantValue(null, this.currentConstSymbol.type);
    }

    private BLangConstantValue calculateAddition(BLangConstantValue lhs, BLangConstantValue rhs) {
        // TODO : Handle overflow in numeric values.
        Object result = null;
        switch (Types.getReferredType(this.currentConstSymbol.type).tag) {
            case TypeTags.INT:
            case TypeTags.BYTE: // Byte will be a compiler error.
                result = (Long) lhs.value + (Long) rhs.value;
                break;
            case TypeTags.FLOAT:
                result = String.valueOf(Double.parseDouble(String.valueOf(lhs.value))
                        + Double.parseDouble(String.valueOf(rhs.value)));
                break;
            case TypeTags.DECIMAL:
                BigDecimal lhsDecimal = new BigDecimal(String.valueOf(lhs.value), MathContext.DECIMAL128);
                BigDecimal rhsDecimal = new BigDecimal(String.valueOf(rhs.value), MathContext.DECIMAL128);
                BigDecimal resultDecimal = lhsDecimal.add(rhsDecimal, MathContext.DECIMAL128);
                result = resultDecimal.toPlainString();
                break;
            case TypeTags.STRING:
                result = String.valueOf(lhs.value) + String.valueOf(rhs.value);
                break;
        }
        return new BLangConstantValue(result, currentConstSymbol.type);
    }

    private BLangConstantValue calculateSubtract(BLangConstantValue lhs, BLangConstantValue rhs) {
        Object result = null;
        switch (Types.getReferredType(this.currentConstSymbol.type).tag) {
            case TypeTags.INT:
            case TypeTags.BYTE: // Byte will be a compiler error.
                result = (Long) lhs.value - (Long) rhs.value;
                break;
            case TypeTags.FLOAT:
                result = String.valueOf(Double.parseDouble(String.valueOf(lhs.value))
                        - Double.parseDouble(String.valueOf(rhs.value)));
                break;
            case TypeTags.DECIMAL:
                BigDecimal lhsDecimal = new BigDecimal(String.valueOf(lhs.value), MathContext.DECIMAL128);
                BigDecimal rhsDecimal = new BigDecimal(String.valueOf(rhs.value), MathContext.DECIMAL128);
                BigDecimal resultDecimal = lhsDecimal.subtract(rhsDecimal, MathContext.DECIMAL128);
                result = resultDecimal.toPlainString();
                break;
        }
        return new BLangConstantValue(result, currentConstSymbol.type);
    }

    private BLangConstantValue calculateMultiplication(BLangConstantValue lhs, BLangConstantValue rhs) {
        // TODO : Handle overflow in numeric values.
        Object result = null;
        switch (Types.getReferredType(this.currentConstSymbol.type).tag) {
            case TypeTags.INT:
            case TypeTags.BYTE: // Byte will be a compiler error.
                result = (Long) lhs.value * (Long) rhs.value;
                break;
            case TypeTags.FLOAT:
                result = String.valueOf(Double.parseDouble(String.valueOf(lhs.value))
                        * Double.parseDouble(String.valueOf(rhs.value)));
                break;
            case TypeTags.DECIMAL:
                BigDecimal lhsDecimal = new BigDecimal(String.valueOf(lhs.value), MathContext.DECIMAL128);
                BigDecimal rhsDecimal = new BigDecimal(String.valueOf(rhs.value), MathContext.DECIMAL128);
                BigDecimal resultDecimal = lhsDecimal.multiply(rhsDecimal, MathContext.DECIMAL128);
                result = resultDecimal.toPlainString();
                break;
        }
        return new BLangConstantValue(result, currentConstSymbol.type);
    }

    private BLangConstantValue calculateDivision(BLangConstantValue lhs, BLangConstantValue rhs) {
        Object result = null;
        switch (Types.getReferredType(this.currentConstSymbol.type).tag) {
            case TypeTags.INT:
            case TypeTags.BYTE: // Byte will be a compiler error.
                result = (Long) ((Long) lhs.value / (Long) rhs.value);
                break;
            case TypeTags.FLOAT:
                result = String.valueOf(Double.parseDouble(String.valueOf(lhs.value))
                        / Double.parseDouble(String.valueOf(rhs.value)));
                break;
            case TypeTags.DECIMAL:
                BigDecimal lhsDecimal = new BigDecimal(String.valueOf(lhs.value), MathContext.DECIMAL128);
                BigDecimal rhsDecimal = new BigDecimal(String.valueOf(rhs.value), MathContext.DECIMAL128);
                BigDecimal resultDecimal = lhsDecimal.divide(rhsDecimal, MathContext.DECIMAL128);
                result = resultDecimal.toPlainString();
                break;
        }
        return new BLangConstantValue(result, currentConstSymbol.type);
    }

    // TODO : Not working at the moment.
    private BLangConstantValue calculateMod(BLangConstantValue lhs, BLangConstantValue rhs) {
        Object result = null;
        switch (Types.getReferredType(this.currentConstSymbol.type).tag) {
            case TypeTags.INT:
            case TypeTags.BYTE: // Byte will be a compiler error.
                result = (Long) ((Long) lhs.value % (Long) rhs.value);
                break;
            case TypeTags.FLOAT:
                result = String.valueOf(Double.parseDouble(String.valueOf(lhs.value))
                        % Double.parseDouble(String.valueOf(rhs.value)));
                break;
            case TypeTags.DECIMAL:
                BigDecimal lhsDecimal = new BigDecimal(String.valueOf(lhs.value), MathContext.DECIMAL128);
                BigDecimal rhsDecimal = new BigDecimal(String.valueOf(rhs.value), MathContext.DECIMAL128);
                BigDecimal resultDecimal = lhsDecimal.remainder(rhsDecimal, MathContext.DECIMAL128);
                result = resultDecimal.toPlainString();
                break;
        }
        return new BLangConstantValue(result, currentConstSymbol.type);
    }

    private Object calculateNegationForInt(BLangConstantValue value) {
        return -1 * ((Long) (value.value));
    }

    private Object calculateNegationForFloat(BLangConstantValue value) {
        return String.valueOf(-1 * Double.parseDouble(String.valueOf(value.value)));
    }

    private Object calculateNegationForDecimal(BLangConstantValue value) {
        BigDecimal valDecimal = new BigDecimal(String.valueOf(value.value), MathContext.DECIMAL128);
        BigDecimal negDecimal = new BigDecimal(String.valueOf(-1), MathContext.DECIMAL128);
        BigDecimal resultDecimal = valDecimal.multiply(negDecimal, MathContext.DECIMAL128);
        return resultDecimal.toPlainString();
    }

    private BLangConstantValue calculateNegation(BLangConstantValue value) {
        Object result = null;
<<<<<<< HEAD
        switch (Types.getReferredType(this.currentConstSymbol.type).tag) {
=======
        BType constSymbolValType = value.type;
        int constSymbolValTypeTag = constSymbolValType.tag;

        switch (constSymbolValTypeTag) {
>>>>>>> 787e4fe3
            case TypeTags.INT:
                result = calculateNegationForInt(value);
                break;
            case TypeTags.FLOAT:
                result = calculateNegationForFloat(value);
                break;
            case TypeTags.DECIMAL:
                result = calculateNegationForDecimal(value);
                break;
        }

        return new BLangConstantValue(result, constSymbolValType);
    }

    private BLangConstantValue calculateBitWiseComplement(BLangConstantValue value) {
        Object result = null;
        if (Types.getReferredType(this.currentConstSymbol.type).tag == TypeTags.INT) {
            result = ~((Long) (value.value));
        }
        return new BLangConstantValue(result, currentConstSymbol.type);
    }

    private BLangConstantValue calculateBooleanComplement(BLangConstantValue value) {
        Object result = null;
        if (Types.getReferredType(this.currentConstSymbol.type).tag == TypeTags.BOOLEAN) {
            result = !((Boolean) (value.value));
        }
        return new BLangConstantValue(result, currentConstSymbol.type);
    }

    BLangConstantValue constructBLangConstantValueWithExactType(BLangExpression expression,
                                                                BConstantSymbol constantSymbol, SymbolEnv env) {
        BLangConstantValue value = constructBLangConstantValue(expression);
        constantSymbol.value = value;

        if (value == null) {
            return value;
        }

        updateConstantType(constantSymbol, expression, env);
        return value;
    }

    private BLangConstantValue constructBLangConstantValue(BLangExpression node) {
        if (!node.typeChecked) {
            return null;
        }
        switch (node.getKind()) {
            case LITERAL:
            case NUMERIC_LITERAL:
            case RECORD_LITERAL_EXPR:
            case LIST_CONSTRUCTOR_EXPR:
            case ARRAY_LITERAL_EXPR:
            case TUPLE_LITERAL_EXPR:
            case SIMPLE_VARIABLE_REF:
            case BINARY_EXPR:
            case GROUP_EXPR:
            case UNARY_EXPR:
                BLangConstantValue prevResult = this.result;
                Location prevPos = this.currentPos;
                this.currentPos = node.pos;
                this.result = null;
                node.accept(this);
                BLangConstantValue newResult = this.result;
                this.result = prevResult;
                this.currentPos = prevPos;
                return newResult;
            default:
                return null;
        }
    }

    private void checkUniqueness(BLangConstant constant) {
        if (constant.symbol.kind == SymbolKind.CONSTANT) {
            String nameString = constant.name.value;
            BLangConstantValue value = constant.symbol.value;

            if (constantMap.containsKey(nameString)) {
                if (value == null) {
                    dlog.error(constant.name.pos, DiagnosticErrorCode.ALREADY_INITIALIZED_SYMBOL, nameString);
                } else {
                    BLangConstantValue lastValue = constantMap.get(nameString);
                    if (!value.equals(lastValue)) {
                        if (lastValue == null) {
                            dlog.error(constant.name.pos, DiagnosticErrorCode.ALREADY_INITIALIZED_SYMBOL, nameString);
                        } else {
                            dlog.error(constant.name.pos, DiagnosticErrorCode.ALREADY_INITIALIZED_SYMBOL_WITH_ANOTHER,
                                    nameString, lastValue);
                        }
                    }
                }
            } else {
                constantMap.put(nameString, value);
            }
        }
    }

    private void updateConstantType(BLangConstant constant) {
        BConstantSymbol symbol = constant.symbol;
        updateConstantType(symbol, constant.expr, symEnv);

        BType resolvedType = symbol.type;

        if (resolvedType.tag == TypeTags.INTERSECTION) {
            BIntersectionType intersectionType = (BIntersectionType) resolvedType;

            if (intersectionType.effectiveType.tag == TypeTags.RECORD) {
                addAssociatedTypeDefinition(constant, intersectionType);
            }
        }
    }

    private void updateConstantType(BConstantSymbol symbol, BLangExpression expr, SymbolEnv env) {
        BType type = Types.getReferredType(symbol.type);
        if (type.getKind() == TypeKind.FINITE) {
            return;
        }

        if (symbol.value == null) {
            return;
        }

        BType resolvedType = checkType(expr, symbol, symbol.value.value, type, symbol.pos, env);
        if (resolvedType == null) {
            return;
        }

        if (resolvedType.getKind() == TypeKind.INTERSECTION && isListOrMapping(type.tag)) {
            expr.setBType(((BIntersectionType) resolvedType).effectiveType);
            symbol.type = resolvedType;
            symbol.literalType = resolvedType;
            symbol.value.type = resolvedType;
            return;
        }

        expr.setBType(resolvedType);
        symbol.type = resolvedType;
    }

    private boolean isListOrMapping(int tag) {
        switch (tag) {
            case TypeTags.RECORD:
            case TypeTags.MAP:
            case TypeTags.ARRAY:
            case TypeTags.TUPLE:
                return true;
        }
        return false;
    }

    private BFiniteType createFiniteType(BConstantSymbol constantSymbol, BLangExpression expr) {
        BTypeSymbol finiteTypeSymbol = Symbols.createTypeSymbol(SymTag.FINITE_TYPE, constantSymbol.flags, Names.EMPTY,
                                                                constantSymbol.pkgID, null, constantSymbol.owner,
                                                                constantSymbol.pos, VIRTUAL);
        BFiniteType finiteType = new BFiniteType(finiteTypeSymbol);
        finiteType.addValue(expr);
        return finiteType;
    }

    private BType checkType(BLangExpression expr, BConstantSymbol constantSymbol, Object value, BType type,
                            Location pos, SymbolEnv env) {
        if (expr != null && expr.getKind() == NodeKind.SIMPLE_VARIABLE_REF &&
                (((BLangSimpleVarRef) expr).symbol.type.getKind() == TypeKind.FINITE ||
                ((BLangSimpleVarRef) expr).symbol.type.getKind() == TypeKind.INTERSECTION)) {
            return ((BLangSimpleVarRef) expr).symbol.type; // Already type resolved constant
        }

        type = Types.getReferredType(type);

        switch (type.tag) {
            case TypeTags.INT:
            case TypeTags.FLOAT:
            case TypeTags.DECIMAL:
                BLangNumericLiteral numericLiteral = (BLangNumericLiteral) TreeBuilder.createNumericLiteralExpression();
                return createFiniteType(constantSymbol, updateLiteral(numericLiteral, value, type, pos));
            case TypeTags.BYTE:
                BLangNumericLiteral byteLiteral = (BLangNumericLiteral) TreeBuilder.createNumericLiteralExpression();
                return createFiniteType(constantSymbol, updateLiteral(byteLiteral, value, symTable.intType, pos));
            case TypeTags.STRING:
            case TypeTags.NIL:
            case TypeTags.BOOLEAN:
                BLangLiteral literal = (BLangLiteral) TreeBuilder.createLiteralExpression();
                return createFiniteType(constantSymbol, updateLiteral(literal, value, type, pos));
            case TypeTags.MAP:
            case TypeTags.RECORD:
                if (value != null) {
                    return createRecordType(expr, constantSymbol, value, pos, env);
                }
                return null;
            case TypeTags.ARRAY:
            case TypeTags.TUPLE:
                if (value != null) {
                    return createTupleType(expr, constantSymbol, pos, value, env);
                }
                return null;
            default:
                return null;
        }
    }

    private BLangLiteral updateLiteral(BLangLiteral literal, Object value, BType type, Location pos) {
        literal.value = value;
        literal.isConstant = true;
        literal.setBType(type);
        literal.pos = pos;
        return literal;
    }

    private BField createField(BVarSymbol symbol, BType symbolType, String fieldName, Location pos) {
        symbol.type = symbolType;
        if (symbolType.getKind() == TypeKind.INTERSECTION) {
            for (BType memberType : ((BIntersectionType) symbolType).getConstituentTypes()) {
                if (memberType.getKind() == TypeKind.RECORD) {
                    symbol.type = memberType;
                }
            }
        }
        BField field = new BField(Names.fromString(fieldName), pos, symbol);
        field.symbol.flags |= Flags.REQUIRED;
        return field;
    }

    private void createTypeDefinition(BRecordType type, Location pos, SymbolEnv env) {
        BRecordTypeSymbol recordSymbol = (BRecordTypeSymbol) type.tsymbol;

        BTypeDefinitionSymbol typeDefinitionSymbol = Symbols.createTypeDefinitionSymbol(type.tsymbol.flags,
                type.tsymbol.name, pkgID, null, env.scope.owner, pos, VIRTUAL);
        typeDefinitionSymbol.scope = new Scope(typeDefinitionSymbol);
        typeDefinitionSymbol.scope.define(names.fromString(typeDefinitionSymbol.name.value), typeDefinitionSymbol);

        type.tsymbol.scope = new Scope(type.tsymbol);
        for (BField field : ((HashMap<String, BField>) type.fields).values()) {
            type.tsymbol.scope.define(field.name, field.symbol);
            field.symbol.owner = recordSymbol;
        }
        typeDefinitionSymbol.type = type;
        recordSymbol.type = type;
        recordSymbol.typeDefinitionSymbol = typeDefinitionSymbol;
        recordSymbol.markdownDocumentation = new MarkdownDocAttachment(0);

        BLangRecordTypeNode recordTypeNode = TypeDefBuilderHelper.createRecordTypeNode(new ArrayList<>(), type,
                pos);
        TypeDefBuilderHelper.populateStructureFields(types, symTable, null, names, recordTypeNode, type, type, pos,
                env, pkgID, null, 0, false);
        recordTypeNode.sealed = true;
        type.restFieldType = new BNoType(TypeTags.NONE);
        BLangTypeDefinition typeDefinition = TypeDefBuilderHelper.createTypeDefinitionForTSymbol(null,
                typeDefinitionSymbol, recordTypeNode, env);
        typeDefinition.pos = pos;
        typeDefinition.symbol.scope = new Scope(typeDefinition.symbol);
        typeDefinition.symbol.type = type;
        typeDefinition.flagSet = new HashSet<>();
        typeDefinition.flagSet.add(Flag.PUBLIC);
        typeDefinition.flagSet.add(Flag.ANONYMOUS);
        createdTypeDefinitions.put(type.tsymbol, typeDefinition);
    }

    private BLangTypeDefinition findTypeDefinition(List<BLangTypeDefinition> typeDefinitionArrayList, String name) {
        for (int i = typeDefinitionArrayList.size() - 1; i >= 0; i--) {
            BLangTypeDefinition typeDefinition = typeDefinitionArrayList.get(i);
            if (typeDefinition.name.value.equals(name)) {
                return typeDefinition;
            }
        }
        return null;
    }

    private void addAssociatedTypeDefinition(BLangConstant constant, BIntersectionType immutableType) {
        BLangTypeDefinition typeDefinition = findTypeDefinition(symEnv.enclPkg.typeDefinitions,
                immutableType.effectiveType.tsymbol.name.value);

        constant.associatedTypeDefinition = typeDefinition;
    }

    private BType createRecordType(BLangExpression expr, BConstantSymbol constantSymbol, Object value, Location pos,
                                   SymbolEnv env) {
        if (expr.getKind() == NodeKind.SIMPLE_VARIABLE_REF) {
            return expr.getBType();
        }

        HashMap<String, BLangConstantValue> constValueMap = (HashMap<String, BLangConstantValue>) value;
        for (BLangConstantValue memberValue : constValueMap.values()) {
            if (memberValue == null) {
                return null;
            }
        }

        Name genName = Names.fromString(anonymousModelHelper.getNextAnonymousTypeKey(env.enclPkg.packageID));
        BRecordTypeSymbol recordTypeSymbol = new BRecordTypeSymbol(SymTag.RECORD,
                                                                   constantSymbol.flags | Flags.ANONYMOUS, genName,
                                                                   constantSymbol.pkgID,
                                                                   null, constantSymbol.owner, pos, VIRTUAL);
        recordTypeSymbol.scope = constantSymbol.scope;
        BRecordType recordType = new BRecordType(recordTypeSymbol);
        recordType.tsymbol.name = genName;
        recordType.sealed = true;
        recordType.restFieldType = new BNoType(TypeTags.NONE);
        recordTypeSymbol.type = recordType;

        if (constValueMap.size() != 0) {
            if (!populateRecordFields(expr, constantSymbol, pos, constValueMap, recordType, env)) {
                return null;
            }
        }

        createTypeDefinition(recordType, pos, env);
        BIntersectionType intersectionType = ImmutableTypeCloner.getImmutableIntersectionType(pos, types,
                recordType, env, symTable, anonymousModelHelper, names, new HashSet<>());
        return intersectionType;
    }

    private boolean populateRecordFields(BLangExpression expr, BConstantSymbol constantSymbol, Location pos,
                                         HashMap<String, BLangConstantValue> constValueMap, BRecordType recordType,
                                         SymbolEnv env) {
        for (RecordLiteralNode.RecordField field : ((BLangRecordLiteral) expr).fields) {
            String key;
            BVarSymbol newSymbol;

            if (field.isKeyValueField()) {
                BLangRecordLiteral.BLangRecordKeyValueField keyValuePair =
                        (BLangRecordLiteral.BLangRecordKeyValueField) field;
                BLangExpression exprValueField = keyValuePair.valueExpr;

                if (exprValueField.getKind() == NodeKind.SIMPLE_VARIABLE_REF) {
                    key = keyValuePair.key.toString();
                    newSymbol = new BVarSymbol(constantSymbol.flags, Names.fromString(key), constantSymbol.pkgID,
                                               null, constantSymbol.owner, pos, VIRTUAL);

                    BLangSimpleVarRef simpleVarRefExpr = (BLangSimpleVarRef) exprValueField;
                    if (simpleVarRefExpr.symbol.type.getKind() == TypeKind.FINITE ||
                            simpleVarRefExpr.symbol.type.getKind() == TypeKind.INTERSECTION) {

                        // Already type resolved constant
                        BType resolvedType = simpleVarRefExpr.symbol.type;
                        recordType.fields.put(key, createField(newSymbol, resolvedType, key, pos));
                        keyValuePair.setBType(resolvedType);
                        if (resolvedType.getKind() != TypeKind.FINITE) {
                            constValueMap.get(key).type = resolvedType;
                            if (resolvedType.getKind() == TypeKind.INTERSECTION) {
                                simpleVarRefExpr.setBType(((BIntersectionType) resolvedType).effectiveType);
                            }
                        }
                        continue;
                    }
                }

                key = keyValuePair.key.toString();
                newSymbol = new BVarSymbol(constantSymbol.flags, Names.fromString(key), constantSymbol.pkgID,
                                           null, constantSymbol.owner, pos, VIRTUAL);
                BType newType = checkType(exprValueField, constantSymbol, constValueMap.get(key).value,
                                          constValueMap.get(key).type, pos, env);
                if (newType == null) {
                    return false;
                }
                keyValuePair.setBType(newType);
                if (newType.getKind() != TypeKind.FINITE) {
                    constValueMap.get(key).type = newType;
                    if (newType.getKind() == TypeKind.INTERSECTION) {
                        exprValueField.setBType(((BIntersectionType) newType).effectiveType);
                    }
                }

                recordType.fields.put(key, createField(newSymbol, newType, key, pos));
            } else if (field.getKind() == NodeKind.SIMPLE_VARIABLE_REF) {
                BLangRecordLiteral.BLangRecordVarNameField varNameField =
                        (BLangRecordLiteral.BLangRecordVarNameField) field;
                key = varNameField.variableName.value;
                newSymbol = new BVarSymbol(constantSymbol.flags, Names.fromString(key), constantSymbol.pkgID,
                                           null, constantSymbol.owner, pos, VIRTUAL);
                BType resolvedType = varNameField.symbol.type;
                varNameField.setBType(resolvedType);
                recordType.fields.put(key, createField(newSymbol, resolvedType, key, pos));
                continue;
            } else {
                BLangExpression exprSpreadField = ((BLangRecordLiteral.BLangRecordSpreadOperatorField) field).expr;
                if (exprSpreadField.getKind() == NodeKind.SIMPLE_VARIABLE_REF) {
                    BLangSimpleVarRef simpleVarRefExpr = (BLangSimpleVarRef) exprSpreadField;
                    if (simpleVarRefExpr.symbol.type.getKind() == TypeKind.FINITE ||
                            simpleVarRefExpr.symbol.type.getKind() == TypeKind.INTERSECTION) {
                        // Already type resolved constant.
                        BRecordType resolvedType = (BRecordType) ((BIntersectionType)
                                simpleVarRefExpr.symbol.type).effectiveType;
                        exprSpreadField.setBType(resolvedType);

                        for (String spreadFieldKeys : ((HashMap<String, BField>) resolvedType.fields).keySet()) {
                            newSymbol = new BVarSymbol(constantSymbol.flags, Names.fromString(spreadFieldKeys),
                                                       constantSymbol.pkgID, null, constantSymbol.owner, pos, VIRTUAL);
                            BType spreadFieldType = resolvedType.fields.get(spreadFieldKeys).type;
                            recordType.fields.put(spreadFieldKeys, createField(newSymbol, spreadFieldType,
                                    spreadFieldKeys, pos));
                        }
                    }
                    continue;
                }
            }
        }
        return true;
    }

    private BType createTupleType(BLangExpression expr, BConstantSymbol constantSymbol, Location pos,
                                  Object constValue, SymbolEnv env) {
        if (expr.getKind() == NodeKind.SIMPLE_VARIABLE_REF) {
            return expr.getBType();
        }

        List<BLangConstantValue> constValueList = (List<BLangConstantValue>) constValue;

        for (BLangConstantValue memberValue : constValueList) {
            if (memberValue == null) {
                return null;
            }
        }

        List<BLangExpression> memberExprs = ((BLangListConstructorExpr) expr).exprs;
        List<BType> tupleTypes = new ArrayList<>(constValueList.size());

        for (int i = 0; i < memberExprs.size(); i++) {
            BLangExpression memberExpr = memberExprs.get(i);
            BLangConstantValue memberConstValue = constValueList.get(i);

            if (memberExpr.getKind() == NodeKind.SIMPLE_VARIABLE_REF) {
                BType type = ((BLangSimpleVarRef) memberExpr).symbol.type;
                int tag = type.tag;

                if (tag == TypeTags.FINITE) {
                    // https://github.com/ballerina-platform/ballerina-lang/issues/35127
                    tupleTypes.add(type);
                    continue;
                }

                if (tag == TypeTags.INTERSECTION) {
                    memberConstValue.type = type;
                    tupleTypes.add(type);
                    continue;
                }
            }

            BType newType = checkType(memberExpr, constantSymbol, memberConstValue.value, memberConstValue.type, pos,
                                      env);
            if (newType == null) {
                return null;
            }
            tupleTypes.add(newType);

            if (newType.tag != TypeTags.FINITE) {
                // https://github.com/ballerina-platform/ballerina-lang/issues/35127
                memberConstValue.type = newType;
                memberExpr.setBType(newType.tag == TypeTags.INTERSECTION ?
                                            ((BIntersectionType) newType).effectiveType : newType);
            }
        }

        BTypeSymbol tupleTypeSymbol = Symbols.createTypeSymbol(SymTag.TUPLE_TYPE, Flags.asMask(EnumSet.of(Flag.PUBLIC)),
                                                               Names.EMPTY, env.enclPkg.symbol.pkgID, null,
                                                               env.scope.owner, pos, VIRTUAL);

        return ImmutableTypeCloner.getImmutableIntersectionType(pos, types, new BTupleType(tupleTypeSymbol, tupleTypes),
                                                                env, symTable, anonymousModelHelper, names,
                                                                new HashSet<>());
    }
}<|MERGE_RESOLUTION|>--- conflicted
+++ resolved
@@ -499,14 +499,7 @@
 
     private BLangConstantValue calculateNegation(BLangConstantValue value) {
         Object result = null;
-<<<<<<< HEAD
         switch (Types.getReferredType(this.currentConstSymbol.type).tag) {
-=======
-        BType constSymbolValType = value.type;
-        int constSymbolValTypeTag = constSymbolValType.tag;
-
-        switch (constSymbolValTypeTag) {
->>>>>>> 787e4fe3
             case TypeTags.INT:
                 result = calculateNegationForInt(value);
                 break;
