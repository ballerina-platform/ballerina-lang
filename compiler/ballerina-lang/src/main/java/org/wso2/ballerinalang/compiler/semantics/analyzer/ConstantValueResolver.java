--- conflicted
+++ resolved
@@ -528,11 +528,6 @@
         return new BLangConstantValue(result, currentConstSymbol.type);
     }
 
-<<<<<<< HEAD
-    private BLangConstantValue visitExpr(BLangExpression node) {
-
-        if (!node.typeChecked && !this.semtypeEnabled) {
-=======
     BLangConstantValue constructBLangConstantValueWithExactType(BLangExpression expression,
                                                                 BConstantSymbol constantSymbol, SymbolEnv env) {
         BLangConstantValue value = constructBLangConstantValue(expression);
@@ -547,8 +542,8 @@
     }
 
     private BLangConstantValue constructBLangConstantValue(BLangExpression node) {
-        if (!node.typeChecked) {
->>>>>>> 16d796a4
+
+        if (!node.typeChecked && !this.semtypeEnabled) {
             return null;
         }
         switch (node.getKind()) {
