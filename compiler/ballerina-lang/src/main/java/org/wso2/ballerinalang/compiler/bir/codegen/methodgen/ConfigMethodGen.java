/*
 * Copyright (c) 2020, WSO2 Inc. (http://www.wso2.org) All Rights Reserved.
 *
 * WSO2 Inc. licenses this file to you under the Apache License,
 * Version 2.0 (the "License"); you may not use this file except
 * in compliance with the License.
 * You may obtain a copy of the License at
 *
 *    http://www.apache.org/licenses/LICENSE-2.0
 *
 * Unless required by applicable law or agreed to in writing,
 * software distributed under the License is distributed on an
 * "AS IS" BASIS, WITHOUT WARRANTIES OR CONDITIONS OF ANY
 * KIND, either express or implied.  See the License for the
 * specific language governing permissions and limitations
 * under the License.
 */

package org.wso2.ballerinalang.compiler.bir.codegen.methodgen;

import io.ballerina.identifier.Utils;
import io.ballerina.tools.diagnostics.Location;
import io.ballerina.tools.text.LineRange;
import org.ballerinalang.model.elements.PackageID;
import org.objectweb.asm.ClassWriter;
import org.objectweb.asm.FieldVisitor;
import org.objectweb.asm.Label;
import org.objectweb.asm.MethodVisitor;
import org.wso2.ballerinalang.compiler.bir.codegen.BallerinaClassWriter;
import org.wso2.ballerinalang.compiler.bir.codegen.JvmCodeGenUtil;
import org.wso2.ballerinalang.compiler.bir.codegen.JvmConstants;
import org.wso2.ballerinalang.compiler.bir.codegen.JvmTypeGen;
import org.wso2.ballerinalang.compiler.bir.codegen.split.JvmConstantsGen;
import org.wso2.ballerinalang.compiler.bir.model.BIRNode;
import org.wso2.ballerinalang.compiler.semantics.analyzer.TypeHashVisitor;
import org.wso2.ballerinalang.compiler.semantics.model.SymbolTable;
import org.wso2.ballerinalang.compiler.semantics.model.symbols.Symbols;
import org.wso2.ballerinalang.util.Flags;

import java.util.List;
import java.util.Map;
import java.util.Set;

import static org.objectweb.asm.ClassWriter.COMPUTE_FRAMES;
import static org.objectweb.asm.Opcodes.AASTORE;
import static org.objectweb.asm.Opcodes.ACC_PRIVATE;
import static org.objectweb.asm.Opcodes.ACC_PUBLIC;
import static org.objectweb.asm.Opcodes.ACC_STATIC;
import static org.objectweb.asm.Opcodes.ACC_SUPER;
import static org.objectweb.asm.Opcodes.ALOAD;
import static org.objectweb.asm.Opcodes.ANEWARRAY;
import static org.objectweb.asm.Opcodes.ARETURN;
import static org.objectweb.asm.Opcodes.ARRAYLENGTH;
import static org.objectweb.asm.Opcodes.ASTORE;
import static org.objectweb.asm.Opcodes.DUP;
import static org.objectweb.asm.Opcodes.GETSTATIC;
import static org.objectweb.asm.Opcodes.ICONST_0;
import static org.objectweb.asm.Opcodes.ICONST_1;
import static org.objectweb.asm.Opcodes.IFEQ;
import static org.objectweb.asm.Opcodes.INVOKESPECIAL;
import static org.objectweb.asm.Opcodes.INVOKESTATIC;
import static org.objectweb.asm.Opcodes.NEW;
import static org.objectweb.asm.Opcodes.PUTSTATIC;
import static org.objectweb.asm.Opcodes.RETURN;
import static org.objectweb.asm.Opcodes.V17;
import static org.wso2.ballerinalang.compiler.bir.codegen.JvmConstants.CLASS_FILE_SUFFIX;
import static org.wso2.ballerinalang.compiler.bir.codegen.JvmConstants.CONFIGURATION_CLASS_NAME;
import static org.wso2.ballerinalang.compiler.bir.codegen.JvmConstants.CONFIGURE_INIT;
import static org.wso2.ballerinalang.compiler.bir.codegen.JvmConstants.CONFIGURE_INIT_ATTEMPTED;
import static org.wso2.ballerinalang.compiler.bir.codegen.JvmConstants.CURRENT_MODULE_INIT;
import static org.wso2.ballerinalang.compiler.bir.codegen.JvmConstants.CURRENT_MODULE_VAR_NAME;
import static org.wso2.ballerinalang.compiler.bir.codegen.JvmConstants.JVM_INIT_METHOD;
import static org.wso2.ballerinalang.compiler.bir.codegen.JvmConstants.JVM_STATIC_INIT_METHOD;
import static org.wso2.ballerinalang.compiler.bir.codegen.JvmConstants.LAUNCH_UTILS;
import static org.wso2.ballerinalang.compiler.bir.codegen.JvmConstants.MODULE;
import static org.wso2.ballerinalang.compiler.bir.codegen.JvmConstants.MODULE_INIT_CLASS_NAME;
import static org.wso2.ballerinalang.compiler.bir.codegen.JvmConstants.OBJECT;
import static org.wso2.ballerinalang.compiler.bir.codegen.JvmConstants.POPULATE_CONFIG_DATA_METHOD;
import static org.wso2.ballerinalang.compiler.bir.codegen.JvmConstants.VARIABLE_KEY;
import static org.wso2.ballerinalang.compiler.bir.codegen.JvmSignatures.ADD_MODULE_CONFIG_DATA;
import static org.wso2.ballerinalang.compiler.bir.codegen.JvmSignatures.GET_JBOOLEAN_TYPE;
import static org.wso2.ballerinalang.compiler.bir.codegen.JvmSignatures.GET_MODULE;
import static org.wso2.ballerinalang.compiler.bir.codegen.JvmSignatures.INIT_CONFIG;
import static org.wso2.ballerinalang.compiler.bir.codegen.JvmSignatures.INTI_VARIABLE_KEY;
import static org.wso2.ballerinalang.compiler.bir.codegen.JvmSignatures.POPULATE_CONFIG_DATA;
import static org.wso2.ballerinalang.compiler.bir.codegen.JvmSignatures.RETURN_OBJECT;
import static org.wso2.ballerinalang.compiler.bir.codegen.JvmSignatures.VOID_METHOD_DESC;

/**
 * Generates Jvm byte code for configurable related methods.
 *
 * @since 2.0.0
 */
public class ConfigMethodGen {
    String innerClassName;

    public void generateConfigMapper(Set<PackageID> imprtMods, BIRNode.BIRPackage pkg, String moduleInitClass,
                                     JvmConstantsGen jvmConstantsGen, TypeHashVisitor typeHashVisitor,
                                     Map<String, byte[]> jarEntries, SymbolTable symbolTable) {
        innerClassName = JvmCodeGenUtil.getModuleLevelClassName(pkg.packageID, CONFIGURATION_CLASS_NAME);
        ClassWriter cw = new BallerinaClassWriter(COMPUTE_FRAMES);
        cw.visit(V17, ACC_PUBLIC | ACC_SUPER, innerClassName, null, OBJECT, null);
        generateStaticFields(cw, innerClassName);
        MethodVisitor mv = cw.visitMethod(ACC_PRIVATE, JVM_INIT_METHOD, VOID_METHOD_DESC, null, null);
        mv.visitCode();
        mv.visitVarInsn(ALOAD, 0);
        mv.visitMethodInsn(INVOKESPECIAL, OBJECT, JVM_INIT_METHOD, VOID_METHOD_DESC, false);
        mv.visitInsn(RETURN);
        JvmCodeGenUtil.visitMaxStackForMethod(mv, JVM_INIT_METHOD, innerClassName);
        mv.visitEnd();

        generateConfigInit(cw, imprtMods, pkg.packageID, innerClassName);

        populateConfigDataMethod(cw, moduleInitClass, pkg, new JvmTypeGen(jvmConstantsGen, pkg.packageID,
                typeHashVisitor, symbolTable));
        cw.visitEnd();
        jarEntries.put(innerClassName + CLASS_FILE_SUFFIX, cw.toByteArray());
    }

    private void generateStaticFields(ClassWriter cw, String innerClassName) {
        MethodVisitor mv = cw.visitMethod(ACC_STATIC, JVM_STATIC_INIT_METHOD, VOID_METHOD_DESC, null, null);
<<<<<<< HEAD
        FieldVisitor fv = cw.visitField(ACC_PUBLIC + ACC_STATIC, CONFIGURE_INIT_ATTEMPTED, "Z", null, null);
        fv.visitEnd();

        mv.visitInsn(ICONST_0);
        mv.visitFieldInsn(PUTSTATIC, innerClassName, CONFIGURE_INIT_ATTEMPTED, "Z");
=======
        FieldVisitor fv = cw.visitField(ACC_PUBLIC + ACC_STATIC, CONFIGURE_INIT_ATTEMPTED, GET_JBOOLEAN_TYPE,
                null, null);
        fv.visitEnd();
        mv.visitInsn(ICONST_0);
        mv.visitFieldInsn(PUTSTATIC, innerClassName, CONFIGURE_INIT_ATTEMPTED, GET_JBOOLEAN_TYPE);
>>>>>>> a9ca3662
        mv.visitInsn(RETURN);
        JvmCodeGenUtil.visitMaxStackForMethod(mv, JVM_STATIC_INIT_METHOD, innerClassName);
        mv.visitEnd();
    }

    private void generateConfigInit(ClassWriter cw, Set<PackageID> imprtMods, PackageID packageID,
                                    String innerClassName) {
        MethodVisitor mv = cw.visitMethod(ACC_PUBLIC | ACC_STATIC, CONFIGURE_INIT, INIT_CONFIG, null, null);
        mv.visitCode();
<<<<<<< HEAD

        mv.visitFieldInsn(GETSTATIC, innerClassName, CONFIGURE_INIT_ATTEMPTED, "Z");
=======
        mv.visitFieldInsn(GETSTATIC, innerClassName, CONFIGURE_INIT_ATTEMPTED, GET_JBOOLEAN_TYPE);
>>>>>>> a9ca3662
        Label labelIf = new Label();
        mv.visitJumpInsn(IFEQ, labelIf);
        mv.visitInsn(RETURN);
        mv.visitLabel(labelIf);
<<<<<<< HEAD

        mv.visitInsn(ICONST_1);
        mv.visitFieldInsn(PUTSTATIC, innerClassName, CONFIGURE_INIT_ATTEMPTED, "Z");

=======
        mv.visitInsn(ICONST_1);
        mv.visitFieldInsn(PUTSTATIC, innerClassName, CONFIGURE_INIT_ATTEMPTED, GET_JBOOLEAN_TYPE);
>>>>>>> a9ca3662
        for (PackageID id : imprtMods) {
            generateInvokeConfigureInit(mv, id);
        }
        generateInvokeConfiguration(mv, packageID);
        mv.visitInsn(RETURN);
        JvmCodeGenUtil.visitMaxStackForMethod(mv, CONFIGURE_INIT, innerClassName);
        mv.visitEnd();
    }

    private void generateInvokeConfiguration(MethodVisitor mv, PackageID id) {
        String moduleClass = JvmCodeGenUtil.getModuleLevelClassName(id, CONFIGURATION_CLASS_NAME);
        String initClass = JvmCodeGenUtil.getModuleLevelClassName(id, MODULE_INIT_CLASS_NAME);

        mv.visitMethodInsn(INVOKESTATIC, moduleClass, POPULATE_CONFIG_DATA_METHOD,
                POPULATE_CONFIG_DATA, false);
        mv.visitVarInsn(ASTORE, 4);
        mv.visitVarInsn(ALOAD, 4);
        mv.visitInsn(ARRAYLENGTH);
        Label elseLabel = new Label();
        mv.visitJumpInsn(IFEQ, elseLabel);
        mv.visitVarInsn(ALOAD, 0);
        mv.visitFieldInsn(GETSTATIC, initClass, CURRENT_MODULE_VAR_NAME, GET_MODULE);
        mv.visitVarInsn(ALOAD, 4);
        mv.visitMethodInsn(INVOKESTATIC, LAUNCH_UTILS, "addModuleConfigData", ADD_MODULE_CONFIG_DATA, false);
        mv.visitLabel(elseLabel);
    }

    private void generateInvokeConfigureInit(MethodVisitor mv, PackageID id) {
        String configClass = JvmCodeGenUtil.getModuleLevelClassName(id, CONFIGURATION_CLASS_NAME);
        mv.visitVarInsn(ALOAD, 0);
        mv.visitVarInsn(ALOAD, 1);
        mv.visitVarInsn(ALOAD, 2);
        mv.visitVarInsn(ALOAD, 3);
        mv.visitMethodInsn(INVOKESTATIC, configClass, CONFIGURE_INIT, INIT_CONFIG, false);
    }

    private void populateConfigDataMethod(ClassWriter cw, String moduleClass,
                                          BIRNode.BIRPackage module, JvmTypeGen jvmTypeGen) {
        MethodVisitor mv = cw.visitMethod(ACC_PUBLIC | ACC_STATIC, POPULATE_CONFIG_DATA_METHOD,
                POPULATE_CONFIG_DATA, null, null);
        mv.visitCode();
        mv.visitMethodInsn(INVOKESTATIC, moduleClass, CURRENT_MODULE_INIT, RETURN_OBJECT, false);

        //create configuration data array
        mv.visitLdcInsn(calculateConfigArraySize(module.globalVars));
        mv.visitTypeInsn(ANEWARRAY, VARIABLE_KEY);
        mv.visitVarInsn(ASTORE, 0);
        int varCount = 0;

        for (BIRNode.BIRGlobalVariableDcl globalVar : module.globalVars) {
            long globalVarFlags = globalVar.flags;
            if (Symbols.isFlagOn(globalVarFlags, Flags.CONFIGURABLE)) {
                mv.visitTypeInsn(NEW, VARIABLE_KEY);
                mv.visitInsn(DUP);
                mv.visitFieldInsn(GETSTATIC, moduleClass, CURRENT_MODULE_VAR_NAME,
                        "L" + MODULE + ";");
                mv.visitLdcInsn(globalVar.name.value);
                jvmTypeGen.loadType(mv, globalVar.type);
                mv.visitLdcInsn(getOneBasedLocationString(module, globalVar.pos));
                if (Symbols.isFlagOn(globalVarFlags, Flags.REQUIRED)) {
                    mv.visitInsn(ICONST_1);
                } else {
                    mv.visitInsn(ICONST_0);
                }
                mv.visitMethodInsn(INVOKESPECIAL, VARIABLE_KEY, JVM_INIT_METHOD, INTI_VARIABLE_KEY, false);
                mv.visitVarInsn(ASTORE, varCount + 1);

                mv.visitVarInsn(ALOAD, 0);
                mv.visitLdcInsn(varCount);
                mv.visitVarInsn(ALOAD, varCount + 1);
                mv.visitInsn(AASTORE);
                varCount++;
            }
        }
        mv.visitVarInsn(ALOAD, 0);
        mv.visitInsn(ARETURN);
        JvmCodeGenUtil.visitMaxStackForMethod(mv, POPULATE_CONFIG_DATA_METHOD, innerClassName);
        mv.visitEnd();
    }

    private String getOneBasedLocationString(BIRNode.BIRPackage module, Location location) {
        LineRange lineRange = location.lineRange();
        String oneBasedLineTrace = lineRange.fileName() + ":" + (lineRange.startLine().line() + 1);
        if (module.packageID.equals(JvmConstants.DEFAULT)) {
            return oneBasedLineTrace;
        }
        return Utils.decodeIdentifier(module.packageID.toString()) + "(" + oneBasedLineTrace + ")";
    }

    private int calculateConfigArraySize(List<BIRNode.BIRGlobalVariableDcl> globalVars) {
        int count = 0;
        for (BIRNode.BIRGlobalVariableDcl globalVar : globalVars) {
            if (Symbols.isFlagOn(globalVar.flags, Flags.CONFIGURABLE)) {
                count++;
            }
        }
        return count;
    }
}<|MERGE_RESOLUTION|>--- conflicted
+++ resolved
@@ -119,19 +119,11 @@
 
     private void generateStaticFields(ClassWriter cw, String innerClassName) {
         MethodVisitor mv = cw.visitMethod(ACC_STATIC, JVM_STATIC_INIT_METHOD, VOID_METHOD_DESC, null, null);
-<<<<<<< HEAD
-        FieldVisitor fv = cw.visitField(ACC_PUBLIC + ACC_STATIC, CONFIGURE_INIT_ATTEMPTED, "Z", null, null);
-        fv.visitEnd();
-
-        mv.visitInsn(ICONST_0);
-        mv.visitFieldInsn(PUTSTATIC, innerClassName, CONFIGURE_INIT_ATTEMPTED, "Z");
-=======
         FieldVisitor fv = cw.visitField(ACC_PUBLIC + ACC_STATIC, CONFIGURE_INIT_ATTEMPTED, GET_JBOOLEAN_TYPE,
                 null, null);
         fv.visitEnd();
         mv.visitInsn(ICONST_0);
         mv.visitFieldInsn(PUTSTATIC, innerClassName, CONFIGURE_INIT_ATTEMPTED, GET_JBOOLEAN_TYPE);
->>>>>>> a9ca3662
         mv.visitInsn(RETURN);
         JvmCodeGenUtil.visitMaxStackForMethod(mv, JVM_STATIC_INIT_METHOD, innerClassName);
         mv.visitEnd();
@@ -141,25 +133,13 @@
                                     String innerClassName) {
         MethodVisitor mv = cw.visitMethod(ACC_PUBLIC | ACC_STATIC, CONFIGURE_INIT, INIT_CONFIG, null, null);
         mv.visitCode();
-<<<<<<< HEAD
-
-        mv.visitFieldInsn(GETSTATIC, innerClassName, CONFIGURE_INIT_ATTEMPTED, "Z");
-=======
         mv.visitFieldInsn(GETSTATIC, innerClassName, CONFIGURE_INIT_ATTEMPTED, GET_JBOOLEAN_TYPE);
->>>>>>> a9ca3662
         Label labelIf = new Label();
         mv.visitJumpInsn(IFEQ, labelIf);
         mv.visitInsn(RETURN);
         mv.visitLabel(labelIf);
-<<<<<<< HEAD
-
-        mv.visitInsn(ICONST_1);
-        mv.visitFieldInsn(PUTSTATIC, innerClassName, CONFIGURE_INIT_ATTEMPTED, "Z");
-
-=======
         mv.visitInsn(ICONST_1);
         mv.visitFieldInsn(PUTSTATIC, innerClassName, CONFIGURE_INIT_ATTEMPTED, GET_JBOOLEAN_TYPE);
->>>>>>> a9ca3662
         for (PackageID id : imprtMods) {
             generateInvokeConfigureInit(mv, id);
         }
