/*
 *  Copyright (c) 2021, WSO2 Inc. (http://www.wso2.org) All Rights Reserved.
 *
 *  WSO2 Inc. licenses this file to you under the Apache License,
 *  Version 2.0 (the "License"); you may not use this file except
 *  in compliance with the License.
 *  You may obtain a copy of the License at
 *
 *    http://www.apache.org/licenses/LICENSE-2.0
 *
 *  Unless required by applicable law or agreed to in writing,
 *  software distributed under the License is distributed on an
 *  "AS IS" BASIS, WITHOUT WARRANTIES OR CONDITIONS OF ANY
 *  KIND, either express or implied.  See the License for the
 *  specific language governing permissions and limitations
 *  under the License.
 */

package org.wso2.ballerinalang.compiler.bir.codegen;

import static org.wso2.ballerinalang.compiler.bir.codegen.JvmConstants.ANYDATA_TYPE;
import static org.wso2.ballerinalang.compiler.bir.codegen.JvmConstants.ANY_TYPE;
import static org.wso2.ballerinalang.compiler.bir.codegen.JvmConstants.ARRAY_TYPE;
import static org.wso2.ballerinalang.compiler.bir.codegen.JvmConstants.ARRAY_TYPE_IMPL;
import static org.wso2.ballerinalang.compiler.bir.codegen.JvmConstants.ARRAY_VALUE;
import static org.wso2.ballerinalang.compiler.bir.codegen.JvmConstants.BAL_ENV;
import static org.wso2.ballerinalang.compiler.bir.codegen.JvmConstants.BERROR;
import static org.wso2.ballerinalang.compiler.bir.codegen.JvmConstants.BIG_DECIMAL;
import static org.wso2.ballerinalang.compiler.bir.codegen.JvmConstants.BOOLEAN_TYPE;
import static org.wso2.ballerinalang.compiler.bir.codegen.JvmConstants.BOOLEAN_VALUE;
import static org.wso2.ballerinalang.compiler.bir.codegen.JvmConstants.BYTE_TYPE;
import static org.wso2.ballerinalang.compiler.bir.codegen.JvmConstants.B_ARRAY;
import static org.wso2.ballerinalang.compiler.bir.codegen.JvmConstants.B_FUNCTION_POINTER;
import static org.wso2.ballerinalang.compiler.bir.codegen.JvmConstants.B_INITIAL_VALUE_ENTRY;
import static org.wso2.ballerinalang.compiler.bir.codegen.JvmConstants.B_LIST_INITIAL_VALUE_ENTRY;
import static org.wso2.ballerinalang.compiler.bir.codegen.JvmConstants.B_MAP;
import static org.wso2.ballerinalang.compiler.bir.codegen.JvmConstants.B_MAPPING_INITIAL_VALUE_ENTRY;
import static org.wso2.ballerinalang.compiler.bir.codegen.JvmConstants.B_OBJECT;
import static org.wso2.ballerinalang.compiler.bir.codegen.JvmConstants.B_STRING_VALUE;
import static org.wso2.ballerinalang.compiler.bir.codegen.JvmConstants.B_XML_QNAME;
import static org.wso2.ballerinalang.compiler.bir.codegen.JvmConstants.CHANNEL_DETAILS;
import static org.wso2.ballerinalang.compiler.bir.codegen.JvmConstants.COLLECTION;
import static org.wso2.ballerinalang.compiler.bir.codegen.JvmConstants.DECIMAL_TYPE;
import static org.wso2.ballerinalang.compiler.bir.codegen.JvmConstants.DECIMAL_VALUE;
import static org.wso2.ballerinalang.compiler.bir.codegen.JvmConstants.DOUBLE_VALUE;
import static org.wso2.ballerinalang.compiler.bir.codegen.JvmConstants.ERROR_CODES;
import static org.wso2.ballerinalang.compiler.bir.codegen.JvmConstants.ERROR_TYPE;
import static org.wso2.ballerinalang.compiler.bir.codegen.JvmConstants.ERROR_TYPE_IMPL;
import static org.wso2.ballerinalang.compiler.bir.codegen.JvmConstants.ERROR_VALUE;
import static org.wso2.ballerinalang.compiler.bir.codegen.JvmConstants.FLOAT_TYPE;
import static org.wso2.ballerinalang.compiler.bir.codegen.JvmConstants.FUNCTION;
import static org.wso2.ballerinalang.compiler.bir.codegen.JvmConstants.FUNCTION_PARAMETER;
import static org.wso2.ballerinalang.compiler.bir.codegen.JvmConstants.FUNCTION_POINTER;
import static org.wso2.ballerinalang.compiler.bir.codegen.JvmConstants.FUNCTION_TYPE_IMPL;
import static org.wso2.ballerinalang.compiler.bir.codegen.JvmConstants.FUTURE_VALUE;
import static org.wso2.ballerinalang.compiler.bir.codegen.JvmConstants.HANDLE_TYPE;
import static org.wso2.ballerinalang.compiler.bir.codegen.JvmConstants.HANDLE_VALUE;
import static org.wso2.ballerinalang.compiler.bir.codegen.JvmConstants.INTEGER_TYPE;
import static org.wso2.ballerinalang.compiler.bir.codegen.JvmConstants.INTERSECTABLE_REFERENCE_TYPE;
import static org.wso2.ballerinalang.compiler.bir.codegen.JvmConstants.INTERSECTION_TYPE;
import static org.wso2.ballerinalang.compiler.bir.codegen.JvmConstants.INT_VALUE;
import static org.wso2.ballerinalang.compiler.bir.codegen.JvmConstants.JAVA_THREAD;
import static org.wso2.ballerinalang.compiler.bir.codegen.JvmConstants.JSON_TYPE;
import static org.wso2.ballerinalang.compiler.bir.codegen.JvmConstants.LINKED_HASH_MAP;
import static org.wso2.ballerinalang.compiler.bir.codegen.JvmConstants.LINKED_HASH_SET;
import static org.wso2.ballerinalang.compiler.bir.codegen.JvmConstants.LIST;
import static org.wso2.ballerinalang.compiler.bir.codegen.JvmConstants.LOCK_VALUE;
import static org.wso2.ballerinalang.compiler.bir.codegen.JvmConstants.LONG_STREAM;
import static org.wso2.ballerinalang.compiler.bir.codegen.JvmConstants.LONG_VALUE;
import static org.wso2.ballerinalang.compiler.bir.codegen.JvmConstants.MAP;
import static org.wso2.ballerinalang.compiler.bir.codegen.JvmConstants.MAP_ENTRY;
import static org.wso2.ballerinalang.compiler.bir.codegen.JvmConstants.MAP_VALUE;
import static org.wso2.ballerinalang.compiler.bir.codegen.JvmConstants.MAP_VALUE_IMPL;
import static org.wso2.ballerinalang.compiler.bir.codegen.JvmConstants.METHOD_TYPE;
import static org.wso2.ballerinalang.compiler.bir.codegen.JvmConstants.METHOD_TYPE_IMPL;
import static org.wso2.ballerinalang.compiler.bir.codegen.JvmConstants.MODULE;
import static org.wso2.ballerinalang.compiler.bir.codegen.JvmConstants.NEVER_TYPE;
import static org.wso2.ballerinalang.compiler.bir.codegen.JvmConstants.NULL_TYPE;
import static org.wso2.ballerinalang.compiler.bir.codegen.JvmConstants.OBJECT;
import static org.wso2.ballerinalang.compiler.bir.codegen.JvmConstants.OBJECT_TYPE;
import static org.wso2.ballerinalang.compiler.bir.codegen.JvmConstants.OBJECT_TYPE_IMPL;
import static org.wso2.ballerinalang.compiler.bir.codegen.JvmConstants.OPERAND;
import static org.wso2.ballerinalang.compiler.bir.codegen.JvmConstants.OPTION;
import static org.wso2.ballerinalang.compiler.bir.codegen.JvmConstants.PATH;
import static org.wso2.ballerinalang.compiler.bir.codegen.JvmConstants.READONLY_TYPE;
import static org.wso2.ballerinalang.compiler.bir.codegen.JvmConstants.RECEIVE_FIELD;
import static org.wso2.ballerinalang.compiler.bir.codegen.JvmConstants.REF_VALUE;
import static org.wso2.ballerinalang.compiler.bir.codegen.JvmConstants.REG_EXP_ASSERTION;
import static org.wso2.ballerinalang.compiler.bir.codegen.JvmConstants.REG_EXP_ATOM_QUANTIFIER;
import static org.wso2.ballerinalang.compiler.bir.codegen.JvmConstants.REG_EXP_CAPTURING_GROUP;
import static org.wso2.ballerinalang.compiler.bir.codegen.JvmConstants.REG_EXP_CHAR_CLASS;
import static org.wso2.ballerinalang.compiler.bir.codegen.JvmConstants.REG_EXP_CHAR_ESCAPE;
import static org.wso2.ballerinalang.compiler.bir.codegen.JvmConstants.REG_EXP_CHAR_SET;
import static org.wso2.ballerinalang.compiler.bir.codegen.JvmConstants.REG_EXP_CHAR_SET_RANGE;
import static org.wso2.ballerinalang.compiler.bir.codegen.JvmConstants.REG_EXP_DISJUNCTION;
import static org.wso2.ballerinalang.compiler.bir.codegen.JvmConstants.REG_EXP_FLAG_EXPR;
import static org.wso2.ballerinalang.compiler.bir.codegen.JvmConstants.REG_EXP_FLAG_ON_OFF;
import static org.wso2.ballerinalang.compiler.bir.codegen.JvmConstants.REG_EXP_QUANTIFIER;
import static org.wso2.ballerinalang.compiler.bir.codegen.JvmConstants.REG_EXP_SEQUENCE;
import static org.wso2.ballerinalang.compiler.bir.codegen.JvmConstants.REG_EXP_VALUE;
import static org.wso2.ballerinalang.compiler.bir.codegen.JvmConstants.RESOURCE_METHOD_TYPE;
import static org.wso2.ballerinalang.compiler.bir.codegen.JvmConstants.RUNTIME_REGISTRY_CLASS;
import static org.wso2.ballerinalang.compiler.bir.codegen.JvmConstants.SCHEDULER;
import static org.wso2.ballerinalang.compiler.bir.codegen.JvmConstants.SERVICE_TYPE;
import static org.wso2.ballerinalang.compiler.bir.codegen.JvmConstants.SET;
import static org.wso2.ballerinalang.compiler.bir.codegen.JvmConstants.STACK;
import static org.wso2.ballerinalang.compiler.bir.codegen.JvmConstants.STRAND_CLASS;
import static org.wso2.ballerinalang.compiler.bir.codegen.JvmConstants.STRAND_METADATA;
import static org.wso2.ballerinalang.compiler.bir.codegen.JvmConstants.STREAM_VALUE;
import static org.wso2.ballerinalang.compiler.bir.codegen.JvmConstants.STRING_BUILDER;
import static org.wso2.ballerinalang.compiler.bir.codegen.JvmConstants.STRING_TYPE;
import static org.wso2.ballerinalang.compiler.bir.codegen.JvmConstants.STRING_VALUE;
import static org.wso2.ballerinalang.compiler.bir.codegen.JvmConstants.TABLE_VALUE;
import static org.wso2.ballerinalang.compiler.bir.codegen.JvmConstants.THROWABLE;
import static org.wso2.ballerinalang.compiler.bir.codegen.JvmConstants.TOML_DETAILS;
import static org.wso2.ballerinalang.compiler.bir.codegen.JvmConstants.TRANSACTION_CONTEXT_CLASS;
import static org.wso2.ballerinalang.compiler.bir.codegen.JvmConstants.TUPLE_TYPE_IMPL;
import static org.wso2.ballerinalang.compiler.bir.codegen.JvmConstants.TYPE;
import static org.wso2.ballerinalang.compiler.bir.codegen.JvmConstants.TYPEDESC_VALUE;
import static org.wso2.ballerinalang.compiler.bir.codegen.JvmConstants.TYPE_ID_SET;
import static org.wso2.ballerinalang.compiler.bir.codegen.JvmConstants.TYPE_REF_TYPE_IMPL;
import static org.wso2.ballerinalang.compiler.bir.codegen.JvmConstants.UNION_TYPE;
import static org.wso2.ballerinalang.compiler.bir.codegen.JvmConstants.UNION_TYPE_IMPL;
import static org.wso2.ballerinalang.compiler.bir.codegen.JvmConstants.VALUE_CREATOR;
import static org.wso2.ballerinalang.compiler.bir.codegen.JvmConstants.VARIABLE_KEY;
import static org.wso2.ballerinalang.compiler.bir.codegen.JvmConstants.WD_CHANNELS;
import static org.wso2.ballerinalang.compiler.bir.codegen.JvmConstants.WORKER_DATA_CHANNEL;
import static org.wso2.ballerinalang.compiler.bir.codegen.JvmConstants.XML_SEQUENCE;
import static org.wso2.ballerinalang.compiler.bir.codegen.JvmConstants.XML_TYPE;
import static org.wso2.ballerinalang.compiler.bir.codegen.JvmConstants.XML_VALUE;

/**
 * JVM bytecode generation related constants.
 *
 * @since 1.2.0
 */
public class JvmSignatures {

    public static final String INIT_ERROR_WITH_TYPE =
            "(L" + TYPE + ";L" + B_STRING_VALUE + ";L" + BERROR + ";L" + OBJECT + ";)V";
    public static final String INIT_XML_QNAME =
            "(L" + B_STRING_VALUE + ";L" + B_STRING_VALUE + ";L" + B_STRING_VALUE + ";)V";
    public static final String ADD_COLLECTION = "(L" + COLLECTION + ";)Z";
    public static final String ADD_MODULE_CONFIG_DATA = "(L" + MAP + ";L" + MODULE + ";[L" + VARIABLE_KEY + ";)V";
    public static final String ADD_SHUTDOWN_HOOK = "(L" + JAVA_THREAD + ";)V";
    public static final String ADD_TYPE_ID = "(L" + MODULE + ";L" + STRING_VALUE + ";Z)V";
    public static final String ADD_VALUE_CREATOR = "(L" + STRING_VALUE + ";L" + STRING_VALUE + ";L" + STRING_VALUE +
            ";ZL" + VALUE_CREATOR + ";)V";
    public static final String ANNOTATION_GET_STRAND =
            "(L" + FUNCTION_POINTER + ";L" + STRING_VALUE + ";)L" + STRING_VALUE + ";";
    public static final String MAIN_METHOD_SIGNATURE = "([L" + STRING_VALUE + ";)V";
    public static final String ANY_TO_BYTE = "(L" + OBJECT + ";)I";
    public static final String ANY_TO_DECIMAL = "(L" + OBJECT + ";)L" + DECIMAL_VALUE + ";";
    public static final String ANY_TO_JBOOLEAN = "(L" + OBJECT + ";)Z";
    public static final String ANY_TO_JBYTE = "(L" + OBJECT + ";)B";
    public static final String ANY_TO_JCHAR = "(L" + OBJECT + ";)C";
    public static final String ANY_TO_JDOUBLE = "(L" + OBJECT + ";)D";
    public static final String ANY_TO_JFLOAT = "(L" + OBJECT + ";)F";
    public static final String ANY_TO_JLONG = "(L" + OBJECT + ";)J";
    public static final String ANY_TO_JSTRING = "(L" + OBJECT + ";)S";
    public static final String ARRAY_ADD_BSTRING = "(JL" + JvmConstants.B_STRING_VALUE + ";)V";
    public static final String ARRAY_ADD_OBJECT = "(JL" + OBJECT + ";)V";
    public static final String BAL_ENV_PARAM = "(L" + BAL_ENV + ";";
    public static final String BBB = "(L" + STRING_VALUE + ";)L" + OBJECT + ";";
    public static final String BOBJECT_CALL =
            "(L" + STRAND_CLASS + ";L" + STRING_VALUE + ";[L" + OBJECT + ";)L" + OBJECT + ";";
    public static final String BOBJECT_GET = "(L" + B_STRING_VALUE + ";)L" + OBJECT + ";";
    public static final String BOOLEAN_TO_STRING = "(Z)L" + STRING_VALUE + ";";
    public static final String BOOLEAN_VALUE_OF_METHOD = "(Z)L" + BOOLEAN_VALUE + ";";
    public static final String BSTRING_CONCAT = "(L" + B_STRING_VALUE + ";)L" + B_STRING_VALUE + ";";
    public static final String CAST_B_MAPPING_INITIAL_VALUE_ENTRY = "[L" + B_MAPPING_INITIAL_VALUE_ENTRY + ";";
    public static final String CHECK_CAST = "(L" + OBJECT + ";L" + TYPE + ";)L" + OBJECT + ";";
    public static final String CHECK_FIELD_UPDATE = "(L" + STRING_VALUE + ";L" + OBJECT + ";)V";
    public static final String CHECK_IS_TYPE = "(L" + OBJECT + ";L" + TYPE + ";)Z";
    public static final String CHECKPOINT_CALL = "(L" + BAL_ENV + ";L" + B_STRING_VALUE + ";L" + B_STRING_VALUE + ";" +
            "JJ)V";
    public static final String COLLECTION_OP = "(L" + COLLECTION + ";)V";
    public static final String COMPARE_DECIMALS = "(L" + DECIMAL_VALUE + ";L" + DECIMAL_VALUE + ";)Z";
    public static final String COMPARE_OBJECTS = "(L" + OBJECT + ";L" + OBJECT + ";)Z";
    public static final String CONTAINS_KEY = "(L" + STRING_VALUE + ";L" + OBJECT + ";)Z";
    public static final String CREATE_CANCELLED_FUTURE_ERROR = "()L" + ERROR_VALUE + ";";
    public static final String CREATE_ERROR =
            "(L" + STRING_VALUE + ";L" + B_STRING_VALUE + ";L" + BERROR + ";L" + OBJECT + ";)L" + BERROR + ";";
    public static final String CREATE_ERROR_FROM_THROWABLE = "(L" + THROWABLE + ";)L" + ERROR_VALUE + ";";
    public static final String CREATE_OBJECT =
            "(L" + STRING_VALUE + ";L" + SCHEDULER + ";L" + STRAND_CLASS + ";L" + MAP + ";[L" + OBJECT + ";)L" +
                    B_OBJECT + ";";
    public static final String CREATE_RECORD = "(L" + STRING_VALUE + ";)L" + MAP_VALUE + ";";
    public static final String CREATE_RECORD_WITH_MAP =
            "(L" + STRING_VALUE + ";)L" + MAP_VALUE + "<L" + STRING_VALUE + ";L" + OBJECT + ";>;";
    public static final String CREATE_XML_COMMENT = "(L" + B_STRING_VALUE + ";Z)L" + XML_VALUE + ";";
    public static final String CREATE_XML_ELEMENT =
            "(L" + B_XML_QNAME + ";L" + B_STRING_VALUE + ";Z)L" + XML_VALUE + ";";
    public static final String CREATE_XML_PI = "(L" + B_STRING_VALUE + ";L" + B_STRING_VALUE + ";Z)L" + XML_VALUE + ";";
    public static final String CREATE_XML_TEXT = "(L" + B_STRING_VALUE + ";)L" + XML_VALUE + ";";
    public static final String CRETAE_XML_SEQUENCE = "()L" + XML_SEQUENCE + ";";
    public static final String DECIMAL_NEGATE = "()L" + DECIMAL_VALUE + ";";
    public static final String DECIMAL_TO_HANDLE = "(L" + OBJECT + ";)L" + HANDLE_VALUE + ";";
    public static final String DECIMAL_VALUE_OF_BOOLEAN = "(B)L" + DECIMAL_VALUE + ";";
    public static final String DECIMAL_VALUE_OF_CHAR = "(C)L" + DECIMAL_VALUE + ";";
    public static final String DECIMAL_VALUE_OF_DOUBLE = "(D)L" + DECIMAL_VALUE + ";";
    public static final String DECIMAL_VALUE_OF_FLOAT = "(F)L" + DECIMAL_VALUE + ";";
    public static final String DECIMAL_VALUE_OF_INT = "(I)L" + DECIMAL_VALUE + ";";
    public static final String DECIMAL_VALUE_OF_LONG = "(J)L" + DECIMAL_VALUE + ";";
    public static final String DECIMAL_VALUE_OF_SHORT = "(S)L" + DECIMAL_VALUE + ";";
    public static final String INT_TO_STRING = "(I)L" + STRING_VALUE + ";";
    public static final String DOUBLE_TO_STRING = "(D)L" + STRING_VALUE + ";";
    public static final String DOUBLE_VALUE_OF_METHOD = "(D)L" + DOUBLE_VALUE + ";";
    public static final String ERROR_CALL = "(L" + BAL_ENV + ";L" + ERROR_VALUE + ";)V";
    public static final String ERROR_INIT = "(L" + TYPE + ";L" + B_STRING_VALUE + ";L" + BERROR + ";L" + OBJECT + ";)V";
    public static final String FP_INIT = "(L" + FUNCTION + ";L" + TYPE + ";L" + STRING_VALUE + ";Z)V";
    public static final String FUNCTION_CALL =
            "(L" + STRAND_CLASS + ";L" + STRING_VALUE + ";[L" + OBJECT + ";)L" + OBJECT + ";";
    public static final String FROM_STRING = "(L" + STRING_VALUE + ";)L" + B_STRING_VALUE + ";";
    public static final String GET_ANNOTATION_VALUE =
            "(L" + TYPEDESC_VALUE + ";L" + B_STRING_VALUE + ";)L" + OBJECT + ";";
    public static final String GET_ANON_TYPE = "(IL" + STRING_VALUE + ";)L" + TYPE + ";";
    public static final String GET_ARRAY_TYPE_IMPL = "L" + ARRAY_TYPE_IMPL + ";";
    public static final String GET_ARRAY_VALUE = "L" + ARRAY_VALUE + ";";
    public static final String GET_ATTRAIBUTE_MAP = "()L" + MAP_VALUE + ";";
    public static final String GET_BDECIMAL = "L" + DECIMAL_VALUE + ";";
    public static final String GET_BERROR = "L" + BERROR + ";";
    public static final String GET_BOBJECT = "L" + B_OBJECT + ";";
    public static final String GET_BSTRING = "L" + B_STRING_VALUE + ";";
    public static final String GET_REGEXP = "L" + REG_EXP_VALUE + ";";
    public static final String GET_BSTRING_FOR_ARRAY_INDEX = "(J)L" + JvmConstants.B_STRING_VALUE + ";";
    public static final String GET_ERROR_TYPE = "L" + ERROR_TYPE + ";";
    public static final String GET_ERROR_VALUE = "L" + ERROR_VALUE + ";";
    public static final String GET_FUNCTION = "()L" + FUNCTION + ";";
    public static final String GET_FUNCTION_POINTER = "L" + FUNCTION_POINTER + ";";
    public static final String GET_FUTURE_VALUE = "L" + FUTURE_VALUE + ";";
    public static final String GET_HANDLE_VALUE = "L" + HANDLE_VALUE + ";";
    public static final String GET_JSTRING = "()L" + STRING_VALUE + ";";
    public static final String GET_STRING_ARRAY = "()[L" + STRING_VALUE + ";";
    public static final String GET_RUNTIME_REGISTRY = "L" + RUNTIME_REGISTRY_CLASS + ";";
    public static final String GET_RUNTIME_REGISTRY_CLASS = "()L" + RUNTIME_REGISTRY_CLASS + ";";
    public static final String GET_LOCK_FROM_MAP = "(L" + STRING_VALUE + ";)L" + LOCK_VALUE + ";";
    public static final String GET_LOCK_MAP = "(L" + STRING_VALUE + ";)L" + LOCK_VALUE + ";";
    public static final String GET_MAIN_ARGS = "()[L" + OBJECT + ";";
    public static final String GET_MAP_ARRAY = "[L" + MAP_VALUE + ";";
    public static final String GET_MAP_VALUE = "L" + MAP_VALUE + ";";
    public static final String GET_MODULE = "L" + MODULE + ";";
    public static final String GET_OBJECT = "L" + OBJECT + ";";
    public static final String GET_OBJECT_FOR_STRING = "(L" + STRING_VALUE + ";)L" + OBJECT + ";";
    public static final String GET_RUNTIME = "()L" + JvmConstants.JAVA_RUNTIME + ";";
    public static final String GET_RUNTIME_ERROR = "L" + ERROR_CODES + ";";
    public static final String GET_RUNTIME_EXCEPTION =
            "(L" + STRING_VALUE + ";L" + ERROR_CODES + ";[L" + OBJECT + ";)L" + ERROR_VALUE + ";";
    public static final String GET_SCHEDULER = "L" + SCHEDULER + ";";
    public static final String GET_STRAND = "L" + STRAND_CLASS + ";";
    public static final String GET_STRAND_METADATA = "L" + STRAND_METADATA + ";";
    public static final String GET_STREAM_VALUE = "L" + STREAM_VALUE + ";";
    public static final String GET_STRING = "L" + STRING_VALUE + ";";
    public static final String GET_STRING_AT = "(L" + B_STRING_VALUE + ";J)L" + B_STRING_VALUE + ";";
    public static final String GET_STRING_FROM_ARRAY = "(J)L" + OBJECT + ";";
    public static final String GET_TABLE_VALUE = "L" + TABLE_VALUE + ";";
    public static final String GET_THROWABLE = "L" + THROWABLE + ";";
    public static final String GET_TUPLE_TYPE_IMPL = "L" + TUPLE_TYPE_IMPL + ";";
    public static final String GET_TYPE = "L" + TYPE + ";";
    public static final String GET_TYPEDESC = "L" + TYPEDESC_VALUE + ";";
    public static final String GET_TYPEDESC_OF_OBJECT = "(L" + OBJECT + ";)L" + TYPEDESC_VALUE + ";";
    public static final String GET_UNION_TYPE_IMPL = "L" + UNION_TYPE_IMPL + ";";
    public static final String GET_ERROR_TYPE_IMPL = "L" + ERROR_TYPE_IMPL + ";";
    public static final String GET_TYPE_REF_TYPE_IMPL = "L" + TYPE_REF_TYPE_IMPL + ";";
    public static final String GET_WD_CHANNELS = "L" + WD_CHANNELS + ";";
    public static final String GET_WORKER_DATA_CHANNEL = "(L" + STRING_VALUE + ";)L" + WORKER_DATA_CHANNEL + ";";
    public static final String REMOVE_WORKER_DATA_CHANNEL = "(L" + STRAND_CLASS + ";L" + STRING_VALUE + ";)V";
    public static final String GET_XML = "L" + XML_VALUE + ";";
    public static final String HANDLE_CHANNEL_ERROR = "([L" + CHANNEL_DETAILS + ";L" + ERROR_VALUE + ";)V";
    public static final String HANDLE_ERROR_RETURN = "(L" + OBJECT + ";)V";
    public static final String HANDLE_FLUSH = "([L" + CHANNEL_DETAILS + ";)L" + ERROR_VALUE + ";";
    public static final String HANDLE_MAP_STORE = "(L" + MAP_VALUE + ";L" + B_STRING_VALUE + ";L" + OBJECT + ";)V";
    public static final String HANDLE_STOP_PANIC = "(L" + THROWABLE + ";)V";
    public static final String HANDLE_TABLE_STORE = "(L" + TABLE_VALUE + ";L" + OBJECT + ";L" + OBJECT + ";)V";
    public static final String HANDLE_THROWABLE = "(L" + JvmConstants.THROWABLE + ";)V";
    public static final String HANDLE_WAIT_ANY = "(L" + LIST + ";)L" + STRAND_CLASS + "$WaitResult;";
    public static final String HANDLE_WAIT_MULTIPLE = "(L" + MAP + ";L" + MAP_VALUE + ";)V";
    public static final String HANDLE_WORKER_ERROR =
            "(L" + REF_VALUE + ";L" + STRAND_CLASS + ";[L" + CHANNEL_DETAILS + ";)V";
    public static final String HANDLE_OBJECT_LONG_ARGS = "(" + GET_HANDLE_VALUE + GET_OBJECT + "J)V";
    public static final String INIT_ARRAY = "(L" + TYPE + ";[L" + B_LIST_INITIAL_VALUE_ENTRY + ";)V";
    public static final String INIT_ARRAY_TYPE_IMPL = "(L" + TYPE + ";IZI)V";
    public static final String INIT_ARRAY_WITH_INITIAL_VALUES =
            "(L" + TYPE + ";[L" + B_LIST_INITIAL_VALUE_ENTRY + ";L" + TYPEDESC_VALUE + ";)V";
    public static final String INIT_BAL_ENV = "(L" + STRAND_CLASS + ";L" + MODULE + ";)V";
    public static final String INIT_BAL_ENV_WITH_FUNC_NAME = "(L" + STRAND_CLASS + ";L" + MODULE + ";L" + STRING_VALUE
            + ";[L" + FUNCTION_PARAMETER + ";)V";
    public static final String INIT_CHANNEL_DETAILS = "(L" + STRING_VALUE + ";ZZ)V";
    public static final String INIT_RECEIVE_FIELD = "(L" + STRING_VALUE + ";L" + STRING_VALUE + ";)V";
    public static final String INIT_CLI_SPEC = "(L" + OPTION + ";[L" + OPERAND + ";[L" + STRING_VALUE + ";)V";
    public static final String INIT_CONFIG = "([L" + STRING_VALUE + ";[L" + PATH + ";L" + STRING_VALUE + ";)V";
    public static final String INIT_CONFIGURABLES =
            "(L" + MODULE + ";L" + MAP + ";[L" + STRING_VALUE + ";[L" + PATH + ";L" + STRING_VALUE + ";)V";
    public static final String INIT_TEST_ARGS = "([L" + STRING_VALUE + ";)V";
    public static final String INIT_DECIMAL = "(L" + BIG_DECIMAL + ";)V";
    public static final String INIT_ERROR = "(L" + B_STRING_VALUE + ";)V";
    public static final String INIT_ERROR_TYPE_IMPL = "(L" + STRING_VALUE + ";L" + MODULE + ";)V";
    public static final String INIT_FIELD_IMPL = "(L" + TYPE + ";L" + STRING_VALUE + ";J)V";
    public static final String INIT_FINITE_TYPE_IMPL = "(L" + STRING_VALUE + ";L" + STRING_VALUE + ";L" + SET + ";I)V";
    public static final String INIT_FUNCTION_PARAM = "(L" + STRING_VALUE + ";ZL" + STRING_VALUE + ";L" + TYPE + ";)V";
    public static final String INIT_FUNCTION_TYPE_IMPL = "(L" + MODULE + ";J)V";
    public static final String INIT_FUNCTION_TYPE_IMPL_WITH_PARAMS = "(L" + MODULE + ";[L" + FUNCTION_PARAMETER + ";" +
            "L" + TYPE + ";L" + TYPE + ";" + "JL" + STRING_VALUE + ";)V";
    public static final String INIT_INTERSECTION_TYPE_WITH_REFERENCE_TYPE =
            "(L" + STRING_VALUE + ";L" + MODULE + ";[L" + TYPE + ";L" + INTERSECTABLE_REFERENCE_TYPE + ";IZ)V";
    public static final String INIT_INTERSECTION_TYPE_WITH_TYPE =
            "(L" + STRING_VALUE + ";L" + MODULE + ";[L" + TYPE + ";L" + TYPE + ";IZ)V";
    public static final String INIT_LIST_INITIAL_EXPRESSION_ENTRY = "(L" + OBJECT + ";)V";
    public static final String INIT_LIST_INITIAL_SPREAD_ENTRY = "(L" + B_ARRAY + ";)V";
    public static final String INIT_RUNTIME_REGISTRY = "(L" + RUNTIME_REGISTRY_CLASS + ";)V";
    public static final String INIT_MAPPING_INITIAL_SPREAD_FIELD_ENTRY = "(L" + B_MAP + ";)V";
    public static final String INIT_MODULE = "(L" + STRING_VALUE + ";L" + STRING_VALUE + ";L" + STRING_VALUE + ";Z)V";
    public static final String INIT_NON_BMP_STRING_VALUE = "(L" + STRING_VALUE + ";[I)V";
    public static final String INIT_OBJECT = "(L" + STRING_VALUE + ";L" + MODULE + ";J)V";
    public static final String INIT_OPERAND = "(ZL" + STRING_VALUE + ";L" + TYPE + ";)V";
    public static final String INIT_OPTION = "(L" + TYPE + ";I)V";
    public static final String INIT_PARAMETERIZED_TYPE_IMPL = "(L" + TYPE + ";I)V";
    public static final String INIT_STRAND =
            "(L" + STRING_VALUE + ";L" + STRAND_METADATA + ";L" + SCHEDULER + ";L" + STRAND_CLASS + ";L" + MAP + ";L"
                    + TRANSACTION_CONTEXT_CLASS + ";)V";
    public static final String INIT_STRAND_METADATA =
            "(L" + STRING_VALUE + ";L" + STRING_VALUE + ";L" + STRING_VALUE + ";L" + STRING_VALUE + ";L" +
                    STRING_VALUE + ";)V";
    public static final String INIT_STREAM_TYPE_IMPL = "(L" + TYPE + ";L" + TYPE + ";)V";
    public static final String INIT_TABLE_TYPE_IMPL = "(L" + TYPE + ";L" + TYPE + ";Z)V";
    public static final String INIT_TABLE_TYPE_WITH_FIELD_NAME_LIST = "(L" + TYPE + ";[L" + STRING_VALUE + ";Z)V";
    public static final String INIT_TABLE_VALUE_IMPL = "(L" + TYPE + ";L" + ARRAY_VALUE + ";L" + ARRAY_VALUE +
            ";)V";
    public static final String INIT_TUPLE = "(L" + TYPE + ";[L" + B_LIST_INITIAL_VALUE_ENTRY + ";)V";
    public static final String INIT_TUPLE_TYPE_IMPL = "(L" + STRING_VALUE + ";L" + MODULE + ";IZZ)V";
    public static final String INIT_TYPEDESC = "(L" + TYPEDESC_VALUE + ";)V";
    public static final String INIT_UNION_TYPE_IMPL = "(L" + STRING_VALUE + ";L" + MODULE + ";IZJ)V";
    public static final String INIT_WITH_BOOLEAN = "(L" + TYPE + ";Z)V";
    public static final String INIT_WITH_STRING = "(L" + STRING_VALUE + ";)V";
    public static final String INITIAL_METHOD_DESC = "(L" + STRAND_CLASS + ";";
    public static final String INIT_TYPE_REF = "(L" + STRING_VALUE + ";L" + MODULE + ";IZ)V";
    public static final String INSTANTIATE_WITH_INITIAL_VALUES = "(L" + STRAND_CLASS + ";[L" +
            B_INITIAL_VALUE_ENTRY + ";)L" + OBJECT + ";";
    public static final String INSTANTIATE = "(L" + STRAND_CLASS + ";)L" + OBJECT + ";";
    public static final String INT_VALUE_OF_METHOD = "(I)L" + INT_VALUE + ";";
    public static final String INTI_VARIABLE_KEY =
            "(L" + MODULE + ";L" + STRING_VALUE + ";L" + TYPE + ";L" + STRING_VALUE + ";Z)V";
    public static final String IS_CONCURRENT = "(L" + FUNCTION_POINTER + ";)Z";
    public static final String JSON_GET_ELEMENT = "(L" + OBJECT + ";L" + B_STRING_VALUE + ";)L" + OBJECT + ";";
    public static final String JSON_SET_ELEMENT = "(L" + OBJECT + ";L" + STRING_VALUE + ";L" + OBJECT + ";)V";
    public static final String LAMBDA_MAIN = "([L" + OBJECT + ";)L" + OBJECT + ";";
    public static final String LAMBDA_STOP_DYNAMIC = "([L" + OBJECT + ";)L" + OBJECT + ";";
    public static final String LINKED_HASH_SET_OP = "(L" + LINKED_HASH_SET + ";)V";
    public static final String LOAD_JOBJECT_TYPE = "L" + OBJECT + ";";
    public static final String LOAD_ANY_TYPE = "L" + ANY_TYPE + ";";
    public static final String LOAD_ANYDATA_TYPE = "L" + ANYDATA_TYPE + ";";
    public static final String LOAD_ARRAY_TYPE = "L" + ARRAY_TYPE + ";";
    public static final String INIT_ANYDATA_ARRAY = "([L" + OBJECT + ";L" + ARRAY_TYPE + ";)V";
    public static final String LOAD_BOOLEAN_TYPE = "L" + BOOLEAN_TYPE + ";";
    public static final String LOAD_BYTE_TYPE = "L" + BYTE_TYPE + ";";
    public static final String LOAD_DECIMAL_TYPE = "L" + DECIMAL_TYPE + ";";
    public static final String LOAD_FLOAT_TYPE = "L" + FLOAT_TYPE + ";";
    public static final String LOAD_HANDLE_TYPE = "L" + HANDLE_TYPE + ";";
    public static final String LOAD_INTEGER_TYPE = "L" + INTEGER_TYPE + ";";
    public static final String LOAD_JSON_TYPE = "L" + JSON_TYPE + ";";
    public static final String LOAD_NEVER_TYPE = "L" + NEVER_TYPE + ";";
    public static final String LOAD_NULL_TYPE = "L" + NULL_TYPE + ";";
    public static final String LOAD_OBJECT_TYPE = "L" + OBJECT_TYPE + ";";
    public static final String LOAD_READONLY_TYPE = "L" + READONLY_TYPE + ";";
    public static final String LOAD_SERVICE_TYPE = "L" + SERVICE_TYPE + ";";
    public static final String LOAD_STRING_TYPE = "L" + STRING_TYPE + ";";
    public static final String LOAD_TYPE = "L" + TYPE + ";";
    public static final String LOAD_UNION_TYPE = "L" + UNION_TYPE + ";";
    public static final String LOAD_XML_TYPE = "L" + XML_TYPE + ";";
    public static final String LOCK = "(L" + STRAND_CLASS + ";)Z";
    public static final String LONG_STREAM_RANGE_CLOSED = "(JJ)L" + LONG_STREAM + ";";
    public static final String LONG_TO_STRING = "(J)L" + STRING_VALUE + ";";
    public static final String LONG_VALUE_OF = "(J)L" + LONG_VALUE + ";";
    public static final String MAP_PUT = "(L" + OBJECT + ";L" + OBJECT + ";)L" + OBJECT + ";";
    public static final String MAP_VALUES = "()L" + COLLECTION + ";";
    public static final String MAP_VALUES_WITH_COLLECTION = "()L" + COLLECTION + "<TV;>;";
    public static final String METHOD_STRING_PARAM = "(L" + JvmConstants.STRING_VALUE + ";)V";
    public static final String METHOD_TYPE_IMPL_ARRAY_PARAM = "([L" + METHOD_TYPE_IMPL + ";)V";
    public static final String METHOD_TYPE_IMPL_INIT =
            "(L" + STRING_VALUE + ";L" + MODULE + ";L" + OBJECT_TYPE_IMPL + ";L" + FUNCTION_TYPE_IMPL + ";J)V";
    public static final String METHOD_TYPE_IMPL_PARAM = "(L" + METHOD_TYPE_IMPL + ";)V";
    public static final String MODULE_START = "(L" + STRAND_CLASS + ";)L" + OBJECT + ";";
    public static final String OBJECT_SET = "(L" + STRING_VALUE + ";L" + B_STRING_VALUE + ";L" + OBJECT + ";)V";
    public static final String OBJECT_TYPE_DUPLICATE = "()L" + OBJECT_TYPE_IMPL + ";";
    public static final String OBJECT_TYPE_IMPL_INIT = "(L" + TYPE + ";)V";
    public static final String PANIC_IF_IN_LOCK = "(L" + STRAND_CLASS + ";)V";
    public static final String PASS_BSTRING_RETURN_OBJECT = "(L" + B_STRING_VALUE + ";)L" + OBJECT + ";";
    public static final String PASS_OBJECT_RETURN_OBJECT = "(L" + OBJECT + ";)L" + OBJECT + ";";
    public static final String PASS_OBJECT_RETURN_SAME_TYPE = "(L" + OBJECT + ";)TV;";
    public static final String POPULATE_ATTACHED_FUNCTION = "([L" + METHOD_TYPE_IMPL + ";)V";
    public static final String POPULATE_CONFIG_DATA = "()[L" + VARIABLE_KEY + ";";
    public static final String POPULATE_INITIAL_VALUES = "([L" + B_MAPPING_INITIAL_VALUE_ENTRY + ";)V";
    public static final String PROCESS_ANNOTATIONS = "(L" + MAP_VALUE + ";L" + TYPE + ";)V";
    public static final String PROCESS_FP_ANNOTATIONS =
            "(L" + FUNCTION_POINTER + ";L" + MAP_VALUE + ";L" + STRING_VALUE + ";)V";
    public static final String PROCESS_OBJ_CTR_ANNOTATIONS =
            "(L" + OBJECT_TYPE_IMPL + ";L" + MAP_VALUE + ";L" + STRAND_CLASS + ";)V";
    public static final String STACK_FRAMES = "L" + STACK + ";";
    public static final String RECORD_GET = "(L" + STRING_VALUE + ";L" + OBJECT + ";)L" + OBJECT + ";";
    public static final String RECORD_GET_KEYS = "()[L" + OBJECT + ";";
    public static final String RECORD_INIT_WRAPPER = "(L" + STRAND_CLASS + ";L" + MAP_VALUE + ";)V";
    public static final String RECORD_PUT = "(L" + STRING_VALUE + ";L" + OBJECT + ";L" + OBJECT + ";)L" + OBJECT + ";";
    public static final String RECORD_REMOVE = "(L" + STRING_VALUE + ";L" + OBJECT + ";)L" + OBJECT + ";";
    public static final String RECORD_SET = "()L" + SET + ";";
    public static final String RECORD_SET_MAP_ENTRY = "()L" + SET + "<L" + MAP_ENTRY + "<TK;TV;>;>;";
    public static final String RECORD_TYPE_IMPL_INIT =
            "(L" + STRING_VALUE + ";L" + STRING_VALUE + ";L" + MODULE + ";JZI)V";
    public static final String RECORD_VALUE_CLASS = "<K:L" + OBJECT + ";V:L" + OBJECT + ";>L" + MAP_VALUE_IMPL +
            "<TK;TV;>;L" + MAP_VALUE + "<TK;TV;>;";
    public static final String RESOURCE_METHOD_TYPE_ARRAY_PARAM = "([L" + RESOURCE_METHOD_TYPE + ";)V";
    public static final String RESOURCE_METHOD_TYPE_IMPL_INIT =
            "(L" + STRING_VALUE + ";L" + MODULE + ";L" + OBJECT_TYPE_IMPL + ";L" + FUNCTION_TYPE_IMPL + ";[L" +
                    TYPE + ";JL" + STRING_VALUE + ";[L" + STRING_VALUE + ";)V";
    public static final String RETURN_ARRAY_VALUE = ")L" + ARRAY_VALUE + ";";
    public static final String RETURN_B_OBJECT = ")L" + B_OBJECT + ";";
    public static final String RETURN_B_STRING_VALUE = ")L" + B_STRING_VALUE + ";";
    public static final String RETURN_REGEX_VALUE = ")L" + REG_EXP_VALUE + ";";
    public static final String RETURN_DECIMAL_VALUE = ")L" + DECIMAL_VALUE + ";";
    public static final String RETURN_ERROR_VALUE = ")L" + ERROR_VALUE + ";";
    public static final String RETURN_FUNCTION_POINTER = ")L" + FUNCTION_POINTER + ";";
    public static final String RETURN_FUTURE_VALUE = ")L" + FUTURE_VALUE + ";";
    public static final String RETURN_HANDLE_VALUE = ")L" + HANDLE_VALUE + ";";
    public static final String RETURN_JOBJECT = ")L" + OBJECT + ";";
    public static final String RETURN_MAP_VALUE = ")L" + MAP_VALUE + ";";
    public static final String RETURN_OBJECT = "()L" + OBJECT + ";";
    public static final String RETURN_STREAM_VALUE = ")L" + STREAM_VALUE + ";";
    public static final String RETURN_TABLE_VALUE = ")L" + TABLE_VALUE + ";";
    public static final String RETURN_TYPEDESC_VALUE = ")L" + TYPEDESC_VALUE + ";";
    public static final String RETURN_XML_VALUE = ")L" + XML_VALUE + ";";
    public static final String SCHEDULE_LOCAL = "([L" + OBJECT + ";L" + B_FUNCTION_POINTER + ";L" +
            STRAND_CLASS + ";" + "L" + TYPE + ";L" + STRING_VALUE + ";L" + STRAND_METADATA + ";)L" + FUTURE_VALUE + ";";
    public static final String SCHEDULE_FUNCTION =
            "([L" + OBJECT + ";L" + B_FUNCTION_POINTER + ";L" + STRAND_CLASS + ";L" + TYPE + ";L" +
                    STRING_VALUE + ";" + "L" + STRAND_METADATA + ";)L" + FUTURE_VALUE + ";";
    public static final String SEND_DATA = "(L" + OBJECT + ";L" + STRAND_CLASS + ";)V";
    public static final String SET_ARRAY_ELEMENT = "(L" + TYPE + ";IZ)V";
    public static final String SET_DECIMAL_RETURN_DECIMAL = "(L" + DECIMAL_VALUE + ";)L" + DECIMAL_VALUE + ";";
    public static final String SET_IMMUTABLE_TYPE = "(L" + INTERSECTION_TYPE + ";)V";
    public static final String SET_LINKED_HASH_MAP = "(L" + LINKED_HASH_MAP + ";)V";
    public static final String SET_MAP = "(L" + MAP + ";)V";
    public static final String SET_METHODS = "([L" + METHOD_TYPE + ";)V";
    public static final String SET_INIT_METHOD = "(L" + METHOD_TYPE + ";)V";
    public static final String SET_ON_INIT = "(L" + B_STRING_VALUE + ";L" + OBJECT + ";)V";
    public static final String SET_RESOURCE_METHOD_TYPE_ARRAY = "([L" + RESOURCE_METHOD_TYPE + ";)V";
    public static final String SET_STRAND = "(L" + STRAND_CLASS + ";)V";
    public static final String SET_TYPE_ARRAY = "([L" + TYPE + ";)V";
    public static final String SET_TYPE_ID_SET = "(L" + TYPE_ID_SET + ";)V";
    public static final String SET_VALUE = "(L" + B_STRING_VALUE + ";L" + OBJECT + ";)V";
    public static final String START_CALLABLE_OBSERVATION =
            "(L" + BAL_ENV + ";L" + B_STRING_VALUE + ";L" + B_STRING_VALUE + ";JJL" + B_OBJECT + ";L" +
                    B_STRING_VALUE + ";ZZZ)V";
    public static final String START_RESOURCE_OBSERVATION =
            "(L" + BAL_ENV + ";L" + B_STRING_VALUE + ";L" + B_STRING_VALUE + ";JJL" + B_STRING_VALUE + ";L" +
                    B_STRING_VALUE + ";L" + B_STRING_VALUE + ";ZZ)V";
    public static final String STOP_OBSERVATION = "(L" + BAL_ENV + ";)V";
    public static final String STRING_BUILDER_APPEND = "(L" + STRING_VALUE + ";)L" + STRING_BUILDER + ";";
    public static final String SYNC_SEND_DATA = "(L" + OBJECT + ";L" + STRAND_CLASS + ";)L" + OBJECT + ";";
    public static final String TO_ARRAY = "([L" + OBJECT + ";)[L" + OBJECT + ";";
    public static final String TO_CHAR = "(L" + OBJECT + ";)L" + B_STRING_VALUE + ";";
    public static final String TO_STRING_RETURN = "()L" + STRING_VALUE + ";";
    public static final String TRY_TAKE_DATA = "(L" + STRAND_CLASS + ";)L" + OBJECT + ";";
    public static final String TUPLE_SET_MEMBERS_METHOD = "(L" + LIST + ";L" + TYPE + ";)V";
    public static final String TWO_OBJECTS_ARGS = "(L" + OBJECT + ";L" + OBJECT + ";)V";
    public static final String TYPE_DESC_CONSTRUCTOR = "(L" + TYPE + ";[L" + MAP_VALUE + ";)V";
    public static final String TYPE_DESC_CONSTRUCTOR_WITH_ANNOTATIONS =
                                                             "(L" + TYPE + ";[L" + MAP_VALUE + ";L" + MAP_VALUE + ";)V";
    public static final String TYPE_PARAMETER = "(L" + TYPE + ";)V";
    public static final String UPDATE_CHANNEL_DETAILS = "([L" + CHANNEL_DETAILS + ";)V";
    public static final String VALUE_CLASS_INIT = "(L" + STRAND_CLASS + ";L" + MAP_VALUE + ";)L" + OBJECT + ";";
    public static final String VALUE_OF_DECIMAL = "(D)L" + BIG_DECIMAL + ";";
    public static final String VALUE_OF_JSTRING = "(L" + OBJECT + ";)L" + STRING_VALUE + ";";
    public static final String WAIT_RESULT = STRAND_CLASS + "$WaitResult";
    public static final String XML_ADD_CHILDREN = "(L" + XML_VALUE + ";)V";
    public static final String XML_CHILDREN = "()L" + XML_VALUE + ";";
    public static final String XML_CHILDREN_FROM_STRING = "(L" + STRING_VALUE + ";)L" + XML_VALUE + ";";
    public static final String XML_CONCAT = "(L" + XML_VALUE + ";L" + XML_VALUE + ";)L" + XML_VALUE + ";";
    public static final String XML_GET_ATTRIBUTE = "(L" + B_XML_QNAME + ";)L" + STRING_VALUE + ";";
    public static final String XML_GET_ITEM = "(I)L" + XML_VALUE + ";";
    public static final String XML_SET_ATTRIBUTE = "(L" + B_XML_QNAME + ";L" + B_STRING_VALUE + ";)V";
    public static final String VOID_METHOD_DESC = "()V";
    public static final String HANDLE_DESCRIPTOR_FOR_STRING_CONCAT = "(Ljava/lang/invoke/MethodHandles$Lookup;" +
            GET_STRING + "Ljava/lang/invoke/MethodType;" + GET_STRING + "[" + GET_OBJECT + ")" +
            "Ljava/lang/invoke/CallSite;";
    public static final String CREATE_REGEXP = "(L" + REG_EXP_DISJUNCTION + ";)L" + REG_EXP_VALUE + ";";
    public static final String CREATE_RE_DISJUNCTION = "(L" + ARRAY_VALUE + ";)L" + REG_EXP_DISJUNCTION + ";";
    public static final String CREATE_RE_SEQUENCE = "(L" + ARRAY_VALUE + ";)L" + REG_EXP_SEQUENCE + ";";
    public static final String CREATE_RE_ASSERTION = "(L" + B_STRING_VALUE + ";)L" + REG_EXP_ASSERTION + ";";
    public static final String CREATE_RE_ATOM_QUANTIFIER = "(L" + OBJECT + ";L" + REG_EXP_QUANTIFIER + ";)L"
            + REG_EXP_ATOM_QUANTIFIER + ";";
    public static final String CREATE_RE_LITERAL_CHAR = "(L" + B_STRING_VALUE + ";)L" + REG_EXP_CHAR_ESCAPE + ";";
    public static final String CREATE_RE_CHAR_CLASS = "(L" + B_STRING_VALUE + ";L" + B_STRING_VALUE + ";L"
                    + REG_EXP_CHAR_SET + ";L" + B_STRING_VALUE + ";)L" + REG_EXP_CHAR_CLASS + ";";
    public static final String CREATE_RE_CHAR_SET = "(L" + ARRAY_VALUE + ";)L" + REG_EXP_CHAR_SET + ";";
    public static final String CREATE_RE_CHAR_SET_RANGE = "(L" + B_STRING_VALUE + ";L" + B_STRING_VALUE + ";L" +
             B_STRING_VALUE + ";)L" + REG_EXP_CHAR_SET_RANGE + ";";
    public static final String CREATE_RE_CAPTURING_GROUP = "(L" + B_STRING_VALUE + ";L" + OBJECT +
            ";L" + REG_EXP_DISJUNCTION + ";L" + B_STRING_VALUE + ";)L" + REG_EXP_CAPTURING_GROUP + ";";
    public static final String CREATE_RE_FLAG_EXPR = "(L" + B_STRING_VALUE + ";L" + REG_EXP_FLAG_ON_OFF +
            ";L" + B_STRING_VALUE + ";)L" + REG_EXP_FLAG_EXPR + ";";
    public static final String CREATE_RE_FLAG_ON_OFF = "(L" + B_STRING_VALUE + ";)L" + REG_EXP_FLAG_ON_OFF + ";";
    public static final String CREATE_RE_QUANTIFIER = "(L" + B_STRING_VALUE + ";L" + B_STRING_VALUE + ";)L"
            + REG_EXP_QUANTIFIER + ";";
    public static final String GRACEFUL_EXIT_METHOD = "(L" + STRAND_CLASS + ";)V";
    public static final String GET_TOML_DETAILS = "()L" + TOML_DETAILS + ";";
    public static final String GET_TEST_CONFIG_PATH = "(L" + MODULE + ";L" + STRING_VALUE + ";L" + STRING_VALUE +
            ";)L" + TOML_DETAILS + ";";
    public static final String SET_DEFAULT_VALUE_METHOD = "(L" + STRING_VALUE + ";L" + B_FUNCTION_POINTER + ";)V";
<<<<<<< HEAD
    public static final String ADD_SERVICE_LISTENER = "(L" + B_OBJECT + ";L" + B_OBJECT + ";L" + OBJECT + ";)V";
=======
    public static final String ALT_RECEIVE_CALL = "(L" + STRAND_CLASS + ";[L" + STRING_VALUE + ";)L" + OBJECT + ";";
    public static final String MULTIPLE_RECEIVE_CALL = "(L" + STRAND_CLASS + ";[L" + RECEIVE_FIELD + ";L" + TYPE +
            ";)L" + OBJECT + ";";
>>>>>>> c04f1544

    private JvmSignatures() {
    }
}<|MERGE_RESOLUTION|>--- conflicted
+++ resolved
@@ -505,13 +505,10 @@
     public static final String GET_TEST_CONFIG_PATH = "(L" + MODULE + ";L" + STRING_VALUE + ";L" + STRING_VALUE +
             ";)L" + TOML_DETAILS + ";";
     public static final String SET_DEFAULT_VALUE_METHOD = "(L" + STRING_VALUE + ";L" + B_FUNCTION_POINTER + ";)V";
-<<<<<<< HEAD
     public static final String ADD_SERVICE_LISTENER = "(L" + B_OBJECT + ";L" + B_OBJECT + ";L" + OBJECT + ";)V";
-=======
     public static final String ALT_RECEIVE_CALL = "(L" + STRAND_CLASS + ";[L" + STRING_VALUE + ";)L" + OBJECT + ";";
     public static final String MULTIPLE_RECEIVE_CALL = "(L" + STRAND_CLASS + ";[L" + RECEIVE_FIELD + ";L" + TYPE +
             ";)L" + OBJECT + ";";
->>>>>>> c04f1544
 
     private JvmSignatures() {
     }
