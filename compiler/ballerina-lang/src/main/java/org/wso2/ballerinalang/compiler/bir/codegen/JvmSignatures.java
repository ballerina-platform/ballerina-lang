/*
 *  Copyright (c) 2021, WSO2 Inc. (http://www.wso2.org) All Rights Reserved.
 *
 *  WSO2 Inc. licenses this file to you under the Apache License,
 *  Version 2.0 (the "License"); you may not use this file except
 *  in compliance with the License.
 *  You may obtain a copy of the License at
 *
 *    http://www.apache.org/licenses/LICENSE-2.0
 *
 *  Unless required by applicable law or agreed to in writing,
 *  software distributed under the License is distributed on an
 *  "AS IS" BASIS, WITHOUT WARRANTIES OR CONDITIONS OF ANY
 *  KIND, either express or implied.  See the License for the
 *  specific language governing permissions and limitations
 *  under the License.
 */

package org.wso2.ballerinalang.compiler.bir.codegen;

import static org.wso2.ballerinalang.compiler.bir.codegen.JvmConstants.ANYDATA_TYPE;
import static org.wso2.ballerinalang.compiler.bir.codegen.JvmConstants.ANY_TYPE;
import static org.wso2.ballerinalang.compiler.bir.codegen.JvmConstants.ARRAY_TYPE;
import static org.wso2.ballerinalang.compiler.bir.codegen.JvmConstants.ARRAY_TYPE_IMPL;
import static org.wso2.ballerinalang.compiler.bir.codegen.JvmConstants.ARRAY_VALUE;
import static org.wso2.ballerinalang.compiler.bir.codegen.JvmConstants.BAL_ENV;
import static org.wso2.ballerinalang.compiler.bir.codegen.JvmConstants.BERROR;
import static org.wso2.ballerinalang.compiler.bir.codegen.JvmConstants.BIG_DECIMAL;
import static org.wso2.ballerinalang.compiler.bir.codegen.JvmConstants.BOOLEAN_TYPE;
import static org.wso2.ballerinalang.compiler.bir.codegen.JvmConstants.BOOLEAN_VALUE;
import static org.wso2.ballerinalang.compiler.bir.codegen.JvmConstants.BYTE_TYPE;
import static org.wso2.ballerinalang.compiler.bir.codegen.JvmConstants.B_ARRAY;
import static org.wso2.ballerinalang.compiler.bir.codegen.JvmConstants.B_FUNCTION_POINTER;
import static org.wso2.ballerinalang.compiler.bir.codegen.JvmConstants.B_INITIAL_VALUE_ENTRY;
import static org.wso2.ballerinalang.compiler.bir.codegen.JvmConstants.B_LIST_INITIAL_VALUE_ENTRY;
import static org.wso2.ballerinalang.compiler.bir.codegen.JvmConstants.B_MAP;
import static org.wso2.ballerinalang.compiler.bir.codegen.JvmConstants.B_MAPPING_INITIAL_VALUE_ENTRY;
import static org.wso2.ballerinalang.compiler.bir.codegen.JvmConstants.B_OBJECT;
import static org.wso2.ballerinalang.compiler.bir.codegen.JvmConstants.B_STRING_VALUE;
import static org.wso2.ballerinalang.compiler.bir.codegen.JvmConstants.B_XML_QNAME;
import static org.wso2.ballerinalang.compiler.bir.codegen.JvmConstants.CHANNEL_DETAILS;
import static org.wso2.ballerinalang.compiler.bir.codegen.JvmConstants.COLLECTION;
import static org.wso2.ballerinalang.compiler.bir.codegen.JvmConstants.DECIMAL_TYPE;
import static org.wso2.ballerinalang.compiler.bir.codegen.JvmConstants.DECIMAL_VALUE;
import static org.wso2.ballerinalang.compiler.bir.codegen.JvmConstants.DOUBLE_VALUE;
import static org.wso2.ballerinalang.compiler.bir.codegen.JvmConstants.ERROR_CODES;
import static org.wso2.ballerinalang.compiler.bir.codegen.JvmConstants.ERROR_TYPE;
import static org.wso2.ballerinalang.compiler.bir.codegen.JvmConstants.ERROR_TYPE_IMPL;
import static org.wso2.ballerinalang.compiler.bir.codegen.JvmConstants.ERROR_VALUE;
import static org.wso2.ballerinalang.compiler.bir.codegen.JvmConstants.FLOAT_TYPE;
import static org.wso2.ballerinalang.compiler.bir.codegen.JvmConstants.FUNCTION;
import static org.wso2.ballerinalang.compiler.bir.codegen.JvmConstants.FUNCTION_PARAMETER;
import static org.wso2.ballerinalang.compiler.bir.codegen.JvmConstants.FUNCTION_POINTER;
import static org.wso2.ballerinalang.compiler.bir.codegen.JvmConstants.FUNCTION_TYPE_IMPL;
import static org.wso2.ballerinalang.compiler.bir.codegen.JvmConstants.FUTURE_VALUE;
import static org.wso2.ballerinalang.compiler.bir.codegen.JvmConstants.HANDLE_TYPE;
import static org.wso2.ballerinalang.compiler.bir.codegen.JvmConstants.HANDLE_VALUE;
import static org.wso2.ballerinalang.compiler.bir.codegen.JvmConstants.INTEGER_TYPE;
import static org.wso2.ballerinalang.compiler.bir.codegen.JvmConstants.INTERSECTABLE_REFERENCE_TYPE;
import static org.wso2.ballerinalang.compiler.bir.codegen.JvmConstants.INTERSECTION_TYPE;
import static org.wso2.ballerinalang.compiler.bir.codegen.JvmConstants.INT_VALUE;
import static org.wso2.ballerinalang.compiler.bir.codegen.JvmConstants.JAVA_THREAD;
import static org.wso2.ballerinalang.compiler.bir.codegen.JvmConstants.JSON_TYPE;
import static org.wso2.ballerinalang.compiler.bir.codegen.JvmConstants.LINKED_HASH_MAP;
import static org.wso2.ballerinalang.compiler.bir.codegen.JvmConstants.LINKED_HASH_SET;
import static org.wso2.ballerinalang.compiler.bir.codegen.JvmConstants.LIST;
import static org.wso2.ballerinalang.compiler.bir.codegen.JvmConstants.LOCK_VALUE;
import static org.wso2.ballerinalang.compiler.bir.codegen.JvmConstants.LONG_STREAM;
import static org.wso2.ballerinalang.compiler.bir.codegen.JvmConstants.LONG_VALUE;
import static org.wso2.ballerinalang.compiler.bir.codegen.JvmConstants.MAP;
import static org.wso2.ballerinalang.compiler.bir.codegen.JvmConstants.MAP_ENTRY;
import static org.wso2.ballerinalang.compiler.bir.codegen.JvmConstants.MAP_VALUE;
import static org.wso2.ballerinalang.compiler.bir.codegen.JvmConstants.MAP_VALUE_IMPL;
import static org.wso2.ballerinalang.compiler.bir.codegen.JvmConstants.METHOD_TYPE;
import static org.wso2.ballerinalang.compiler.bir.codegen.JvmConstants.METHOD_TYPE_IMPL;
import static org.wso2.ballerinalang.compiler.bir.codegen.JvmConstants.MODULE;
import static org.wso2.ballerinalang.compiler.bir.codegen.JvmConstants.NEVER_TYPE;
import static org.wso2.ballerinalang.compiler.bir.codegen.JvmConstants.NULL_TYPE;
import static org.wso2.ballerinalang.compiler.bir.codegen.JvmConstants.OBJECT;
import static org.wso2.ballerinalang.compiler.bir.codegen.JvmConstants.OBJECT_TYPE;
import static org.wso2.ballerinalang.compiler.bir.codegen.JvmConstants.OBJECT_TYPE_IMPL;
import static org.wso2.ballerinalang.compiler.bir.codegen.JvmConstants.OPERAND;
import static org.wso2.ballerinalang.compiler.bir.codegen.JvmConstants.OPTION;
import static org.wso2.ballerinalang.compiler.bir.codegen.JvmConstants.PATH;
import static org.wso2.ballerinalang.compiler.bir.codegen.JvmConstants.READONLY_TYPE;
import static org.wso2.ballerinalang.compiler.bir.codegen.JvmConstants.RECEIVE_FIELD;
import static org.wso2.ballerinalang.compiler.bir.codegen.JvmConstants.REF_VALUE;
import static org.wso2.ballerinalang.compiler.bir.codegen.JvmConstants.REG_EXP_ASSERTION;
import static org.wso2.ballerinalang.compiler.bir.codegen.JvmConstants.REG_EXP_ATOM_QUANTIFIER;
import static org.wso2.ballerinalang.compiler.bir.codegen.JvmConstants.REG_EXP_CAPTURING_GROUP;
import static org.wso2.ballerinalang.compiler.bir.codegen.JvmConstants.REG_EXP_CHAR_CLASS;
import static org.wso2.ballerinalang.compiler.bir.codegen.JvmConstants.REG_EXP_CHAR_ESCAPE;
import static org.wso2.ballerinalang.compiler.bir.codegen.JvmConstants.REG_EXP_CHAR_SET;
import static org.wso2.ballerinalang.compiler.bir.codegen.JvmConstants.REG_EXP_CHAR_SET_RANGE;
import static org.wso2.ballerinalang.compiler.bir.codegen.JvmConstants.REG_EXP_DISJUNCTION;
import static org.wso2.ballerinalang.compiler.bir.codegen.JvmConstants.REG_EXP_FLAG_EXPR;
import static org.wso2.ballerinalang.compiler.bir.codegen.JvmConstants.REG_EXP_FLAG_ON_OFF;
import static org.wso2.ballerinalang.compiler.bir.codegen.JvmConstants.REG_EXP_QUANTIFIER;
import static org.wso2.ballerinalang.compiler.bir.codegen.JvmConstants.REG_EXP_SEQUENCE;
import static org.wso2.ballerinalang.compiler.bir.codegen.JvmConstants.REG_EXP_VALUE;
import static org.wso2.ballerinalang.compiler.bir.codegen.JvmConstants.RESOURCE_METHOD_TYPE;
import static org.wso2.ballerinalang.compiler.bir.codegen.JvmConstants.RUNTIME_REGISTRY_CLASS;
import static org.wso2.ballerinalang.compiler.bir.codegen.JvmConstants.SCHEDULER;
import static org.wso2.ballerinalang.compiler.bir.codegen.JvmConstants.SERVICE_TYPE;
import static org.wso2.ballerinalang.compiler.bir.codegen.JvmConstants.SET;
import static org.wso2.ballerinalang.compiler.bir.codegen.JvmConstants.STACK;
import static org.wso2.ballerinalang.compiler.bir.codegen.JvmConstants.STRAND_CLASS;
import static org.wso2.ballerinalang.compiler.bir.codegen.JvmConstants.STRAND_METADATA;
import static org.wso2.ballerinalang.compiler.bir.codegen.JvmConstants.STREAM_VALUE;
import static org.wso2.ballerinalang.compiler.bir.codegen.JvmConstants.STRING_BUILDER;
import static org.wso2.ballerinalang.compiler.bir.codegen.JvmConstants.STRING_TYPE;
import static org.wso2.ballerinalang.compiler.bir.codegen.JvmConstants.STRING_VALUE;
import static org.wso2.ballerinalang.compiler.bir.codegen.JvmConstants.TABLE_VALUE;
import static org.wso2.ballerinalang.compiler.bir.codegen.JvmConstants.THROWABLE;
import static org.wso2.ballerinalang.compiler.bir.codegen.JvmConstants.TOML_DETAILS;
import static org.wso2.ballerinalang.compiler.bir.codegen.JvmConstants.TRANSACTION_CONTEXT_CLASS;
import static org.wso2.ballerinalang.compiler.bir.codegen.JvmConstants.TUPLE_TYPE_IMPL;
import static org.wso2.ballerinalang.compiler.bir.codegen.JvmConstants.TYPE;
import static org.wso2.ballerinalang.compiler.bir.codegen.JvmConstants.TYPEDESC_VALUE;
import static org.wso2.ballerinalang.compiler.bir.codegen.JvmConstants.TYPE_ID_SET;
import static org.wso2.ballerinalang.compiler.bir.codegen.JvmConstants.TYPE_REF_TYPE_IMPL;
import static org.wso2.ballerinalang.compiler.bir.codegen.JvmConstants.UNION_TYPE;
import static org.wso2.ballerinalang.compiler.bir.codegen.JvmConstants.UNION_TYPE_IMPL;
import static org.wso2.ballerinalang.compiler.bir.codegen.JvmConstants.VALUE_CREATOR;
import static org.wso2.ballerinalang.compiler.bir.codegen.JvmConstants.VARIABLE_KEY;
import static org.wso2.ballerinalang.compiler.bir.codegen.JvmConstants.WD_CHANNELS;
import static org.wso2.ballerinalang.compiler.bir.codegen.JvmConstants.WORKER_DATA_CHANNEL;
import static org.wso2.ballerinalang.compiler.bir.codegen.JvmConstants.XML_SEQUENCE;
import static org.wso2.ballerinalang.compiler.bir.codegen.JvmConstants.XML_TYPE;
import static org.wso2.ballerinalang.compiler.bir.codegen.JvmConstants.XML_VALUE;

/**
 * JVM bytecode generation related constants.
 *
 * @since 1.2.0
 */
public class JvmSignatures {

    public static final String INIT_ERROR_WITH_TYPE =
            "(L" + TYPE + ";L" + B_STRING_VALUE + ";L" + BERROR + ";L" + OBJECT + ";)V";
    public static final String INIT_XML_QNAME =
            "(L" + B_STRING_VALUE + ";L" + B_STRING_VALUE + ";L" + B_STRING_VALUE + ";)V";
    public static final String ADD_COLLECTION = "(L" + COLLECTION + ";)Z";
    public static final String ADD_MODULE_CONFIG_DATA = "(L" + MAP + ";L" + MODULE + ";[L" + VARIABLE_KEY + ";)V";
    public static final String ADD_SHUTDOWN_HOOK = "(L" + JAVA_THREAD + ";)V";
    public static final String ADD_TYPE_ID = "(L" + MODULE + ";L" + STRING_VALUE + ";Z)V";
    public static final String ADD_VALUE_CREATOR = "(L" + STRING_VALUE + ";L" + STRING_VALUE + ";L" + STRING_VALUE +
            ";ZL" + VALUE_CREATOR + ";)V";
    public static final String ANNOTATION_GET_STRAND =
            "(L" + FUNCTION_POINTER + ";L" + STRING_VALUE + ";)L" + STRING_VALUE + ";";
    public static final String MAIN_METHOD_SIGNATURE = "([L" + STRING_VALUE + ";)V";
    public static final String ANY_TO_BYTE = "(L" + OBJECT + ";)I";
    public static final String ANY_TO_DECIMAL = "(L" + OBJECT + ";)L" + DECIMAL_VALUE + ";";
    public static final String ANY_TO_JBOOLEAN = "(L" + OBJECT + ";)Z";
    public static final String ANY_TO_JBYTE = "(L" + OBJECT + ";)B";
    public static final String ANY_TO_JCHAR = "(L" + OBJECT + ";)C";
    public static final String ANY_TO_JDOUBLE = "(L" + OBJECT + ";)D";
    public static final String ANY_TO_JFLOAT = "(L" + OBJECT + ";)F";
    public static final String ANY_TO_JLONG = "(L" + OBJECT + ";)J";
    public static final String ANY_TO_JSTRING = "(L" + OBJECT + ";)S";
    public static final String ARRAY_ADD_BSTRING = "(JL" + JvmConstants.B_STRING_VALUE + ";)V";
    public static final String ARRAY_ADD_OBJECT = "(JL" + OBJECT + ";)V";
    public static final String BAL_ENV_PARAM = "(L" + BAL_ENV + ";";
    public static final String BBB = "(L" + STRING_VALUE + ";)L" + OBJECT + ";";
    public static final String BOBJECT_CALL =
            "(L" + STRAND_CLASS + ";L" + STRING_VALUE + ";[L" + OBJECT + ";)L" + OBJECT + ";";
    public static final String BOBJECT_GET = "(L" + B_STRING_VALUE + ";)L" + OBJECT + ";";
    public static final String BOOLEAN_TO_STRING = "(Z)L" + STRING_VALUE + ";";
    public static final String BOOLEAN_VALUE_OF_METHOD = "(Z)L" + BOOLEAN_VALUE + ";";
    public static final String BSTRING_CONCAT = "(L" + B_STRING_VALUE + ";)L" + B_STRING_VALUE + ";";
    public static final String CAST_B_MAPPING_INITIAL_VALUE_ENTRY = "[L" + B_MAPPING_INITIAL_VALUE_ENTRY + ";";
    public static final String CHECK_CAST = "(L" + OBJECT + ";L" + TYPE + ";)L" + OBJECT + ";";
    public static final String CHECK_FIELD_UPDATE = "(L" + STRING_VALUE + ";L" + OBJECT + ";)V";
    public static final String CHECK_IS_TYPE = "(L" + OBJECT + ";L" + TYPE + ";)Z";
    public static final String CHECKPOINT_CALL = "(L" + BAL_ENV + ";L" + B_STRING_VALUE + ";L" + B_STRING_VALUE + ";" +
            "JJ)V";
    public static final String COLLECTION_OP = "(L" + COLLECTION + ";)V";
    public static final String COMPARE_DECIMALS = "(L" + DECIMAL_VALUE + ";L" + DECIMAL_VALUE + ";)Z";
    public static final String COMPARE_OBJECTS = "(L" + OBJECT + ";L" + OBJECT + ";)Z";
    public static final String CONTAINS_KEY = "(L" + STRING_VALUE + ";L" + OBJECT + ";)Z";
    public static final String CREATE_CANCELLED_FUTURE_ERROR = "()L" + ERROR_VALUE + ";";
    public static final String CREATE_ERROR =
            "(L" + STRING_VALUE + ";L" + B_STRING_VALUE + ";L" + BERROR + ";L" + OBJECT + ";)L" + BERROR + ";";
    public static final String CREATE_ERROR_FROM_THROWABLE = "(L" + THROWABLE + ";)L" + ERROR_VALUE + ";";
    public static final String CREATE_OBJECT =
            "(L" + STRING_VALUE + ";L" + SCHEDULER + ";L" + STRAND_CLASS + ";L" + MAP + ";[L" + OBJECT + ";)L" +
                    B_OBJECT + ";";
    public static final String CREATE_RECORD = "(L" + STRING_VALUE + ";)L" + MAP_VALUE + ";";
    public static final String CREATE_RECORD_WITH_MAP =
            "(L" + STRING_VALUE + ";)L" + MAP_VALUE + "<L" + STRING_VALUE + ";L" + OBJECT + ";>;";
    public static final String CREATE_XML_COMMENT = "(L" + B_STRING_VALUE + ";Z)L" + XML_VALUE + ";";
    public static final String CREATE_XML_ELEMENT =
            "(L" + B_XML_QNAME + ";L" + B_STRING_VALUE + ";Z)L" + XML_VALUE + ";";
    public static final String CREATE_XML_PI = "(L" + B_STRING_VALUE + ";L" + B_STRING_VALUE + ";Z)L" + XML_VALUE + ";";
    public static final String CREATE_XML_TEXT = "(L" + B_STRING_VALUE + ";)L" + XML_VALUE + ";";
    public static final String CRETAE_XML_SEQUENCE = "()L" + XML_SEQUENCE + ";";
    public static final String DECIMAL_NEGATE = "()L" + DECIMAL_VALUE + ";";
    public static final String DECIMAL_TO_HANDLE = "(L" + OBJECT + ";)L" + HANDLE_VALUE + ";";
    public static final String DECIMAL_VALUE_OF_BOOLEAN = "(B)L" + DECIMAL_VALUE + ";";
    public static final String DECIMAL_VALUE_OF_CHAR = "(C)L" + DECIMAL_VALUE + ";";
    public static final String DECIMAL_VALUE_OF_DOUBLE = "(D)L" + DECIMAL_VALUE + ";";
    public static final String DECIMAL_VALUE_OF_FLOAT = "(F)L" + DECIMAL_VALUE + ";";
    public static final String DECIMAL_VALUE_OF_INT = "(I)L" + DECIMAL_VALUE + ";";
    public static final String DECIMAL_VALUE_OF_LONG = "(J)L" + DECIMAL_VALUE + ";";
    public static final String DECIMAL_VALUE_OF_SHORT = "(S)L" + DECIMAL_VALUE + ";";
    public static final String INT_TO_STRING = "(I)L" + STRING_VALUE + ";";
    public static final String DOUBLE_TO_STRING = "(D)L" + STRING_VALUE + ";";
    public static final String DOUBLE_VALUE_OF_METHOD = "(D)L" + DOUBLE_VALUE + ";";
    public static final String ERROR_CALL = "(L" + BAL_ENV + ";L" + ERROR_VALUE + ";)V";
    public static final String ERROR_INIT = "(L" + TYPE + ";L" + B_STRING_VALUE + ";L" + BERROR + ";L" + OBJECT + ";)V";
    public static final String FP_INIT = "(L" + FUNCTION + ";L" + TYPE + ";L" + STRING_VALUE + ";Z)V";
    public static final String FUNCTION_CALL =
            "(L" + STRAND_CLASS + ";L" + STRING_VALUE + ";[L" + OBJECT + ";)L" + OBJECT + ";";
    public static final String FROM_STRING = "(L" + STRING_VALUE + ";)L" + B_STRING_VALUE + ";";
    public static final String GET_ANNOTATION_VALUE =
            "(L" + TYPEDESC_VALUE + ";L" + B_STRING_VALUE + ";)L" + OBJECT + ";";
    public static final String GET_ANON_TYPE = "(IL" + STRING_VALUE + ";)L" + TYPE + ";";
    public static final String GET_ARRAY_TYPE_IMPL = "L" + ARRAY_TYPE_IMPL + ";";
    public static final String GET_ARRAY_VALUE = "L" + ARRAY_VALUE + ";";
    public static final String GET_ATTRAIBUTE_MAP = "()L" + MAP_VALUE + ";";
    public static final String GET_BDECIMAL = "L" + DECIMAL_VALUE + ";";
    public static final String GET_BERROR = "L" + BERROR + ";";
    public static final String GET_BOBJECT = "L" + B_OBJECT + ";";
    public static final String GET_BSTRING = "L" + B_STRING_VALUE + ";";
    public static final String GET_REGEXP = "L" + REG_EXP_VALUE + ";";
    public static final String GET_BSTRING_FOR_ARRAY_INDEX = "(J)L" + JvmConstants.B_STRING_VALUE + ";";
    public static final String GET_ERROR_TYPE = "L" + ERROR_TYPE + ";";
    public static final String GET_ERROR_VALUE = "L" + ERROR_VALUE + ";";
    public static final String GET_FUNCTION = "()L" + FUNCTION + ";";
    public static final String GET_FUNCTION_POINTER = "L" + FUNCTION_POINTER + ";";
    public static final String GET_FUTURE_VALUE = "L" + FUTURE_VALUE + ";";
    public static final String GET_HANDLE_VALUE = "L" + HANDLE_VALUE + ";";
    public static final String GET_JSTRING = "()L" + STRING_VALUE + ";";
    public static final String GET_STRING_ARRAY = "()[L" + STRING_VALUE + ";";
    public static final String GET_RUNTIME_REGISTRY = "L" + RUNTIME_REGISTRY_CLASS + ";";
    public static final String GET_RUNTIME_REGISTRY_CLASS = "()L" + RUNTIME_REGISTRY_CLASS + ";";
    public static final String GET_LOCK_FROM_MAP = "(L" + STRING_VALUE + ";)L" + LOCK_VALUE + ";";
    public static final String GET_LOCK_MAP = "(L" + STRING_VALUE + ";)L" + LOCK_VALUE + ";";
    public static final String GET_MAIN_ARGS = "()[L" + OBJECT + ";";
    public static final String GET_MAP_ARRAY = "[L" + MAP_VALUE + ";";
    public static final String GET_MAP_VALUE = "L" + MAP_VALUE + ";";
    public static final String GET_MODULE = "L" + MODULE + ";";
    public static final String GET_OBJECT = "L" + OBJECT + ";";
    public static final String GET_OBJECT_FOR_STRING = "(L" + STRING_VALUE + ";)L" + OBJECT + ";";
    public static final String GET_RUNTIME = "()L" + JvmConstants.JAVA_RUNTIME + ";";
    public static final String GET_RUNTIME_ERROR = "L" + ERROR_CODES + ";";
    public static final String GET_RUNTIME_EXCEPTION =
            "(L" + STRING_VALUE + ";L" + ERROR_CODES + ";[L" + OBJECT + ";)L" + ERROR_VALUE + ";";
    public static final String GET_SCHEDULER = "L" + SCHEDULER + ";";
    public static final String GET_STRAND = "L" + STRAND_CLASS + ";";
    public static final String GET_STRAND_METADATA = "L" + STRAND_METADATA + ";";
    public static final String GET_STREAM_VALUE = "L" + STREAM_VALUE + ";";
    public static final String GET_STRING = "L" + STRING_VALUE + ";";
    public static final String GET_STRING_AT = "(L" + B_STRING_VALUE + ";J)L" + B_STRING_VALUE + ";";
    public static final String GET_STRING_FROM_ARRAY = "(J)L" + OBJECT + ";";
    public static final String GET_TABLE_VALUE = "L" + TABLE_VALUE + ";";
    public static final String GET_THROWABLE = "L" + THROWABLE + ";";
    public static final String GET_TUPLE_TYPE_IMPL = "L" + TUPLE_TYPE_IMPL + ";";
    public static final String GET_TYPE = "L" + TYPE + ";";
    public static final String GET_TYPEDESC = "L" + TYPEDESC_VALUE + ";";
    public static final String GET_TYPEDESC_OF_OBJECT = "(L" + OBJECT + ";)L" + TYPEDESC_VALUE + ";";
    public static final String GET_UNION_TYPE_IMPL = "L" + UNION_TYPE_IMPL + ";";
    public static final String GET_ERROR_TYPE_IMPL = "L" + ERROR_TYPE_IMPL + ";";
    public static final String GET_TYPE_REF_TYPE_IMPL = "L" + TYPE_REF_TYPE_IMPL + ";";
    public static final String GET_WD_CHANNELS = "L" + WD_CHANNELS + ";";
    public static final String GET_WORKER_DATA_CHANNEL = "(L" + STRING_VALUE + ";)L" + WORKER_DATA_CHANNEL + ";";
    public static final String REMOVE_WORKER_DATA_CHANNEL = "(L" + STRAND_CLASS + ";L" + STRING_VALUE + ";)V";
    public static final String GET_XML = "L" + XML_VALUE + ";";
    public static final String HANDLE_CHANNEL_ERROR = "([L" + CHANNEL_DETAILS + ";L" + ERROR_VALUE + ";)V";
    public static final String HANDLE_ERROR_RETURN = "(L" + OBJECT + ";)V";
    public static final String HANDLE_FLUSH = "([L" + CHANNEL_DETAILS + ";)L" + ERROR_VALUE + ";";
    public static final String HANDLE_MAP_STORE = "(L" + MAP_VALUE + ";L" + B_STRING_VALUE + ";L" + OBJECT + ";)V";
    public static final String HANDLE_STOP_PANIC = "(L" + THROWABLE + ";)V";
    public static final String HANDLE_TABLE_STORE = "(L" + TABLE_VALUE + ";L" + OBJECT + ";L" + OBJECT + ";)V";
    public static final String HANDLE_THROWABLE = "(L" + JvmConstants.THROWABLE + ";)V";
    public static final String HANDLE_WAIT_ANY = "(L" + LIST + ";)L" + STRAND_CLASS + "$WaitResult;";
    public static final String HANDLE_WAIT_MULTIPLE = "(L" + MAP + ";L" + MAP_VALUE + ";)V";
    public static final String HANDLE_WORKER_ERROR =
            "(L" + REF_VALUE + ";L" + STRAND_CLASS + ";[L" + CHANNEL_DETAILS + ";)V";
    public static final String HANDLE_OBJECT_LONG_ARGS = "(" + GET_HANDLE_VALUE + GET_OBJECT + "J)V";
    public static final String INIT_ARRAY = "(L" + TYPE + ";[L" + B_LIST_INITIAL_VALUE_ENTRY + ";)V";
    public static final String INIT_ARRAY_TYPE_IMPL = "(L" + TYPE + ";IZI)V";
    public static final String INIT_ARRAY_WITH_INITIAL_VALUES =
            "(L" + TYPE + ";[L" + B_LIST_INITIAL_VALUE_ENTRY + ";L" + TYPEDESC_VALUE + ";)V";
    public static final String INIT_BAL_ENV = "(L" + STRAND_CLASS + ";L" + MODULE + ";)V";
    public static final String INIT_BAL_ENV_WITH_FUNC_NAME = "(L" + STRAND_CLASS + ";L" + MODULE + ";L" + STRING_VALUE
            + ";[L" + FUNCTION_PARAMETER + ";)V";
    public static final String INIT_CHANNEL_DETAILS = "(L" + STRING_VALUE + ";ZZ)V";
    public static final String INIT_RECEIVE_FIELD = "(L" + STRING_VALUE + ";L" + STRING_VALUE + ";)V";
    public static final String INIT_CLI_SPEC = "(L" + OPTION + ";[L" + OPERAND + ";[L" + STRING_VALUE + ";)V";
    public static final String INIT_CONFIG = "([L" + STRING_VALUE + ";[L" + PATH + ";L" + STRING_VALUE + ";)V";
    public static final String INIT_CONFIGURABLES =
            "(L" + MODULE + ";L" + MAP + ";[L" + STRING_VALUE + ";[L" + PATH + ";L" + STRING_VALUE + ";)V";
    public static final String INIT_TEST_ARGS = "([L" + STRING_VALUE + ";)V";
    public static final String INIT_DECIMAL = "(L" + BIG_DECIMAL + ";)V";
    public static final String INIT_ERROR = "(L" + B_STRING_VALUE + ";)V";
    public static final String INIT_ERROR_TYPE_IMPL = "(L" + STRING_VALUE + ";L" + MODULE + ";)V";
    public static final String INIT_FIELD_IMPL = "(L" + TYPE + ";L" + STRING_VALUE + ";J)V";
    public static final String INIT_FINITE_TYPE_IMPL = "(L" + STRING_VALUE + ";L" + STRING_VALUE + ";L" + SET + ";I)V";
    public static final String INIT_FUNCTION_PARAM = "(L" + STRING_VALUE + ";ZL" + STRING_VALUE + ";L" + TYPE + ";)V";
    public static final String INIT_FUNCTION_TYPE_IMPL = "(L" + MODULE + ";J)V";
    public static final String INIT_FUNCTION_TYPE_IMPL_WITH_PARAMS = "(L" + MODULE + ";[L" + FUNCTION_PARAMETER + ";" +
            "L" + TYPE + ";L" + TYPE + ";" + "JL" + STRING_VALUE + ";)V";
    public static final String INIT_INTERSECTION_TYPE_WITH_REFERENCE_TYPE =
            "(L" + STRING_VALUE + ";L" + MODULE + ";[L" + TYPE + ";L" + INTERSECTABLE_REFERENCE_TYPE + ";IZ)V";
    public static final String INIT_INTERSECTION_TYPE_WITH_TYPE =
            "(L" + STRING_VALUE + ";L" + MODULE + ";[L" + TYPE + ";L" + TYPE + ";IZ)V";
    public static final String INIT_LIST_INITIAL_EXPRESSION_ENTRY = "(L" + OBJECT + ";)V";
    public static final String INIT_LIST_INITIAL_SPREAD_ENTRY = "(L" + B_ARRAY + ";)V";
    public static final String INIT_RUNTIME_REGISTRY = "(L" + RUNTIME_REGISTRY_CLASS + ";)V";
    public static final String INIT_MAPPING_INITIAL_SPREAD_FIELD_ENTRY = "(L" + B_MAP + ";)V";
    public static final String INIT_MODULE = "(L" + STRING_VALUE + ";L" + STRING_VALUE + ";L" + STRING_VALUE + ";Z)V";
    public static final String INIT_NON_BMP_STRING_VALUE = "(L" + STRING_VALUE + ";[I)V";
    public static final String INIT_OBJECT = "(L" + STRING_VALUE + ";L" + MODULE + ";J)V";
    public static final String INIT_OPERAND = "(ZL" + STRING_VALUE + ";L" + TYPE + ";)V";
    public static final String INIT_OPTION = "(L" + TYPE + ";I)V";
    public static final String INIT_PARAMETERIZED_TYPE_IMPL = "(L" + TYPE + ";I)V";
    public static final String INIT_STRAND =
            "(L" + STRING_VALUE + ";L" + STRAND_METADATA + ";L" + SCHEDULER + ";L" + STRAND_CLASS + ";L" + MAP + ";L"
                    + TRANSACTION_CONTEXT_CLASS + ";)V";
    public static final String INIT_STRAND_METADATA =
            "(L" + STRING_VALUE + ";L" + STRING_VALUE + ";L" + STRING_VALUE + ";L" + STRING_VALUE + ";L" +
                    STRING_VALUE + ";)V";
    public static final String INIT_STREAM_TYPE_IMPL = "(L" + TYPE + ";L" + TYPE + ";)V";
    public static final String INIT_TABLE_TYPE_IMPL = "(L" + TYPE + ";L" + TYPE + ";Z)V";
    public static final String INIT_TABLE_TYPE_WITH_FIELD_NAME_LIST = "(L" + TYPE + ";[L" + STRING_VALUE + ";Z)V";
    public static final String INIT_TABLE_VALUE_IMPL = "(L" + TYPE + ";L" + ARRAY_VALUE + ";L" + ARRAY_VALUE +
            ";)V";
    public static final String INIT_TUPLE = "(L" + TYPE + ";[L" + B_LIST_INITIAL_VALUE_ENTRY + ";)V";
    public static final String INIT_TUPLE_TYPE_IMPL = "(L" + STRING_VALUE + ";L" + MODULE + ";IZZ)V";
    public static final String INIT_TYPEDESC = "(L" + TYPEDESC_VALUE + ";)V";
    public static final String INIT_UNION_TYPE_IMPL = "(L" + STRING_VALUE + ";L" + MODULE + ";IZJ)V";
    public static final String INIT_WITH_BOOLEAN = "(L" + TYPE + ";Z)V";
    public static final String INIT_WITH_STRING = "(L" + STRING_VALUE + ";)V";
    public static final String INITIAL_METHOD_DESC = "(L" + STRAND_CLASS + ";";
    public static final String INIT_TYPE_REF = "(L" + STRING_VALUE + ";L" + MODULE + ";IZ)V";
    public static final String INSTANTIATE_WITH_INITIAL_VALUES = "(L" + STRAND_CLASS + ";[L" +
            B_INITIAL_VALUE_ENTRY + ";)L" + OBJECT + ";";
    public static final String INSTANTIATE = "(L" + STRAND_CLASS + ";)L" + OBJECT + ";";
    public static final String INT_VALUE_OF_METHOD = "(I)L" + INT_VALUE + ";";
    public static final String INTI_VARIABLE_KEY =
            "(L" + MODULE + ";L" + STRING_VALUE + ";L" + TYPE + ";L" + STRING_VALUE + ";Z)V";
    public static final String IS_CONCURRENT = "(L" + FUNCTION_POINTER + ";)Z";
    public static final String JSON_GET_ELEMENT = "(L" + OBJECT + ";L" + B_STRING_VALUE + ";)L" + OBJECT + ";";
    public static final String JSON_SET_ELEMENT = "(L" + OBJECT + ";L" + STRING_VALUE + ";L" + OBJECT + ";)V";
    public static final String LAMBDA_MAIN = "([L" + OBJECT + ";)L" + OBJECT + ";";
    public static final String LAMBDA_STOP_DYNAMIC = "([L" + OBJECT + ";)L" + OBJECT + ";";
    public static final String LINKED_HASH_SET_OP = "(L" + LINKED_HASH_SET + ";)V";
    public static final String LOAD_JOBJECT_TYPE = "L" + OBJECT + ";";
    public static final String LOAD_ANY_TYPE = "L" + ANY_TYPE + ";";
    public static final String LOAD_ANYDATA_TYPE = "L" + ANYDATA_TYPE + ";";
    public static final String LOAD_ARRAY_TYPE = "L" + ARRAY_TYPE + ";";
    public static final String INIT_ANYDATA_ARRAY = "([L" + OBJECT + ";L" + ARRAY_TYPE + ";)V";
    public static final String LOAD_BOOLEAN_TYPE = "L" + BOOLEAN_TYPE + ";";
    public static final String LOAD_BYTE_TYPE = "L" + BYTE_TYPE + ";";
    public static final String LOAD_DECIMAL_TYPE = "L" + DECIMAL_TYPE + ";";
    public static final String LOAD_FLOAT_TYPE = "L" + FLOAT_TYPE + ";";
    public static final String LOAD_HANDLE_TYPE = "L" + HANDLE_TYPE + ";";
    public static final String LOAD_INTEGER_TYPE = "L" + INTEGER_TYPE + ";";
    public static final String LOAD_JSON_TYPE = "L" + JSON_TYPE + ";";
    public static final String LOAD_NEVER_TYPE = "L" + NEVER_TYPE + ";";
    public static final String LOAD_NULL_TYPE = "L" + NULL_TYPE + ";";
    public static final String LOAD_OBJECT_TYPE = "L" + OBJECT_TYPE + ";";
    public static final String LOAD_READONLY_TYPE = "L" + READONLY_TYPE + ";";
    public static final String LOAD_SERVICE_TYPE = "L" + SERVICE_TYPE + ";";
    public static final String LOAD_STRING_TYPE = "L" + STRING_TYPE + ";";
    public static final String LOAD_TYPE = "L" + TYPE + ";";
    public static final String LOAD_UNION_TYPE = "L" + UNION_TYPE + ";";
    public static final String LOAD_XML_TYPE = "L" + XML_TYPE + ";";
    public static final String LOCK = "(L" + STRAND_CLASS + ";)Z";
    public static final String LONG_STREAM_RANGE_CLOSED = "(JJ)L" + LONG_STREAM + ";";
    public static final String LONG_TO_STRING = "(J)L" + STRING_VALUE + ";";
    public static final String LONG_VALUE_OF = "(J)L" + LONG_VALUE + ";";
    public static final String MAP_PUT = "(L" + OBJECT + ";L" + OBJECT + ";)L" + OBJECT + ";";
    public static final String MAP_VALUES = "()L" + COLLECTION + ";";
    public static final String MAP_VALUES_WITH_COLLECTION = "()L" + COLLECTION + "<TV;>;";
    public static final String METHOD_STRING_PARAM = "(L" + JvmConstants.STRING_VALUE + ";)V";
    public static final String METHOD_TYPE_IMPL_ARRAY_PARAM = "([L" + METHOD_TYPE_IMPL + ";)V";
    public static final String METHOD_TYPE_IMPL_INIT =
            "(L" + STRING_VALUE + ";L" + MODULE + ";L" + OBJECT_TYPE_IMPL + ";L" + FUNCTION_TYPE_IMPL + ";J)V";
    public static final String METHOD_TYPE_IMPL_PARAM = "(L" + METHOD_TYPE_IMPL + ";)V";
    public static final String MODULE_START = "(L" + STRAND_CLASS + ";)L" + OBJECT + ";";
    public static final String OBJECT_SET = "(L" + STRING_VALUE + ";L" + B_STRING_VALUE + ";L" + OBJECT + ";)V";
    public static final String OBJECT_TYPE_DUPLICATE = "()L" + OBJECT_TYPE_IMPL + ";";
    public static final String OBJECT_TYPE_IMPL_INIT = "(L" + TYPE + ";)V";
    public static final String PANIC_IF_IN_LOCK = "(L" + STRAND_CLASS + ";)V";
    public static final String PASS_BSTRING_RETURN_OBJECT = "(L" + B_STRING_VALUE + ";)L" + OBJECT + ";";
    public static final String PASS_OBJECT_RETURN_OBJECT = "(L" + OBJECT + ";)L" + OBJECT + ";";
    public static final String PASS_OBJECT_RETURN_SAME_TYPE = "(L" + OBJECT + ";)TV;";
    public static final String POPULATE_ATTACHED_FUNCTION = "([L" + METHOD_TYPE_IMPL + ";)V";
    public static final String POPULATE_CONFIG_DATA = "()[L" + VARIABLE_KEY + ";";
    public static final String POPULATE_INITIAL_VALUES = "([L" + B_MAPPING_INITIAL_VALUE_ENTRY + ";)V";
    public static final String PROCESS_ANNOTATIONS = "(L" + MAP_VALUE + ";L" + TYPE + ";)V";
    public static final String PROCESS_FP_ANNOTATIONS =
            "(L" + FUNCTION_POINTER + ";L" + MAP_VALUE + ";L" + STRING_VALUE + ";)V";
    public static final String PROCESS_OBJ_CTR_ANNOTATIONS =
            "(L" + OBJECT_TYPE_IMPL + ";L" + MAP_VALUE + ";L" + STRAND_CLASS + ";)V";
    public static final String STACK_FRAMES = "L" + STACK + ";";
    public static final String RECORD_GET = "(L" + STRING_VALUE + ";L" + OBJECT + ";)L" + OBJECT + ";";
    public static final String RECORD_GET_KEYS = "()[L" + OBJECT + ";";
    public static final String RECORD_INIT_WRAPPER = "(L" + STRAND_CLASS + ";L" + MAP_VALUE + ";)V";
    public static final String RECORD_PUT = "(L" + STRING_VALUE + ";L" + OBJECT + ";L" + OBJECT + ";)L" + OBJECT + ";";
    public static final String RECORD_REMOVE = "(L" + STRING_VALUE + ";L" + OBJECT + ";)L" + OBJECT + ";";
    public static final String RECORD_SET = "()L" + SET + ";";
    public static final String RECORD_SET_MAP_ENTRY = "()L" + SET + "<L" + MAP_ENTRY + "<TK;TV;>;>;";
    public static final String RECORD_TYPE_IMPL_INIT =
            "(L" + STRING_VALUE + ";L" + STRING_VALUE + ";L" + MODULE + ";JZI)V";
    public static final String RECORD_VALUE_CLASS = "<K:L" + OBJECT + ";V:L" + OBJECT + ";>L" + MAP_VALUE_IMPL +
            "<TK;TV;>;L" + MAP_VALUE + "<TK;TV;>;";
    public static final String RESOURCE_METHOD_TYPE_ARRAY_PARAM = "([L" + RESOURCE_METHOD_TYPE + ";)V";
    public static final String RESOURCE_METHOD_TYPE_IMPL_INIT =
            "(L" + STRING_VALUE + ";L" + MODULE + ";L" + OBJECT_TYPE_IMPL + ";L" + FUNCTION_TYPE_IMPL + ";[L" +
                    TYPE + ";JL" + STRING_VALUE + ";[L" + STRING_VALUE + ";)V";
    public static final String RETURN_ARRAY_VALUE = ")L" + ARRAY_VALUE + ";";
    public static final String RETURN_B_OBJECT = ")L" + B_OBJECT + ";";
    public static final String RETURN_B_STRING_VALUE = ")L" + B_STRING_VALUE + ";";
    public static final String RETURN_REGEX_VALUE = ")L" + REG_EXP_VALUE + ";";
    public static final String RETURN_DECIMAL_VALUE = ")L" + DECIMAL_VALUE + ";";
    public static final String RETURN_ERROR_VALUE = ")L" + ERROR_VALUE + ";";
    public static final String RETURN_FUNCTION_POINTER = ")L" + FUNCTION_POINTER + ";";
    public static final String RETURN_FUTURE_VALUE = ")L" + FUTURE_VALUE + ";";
    public static final String RETURN_HANDLE_VALUE = ")L" + HANDLE_VALUE + ";";
    public static final String RETURN_JOBJECT = ")L" + OBJECT + ";";
    public static final String RETURN_MAP_VALUE = ")L" + MAP_VALUE + ";";
    public static final String RETURN_OBJECT = "()L" + OBJECT + ";";
    public static final String RETURN_STREAM_VALUE = ")L" + STREAM_VALUE + ";";
    public static final String RETURN_TABLE_VALUE = ")L" + TABLE_VALUE + ";";
    public static final String RETURN_TYPEDESC_VALUE = ")L" + TYPEDESC_VALUE + ";";
    public static final String RETURN_XML_VALUE = ")L" + XML_VALUE + ";";
    public static final String SCHEDULE_LOCAL = "([L" + OBJECT + ";L" + B_FUNCTION_POINTER + ";L" +
            STRAND_CLASS + ";" + "L" + TYPE + ";L" + STRING_VALUE + ";L" + STRAND_METADATA + ";)L" + FUTURE_VALUE + ";";
    public static final String SCHEDULE_FUNCTION =
            "([L" + OBJECT + ";L" + B_FUNCTION_POINTER + ";L" + STRAND_CLASS + ";L" + TYPE + ";L" +
                    STRING_VALUE + ";" + "L" + STRAND_METADATA + ";)L" + FUTURE_VALUE + ";";
    public static final String SEND_DATA = "(L" + OBJECT + ";L" + STRAND_CLASS + ";)V";
    public static final String SET_ARRAY_ELEMENT = "(L" + TYPE + ";IZ)V";
    public static final String SET_DECIMAL_RETURN_DECIMAL = "(L" + DECIMAL_VALUE + ";)L" + DECIMAL_VALUE + ";";
    public static final String SET_IMMUTABLE_TYPE = "(L" + INTERSECTION_TYPE + ";)V";
    public static final String SET_LINKED_HASH_MAP = "(L" + LINKED_HASH_MAP + ";)V";
    public static final String SET_MAP = "(L" + MAP + ";)V";
    public static final String SET_METHODS = "([L" + METHOD_TYPE + ";)V";
    public static final String SET_INIT_METHOD = "(L" + METHOD_TYPE + ";)V";
    public static final String SET_ON_INIT = "(L" + B_STRING_VALUE + ";L" + OBJECT + ";)V";
    public static final String SET_RESOURCE_METHOD_TYPE_ARRAY = "([L" + RESOURCE_METHOD_TYPE + ";)V";
    public static final String SET_STRAND = "(L" + STRAND_CLASS + ";)V";
    public static final String SET_TYPE_ARRAY = "([L" + TYPE + ";)V";
    public static final String SET_TYPE_ID_SET = "(L" + TYPE_ID_SET + ";)V";
    public static final String SET_VALUE = "(L" + B_STRING_VALUE + ";L" + OBJECT + ";)V";
    public static final String START_CALLABLE_OBSERVATION =
            "(L" + BAL_ENV + ";L" + B_STRING_VALUE + ";L" + B_STRING_VALUE + ";JJL" + B_OBJECT + ";L" +
                    B_STRING_VALUE + ";ZZZ)V";
    public static final String START_RESOURCE_OBSERVATION =
            "(L" + BAL_ENV + ";L" + B_STRING_VALUE + ";L" + B_STRING_VALUE + ";JJL" + B_STRING_VALUE + ";L" +
                    B_STRING_VALUE + ";L" + B_STRING_VALUE + ";ZZ)V";
    public static final String STOP_OBSERVATION = "(L" + BAL_ENV + ";)V";
    public static final String STRING_BUILDER_APPEND = "(L" + STRING_VALUE + ";)L" + STRING_BUILDER + ";";
    public static final String SYNC_SEND_DATA = "(L" + OBJECT + ";L" + STRAND_CLASS + ";)L" + OBJECT + ";";
    public static final String TO_ARRAY = "([L" + OBJECT + ";)[L" + OBJECT + ";";
    public static final String TO_CHAR = "(L" + OBJECT + ";)L" + B_STRING_VALUE + ";";
    public static final String TO_STRING_RETURN = "()L" + STRING_VALUE + ";";
    public static final String TRY_TAKE_DATA = "(L" + STRAND_CLASS + ";)L" + OBJECT + ";";
    public static final String TUPLE_SET_MEMBERS_METHOD = "(L" + LIST + ";L" + TYPE + ";)V";
    public static final String TWO_OBJECTS_ARGS = "(L" + OBJECT + ";L" + OBJECT + ";)V";
    public static final String TYPE_DESC_CONSTRUCTOR = "(L" + TYPE + ";[L" + MAP_VALUE + ";)V";
    public static final String TYPE_DESC_CONSTRUCTOR_WITH_ANNOTATIONS =
                                                             "(L" + TYPE + ";[L" + MAP_VALUE + ";L" + MAP_VALUE + ";)V";
    public static final String TYPE_PARAMETER = "(L" + TYPE + ";)V";
    public static final String UPDATE_CHANNEL_DETAILS = "([L" + CHANNEL_DETAILS + ";)V";
    public static final String VALUE_CLASS_INIT = "(L" + STRAND_CLASS + ";L" + MAP_VALUE + ";)L" + OBJECT + ";";
    public static final String VALUE_OF_DECIMAL = "(D)L" + BIG_DECIMAL + ";";
    public static final String VALUE_OF_JSTRING = "(L" + OBJECT + ";)L" + STRING_VALUE + ";";
    public static final String WAIT_RESULT = STRAND_CLASS + "$WaitResult";
    public static final String XML_ADD_CHILDREN = "(L" + XML_VALUE + ";)V";
    public static final String XML_CHILDREN = "()L" + XML_VALUE + ";";
    public static final String XML_CHILDREN_FROM_STRING = "(L" + STRING_VALUE + ";)L" + XML_VALUE + ";";
    public static final String XML_CONCAT = "(L" + XML_VALUE + ";L" + XML_VALUE + ";)L" + XML_VALUE + ";";
    public static final String XML_GET_ATTRIBUTE = "(L" + B_XML_QNAME + ";)L" + STRING_VALUE + ";";
    public static final String XML_GET_ITEM = "(I)L" + XML_VALUE + ";";
    public static final String XML_SET_ATTRIBUTE = "(L" + B_XML_QNAME + ";L" + B_STRING_VALUE + ";)V";
    public static final String VOID_METHOD_DESC = "()V";
    public static final String HANDLE_DESCRIPTOR_FOR_STRING_CONCAT = "(Ljava/lang/invoke/MethodHandles$Lookup;" +
            GET_STRING + "Ljava/lang/invoke/MethodType;" + GET_STRING + "[" + GET_OBJECT + ")" +
            "Ljava/lang/invoke/CallSite;";
    public static final String CREATE_REGEXP = "(L" + REG_EXP_DISJUNCTION + ";)L" + REG_EXP_VALUE + ";";
    public static final String CREATE_RE_DISJUNCTION = "(L" + ARRAY_VALUE + ";)L" + REG_EXP_DISJUNCTION + ";";
    public static final String CREATE_RE_SEQUENCE = "(L" + ARRAY_VALUE + ";)L" + REG_EXP_SEQUENCE + ";";
    public static final String CREATE_RE_ASSERTION = "(L" + B_STRING_VALUE + ";)L" + REG_EXP_ASSERTION + ";";
    public static final String CREATE_RE_ATOM_QUANTIFIER = "(L" + OBJECT + ";L" + REG_EXP_QUANTIFIER + ";)L"
            + REG_EXP_ATOM_QUANTIFIER + ";";
    public static final String CREATE_RE_LITERAL_CHAR = "(L" + B_STRING_VALUE + ";)L" + REG_EXP_CHAR_ESCAPE + ";";
    public static final String CREATE_RE_CHAR_CLASS = "(L" + B_STRING_VALUE + ";L" + B_STRING_VALUE + ";L"
                    + REG_EXP_CHAR_SET + ";L" + B_STRING_VALUE + ";)L" + REG_EXP_CHAR_CLASS + ";";
    public static final String CREATE_RE_CHAR_SET = "(L" + ARRAY_VALUE + ";)L" + REG_EXP_CHAR_SET + ";";
    public static final String CREATE_RE_CHAR_SET_RANGE = "(L" + B_STRING_VALUE + ";L" + B_STRING_VALUE + ";L" +
             B_STRING_VALUE + ";)L" + REG_EXP_CHAR_SET_RANGE + ";";
    public static final String CREATE_RE_CAPTURING_GROUP = "(L" + B_STRING_VALUE + ";L" + OBJECT +
            ";L" + REG_EXP_DISJUNCTION + ";L" + B_STRING_VALUE + ";)L" + REG_EXP_CAPTURING_GROUP + ";";
    public static final String CREATE_RE_FLAG_EXPR = "(L" + B_STRING_VALUE + ";L" + REG_EXP_FLAG_ON_OFF +
            ";L" + B_STRING_VALUE + ";)L" + REG_EXP_FLAG_EXPR + ";";
    public static final String CREATE_RE_FLAG_ON_OFF = "(L" + B_STRING_VALUE + ";)L" + REG_EXP_FLAG_ON_OFF + ";";
    public static final String CREATE_RE_QUANTIFIER = "(L" + B_STRING_VALUE + ";L" + B_STRING_VALUE + ";)L"
            + REG_EXP_QUANTIFIER + ";";
    public static final String GRACEFUL_EXIT_METHOD = "(L" + STRAND_CLASS + ";)V";
    public static final String GET_TOML_DETAILS = "()L" + TOML_DETAILS + ";";
    public static final String GET_TEST_CONFIG_PATH = "(L" + MODULE + ";L" + STRING_VALUE + ";L" + STRING_VALUE +
            ";)L" + TOML_DETAILS + ";";
<<<<<<< HEAD
    public static final String ALT_RECEIVE_CALL = "(L" + STRAND_CLASS + ";[L" + STRING_VALUE + ";)L" + OBJECT + ";";
    public static final String MULTIPLE_RECEIVE_CALL = "(L" + STRAND_CLASS + ";[L" + RECEIVE_FIELD + ";L" + TYPE +
            ";)L" + OBJECT + ";";
=======
    public static final String SET_DEFAULT_VALUE_METHOD = "(L" + STRING_VALUE + ";L" + B_FUNCTION_POINTER + ";)V";
>>>>>>> 60357b23

    private JvmSignatures() {
    }
}<|MERGE_RESOLUTION|>--- conflicted
+++ resolved
@@ -504,13 +504,10 @@
     public static final String GET_TOML_DETAILS = "()L" + TOML_DETAILS + ";";
     public static final String GET_TEST_CONFIG_PATH = "(L" + MODULE + ";L" + STRING_VALUE + ";L" + STRING_VALUE +
             ";)L" + TOML_DETAILS + ";";
-<<<<<<< HEAD
+    public static final String SET_DEFAULT_VALUE_METHOD = "(L" + STRING_VALUE + ";L" + B_FUNCTION_POINTER + ";)V";
     public static final String ALT_RECEIVE_CALL = "(L" + STRAND_CLASS + ";[L" + STRING_VALUE + ";)L" + OBJECT + ";";
     public static final String MULTIPLE_RECEIVE_CALL = "(L" + STRAND_CLASS + ";[L" + RECEIVE_FIELD + ";L" + TYPE +
             ";)L" + OBJECT + ";";
-=======
-    public static final String SET_DEFAULT_VALUE_METHOD = "(L" + STRING_VALUE + ";L" + B_FUNCTION_POINTER + ";)V";
->>>>>>> 60357b23
 
     private JvmSignatures() {
     }
