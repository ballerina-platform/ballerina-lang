--- conflicted
+++ resolved
@@ -253,17 +253,10 @@
     public static final String HANDLE_WAIT_MULTIPLE = "(L" + MAP + ";L" + MAP_VALUE + ";)V";
     public static final String HANDLE_WORKER_ERROR =
             "(L" + REF_VALUE + ";L" + STRAND_CLASS + ";[L" + CHANNEL_DETAILS + ";)V";
-<<<<<<< HEAD
-    public static final String INIT_ARRAY = "(L" + TYPE + ";J[L" + B_LIST_INITIAL_VALUE_ENTRY + ";)V";
-    public static final String INIT_ARRAY_TYPE_IMPL = "(L" + TYPE + ";IZI)V";
-    public static final String INIT_ARRAY_WITH_INITIAL_VALUES = "(L" + TYPE + ";J[L" + B_LIST_INITIAL_VALUE_ENTRY +
-            ";L" + TYPEDESC_VALUE + ";)V";
-=======
-    public static final String INIT_ARRAY = "(L" + ARRAY_TYPE + ";[L" + B_LIST_INITIAL_VALUE_ENTRY + ";)V";
+    public static final String INIT_ARRAY = "(L" + TYPE + ";[L" + B_LIST_INITIAL_VALUE_ENTRY + ";)V";
     public static final String INIT_ARRAY_TYPE_IMPL = "(L" + TYPE + ";IZI)V";
     public static final String INIT_ARRAY_WITH_INITIAL_VALUES =
-            "(L" + ARRAY_TYPE + ";[L" + B_LIST_INITIAL_VALUE_ENTRY + ";L" + TYPEDESC_VALUE + ";)V";
->>>>>>> 028ef826
+            "(L" + TYPE + ";[L" + B_LIST_INITIAL_VALUE_ENTRY + ";L" + TYPEDESC_VALUE + ";)V";
     public static final String INIT_BAL_ENV = "(L" + STRAND_CLASS + ";L" + MODULE + ";)V";
     public static final String INIT_CHANNEL_DETAILS = "(L" + STRING_VALUE + ";ZZ)V";
     public static final String INIT_CLI_SPEC = "(L" + OPTION + ";[L" + OPERAND + ";[L" + STRING_VALUE + ";)V";
@@ -301,11 +294,7 @@
     public static final String INIT_TABLE_TYPE_WITH_FIELD_NAME_LIST = "(L" + TYPE + ";[L" + STRING_VALUE + ";Z)V";
     public static final String INIT_TABLE_VALUE_IMPL = "(L" + TABLE_TYPE + ";L" + ARRAY_VALUE + ";L" + ARRAY_VALUE +
             ";)V";
-<<<<<<< HEAD
-    public static final String INIT_TUPLE = "(L" + TYPE + ";J[L" + B_LIST_INITIAL_VALUE_ENTRY + ";)V";
-=======
-    public static final String INIT_TUPLE = "(L" + TUPLE_TYPE + ";[L" + B_LIST_INITIAL_VALUE_ENTRY + ";)V";
->>>>>>> 028ef826
+    public static final String INIT_TUPLE = "(L" + TYPE + ";[L" + B_LIST_INITIAL_VALUE_ENTRY + ";)V";
     public static final String INIT_TUPLE_TYPE_IMPL = "(L" + STRING_VALUE + ";L" + MODULE + ";IZZ)V";
     public static final String INIT_TYPEDESC = "(L" + TYPEDESC_VALUE + ";)V";
     public static final String INIT_UNION_TYPE_IMPL = "(L" + STRING_VALUE + ";L" + MODULE + ";IZJ)V";
