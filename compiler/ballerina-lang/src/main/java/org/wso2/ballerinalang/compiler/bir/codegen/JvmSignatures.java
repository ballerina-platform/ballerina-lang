--- conflicted
+++ resolved
@@ -471,11 +471,7 @@
     public static final String CREATE_RE_CHAR_SET = "(L" + ARRAY_VALUE + ";)L" + REG_EXP_CHAR_SET + ";";
     public static final String CREATE_RE_CHAR_SET_RANGE = "(L" + B_STRING_VALUE + ";L" + B_STRING_VALUE + ";L" +
              B_STRING_VALUE + ";)L" + REG_EXP_CHAR_SET_RANGE + ";";
-<<<<<<< HEAD
-    public static final String CREATE_RE_CAPTURING_GROUP = "(L" + B_STRING_VALUE + ";L" + REG_EXP_FLAG_EXPR +
-=======
     public static final String CREATE_RE_CAPTURING_GROUP = "(L" + B_STRING_VALUE + ";L" + OBJECT +
->>>>>>> e2e98c88
             ";L" + REG_EXP_DISJUNCTION + ";L" + B_STRING_VALUE + ";)L" + REG_EXP_CAPTURING_GROUP + ";";
     public static final String CREATE_RE_FLAG_EXPR = "(L" + B_STRING_VALUE + ";L" + REG_EXP_FLAG_ON_OFF +
             ";L" + B_STRING_VALUE + ";)L" + REG_EXP_FLAG_EXPR + ";";
