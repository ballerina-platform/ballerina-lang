--- conflicted
+++ resolved
@@ -728,7 +728,6 @@
         List<BLangVariable> desugaredGlobalVarList = new ArrayList<>();
 
         pkgNode.globalVars.forEach(globalVar -> {
-<<<<<<< HEAD
             // This will convert complex variables to simple variable
             if (globalVar.getKind() == NodeKind.TUPLE_VARIABLE) {
                 BLangNode blockStatementNode = rewrite(globalVar, env);
@@ -739,28 +738,22 @@
                     desugaredGlobalVarList.add(rewrite(simpleVarDef.var, env));
                 });
             } else {
-                addToInitFunction((BLangSimpleVariable) globalVar, initFnBody);
-                desugaredGlobalVarList.add(rewrite(globalVar, env));
-=======
-            long globalVarFlags = globalVar.symbol.flags;
-            if (globalVar.expr != null || Symbols.isFlagOn(globalVarFlags, Flags.CONFIGURABLE)) {
-
+                long globalVarFlags = globalVar.symbol.flags;
+                BLangSimpleVariable simpleGlobalVar = (BLangSimpleVariable) globalVar;
                 if (Symbols.isFlagOn(globalVarFlags, Flags.CONFIGURABLE)) {
                     if (Symbols.isFlagOn(globalVarFlags, Flags.REQUIRED)) {
                         // If it is required configuration get directly
-                        List<BLangExpression> args = getConfigurableLangLibInvocationParam(globalVar);
+                        List<BLangExpression> args = getConfigurableLangLibInvocationParam(simpleGlobalVar);
                         BLangInvocation getValueInvocation = createLangLibInvocationNode("getConfigurableValue",
-                                args, symTable.anydataType, globalVar.pos);
-                        globalVar.expr = getValueInvocation;
+                                args, symTable.anydataType, simpleGlobalVar.pos);
+                        simpleGlobalVar.expr = getValueInvocation;
                     } else {
                         // If it is optional configuration create if else
-                        globalVar.expr  = createIfElseFromConfigurable(globalVar);
+                        simpleGlobalVar.expr  = createIfElseFromConfigurable(simpleGlobalVar);
                     }
                 }
-
-                BLangAssignment assignment = createAssignmentStmt(globalVar);
-                initFnBody.stmts.add(assignment);
->>>>>>> 01ec3395
+                addToInitFunction(simpleGlobalVar, initFnBody);
+                desugaredGlobalVarList.add(rewrite(simpleGlobalVar, env));
             }
         });
         pkgNode.globalVars = desugaredGlobalVarList;
