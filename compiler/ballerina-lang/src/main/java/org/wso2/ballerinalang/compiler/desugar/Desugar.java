--- conflicted
+++ resolved
@@ -315,11 +315,8 @@
     private BLangNode result;
     private NodeCloner nodeCloner;
     private SemanticAnalyzer semanticAnalyzer;
-<<<<<<< HEAD
+    private ResolvedTypeBuilder typeBuilder;
     private BLangAnonymousModelHelper anonModelHelper;
-=======
-    private ResolvedTypeBuilder typeBuilder;
->>>>>>> 87d2a0f2
 
     private BLangStatementLink currentLink;
     public Stack<BLangLockStmt> enclLocks = new Stack<>();
@@ -370,11 +367,8 @@
         this.serviceDesugar = ServiceDesugar.getInstance(context);
         this.nodeCloner = NodeCloner.getInstance(context);
         this.semanticAnalyzer = SemanticAnalyzer.getInstance(context);
-<<<<<<< HEAD
+        this.typeBuilder = new ResolvedTypeBuilder();
         this.anonModelHelper = BLangAnonymousModelHelper.getInstance(context);
-=======
-        this.typeBuilder = new ResolvedTypeBuilder();
->>>>>>> 87d2a0f2
     }
 
     public BLangPackage perform(BLangPackage pkgNode) {
