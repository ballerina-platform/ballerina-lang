--- conflicted
+++ resolved
@@ -177,11 +177,8 @@
     private EndpointDesugar endpointDesugar;
     private SqlQueryBuilder sqlQueryBuilder;
     private Types types;
-<<<<<<< HEAD
     private Names names;
-=======
     private SiddhiQueryBuilder siddhiQueryBuilder;
->>>>>>> cd1339c2
 
     private BLangNode result;
 
@@ -210,11 +207,8 @@
         this.endpointDesugar = EndpointDesugar.getInstance(context);
         this.sqlQueryBuilder = SqlQueryBuilder.getInstance(context);
         this.types = Types.getInstance(context);
-<<<<<<< HEAD
         this.names = Names.getInstance(context);
-=======
         this.siddhiQueryBuilder = SiddhiQueryBuilder.getInstance(context);
->>>>>>> cd1339c2
     }
 
     public BLangPackage perform(BLangPackage pkgNode) {
