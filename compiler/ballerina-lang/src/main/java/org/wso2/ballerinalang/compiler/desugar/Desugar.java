/*
 *  Copyright (c) 2017, WSO2 Inc. (http://www.wso2.org) All Rights Reserved.
 *
 *  WSO2 Inc. licenses this file to you under the Apache License,
 *  Version 2.0 (the "License"); you may not use this file except
 *  in compliance with the License.
 *  You may obtain a copy of the License at
 *
 *    http://www.apache.org/licenses/LICENSE-2.0
 *
 *  Unless required by applicable law or agreed to in writing,
 *  software distributed under the License is distributed on an
 *  "AS IS" BASIS, WITHOUT WARRANTIES OR CONDITIONS OF ANY
 *  KIND, either express or implied.  See the License for the
 *  specific language governing permissions and limitations
 *  under the License.
 */
package org.wso2.ballerinalang.compiler.desugar;

import org.ballerinalang.compiler.CompilerPhase;
import org.ballerinalang.model.TreeBuilder;
import org.ballerinalang.model.elements.Flag;
import org.ballerinalang.model.elements.TableColumnFlag;
import org.ballerinalang.model.symbols.SymbolKind;
import org.ballerinalang.model.tree.NodeKind;
import org.ballerinalang.model.tree.OperatorKind;
import org.ballerinalang.model.tree.RecordVariableNode.BLangRecordVariableKeyValueNode;
import org.ballerinalang.model.tree.clauses.JoinStreamingInput;
import org.ballerinalang.model.tree.expressions.NamedArgNode;
import org.ballerinalang.model.tree.statements.BlockNode;
import org.ballerinalang.model.tree.statements.StreamingQueryStatementNode;
import org.ballerinalang.model.tree.statements.VariableDefinitionNode;
import org.ballerinalang.model.types.TypeKind;
import org.wso2.ballerinalang.compiler.semantics.analyzer.SymbolResolver;
import org.wso2.ballerinalang.compiler.semantics.analyzer.TaintAnalyzer;
import org.wso2.ballerinalang.compiler.semantics.analyzer.Types;
import org.wso2.ballerinalang.compiler.semantics.model.BLangBuiltInMethod;
import org.wso2.ballerinalang.compiler.semantics.model.Scope;
import org.wso2.ballerinalang.compiler.semantics.model.SymbolEnv;
import org.wso2.ballerinalang.compiler.semantics.model.SymbolTable;
import org.wso2.ballerinalang.compiler.semantics.model.iterable.IterableContext;
import org.wso2.ballerinalang.compiler.semantics.model.iterable.IterableKind;
import org.wso2.ballerinalang.compiler.semantics.model.iterable.Operation;
import org.wso2.ballerinalang.compiler.semantics.model.symbols.BAttachedFunction;
import org.wso2.ballerinalang.compiler.semantics.model.symbols.BCastOperatorSymbol;
import org.wso2.ballerinalang.compiler.semantics.model.symbols.BConstantSymbol;
import org.wso2.ballerinalang.compiler.semantics.model.symbols.BConversionOperatorSymbol;
import org.wso2.ballerinalang.compiler.semantics.model.symbols.BInvokableSymbol;
import org.wso2.ballerinalang.compiler.semantics.model.symbols.BObjectTypeSymbol;
import org.wso2.ballerinalang.compiler.semantics.model.symbols.BOperatorSymbol;
import org.wso2.ballerinalang.compiler.semantics.model.symbols.BPackageSymbol;
import org.wso2.ballerinalang.compiler.semantics.model.symbols.BRecordTypeSymbol;
import org.wso2.ballerinalang.compiler.semantics.model.symbols.BSymbol;
import org.wso2.ballerinalang.compiler.semantics.model.symbols.BTypeSymbol;
import org.wso2.ballerinalang.compiler.semantics.model.symbols.BVarSymbol;
import org.wso2.ballerinalang.compiler.semantics.model.symbols.BXMLNSSymbol;
import org.wso2.ballerinalang.compiler.semantics.model.symbols.SymTag;
import org.wso2.ballerinalang.compiler.semantics.model.symbols.Symbols;
import org.wso2.ballerinalang.compiler.semantics.model.symbols.TaintRecord;
import org.wso2.ballerinalang.compiler.semantics.model.types.BArrayType;
import org.wso2.ballerinalang.compiler.semantics.model.types.BErrorType;
import org.wso2.ballerinalang.compiler.semantics.model.types.BField;
import org.wso2.ballerinalang.compiler.semantics.model.types.BIntermediateCollectionType;
import org.wso2.ballerinalang.compiler.semantics.model.types.BInvokableType;
import org.wso2.ballerinalang.compiler.semantics.model.types.BMapType;
import org.wso2.ballerinalang.compiler.semantics.model.types.BRecordType;
import org.wso2.ballerinalang.compiler.semantics.model.types.BStructureType;
import org.wso2.ballerinalang.compiler.semantics.model.types.BTableType;
import org.wso2.ballerinalang.compiler.semantics.model.types.BTupleType;
import org.wso2.ballerinalang.compiler.semantics.model.types.BType;
import org.wso2.ballerinalang.compiler.semantics.model.types.BUnionType;
import org.wso2.ballerinalang.compiler.tree.BLangErrorVariable;
import org.wso2.ballerinalang.compiler.tree.BLangFunction;
import org.wso2.ballerinalang.compiler.tree.BLangIdentifier;
import org.wso2.ballerinalang.compiler.tree.BLangImportPackage;
import org.wso2.ballerinalang.compiler.tree.BLangInvokableNode;
import org.wso2.ballerinalang.compiler.tree.BLangNode;
import org.wso2.ballerinalang.compiler.tree.BLangNodeVisitor;
import org.wso2.ballerinalang.compiler.tree.BLangPackage;
import org.wso2.ballerinalang.compiler.tree.BLangRecordVariable;
import org.wso2.ballerinalang.compiler.tree.BLangRecordVariable.BLangRecordVariableKeyValue;
import org.wso2.ballerinalang.compiler.tree.BLangResource;
import org.wso2.ballerinalang.compiler.tree.BLangSimpleVariable;
import org.wso2.ballerinalang.compiler.tree.BLangTupleVariable;
import org.wso2.ballerinalang.compiler.tree.BLangTypeDefinition;
import org.wso2.ballerinalang.compiler.tree.BLangVariable;
import org.wso2.ballerinalang.compiler.tree.BLangWorker;
import org.wso2.ballerinalang.compiler.tree.BLangXMLNS;
import org.wso2.ballerinalang.compiler.tree.BLangXMLNS.BLangLocalXMLNS;
import org.wso2.ballerinalang.compiler.tree.BLangXMLNS.BLangPackageXMLNS;
import org.wso2.ballerinalang.compiler.tree.expressions.BLangAccessExpression;
import org.wso2.ballerinalang.compiler.tree.expressions.BLangArrayLiteral;
import org.wso2.ballerinalang.compiler.tree.expressions.BLangArrayLiteral.BLangJSONArrayLiteral;
import org.wso2.ballerinalang.compiler.tree.expressions.BLangArrowFunction;
import org.wso2.ballerinalang.compiler.tree.expressions.BLangBinaryExpr;
import org.wso2.ballerinalang.compiler.tree.expressions.BLangBracedOrTupleExpr;
import org.wso2.ballerinalang.compiler.tree.expressions.BLangCheckedExpr;
import org.wso2.ballerinalang.compiler.tree.expressions.BLangElvisExpr;
import org.wso2.ballerinalang.compiler.tree.expressions.BLangErrorConstructorExpr;
import org.wso2.ballerinalang.compiler.tree.expressions.BLangErrorVarRef;
import org.wso2.ballerinalang.compiler.tree.expressions.BLangExpression;
import org.wso2.ballerinalang.compiler.tree.expressions.BLangFieldBasedAccess;
import org.wso2.ballerinalang.compiler.tree.expressions.BLangFieldBasedAccess.BLangStructFunctionVarRef;
import org.wso2.ballerinalang.compiler.tree.expressions.BLangIndexBasedAccess;
import org.wso2.ballerinalang.compiler.tree.expressions.BLangIndexBasedAccess.BLangArrayAccessExpr;
import org.wso2.ballerinalang.compiler.tree.expressions.BLangIndexBasedAccess.BLangJSONAccessExpr;
import org.wso2.ballerinalang.compiler.tree.expressions.BLangIndexBasedAccess.BLangMapAccessExpr;
import org.wso2.ballerinalang.compiler.tree.expressions.BLangIndexBasedAccess.BLangStructFieldAccessExpr;
import org.wso2.ballerinalang.compiler.tree.expressions.BLangIndexBasedAccess.BLangTupleAccessExpr;
import org.wso2.ballerinalang.compiler.tree.expressions.BLangIndexBasedAccess.BLangXMLAccessExpr;
import org.wso2.ballerinalang.compiler.tree.expressions.BLangIntRangeExpression;
import org.wso2.ballerinalang.compiler.tree.expressions.BLangInvocation;
import org.wso2.ballerinalang.compiler.tree.expressions.BLangInvocation.BFunctionPointerInvocation;
import org.wso2.ballerinalang.compiler.tree.expressions.BLangInvocation.BLangAttachedFunctionInvocation;
import org.wso2.ballerinalang.compiler.tree.expressions.BLangInvocation.BLangBuiltInMethodInvocation;
import org.wso2.ballerinalang.compiler.tree.expressions.BLangIsAssignableExpr;
import org.wso2.ballerinalang.compiler.tree.expressions.BLangIsLikeExpr;
import org.wso2.ballerinalang.compiler.tree.expressions.BLangLambdaFunction;
import org.wso2.ballerinalang.compiler.tree.expressions.BLangLiteral;
import org.wso2.ballerinalang.compiler.tree.expressions.BLangMatchExpression;
import org.wso2.ballerinalang.compiler.tree.expressions.BLangMatchExpression.BLangMatchExprPatternClause;
import org.wso2.ballerinalang.compiler.tree.expressions.BLangNamedArgsExpression;
import org.wso2.ballerinalang.compiler.tree.expressions.BLangRecordLiteral;
import org.wso2.ballerinalang.compiler.tree.expressions.BLangRecordLiteral.BLangChannelLiteral;
import org.wso2.ballerinalang.compiler.tree.expressions.BLangRecordLiteral.BLangJSONLiteral;
import org.wso2.ballerinalang.compiler.tree.expressions.BLangRecordLiteral.BLangMapLiteral;
import org.wso2.ballerinalang.compiler.tree.expressions.BLangRecordLiteral.BLangStreamLiteral;
import org.wso2.ballerinalang.compiler.tree.expressions.BLangRecordLiteral.BLangStructLiteral;
import org.wso2.ballerinalang.compiler.tree.expressions.BLangRecordVarRef;
import org.wso2.ballerinalang.compiler.tree.expressions.BLangRecordVarRef.BLangRecordVarRefKeyValue;
import org.wso2.ballerinalang.compiler.tree.expressions.BLangRestArgsExpression;
import org.wso2.ballerinalang.compiler.tree.expressions.BLangServiceConstructorExpr;
import org.wso2.ballerinalang.compiler.tree.expressions.BLangSimpleVarRef;
import org.wso2.ballerinalang.compiler.tree.expressions.BLangSimpleVarRef.BLangFieldVarRef;
import org.wso2.ballerinalang.compiler.tree.expressions.BLangSimpleVarRef.BLangFunctionVarRef;
import org.wso2.ballerinalang.compiler.tree.expressions.BLangSimpleVarRef.BLangLocalVarRef;
import org.wso2.ballerinalang.compiler.tree.expressions.BLangSimpleVarRef.BLangPackageVarRef;
import org.wso2.ballerinalang.compiler.tree.expressions.BLangSimpleVarRef.BLangTypeLoad;
import org.wso2.ballerinalang.compiler.tree.expressions.BLangStatementExpression;
import org.wso2.ballerinalang.compiler.tree.expressions.BLangStringTemplateLiteral;
import org.wso2.ballerinalang.compiler.tree.expressions.BLangTableLiteral;
import org.wso2.ballerinalang.compiler.tree.expressions.BLangTableQueryExpression;
import org.wso2.ballerinalang.compiler.tree.expressions.BLangTernaryExpr;
import org.wso2.ballerinalang.compiler.tree.expressions.BLangTrapExpr;
import org.wso2.ballerinalang.compiler.tree.expressions.BLangTupleVarRef;
import org.wso2.ballerinalang.compiler.tree.expressions.BLangTypeConversionExpr;
import org.wso2.ballerinalang.compiler.tree.expressions.BLangTypeInit;
import org.wso2.ballerinalang.compiler.tree.expressions.BLangTypeTestExpr;
import org.wso2.ballerinalang.compiler.tree.expressions.BLangTypedescExpr;
import org.wso2.ballerinalang.compiler.tree.expressions.BLangUnaryExpr;
import org.wso2.ballerinalang.compiler.tree.expressions.BLangVariableReference;
import org.wso2.ballerinalang.compiler.tree.expressions.BLangWaitExpr;
import org.wso2.ballerinalang.compiler.tree.expressions.BLangWaitForAllExpr;
import org.wso2.ballerinalang.compiler.tree.expressions.BLangWorkerFlushExpr;
import org.wso2.ballerinalang.compiler.tree.expressions.BLangWorkerReceive;
import org.wso2.ballerinalang.compiler.tree.expressions.BLangWorkerSyncSendExpr;
import org.wso2.ballerinalang.compiler.tree.expressions.BLangXMLAttribute;
import org.wso2.ballerinalang.compiler.tree.expressions.BLangXMLAttributeAccess;
import org.wso2.ballerinalang.compiler.tree.expressions.BLangXMLCommentLiteral;
import org.wso2.ballerinalang.compiler.tree.expressions.BLangXMLElementLiteral;
import org.wso2.ballerinalang.compiler.tree.expressions.BLangXMLProcInsLiteral;
import org.wso2.ballerinalang.compiler.tree.expressions.BLangXMLQName;
import org.wso2.ballerinalang.compiler.tree.expressions.BLangXMLQuotedString;
import org.wso2.ballerinalang.compiler.tree.expressions.BLangXMLTextLiteral;
import org.wso2.ballerinalang.compiler.tree.statements.BLangAbort;
import org.wso2.ballerinalang.compiler.tree.statements.BLangAssignment;
import org.wso2.ballerinalang.compiler.tree.statements.BLangBlockStmt;
import org.wso2.ballerinalang.compiler.tree.statements.BLangBreak;
import org.wso2.ballerinalang.compiler.tree.statements.BLangCompoundAssignment;
import org.wso2.ballerinalang.compiler.tree.statements.BLangContinue;
import org.wso2.ballerinalang.compiler.tree.statements.BLangErrorDestructure;
import org.wso2.ballerinalang.compiler.tree.statements.BLangErrorVariableDef;
import org.wso2.ballerinalang.compiler.tree.statements.BLangExpressionStmt;
import org.wso2.ballerinalang.compiler.tree.statements.BLangForeach;
import org.wso2.ballerinalang.compiler.tree.statements.BLangForever;
import org.wso2.ballerinalang.compiler.tree.statements.BLangForkJoin;
import org.wso2.ballerinalang.compiler.tree.statements.BLangIf;
import org.wso2.ballerinalang.compiler.tree.statements.BLangLock;
import org.wso2.ballerinalang.compiler.tree.statements.BLangMatch;
import org.wso2.ballerinalang.compiler.tree.statements.BLangMatch.BLangMatchBindingPatternClause;
import org.wso2.ballerinalang.compiler.tree.statements.BLangMatch.BLangMatchStaticBindingPatternClause;
import org.wso2.ballerinalang.compiler.tree.statements.BLangMatch.BLangMatchStructuredBindingPatternClause;
import org.wso2.ballerinalang.compiler.tree.statements.BLangMatch.BLangMatchTypedBindingPatternClause;
import org.wso2.ballerinalang.compiler.tree.statements.BLangPanic;
import org.wso2.ballerinalang.compiler.tree.statements.BLangRecordDestructure;
import org.wso2.ballerinalang.compiler.tree.statements.BLangRecordVariableDef;
import org.wso2.ballerinalang.compiler.tree.statements.BLangRetry;
import org.wso2.ballerinalang.compiler.tree.statements.BLangReturn;
import org.wso2.ballerinalang.compiler.tree.statements.BLangSimpleVariableDef;
import org.wso2.ballerinalang.compiler.tree.statements.BLangStatement;
import org.wso2.ballerinalang.compiler.tree.statements.BLangStatement.BLangStatementLink;
import org.wso2.ballerinalang.compiler.tree.statements.BLangTransaction;
import org.wso2.ballerinalang.compiler.tree.statements.BLangTupleDestructure;
import org.wso2.ballerinalang.compiler.tree.statements.BLangTupleVariableDef;
import org.wso2.ballerinalang.compiler.tree.statements.BLangWhile;
import org.wso2.ballerinalang.compiler.tree.statements.BLangWorkerSend;
import org.wso2.ballerinalang.compiler.tree.statements.BLangXMLNSStatement;
import org.wso2.ballerinalang.compiler.tree.types.BLangObjectTypeNode;
import org.wso2.ballerinalang.compiler.tree.types.BLangRecordTypeNode;
import org.wso2.ballerinalang.compiler.tree.types.BLangType;
import org.wso2.ballerinalang.compiler.tree.types.BLangValueType;
import org.wso2.ballerinalang.compiler.util.CompilerContext;
import org.wso2.ballerinalang.compiler.util.DefaultValueLiteral;
import org.wso2.ballerinalang.compiler.util.Name;
import org.wso2.ballerinalang.compiler.util.Names;
import org.wso2.ballerinalang.compiler.util.TypeTags;
import org.wso2.ballerinalang.compiler.util.diagnotic.DiagnosticPos;
import org.wso2.ballerinalang.programfile.InstructionCodes;
import org.wso2.ballerinalang.util.Flags;
import org.wso2.ballerinalang.util.Lists;

import java.nio.charset.StandardCharsets;
import java.util.ArrayList;
import java.util.Base64;
import java.util.Collections;
import java.util.Comparator;
import java.util.EnumSet;
import java.util.HashMap;
import java.util.Iterator;
import java.util.LinkedHashSet;
import java.util.LinkedList;
import java.util.List;
import java.util.Map;
import java.util.Optional;
import java.util.Set;
import java.util.Stack;
import java.util.stream.Collectors;

import static org.wso2.ballerinalang.compiler.semantics.model.BLangBuiltInMethod.SIMPLE_VALUE_CONVERT;
import static org.wso2.ballerinalang.compiler.util.Names.GEN_VAR_PREFIX;
import static org.wso2.ballerinalang.compiler.util.Names.IGNORE;

/**
 * @since 0.94
 */
public class Desugar extends BLangNodeVisitor {

    private static final CompilerContext.Key<Desugar> DESUGAR_KEY =
            new CompilerContext.Key<>();
    private static final String QUERY_TABLE_WITH_JOIN_CLAUSE = "queryTableWithJoinClause";
    private static final String QUERY_TABLE_WITHOUT_JOIN_CLAUSE = "queryTableWithoutJoinClause";
    private static final String CREATE_FOREVER = "startForever";
    private static final String BASE_64 = "base64";
    private static final String ERROR_REASON_FUNCTION_NAME = "reason";
    private static final String ERROR_DETAIL_FUNCTION_NAME = "detail";

    private SymbolTable symTable;
    private SymbolResolver symResolver;
    private IterableCodeDesugar iterableCodeDesugar;
    private StreamingCodeDesugar streamingCodeDesugar;
    private AnnotationDesugar annotationDesugar;
    private InMemoryTableQueryBuilder inMemoryTableQueryBuilder;
    private Types types;
    private Names names;
    private SiddhiQueryBuilder siddhiQueryBuilder;
    private ServiceDesugar serviceDesugar;

    private BLangNode result;

    private BLangStatementLink currentLink;
    private Stack<BLangWorker> workerStack = new Stack<>();

    public Stack<BLangLock> enclLocks = new Stack<>();

    private SymbolEnv env;
    private int lambdaFunctionCount = 0;
    private int recordCount = 0;

    // Safe navigation related variables
    private Stack<BLangMatch> matchStmtStack = new Stack<>();
    Stack<BLangAccessExpression> accessExprStack = new Stack<>();
    private BLangMatchTypedBindingPatternClause successPattern;
    private BLangAssignment safeNavigationAssignment;

    public static Desugar getInstance(CompilerContext context) {
        Desugar desugar = context.get(DESUGAR_KEY);
        if (desugar == null) {
            desugar = new Desugar(context);
        }

        return desugar;
    }

    private Desugar(CompilerContext context) {
        context.put(DESUGAR_KEY, this);
        this.symTable = SymbolTable.getInstance(context);
        this.symResolver = SymbolResolver.getInstance(context);
        this.iterableCodeDesugar = IterableCodeDesugar.getInstance(context);
        this.streamingCodeDesugar = StreamingCodeDesugar.getInstance(context);
        this.annotationDesugar = AnnotationDesugar.getInstance(context);
        this.inMemoryTableQueryBuilder = InMemoryTableQueryBuilder.getInstance(context);
        this.types = Types.getInstance(context);
        this.names = Names.getInstance(context);
        this.siddhiQueryBuilder = SiddhiQueryBuilder.getInstance(context);
        this.names = Names.getInstance(context);
        this.serviceDesugar = ServiceDesugar.getInstance(context);
    }

    public BLangPackage perform(BLangPackage pkgNode) {
        // Initialize the annotation map
        annotationDesugar.initializeAnnotationMap(pkgNode);
        return rewrite(pkgNode, env);
    }

    private void addAttachedFunctionsToPackageLevel(BLangPackage pkgNode, SymbolEnv env) {
        for (BLangTypeDefinition typeDef : pkgNode.typeDefinitions) {
            if (typeDef.typeNode.getKind() == NodeKind.USER_DEFINED_TYPE) {
                continue;
            }
            if (typeDef.symbol.tag == SymTag.OBJECT) {
                BLangObjectTypeNode objectTypeNode = (BLangObjectTypeNode) typeDef.typeNode;

                objectTypeNode.functions.forEach(f -> {
                    if (!pkgNode.objAttachedFunctions.contains(f.symbol)) {
                        pkgNode.functions.add(f);
                        pkgNode.topLevelNodes.add(f);
                    }
                });

                if (objectTypeNode.flagSet.contains(Flag.ABSTRACT)) {
                    continue;
                }

                if (objectTypeNode.initFunction == null) {
                    objectTypeNode.initFunction = createDefaultObjectConstructor(objectTypeNode, env);
                }
                pkgNode.functions.add(objectTypeNode.initFunction);
                pkgNode.topLevelNodes.add(objectTypeNode.initFunction);
            } else if (typeDef.symbol.tag == SymTag.RECORD) {
                BLangRecordTypeNode recordTypeNod = (BLangRecordTypeNode) typeDef.typeNode;
                pkgNode.functions.add(recordTypeNod.initFunction);
                pkgNode.topLevelNodes.add(recordTypeNod.initFunction);
            }
        }
    }

    /**
     * Create package init functions.
     *
     * @param pkgNode package node
     * @param env     symbol environment of package
     */
    private void createPackageInitFunctions(BLangPackage pkgNode, SymbolEnv env) {
        String alias = pkgNode.symbol.pkgID.toString();
        pkgNode.initFunction = ASTBuilderUtil.createInitFunction(pkgNode.pos, alias, Names.INIT_FUNCTION_SUFFIX);
        // Add package level namespace declarations to the init function
        pkgNode.xmlnsList.forEach(xmlns -> {
            pkgNode.initFunction.body.addStatement(createNamespaceDeclrStatement(xmlns));
        });
        pkgNode.startFunction = ASTBuilderUtil.createInitFunction(pkgNode.pos, alias, Names.START_FUNCTION_SUFFIX);
        pkgNode.stopFunction = ASTBuilderUtil.createInitFunction(pkgNode.pos, alias, Names.STOP_FUNCTION_SUFFIX);
        // Create invokable symbol for init function
        createInvokableSymbol(pkgNode.initFunction, env);
        // Create invokable symbol for start function
        createInvokableSymbol(pkgNode.startFunction, env);
        addInitReturnStatement(pkgNode.startFunction.body);
        // Create invokable symbol for stop function
        createInvokableSymbol(pkgNode.stopFunction, env);
        addInitReturnStatement(pkgNode.stopFunction.body);
    }

    /**
     * Create invokable symbol for function.
     *
     * @param bLangFunction function node
     * @param env           Symbol environment
     */
    private void createInvokableSymbol(BLangFunction bLangFunction, SymbolEnv env) {
        LinkedHashSet<BType> members = new LinkedHashSet<>();
        members.add(symTable.errorType);
        members.add(symTable.nilType);
        final BUnionType returnType = BUnionType.create(null, members);
        BInvokableType invokableType = new BInvokableType(new ArrayList<>(), returnType, null);

        BInvokableSymbol functionSymbol = Symbols.createFunctionSymbol(Flags.asMask(bLangFunction.flagSet),
<<<<<<< HEAD
                new Name(bLangFunction.name.value), env.enclPkg.packageID, bLangFunction.type, env.enclPkg.symbol,
                true);
=======
                new Name(bLangFunction.name.value), env.enclPkg.packageID, invokableType, env.enclPkg.symbol, true);
        functionSymbol.retType = bLangFunction.returnTypeNode.type;
>>>>>>> 84d6d718
        // Add parameters
        for (BLangVariable param : bLangFunction.requiredParams) {
            functionSymbol.params.add(param.symbol);
        }

<<<<<<< HEAD
        LinkedHashSet<BType> members = new LinkedHashSet<>();
        members.add(symTable.errorType);
        members.add(symTable.nilType);
        final BUnionType returnType = new BUnionType(null, members, true);

        functionSymbol.retType = returnType;

=======
>>>>>>> 84d6d718
        functionSymbol.scope = new Scope(functionSymbol);
        bLangFunction.symbol = functionSymbol;
    }

    /**
     * Add init return statments.
     *
     * @param bLangBlockStmt block statement node
     */
    private void addInitReturnStatement(BLangBlockStmt bLangBlockStmt) {
        BLangReturn returnStmt = ASTBuilderUtil.createNilReturnStmt(bLangBlockStmt.pos, symTable.nilType);
        bLangBlockStmt.addStatement(returnStmt);
    }

    /**
     * Create namespace declaration statement for XMNLNS.
     *
     * @param xmlns XMLNS node
     * @return XMLNS statement
     */
    private BLangXMLNSStatement createNamespaceDeclrStatement(BLangXMLNS xmlns) {
        BLangXMLNSStatement xmlnsStmt = (BLangXMLNSStatement) TreeBuilder.createXMLNSDeclrStatementNode();
        xmlnsStmt.xmlnsDecl = xmlns;
        xmlnsStmt.pos = xmlns.pos;
        return xmlnsStmt;
    }
    // visitors

    @Override
    public void visit(BLangPackage pkgNode) {
        if (pkgNode.completedPhases.contains(CompilerPhase.DESUGAR)) {
            result = pkgNode;
            return;
        }
        SymbolEnv env = this.symTable.pkgEnvMap.get(pkgNode.symbol);
        createPackageInitFunctions(pkgNode, env);
        // Adding object functions to package level.
        addAttachedFunctionsToPackageLevel(pkgNode, env);

        pkgNode.constants.forEach(constant -> pkgNode.typeDefinitions.add(constant.associatedTypeDefinition));

        BLangBlockStmt serviceAttachments = serviceDesugar.rewriteServiceVariables(pkgNode.services, env);

        pkgNode.globalVars.forEach(globalVar -> {
            BLangAssignment assignment = createAssignmentStmt(globalVar);
            if (assignment.expr != null) {
                pkgNode.initFunction.body.stmts.add(assignment);
            }
        });
        annotationDesugar.rewritePackageAnnotations(pkgNode);
        //Sort type definitions with precedence
        pkgNode.typeDefinitions.sort(Comparator.comparing(t -> t.precedence));

        pkgNode.typeDefinitions = rewrite(pkgNode.typeDefinitions, env);
        pkgNode.xmlnsList = rewrite(pkgNode.xmlnsList, env);
        pkgNode.globalVars = rewrite(pkgNode.globalVars, env);

        pkgNode.services.forEach(service -> serviceDesugar.engageCustomServiceDesugar(service, env));

        pkgNode.functions = rewrite(pkgNode.functions, env);

        serviceDesugar.rewriteListeners(pkgNode.globalVars, env);
        serviceDesugar.rewriteServiceAttachments(serviceAttachments, env);

        pkgNode.initFunction = rewrite(pkgNode.initFunction, env);
        pkgNode.startFunction = rewrite(pkgNode.startFunction, env);
        pkgNode.stopFunction = rewrite(pkgNode.stopFunction, env);
        pkgNode.getTestablePkgs().forEach(testablePackage -> visit((BLangPackage) testablePackage));
        pkgNode.completedPhases.add(CompilerPhase.DESUGAR);
        result = pkgNode;
    }

    @Override
    public void visit(BLangImportPackage importPkgNode) {
        BPackageSymbol pkgSymbol = importPkgNode.symbol;
        SymbolEnv pkgEnv = this.symTable.pkgEnvMap.get(pkgSymbol);
        rewrite(pkgEnv.node, pkgEnv);
        result = importPkgNode;
    }

    @Override
    public void visit(BLangTypeDefinition typeDef) {
        if (typeDef.typeNode.getKind() == NodeKind.OBJECT_TYPE
                || typeDef.typeNode.getKind() == NodeKind.RECORD_TYPE) {
            typeDef.typeNode = rewrite(typeDef.typeNode, env);
        }
        result = typeDef;
    }

    @Override
    public void visit(BLangObjectTypeNode objectTypeNode) {
        // Merge the fields defined within the object and the fields that
        // get inherited via the type references.
        objectTypeNode.fields.addAll(objectTypeNode.referencedFields);

        if (objectTypeNode.flagSet.contains(Flag.ABSTRACT)) {
            result = objectTypeNode;
            return;
        }

        // Add object level variables to the init function.
        Map<BSymbol, BLangStatement> initFunctionStmts = objectTypeNode.initFunction.initFunctionStmts;
        objectTypeNode.fields.stream()
                // skip if the field is already have an value set by the constructor.
                .filter(field -> !initFunctionStmts.containsKey(field.symbol))
                .filter(field -> field.expr != null)
                .forEachOrdered(field -> {
                    initFunctionStmts.put(field.symbol, createAssignmentStmt(field));
                });

        // Adding init statements to the init function.
        BLangStatement[] initStmts = initFunctionStmts.values().toArray(new BLangStatement[0]);
        for (int i = 0; i < initFunctionStmts.size(); i++) {
            objectTypeNode.initFunction.body.stmts.add(i, initStmts[i]);
        }

        result = objectTypeNode;
    }

    @Override
    public void visit(BLangRecordTypeNode recordTypeNode) {
        recordTypeNode.fields.addAll(recordTypeNode.referencedFields);
        // Add struct level variables to the init function.
        recordTypeNode.fields.stream()
                // Only add a field if it is required. Checking if it's required is enough since non-defaultable
                // required fields will have been caught in the type checking phase.
                .filter(field -> !recordTypeNode.initFunction.initFunctionStmts.containsKey(field.symbol) &&
                        !Symbols.isOptional(field.symbol))
                .filter(field -> field.expr != null)
                .forEachOrdered(field -> {
                    recordTypeNode.initFunction.initFunctionStmts.put(field.symbol, createAssignmentStmt(field));
                });

        //Adding init statements to the init function.
        BLangStatement[] initStmts = recordTypeNode.initFunction.initFunctionStmts
                .values().toArray(new BLangStatement[0]);
        for (int i = 0; i < recordTypeNode.initFunction.initFunctionStmts.size(); i++) {
            recordTypeNode.initFunction.body.stmts.add(i, initStmts[i]);
        }

        // Add invocations for the initializers of each of the type referenced records. Here, the initializers of the
        // referenced types are invoked on the current record type.
        for (BLangType typeRef : recordTypeNode.typeRefs) {
            BVarSymbol receiverSym = recordTypeNode.initFunction.receiver.symbol;
            BInvokableSymbol dupInitFuncSym = ASTBuilderUtil.duplicateInvokableSymbol(
                    ((BRecordTypeSymbol) typeRef.type.tsymbol).initializerFunc.symbol);
            dupInitFuncSym.receiverSymbol = receiverSym;

            BLangInvocation initInv = ASTBuilderUtil.createInvocationExpr(typeRef.pos, dupInitFuncSym,
                                                                          new ArrayList<>(), symResolver);
            initInv.expr = ASTBuilderUtil.createVariableRef(recordTypeNode.initFunction.receiver.pos, receiverSym);
            initInv = rewriteExpr(initInv);

            BLangExpressionStmt exprStmt = ASTBuilderUtil.createExpressionStmt(typeRef.pos,
                                                                               recordTypeNode.initFunction.body);
            exprStmt.expr = initInv;
            initInv.parent = exprStmt;
            exprStmt.parent = recordTypeNode.initFunction.body;
        }

        result = recordTypeNode;
    }

    @Override
    public void visit(BLangFunction funcNode) {
        SymbolEnv fucEnv = SymbolEnv.createFunctionEnv(funcNode, funcNode.symbol.scope, env);
        if (!funcNode.interfaceFunction) {
            addReturnIfNotPresent(funcNode);
        }

        // Duplicate the invokable symbol and the invokable type.
        funcNode.originalFuncSymbol = funcNode.symbol;
        BInvokableSymbol dupFuncSymbol = ASTBuilderUtil.duplicateInvokableSymbol(funcNode.symbol);
        funcNode.symbol = dupFuncSymbol;
        BInvokableType dupFuncType = (BInvokableType) dupFuncSymbol.type;

        //write closure vars
        funcNode.closureVarSymbols.stream()
                .filter(symbol -> !isFunctionArgument(symbol, funcNode.symbol.params))
                .forEach(symbol -> {
                    symbol.closure = true;
                    dupFuncSymbol.params.add(0, symbol);
                    dupFuncType.paramTypes.add(0, symbol.type);
                });

        funcNode.body = rewrite(funcNode.body, fucEnv);
        funcNode.workers = rewrite(funcNode.workers, fucEnv);
        result = funcNode;
    }

    private boolean isFunctionArgument(BVarSymbol symbol, List<BVarSymbol> params) {
        return params.stream().anyMatch(param -> (param.name.equals(symbol.name) && param.type.tag == symbol.type.tag));
    }

    public void visit(BLangForever foreverStatement) {
        if (foreverStatement.isSiddhiRuntimeEnabled()) {
            siddhiQueryBuilder.visit(foreverStatement);
            BLangExpressionStmt stmt = (BLangExpressionStmt) TreeBuilder.createExpressionStatementNode();
            stmt.expr = createInvocationForForeverBlock(foreverStatement);
            stmt.pos = foreverStatement.pos;
            stmt.addWS(foreverStatement.getWS());
            result = rewrite(stmt, env);
        } else {
            result = streamingCodeDesugar.desugar(foreverStatement);
            result = rewrite(result, env);
        }
    }

    @Override
    public void visit(BLangResource resourceNode) {
    }

    @Override
    public void visit(BLangWorker workerNode) {
        this.workerStack.push(workerNode);
        workerNode.body = rewrite(workerNode.body, env);
        this.workerStack.pop();
        result = workerNode;
    }

    @Override
    public void visit(BLangSimpleVariable varNode) {
        if ((varNode.symbol.owner.tag & SymTag.INVOKABLE) != SymTag.INVOKABLE) {
            varNode.expr = null;
            result = varNode;
            return;
        }

        // Return if this assignment is not a safe assignment
        varNode.expr = rewriteExpr(varNode.expr);
        result = varNode;

    }

    @Override
    public void visit(BLangTupleVariable varNode) {
        result = varNode;
    }

    @Override
    public void visit(BLangRecordVariable varNode) {
        result = varNode;
    }

    @Override
    public void visit(BLangErrorVariable varNode) {
        result = varNode;
    }

    // Statements

    @Override
    public void visit(BLangBlockStmt block) {
        SymbolEnv blockEnv = SymbolEnv.createBlockEnv(block, env);
        block.stmts = rewriteStmt(block.stmts, blockEnv);
        result = block;
    }

    @Override
    public void visit(BLangSimpleVariableDef varDefNode) {
        varDefNode.var = rewrite(varDefNode.var, env);
        result = varDefNode;
    }

    @Override
    public void visit(BLangTupleVariableDef varDefNode) {
        //  case 1:
        //  (string, int) (a, b) = (tuple)
        //
        //  any[] x = (tuple);
        //  string a = x[0];
        //  int b = x[1];
        //
        //  case 2:
        //  ((string, float) int)) ((a, b), c)) = (tuple)
        //
        //  any[] x = (tuple);
        //  string a = x[0][0];
        //  float b = x[0][1];
        //  int c = x[1];
        varDefNode.var = rewrite(varDefNode.var, env);
        BLangTupleVariable tupleVariable = varDefNode.var;

        //create tuple destruct block stmt
        final BLangBlockStmt blockStmt = ASTBuilderUtil.createBlockStmt(varDefNode.pos);

        //create a array of any-type based on the dimension
        BType runTimeType = new BArrayType(symTable.anyType);

        //create a simple var for the array 'any[] x = (tuple)' based on the dimension for x
        final BLangSimpleVariable tuple = ASTBuilderUtil.createVariable(varDefNode.pos, "", runTimeType, null,
                new BVarSymbol(0, names.fromString("tuple"), this.env.scope.owner.pkgID, runTimeType,
                        this.env.scope.owner));
        tuple.expr = tupleVariable.expr;
        final BLangSimpleVariableDef variableDef = ASTBuilderUtil.createVariableDefStmt(varDefNode.pos, blockStmt);
        variableDef.var = tuple;

        //create the variable definition statements using the root block stmt created
        createVarDefStmts(tupleVariable, blockStmt, tuple.symbol, null);

        //finally rewrite the populated block statement
        result = rewrite(blockStmt, env);
    }

    @Override
    public void visit(BLangRecordVariableDef varDefNode) {

        BLangRecordVariable varNode = varDefNode.var;

        final BLangBlockStmt blockStmt = ASTBuilderUtil.createBlockStmt(varDefNode.pos);

        BType runTimeType = new BMapType(TypeTags.RECORD, symTable.anyType, null);

        final BLangSimpleVariable mapVariable = ASTBuilderUtil.createVariable(varDefNode.pos, "", runTimeType,
                null, new BVarSymbol(0, names.fromString("$map$0"), this.env.scope.owner.pkgID,
                        runTimeType, this.env.scope.owner));
        mapVariable.expr = varDefNode.var.expr;
        final BLangSimpleVariableDef variableDef = ASTBuilderUtil.createVariableDefStmt(varDefNode.pos, blockStmt);
        variableDef.var = mapVariable;

        createVarDefStmts(varNode, blockStmt, mapVariable.symbol, null);

        result = rewrite(blockStmt, env);
    }

    @Override
    public void visit(BLangErrorVariableDef varDefNode) {
        BLangErrorVariable errorVariable = varDefNode.errorVariable;

        // Create error destruct block stmt.
        final BLangBlockStmt blockStmt = ASTBuilderUtil.createBlockStmt(varDefNode.pos);

        // Create a simple var for the error 'error x = ($error$)'.
        final BLangSimpleVariable error = ASTBuilderUtil.createVariable(varDefNode.pos, "", symTable.errorType, null,
                new BVarSymbol(0, names.fromString("$error$"), this.env.scope.owner.pkgID, symTable.errorType,
                        this.env.scope.owner));
        error.expr = errorVariable.expr;
        final BLangSimpleVariableDef variableDef = ASTBuilderUtil.createVariableDefStmt(varDefNode.pos, blockStmt);
        variableDef.var = error;

        // Create the variable definition statements using the root block stmt created.
        createVarDefStmts(errorVariable, blockStmt, error.symbol, null);

        // Finally rewrite the populated block statement.
        result = rewrite(blockStmt, env);
    }

    /**
     * This method iterate through each member of the tupleVar and create the relevant var def statements. This method
     * does the check for node kind of each member and call the related var def creation method.
     *
     * Example:
     * ((string, float) int)) ((a, b), c)) = (tuple)
     *
     * (a, b) is again a tuple, so it is a recursive var def creation.
     *
     * c is a simple var, so a simple var def will be created.
     *
     */
    private void createVarDefStmts(BLangTupleVariable parentTupleVariable, BLangBlockStmt parentBlockStmt,
                                   BVarSymbol tupleVarSymbol, BLangIndexBasedAccess parentIndexAccessExpr) {

        final List<BLangVariable> memberVars = parentTupleVariable.memberVariables;
        for (int index = 0; index < memberVars.size(); index++) {
            BLangVariable variable = memberVars.get(index);
            BLangLiteral indexExpr = ASTBuilderUtil.createLiteral(variable.pos, symTable.intType, (long) index);

            if (NodeKind.VARIABLE == variable.getKind()) { //if this is simple var, then create a simple var def stmt
                createSimpleVarDefStmt((BLangSimpleVariable) variable, parentBlockStmt, indexExpr, tupleVarSymbol,
                        parentIndexAccessExpr);
                continue;
            }

            if (variable.getKind() == NodeKind.TUPLE_VARIABLE) { // Else recursively create the var def statements.
                BLangTupleVariable tupleVariable = (BLangTupleVariable) variable;
                BLangIndexBasedAccess arrayAccessExpr = ASTBuilderUtil.createIndexBasesAccessExpr(tupleVariable.pos,
                        new BArrayType(symTable.anyType), tupleVarSymbol, indexExpr);
                if (parentIndexAccessExpr != null) {
                    arrayAccessExpr.expr = parentIndexAccessExpr;
                }
                createVarDefStmts((BLangTupleVariable) variable, parentBlockStmt, tupleVarSymbol, arrayAccessExpr);
                continue;
            }

            if (variable.getKind() == NodeKind.RECORD_VARIABLE) {
                BLangIndexBasedAccess arrayAccessExpr = ASTBuilderUtil.createIndexBasesAccessExpr(
                        parentTupleVariable.pos, new BMapType(TypeTags.RECORD, symTable.anyType, null),
                        tupleVarSymbol, indexExpr);
                if (parentIndexAccessExpr != null) {
                    arrayAccessExpr.expr = parentIndexAccessExpr;
                }
                createVarDefStmts((BLangRecordVariable) variable, parentBlockStmt, tupleVarSymbol, arrayAccessExpr);
                continue;
            }

            if (variable.getKind() == NodeKind.ERROR_VARIABLE) {
                BLangIndexBasedAccess arrayAccessExpr = ASTBuilderUtil.createIndexBasesAccessExpr(
                        parentTupleVariable.pos, symTable.errorType, tupleVarSymbol, indexExpr);
                if (parentIndexAccessExpr != null) {
                    arrayAccessExpr.expr = parentIndexAccessExpr;
                }
                createVarDefStmts((BLangErrorVariable) variable, parentBlockStmt, tupleVarSymbol, arrayAccessExpr);
            }
        }
    }

    /**
     * Overloaded method to handle record variables.
     * This method iterate through each member of the recordVar and create the relevant var def statements. This method
     * does the check for node kind of each member and call the related var def creation method.
     *
     * Example:
     * type Foo record {
     *     string name;
     *     (int, string) age;
     *     Address address;
     * };
     *
     * Foo {name: a, age: (b, c), address: d} = {record literal}
     *
     *  a is a simple var, so a simple var def will be created.
     *
     * (b, c) is a tuple, so it is a recursive var def creation.
     *
     * d is a record, so it is a recursive var def creation.
     *
     */
    private void createVarDefStmts(BLangRecordVariable parentRecordVariable, BLangBlockStmt parentBlockStmt,
                                   BVarSymbol recordVarSymbol, BLangIndexBasedAccess parentIndexAccessExpr) {

        List<BLangRecordVariableKeyValue> variableList = parentRecordVariable.variableList;
        for (BLangRecordVariableKeyValue recordFieldKeyValue : variableList) {
            BLangVariable variable = recordFieldKeyValue.valueBindingPattern;
            BLangLiteral indexExpr = ASTBuilderUtil.createLiteral(variable.pos, symTable.stringType,
                    recordFieldKeyValue.key.value);

            if (recordFieldKeyValue.valueBindingPattern.getKind() == NodeKind.VARIABLE) {
                createSimpleVarDefStmt((BLangSimpleVariable) recordFieldKeyValue.valueBindingPattern, parentBlockStmt,
                        indexExpr, recordVarSymbol, parentIndexAccessExpr);
                continue;
            }

            if (recordFieldKeyValue.valueBindingPattern.getKind() == NodeKind.TUPLE_VARIABLE) {
                BLangTupleVariable tupleVariable = (BLangTupleVariable) recordFieldKeyValue.valueBindingPattern;
                BLangIndexBasedAccess arrayAccessExpr = ASTBuilderUtil.createIndexBasesAccessExpr(tupleVariable.pos,
                        new BArrayType(symTable.anyType), recordVarSymbol, indexExpr);
                if (parentIndexAccessExpr != null) {
                    arrayAccessExpr.expr = parentIndexAccessExpr;
                }
                createVarDefStmts((BLangTupleVariable) recordFieldKeyValue.valueBindingPattern,
                        parentBlockStmt, recordVarSymbol, arrayAccessExpr);
                continue;
            }

            if (recordFieldKeyValue.valueBindingPattern.getKind() == NodeKind.RECORD_VARIABLE) {
                BLangIndexBasedAccess arrayAccessExpr = ASTBuilderUtil.createIndexBasesAccessExpr(
                        parentRecordVariable.pos, new BMapType(TypeTags.RECORD, symTable.anyType, null),
                        recordVarSymbol, indexExpr);
                if (parentIndexAccessExpr != null) {
                    arrayAccessExpr.expr = parentIndexAccessExpr;
                }
                createVarDefStmts((BLangRecordVariable) recordFieldKeyValue.valueBindingPattern, parentBlockStmt,
                        recordVarSymbol, arrayAccessExpr);
                continue;
            }

            if (variable.getKind() == NodeKind.ERROR_VARIABLE) {
                BLangIndexBasedAccess arrayAccessExpr = ASTBuilderUtil.createIndexBasesAccessExpr(
                        parentRecordVariable.pos, variable.type, recordVarSymbol, indexExpr);
                if (parentIndexAccessExpr != null) {
                    arrayAccessExpr.expr = parentIndexAccessExpr;
                }
                createVarDefStmts((BLangErrorVariable) variable, parentBlockStmt, recordVarSymbol, arrayAccessExpr);
            }
        }

        if (parentRecordVariable.restParam != null) {
            // The restParam is desugared to a filter iterable operation that filters out the fields provided in the
            // record variable
            // map<any> restParam = $map$0.filter($lambdaArg$0);

            DiagnosticPos pos = parentBlockStmt.pos;
            BMapType restParamType = (BMapType) ((BLangVariable) parentRecordVariable.restParam).type;
            BLangVariableReference variableReference;

            if (parentIndexAccessExpr != null) {
                BLangSimpleVariable mapVariable = ASTBuilderUtil.createVariable(pos, "$map$1", restParamType,
                        null, new BVarSymbol(0, names.fromString("$map$1"), this.env.scope.owner.pkgID,
                                restParamType, this.env.scope.owner));
                mapVariable.expr = parentIndexAccessExpr;
                BLangSimpleVariableDef variableDef = ASTBuilderUtil.createVariableDefStmt(pos, parentBlockStmt);
                variableDef.var = mapVariable;

                variableReference = ASTBuilderUtil.createVariableRef(pos, mapVariable.symbol);
            } else {
                variableReference = ASTBuilderUtil.createVariableRef(pos,
                        ((BLangSimpleVariableDef) parentBlockStmt.stmts.get(0)).var.symbol);
            }

            // Create rest param variable definition
            BLangSimpleVariable restParam = (BLangSimpleVariable) parentRecordVariable.restParam;
            BLangSimpleVariableDef restParamVarDef = ASTBuilderUtil.createVariableDefStmt(pos,
                    parentBlockStmt);
            restParamVarDef.var = restParam;
            restParamVarDef.var.type = restParamType;

            // Create lambda function to be passed into the filter iterable operation (i.e. $lambdaArg$0)
            BLangLambdaFunction lambdaFunction = createFuncToFilterOutRestParam(parentRecordVariable, pos);

            // Create filter iterator operation
            BLangInvocation filterIterator = (BLangInvocation) TreeBuilder.createInvocationNode();
            restParam.expr = filterIterator;

            filterIterator.iterableOperationInvocation = true;
            filterIterator.argExprs.add(lambdaFunction);
            filterIterator.requiredArgs.add(lambdaFunction);

            // Variable reference to the 1st variable of this block. i.e. the map ..
            filterIterator.expr = variableReference;

            filterIterator.type = new BIntermediateCollectionType(getStringAnyTupleType());

            IterableContext iterableContext = new IterableContext(filterIterator.expr, env);
            iterableContext.foreachTypes = getStringAnyTupleType().tupleTypes;
            filterIterator.iContext = iterableContext;

            iterableContext.resultType = restParamType;
            Operation filterOperation = new Operation(IterableKind.FILTER, filterIterator, iterableContext.resultType);
            filterOperation.pos = pos;
            filterOperation.collectionType = filterOperation.expectedType = restParamType;
            filterOperation.inputType = filterOperation.outputType = getStringAnyTupleType();
            iterableContext.operations.add(filterOperation);
        }
    }

    /**
     * This method will create the relevant var def statements for reason and details of the error variable.
     * The var def statements are created by creating the reason() and detail() builtin methods.
     */
    private void createVarDefStmts(BLangErrorVariable parentErrorVariable, BLangBlockStmt parentBlockStmt,
                                   BVarSymbol errorVarySymbol, BLangIndexBasedAccess parentIndexBasedAccess) {
        parentErrorVariable.reason.expr = generateErrorReasonBuiltinFunction(parentErrorVariable.reason.pos,
                parentErrorVariable.reason.type, errorVarySymbol, parentIndexBasedAccess);
        if (names.fromIdNode((parentErrorVariable.reason).name) == Names.IGNORE) {
            parentErrorVariable.reason = null;
        } else {
            BLangSimpleVariableDef reasonVariableDef =
                    ASTBuilderUtil.createVariableDefStmt(parentErrorVariable.reason.pos, parentBlockStmt);
            reasonVariableDef.var = parentErrorVariable.reason;
        }

        if (parentErrorVariable.detail == null) {
            return;
        }
        parentErrorVariable.detail.expr = generateErrorDetailBuiltinFunction(parentErrorVariable.detail.pos,
                parentErrorVariable.detail.type, parentBlockStmt, errorVarySymbol, parentIndexBasedAccess);
        if (parentErrorVariable.detail.getKind() == NodeKind.VARIABLE) {
            if (names.fromIdNode(((BLangSimpleVariable) parentErrorVariable.detail).name) == Names.IGNORE) {
                parentErrorVariable.detail = null;
                return;
            }
            final BLangSimpleVariableDef detailVariableDef =
                    ASTBuilderUtil.createVariableDefStmt(parentErrorVariable.detail.pos, parentBlockStmt);
            detailVariableDef.var = (BLangSimpleVariable) parentErrorVariable.detail;
        }
        if (parentErrorVariable.detail.getKind() == NodeKind.RECORD_VARIABLE) {
            BLangRecordVariableDef recordVariableDef = ASTBuilderUtil.createRecordVariableDef(
                    parentErrorVariable.detail.pos, (BLangRecordVariable) parentErrorVariable.detail);
            parentBlockStmt.addStatement(recordVariableDef);
        }
    }

    // TODO: Move the logic on binding patterns to a seperate class
    private BLangInvocation generateErrorDetailBuiltinFunction(DiagnosticPos pos, BType detailType,
                                                               BLangBlockStmt parentBlockStmt,
                                                               BVarSymbol errorVarySymbol,
                                                               BLangIndexBasedAccess parentIndexBasedAccess) {
        BLangInvocation detailInvocation = createInvocationNode(
                ERROR_DETAIL_FUNCTION_NAME, new ArrayList<>(), detailType);
        detailInvocation.builtinMethodInvocation = true;
        detailInvocation.builtInMethod = BLangBuiltInMethod.getFromString(ERROR_DETAIL_FUNCTION_NAME);
        if (parentIndexBasedAccess != null) {
            detailInvocation.expr = parentIndexBasedAccess;
            detailInvocation.symbol = symResolver.createSymbolForDetailBuiltInMethod(
                    ASTBuilderUtil.createIdentifier(parentIndexBasedAccess.pos, ERROR_DETAIL_FUNCTION_NAME),
                    parentIndexBasedAccess.type);
        } else {
            detailInvocation.expr = ASTBuilderUtil.createVariableRef(pos, errorVarySymbol);
            BSymbol bSymbol = symResolver.resolveBuiltinOperator(
                    names.fromString(ERROR_DETAIL_FUNCTION_NAME), errorVarySymbol.type);
            if (bSymbol == symTable.notFoundSymbol) {
                bSymbol = symResolver.createSymbolForDetailBuiltInMethod(
                        ASTBuilderUtil.createIdentifier(parentBlockStmt.pos, ERROR_DETAIL_FUNCTION_NAME),
                        errorVarySymbol.type);
            }
            detailInvocation.symbol = bSymbol;
        }
        return detailInvocation;
    }

    private BLangInvocation generateErrorReasonBuiltinFunction(DiagnosticPos pos, BType reasonType,
                                                               BVarSymbol errorVarSymbol,
                                                               BLangIndexBasedAccess parentIndexBasedAccess) {
        BLangInvocation reasonInvocation = createInvocationNode(ERROR_REASON_FUNCTION_NAME,
                new ArrayList<>(), reasonType);
        reasonInvocation.builtinMethodInvocation = true;
        reasonInvocation.builtInMethod = BLangBuiltInMethod.getFromString(ERROR_REASON_FUNCTION_NAME);
        if (parentIndexBasedAccess != null) {
            reasonInvocation.expr = parentIndexBasedAccess;
            reasonInvocation.symbol = symResolver.resolveBuiltinOperator(
                    names.fromString(ERROR_REASON_FUNCTION_NAME), parentIndexBasedAccess.type);
        } else {
            reasonInvocation.expr = ASTBuilderUtil.createVariableRef(pos, errorVarSymbol);
            reasonInvocation.symbol = symResolver.resolveBuiltinOperator(
                    names.fromString(ERROR_REASON_FUNCTION_NAME), errorVarSymbol.type);
        }
        return reasonInvocation;
    }

    private BLangLambdaFunction createFuncToFilterOutRestParam(BLangRecordVarRef recordVarRef, DiagnosticPos pos) {

        // Creates following anonymous function
        //
        // function ((string, any) $lambdaArg$0) returns boolean {
        //     Following if block is generated for all parameters given in the record variable
        //     if ($lambdaArg$0[0] == "name") {
        //         return false;
        //     }
        //     if ($lambdaArg$0[0] == "age") {
        //         return false;
        //     }
        //      return true;
        // }

        BLangFunction function = ASTBuilderUtil.createFunction(pos, "$anonFunc$" + lambdaFunctionCount++);
        BVarSymbol keyValSymbol = new BVarSymbol(0, names.fromString("$lambdaArg$0"), this.env.scope.owner.pkgID,
                getStringAnyTupleType(), this.env.scope.owner);
        BLangBlockStmt functionBlock = createAnonymousFunctionBlock(pos, function, keyValSymbol);

        // Create the if statements
        for (BLangRecordVarRefKeyValue variableKeyValueNode : recordVarRef.recordRefFields) {
            createIfStmt(pos, keyValSymbol, functionBlock, variableKeyValueNode.variableName.getValue());
        }

        // Create the final return true statement
        BInvokableSymbol functionSymbol = createReturnTrueStatement(pos, function, functionBlock);

        // Create and return a lambda function
        return createLambdaFunction(function, functionSymbol);
    }

    private BLangLambdaFunction createFuncToFilterOutRestParam(BLangRecordVariable recordVariable, DiagnosticPos pos) {

        // Creates following anonymous function
        //
        // function ((string, any) $lambdaArg$0) returns boolean {
        //     Following if block is generated for all parameters given in the record variable
        //     if ($lambdaArg$0[0] == "name") {
        //         return false;
        //     }
        //     if ($lambdaArg$0[0] == "age") {
        //         return false;
        //     }
        //      return true;
        // }

        BLangFunction function = ASTBuilderUtil.createFunction(pos, "$anonFunc$" + lambdaFunctionCount++);
        BVarSymbol keyValSymbol = new BVarSymbol(0, names.fromString("$lambdaArg$0"), this.env.scope.owner.pkgID,
                getStringAnyTupleType(), this.env.scope.owner);
        BLangBlockStmt functionBlock = createAnonymousFunctionBlock(pos, function, keyValSymbol);

        // Create the if statements
        for (BLangRecordVariableKeyValueNode variableKeyValueNode : recordVariable.variableList) {
            createIfStmt(pos, keyValSymbol, functionBlock, variableKeyValueNode.getKey().getValue());
        }

        // Create the final return true statement
        BInvokableSymbol functionSymbol = createReturnTrueStatement(pos, function, functionBlock);

        // Create and return a lambda function
        return createLambdaFunction(function, functionSymbol);
    }

    private void createIfStmt(DiagnosticPos pos, BVarSymbol keyValSymbol, BLangBlockStmt functionBlock, String key) {
        BLangIf ifStmt = ASTBuilderUtil.createIfStmt(pos, functionBlock);

        BLangBlockStmt ifBlock = ASTBuilderUtil.createBlockStmt(pos, new ArrayList<>());
        BLangReturn returnStmt = ASTBuilderUtil.createReturnStmt(pos, ifBlock);
        returnStmt.expr = ASTBuilderUtil.createLiteral(pos, symTable.booleanType, false);
        ifStmt.body = ifBlock;

        BLangBracedOrTupleExpr tupleExpr = new BLangBracedOrTupleExpr();
        tupleExpr.isBracedExpr = true;
        tupleExpr.type = symTable.booleanType;

        BLangIndexBasedAccess indexBasesAccessExpr = ASTBuilderUtil.createIndexBasesAccessExpr(pos,
                symTable.stringType, keyValSymbol, ASTBuilderUtil.createLiteral(pos, symTable.intType, (long) 0));

        BLangBinaryExpr binaryExpr = ASTBuilderUtil.createBinaryExpr(pos, indexBasesAccessExpr,
                ASTBuilderUtil.createLiteral(pos, symTable.stringType, key),
                symTable.booleanType, OperatorKind.EQUAL, null);

        binaryExpr.opSymbol = (BOperatorSymbol) symResolver.resolveBinaryOperator(
                binaryExpr.opKind, binaryExpr.lhsExpr.type, binaryExpr.rhsExpr.type);

        tupleExpr.expressions.add(binaryExpr);
        ifStmt.expr = tupleExpr;
    }

    private BLangLambdaFunction createLambdaFunction(BLangFunction function, BInvokableSymbol functionSymbol) {
        BLangLambdaFunction lambdaFunction = (BLangLambdaFunction) TreeBuilder.createLambdaFunctionNode();
        lambdaFunction.function = function;
        lambdaFunction.type = functionSymbol.type;
        return lambdaFunction;
    }

    private BInvokableSymbol createReturnTrueStatement(DiagnosticPos pos, BLangFunction function,
                                                       BLangBlockStmt functionBlock) {
        BLangReturn trueReturnStmt = ASTBuilderUtil.createReturnStmt(pos, functionBlock);
        trueReturnStmt.expr = ASTBuilderUtil.createLiteral(pos, symTable.booleanType, true);

        // Create function symbol before visiting desugar phase for the function
        BInvokableSymbol functionSymbol = Symbols.createFunctionSymbol(Flags.asMask(function.flagSet),
                new Name(function.name.value), env.enclPkg.packageID, function.type, env.enclEnv.enclVarSym, true);
        functionSymbol.retType = function.returnTypeNode.type;
        functionSymbol.params = function.requiredParams.stream()
                .map(param -> param.symbol)
                .collect(Collectors.toList());
        functionSymbol.scope = env.scope;
        functionSymbol.type = new BInvokableType(Collections.singletonList(getStringAnyTupleType()),
                symTable.booleanType, null);
        function.symbol = functionSymbol;
        rewrite(function, env);
        env.enclPkg.addFunction(function);
        return functionSymbol;
    }

    private BLangBlockStmt createAnonymousFunctionBlock(DiagnosticPos pos, BLangFunction function,
                                                        BVarSymbol keyValSymbol) {
        BLangSimpleVariable inputParameter = ASTBuilderUtil.createVariable(pos, null, getStringAnyTupleType(),
                null, keyValSymbol);
        function.requiredParams.add(inputParameter);
        BLangValueType booleanTypeKind = new BLangValueType();
        booleanTypeKind.typeKind = TypeKind.BOOLEAN;
        function.returnTypeNode = booleanTypeKind;

        BLangBlockStmt functionBlock = ASTBuilderUtil.createBlockStmt(pos, new ArrayList<>());
        function.body = functionBlock;
        return functionBlock;
    }

    private BTupleType getStringAnyTupleType() {
        ArrayList<BType> typeList = new ArrayList<BType>() {{
            add(symTable.stringType);
            add(symTable.anyType);
        }};
        return new BTupleType(typeList);
    }

    /**
     * This method creates a simple variable def and assigns and array expression based on the given indexExpr.
     *
     *  case 1: when there is no parent array access expression, but with the indexExpr : 1
     *  string s = x[1];
     *
     *  case 2: when there is a parent array expression : x[2] and indexExpr : 3
     *  string s = x[2][3];
     *
     *  case 3: when there is no parent array access expression, but with the indexExpr : name
     *  string s = x[name];
     *
     *  case 4: when there is a parent map expression : x[name] and indexExpr : fName
     *  string s = x[name][fName]; // record variable inside record variable
     *
     *  case 5: when there is a parent map expression : x[name] and indexExpr : 1
     *  string s = x[name][1]; // tuple variable inside record variable
     */
    private void createSimpleVarDefStmt(BLangSimpleVariable simpleVariable, BLangBlockStmt parentBlockStmt,
                                        BLangLiteral indexExpr, BVarSymbol tupleVarSymbol,
                                        BLangIndexBasedAccess parentArrayAccessExpr) {

        Name varName = names.fromIdNode(simpleVariable.name);
        if (varName == Names.IGNORE) {
            return;
        }

        final BLangSimpleVariableDef simpleVariableDef = ASTBuilderUtil.createVariableDefStmt(simpleVariable.pos,
                parentBlockStmt);
        simpleVariableDef.var = simpleVariable;

        simpleVariable.expr = createIndexBasedAccessExpr(simpleVariable.type, simpleVariable.pos,
                indexExpr, tupleVarSymbol, parentArrayAccessExpr);
    }

    @Override
    public void visit(BLangAssignment assignNode) {
        if (safeNavigateLHS(assignNode.varRef)) {
            BLangAccessExpression accessExpr = (BLangAccessExpression) assignNode.varRef;
            accessExpr.leafNode = true;
            result = rewriteSafeNavigationAssignment(accessExpr, assignNode.expr, assignNode.safeAssignment);
            result = rewrite(result, env);
            return;
        }

        assignNode.varRef = rewriteExpr(assignNode.varRef);
        assignNode.expr = rewriteExpr(assignNode.expr);
        result = assignNode;
    }

    @Override
    public void visit(BLangTupleDestructure tupleDestructure) {
        //  case 1:
        //  a is string, b is float
        //  (a, b) = (tuple)
        //
        //  any[] x = (tuple);
        //  string a = x[0];
        //  int b = x[1];
        //
        //  case 2:
        //  a is string, b is float, c is int
        //  ((a, b), c)) = (tuple)
        //
        //  any[] x = (tuple);
        //  string a = x[0][0];
        //  float b = x[0][1];
        //  int c = x[1];


        //create tuple destruct block stmt
        final BLangBlockStmt blockStmt = ASTBuilderUtil.createBlockStmt(tupleDestructure.pos);

        //create a array of any-type based on the dimension
        BType runTimeType = new BArrayType(symTable.anyType);

        //create a simple var for the array 'any[] x = (tuple)' based on the dimension for x
        final BLangSimpleVariable tuple = ASTBuilderUtil.createVariable(tupleDestructure.pos, "", runTimeType, null,
                new BVarSymbol(0, names.fromString("tuple"), this.env.scope.owner.pkgID, runTimeType,
                        this.env.scope.owner));
        tuple.expr = tupleDestructure.expr;
        final BLangSimpleVariableDef variableDef = ASTBuilderUtil.createVariableDefStmt(tupleDestructure.pos,
                blockStmt);
        variableDef.var = tuple;

        //create the variable definition statements using the root block stmt created
        createVarRefAssignmentStmts(tupleDestructure.varRef, blockStmt, tuple.symbol, null);

        //finally rewrite the populated block statement
        result = rewrite(blockStmt, env);
    }

    /**
     * This method iterate through each member of the tupleVarRef and create the relevant var ref assignment statements.
     * This method does the check for node kind of each member and call the related var ref creation method.
     *
     * Example:
     * ((a, b), c)) = (tuple)
     *
     * (a, b) is again a tuple, so it is a recursive var ref creation.
     *
     * c is a simple var, so a simple var def will be created.
     *
     */
    private void createVarRefAssignmentStmts(BLangTupleVarRef parentTupleVariable, BLangBlockStmt parentBlockStmt,
                                             BVarSymbol tupleVarSymbol, BLangIndexBasedAccess parentIndexAccessExpr) {

        final List<BLangExpression> expressions = parentTupleVariable.expressions;
        for (int index = 0; index < expressions.size(); index++) {
            BLangExpression expression = expressions.get(index);
            if (NodeKind.SIMPLE_VARIABLE_REF == expression.getKind() ||
                    NodeKind.FIELD_BASED_ACCESS_EXPR == expression.getKind() ||
                    NodeKind.INDEX_BASED_ACCESS_EXPR == expression.getKind() ||
                    NodeKind.XML_ATTRIBUTE_ACCESS_EXPR == expression.getKind()) {
                //if this is simple var, then create a simple var def stmt
                BLangLiteral indexExpr = ASTBuilderUtil.createLiteral(expression.pos, symTable.intType, (long) index);
                createSimpleVarRefAssignmentStmt((BLangVariableReference) expression, parentBlockStmt, indexExpr,
                        tupleVarSymbol, parentIndexAccessExpr);
                continue;
            }

            if (expression.getKind() == NodeKind.TUPLE_VARIABLE_REF) {
                //else recursively create the var def statements for tuple var ref
                BLangTupleVarRef tupleVarRef = (BLangTupleVarRef) expression;
                BLangLiteral indexExpr = ASTBuilderUtil.createLiteral(tupleVarRef.pos, symTable.intType, (long) index);
                BLangIndexBasedAccess arrayAccessExpr = ASTBuilderUtil.createIndexBasesAccessExpr(tupleVarRef.pos,
                        new BArrayType(symTable.anyType), tupleVarSymbol, indexExpr);
                if (parentIndexAccessExpr != null) {
                    arrayAccessExpr.expr = parentIndexAccessExpr;
                }
                createVarRefAssignmentStmts((BLangTupleVarRef) expression, parentBlockStmt, tupleVarSymbol,
                        arrayAccessExpr);
                continue;
            }

            if (expression.getKind() == NodeKind.RECORD_VARIABLE_REF) {
                //else recursively create the var def statements for record var ref
                BLangRecordVarRef recordVarRef = (BLangRecordVarRef) expression;
                BLangLiteral indexExpr = ASTBuilderUtil.createLiteral(recordVarRef.pos, symTable.intType,
                        (long) index);
                BLangIndexBasedAccess arrayAccessExpr = ASTBuilderUtil.createIndexBasesAccessExpr(
                        parentTupleVariable.pos, new BMapType(TypeTags.RECORD, symTable.anyType, null),
                        tupleVarSymbol, indexExpr);
                if (parentIndexAccessExpr != null) {
                    arrayAccessExpr.expr = parentIndexAccessExpr;
                }
                createVarRefAssignmentStmts((BLangRecordVarRef) expression, parentBlockStmt, tupleVarSymbol,
                        arrayAccessExpr);
                continue;
            }

            if (expression.getKind() == NodeKind.ERROR_VARIABLE_REF) {
                // Else recursively create the var def statements for record var ref.
                BLangErrorVarRef errorVarRef = (BLangErrorVarRef) expression;
                BLangLiteral indexExpr = ASTBuilderUtil.createLiteral(errorVarRef.pos, symTable.intType,
                        (long) index);
                BLangIndexBasedAccess arrayAccessExpr = ASTBuilderUtil.createIndexBasesAccessExpr(
                        parentTupleVariable.pos, new BMapType(TypeTags.RECORD, symTable.anyType, null),
                        tupleVarSymbol, indexExpr);
                if (parentIndexAccessExpr != null) {
                    arrayAccessExpr.expr = parentIndexAccessExpr;
                }
                createVarRefAssignmentStmts((BLangErrorVarRef) expression, parentBlockStmt, tupleVarSymbol,
                        arrayAccessExpr);
            }
        }
    }

    /**
     * This method creates a assignment statement and assigns and array expression based on the given indexExpr.
     *
     */
    private void createSimpleVarRefAssignmentStmt(BLangVariableReference simpleVarRef, BLangBlockStmt parentBlockStmt,
                                                  BLangLiteral indexExpr, BVarSymbol tupleVarSymbol,
                                                  BLangIndexBasedAccess parentArrayAccessExpr) {

        if (simpleVarRef.getKind() == NodeKind.SIMPLE_VARIABLE_REF) {
            Name varName = names.fromIdNode(((BLangSimpleVarRef) simpleVarRef).variableName);
            if (varName == Names.IGNORE) {
                return;
            }
        }

        final BLangExpression assignmentExpr = createIndexBasedAccessExpr(simpleVarRef.type, simpleVarRef.pos,
                indexExpr, tupleVarSymbol, parentArrayAccessExpr);

        final BLangAssignment assignmentStmt = ASTBuilderUtil.createAssignmentStmt(parentBlockStmt.pos,
                parentBlockStmt);
        assignmentStmt.varRef = simpleVarRef;
        assignmentStmt.expr = assignmentExpr;
    }

    private BLangExpression createIndexBasedAccessExpr(BType varType, DiagnosticPos varPos, BLangLiteral indexExpr,
                                                       BVarSymbol tupleVarSymbol, BLangIndexBasedAccess parentExpr) {

        BLangIndexBasedAccess arrayAccess = ASTBuilderUtil.createIndexBasesAccessExpr(varPos,
                symTable.anyType, tupleVarSymbol, indexExpr);

        if (parentExpr != null) {
            arrayAccess.expr = parentExpr;
        }

        final BLangExpression assignmentExpr;
        if (types.isValueType(varType)) {
            BLangTypeConversionExpr castExpr = (BLangTypeConversionExpr) TreeBuilder.createTypeConversionNode();
            castExpr.expr = arrayAccess;
            castExpr.conversionSymbol = Symbols.createUnboxValueTypeOpSymbol(symTable.anyType, varType);
            castExpr.type = varType;
            assignmentExpr = castExpr;
        } else {
            assignmentExpr = arrayAccess;
        }
        return assignmentExpr;
    }

    @Override
    public void visit(BLangRecordDestructure recordDestructure) {

        final BLangBlockStmt blockStmt = ASTBuilderUtil.createBlockStmt(recordDestructure.pos);

        BType runTimeType = new BMapType(TypeTags.RECORD, symTable.anyType, null);

        final BLangSimpleVariable mapVariable = ASTBuilderUtil.createVariable(recordDestructure.pos, "", runTimeType,
                null, new BVarSymbol(0, names.fromString("$map$0"), this.env.scope.owner.pkgID,
                        runTimeType, this.env.scope.owner));
        mapVariable.expr = recordDestructure.expr;
        final BLangSimpleVariableDef variableDef = ASTBuilderUtil.
                createVariableDefStmt(recordDestructure.pos, blockStmt);
        variableDef.var = mapVariable;

        //create the variable definition statements using the root block stmt created
        createVarRefAssignmentStmts(recordDestructure.varRef, blockStmt, mapVariable.symbol, null);

        //finally rewrite the populated block statement
        result = rewrite(blockStmt, env);
    }

    @Override
    public void visit(BLangErrorDestructure errorDestructure) {
        final BLangBlockStmt blockStmt = ASTBuilderUtil.createBlockStmt(errorDestructure.pos);
        final BLangSimpleVariable errorVar = ASTBuilderUtil.createVariable(errorDestructure.pos, "",
                symTable.errorType, null, new BVarSymbol(0, names.fromString("$error$"),
                        this.env.scope.owner.pkgID, symTable.errorType, this.env.scope.owner));
        errorVar.expr = errorDestructure.expr;
        final BLangSimpleVariableDef variableDef = ASTBuilderUtil.createVariableDefStmt(errorDestructure.pos,
                blockStmt);
        variableDef.var = errorVar;
        createVarRefAssignmentStmts(errorDestructure.varRef, blockStmt, errorVar.symbol, null);
        result = rewrite(blockStmt, env);
    }

    private void createVarRefAssignmentStmts(BLangRecordVarRef parentRecordVarRef, BLangBlockStmt parentBlockStmt,
                                             BVarSymbol recordVarSymbol, BLangIndexBasedAccess parentIndexAccessExpr) {
        final List<BLangRecordVarRefKeyValue> variableRefList = parentRecordVarRef.recordRefFields;
        for (BLangRecordVarRefKeyValue varRefKeyValue : variableRefList) {
            BLangExpression variableReference = varRefKeyValue.variableReference;
            BLangLiteral indexExpr = ASTBuilderUtil.createLiteral(variableReference.pos, symTable.stringType,
                    varRefKeyValue.variableName.getValue());

            if (NodeKind.SIMPLE_VARIABLE_REF == variableReference.getKind() ||
                    NodeKind.FIELD_BASED_ACCESS_EXPR == variableReference.getKind() ||
                    NodeKind.INDEX_BASED_ACCESS_EXPR == variableReference.getKind() ||
                    NodeKind.XML_ATTRIBUTE_ACCESS_EXPR == variableReference.getKind()) {
                createSimpleVarRefAssignmentStmt((BLangVariableReference) variableReference, parentBlockStmt,
                        indexExpr, recordVarSymbol, parentIndexAccessExpr);
                continue;
            }

            if (NodeKind.RECORD_VARIABLE_REF == variableReference.getKind()) {
                BLangRecordVarRef recordVariable = (BLangRecordVarRef) variableReference;
                BLangIndexBasedAccess arrayAccessExpr = ASTBuilderUtil.createIndexBasesAccessExpr(
                        parentRecordVarRef.pos, new BMapType(TypeTags.RECORD, symTable.anyType, null),
                        recordVarSymbol, indexExpr);
                if (parentIndexAccessExpr != null) {
                    arrayAccessExpr.expr = parentIndexAccessExpr;
                }
                createVarRefAssignmentStmts(recordVariable, parentBlockStmt, recordVarSymbol, arrayAccessExpr);
                continue;
            }

            if (NodeKind.TUPLE_VARIABLE_REF == variableReference.getKind()) {
                BLangTupleVarRef tupleVariable = (BLangTupleVarRef) variableReference;
                BLangIndexBasedAccess arrayAccessExpr = ASTBuilderUtil.createIndexBasesAccessExpr(tupleVariable.pos,
                        new BArrayType(symTable.anyType), recordVarSymbol, indexExpr);
                if (parentIndexAccessExpr != null) {
                    arrayAccessExpr.expr = parentIndexAccessExpr;
                }
                createVarRefAssignmentStmts(tupleVariable, parentBlockStmt, recordVarSymbol, arrayAccessExpr);
                continue;
            }

            if (NodeKind.ERROR_VARIABLE_REF == variableReference.getKind()) {
                BLangIndexBasedAccess arrayAccessExpr = ASTBuilderUtil.createIndexBasesAccessExpr(variableReference.pos,
                        new BArrayType(symTable.anyType), recordVarSymbol, indexExpr);
                if (parentIndexAccessExpr != null) {
                    arrayAccessExpr.expr = parentIndexAccessExpr;
                }
                createVarRefAssignmentStmts(
                        (BLangErrorVarRef) variableReference, parentBlockStmt, recordVarSymbol, arrayAccessExpr);
            }
        }

        if (parentRecordVarRef.restParam != null) {
            // The restParam is desugared to a filter iterable operation that filters out the fields provided in the
            // record variable
            // map<any> restParam = $map$0.filter($lambdaArg$0);

            DiagnosticPos pos = parentBlockStmt.pos;
            BMapType restParamType = (BMapType) ((BLangSimpleVarRef) parentRecordVarRef.restParam).type;
            BLangVariableReference variableReference;

            if (parentIndexAccessExpr != null) {
                BLangSimpleVariable mapVariable = ASTBuilderUtil.createVariable(pos, "$map$1", restParamType,
                        null, new BVarSymbol(0, names.fromString("$map$1"), this.env.scope.owner.pkgID,
                                restParamType, this.env.scope.owner));
                mapVariable.expr = parentIndexAccessExpr;
                BLangSimpleVariableDef variableDef = ASTBuilderUtil.createVariableDefStmt(pos, parentBlockStmt);
                variableDef.var = mapVariable;

                variableReference = ASTBuilderUtil.createVariableRef(pos, mapVariable.symbol);
            } else {
                variableReference = ASTBuilderUtil.createVariableRef(pos,
                        ((BLangSimpleVariableDef) parentBlockStmt.stmts.get(0)).var.symbol);
            }

            // Create rest param variable definition
            BLangSimpleVarRef restParam = (BLangSimpleVarRef) parentRecordVarRef.restParam;
            BLangAssignment restParamAssignment = ASTBuilderUtil.createAssignmentStmt(pos, parentBlockStmt);
            restParamAssignment.varRef = restParam;
            restParamAssignment.varRef.type = restParamType;

            // Create lambda function to be passed into the filter iterable operation (i.e. $lambdaArg$0)
            BLangLambdaFunction lambdaFunction = createFuncToFilterOutRestParam(parentRecordVarRef, pos);

            // Create filter iterator operation
            BLangInvocation filterIterator = (BLangInvocation) TreeBuilder.createInvocationNode();
            restParamAssignment.expr = filterIterator;

            filterIterator.iterableOperationInvocation = true;
            filterIterator.argExprs.add(lambdaFunction);
            filterIterator.requiredArgs.add(lambdaFunction);

            // Variable reference to the 1st variable of this block. i.e. the map ..
            filterIterator.expr = variableReference;

            filterIterator.type = new BIntermediateCollectionType(getStringAnyTupleType());

            IterableContext iterableContext = new IterableContext(filterIterator.expr, env);
            iterableContext.foreachTypes = getStringAnyTupleType().tupleTypes;
            filterIterator.iContext = iterableContext;

            iterableContext.resultType = restParamType;
            Operation filterOperation = new Operation(IterableKind.FILTER, filterIterator, iterableContext.resultType);
            filterOperation.pos = pos;
            filterOperation.collectionType = filterOperation.expectedType = restParamType;
            filterOperation.inputType = filterOperation.outputType = getStringAnyTupleType();
            iterableContext.operations.add(filterOperation);
        }
    }

    private void createVarRefAssignmentStmts(BLangErrorVarRef parentErrorVarRef, BLangBlockStmt parentBlockStmt,
                                             BVarSymbol errorVarySymbol, BLangIndexBasedAccess parentIndexAccessExpr) {
        if (parentErrorVarRef.reason.getKind() != NodeKind.SIMPLE_VARIABLE_REF ||
                names.fromIdNode(((BLangSimpleVarRef) parentErrorVarRef.reason).variableName) != Names.IGNORE) {
            BLangAssignment reasonAssignment = ASTBuilderUtil
                    .createAssignmentStmt(parentBlockStmt.pos, parentBlockStmt);
            reasonAssignment.expr = generateErrorReasonBuiltinFunction(parentErrorVarRef.reason.pos,
                    symTable.stringType, errorVarySymbol, parentIndexAccessExpr);
            reasonAssignment.expr = addConversionExprIfRequired(reasonAssignment.expr, parentErrorVarRef.reason.type);
            reasonAssignment.varRef = parentErrorVarRef.reason;
        }

        if (parentErrorVarRef.detail == null) {
            return;
        }
        if (parentErrorVarRef.detail.getKind() == NodeKind.SIMPLE_VARIABLE_REF &&
                names.fromIdNode(((BLangSimpleVarRef) parentErrorVarRef.detail).variableName) == Names.IGNORE) {
            return;
        }
        BLangInvocation errorDetailBuiltinFunction = generateErrorDetailBuiltinFunction(parentErrorVarRef.detail.pos,
                parentErrorVarRef.detail.type, parentBlockStmt, errorVarySymbol, parentIndexAccessExpr);
        if (parentErrorVarRef.detail.getKind() == NodeKind.RECORD_VARIABLE_REF) {
            ASTBuilderUtil.createRecordDestructureStmt(parentErrorVarRef.pos,
                    errorDetailBuiltinFunction, (BLangRecordVarRef) parentErrorVarRef.detail, parentBlockStmt);
            return;
        }
        BLangAssignment detailAssignment = ASTBuilderUtil.createAssignmentStmt(parentBlockStmt.pos,
                parentBlockStmt);
        detailAssignment.varRef = parentErrorVarRef.detail;
        detailAssignment.expr = errorDetailBuiltinFunction;
    }

    @Override
    public void visit(BLangAbort abortNode) {
        result = abortNode;
    }

    @Override
    public void visit(BLangRetry retryNode) {
        result = retryNode;
    }

    @Override
    public void visit(BLangContinue nextNode) {
        result = nextNode;
    }

    @Override
    public void visit(BLangBreak breakNode) {
        result = breakNode;
    }

    @Override
    public void visit(BLangReturn returnNode) {
        // If the return node do not have an expression, we add `done` statement instead of a return statement. This is
        // to distinguish between returning nil value specifically and not returning any value.
        if (returnNode.expr != null) {
            returnNode.expr = rewriteExpr(returnNode.expr);
        }
        result = returnNode;
    }

    @Override
    public void visit(BLangPanic panicNode) {
        panicNode.expr = rewriteExpr(panicNode.expr);
        result = panicNode;
    }

    @Override
    public void visit(BLangXMLNSStatement xmlnsStmtNode) {
        xmlnsStmtNode.xmlnsDecl = rewrite(xmlnsStmtNode.xmlnsDecl, env);
        result = xmlnsStmtNode;
    }

    @Override
    public void visit(BLangXMLNS xmlnsNode) {
        BLangXMLNS generatedXMLNSNode;
        xmlnsNode.namespaceURI = rewriteExpr(xmlnsNode.namespaceURI);
        BSymbol ownerSymbol = xmlnsNode.symbol.owner;

        // Local namespace declaration in a function/resource/action/worker
        if ((ownerSymbol.tag & SymTag.INVOKABLE) == SymTag.INVOKABLE ||
                (ownerSymbol.tag & SymTag.SERVICE) == SymTag.SERVICE) {
            generatedXMLNSNode = new BLangLocalXMLNS();
        } else {
            generatedXMLNSNode = new BLangPackageXMLNS();
        }

        generatedXMLNSNode.namespaceURI = xmlnsNode.namespaceURI;
        generatedXMLNSNode.prefix = xmlnsNode.prefix;
        generatedXMLNSNode.symbol = xmlnsNode.symbol;
        result = generatedXMLNSNode;
    }

    public void visit(BLangCompoundAssignment compoundAssignment) {
        BLangAssignment assignStmt = (BLangAssignment) TreeBuilder.createAssignmentNode();
        assignStmt.pos = compoundAssignment.pos;
        BLangVariableReference varRef = compoundAssignment.varRef;

        // Create a new varRef if this is a simpleVarRef. Because this can be a
        // narrowed type var. In that case, lhs and rhs must be visited in two
        // different manners.
        if (varRef.getKind() == NodeKind.SIMPLE_VARIABLE_REF) {
            varRef = ASTBuilderUtil.createVariableRef(compoundAssignment.varRef.pos, varRef.symbol);
            varRef.lhsVar = true;
        }

        assignStmt.setVariable(rewriteExpr(varRef));
        assignStmt.expr = rewriteExpr(compoundAssignment.modifiedExpr);
        result = assignStmt;
    }

    @Override
    public void visit(BLangExpressionStmt exprStmtNode) {
        exprStmtNode.expr = rewriteExpr(exprStmtNode.expr);
        result = exprStmtNode;
    }

    @Override
    public void visit(BLangIf ifNode) {
        ifNode.expr = rewriteExpr(ifNode.expr);
        ifNode.body = rewrite(ifNode.body, env);
        ifNode.elseStmt = rewrite(ifNode.elseStmt, env);
        result = ifNode;
    }

    @Override
    public void visit(BLangMatch matchStmt) {
        // Here we generate an if-else statement for the match statement
        // Here is an example match statement
        //
        //  case 1 (old match)
        //
        //      match expr {
        //          int k => io:println("int value: " + k);
        //          string s => io:println("string value: " + s);
        //          json j => io:println("json value: " + s);
        //
        //      }
        //
        //  Here is how we convert the match statement to an if-else statement. The last clause should always be the
        //  else clause
        //
        //  string | int | json | any _$$_matchexpr = expr;
        //  if ( _$$_matchexpr isassignable int ){
        //      int k = (int) _$$_matchexpr; // unbox
        //      io:println("int value: " + k);
        //
        //  } else if (_$$_matchexpr isassignable string ) {
        //      string s = (string) _$$_matchexpr; // unbox
        //      io:println("string value: " + s);
        //
        //  } else if ( _$$_matchexpr isassignable float ||    // should we consider json[] as well
        //                  _$$_matchexpr isassignable boolean ||
        //                  _$$_matchexpr isassignable json) {
        //
        //  } else {
        //      // handle the last pattern
        //      any case..
        //  }
        //
        //  case 2 (new match)
        //      match expr {
        //          12 => io:println("Matched Int Value 12");
        //          35 => io:println("Matched Int Value 35");
        //          true => io:println("Matched Boolean Value true");
        //          "Hello" => io:println("Matched String Value Hello");
        //      }
        //
        //  This will be desugared as below :
        //
        //  string | int | boolean _$$_matchexpr = expr;
        //  if ((<int>_$$_matchexpr) == 12){
        //      io:println("Matched Int Value 12");
        //
        //  } else if ((<int>_$$_matchexpr) == 35) {
        //      io:println("Matched Int Value 35");
        //
        //  } else if ((<boolean>_$$_matchexpr) == true) {
        //      io:println("Matched Boolean Value true");
        //
        //  } else if ((<string>_$$_matchexpr) == "Hello") {
        //      io:println("Matched String Value Hello");
        //
        //  }

        // First create a block statement to hold generated statements
        BLangBlockStmt matchBlockStmt = (BLangBlockStmt) TreeBuilder.createBlockNode();
        matchBlockStmt.pos = matchStmt.pos;

        // Create a variable definition to store the value of the match expression
        String matchExprVarName = GEN_VAR_PREFIX.value;
        BLangSimpleVariable matchExprVar = ASTBuilderUtil.createVariable(matchStmt.expr.pos,
                matchExprVarName, matchStmt.expr.type, matchStmt.expr, new BVarSymbol(0,
                        names.fromString(matchExprVarName),
                        this.env.scope.owner.pkgID, matchStmt.expr.type, this.env.scope.owner));

        // Now create a variable definition node
        BLangSimpleVariableDef matchExprVarDef = ASTBuilderUtil.createVariableDef(matchBlockStmt.pos, matchExprVar);

        // Add the var def statement to the block statement
        //      string | int _$$_matchexpr = expr;
        matchBlockStmt.stmts.add(matchExprVarDef);

        // Create if/else blocks with typeof binary expressions for each pattern
        matchBlockStmt.stmts.add(generateIfElseStmt(matchStmt, matchExprVar));

        rewrite(matchBlockStmt, this.env);
        result = matchBlockStmt;
    }

    @Override
    public void visit(BLangForeach foreach) {
        BLangBlockStmt blockNode;

        // We need to create a new variable for the expression as well. This is needed because integer ranges can be
        // added as the expression so we cannot get the symbol in such cases.
        BVarSymbol dataSymbol = new BVarSymbol(0, names.fromString("$data$"), this.env.scope.owner.pkgID,
                foreach.collection.type, this.env.scope.owner);
        BLangSimpleVariable dataVariable = ASTBuilderUtil.createVariable(foreach.pos, "$data$",
                foreach.collection.type, foreach.collection, dataSymbol);
        BLangSimpleVariableDef dataVariableDefinition = ASTBuilderUtil.createVariableDef(foreach.pos, dataVariable);

        // Get the symbol of the variable (collection).
        BVarSymbol collectionSymbol = dataVariable.symbol;
        switch (foreach.collection.type.tag) {
            case TypeTags.ARRAY:
            case TypeTags.TUPLE:
            case TypeTags.XML:
            case TypeTags.MAP:
            case TypeTags.TABLE:
            case TypeTags.RECORD:
                blockNode = desugarForeachToWhile(foreach, collectionSymbol);
                break;
            default:
                blockNode = ASTBuilderUtil.createBlockStmt(foreach.pos);
                break;
        }

        blockNode.stmts.add(0, dataVariableDefinition);
        // Rewrite the block.
        rewrite(blockNode, this.env);
        result = blockNode;
    }

    private BLangBlockStmt desugarForeachToWhile(BLangForeach foreach, BVarSymbol collectionSymbol) {

        // We desugar the foreach statement to a while loop here.
        //
        // int[] data = [1, 2, 3];
        //
        // // Before desugaring.
        // foreach int i in data {
        //     io:println(i);
        // }
        //
        // // After desugaring.
        //
        // int[] $data$ = data;
        //
        // any $iterator$ = $data$.iterate();
        // map<T>? $result$ = $iterator$.next();
        //
        // while $result$ != () {
        //     if $result$ is () {
        //         break;
        //     } else {
        //         T i = $result$.value;
        //         $result$ = $iterator$.next();
        //         ....
        //         [foreach node body]
        //         ....
        //     }
        // }

        // Note - any $iterator$ = $data$.iterate(); -------------------------------------------------------------------

        // Get the variable definition from the foreach statement. Later we add this to the while statement's body.
        VariableDefinitionNode variableDefinitionNode = foreach.variableDefinitionNode;

        // Create a new symbol for the $size$.
        BVarSymbol iteratorSymbol = new BVarSymbol(0, names.fromString("$iterator$"), this.env.scope.owner.pkgID,
                symTable.anyType, this.env.scope.owner);

        // Note - $data$.iterate();
        BLangSimpleVariableDef iteratorVariableDefinition = getIteratorVariableDefinition(foreach, collectionSymbol,
                iteratorSymbol);

        // Create a new symbol for the $result$.
        BVarSymbol resultSymbol = new BVarSymbol(0, names.fromString("$result$"), this.env.scope.owner.pkgID,
                foreach.nillableResultType, this.env.scope.owner);

        // Note - map<T>? $result$ = $iterator$.next();
        BLangSimpleVariableDef resultVariableDefinition = getIteratorNextVariableDefinition(foreach, collectionSymbol,
                iteratorSymbol, resultSymbol);

        // Note - $result$ is ()
        BLangTypeTestExpr typeTestExpressionNode = getTypeTestExpression(foreach, resultSymbol);

        // Note - If statement
        BLangBlockStmt ifStatementBody = ASTBuilderUtil.createBlockStmt(foreach.pos);
        BLangBreak breakNode = (BLangBreak) TreeBuilder.createBreakNode();
        breakNode.pos = foreach.pos;
        ifStatementBody.addStatement(breakNode);

        // Note - if $result$ is ()
        BLangIf ifStatement = getIfStatement(foreach, resultSymbol, typeTestExpressionNode, ifStatementBody);

        // T i = $result$.value;
        variableDefinitionNode.getVariable().setInitialExpression(getValueAccessExpression(foreach, resultSymbol));

        BLangBlockStmt elseStatement = foreach.body;

        // Note - while ... { if ... { ... } else { T i = $result$.value; } };
        elseStatement.stmts.add(0, (BLangStatement) variableDefinitionNode);

        // Note - $result$ = $iterator$.next();
        BLangAssignment resultAssignment = getIteratorNextAssignment(foreach, collectionSymbol, iteratorSymbol,
                resultSymbol);

        // Note - while ... { if ... { ... } else { T i = $result$.value; $result$ = $iterator$.next(); } };
        elseStatement.stmts.add(1, resultAssignment);

        ifStatement.elseStmt = elseStatement;

        // Note - $result$ != ()
        BLangSimpleVarRef resultReferenceInWhile = ASTBuilderUtil.createVariableRef(foreach.pos, resultSymbol);
        BLangLiteral nilLiteral = ASTBuilderUtil.createLiteral(foreach.pos, symTable.nilType, Names.NIL_VALUE);

        BOperatorSymbol operatorSymbol = (BOperatorSymbol) symResolver.resolveBinaryOperator(OperatorKind.NOT_EQUAL,
                symTable.anyType, nilLiteral.type);
        BLangBinaryExpr binaryExpr = ASTBuilderUtil.createBinaryExpr(foreach.pos, resultReferenceInWhile, nilLiteral,
                symTable.booleanType, OperatorKind.NOT_EQUAL, operatorSymbol);

        // Note - while $result$ != ()
        BLangWhile whileNode = (BLangWhile) TreeBuilder.createWhileNode();
        whileNode.pos = foreach.pos;
        whileNode.expr = binaryExpr;
        whileNode.body = ASTBuilderUtil.createBlockStmt(foreach.pos);
        whileNode.body.addStatement(ifStatement);

        // Create a new block statement node.
        BLangBlockStmt blockNode = ASTBuilderUtil.createBlockStmt(foreach.pos);

        // Add iterator variable to the block.
        blockNode.addStatement(iteratorVariableDefinition);

        // Add result variable to the block.
        blockNode.addStatement(resultVariableDefinition);

        // Add the while node to the block.
        blockNode.addStatement(whileNode);

        return blockNode;
    }

    @Override
    public void visit(BLangWhile whileNode) {
        whileNode.expr = rewriteExpr(whileNode.expr);
        whileNode.body = rewrite(whileNode.body, env);
        result = whileNode;
    }

    @Override
    public void visit(BLangLock lockNode) {
        enclLocks.push(lockNode);
        lockNode.body = rewrite(lockNode.body, env);
        enclLocks.pop();
        lockNode.lockVariables = lockNode.lockVariables.stream().sorted((v1, v2) -> {
            String o1FullName = String.join(":", v1.pkgID.getName().getValue(), v1.name.getValue());
            String o2FullName = String.join(":", v2.pkgID.getName().getValue(), v2.name.getValue());
            return o1FullName.compareTo(o2FullName);
        }).collect(Collectors.toSet());

        //check both a field and parent are in locked variables
        if (!lockNode.lockVariables.isEmpty()) {
            lockNode.fieldVariables.values().forEach(exprSet -> exprSet.removeIf(expr -> isParentLocked(lockNode,
                    expr)));
        }
        result = lockNode;
    }

    boolean isParentLocked(BLangLock lock, BLangVariableReference expr) {
        if (lock.lockVariables.contains(expr.symbol)) {
            return true;
        } else if (expr instanceof BLangStructFieldAccessExpr) {
            return isParentLocked(lock, (BLangVariableReference) ((BLangStructFieldAccessExpr) expr).expr);
        }
        return false;
    }

    @Override
    public void visit(BLangTransaction transactionNode) {
        transactionNode.transactionBody = rewrite(transactionNode.transactionBody, env);
        transactionNode.onRetryBody = rewrite(transactionNode.onRetryBody, env);
        transactionNode.committedBody = rewrite(transactionNode.committedBody, env);
        transactionNode.abortedBody = rewrite(transactionNode.abortedBody, env);
        transactionNode.retryCount = rewriteExpr(transactionNode.retryCount);
        result = transactionNode;
    }

    @Override
    public void visit(BLangForkJoin forkJoin) {
         result = forkJoin;
    }

    // Expressions

    @Override
    public void visit(BLangLiteral literalExpr) {
        if (literalExpr.type.tag == TypeTags.ARRAY && ((BArrayType) literalExpr.type).eType.tag == TypeTags.BYTE) {
            // this is blob literal as byte array
            result = rewriteBlobLiteral(literalExpr);
            return;
        }
        result = literalExpr;
    }

    private BLangNode rewriteBlobLiteral(BLangLiteral literalExpr) {
        String[] result = getBlobTextValue((String) literalExpr.value);
        if (BASE_64.equals(result[0])) {
            literalExpr.value = Base64.getDecoder().decode(result[1].getBytes(StandardCharsets.UTF_8));
        } else {
            literalExpr.value = hexStringToByteArray(result[1]);
        }
        return literalExpr;
    }

    private String[] getBlobTextValue(String blobLiteralNodeText) {
        String nodeText = blobLiteralNodeText.replaceAll(" ", "");
        String[] result = new String[2];
        result[0] = nodeText.substring(0, nodeText.indexOf('`'));
        result[1] = nodeText.substring(nodeText.indexOf('`') + 1, nodeText.lastIndexOf('`'));
        return result;
    }

    private static byte[] hexStringToByteArray(String str) {
        int len = str.length();
        byte[] data = new byte[len / 2];
        for (int i = 0; i < len; i += 2) {
            data[i / 2] = (byte) ((Character.digit(str.charAt(i), 16) << 4) + Character.digit(str.charAt(i + 1), 16));
        }
        return data;
    }

    @Override
    public void visit(BLangArrayLiteral arrayLiteral) {
        arrayLiteral.exprs = rewriteExprs(arrayLiteral.exprs);

        if (arrayLiteral.type.tag == TypeTags.JSON) {
            result = new BLangJSONArrayLiteral(arrayLiteral.exprs, new BArrayType(arrayLiteral.type));
            return;
        } else if (getElementType(arrayLiteral.type).tag == TypeTags.JSON) {
            result = new BLangJSONArrayLiteral(arrayLiteral.exprs, arrayLiteral.type);
            return;
        }
        result = arrayLiteral;
    }

    @Override
    public void visit(BLangRecordLiteral recordLiteral) {
        // Process the key-val pairs in the record literal
        recordLiteral.keyValuePairs.forEach(keyValue -> {
            BLangExpression keyExpr = keyValue.key.expr;
            if (keyExpr.getKind() == NodeKind.SIMPLE_VARIABLE_REF) {
                BLangSimpleVarRef varRef = (BLangSimpleVarRef) keyExpr;
                keyValue.key.expr = createStringLiteral(varRef.pos, varRef.variableName.value);
            } else {
                keyValue.key.expr = rewriteExpr(keyValue.key.expr);
            }

            keyValue.valueExpr = rewriteExpr(keyValue.valueExpr);
        });

        BLangExpression expr;
        if (recordLiteral.type.tag == TypeTags.RECORD) {
            expr = new BLangStructLiteral(recordLiteral.keyValuePairs, recordLiteral.type);
        } else if (recordLiteral.type.tag == TypeTags.MAP) {
            expr = new BLangMapLiteral(recordLiteral.keyValuePairs, recordLiteral.type);
        } else {
            expr = new BLangJSONLiteral(recordLiteral.keyValuePairs, recordLiteral.type);
        }

        result = rewriteExpr(expr);
    }

    @Override
    public void visit(BLangTableLiteral tableLiteral) {
        tableLiteral.tableDataRows = rewriteExprs(tableLiteral.tableDataRows);
        //Generate key columns Array
        List<String> keyColumns = new ArrayList<>();
        for (BLangTableLiteral.BLangTableColumn column : tableLiteral.columns) {
            if (column.flagSet.contains(TableColumnFlag.PRIMARYKEY)) {
                keyColumns.add(column.columnName);
            }
        }
        BLangArrayLiteral keyColumnsArrayLiteral = createArrayLiteralExprNode();
        keyColumnsArrayLiteral.exprs = keyColumns.stream()
                .map(expr -> ASTBuilderUtil.createLiteral(tableLiteral.pos, symTable.stringType, expr))
                .collect(Collectors.toList());
        keyColumnsArrayLiteral.type = new BArrayType(symTable.stringType);
        tableLiteral.keyColumnsArrayLiteral = keyColumnsArrayLiteral;
        //Generate index columns Array
        List<String> indexColumns = new ArrayList<>();
        for (BLangTableLiteral.BLangTableColumn column : tableLiteral.columns) {
            if (column.flagSet.contains(TableColumnFlag.INDEX)) {
                indexColumns.add(column.columnName);
            }
        }
        BLangArrayLiteral indexColumnsArrayLiteral = createArrayLiteralExprNode();
        indexColumnsArrayLiteral.exprs = indexColumns.stream()
                .map(expr -> ASTBuilderUtil.createLiteral(tableLiteral.pos, symTable.stringType, expr))
                .collect(Collectors.toList());
        indexColumnsArrayLiteral.type = new BArrayType(symTable.stringType);
        tableLiteral.indexColumnsArrayLiteral = indexColumnsArrayLiteral;
        result = tableLiteral;
    }

    private BLangInvocation createInvocationForForeverBlock(BLangForever forever) {
        List<BLangExpression> args = new ArrayList<>();
        BLangLiteral streamingQueryLiteral = ASTBuilderUtil.createLiteral(forever.pos, symTable.stringType,
                forever.getSiddhiQuery());
        args.add(streamingQueryLiteral);
        addReferenceVariablesToArgs(args, siddhiQueryBuilder.getInStreamRefs());
        addReferenceVariablesToArgs(args, siddhiQueryBuilder.getInTableRefs());
        addReferenceVariablesToArgs(args, siddhiQueryBuilder.getOutStreamRefs());
        addReferenceVariablesToArgs(args, siddhiQueryBuilder.getOutTableRefs());
        addFunctionPointersToArgs(args, forever.getStreamingQueryStatements());
        return createInvocationNode(CREATE_FOREVER, args, symTable.noType);
    }

    private void addReferenceVariablesToArgs(List<BLangExpression> args, List<BLangExpression> varRefs) {
        BLangArrayLiteral localRefs = createArrayLiteralExprNode();
        varRefs.forEach(varRef -> localRefs.exprs.add(rewrite(varRef, env)));
        args.add(localRefs);
    }

    private void addFunctionPointersToArgs(List<BLangExpression> args, List<StreamingQueryStatementNode>
            streamingStmts) {
        BLangArrayLiteral funcPointers = createArrayLiteralExprNode();
        for (StreamingQueryStatementNode stmt : streamingStmts) {
            funcPointers.exprs.add(rewrite((BLangExpression) stmt.getStreamingAction().getInvokableBody(), env));
        }
        args.add(funcPointers);
    }

    @Override
    public void visit(BLangSimpleVarRef varRefExpr) {
        BLangSimpleVarRef genVarRefExpr = varRefExpr;

        // XML qualified name reference. e.g: ns0:foo
        if (varRefExpr.pkgSymbol != null && varRefExpr.pkgSymbol.tag == SymTag.XMLNS) {
            BLangXMLQName qnameExpr = new BLangXMLQName(varRefExpr.variableName);
            qnameExpr.nsSymbol = (BXMLNSSymbol) varRefExpr.pkgSymbol;
            qnameExpr.localname = varRefExpr.variableName;
            qnameExpr.prefix = varRefExpr.pkgAlias;
            qnameExpr.namespaceURI = qnameExpr.nsSymbol.namespaceURI;
            qnameExpr.isUsedInXML = false;
            qnameExpr.pos = varRefExpr.pos;
            qnameExpr.type = symTable.stringType;
            result = qnameExpr;
            return;
        }

        // Restore the original symbol
        if ((varRefExpr.symbol.tag & SymTag.VARIABLE) == SymTag.VARIABLE) {
            BVarSymbol varSymbol = (BVarSymbol) varRefExpr.symbol;
            if (varSymbol.originalSymbol != null) {
                varRefExpr.symbol = varSymbol.originalSymbol;
            }
        }

        BSymbol ownerSymbol = varRefExpr.symbol.owner;
        if ((varRefExpr.symbol.tag & SymTag.FUNCTION) == SymTag.FUNCTION &&
                varRefExpr.symbol.type.tag == TypeTags.INVOKABLE) {
            genVarRefExpr = new BLangFunctionVarRef((BVarSymbol) varRefExpr.symbol);
        } else if ((varRefExpr.symbol.tag & SymTag.TYPE) == SymTag.TYPE) {
            genVarRefExpr = new BLangTypeLoad(varRefExpr.symbol);
        } else if ((ownerSymbol.tag & SymTag.INVOKABLE) == SymTag.INVOKABLE) {
            // Local variable in a function/resource/action/worker
            genVarRefExpr = new BLangLocalVarRef((BVarSymbol) varRefExpr.symbol);
        } else if ((ownerSymbol.tag & SymTag.STRUCT) == SymTag.STRUCT) {
            genVarRefExpr = new BLangFieldVarRef((BVarSymbol) varRefExpr.symbol);
        } else if ((ownerSymbol.tag & SymTag.PACKAGE) == SymTag.PACKAGE ||
                (ownerSymbol.tag & SymTag.SERVICE) == SymTag.SERVICE) {
            if (varRefExpr.symbol.tag == SymTag.CONSTANT) {
                BConstantSymbol symbol = (BConstantSymbol) varRefExpr.symbol;
                // We need to get a copy of the literal value and set it as the result. Otherwise there will be
                // issues because registry allocation will be only done one time.
                BLangLiteral literal = ASTBuilderUtil
                        .createLiteral(varRefExpr.pos, symbol.literalValueType, symbol.literalValue);
                literal.type.tag = symbol.literalValueTypeTag;
                result = rewriteExpr(addConversionExprIfRequired(literal, varRefExpr.type));
                return;
            } else {
                // Package variable | service variable.
                // We consider both of them as package level variables.
                genVarRefExpr = new BLangPackageVarRef((BVarSymbol) varRefExpr.symbol);

                if (!enclLocks.isEmpty()) {
                    enclLocks.peek().addLockVariable((BVarSymbol) varRefExpr.symbol);
                }
            }
        }

        genVarRefExpr.type = varRefExpr.type;
        genVarRefExpr.pos = varRefExpr.pos;

        if (varRefExpr.lhsVar || !types.isValueType(genVarRefExpr.type)) {
            result = genVarRefExpr;
            return;
        }

        // If the the variable is not used in lhs, and if the current type
        // is a value type, then add a conversion if required. This is done
        // to unbox a narrowed type.
        BType targetType = genVarRefExpr.type;
        genVarRefExpr.type = genVarRefExpr.symbol.type;
        result = addConversionExprIfRequired(genVarRefExpr, targetType);
    }

    @Override
    public void visit(BLangFieldBasedAccess fieldAccessExpr) {
        if (safeNavigate(fieldAccessExpr)) {
            result = rewriteExpr(rewriteSafeNavigationExpr(fieldAccessExpr));
            return;
        }

        BLangVariableReference targetVarRef = fieldAccessExpr;
        fieldAccessExpr.expr = rewriteExpr(fieldAccessExpr.expr);
        BLangLiteral stringLit = createStringLiteral(fieldAccessExpr.pos, fieldAccessExpr.field.value);
        BType varRefType = fieldAccessExpr.expr.type;
        if (varRefType.tag == TypeTags.OBJECT) {
            if (fieldAccessExpr.symbol != null && fieldAccessExpr.symbol.type.tag == TypeTags.INVOKABLE &&
                    ((fieldAccessExpr.symbol.flags & Flags.ATTACHED) == Flags.ATTACHED)) {
                targetVarRef = new BLangStructFunctionVarRef(fieldAccessExpr.expr, (BVarSymbol) fieldAccessExpr.symbol);
            } else {
                targetVarRef = new BLangStructFieldAccessExpr(fieldAccessExpr.pos, fieldAccessExpr.expr, stringLit,
                        (BVarSymbol) fieldAccessExpr.symbol, false);

                // expr symbol is null when their is a array as the field
                if (!enclLocks.isEmpty() && (((BLangVariableReference) fieldAccessExpr.expr).symbol != null)) {
                    enclLocks.peek().addFieldVariable((BLangStructFieldAccessExpr) targetVarRef);
                }
            }
        } else if (varRefType.tag == TypeTags.RECORD) {
            if (fieldAccessExpr.symbol != null && fieldAccessExpr.symbol.type.tag == TypeTags.INVOKABLE
                    && ((fieldAccessExpr.symbol.flags & Flags.ATTACHED) == Flags.ATTACHED)) {
                targetVarRef = new BLangStructFunctionVarRef(((BLangVariableReference) fieldAccessExpr.expr),
                        (BVarSymbol) fieldAccessExpr.symbol);
            } else {
                targetVarRef = new BLangStructFieldAccessExpr(fieldAccessExpr.pos, fieldAccessExpr.expr, stringLit,
                        (BVarSymbol) fieldAccessExpr.symbol, true);

                // expr symbol is null when their is a array as the field
                if (!enclLocks.isEmpty() && (((BLangVariableReference) fieldAccessExpr.expr).symbol != null)) {
                    enclLocks.peek().addFieldVariable((BLangStructFieldAccessExpr) targetVarRef);
                }
            }
        } else if (varRefType.tag == TypeTags.MAP) {
            targetVarRef = new BLangMapAccessExpr(fieldAccessExpr.pos, fieldAccessExpr.expr,
                    stringLit);
        } else if (varRefType.tag == TypeTags.JSON) {
            targetVarRef = new BLangJSONAccessExpr(fieldAccessExpr.pos, fieldAccessExpr.expr,
                    stringLit);
        } else if (varRefType.tag == TypeTags.XML) {
            targetVarRef = new BLangXMLAccessExpr(fieldAccessExpr.pos, fieldAccessExpr.expr,
                    stringLit, fieldAccessExpr.fieldKind);
        }

        targetVarRef.lhsVar = fieldAccessExpr.lhsVar;
        targetVarRef.type = fieldAccessExpr.type;
        result = targetVarRef;
    }

    @Override
    public void visit(BLangIndexBasedAccess indexAccessExpr) {
        if (safeNavigate(indexAccessExpr)) {
            result = rewriteExpr(rewriteSafeNavigationExpr(indexAccessExpr));
            return;
        }

        BLangVariableReference targetVarRef = indexAccessExpr;
        indexAccessExpr.indexExpr = rewriteExpr(indexAccessExpr.indexExpr);
        indexAccessExpr.expr = rewriteExpr(indexAccessExpr.expr);
        BType varRefType = indexAccessExpr.expr.type;
        if (varRefType.tag == TypeTags.OBJECT || varRefType.tag == TypeTags.RECORD) {
            targetVarRef = new BLangStructFieldAccessExpr(indexAccessExpr.pos, indexAccessExpr.expr,
                    indexAccessExpr.indexExpr, (BVarSymbol) indexAccessExpr.symbol, false);
        } else if (varRefType.tag == TypeTags.MAP) {
            targetVarRef = new BLangMapAccessExpr(indexAccessExpr.pos, indexAccessExpr.expr,
                    indexAccessExpr.indexExpr, !indexAccessExpr.type.isNullable());
        } else if (varRefType.tag == TypeTags.JSON || getElementType(varRefType).tag == TypeTags.JSON) {
            targetVarRef = new BLangJSONAccessExpr(indexAccessExpr.pos, indexAccessExpr.expr,
                    indexAccessExpr.indexExpr);
        } else if (varRefType.tag == TypeTags.ARRAY) {
            targetVarRef = new BLangArrayAccessExpr(indexAccessExpr.pos, indexAccessExpr.expr,
                    indexAccessExpr.indexExpr);
        } else if (varRefType.tag == TypeTags.XML) {
            targetVarRef = new BLangXMLAccessExpr(indexAccessExpr.pos, indexAccessExpr.expr,
                    indexAccessExpr.indexExpr);
        } else if (varRefType.tag == TypeTags.TUPLE) {
            if (indexAccessExpr.indexExpr.type.tag == TypeTags.FINITE) {
                indexAccessExpr.indexExpr = addConversionExprIfRequired(indexAccessExpr.indexExpr, symTable.intType);
            }
            targetVarRef = new BLangTupleAccessExpr(indexAccessExpr.pos, indexAccessExpr.expr,
                    indexAccessExpr.indexExpr);
        }

        targetVarRef.lhsVar = indexAccessExpr.lhsVar;
        targetVarRef.type = indexAccessExpr.type;
        result = targetVarRef;
    }

    @Override
    public void visit(BLangInvocation iExpr) {
        BLangInvocation genIExpr = iExpr;

        if (safeNavigate(iExpr)) {
            result = rewriteExpr(rewriteSafeNavigationExpr(iExpr));
            return;
        }

        // Reorder the arguments to match the original function signature.
        reorderArguments(iExpr);
        iExpr.requiredArgs = rewriteExprs(iExpr.requiredArgs);
        iExpr.namedArgs = rewriteExprs(iExpr.namedArgs);
        iExpr.restArgs = rewriteExprs(iExpr.restArgs);

        if (iExpr.functionPointerInvocation) {
            visitFunctionPointerInvocation(iExpr);
            return;
        } else if (iExpr.iterableOperationInvocation) {
            visitIterableOperationInvocation(iExpr);
            return;
        }
        iExpr.expr = rewriteExpr(iExpr.expr);
        if (iExpr.builtinMethodInvocation) {
            visitBuiltInMethodInvocation(iExpr);
            return;
        }
        result = genIExpr;
        if (iExpr.expr == null) {
            if (iExpr.exprSymbol == null) {
                return;
            }
            iExpr.expr = ASTBuilderUtil.createVariableRef(iExpr.pos, iExpr.exprSymbol);
            iExpr.expr = rewriteExpr(iExpr.expr);
        }

        switch (iExpr.expr.type.tag) {
            case TypeTags.BOOLEAN:
            case TypeTags.STRING:
            case TypeTags.INT:
            case TypeTags.FLOAT:
            case TypeTags.DECIMAL:
            case TypeTags.JSON:
            case TypeTags.XML:
            case TypeTags.MAP:
            case TypeTags.TABLE:
            case TypeTags.STREAM:
            case TypeTags.FUTURE:
            case TypeTags.OBJECT:
            case TypeTags.RECORD:
                List<BLangExpression> argExprs = new ArrayList<>(iExpr.requiredArgs);
                argExprs.add(0, iExpr.expr);
                final BLangAttachedFunctionInvocation attachedFunctionInvocation =
                        new BLangAttachedFunctionInvocation(iExpr.pos, argExprs, iExpr.namedArgs, iExpr.restArgs,
                                iExpr.symbol, iExpr.type, iExpr.expr, iExpr.async);
                attachedFunctionInvocation.actionInvocation = iExpr.actionInvocation;
                result = attachedFunctionInvocation;
                break;
        }
    }

    public void visit(BLangTypeInit typeInitExpr) {
        switch (typeInitExpr.type.tag) {
            case TypeTags.STREAM:
            case TypeTags.CHANNEL:
                result = getInitExpr(typeInitExpr.type, typeInitExpr);
                break;
            default:
                if (typeInitExpr.type.tag == TypeTags.OBJECT && typeInitExpr.initInvocation.symbol == null) {
                    typeInitExpr.initInvocation.symbol =
                            ((BObjectTypeSymbol) typeInitExpr.type.tsymbol).initializerFunc.symbol;
                }
                typeInitExpr.initInvocation = rewriteExpr(typeInitExpr.initInvocation);
                result = typeInitExpr;
        }
    }

    @Override
    public void visit(BLangTernaryExpr ternaryExpr) {
        ternaryExpr.expr = rewriteExpr(ternaryExpr.expr);
        ternaryExpr.thenExpr = rewriteExpr(ternaryExpr.thenExpr);
        ternaryExpr.elseExpr = rewriteExpr(ternaryExpr.elseExpr);
        result = ternaryExpr;
    }

    @Override
    public void visit(BLangWaitExpr waitExpr) {
        // Wait for any
        if (waitExpr.getExpression().getKind() == NodeKind.BINARY_EXPR) {
            waitExpr.exprList = collectAllBinaryExprs((BLangBinaryExpr) waitExpr.getExpression(), new ArrayList<>());
        } else { // Wait for one
            waitExpr.exprList = Collections.singletonList(rewriteExpr(waitExpr.getExpression()));
        }
        result = waitExpr;
    }

    private List<BLangExpression> collectAllBinaryExprs(BLangBinaryExpr binaryExpr, List<BLangExpression> exprs) {
        visitBinaryExprOfWait(binaryExpr.lhsExpr, exprs);
        visitBinaryExprOfWait(binaryExpr.rhsExpr, exprs);
        return exprs;
    }

    private void visitBinaryExprOfWait(BLangExpression expr, List<BLangExpression> exprs) {
        if (expr.getKind() == NodeKind.BINARY_EXPR) {
            collectAllBinaryExprs((BLangBinaryExpr) expr, exprs);
        } else {
            expr = rewriteExpr(expr);
            exprs.add(expr);
        }
    }

    @Override
    public void visit(BLangWaitForAllExpr waitExpr) {
        waitExpr.keyValuePairs.forEach(keyValue -> {
            if (keyValue.valueExpr != null) {
                keyValue.valueExpr = rewriteExpr(keyValue.valueExpr);
            } else {
                keyValue.keyExpr = rewriteExpr(keyValue.keyExpr);
            }
        });
        BLangExpression expr = new BLangWaitForAllExpr.BLangWaitLiteral(waitExpr.keyValuePairs, waitExpr.type);
        result = rewriteExpr(expr);
    }

    @Override
    public void visit(BLangTrapExpr trapExpr) {
        trapExpr.expr = rewriteExpr(trapExpr.expr);
        result = trapExpr;
    }

    @Override
    public void visit(BLangBinaryExpr binaryExpr) {
        if (binaryExpr.opKind == OperatorKind.HALF_OPEN_RANGE) {
            binaryExpr.rhsExpr = getModifiedIntRangeEndExpr(binaryExpr.rhsExpr);
        }

        binaryExpr.lhsExpr = rewriteExpr(binaryExpr.lhsExpr);
        binaryExpr.rhsExpr = rewriteExpr(binaryExpr.rhsExpr);
        result = binaryExpr;

        int rhsExprTypeTag = binaryExpr.rhsExpr.type.tag;
        int lhsExprTypeTag = binaryExpr.lhsExpr.type.tag;

        // Check for bitwise shift operator and add type conversion to int
        if (isBitwiseShiftOperation(binaryExpr) && TypeTags.BYTE == rhsExprTypeTag) {
            binaryExpr.rhsExpr = createTypeCastExpr(binaryExpr.rhsExpr, binaryExpr.rhsExpr.type,
                                                    symTable.intType);
            return;
        }

        // Check for int and byte ==, != or === comparison and add type conversion to int for byte
        if (rhsExprTypeTag != lhsExprTypeTag && (binaryExpr.opKind == OperatorKind.EQUAL ||
                                                         binaryExpr.opKind == OperatorKind.NOT_EQUAL ||
                                                         binaryExpr.opKind == OperatorKind.REF_EQUAL ||
                                                         binaryExpr.opKind == OperatorKind.REF_NOT_EQUAL)) {
            if (lhsExprTypeTag == TypeTags.INT && rhsExprTypeTag == TypeTags.BYTE) {
                binaryExpr.rhsExpr = createTypeCastExpr(binaryExpr.rhsExpr, binaryExpr.rhsExpr.type,
                                                        symTable.intType);
                return;
            }

            if (lhsExprTypeTag == TypeTags.BYTE && rhsExprTypeTag == TypeTags.INT) {
                binaryExpr.lhsExpr = createTypeCastExpr(binaryExpr.lhsExpr, binaryExpr.lhsExpr.type,
                                                        symTable.intType);
                return;
            }
        }

        // Check lhs and rhs type compatibility
        if (lhsExprTypeTag == rhsExprTypeTag) {
            return;
        }

        if (lhsExprTypeTag == TypeTags.STRING && binaryExpr.opKind == OperatorKind.ADD) {
            binaryExpr.rhsExpr = createTypeCastExpr(binaryExpr.rhsExpr, binaryExpr.rhsExpr.type,
                                                    binaryExpr.lhsExpr.type);
            return;
        }

        if (rhsExprTypeTag == TypeTags.STRING && binaryExpr.opKind == OperatorKind.ADD) {
            binaryExpr.lhsExpr = createTypeCastExpr(binaryExpr.lhsExpr, binaryExpr.lhsExpr.type,
                                                    binaryExpr.rhsExpr.type);
            return;
        }

        if (lhsExprTypeTag == TypeTags.DECIMAL) {
            binaryExpr.rhsExpr = createTypeCastExpr(binaryExpr.rhsExpr, binaryExpr.rhsExpr.type,
                                                    binaryExpr.lhsExpr.type);
            return;
        }

        if (rhsExprTypeTag == TypeTags.DECIMAL) {
            binaryExpr.lhsExpr = createTypeCastExpr(binaryExpr.lhsExpr, binaryExpr.lhsExpr.type,
                                                    binaryExpr.rhsExpr.type);
            return;
        }

        if (lhsExprTypeTag == TypeTags.FLOAT) {
            binaryExpr.rhsExpr = createTypeCastExpr(binaryExpr.rhsExpr, binaryExpr.rhsExpr.type,
                                                    binaryExpr.lhsExpr.type);
            return;
        }

        if (rhsExprTypeTag == TypeTags.FLOAT) {
            binaryExpr.lhsExpr = createTypeCastExpr(binaryExpr.lhsExpr, binaryExpr.lhsExpr.type,
                                                    binaryExpr.rhsExpr.type);
        }
    }

    /**
     * This method checks whether given binary expression is related to shift operation.
     * If its true, then both lhs and rhs of the binary expression will be converted to 'int' type.
     * <p>
     * byte a = 12;
     * byte b = 34;
     * int i = 234;
     * int j = -4;
     * <p>
     * true: where binary expression's expected type is 'int'
     * int i1 = a >> b;
     * int i2 = a << b;
     * int i3 = a >> i;
     * int i4 = a << i;
     * int i5 = i >> j;
     * int i6 = i << j;
     */
    private boolean isBitwiseShiftOperation(BLangBinaryExpr binaryExpr) {
        return binaryExpr.opKind == OperatorKind.BITWISE_LEFT_SHIFT ||
                binaryExpr.opKind == OperatorKind.BITWISE_RIGHT_SHIFT ||
                binaryExpr.opKind == OperatorKind.BITWISE_UNSIGNED_RIGHT_SHIFT;
    }

    public void visit(BLangElvisExpr elvisExpr) {
        BLangMatchExpression matchExpr = ASTBuilderUtil.createMatchExpression(elvisExpr.lhsExpr);
        matchExpr.patternClauses.add(getMatchNullPatternGivenExpression(elvisExpr.pos,
                rewriteExpr(elvisExpr.rhsExpr)));
        matchExpr.type = elvisExpr.type;
        matchExpr.pos = elvisExpr.pos;
        result = rewriteExpr(matchExpr);
    }

    @Override
    public void visit(BLangBracedOrTupleExpr bracedOrTupleExpr) {
        if (bracedOrTupleExpr.isTypedescExpr) {
            final BLangTypedescExpr typedescExpr = new BLangTypedescExpr();
            typedescExpr.resolvedType = bracedOrTupleExpr.typedescType;
            typedescExpr.type = symTable.typeDesc;
            result = rewriteExpr(typedescExpr);
            return;
        }
        if (bracedOrTupleExpr.isBracedExpr) {
            result = rewriteExpr(bracedOrTupleExpr.expressions.get(0));
            return;
        }
        bracedOrTupleExpr.expressions.forEach(expr -> {
            BType expType = expr.impConversionExpr == null ? expr.type : expr.impConversionExpr.type;
            types.setImplicitCastExpr(expr, expType, symTable.anyType);
        });
        bracedOrTupleExpr.expressions = rewriteExprs(bracedOrTupleExpr.expressions);
        result = bracedOrTupleExpr;
    }

    @Override
    public void visit(BLangUnaryExpr unaryExpr) {
        if (OperatorKind.BITWISE_COMPLEMENT == unaryExpr.operator) {
            // If this is a bitwise complement (~) expression, then we desugar it to a binary xor expression with -1,
            // which is same as doing a bitwise 2's complement operation.
            rewriteBitwiseComplementOperator(unaryExpr);
            return;
        }
        unaryExpr.expr = rewriteExpr(unaryExpr.expr);
        result = unaryExpr;
    }

    /**
     * This method desugar a bitwise complement (~) unary expressions into a bitwise xor binary expression as below.
     * Example : ~a  -> a ^ -1;
     * ~ 11110011 -> 00001100
     * 11110011 ^ 11111111 -> 00001100
     *
     * @param unaryExpr the bitwise complement expression
     */
    private void rewriteBitwiseComplementOperator(BLangUnaryExpr unaryExpr) {
        final DiagnosticPos pos = unaryExpr.pos;
        final BLangBinaryExpr binaryExpr = (BLangBinaryExpr) TreeBuilder.createBinaryExpressionNode();
        binaryExpr.pos = pos;
        binaryExpr.opKind = OperatorKind.BITWISE_XOR;
        binaryExpr.lhsExpr = unaryExpr.expr;
        if (TypeTags.BYTE == unaryExpr.type.tag) {
            binaryExpr.type = symTable.byteType;
            binaryExpr.rhsExpr = ASTBuilderUtil.createLiteral(pos, symTable.byteType, (byte) -1);
            binaryExpr.opSymbol = (BOperatorSymbol) symResolver.resolveBinaryOperator(OperatorKind.BITWISE_XOR,
                    symTable.byteType, symTable.byteType);
        } else {
            binaryExpr.type = symTable.intType;
            binaryExpr.rhsExpr = ASTBuilderUtil.createLiteral(pos, symTable.intType, -1L);
            binaryExpr.opSymbol = (BOperatorSymbol) symResolver.resolveBinaryOperator(OperatorKind.BITWISE_XOR,
                    symTable.intType, symTable.intType);
        }
        result = rewriteExpr(binaryExpr);
    }

    @Override
    public void visit(BLangTypeConversionExpr conversionExpr) {
        conversionExpr.expr = rewriteExpr(conversionExpr.expr);
        result = conversionExpr;
    }

    @Override
    public void visit(BLangLambdaFunction bLangLambdaFunction) {
        result = bLangLambdaFunction;
    }

    @Override
    public void visit(BLangArrowFunction bLangArrowFunction) {
        BLangFunction bLangFunction = (BLangFunction) TreeBuilder.createFunctionNode();
        bLangFunction.setName(bLangArrowFunction.functionName);

        BLangLambdaFunction lambdaFunction = (BLangLambdaFunction) TreeBuilder.createLambdaFunctionNode();
        lambdaFunction.pos = bLangArrowFunction.pos;
        bLangFunction.addFlag(Flag.LAMBDA);
        lambdaFunction.function = bLangFunction;

        // Create function body with return node
        BLangValueType returnType = (BLangValueType) TreeBuilder.createValueTypeNode();
        returnType.type = bLangArrowFunction.expression.type;
        bLangFunction.setReturnTypeNode(returnType);
        bLangFunction.setBody(populateArrowExprBodyBlock(bLangArrowFunction));

        bLangArrowFunction.params.forEach(bLangFunction::addParameter);
        lambdaFunction.parent = bLangArrowFunction.parent;
        lambdaFunction.type = bLangArrowFunction.funcType;

        // Create function symbol
        BLangFunction function = lambdaFunction.function;
        BInvokableSymbol functionSymbol = Symbols.createFunctionSymbol(Flags.asMask(lambdaFunction.function.flagSet),
                new Name(function.name.value), env.enclPkg.packageID, function.type, env.enclEnv.enclVarSym, true);
        functionSymbol.retType = function.returnTypeNode.type;
        functionSymbol.params = function.requiredParams.stream()
                .map(param -> param.symbol)
                .collect(Collectors.toList());
        functionSymbol.scope = env.scope;
        functionSymbol.type = bLangArrowFunction.funcType;
        function.symbol = functionSymbol;

        lambdaFunction.function.closureVarSymbols = bLangArrowFunction.closureVarSymbols;
        rewrite(lambdaFunction.function, env);
        env.enclPkg.addFunction(lambdaFunction.function);
        bLangArrowFunction.function = lambdaFunction.function;
        result = lambdaFunction;
    }

    @Override
    public void visit(BLangXMLQName xmlQName) {
        result = xmlQName;
    }

    @Override
    public void visit(BLangXMLAttribute xmlAttribute) {
        xmlAttribute.name = rewriteExpr(xmlAttribute.name);
        xmlAttribute.value = rewriteExpr(xmlAttribute.value);
        result = xmlAttribute;
    }

    @Override
    public void visit(BLangXMLElementLiteral xmlElementLiteral) {
        xmlElementLiteral.startTagName = rewriteExpr(xmlElementLiteral.startTagName);
        xmlElementLiteral.endTagName = rewriteExpr(xmlElementLiteral.endTagName);
        xmlElementLiteral.modifiedChildren = rewriteExprs(xmlElementLiteral.modifiedChildren);
        xmlElementLiteral.attributes = rewriteExprs(xmlElementLiteral.attributes);

        // Separate the in-line namepsace declarations and attributes.
        Iterator<BLangXMLAttribute> attributesItr = xmlElementLiteral.attributes.iterator();
        while (attributesItr.hasNext()) {
            BLangXMLAttribute attribute = attributesItr.next();
            if (!attribute.isNamespaceDeclr) {
                continue;
            }

            // Create namepace declaration for all in-line namespace declarations
            BLangXMLNS xmlns;
            if ((xmlElementLiteral.scope.owner.tag & SymTag.PACKAGE) == SymTag.PACKAGE) {
                xmlns = new BLangPackageXMLNS();
            } else {
                xmlns = new BLangLocalXMLNS();
            }
            xmlns.namespaceURI = attribute.value.concatExpr;
            xmlns.prefix = ((BLangXMLQName) attribute.name).localname;
            xmlns.symbol = attribute.symbol;

            xmlElementLiteral.inlineNamespaces.add(xmlns);
            attributesItr.remove();
        }

        result = xmlElementLiteral;
    }

    @Override
    public void visit(BLangXMLTextLiteral xmlTextLiteral) {
        xmlTextLiteral.concatExpr = rewriteExpr(xmlTextLiteral.concatExpr);
        result = xmlTextLiteral;
    }

    @Override
    public void visit(BLangXMLCommentLiteral xmlCommentLiteral) {
        xmlCommentLiteral.concatExpr = rewriteExpr(xmlCommentLiteral.concatExpr);
        result = xmlCommentLiteral;
    }

    @Override
    public void visit(BLangXMLProcInsLiteral xmlProcInsLiteral) {
        xmlProcInsLiteral.target = rewriteExpr(xmlProcInsLiteral.target);
        xmlProcInsLiteral.dataConcatExpr = rewriteExpr(xmlProcInsLiteral.dataConcatExpr);
        result = xmlProcInsLiteral;
    }

    @Override
    public void visit(BLangXMLQuotedString xmlQuotedString) {
        xmlQuotedString.concatExpr = rewriteExpr(xmlQuotedString.concatExpr);
        result = xmlQuotedString;
    }

    @Override
    public void visit(BLangStringTemplateLiteral stringTemplateLiteral) {
        stringTemplateLiteral.concatExpr = rewriteExpr(stringTemplateLiteral.concatExpr);
        result = stringTemplateLiteral;
    }

    @Override
    public void visit(BLangWorkerSend workerSendNode) {
        workerSendNode.expr = visitCloneInvocation(rewriteExpr(workerSendNode.expr));
        if (workerSendNode.keyExpr != null) {
            workerSendNode.keyExpr = rewriteExpr(workerSendNode.keyExpr);
        }
        result = workerSendNode;
    }

    @Override
    public void visit(BLangWorkerSyncSendExpr syncSendExpr) {
        syncSendExpr.expr = visitCloneInvocation(rewriteExpr(syncSendExpr.expr));
        result = syncSendExpr;
    }

    @Override
    public void visit(BLangWorkerReceive workerReceiveNode) {
        if (workerReceiveNode.keyExpr != null) {
            workerReceiveNode.keyExpr = rewriteExpr(workerReceiveNode.keyExpr);
        }
        result = workerReceiveNode;
    }

    @Override
    public void visit(BLangWorkerFlushExpr workerFlushExpr) {
        workerFlushExpr.workerIdentifierList = workerFlushExpr.cachedWorkerSendStmts
                .stream().map(send -> send.workerIdentifier).distinct().collect(Collectors.toList());
        result = workerFlushExpr;
    }

    @Override
    public void visit(BLangXMLAttributeAccess xmlAttributeAccessExpr) {
        xmlAttributeAccessExpr.indexExpr = rewriteExpr(xmlAttributeAccessExpr.indexExpr);
        xmlAttributeAccessExpr.expr = rewriteExpr(xmlAttributeAccessExpr.expr);

        if (xmlAttributeAccessExpr.indexExpr != null
                && xmlAttributeAccessExpr.indexExpr.getKind() == NodeKind.XML_QNAME) {
            ((BLangXMLQName) xmlAttributeAccessExpr.indexExpr).isUsedInXML = true;
        }

        result = xmlAttributeAccessExpr;
    }

    // Generated expressions. Following expressions are not part of the original syntax
    // tree which is coming out of the parser

    @Override
    public void visit(BLangLocalVarRef localVarRef) {
        result = localVarRef;
    }

    @Override
    public void visit(BLangFieldVarRef fieldVarRef) {
        result = fieldVarRef;
    }

    @Override
    public void visit(BLangPackageVarRef packageVarRef) {
        result = packageVarRef;
    }

    @Override
    public void visit(BLangFunctionVarRef functionVarRef) {
        result = functionVarRef;
    }

    @Override
    public void visit(BLangStructFieldAccessExpr fieldAccessExpr) {
        BType expType = fieldAccessExpr.type;
        fieldAccessExpr.type = symTable.anyType;
        result = addConversionExprIfRequired(fieldAccessExpr, expType);
    }

    @Override
    public void visit(BLangStructFunctionVarRef functionVarRef) {
        result = functionVarRef;
    }

    @Override
    public void visit(BLangMapAccessExpr mapKeyAccessExpr) {
        result = mapKeyAccessExpr;
    }

    @Override
    public void visit(BLangArrayAccessExpr arrayIndexAccessExpr) {
        result = arrayIndexAccessExpr;
    }

    @Override
    public void visit(BLangTupleAccessExpr arrayIndexAccessExpr) {
        result = arrayIndexAccessExpr;
    }

    @Override
    public void visit(BLangJSONLiteral jsonLiteral) {
        result = jsonLiteral;
    }

    @Override
    public void visit(BLangMapLiteral mapLiteral) {
        result = mapLiteral;
    }

    public void visit(BLangStreamLiteral streamLiteral) {
        result = streamLiteral;
    }

    @Override
    public void visit(BLangStructLiteral structLiteral) {
        result = structLiteral;
    }

    @Override
    public void visit(BLangWaitForAllExpr.BLangWaitLiteral waitLiteral) {
        result = waitLiteral;
    }

    @Override
    public void visit(BLangIsAssignableExpr assignableExpr) {
        assignableExpr.lhsExpr = rewriteExpr(assignableExpr.lhsExpr);
        result = assignableExpr;
    }

    @Override
    public void visit(BFunctionPointerInvocation fpInvocation) {
        result = fpInvocation;
    }

    @Override
    public void visit(BLangTypedescExpr accessExpr) {
        result = accessExpr;
    }

    @Override
    public void visit(BLangIntRangeExpression intRangeExpression) {
        if (!intRangeExpression.includeStart) {
            intRangeExpression.startExpr = getModifiedIntRangeStartExpr(intRangeExpression.startExpr);
        }
        if (!intRangeExpression.includeEnd) {
            intRangeExpression.endExpr = getModifiedIntRangeEndExpr(intRangeExpression.endExpr);
        }

        intRangeExpression.startExpr = rewriteExpr(intRangeExpression.startExpr);
        intRangeExpression.endExpr = rewriteExpr(intRangeExpression.endExpr);
        result = intRangeExpression;
    }

    @Override
    public void visit(BLangRestArgsExpression bLangVarArgsExpression) {
        result = rewriteExpr(bLangVarArgsExpression.expr);
    }

    @Override
    public void visit(BLangNamedArgsExpression bLangNamedArgsExpression) {
        bLangNamedArgsExpression.expr = rewriteExpr(bLangNamedArgsExpression.expr);
        result = bLangNamedArgsExpression.expr;
    }

    public void visit(BLangTableQueryExpression tableQueryExpression) {
        inMemoryTableQueryBuilder.visit(tableQueryExpression);

        /*replace the table expression with a function invocation,
         so that we manually call a native function "queryTable". */
        result = createInvocationFromTableExpr(tableQueryExpression);
    }

    @Override
    public void visit(BLangMatchExpression bLangMatchExpression) {
        // Add the implicit default pattern, that returns the original expression's value.
        addMatchExprDefaultCase(bLangMatchExpression);

        // Create a temp local var to hold the temp result of the match expression
        // eg: T a;
        String matchTempResultVarName = GEN_VAR_PREFIX.value + "temp_result";
        BLangSimpleVariable tempResultVar = ASTBuilderUtil.createVariable(bLangMatchExpression.pos,
                matchTempResultVarName, bLangMatchExpression.type, null,
                new BVarSymbol(0, names.fromString(matchTempResultVarName), this.env.scope.owner.pkgID,
                        bLangMatchExpression.type, this.env.scope.owner));

        BLangSimpleVariableDef tempResultVarDef =
                ASTBuilderUtil.createVariableDef(bLangMatchExpression.pos, tempResultVar);
        tempResultVarDef.desugared = true;

        BLangBlockStmt stmts = ASTBuilderUtil.createBlockStmt(bLangMatchExpression.pos, Lists.of(tempResultVarDef));
        List<BLangMatchTypedBindingPatternClause> patternClauses = new ArrayList<>();

        for (int i = 0; i < bLangMatchExpression.patternClauses.size(); i++) {
            BLangMatchExprPatternClause pattern = bLangMatchExpression.patternClauses.get(i);
            pattern.expr = rewriteExpr(pattern.expr);

            // Create var ref for the temp result variable
            // eg: var ref for 'a'
            BLangVariableReference tempResultVarRef =
                    ASTBuilderUtil.createVariableRef(bLangMatchExpression.pos, tempResultVar.symbol);

            // Create an assignment node. Add a conversion from rhs to lhs of the pattern, if required.
            pattern.expr = addConversionExprIfRequired(pattern.expr, tempResultVarRef.type);
            BLangAssignment assignmentStmt =
                    ASTBuilderUtil.createAssignmentStmt(pattern.pos, tempResultVarRef, pattern.expr);
            BLangBlockStmt patternBody = ASTBuilderUtil.createBlockStmt(pattern.pos, Lists.of(assignmentStmt));

            // Create the pattern
            // R b => a = b;
            patternClauses.add(ASTBuilderUtil.createMatchStatementPattern(pattern.pos, pattern.variable, patternBody));
        }

        stmts.addStatement(ASTBuilderUtil.createMatchStatement(bLangMatchExpression.pos, bLangMatchExpression.expr,
                patternClauses));
        BLangVariableReference tempResultVarRef =
                ASTBuilderUtil.createVariableRef(bLangMatchExpression.pos, tempResultVar.symbol);
        BLangStatementExpression statementExpr = ASTBuilderUtil.createStatementExpression(stmts, tempResultVarRef);
        statementExpr.type = bLangMatchExpression.type;
        result = rewriteExpr(statementExpr);
    }

    @Override
    public void visit(BLangCheckedExpr checkedExpr) {

        //
        //  person p = bar(check foo()); // foo(): person | error
        //
        //    ==>
        //
        //  person _$$_;
        //  switch foo() {
        //      person p1 => _$$_ = p1;
        //      error e1 => return e1 or throw e1
        //  }
        //  person p = bar(_$$_);

        // Create a temporary variable to hold the checked expression result value e.g. _$$_
        String checkedExprVarName = GEN_VAR_PREFIX.value;
        BLangSimpleVariable checkedExprVar = ASTBuilderUtil.createVariable(checkedExpr.pos,
                checkedExprVarName, checkedExpr.type, null, new BVarSymbol(0,
                        names.fromString(checkedExprVarName),
                        this.env.scope.owner.pkgID, checkedExpr.type, this.env.scope.owner));
        BLangSimpleVariableDef checkedExprVarDef = ASTBuilderUtil.createVariableDef(checkedExpr.pos, checkedExprVar);
        checkedExprVarDef.desugared = true;

        // Create the pattern to match the success case
        BLangMatchTypedBindingPatternClause patternSuccessCase =
                getSafeAssignSuccessPattern(checkedExprVar.pos, checkedExprVar.symbol.type, true,
                        checkedExprVar.symbol, null);
        BLangMatchTypedBindingPatternClause patternErrorCase =
                getSafeAssignErrorPattern(checkedExpr.pos, this.env.scope.owner, checkedExpr.equivalentErrorTypeList);

        // Create the match statement
        BLangMatch matchStmt = ASTBuilderUtil.createMatchStatement(checkedExpr.pos, checkedExpr.expr,
                new ArrayList<BLangMatchTypedBindingPatternClause>() {{
                    add(patternSuccessCase);
                    add(patternErrorCase);
                }});

        // Create the block statement
        BLangBlockStmt generatedStmtBlock = ASTBuilderUtil.createBlockStmt(checkedExpr.pos,
                new ArrayList<BLangStatement>() {{
                    add(checkedExprVarDef);
                    add(matchStmt);
                }});

        // Create the variable ref expression for the checkedExprVar
        BLangSimpleVarRef tempCheckedExprVarRef = ASTBuilderUtil.createVariableRef(
                checkedExpr.pos, checkedExprVar.symbol);

        BLangStatementExpression statementExpr = ASTBuilderUtil.createStatementExpression(
                generatedStmtBlock, tempCheckedExprVarRef);
        statementExpr.type = checkedExpr.type;
        result = rewriteExpr(statementExpr);
    }
    @Override
    public void visit(BLangErrorConstructorExpr errConstExpr) {
        if (errConstExpr.reasonExpr.impConversionExpr != null &&
                errConstExpr.reasonExpr.impConversionExpr.targetType.tag != TypeTags.STRING) {
            // Override casts to constants/finite types.
            // For reason expressions of any form, the cast has to be to string.
            errConstExpr.reasonExpr.impConversionExpr = null;
        }
        errConstExpr.reasonExpr = addConversionExprIfRequired(errConstExpr.reasonExpr, symTable.stringType);
        errConstExpr.reasonExpr = rewriteExpr(errConstExpr.reasonExpr);
        errConstExpr.detailsExpr = rewriteExpr(Optional.ofNullable(errConstExpr.detailsExpr)
                .orElseGet(() -> ASTBuilderUtil.createEmptyRecordLiteral(errConstExpr.pos, symTable.mapType)));
        result = errConstExpr;
    }

    @Override
    public void visit(BLangServiceConstructorExpr serviceConstructorExpr) {
        final BLangTypeInit typeInit = ASTBuilderUtil.createEmptyTypeInit(serviceConstructorExpr.pos,
                serviceConstructorExpr.serviceNode.serviceTypeDefinition.symbol.type);
        result = rewriteExpr(typeInit);
    }

    @Override
    public void visit(BLangTypeTestExpr typeTestExpr) {
        typeTestExpr.expr = rewriteExpr(typeTestExpr.expr);
        result = typeTestExpr;
    }

    @Override
    public void visit(BLangIsLikeExpr isLikeExpr) {
        isLikeExpr.expr = rewriteExpr(isLikeExpr.expr);
        result = isLikeExpr;
    }

    @Override
    public void visit(BLangStatementExpression bLangStatementExpression) {
        bLangStatementExpression.expr = rewriteExpr(bLangStatementExpression.expr);
        bLangStatementExpression.stmt = rewrite(bLangStatementExpression.stmt, env);
        result = bLangStatementExpression;
    }

    @Override
    public void visit(BLangJSONArrayLiteral jsonArrayLiteral) {
        jsonArrayLiteral.exprs = rewriteExprs(jsonArrayLiteral.exprs);
        result = jsonArrayLiteral;
    }

    // private functions

    // Foreach desugar helper method.
    private BLangSimpleVariableDef getIteratorVariableDefinition(BLangForeach foreach, BVarSymbol collectionSymbol,
                                                                 BVarSymbol iteratorSymbol) {
        BLangIdentifier iterateIdentifier = ASTBuilderUtil.createIdentifier(foreach.pos, "iterate");
        BLangSimpleVarRef dataReference = ASTBuilderUtil.createVariableRef(foreach.pos, collectionSymbol);

        BLangInvocation iteratorInvocation = (BLangInvocation) TreeBuilder.createInvocationNode();
        iteratorInvocation.pos = foreach.pos;
        iteratorInvocation.name = iterateIdentifier;
        iteratorInvocation.builtinMethodInvocation = true;
        iteratorInvocation.builtInMethod = BLangBuiltInMethod.ITERATE;
        iteratorInvocation.expr = dataReference;
        LinkedList<BType> paramTypes = new LinkedList<>();
        paramTypes.add(collectionSymbol.type);
        iteratorInvocation.symbol = symTable.createOperator(names.fromIdNode(iterateIdentifier), paramTypes,
                symTable.anyType, InstructionCodes.NOP);
        iteratorInvocation.type = symTable.intType;

        // Note - any $iterator$ = $data$.iterate();
        BLangSimpleVariable iteratorVariable = ASTBuilderUtil.createVariable(foreach.pos, "$iterator$",
                symTable.anyType, iteratorInvocation, iteratorSymbol);
        return ASTBuilderUtil.createVariableDef(foreach.pos, iteratorVariable);
    }

    // Foreach desugar helper method.
    private BLangSimpleVariableDef getIteratorNextVariableDefinition(BLangForeach foreach, BVarSymbol collectionSymbol,
                                                                     BVarSymbol iteratorSymbol,
                                                                     BVarSymbol resultSymbol) {
        BLangIdentifier nextIdentifier = ASTBuilderUtil.createIdentifier(foreach.pos, "next");
        BLangSimpleVarRef iteratorReferenceInNext = ASTBuilderUtil.createVariableRef(foreach.pos, iteratorSymbol);

        BLangInvocation nextInvocation = (BLangInvocation) TreeBuilder.createInvocationNode();
        nextInvocation.pos = foreach.pos;
        nextInvocation.name = nextIdentifier;
        nextInvocation.builtinMethodInvocation = true;
        nextInvocation.builtInMethod = BLangBuiltInMethod.NEXT;
        nextInvocation.expr = iteratorReferenceInNext;

        LinkedList<BType> paramTypes = new LinkedList<>();
        paramTypes.add(collectionSymbol.type);

        nextInvocation.symbol = symTable.createOperator(names.fromIdNode(nextIdentifier), paramTypes, symTable.anyType,
                InstructionCodes.ITR_NEXT);

        nextInvocation.type = foreach.nillableResultType;
        nextInvocation.originalType = foreach.nillableResultType;

        BLangSimpleVariable resultVariable = ASTBuilderUtil.createVariable(foreach.pos, "$result$",
                foreach.nillableResultType, nextInvocation, resultSymbol);
        return ASTBuilderUtil.createVariableDef(foreach.pos, resultVariable);
    }

    // Foreach desugar helper method.
    private BLangAssignment getIteratorNextAssignment(BLangForeach foreach, BVarSymbol collectionSymbol,
                                                      BVarSymbol iteratorSymbol, BVarSymbol resultSymbol) {
        BLangIdentifier nextIdentifier = ASTBuilderUtil.createIdentifier(foreach.pos, "next");

        BLangSimpleVarRef resultReferenceInAssignment = ASTBuilderUtil.createVariableRef(foreach.pos, resultSymbol);
        BLangSimpleVarRef iteratorReferenceAssignment = ASTBuilderUtil.createVariableRef(foreach.pos, iteratorSymbol);

        // Note - $iterator$.next();
        BLangInvocation nextInvocationInAssignment = (BLangInvocation) TreeBuilder.createInvocationNode();
        nextInvocationInAssignment.pos = foreach.pos;
        nextInvocationInAssignment.name = nextIdentifier;
        nextInvocationInAssignment.builtinMethodInvocation = true;
        nextInvocationInAssignment.builtInMethod = BLangBuiltInMethod.NEXT;
        nextInvocationInAssignment.expr = iteratorReferenceAssignment;
        LinkedList<BType> paramTypes = new LinkedList<>();
        paramTypes.add(collectionSymbol.type);
        nextInvocationInAssignment.symbol = symTable.createOperator(names.fromIdNode(nextIdentifier), paramTypes,
                symTable.anyType, InstructionCodes.ITR_NEXT);
        nextInvocationInAssignment.type = foreach.nillableResultType;
        nextInvocationInAssignment.originalType = foreach.nillableResultType;

        return ASTBuilderUtil.createAssignmentStmt(foreach.pos, resultReferenceInAssignment, nextInvocationInAssignment,
                false);
    }

    // Foreach desugar helper method.
    private BLangIf getIfStatement(BLangForeach foreach, BVarSymbol resultSymbol,
                                   BLangTypeTestExpr typeTestExpressionNode, BLangBlockStmt ifStatementBody) {
        BLangIf ifStatement = (BLangIf) TreeBuilder.createIfElseStatementNode();
        ifStatement.pos = foreach.pos;
        ifStatement.type = symTable.booleanType;
        ifStatement.expr = typeTestExpressionNode;
        ifStatement.body = ifStatementBody;
        return ifStatement;
    }

    // Foreach desugar helper method.
    private BLangTypeTestExpr getTypeTestExpression(BLangForeach foreach, BVarSymbol resultSymbol) {
        BLangSimpleVarRef resultReferenceInTypeTest = ASTBuilderUtil.createVariableRef(foreach.pos, resultSymbol);

        BLangValueType nilTypeNode = (BLangValueType) TreeBuilder.createValueTypeNode();
        nilTypeNode.pos = foreach.pos;
        nilTypeNode.type = symTable.nilType;
        nilTypeNode.typeKind = TypeKind.NIL;

        BLangTypeTestExpr typeTestExpressionNode = (BLangTypeTestExpr) TreeBuilder.createTypeTestExpressionNode();
        typeTestExpressionNode.pos = foreach.pos;
        typeTestExpressionNode.expr = resultReferenceInTypeTest;
        typeTestExpressionNode.typeNode = nilTypeNode;
        typeTestExpressionNode.type = symTable.booleanType;
        return typeTestExpressionNode;
    }

    // Foreach desugar helper method.
    private BLangFieldBasedAccess getValueAccessExpression(BLangForeach foreach, BVarSymbol resultSymbol) {
        BLangSimpleVarRef resultReferenceInVariableDef = ASTBuilderUtil.createVariableRef(foreach.pos, resultSymbol);
        BLangIdentifier valueIdentifier = ASTBuilderUtil.createIdentifier(foreach.pos, "value");

        BLangFieldBasedAccess fieldBasedAccessExpression =
                ASTBuilderUtil.createFieldAccessExpr(resultReferenceInVariableDef, valueIdentifier);
        fieldBasedAccessExpression.pos = foreach.pos;
        fieldBasedAccessExpression.type = foreach.varType;
        fieldBasedAccessExpression.originalType = foreach.varType;
        return fieldBasedAccessExpression;
    }

    private BlockNode populateArrowExprBodyBlock(BLangArrowFunction bLangArrowFunction) {
        BlockNode blockNode = TreeBuilder.createBlockNode();
        BLangReturn returnNode = (BLangReturn) TreeBuilder.createReturnNode();
        returnNode.pos = bLangArrowFunction.expression.pos;
        returnNode.setExpression(bLangArrowFunction.expression);
        blockNode.addStatement(returnNode);
        return blockNode;
    }

    private BLangInvocation createInvocationFromTableExpr(BLangTableQueryExpression tableQueryExpression) {
        List<BLangExpression> args = new ArrayList<>();
        String functionName = QUERY_TABLE_WITHOUT_JOIN_CLAUSE;
        //Order matters, because these are the args for a function invocation.
        args.add(getSQLPreparedStatement(tableQueryExpression));
        args.add(getFromTableVarRef(tableQueryExpression));
        // BLangTypeofExpr
        BType retType = tableQueryExpression.type;
        BLangSimpleVarRef joinTable = getJoinTableVarRef(tableQueryExpression);
        if (joinTable != null) {
            args.add(joinTable);
            functionName = QUERY_TABLE_WITH_JOIN_CLAUSE;
        }
        args.add(getSQLStatementParameters(tableQueryExpression));
        args.add(getReturnType(tableQueryExpression));
        return createInvocationNode(functionName, args, retType);
    }

    private BLangInvocation createInvocationNode(String functionName, List<BLangExpression> args, BType retType) {
        BLangInvocation invocationNode = (BLangInvocation) TreeBuilder.createInvocationNode();
        BLangIdentifier name = (BLangIdentifier) TreeBuilder.createIdentifierNode();
        name.setLiteral(false);
        name.setValue(functionName);
        invocationNode.name = name;
        invocationNode.pkgAlias = (BLangIdentifier) TreeBuilder.createIdentifierNode();

        // TODO: 2/28/18 need to find a good way to refer to symbols
        invocationNode.symbol = symTable.rootScope.lookup(new Name(functionName)).symbol;
        invocationNode.type = retType;
        invocationNode.requiredArgs = args;
        return invocationNode;
    }

    private BLangLiteral getSQLPreparedStatement(BLangTableQueryExpression
                                                         tableQueryExpression) {
        //create a literal to represent the sql query.
        BLangLiteral sqlQueryLiteral = (BLangLiteral) TreeBuilder.createLiteralExpression();

        //assign the sql query from table expression to the literal.
        sqlQueryLiteral.value = tableQueryExpression.getSqlQuery();
        sqlQueryLiteral.type = symTable.stringType;
        return sqlQueryLiteral;
    }

    private BLangStructLiteral getReturnType(BLangTableQueryExpression
                                                     tableQueryExpression) {
        //create a literal to represent the sql query.
        BTableType tableType = (BTableType) tableQueryExpression.type;
        BStructureType structType = (BStructureType) tableType.constraint;
        return new BLangStructLiteral(new ArrayList<>(), structType);
    }

    private BLangArrayLiteral getSQLStatementParameters(BLangTableQueryExpression tableQueryExpression) {
        BLangArrayLiteral expr = createArrayLiteralExprNode();
        List<BLangExpression> params = tableQueryExpression.getParams();

        params.stream().map(param -> (BLangLiteral) param).forEach(literal -> {
            Object value = literal.getValue();
            int type = TypeTags.STRING;
            if (value instanceof Integer || value instanceof Long) {
                type = TypeTags.INT;
            } else if (value instanceof Double || value instanceof Float) {
                type = TypeTags.FLOAT;
            } else if (value instanceof Boolean) {
                type = TypeTags.BOOLEAN;
            } else if (value instanceof Object[]) {
                type = TypeTags.ARRAY;
            }
            literal.type = symTable.getTypeFromTag(type);
            types.setImplicitCastExpr(literal, new BType(type, null), symTable.anyType);
            expr.exprs.add(literal.impConversionExpr);
        });
        return expr;
    }

    private BLangArrayLiteral createArrayLiteralExprNode() {
        BLangArrayLiteral expr = (BLangArrayLiteral) TreeBuilder.createArrayLiteralNode();
        expr.exprs = new ArrayList<>();
        expr.type = new BArrayType(symTable.anyType);
        return expr;
    }

    private BLangSimpleVarRef getJoinTableVarRef(BLangTableQueryExpression tableQueryExpression) {
        JoinStreamingInput joinStreamingInput = tableQueryExpression.getTableQuery().getJoinStreamingInput();
        BLangSimpleVarRef joinTable = null;
        if (joinStreamingInput != null) {
            joinTable = (BLangSimpleVarRef) joinStreamingInput.getStreamingInput().getStreamReference();
            joinTable = rewrite(joinTable, env);
        }
        return joinTable;
    }

    private BLangSimpleVarRef getFromTableVarRef(BLangTableQueryExpression tableQueryExpression) {
        BLangSimpleVarRef fromTable = (BLangSimpleVarRef) tableQueryExpression.getTableQuery().getStreamingInput()
                .getStreamReference();
        return rewrite(fromTable, env);
    }

    private void visitFunctionPointerInvocation(BLangInvocation iExpr) {
        BLangVariableReference expr;
        if (iExpr.expr == null) {
            expr = new BLangSimpleVarRef();
        } else {
            BLangFieldBasedAccess fieldBasedAccess = new BLangFieldBasedAccess();
            fieldBasedAccess.expr = iExpr.expr;
            fieldBasedAccess.field = iExpr.name;
            expr = fieldBasedAccess;
        }
        expr.symbol = iExpr.symbol;
        expr.type = iExpr.symbol.type;
        expr = rewriteExpr(expr);
        result = new BFunctionPointerInvocation(iExpr, expr);
    }

    private void visitBuiltInMethodInvocation(BLangInvocation iExpr) {
        switch (iExpr.builtInMethod) {
            case IS_NAN:
                if (iExpr.expr.type.tag == TypeTags.FLOAT) {
                    BOperatorSymbol notEqSymbol = (BOperatorSymbol) symResolver.resolveBinaryOperator(
                            OperatorKind.NOT_EQUAL, symTable.floatType, symTable.floatType);
                    BLangBinaryExpr binaryExprNaN = ASTBuilderUtil.createBinaryExpr(iExpr.pos, iExpr.expr, iExpr.expr,
                                                                                    symTable.booleanType,
                                                                                    OperatorKind.NOT_EQUAL,
                                                                                    notEqSymbol);
                    result = rewriteExpr(binaryExprNaN);
                } else {
                    BOperatorSymbol greaterEqualSymbol = (BOperatorSymbol) symResolver.resolveBinaryOperator(
                            OperatorKind.GREATER_EQUAL, symTable.decimalType, symTable.decimalType);
                    BOperatorSymbol lessThanSymbol = (BOperatorSymbol) symResolver.resolveBinaryOperator(
                            OperatorKind.LESS_THAN, symTable.decimalType, symTable.decimalType);
                    BOperatorSymbol orSymbol = (BOperatorSymbol) symResolver.resolveBinaryOperator(
                            OperatorKind.OR, symTable.booleanType, symTable.booleanType);
                    BOperatorSymbol notSymbol = (BOperatorSymbol) symResolver.resolveUnaryOperator(
                            iExpr.pos, OperatorKind.NOT, symTable.booleanType);
                    BLangLiteral literalZero = ASTBuilderUtil.createLiteral(iExpr.pos, symTable.decimalType, "0");
                    // v >= 0
                    BLangBinaryExpr binaryExprLHS = ASTBuilderUtil.createBinaryExpr(iExpr.pos, iExpr.expr, literalZero,
                                                                                    symTable.booleanType,
                                                                                    OperatorKind.GREATER_EQUAL,
                                                                                    greaterEqualSymbol);
                    // v < 0
                    BLangBinaryExpr binaryExprRHS = ASTBuilderUtil.createBinaryExpr(iExpr.pos, iExpr.expr, literalZero,
                                                                                    symTable.booleanType,
                                                                                    OperatorKind.LESS_THAN,
                                                                                    lessThanSymbol);
                    // v >= 0 || v < 0
                    BLangBinaryExpr binaryExpr = ASTBuilderUtil.createBinaryExpr(iExpr.pos, binaryExprLHS,
                                                                                    binaryExprRHS,
                                                                                    symTable.booleanType,
                                                                                    OperatorKind.OR, orSymbol);
                    // Final expression: !(v >= 0 || v < 0)
                    BLangUnaryExpr finalExprNaN = ASTBuilderUtil.createUnaryExpr(iExpr.pos, binaryExpr,
                                                                                    symTable.booleanType,
                                                                                    OperatorKind.NOT, notSymbol);
                    result = rewriteExpr(finalExprNaN);
                }
                break;
            case IS_FINITE:
                if (iExpr.expr.type.tag == TypeTags.FLOAT) {
                    BOperatorSymbol equalSymbol = (BOperatorSymbol) symResolver.resolveBinaryOperator(
                            OperatorKind.EQUAL, symTable.floatType, symTable.floatType);
                    BOperatorSymbol notEqualSymbol = (BOperatorSymbol) symResolver.resolveBinaryOperator(
                            OperatorKind.NOT_EQUAL, symTable.floatType, symTable.floatType);
                    BOperatorSymbol andEqualSymbol = (BOperatorSymbol) symResolver.resolveBinaryOperator(
                            OperatorKind.AND, symTable.booleanType, symTable.booleanType);
                    // v==v
                    BLangBinaryExpr binaryExprLHS = ASTBuilderUtil.createBinaryExpr(iExpr.pos, iExpr.expr, iExpr.expr,
                                                                                    symTable.booleanType,
                                                                                    OperatorKind.EQUAL, equalSymbol);
                    // v != positive_infinity
                    BLangLiteral posInfLiteral = ASTBuilderUtil.createLiteral(iExpr.pos, symTable.floatType,
                                                                                    Double.POSITIVE_INFINITY);
                    BLangBinaryExpr nestedLHSExpr = ASTBuilderUtil.createBinaryExpr(iExpr.pos, posInfLiteral,
                                                                                    iExpr.expr, symTable.booleanType,
                                                                                    OperatorKind.NOT_EQUAL,
                                                                                    notEqualSymbol);

                    // v != negative_infinity
                    BLangLiteral negInfLiteral = ASTBuilderUtil.createLiteral(iExpr.pos, symTable.floatType,
                                                                                    Double.NEGATIVE_INFINITY);
                    BLangBinaryExpr nestedRHSExpr = ASTBuilderUtil.createBinaryExpr(iExpr.pos, negInfLiteral,
                                                                                    iExpr.expr, symTable.booleanType,
                                                                                    OperatorKind.NOT_EQUAL,
                                                                                    notEqualSymbol);
                    // v != positive_infinity && v != negative_infinity
                    BLangBinaryExpr binaryExprRHS = ASTBuilderUtil.createBinaryExpr(iExpr.pos, nestedLHSExpr,
                                                                                    nestedRHSExpr,
                                                                                    symTable.booleanType,
                                                                                    OperatorKind.AND, andEqualSymbol);
                    // Final expression : v==v && v != positive_infinity && v != negative_infinity
                    BLangBinaryExpr binaryExpr = ASTBuilderUtil.createBinaryExpr(iExpr.pos, binaryExprLHS,
                                                                                    binaryExprRHS, symTable.booleanType,
                                                                                    OperatorKind.AND, andEqualSymbol);
                    result = rewriteExpr(binaryExpr);
                } else {
                    BOperatorSymbol isEqualSymbol = (BOperatorSymbol) symResolver.resolveBinaryOperator(
                            OperatorKind.EQUAL, symTable.decimalType, symTable.decimalType);
                    // v == v
                    BLangBinaryExpr finalExprFinite = ASTBuilderUtil.createBinaryExpr(iExpr.pos, iExpr.expr, iExpr.expr,
                                                                                    symTable.booleanType,
                                                                                    OperatorKind.EQUAL, isEqualSymbol);
                    result = rewriteExpr(finalExprFinite);
                }
                break;
            case IS_INFINITE:
                if (iExpr.expr.type.tag == TypeTags.FLOAT) {
                    BOperatorSymbol eqSymbol = (BOperatorSymbol) symResolver.resolveBinaryOperator(
                            OperatorKind.EQUAL, symTable.floatType, symTable.floatType);
                    BOperatorSymbol orSymbol = (BOperatorSymbol) symResolver.resolveBinaryOperator(
                            OperatorKind.OR, symTable.booleanType, symTable.booleanType);
                    // v == positive_infinity
                    BLangLiteral posInflitExpr = ASTBuilderUtil.createLiteral(iExpr.pos, symTable.floatType,
                                                                                    Double.POSITIVE_INFINITY);
                    BLangBinaryExpr binaryExprPosInf = ASTBuilderUtil.createBinaryExpr(iExpr.pos, iExpr.expr,
                                                                                    posInflitExpr, symTable.booleanType,
                                                                                    OperatorKind.EQUAL, eqSymbol);
                    // v == negative_infinity
                    BLangLiteral negInflitExpr = ASTBuilderUtil.createLiteral(iExpr.pos, symTable.floatType,
                                                                                    Double.NEGATIVE_INFINITY);
                    BLangBinaryExpr binaryExprNegInf = ASTBuilderUtil.createBinaryExpr(iExpr.pos, iExpr.expr,
                                                                                    negInflitExpr, symTable.booleanType,
                                                                                    OperatorKind.EQUAL, eqSymbol);
                    // v == positive_infinity || v == negative_infinity
                    BLangBinaryExpr binaryExprInf = ASTBuilderUtil.createBinaryExpr(iExpr.pos, binaryExprPosInf,
                                                                                    binaryExprNegInf,
                                                                                    symTable.booleanType,
                                                                                    OperatorKind.OR, orSymbol);
                    result = rewriteExpr(binaryExprInf);
                } else {
                    BLangLiteral literalZero = ASTBuilderUtil.createLiteral(iExpr.pos, symTable.decimalType, "0");
                    BLangLiteral literalOne = ASTBuilderUtil.createLiteral(iExpr.pos, symTable.decimalType, "1");
                    BOperatorSymbol isEqualSymbol = (BOperatorSymbol) symResolver.resolveBinaryOperator(
                            OperatorKind.EQUAL, symTable.decimalType, symTable.decimalType);
                    BOperatorSymbol divideSymbol = (BOperatorSymbol) symResolver.resolveBinaryOperator(
                            OperatorKind.DIV, symTable.decimalType, symTable.decimalType);
                    // 1/v
                    BLangBinaryExpr divideExpr = ASTBuilderUtil.createBinaryExpr(iExpr.pos, literalOne, iExpr.expr,
                                                                                    symTable.decimalType,
                                                                                    OperatorKind.DIV, divideSymbol);
                    // Final expression: 1/v == 0
                    BLangBinaryExpr finalExprInf = ASTBuilderUtil.createBinaryExpr(iExpr.pos, divideExpr, literalZero,
                                                                                    symTable.booleanType,
                                                                                    OperatorKind.EQUAL, isEqualSymbol);
                    result = rewriteExpr(finalExprInf);
                }
                break;
            case CLONE:
                result = visitCloneInvocation(iExpr.expr);
                break;
            case LENGTH:
                result = visitLengthInvocation(iExpr);
                break;
            case FREEZE:
            case IS_FROZEN:
                visitFreezeBuiltInMethodInvocation(iExpr);
                break;
            case STAMP:
                result = visitTypeConversionInvocation(iExpr.expr.pos, iExpr.builtInMethod, iExpr.expr,
                                                       iExpr.requiredArgs.get(0));
                break;
            case CONVERT:
                result = visitConvertInvocation(iExpr);
                break;
            case DETAIL:
                result = visitDetailInvocation(iExpr);
                break;
            case REASON:
            case ITERATE:
                result = visitUtilMethodInvocation(iExpr.expr.pos, iExpr.builtInMethod, Lists.of(iExpr.expr));
                break;
            case CALL:
                visitCallBuiltInMethodInvocation(iExpr);
                break;
            default:
                result = new BLangBuiltInMethodInvocation(iExpr, iExpr.builtInMethod);
        }
    }

    private BLangInvocation visitUtilMethodInvocation(DiagnosticPos pos, BLangBuiltInMethod builtInMethod,
                                                      List<BLangExpression> requiredArgs) {
        BInvokableSymbol invokableSymbol
                = (BInvokableSymbol) symResolver.lookupSymbol(symTable.pkgEnvMap.get(symTable.utilsPackageSymbol),
                                                              names.fromString(builtInMethod.getName()),
                                                              SymTag.FUNCTION);
        BLangInvocation invocationExprMethod = ASTBuilderUtil
                .createInvocationExprMethod(pos, invokableSymbol, requiredArgs,
                                            new ArrayList<>(), new ArrayList<>(), symResolver);
        return rewrite(invocationExprMethod, env);
    }

    private BLangExpression visitCloneInvocation(BLangExpression expr) {
        if (types.isValueType(expr.type)) {
            return expr;
        }
        return visitUtilMethodInvocation(expr.pos, BLangBuiltInMethod.CLONE, Lists.of(expr));
    }

    private BLangExpression visitConvertInvocation(BLangInvocation iExpr) {
        BType targetType = iExpr.type;
        if (iExpr.expr instanceof BLangTypedescExpr) {
            targetType = ((BLangTypedescExpr) iExpr.expr).resolvedType;
        }
        boolean safe;
        if (!types.isValueType(targetType)) {
            if (iExpr.symbol.kind == SymbolKind.CONVERSION_OPERATOR ||
                    iExpr.symbol.kind == SymbolKind.CAST_OPERATOR) {
                // TODO: These should be desugared to specific util functions since convert can be done only if source
                // shape is a member set of shapes of the target type. ex. datatable to json.
                return createTypeCastExpr(iExpr.requiredArgs.get(0), targetType, (BOperatorSymbol) iExpr.symbol);
            }
            // Handle conversions which can be done with clone.stamp.
            return visitTypeConversionInvocation(iExpr.expr.pos, iExpr.builtInMethod, iExpr.expr,
                                                 iExpr.requiredArgs.get(0));
        }
        // Handle simple value conversion.
        if (iExpr.symbol instanceof BCastOperatorSymbol) {
            safe = ((BCastOperatorSymbol) iExpr.symbol).safe;
        } else {
            safe = ((BConversionOperatorSymbol) iExpr.symbol).safe;
        }
        // TODO: We need to cast the conversion input and output values because simple convert method use anydata. 
        // We can improve code by adding specific convert function so we can get rid of those below casting.
        BLangExpression inputTypeCastExpr = iExpr.requiredArgs.get(0);
        if (types.isValueType(iExpr.requiredArgs.get(0).type)) {
            inputTypeCastExpr = createTypeCastExpr(iExpr.requiredArgs.get(0), iExpr.requiredArgs.get(0).type,
                                                   symTable.anydataType);
        }
        BLangExpression invocationExpr = visitTypeConversionInvocation(iExpr.expr.pos, SIMPLE_VALUE_CONVERT,
                                                                       iExpr.expr, inputTypeCastExpr);
        if (safe) {
            return createTypeCastExpr(invocationExpr, targetType,
                                      Symbols.createUnboxValueTypeOpSymbol(symTable.anydataType, targetType));
        }
        return invocationExpr;
    }

    private BLangExpression visitDetailInvocation(BLangInvocation iExpr) {
        BLangInvocation utilMethod = visitUtilMethodInvocation(iExpr.expr.pos, iExpr.builtInMethod,
                                                               Lists.of(iExpr.expr));
        utilMethod.type = iExpr.type;
        return utilMethod;
    }
    
    private BLangExpression visitTypeConversionInvocation(DiagnosticPos pos, BLangBuiltInMethod builtInMethod,
                                                          BLangExpression typeDesc, BLangExpression valExpr) {
        return visitUtilMethodInvocation(pos, builtInMethod, Lists.of(typeDesc, valExpr));
    }
    
    private BLangExpression visitLengthInvocation(BLangInvocation iExpr) {
        if (iExpr.expr.type.tag == TypeTags.STRING) {
            // Builtin module provides string.length() function hence reusing it.
            BInvokableSymbol bInvokableSymbol = (BInvokableSymbol) symResolver
                    .lookupSymbol(symTable.pkgEnvMap.get(symTable.builtInPackageSymbol),
                                  names.fromString(BLangBuiltInMethod.STRING_LENGTH.getName()), SymTag.FUNCTION);
            return ASTBuilderUtil.createInvocationExprMethod(iExpr.pos, bInvokableSymbol, Lists.of(iExpr.expr),
                                                             new ArrayList<>(), new ArrayList<>(), symResolver);
        }
        return visitUtilMethodInvocation(iExpr.pos, BLangBuiltInMethod.LENGTH, Lists.of(iExpr.expr));
    }

    private void visitFreezeBuiltInMethodInvocation(BLangInvocation iExpr) {
        if (types.isValueType(iExpr.expr.type)) {
            if (iExpr.builtInMethod == BLangBuiltInMethod.FREEZE) {
                // since x.freeze() === x, replace the invocation with the invocation expression
                result = iExpr.expr;
            } else {
                // iExpr.builtInMethod == BLangBuiltInMethod.IS_FROZEN, set true since value types are always frozen
                result = ASTBuilderUtil.createLiteral(iExpr.pos, symTable.booleanType, true);
            }
            return;
        }
        result = visitUtilMethodInvocation(iExpr.pos, iExpr.builtInMethod, Lists.of(iExpr.expr));
    }

    private void visitCallBuiltInMethodInvocation(BLangInvocation iExpr) {
        Name funcPointerName = ((BLangVariableReference) iExpr.expr).symbol.name;
        if (iExpr.expr.getKind() == NodeKind.SIMPLE_VARIABLE_REF) {
            iExpr.symbol = ((BLangVariableReference) iExpr.expr).symbol;
            iExpr.expr = null;
        } else {
            iExpr.expr = ((BLangAccessExpression) iExpr.expr).expr;
        }

        iExpr.name = ASTBuilderUtil.createIdentifier(iExpr.pos, funcPointerName.value);
        iExpr.builtinMethodInvocation = false;
        iExpr.functionPointerInvocation = true;

        visitFunctionPointerInvocation(iExpr);
    }

    private void visitIterableOperationInvocation(BLangInvocation iExpr) {
        IterableContext iContext = iExpr.iContext;
        if (iContext.operations.getLast().iExpr != iExpr) {
            result = null;
            return;
        }
        iContext.operations.forEach(operation -> rewrite(operation.iExpr.argExprs, env));
        iterableCodeDesugar.desugar(iContext);
        result = rewriteExpr(iContext.iteratorCaller);
    }


    @SuppressWarnings("unchecked")
    private <E extends BLangNode> E rewrite(E node, SymbolEnv env) {
        if (node == null) {
            return null;
        }

        if (node.desugared) {
            return node;
        }

        SymbolEnv previousEnv = this.env;
        this.env = env;

        node.accept(this);
        BLangNode resultNode = this.result;
        this.result = null;
        resultNode.desugared = true;

        this.env = previousEnv;
        return (E) resultNode;
    }

    @SuppressWarnings("unchecked")
    private <E extends BLangExpression> E rewriteExpr(E node) {
        if (node == null) {
            return null;
        }

        if (node.desugared) {
            return node;
        }

        BLangExpression expr = node;
        if (node.impConversionExpr != null) {
            expr = node.impConversionExpr;
            node.impConversionExpr = null;
        }

        expr.accept(this);
        BLangNode resultNode = this.result;
        this.result = null;
        resultNode.desugared = true;
        return (E) resultNode;
    }

    @SuppressWarnings("unchecked")
    private <E extends BLangStatement> E rewrite(E statement, SymbolEnv env) {
        if (statement == null) {
            return null;
        }
        BLangStatementLink link = new BLangStatementLink();
        link.parent = currentLink;
        currentLink = link;
        BLangStatement stmt = (BLangStatement) rewrite((BLangNode) statement, env);
        // Link Statements.
        link.statement = stmt;
        stmt.statementLink = link;
        currentLink = link.parent;
        return (E) stmt;
    }

    private <E extends BLangStatement> List<E> rewriteStmt(List<E> nodeList, SymbolEnv env) {
        for (int i = 0; i < nodeList.size(); i++) {
            nodeList.set(i, rewrite(nodeList.get(i), env));
        }
        return nodeList;
    }

    private <E extends BLangNode> List<E> rewrite(List<E> nodeList, SymbolEnv env) {
        for (int i = 0; i < nodeList.size(); i++) {
            nodeList.set(i, rewrite(nodeList.get(i), env));
        }
        return nodeList;
    }

    private <E extends BLangExpression> List<E> rewriteExprs(List<E> nodeList) {
        for (int i = 0; i < nodeList.size(); i++) {
            nodeList.set(i, rewriteExpr(nodeList.get(i)));
        }
        return nodeList;
    }

    private BLangLiteral createStringLiteral(DiagnosticPos pos, String value) {
        BLangLiteral stringLit = new BLangLiteral();
        stringLit.pos = pos;
        stringLit.value = value;
        stringLit.type = symTable.stringType;
        return stringLit;
    }

    private BLangExpression createTypeCastExpr(BLangExpression expr, BType sourceType, BType targetType) {
        BOperatorSymbol symbol = (BOperatorSymbol) symResolver.resolveConversionOperator(sourceType, targetType);
        return createTypeCastExpr(expr, targetType, symbol);
    }

    private BLangExpression createTypeCastExpr(BLangExpression expr, BType targetType,
                                               BOperatorSymbol symbol) {
        BLangTypeConversionExpr conversionExpr = (BLangTypeConversionExpr) TreeBuilder.createTypeConversionNode();
        conversionExpr.pos = expr.pos;
        conversionExpr.expr = expr;
        conversionExpr.type = targetType;
        conversionExpr.targetType = targetType;
        conversionExpr.conversionSymbol = symbol;
        return conversionExpr;
    }

    private BType getElementType(BType type) {
        if (type.tag != TypeTags.ARRAY) {
            return type;
        }

        return getElementType(((BArrayType) type).getElementType());
    }

    private void addReturnIfNotPresent(BLangInvokableNode invokableNode) {
        if (Symbols.isNative(invokableNode.symbol)) {
            return;
        }
        //This will only check whether last statement is a return and just add a return statement.
        //This won't analyse if else blocks etc to see whether return statements are present
        BLangBlockStmt blockStmt = invokableNode.body;
        if (invokableNode.workers.size() == 0 &&
                invokableNode.symbol.type.getReturnType().isNullable()
                && (blockStmt.stmts.size() < 1 ||
                blockStmt.stmts.get(blockStmt.stmts.size() - 1).getKind() != NodeKind.RETURN)) {

            DiagnosticPos invPos = invokableNode.pos;
            DiagnosticPos returnStmtPos = new DiagnosticPos(invPos.src,
                    invPos.eLine, invPos.eLine, invPos.sCol, invPos.sCol);
            BLangReturn returnStmt = ASTBuilderUtil.createNilReturnStmt(returnStmtPos, symTable.nilType);
            blockStmt.addStatement(returnStmt);
        }
    }

    /**
     * Reorder the invocation arguments to match the original function signature.
     *
     * @param iExpr Function invocation expressions to reorder the arguments
     */
    private void reorderArguments(BLangInvocation iExpr) {
        BSymbol symbol = iExpr.symbol;

        if (symbol == null || symbol.type.tag != TypeTags.INVOKABLE) {
            return;
        }

        BInvokableSymbol invocableSymbol = (BInvokableSymbol) symbol;
        if (invocableSymbol.defaultableParams != null && !invocableSymbol.defaultableParams.isEmpty()) {
            // Re-order the named args
            reorderNamedArgs(iExpr, invocableSymbol);
        }

        if (invocableSymbol.restParam == null) {
            return;
        }

        // Create an array out of all the rest arguments, and pass it as a single argument.
        // If there is only one optional argument and its type is restArg (i.e: ...x), then
        // leave it as is.
        if (iExpr.restArgs.size() == 1 && iExpr.restArgs.get(0).getKind() == NodeKind.REST_ARGS_EXPR) {
            return;
        }
        BLangArrayLiteral arrayLiteral = (BLangArrayLiteral) TreeBuilder.createArrayLiteralNode();
        arrayLiteral.exprs = iExpr.restArgs;
        arrayLiteral.type = invocableSymbol.restParam.type;
        iExpr.restArgs = new ArrayList<>();
        iExpr.restArgs.add(arrayLiteral);
    }

    private void reorderNamedArgs(BLangInvocation iExpr, BInvokableSymbol invokableSymbol) {
        Map<String, BLangExpression> namedArgs = new HashMap<>();
        iExpr.namedArgs.forEach(expr -> namedArgs.put(((NamedArgNode) expr).getName().value, expr));

        // Re-order the named arguments
        List<BLangExpression> args = new ArrayList<>();
        for (BVarSymbol param : invokableSymbol.defaultableParams) {
            // If some named parameter is not passed when invoking the function, get the 
            // default value for that parameter from the parameter symbol.
            BLangExpression expr;
            if (namedArgs.containsKey(param.name.value)) {
                expr = namedArgs.get(param.name.value);
            } else {
                int paramTypeTag = param.type.tag;
                expr = getDefaultValueLiteral(param.defaultValue, paramTypeTag);
                expr = addConversionExprIfRequired(expr, param.type);
            }
            args.add(expr);
        }
        iExpr.namedArgs = args;
    }

    private BLangMatchTypedBindingPatternClause getSafeAssignErrorPattern(
            DiagnosticPos pos, BSymbol invokableSymbol, List<BType> equivalentErrorTypes) {
        // From here onwards we assume that this function has only one return type
        // Owner of the variable symbol must be an invokable symbol
        BType enclosingFuncReturnType = ((BInvokableType) invokableSymbol.type).retType;
        Set<BType> returnTypeSet = enclosingFuncReturnType.tag == TypeTags.UNION ?
                ((BUnionType) enclosingFuncReturnType).getMemberTypes() :
                new LinkedHashSet<BType>() {{
                    add(enclosingFuncReturnType);
                }};

        // For each error type, there has to be at least one equivalent return type in the enclosing function
        boolean returnOnError = equivalentErrorTypes.stream()
                .allMatch(errorType -> returnTypeSet.stream()
                        .anyMatch(retType -> types.isAssignable(errorType, retType)));

        // Create the pattern to match the error type
        //      1) Create the pattern variable
        String patternFailureCaseVarName = GEN_VAR_PREFIX.value + "t_failure";
        BLangSimpleVariable patternFailureCaseVar = ASTBuilderUtil.createVariable(pos,
                patternFailureCaseVarName, symTable.errorType, null, new BVarSymbol(0,
                        names.fromString(patternFailureCaseVarName),
                        this.env.scope.owner.pkgID, symTable.errorType, this.env.scope.owner));

        //      2) Create the pattern block
        BLangVariableReference patternFailureCaseVarRef = ASTBuilderUtil.createVariableRef(pos,
                patternFailureCaseVar.symbol);

        BLangBlockStmt patternBlockFailureCase = (BLangBlockStmt) TreeBuilder.createBlockNode();
        patternBlockFailureCase.pos = pos;
        if (returnOnError) {
            //return e;
            BLangReturn returnStmt = (BLangReturn) TreeBuilder.createReturnNode();
            returnStmt.pos = pos;
            returnStmt.expr = patternFailureCaseVarRef;
            patternBlockFailureCase.stmts.add(returnStmt);
        } else {
            // throw e
            BLangPanic panicNode = (BLangPanic) TreeBuilder.createPanicNode();
            panicNode.pos = pos;
            panicNode.expr = patternFailureCaseVarRef;
            patternBlockFailureCase.stmts.add(panicNode);
        }

        return ASTBuilderUtil.createMatchStatementPattern(pos, patternFailureCaseVar, patternBlockFailureCase);
    }

    private BLangMatchTypedBindingPatternClause getSafeAssignSuccessPattern(DiagnosticPos pos, BType lhsType,
            boolean isVarDef, BVarSymbol varSymbol, BLangExpression lhsExpr) {
        //  File _$_f1 => f = _$_f1;
        // 1) Create the pattern variable
        String patternSuccessCaseVarName = GEN_VAR_PREFIX.value + "t_match";
        BLangSimpleVariable patternSuccessCaseVar = ASTBuilderUtil.createVariable(pos,
                patternSuccessCaseVarName, lhsType, null, new BVarSymbol(0,
                        names.fromString(patternSuccessCaseVarName),
                        this.env.scope.owner.pkgID, lhsType, this.env.scope.owner));

        //2) Create the pattern body
        BLangExpression varRefExpr;
        if (isVarDef) {
            varRefExpr = ASTBuilderUtil.createVariableRef(pos, varSymbol);
        } else {
            varRefExpr = lhsExpr;
        }

        BLangVariableReference patternSuccessCaseVarRef = ASTBuilderUtil.createVariableRef(pos,
                patternSuccessCaseVar.symbol);
        BLangAssignment assignmentStmtSuccessCase = ASTBuilderUtil.createAssignmentStmt(pos,
                varRefExpr, patternSuccessCaseVarRef, false);

        BLangBlockStmt patternBlockSuccessCase = ASTBuilderUtil.createBlockStmt(pos,
                new ArrayList<BLangStatement>() {{
                    add(assignmentStmtSuccessCase);
                }});
        return ASTBuilderUtil.createMatchStatementPattern(pos,
                patternSuccessCaseVar, patternBlockSuccessCase);
    }

    private BLangStatement generateIfElseStmt(BLangMatch matchStmt, BLangSimpleVariable matchExprVar) {
        List<BLangMatchBindingPatternClause> patterns = matchStmt.patternClauses;

        BLangIf parentIfNode = generateIfElseStmt(patterns.get(0), matchExprVar);
        BLangIf currentIfNode = parentIfNode;
        for (int i = 1; i < patterns.size(); i++) {
            BLangMatchBindingPatternClause patternClause = patterns.get(i);
            if (i == patterns.size() - 1 && patternClause.isLastPattern) { // This is the last pattern
                currentIfNode.elseStmt = getMatchPatternElseBody(patternClause, matchExprVar);
            } else {
                currentIfNode.elseStmt = generateIfElseStmt(patternClause, matchExprVar);
                currentIfNode = (BLangIf) currentIfNode.elseStmt;
            }
        }

        // TODO handle json and any
        // only one pattern no if just a block
        // last one just a else block..
        // json handle it specially
        //
        return parentIfNode;
    }


    /**
     * Generate an if-else statement from the given match statement.
     *
     * @param pattern match pattern statement node
     * @param matchExprVar  variable node of the match expression
     * @return if else statement node
     */
    private BLangIf generateIfElseStmt(BLangMatchBindingPatternClause pattern, BLangSimpleVariable matchExprVar) {
        BLangExpression ifCondition = createPatternIfCondition(pattern, matchExprVar.symbol);
        if (NodeKind.MATCH_TYPED_PATTERN_CLAUSE == pattern.getKind()) {
            BLangBlockStmt patternBody = getMatchPatternBody(pattern, matchExprVar);
            return ASTBuilderUtil.createIfElseStmt(pattern.pos, ifCondition, patternBody, null);
        }

        // Create a variable reference for _$$_
        BLangSimpleVarRef matchExprVarRef = ASTBuilderUtil.createVariableRef(pattern.pos, matchExprVar.symbol);

        if (NodeKind.MATCH_STRUCTURED_PATTERN_CLAUSE == pattern.getKind()) { // structured match patterns
            BLangMatchStructuredBindingPatternClause structuredPattern =
                    (BLangMatchStructuredBindingPatternClause) pattern;

            structuredPattern.bindingPatternVariable.expr = matchExprVarRef;

            BLangStatement varDefStmt;
            if (NodeKind.TUPLE_VARIABLE == structuredPattern.bindingPatternVariable.getKind()) {
                varDefStmt = ASTBuilderUtil.createTupleVariableDef(pattern.pos,
                        (BLangTupleVariable) structuredPattern.bindingPatternVariable);
            } else if (NodeKind.RECORD_VARIABLE == structuredPattern.bindingPatternVariable.getKind()) {
                varDefStmt = ASTBuilderUtil.createRecordVariableDef(pattern.pos,
                        (BLangRecordVariable) structuredPattern.bindingPatternVariable);
            } else if (NodeKind.ERROR_VARIABLE == structuredPattern.bindingPatternVariable.getKind()) {
                varDefStmt = ASTBuilderUtil.createErrorVariableDef(pattern.pos,
                        (BLangErrorVariable) structuredPattern.bindingPatternVariable);
            } else {
                varDefStmt = ASTBuilderUtil
                        .createVariableDef(pattern.pos, (BLangSimpleVariable) structuredPattern.bindingPatternVariable);
            }

            if (structuredPattern.typeGuardExpr != null) {
                BLangStatementExpression stmtExpr = ASTBuilderUtil
                        .createStatementExpression(varDefStmt, structuredPattern.typeGuardExpr);
                stmtExpr.type = symTable.booleanType;

                ifCondition = ASTBuilderUtil
                        .createBinaryExpr(pattern.pos, ifCondition, stmtExpr, symTable.booleanType, OperatorKind.AND,
                                (BOperatorSymbol) symResolver
                                        .resolveBinaryOperator(OperatorKind.AND, symTable.booleanType,
                                                symTable.booleanType));
            } else {
                structuredPattern.body.stmts.add(0, varDefStmt);
            }
        }

        BLangIf ifNode = ASTBuilderUtil.createIfElseStmt(pattern.pos, ifCondition, pattern.body, null);
        return ifNode;
    }

    private BLangBlockStmt getMatchPatternBody(BLangMatchBindingPatternClause pattern,
                                               BLangSimpleVariable matchExprVar) {

        BLangBlockStmt body;

        BLangMatchTypedBindingPatternClause patternClause = (BLangMatchTypedBindingPatternClause) pattern;
        // Add the variable definition to the body of the pattern` clause
        if (patternClause.variable.name.value.equals(Names.IGNORE.value)) {
            return patternClause.body;
        }

        // create TypeName i = <TypeName> _$$_
        // Create a variable reference for _$$_
        BLangSimpleVarRef matchExprVarRef = ASTBuilderUtil.createVariableRef(patternClause.pos,
                matchExprVar.symbol);
        BLangExpression patternVarExpr = addConversionExprIfRequired(matchExprVarRef, patternClause.variable.type);

        // Add the variable def statement
        BLangSimpleVariable patternVar = ASTBuilderUtil.createVariable(patternClause.pos, "",
                patternClause.variable.type, patternVarExpr, patternClause.variable.symbol);
        BLangSimpleVariableDef patternVarDef = ASTBuilderUtil.createVariableDef(patternVar.pos, patternVar);
        patternClause.body.stmts.add(0, patternVarDef);
        body = patternClause.body;

        return body;
    }

    private BLangBlockStmt getMatchPatternElseBody(BLangMatchBindingPatternClause pattern,
            BLangSimpleVariable matchExprVar) {

        BLangBlockStmt body = pattern.body;

        if (NodeKind.MATCH_STRUCTURED_PATTERN_CLAUSE == pattern.getKind()) { // structured match patterns

            // Create a variable reference for _$$_
            BLangSimpleVarRef matchExprVarRef = ASTBuilderUtil.createVariableRef(pattern.pos, matchExprVar.symbol);

            BLangMatchStructuredBindingPatternClause structuredPattern =
                    (BLangMatchStructuredBindingPatternClause) pattern;

            structuredPattern.bindingPatternVariable.expr = matchExprVarRef;

            BLangStatement varDefStmt;
            if (NodeKind.TUPLE_VARIABLE == structuredPattern.bindingPatternVariable.getKind()) {
                varDefStmt = ASTBuilderUtil.createTupleVariableDef(pattern.pos,
                        (BLangTupleVariable) structuredPattern.bindingPatternVariable);
            } else if (NodeKind.RECORD_VARIABLE == structuredPattern.bindingPatternVariable.getKind()) {
                varDefStmt = ASTBuilderUtil.createRecordVariableDef(pattern.pos,
                        (BLangRecordVariable) structuredPattern.bindingPatternVariable);
            } else if (NodeKind.ERROR_VARIABLE == structuredPattern.bindingPatternVariable.getKind()) {
                varDefStmt = ASTBuilderUtil.createErrorVariableDef(pattern.pos,
                        (BLangErrorVariable) structuredPattern.bindingPatternVariable);
            } else {
                varDefStmt = ASTBuilderUtil
                        .createVariableDef(pattern.pos, (BLangSimpleVariable) structuredPattern.bindingPatternVariable);
            }
            structuredPattern.body.stmts.add(0, varDefStmt);
            body = structuredPattern.body;
        }

        return body;
    }

    BLangExpression addConversionExprIfRequired(BLangExpression expr, BType lhsType) {
        BType rhsType = expr.type;
        if (types.isSameType(rhsType, lhsType)) {
            return expr;
        }

        types.setImplicitCastExpr(expr, rhsType, lhsType);
        if (expr.impConversionExpr != null) {
            return expr;
        }

        if (lhsType.tag == TypeTags.JSON && rhsType.tag == TypeTags.NIL) {
            return expr;
        }

        if (lhsType.tag == TypeTags.NIL && rhsType.isNullable()) {
            return expr;
        }

        BCastOperatorSymbol conversionSymbol;
        if (types.isValueType(lhsType)) {
            conversionSymbol = Symbols.createUnboxValueTypeOpSymbol(rhsType, lhsType);
        } else if (lhsType.tag == TypeTags.UNION || rhsType.tag == TypeTags.UNION) {
            conversionSymbol = Symbols.createCastOperatorSymbol(rhsType, lhsType, symTable.errorType, false, true,
                                                                InstructionCodes.NOP, null, null);
        } else if (lhsType.tag == TypeTags.MAP || rhsType.tag == TypeTags.MAP) {
            conversionSymbol = Symbols.createCastOperatorSymbol(rhsType, lhsType, symTable.errorType, false, true,
                                                                InstructionCodes.NOP, null, null);
        } else if (lhsType.tag == TypeTags.TABLE || rhsType.tag == TypeTags.TABLE) {
            conversionSymbol = Symbols.createCastOperatorSymbol(rhsType, lhsType, symTable.errorType, false, true, 
                                                                InstructionCodes.NOP, null, null);
        } else {
            conversionSymbol = (BCastOperatorSymbol) symResolver.resolveCastOperator(rhsType, lhsType);
        }

        // Create a type cast expression
        BLangTypeConversionExpr conversionExpr = (BLangTypeConversionExpr)
                TreeBuilder.createTypeConversionNode();
        conversionExpr.expr = expr;
        conversionExpr.targetType = lhsType;
        conversionExpr.conversionSymbol = conversionSymbol;
        conversionExpr.type = lhsType;
        conversionExpr.pos = expr.pos;
        return conversionExpr;
    }

    private BLangExpression createPatternIfCondition(BLangMatchBindingPatternClause patternClause,
                                                     BVarSymbol varSymbol) {
        BType patternType;

        switch (patternClause.getKind()) {
            case MATCH_STATIC_PATTERN_CLAUSE:
                BLangMatchStaticBindingPatternClause staticPattern =
                        (BLangMatchStaticBindingPatternClause) patternClause;
                patternType = staticPattern.literal.type;
                break;
            case MATCH_STRUCTURED_PATTERN_CLAUSE:
                BLangMatchStructuredBindingPatternClause structuredPattern =
                        (BLangMatchStructuredBindingPatternClause) patternClause;
                patternType = getStructuredBindingPatternType(structuredPattern.bindingPatternVariable);
                break;
            default:
                BLangMatchTypedBindingPatternClause simplePattern = (BLangMatchTypedBindingPatternClause) patternClause;
                patternType = simplePattern.variable.type;
                break;
        }

        BLangExpression binaryExpr;
        BType[] memberTypes;
        if (patternType.tag == TypeTags.UNION) {
            BUnionType unionType = (BUnionType) patternType;
            memberTypes = unionType.getMemberTypes().toArray(new BType[0]);
        } else {
            memberTypes = new BType[1];
            memberTypes[0] = patternType;
        }

        if (memberTypes.length == 1) {
            binaryExpr = createPatternMatchBinaryExpr(patternClause, varSymbol, memberTypes[0]);
        } else {
            BLangExpression lhsExpr = createPatternMatchBinaryExpr(patternClause, varSymbol, memberTypes[0]);
            BLangExpression rhsExpr = createPatternMatchBinaryExpr(patternClause, varSymbol, memberTypes[1]);
            binaryExpr = ASTBuilderUtil.createBinaryExpr(patternClause.pos, lhsExpr, rhsExpr,
                    symTable.booleanType, OperatorKind.OR,
                    (BOperatorSymbol) symResolver.resolveBinaryOperator(OperatorKind.OR,
                            lhsExpr.type, rhsExpr.type));
            for (int i = 2; i < memberTypes.length; i++) {
                lhsExpr = createPatternMatchBinaryExpr(patternClause, varSymbol, memberTypes[i]);
                rhsExpr = binaryExpr;
                binaryExpr = ASTBuilderUtil.createBinaryExpr(patternClause.pos, lhsExpr, rhsExpr,
                        symTable.booleanType, OperatorKind.OR,
                        (BOperatorSymbol) symResolver.resolveBinaryOperator(OperatorKind.OR,
                                lhsExpr.type, rhsExpr.type));
            }
        }
        return binaryExpr;
    }

    private BType getStructuredBindingPatternType(BLangVariable bindingPatternVariable) {
        if (NodeKind.TUPLE_VARIABLE == bindingPatternVariable.getKind()) {
            BLangTupleVariable tupleVariable = (BLangTupleVariable) bindingPatternVariable;
            List<BType> memberTypes = new ArrayList<>();
            for (int i = 0; i < tupleVariable.memberVariables.size(); i++) {
                memberTypes.add(getStructuredBindingPatternType(tupleVariable.memberVariables.get(i)));
            }
            return new BTupleType(memberTypes);
        }

        if (NodeKind.RECORD_VARIABLE == bindingPatternVariable.getKind()) {
            BLangRecordVariable recordVariable = (BLangRecordVariable) bindingPatternVariable;

            BRecordTypeSymbol recordSymbol = Symbols
                    .createRecordSymbol(0, names.fromString("$anonType$" + recordCount++), env.enclPkg.symbol.pkgID,
                            null, env.scope.owner);
            List<BField> fields = new ArrayList<>();
            List<BLangSimpleVariable> typeDefFields = new ArrayList<>();

            for (int i = 0; i < recordVariable.variableList.size(); i++) {
                String fieldName = recordVariable.variableList.get(i).key.value;
                BType fieldType = getStructuredBindingPatternType(
                        recordVariable.variableList.get(i).valueBindingPattern);
                BVarSymbol fieldSymbol = new BVarSymbol(Flags.REQUIRED, names.fromString(fieldName),
                        env.enclPkg.symbol.pkgID, fieldType, recordSymbol);

                //TODO check below field position
                fields.add(new BField(names.fromString(fieldName), bindingPatternVariable.pos, fieldSymbol));
                typeDefFields.add(ASTBuilderUtil.createVariable(null, fieldName, fieldType, null, fieldSymbol));
            }

            BRecordType recordVarType = new BRecordType(recordSymbol);
            recordVarType.fields = fields;
            if (recordVariable.isClosed) {
                recordVarType.sealed = true;
            } else {
                // if rest param is null we treat it as an open record with anydata rest param
                recordVarType.restFieldType = recordVariable.restParam != null ?
                        ((BMapType) ((BLangSimpleVariable) recordVariable.restParam).type).constraint :
                        symTable.anydataType;
            }
            recordSymbol.type = recordVarType;
            recordVarType.tsymbol = recordSymbol;

            createTypeDefinition(recordVarType, recordSymbol, createRecordTypeNode(typeDefFields, recordVarType));

            return recordVarType;
        }

        if (NodeKind.ERROR_VARIABLE == bindingPatternVariable.getKind()) {
            BLangErrorVariable errorVariable = (BLangErrorVariable) bindingPatternVariable;
            return new BErrorType(null, symTable.stringType,
                    errorVariable.detail == null || errorVariable.detail.type == symTable.noType ?
                            symTable.mapAnydataType : getStructuredBindingPatternType(errorVariable.detail));
        }

        return bindingPatternVariable.type;
    }

    private BLangRecordTypeNode createRecordTypeNode(List<BLangSimpleVariable> typeDefFields,
            BRecordType recordVarType) {
        BLangRecordTypeNode recordTypeNode = (BLangRecordTypeNode) TreeBuilder.createRecordTypeNode();
        recordTypeNode.type = recordVarType;
        recordTypeNode.fields = typeDefFields;
        return recordTypeNode;
    }

    private void createTypeDefinition(BType type, BTypeSymbol symbol, BLangType typeNode) {
        BLangTypeDefinition typeDefinition = (BLangTypeDefinition) TreeBuilder.createTypeDefinition();
        env.enclPkg.addTypeDefinition(typeDefinition);
        typeDefinition.typeNode = typeNode;
        typeDefinition.type = type;
        typeDefinition.symbol = symbol;
    }

    private BLangExpression createPatternMatchBinaryExpr(BLangMatchBindingPatternClause patternClause,
                                                         BVarSymbol varSymbol, BType patternType) {
        DiagnosticPos pos = patternClause.pos;

        BLangSimpleVarRef varRef = ASTBuilderUtil.createVariableRef(pos, varSymbol);

        if (NodeKind.MATCH_STATIC_PATTERN_CLAUSE == patternClause.getKind()) {
            BLangMatchStaticBindingPatternClause pattern = (BLangMatchStaticBindingPatternClause) patternClause;
            return createBinaryExpression(pos, varRef, pattern.literal);
        }

        if (NodeKind.MATCH_STRUCTURED_PATTERN_CLAUSE == patternClause.getKind()) {
            return createIsLikeExpression(pos, ASTBuilderUtil.createVariableRef(pos, varSymbol), patternType);
        }

        if (patternType == symTable.nilType) {
            BLangLiteral bLangLiteral = ASTBuilderUtil.createLiteral(pos, symTable.nilType, null);
            return ASTBuilderUtil.createBinaryExpr(pos, varRef, bLangLiteral, symTable.booleanType,
                    OperatorKind.EQUAL, (BOperatorSymbol) symResolver.resolveBinaryOperator(OperatorKind.EQUAL,
                            symTable.anyType, symTable.nilType));
        } else {
            return createIsAssignableExpression(pos, varSymbol, patternType);
        }
    }

    private BLangBinaryExpr createBinaryExpression(DiagnosticPos pos, BLangSimpleVarRef varRef,
            BLangExpression expression) {

        BLangBinaryExpr binaryExpr;
        if (NodeKind.BRACED_TUPLE_EXPR == expression.getKind() && ((BLangBracedOrTupleExpr) expression).isBracedExpr) {
            return createBinaryExpression(pos, varRef, ((BLangBracedOrTupleExpr) expression).expressions.get(0));
        }

        if (NodeKind.BINARY_EXPR == expression.getKind()) {
            binaryExpr = (BLangBinaryExpr) expression;
            BLangExpression lhsExpr = createBinaryExpression(pos, varRef, binaryExpr.lhsExpr);
            BLangExpression rhsExpr = createBinaryExpression(pos, varRef, binaryExpr.rhsExpr);

            binaryExpr = ASTBuilderUtil.createBinaryExpr(pos, lhsExpr, rhsExpr, symTable.booleanType, OperatorKind.OR,
                    (BOperatorSymbol) symResolver
                            .resolveBinaryOperator(OperatorKind.OR, symTable.booleanType, symTable.booleanType));
        } else {
            binaryExpr = ASTBuilderUtil
                    .createBinaryExpr(pos, varRef, expression, symTable.booleanType, OperatorKind.EQUAL, null);

            BSymbol opSymbol = symResolver.resolveBinaryOperator(OperatorKind.EQUAL, varRef.type, expression.type);
            if (opSymbol == symTable.notFoundSymbol) {
                opSymbol = symResolver
                        .getBinaryEqualityForTypeSets(OperatorKind.EQUAL, symTable.anydataType, expression.type,
                                binaryExpr);
            }
            binaryExpr.opSymbol = (BOperatorSymbol) opSymbol;
        }
        return binaryExpr;
    }

    private BLangIsAssignableExpr createIsAssignableExpression(DiagnosticPos pos,
                                                               BVarSymbol varSymbol,
                                                               BType patternType) {
        //  _$$_ isassignable patternType
        // Create a variable reference for _$$_
        BLangSimpleVarRef varRef = ASTBuilderUtil.createVariableRef(pos, varSymbol);

        // Binary operator for equality
        return ASTBuilderUtil.createIsAssignableExpr(pos, varRef, patternType, symTable.booleanType, names);
    }

    private BLangIsLikeExpr createIsLikeExpression(DiagnosticPos pos, BLangExpression expr, BType type) {
        return ASTBuilderUtil.createIsLikeExpr(pos, expr, ASTBuilderUtil.createTypeNode(type), symTable.booleanType);
    }

    private BLangAssignment createAssignmentStmt(BLangSimpleVariable variable) {
        BLangSimpleVarRef varRef = (BLangSimpleVarRef) TreeBuilder.createSimpleVariableReferenceNode();
        varRef.pos = variable.pos;
        varRef.variableName = variable.name;
        varRef.symbol = variable.symbol;
        varRef.type = variable.type;

        BLangAssignment assignmentStmt = (BLangAssignment) TreeBuilder.createAssignmentNode();
        assignmentStmt.expr = variable.expr;
        assignmentStmt.pos = variable.pos;
        assignmentStmt.setVariable(varRef);
        return assignmentStmt;
    }

    private void addMatchExprDefaultCase(BLangMatchExpression bLangMatchExpression) {
        List<BType> exprTypes;
        List<BType> unmatchedTypes = new ArrayList<>();

        if (bLangMatchExpression.expr.type.tag == TypeTags.UNION) {
            BUnionType unionType = (BUnionType) bLangMatchExpression.expr.type;
            exprTypes = new ArrayList<>(unionType.getMemberTypes());
        } else {
            exprTypes = Lists.of(bLangMatchExpression.type);
        }

        // find the types that do not match to any of the patterns.
        for (BType type : exprTypes) {
            boolean assignable = false;
            for (BLangMatchExprPatternClause pattern : bLangMatchExpression.patternClauses) {
                if (this.types.isAssignable(type, pattern.variable.type)) {
                    assignable = true;
                    break;
                }
            }

            if (!assignable) {
                unmatchedTypes.add(type);
            }
        }

        if (unmatchedTypes.isEmpty()) {
            return;
        }

        BType defaultPatternType;
        if (unmatchedTypes.size() == 1) {
            defaultPatternType = unmatchedTypes.get(0);
        } else {
            defaultPatternType = BUnionType.create(null, new LinkedHashSet<>(unmatchedTypes));
        }

        String patternCaseVarName = GEN_VAR_PREFIX.value + "t_match_default";
        BLangSimpleVariable patternMatchCaseVar = ASTBuilderUtil.createVariable(bLangMatchExpression.pos,
                patternCaseVarName, defaultPatternType, null, new BVarSymbol(0, names.fromString(patternCaseVarName),
                        this.env.scope.owner.pkgID, defaultPatternType, this.env.scope.owner));

        BLangMatchExprPatternClause defaultPattern =
                (BLangMatchExprPatternClause) TreeBuilder.createMatchExpressionPattern();
        defaultPattern.variable = patternMatchCaseVar;
        defaultPattern.expr = ASTBuilderUtil.createVariableRef(bLangMatchExpression.pos, patternMatchCaseVar.symbol);
        defaultPattern.pos = bLangMatchExpression.pos;
        bLangMatchExpression.patternClauses.add(defaultPattern);
    }

    private boolean safeNavigate(BLangAccessExpression accessExpr) {
        if (accessExpr.lhsVar || accessExpr.expr == null) {
            return false;
        }

        if (accessExpr.safeNavigate) {
            return true;
        }

        if (safeNavigateType(accessExpr.expr.type)) {
            if (accessExpr.getKind() == NodeKind.INVOCATION && ((BLangInvocation) accessExpr).builtinMethodInvocation) {
                return isSafeNavigationAllowedBuiltinInvocation((BLangInvocation) accessExpr);
            }
            return true;
        }

        NodeKind kind = accessExpr.expr.getKind();
        if (kind == NodeKind.FIELD_BASED_ACCESS_EXPR ||
                kind == NodeKind.INDEX_BASED_ACCESS_EXPR ||
                kind == NodeKind.INVOCATION) {
            return safeNavigate((BLangAccessExpression) accessExpr.expr);
        }

        return false;
    }

    private boolean safeNavigateType(BType type) {
        // Do not add safe navigation checks for JSON. Because null is a valid value for json,
        // we handle it at runtime. This is also required to make function on json such as
        // j.toString(), j.keys() to work.
        if (type.tag == TypeTags.JSON) {
            return false;
        }

        if (type.isNullable()) {
            return true;
        }

        if (type.tag != TypeTags.UNION) {
            return false;
        }

        // TODO: 2/26/19 Should be able to use type.isNullable() here
        return ((BUnionType) type).getMemberTypes().contains(symTable.nilType);
    }

    private BLangExpression rewriteSafeNavigationExpr(BLangAccessExpression accessExpr) {
        BType originalExprType = accessExpr.type;
        // Create a temp variable to hold the intermediate result of the acces expression.
        String matchTempResultVarName = GEN_VAR_PREFIX.value + "temp_result";
        BLangSimpleVariable tempResultVar = ASTBuilderUtil.createVariable(accessExpr.pos, matchTempResultVarName,
                accessExpr.type, null, new BVarSymbol(0, names.fromString(matchTempResultVarName),
                        this.env.scope.owner.pkgID, accessExpr.type, this.env.scope.owner));
        BLangSimpleVariableDef tempResultVarDef = ASTBuilderUtil.createVariableDef(accessExpr.pos, tempResultVar);
        BLangVariableReference tempResultVarRef =
                ASTBuilderUtil.createVariableRef(accessExpr.pos, tempResultVar.symbol);

        // Create a chain of match statements
        handleSafeNavigation(accessExpr, accessExpr.type, tempResultVar);

        // Create a statement-expression including the match statement
        BLangMatch matcEXpr = this.matchStmtStack.firstElement();
        BLangBlockStmt blockStmt =
                ASTBuilderUtil.createBlockStmt(accessExpr.pos, Lists.of(tempResultVarDef, matcEXpr));
        BLangStatementExpression stmtExpression = ASTBuilderUtil.createStatementExpression(blockStmt, tempResultVarRef);
        stmtExpression.type = originalExprType;

        // Reset the variables
        this.matchStmtStack = new Stack<>();
        this.accessExprStack = new Stack<>();
        this.successPattern = null;
        this.safeNavigationAssignment = null;
        return stmtExpression;
    }

    private void handleSafeNavigation(BLangAccessExpression accessExpr, BType type, BLangSimpleVariable tempResultVar) {
        if (accessExpr.expr == null) {
            return;
        }

        // If the parent of current expr is the root, terminate
        NodeKind kind = accessExpr.expr.getKind();
        if (kind == NodeKind.FIELD_BASED_ACCESS_EXPR ||
                kind == NodeKind.INDEX_BASED_ACCESS_EXPR ||
                kind == NodeKind.INVOCATION) {
            handleSafeNavigation((BLangAccessExpression) accessExpr.expr, type, tempResultVar);
        }

        if (!accessExpr.safeNavigate && !accessExpr.expr.type.isNullable()) {
            accessExpr.type = accessExpr.originalType;
            if (this.safeNavigationAssignment != null) {
                this.safeNavigationAssignment.expr = addConversionExprIfRequired(accessExpr, tempResultVar.type);
            }
            return;
        }

        /*
         * If the field access is a safe navigation, create a match expression.
         * Then chain the current expression as the success-pattern of the parent
         * match expr, if available.
         * eg:
         * x but {              <--- parent match expr
         *   error e => e,
         *   T t => t.y but {   <--- current expr
         *      error e => e,
         *      R r => r.z
         *   }
         * }
         */

        // Add pattern to lift nil
        BLangMatch matchStmt = ASTBuilderUtil.createMatchStatement(accessExpr.pos, accessExpr.expr, new ArrayList<>());
        matchStmt.patternClauses.add(getMatchNullPattern(accessExpr, tempResultVar));
        matchStmt.type = type;

        // Add pattern to lift error, only if the safe navigation is used
        if (accessExpr.safeNavigate) {
            matchStmt.patternClauses.add(getMatchErrorPattern(accessExpr, tempResultVar));
            matchStmt.type = type;
            matchStmt.pos = accessExpr.pos;

        }

        // Create the pattern for success scenario. i.e: not null and not error (if applicable).
        BLangMatchTypedBindingPatternClause successPattern =
                getSuccessPattern(accessExpr, tempResultVar, accessExpr.safeNavigate);
        matchStmt.patternClauses.add(successPattern);
        this.matchStmtStack.push(matchStmt);
        if (this.successPattern != null) {
            this.successPattern.body = ASTBuilderUtil.createBlockStmt(accessExpr.pos, Lists.of(matchStmt));
        }
        this.successPattern = successPattern;
    }

    private boolean isSafeNavigationAllowedBuiltinInvocation(BLangInvocation iExpr) {
        if (iExpr.builtInMethod == BLangBuiltInMethod.FREEZE) {
            if (iExpr.expr.type.tag == TypeTags.UNION && iExpr.expr.type.isNullable()) {
                BUnionType unionType = (BUnionType) iExpr.expr.type;
                return unionType.getMemberTypes().size() == 2 && unionType.getMemberTypes().stream()
                        .noneMatch(type -> type.tag != TypeTags.NIL && types.isValueType(type));
            }
        } else if (iExpr.builtInMethod == BLangBuiltInMethod.IS_FROZEN) {
            return false;
        }
        return true;
    }

    private BLangMatchTypedBindingPatternClause getMatchErrorPattern(BLangExpression expr,
                                                                         BLangSimpleVariable tempResultVar) {
        String errorPatternVarName = GEN_VAR_PREFIX.value + "t_match_error";
        BLangSimpleVariable errorPatternVar = ASTBuilderUtil.createVariable(expr.pos, errorPatternVarName,
                symTable.errorType, null, new BVarSymbol(0, names.fromString(errorPatternVarName),
                        this.env.scope.owner.pkgID, symTable.errorType, this.env.scope.owner));

        // Create assignment to temp result
        BLangSimpleVarRef assignmentRhsExpr = ASTBuilderUtil.createVariableRef(expr.pos, errorPatternVar.symbol);
        BLangVariableReference tempResultVarRef = ASTBuilderUtil.createVariableRef(expr.pos, tempResultVar.symbol);
        BLangAssignment assignmentStmt =
                ASTBuilderUtil.createAssignmentStmt(expr.pos, tempResultVarRef, assignmentRhsExpr, false);
        BLangBlockStmt patternBody = ASTBuilderUtil.createBlockStmt(expr.pos, Lists.of(assignmentStmt));

        // Create the pattern
        // R b => a = b;
        BLangMatchTypedBindingPatternClause errorPattern = ASTBuilderUtil
                .createMatchStatementPattern(expr.pos, errorPatternVar, patternBody);
        return errorPattern;
    }

    private BLangMatchExprPatternClause getMatchNullPatternGivenExpression(DiagnosticPos pos,
                                                                           BLangExpression expr) {
        String nullPatternVarName = IGNORE.toString();
        BLangSimpleVariable errorPatternVar = ASTBuilderUtil.createVariable(pos, nullPatternVarName, symTable.nilType,
                null, new BVarSymbol(0, names.fromString(nullPatternVarName),
                        this.env.scope.owner.pkgID, symTable.nilType, this.env.scope.owner));

        BLangMatchExprPatternClause nullPattern =
                (BLangMatchExprPatternClause) TreeBuilder.createMatchExpressionPattern();
        nullPattern.variable = errorPatternVar;
        nullPattern.expr = expr;
        nullPattern.pos = pos;
        return nullPattern;
    }

    private BLangMatchTypedBindingPatternClause getMatchNullPattern(BLangExpression expr,
            BLangSimpleVariable tempResultVar) {
        // TODO: optimize following by replacing var with underscore, and assigning null literal
        String nullPatternVarName = GEN_VAR_PREFIX.value + "t_match_null";
        BLangSimpleVariable nullPatternVar = ASTBuilderUtil.createVariable(expr.pos, nullPatternVarName,
                symTable.nilType, null, new BVarSymbol(0, names.fromString(nullPatternVarName),
                        this.env.scope.owner.pkgID, symTable.nilType, this.env.scope.owner));

        // Create assignment to temp result
        BLangSimpleVarRef assignmentRhsExpr = ASTBuilderUtil.createVariableRef(expr.pos, nullPatternVar.symbol);
        BLangVariableReference tempResultVarRef = ASTBuilderUtil.createVariableRef(expr.pos, tempResultVar.symbol);
        BLangAssignment assignmentStmt =
                ASTBuilderUtil.createAssignmentStmt(expr.pos, tempResultVarRef, assignmentRhsExpr, false);
        BLangBlockStmt patternBody = ASTBuilderUtil.createBlockStmt(expr.pos, Lists.of(assignmentStmt));

        // Create the pattern
        // R b => a = b;
        BLangMatchTypedBindingPatternClause nullPattern = ASTBuilderUtil
                .createMatchStatementPattern(expr.pos, nullPatternVar, patternBody);
        return nullPattern;
    }

    private BLangMatchTypedBindingPatternClause getSuccessPattern(BLangAccessExpression accessExpr,
            BLangSimpleVariable tempResultVar, boolean liftError) {
        BType type = types.getSafeType(accessExpr.expr.type, liftError);
        String successPatternVarName = GEN_VAR_PREFIX.value + "t_match_success";
        BLangSimpleVariable successPatternVar = ASTBuilderUtil.createVariable(accessExpr.pos, successPatternVarName,
                type, null, new BVarSymbol(0, names.fromString(successPatternVarName), this.env.scope.owner.pkgID, type,
                        this.env.scope.owner));

        // Create x.foo, by replacing the varRef expr of the current expression, with the new temp var ref
        accessExpr.expr = ASTBuilderUtil.createVariableRef(accessExpr.pos, successPatternVar.symbol);
        accessExpr.safeNavigate = false;

        // Type of the field access expression should be always taken from the child type.
        // Because the type assigned to expression contains the inherited error/nil types,
        // and may not reflect the actual type of the child/field expr.
        accessExpr.type = accessExpr.originalType;

        BLangVariableReference tempResultVarRef =
                ASTBuilderUtil.createVariableRef(accessExpr.pos, tempResultVar.symbol);

        BLangExpression assignmentRhsExpr = addConversionExprIfRequired(accessExpr, tempResultVarRef.type);
        BLangAssignment assignmentStmt =
                ASTBuilderUtil.createAssignmentStmt(accessExpr.pos, tempResultVarRef, assignmentRhsExpr, false);
        BLangBlockStmt patternBody = ASTBuilderUtil.createBlockStmt(accessExpr.pos, Lists.of(assignmentStmt));

        // Create the pattern
        // R b => a = x.foo;
        BLangMatchTypedBindingPatternClause successPattern =
                ASTBuilderUtil.createMatchStatementPattern(accessExpr.pos, successPatternVar, patternBody);
        this.safeNavigationAssignment = assignmentStmt;
        return successPattern;
    }

    private boolean safeNavigateLHS(BLangExpression expr) {
        if (expr.getKind() != NodeKind.FIELD_BASED_ACCESS_EXPR && expr.getKind() != NodeKind.INDEX_BASED_ACCESS_EXPR) {
            return false;
        }

        BLangExpression varRef = ((BLangAccessExpression) expr).expr;
        if (varRef.type.isNullable()) {
            return true;
        }

        return safeNavigateLHS(varRef);
    }

    private BLangStatement rewriteSafeNavigationAssignment(BLangAccessExpression accessExpr, BLangExpression rhsExpr,
                                                           boolean safeAssignment) {
        List<BLangStatement> stmts = createLHSSafeNavigation(accessExpr, accessExpr.type, rhsExpr, safeAssignment);
        BLangBlockStmt blockStmt = ASTBuilderUtil.createBlockStmt(accessExpr.pos, stmts);
        return blockStmt;
    }

    private List<BLangStatement> createLHSSafeNavigation(BLangExpression expr, BType type,
                                                         BLangExpression rhsExpr, boolean safeAssignment) {
        List<BLangStatement> stmts = new ArrayList<>();
        NodeKind kind = expr.getKind();
        if (kind == NodeKind.FIELD_BASED_ACCESS_EXPR || kind == NodeKind.INDEX_BASED_ACCESS_EXPR ||
                kind == NodeKind.INVOCATION) {
            BLangAccessExpression accessExpr = (BLangAccessExpression) expr;
            if (accessExpr.expr != null) {
                this.accessExprStack.push(accessExpr);
                // If the parent of current expr is the root, terminate
                stmts.addAll(createLHSSafeNavigation(accessExpr.expr, type, rhsExpr, safeAssignment));

                this.accessExprStack.pop();
            }
            accessExpr.type = accessExpr.originalType;

            // if its the leaf node, assign the original rhs expression to the access expression
            if (accessExpr.leafNode) {
                BLangVariableReference accessExprForFinalAssignment = cloneExpression(accessExpr);
                BLangAssignment assignmentStmt = ASTBuilderUtil.createAssignmentStmt(accessExpr.pos,
                        accessExprForFinalAssignment, rhsExpr, false);
                assignmentStmt.safeAssignment = safeAssignment;
                stmts.add(assignmentStmt);
                return stmts;
            }
        } else if (expr.type.tag != TypeTags.JSON) {
            // Do not create any default init statement for the very first varRef, unless its a JSON.
            // i.e: In a field access expression a.b.c.d, do not create an init for 'a', if it is not JSON
            return stmts;
        }

        if (expr.type.isNullable() && isDefaultableMappingType(expr.type)) {
            BLangIf ifStmt = getSafeNaviDefaultInitStmt(expr);
            stmts.add(ifStmt);
        }

        return stmts;
    }

    private BLangIf getSafeNaviDefaultInitStmt(BLangExpression accessExpr) {
        // Create if-condition. eg:
        // if (a.b == () )
        BLangVariableReference accessExprForNullCheck = cloneExpression(accessExpr);
        BLangLiteral bLangLiteral = ASTBuilderUtil.createLiteral(accessExpr.pos, symTable.nilType, null);
        BLangBinaryExpr ifCondition = ASTBuilderUtil.createBinaryExpr(accessExpr.pos, accessExprForNullCheck,
                bLangLiteral, symTable.booleanType, OperatorKind.EQUAL, (BOperatorSymbol) symResolver
                        .resolveBinaryOperator(OperatorKind.EQUAL, symTable.anyType, symTable.nilType));

        // Create if body. eg:
        // a.b = {};
        BLangVariableReference accessExprForInit = cloneExpression(accessExpr);
        // Look one step ahead to determine the type of the child, and get the default value expression
        BLangExpression defaultValue = getDefaultValueExpr(this.accessExprStack.peek());
        BLangAssignment assignmentStmt =
                ASTBuilderUtil.createAssignmentStmt(accessExpr.pos, accessExprForInit, defaultValue, false);

        // Create If-statement
        BLangBlockStmt ifBody = ASTBuilderUtil.createBlockStmt(accessExpr.pos, Lists.of(assignmentStmt));
        return ASTBuilderUtil.createIfElseStmt(accessExpr.pos, ifCondition, ifBody, null);
    }

    private BLangVariableReference cloneExpression(BLangExpression expr) {
        switch (expr.getKind()) {
            case SIMPLE_VARIABLE_REF:
                return ASTBuilderUtil.createVariableRef(expr.pos, ((BLangSimpleVarRef) expr).symbol);
            case FIELD_BASED_ACCESS_EXPR:
            case INDEX_BASED_ACCESS_EXPR:
            case INVOCATION:
                return cloneAccessExpr((BLangAccessExpression) expr);
            default:
                throw new IllegalStateException();
        }
    }

    private BLangAccessExpression cloneAccessExpr(BLangAccessExpression originalAccessExpr) {
        if (originalAccessExpr.expr == null) {
            return originalAccessExpr;
        }

        BLangVariableReference varRef;
        NodeKind kind = originalAccessExpr.expr.getKind();
        if (kind == NodeKind.FIELD_BASED_ACCESS_EXPR || kind == NodeKind.INDEX_BASED_ACCESS_EXPR ||
                kind == NodeKind.INVOCATION) {
            varRef = cloneAccessExpr((BLangAccessExpression) originalAccessExpr.expr);
        } else {
            varRef = cloneExpression((BLangVariableReference) originalAccessExpr.expr);
        }
        varRef.type = types.getSafeType(originalAccessExpr.expr.type, false);

        BLangAccessExpression accessExpr;
        switch (originalAccessExpr.getKind()) {
            case FIELD_BASED_ACCESS_EXPR:
                accessExpr = ASTBuilderUtil.createFieldAccessExpr(varRef,
                        ((BLangFieldBasedAccess) originalAccessExpr).field);
                break;
            case INDEX_BASED_ACCESS_EXPR:
                accessExpr = ASTBuilderUtil.createIndexAccessExpr(varRef,
                        ((BLangIndexBasedAccess) originalAccessExpr).indexExpr);
                break;
            case INVOCATION:
                // TODO
                accessExpr = null;
                break;
            default:
                throw new IllegalStateException();
        }

        accessExpr.originalType = originalAccessExpr.originalType;
        accessExpr.pos = originalAccessExpr.pos;
        accessExpr.lhsVar = originalAccessExpr.lhsVar;
        accessExpr.symbol = originalAccessExpr.symbol;
        accessExpr.safeNavigate = false;

        // Type of the field access expression should be always taken from the child type.
        // Because the type assigned to expression contains the inherited error/nil types,
        // and may not reflect the actual type of the child/field expr.
        accessExpr.type = originalAccessExpr.originalType;
        return accessExpr;
    }

    private BLangBinaryExpr getModifiedIntRangeStartExpr(BLangExpression expr) {
        BLangLiteral constOneLiteral = ASTBuilderUtil.createLiteral(expr.pos, symTable.intType, 1L);
        return ASTBuilderUtil.createBinaryExpr(expr.pos, expr, constOneLiteral, symTable.intType, OperatorKind.ADD,
                (BOperatorSymbol) symResolver.resolveBinaryOperator(OperatorKind.ADD,
                        symTable.intType,
                        symTable.intType));
    }

    private BLangBinaryExpr getModifiedIntRangeEndExpr(BLangExpression expr) {
        BLangLiteral constOneLiteral = ASTBuilderUtil.createLiteral(expr.pos, symTable.intType, 1L);
        return ASTBuilderUtil.createBinaryExpr(expr.pos, expr, constOneLiteral, symTable.intType, OperatorKind.SUB,
                (BOperatorSymbol) symResolver.resolveBinaryOperator(OperatorKind.SUB,
                        symTable.intType,
                        symTable.intType));
    }

    private BLangExpression getDefaultValueExpr(BLangAccessExpression accessExpr) {
        BType fieldType = accessExpr.originalType;
        BType type = types.getSafeType(accessExpr.expr.type, false);
        switch (type.tag) {
            case TypeTags.JSON:
                if (accessExpr.getKind() == NodeKind.INDEX_BASED_ACCESS_EXPR &&
                        ((BLangIndexBasedAccess) accessExpr).indexExpr.type.tag == TypeTags.INT) {
                    return new BLangJSONArrayLiteral(new ArrayList<>(), new BArrayType(fieldType));
                }
                return new BLangJSONLiteral(new ArrayList<>(), fieldType);
            case TypeTags.MAP:
                return new BLangMapLiteral(new ArrayList<>(), type);
            case TypeTags.RECORD:
                return new BLangRecordLiteral(type);
            default:
                throw new IllegalStateException();
        }
    }

    private BLangExpression getDefaultValueLiteral(DefaultValueLiteral defaultValue, int paramTypeTag) {
        if (defaultValue == null || defaultValue.getValue() == null) {
            return getNullLiteral();
        }
        Object value = defaultValue.getValue();
        int literalTypeTag = defaultValue.getLiteralTypeTag();

        if (value instanceof Long) {
            switch (paramTypeTag) {
                case TypeTags.FLOAT:
                    return getFloatLiteral(((Long) value).doubleValue());
                case TypeTags.DECIMAL:
                    return getDecimalLiteral(String.valueOf(value));
                default:
                    return getIntLiteral((Long) value);
            }
        }
        if (value instanceof String) {
            switch (paramTypeTag) {
                case TypeTags.FLOAT:
                    return getFloatLiteral(Double.parseDouble((String) value));
                case TypeTags.DECIMAL:
                    return getDecimalLiteral(String.valueOf(value));
                case TypeTags.FINITE:
                case TypeTags.UNION:
                    if (literalTypeTag == TypeTags.FLOAT) {
                        return getFloatLiteral(Double.parseDouble((String) value));
                    }
                    return getStringLiteral((String) value);
                default:
                    return getStringLiteral((String) value);
            }
        }
        if (value instanceof Boolean) {
            return getBooleanLiteral((Boolean) value);
        }
        throw new IllegalStateException("Unsupported default value type");
    }

    private BLangLiteral getStringLiteral(String value) {
        BLangLiteral literal = (BLangLiteral) TreeBuilder.createLiteralExpression();
        literal.value = value;
        literal.type = symTable.stringType;
        return literal;
    }

    private BLangLiteral getIntLiteral(long value) {
        BLangLiteral literal = (BLangLiteral) TreeBuilder.createLiteralExpression();
        literal.value = value;
        literal.type = symTable.intType;
        return literal;
    }

    private BLangLiteral getFloatLiteral(double value) {
        BLangLiteral literal = (BLangLiteral) TreeBuilder.createLiteralExpression();
        literal.value = value;
        literal.type = symTable.floatType;
        return literal;
    }

    private BLangLiteral getDecimalLiteral(String value) {
        BLangLiteral literal = (BLangLiteral) TreeBuilder.createLiteralExpression();
        literal.value = value;
        literal.type = symTable.decimalType;
        return literal;
    }

    private BLangLiteral getBooleanLiteral(boolean value) {
        BLangLiteral literal = (BLangLiteral) TreeBuilder.createLiteralExpression();
        literal.value = value;
        literal.type = symTable.booleanType;
        return literal;
    }

    private BLangLiteral getNullLiteral() {
        BLangLiteral literal = (BLangLiteral) TreeBuilder.createLiteralExpression();
        literal.type = symTable.nilType;
        return literal;
    }

    private boolean isDefaultableMappingType(BType type) {
        switch (types.getSafeType(type, false).tag) {
            case TypeTags.JSON:
            case TypeTags.MAP:
            case TypeTags.RECORD:
                return true;
            default:
                return false;
        }
    }

    private BLangFunction createDefaultObjectConstructor(BLangObjectTypeNode objectTypeNode, SymbolEnv env) {
        BLangFunction initFunction = ASTBuilderUtil
                .createInitFunction(objectTypeNode.pos, Names.EMPTY.value, Names.OBJECT_INIT_SUFFIX);

        // Create the receiver
        initFunction.receiver = ASTBuilderUtil.createReceiver(objectTypeNode.pos, objectTypeNode.type);
        BVarSymbol receiverSymbol = new BVarSymbol(Flags.asMask(EnumSet.noneOf(Flag.class)),
                names.fromIdNode(initFunction.receiver.name), env.enclPkg.symbol.pkgID, objectTypeNode.type,
                env.scope.owner);
        env.scope.define(receiverSymbol.name, receiverSymbol);
        initFunction.receiver.symbol = receiverSymbol;

        initFunction.type = new BInvokableType(new ArrayList<>(), symTable.nilType, null);
        initFunction.attachedFunction = true;
        initFunction.flagSet.add(Flag.ATTACHED);

        // Create function symbol
        Name funcSymbolName = names.fromString(Symbols.getAttachedFuncSymbolName(objectTypeNode.type.tsymbol.name.value,
                Names.OBJECT_INIT_SUFFIX.value));
        initFunction.symbol = Symbols
                .createFunctionSymbol(Flags.asMask(initFunction.flagSet), funcSymbolName, env.enclPkg.symbol.pkgID,
                        initFunction.type, env.scope.owner, initFunction.body != null);
        initFunction.symbol.scope = new Scope(initFunction.symbol);
        initFunction.symbol.receiverSymbol = receiverSymbol;

        // Add return type as nil to the symbol
        initFunction.symbol.retType = symTable.nilType;

        // Set the taint information to the constructed init function
        initFunction.symbol.taintTable = new HashMap<>();
        TaintRecord taintRecord = new TaintRecord(TaintRecord.TaintedStatus.UNTAINTED, new ArrayList<>());
        initFunction.symbol.taintTable.put(TaintAnalyzer.ALL_UNTAINTED_TABLE_ENTRY_INDEX, taintRecord);

        // Update Object type with attached function details
        BObjectTypeSymbol objectSymbol = ((BObjectTypeSymbol) objectTypeNode.type.tsymbol);
        objectSymbol.initializerFunc = new BAttachedFunction(Names.OBJECT_INIT_SUFFIX, initFunction.symbol,
                (BInvokableType) initFunction.type);
        objectSymbol.attachedFuncs.add(objectSymbol.initializerFunc);
        objectTypeNode.initFunction = initFunction;
        return initFunction;
    }

    private BLangExpression getInitExpr(BType type, BLangTypeInit typeInitExpr) {
        String identifier;
        switch (typeInitExpr.parent.getKind()) {
            case ASSIGNMENT:
                identifier = ((BLangSimpleVarRef) ((BLangAssignment) typeInitExpr.parent).varRef).symbol.name.value;
                break;
            case VARIABLE:
                identifier = ((BLangSimpleVariable) typeInitExpr.parent).name.value;
                break;
            default:
                return null;
                // shouldn't reach here - todo need to fix as param
        }
        switch (type.tag) {
            case TypeTags.STREAM:
                return new BLangStreamLiteral(type, identifier);
            case TypeTags.CHANNEL:
                return new BLangChannelLiteral(type, identifier);
            default:
                return null;
        }
    }
}<|MERGE_RESOLUTION|>--- conflicted
+++ resolved
@@ -373,28 +373,13 @@
         BInvokableType invokableType = new BInvokableType(new ArrayList<>(), returnType, null);
 
         BInvokableSymbol functionSymbol = Symbols.createFunctionSymbol(Flags.asMask(bLangFunction.flagSet),
-<<<<<<< HEAD
-                new Name(bLangFunction.name.value), env.enclPkg.packageID, bLangFunction.type, env.enclPkg.symbol,
-                true);
-=======
                 new Name(bLangFunction.name.value), env.enclPkg.packageID, invokableType, env.enclPkg.symbol, true);
         functionSymbol.retType = bLangFunction.returnTypeNode.type;
->>>>>>> 84d6d718
         // Add parameters
         for (BLangVariable param : bLangFunction.requiredParams) {
             functionSymbol.params.add(param.symbol);
         }
 
-<<<<<<< HEAD
-        LinkedHashSet<BType> members = new LinkedHashSet<>();
-        members.add(symTable.errorType);
-        members.add(symTable.nilType);
-        final BUnionType returnType = new BUnionType(null, members, true);
-
-        functionSymbol.retType = returnType;
-
-=======
->>>>>>> 84d6d718
         functionSymbol.scope = new Scope(functionSymbol);
         bLangFunction.symbol = functionSymbol;
     }
