/*
 *  Copyright (c) 2017, WSO2 Inc. (http://www.wso2.org) All Rights Reserved.
 *
 *  WSO2 Inc. licenses this file to you under the Apache License,
 *  Version 2.0 (the "License"); you may not use this file except
 *  in compliance with the License.
 *  You may obtain a copy of the License at
 *
 *    http://www.apache.org/licenses/LICENSE-2.0
 *
 *  Unless required by applicable law or agreed to in writing,
 *  software distributed under the License is distributed on an
 *  "AS IS" BASIS, WITHOUT WARRANTIES OR CONDITIONS OF ANY
 *  KIND, either express or implied.  See the License for the
 *  specific language governing permissions and limitations
 *  under the License.
 */
package org.wso2.ballerinalang.compiler.desugar;

import org.ballerinalang.compiler.CompilerPhase;
import org.ballerinalang.jvm.util.BLangConstants;
import org.ballerinalang.model.TreeBuilder;
import org.ballerinalang.model.elements.Flag;
import org.ballerinalang.model.symbols.SymbolKind;
import org.ballerinalang.model.tree.BlockFunctionBodyNode;
import org.ballerinalang.model.tree.BlockNode;
import org.ballerinalang.model.tree.NodeKind;
import org.ballerinalang.model.tree.OperatorKind;
import org.ballerinalang.model.tree.expressions.NamedArgNode;
import org.ballerinalang.model.tree.expressions.RecordLiteralNode;
import org.ballerinalang.model.tree.expressions.XMLNavigationAccess;
import org.ballerinalang.model.tree.statements.VariableDefinitionNode;
import org.ballerinalang.model.tree.types.TypeNode;
import org.ballerinalang.model.types.TypeKind;
import org.ballerinalang.util.BLangCompilerConstants;
import org.wso2.ballerinalang.compiler.parser.BLangAnonymousModelHelper;
import org.wso2.ballerinalang.compiler.parser.NodeCloner;
import org.wso2.ballerinalang.compiler.semantics.analyzer.SemanticAnalyzer;
import org.wso2.ballerinalang.compiler.semantics.analyzer.SymbolEnter;
import org.wso2.ballerinalang.compiler.semantics.analyzer.SymbolResolver;
import org.wso2.ballerinalang.compiler.semantics.analyzer.TypeParamAnalyzer;
import org.wso2.ballerinalang.compiler.semantics.analyzer.Types;
import org.wso2.ballerinalang.compiler.semantics.model.Scope;
import org.wso2.ballerinalang.compiler.semantics.model.SymbolEnv;
import org.wso2.ballerinalang.compiler.semantics.model.SymbolTable;
import org.wso2.ballerinalang.compiler.semantics.model.symbols.BAttachedFunction;
import org.wso2.ballerinalang.compiler.semantics.model.symbols.BConstantSymbol;
import org.wso2.ballerinalang.compiler.semantics.model.symbols.BConstructorSymbol;
import org.wso2.ballerinalang.compiler.semantics.model.symbols.BErrorTypeSymbol;
import org.wso2.ballerinalang.compiler.semantics.model.symbols.BInvokableSymbol;
import org.wso2.ballerinalang.compiler.semantics.model.symbols.BObjectTypeSymbol;
import org.wso2.ballerinalang.compiler.semantics.model.symbols.BOperatorSymbol;
import org.wso2.ballerinalang.compiler.semantics.model.symbols.BPackageSymbol;
import org.wso2.ballerinalang.compiler.semantics.model.symbols.BRecordTypeSymbol;
import org.wso2.ballerinalang.compiler.semantics.model.symbols.BSymbol;
import org.wso2.ballerinalang.compiler.semantics.model.symbols.BTypeSymbol;
import org.wso2.ballerinalang.compiler.semantics.model.symbols.BVarSymbol;
import org.wso2.ballerinalang.compiler.semantics.model.symbols.BXMLNSSymbol;
import org.wso2.ballerinalang.compiler.semantics.model.symbols.SymTag;
import org.wso2.ballerinalang.compiler.semantics.model.symbols.Symbols;
import org.wso2.ballerinalang.compiler.semantics.model.types.BArrayType;
import org.wso2.ballerinalang.compiler.semantics.model.types.BErrorType;
import org.wso2.ballerinalang.compiler.semantics.model.types.BField;
import org.wso2.ballerinalang.compiler.semantics.model.types.BInvokableType;
import org.wso2.ballerinalang.compiler.semantics.model.types.BMapType;
import org.wso2.ballerinalang.compiler.semantics.model.types.BObjectType;
import org.wso2.ballerinalang.compiler.semantics.model.types.BRecordType;
import org.wso2.ballerinalang.compiler.semantics.model.types.BStreamType;
import org.wso2.ballerinalang.compiler.semantics.model.types.BTupleType;
import org.wso2.ballerinalang.compiler.semantics.model.types.BType;
import org.wso2.ballerinalang.compiler.semantics.model.types.BTypedescType;
import org.wso2.ballerinalang.compiler.semantics.model.types.BUnionType;
import org.wso2.ballerinalang.compiler.tree.BLangAnnotation;
import org.wso2.ballerinalang.compiler.tree.BLangAnnotationAttachment;
import org.wso2.ballerinalang.compiler.tree.BLangBlockFunctionBody;
import org.wso2.ballerinalang.compiler.tree.BLangErrorVariable;
import org.wso2.ballerinalang.compiler.tree.BLangExprFunctionBody;
import org.wso2.ballerinalang.compiler.tree.BLangExternalFunctionBody;
import org.wso2.ballerinalang.compiler.tree.BLangFunction;
import org.wso2.ballerinalang.compiler.tree.BLangFunctionBody;
import org.wso2.ballerinalang.compiler.tree.BLangIdentifier;
import org.wso2.ballerinalang.compiler.tree.BLangImportPackage;
import org.wso2.ballerinalang.compiler.tree.BLangInvokableNode;
import org.wso2.ballerinalang.compiler.tree.BLangNode;
import org.wso2.ballerinalang.compiler.tree.BLangNodeVisitor;
import org.wso2.ballerinalang.compiler.tree.BLangPackage;
import org.wso2.ballerinalang.compiler.tree.BLangRecordVariable;
import org.wso2.ballerinalang.compiler.tree.BLangRecordVariable.BLangRecordVariableKeyValue;
import org.wso2.ballerinalang.compiler.tree.BLangResource;
import org.wso2.ballerinalang.compiler.tree.BLangRetrySpec;
import org.wso2.ballerinalang.compiler.tree.BLangSimpleVariable;
import org.wso2.ballerinalang.compiler.tree.BLangTableKeyTypeConstraint;
import org.wso2.ballerinalang.compiler.tree.BLangTestablePackage;
import org.wso2.ballerinalang.compiler.tree.BLangTupleVariable;
import org.wso2.ballerinalang.compiler.tree.BLangTypeDefinition;
import org.wso2.ballerinalang.compiler.tree.BLangVariable;
import org.wso2.ballerinalang.compiler.tree.BLangXMLNS;
import org.wso2.ballerinalang.compiler.tree.BLangXMLNS.BLangLocalXMLNS;
import org.wso2.ballerinalang.compiler.tree.BLangXMLNS.BLangPackageXMLNS;
import org.wso2.ballerinalang.compiler.tree.expressions.BLangAccessExpression;
import org.wso2.ballerinalang.compiler.tree.expressions.BLangAnnotAccessExpr;
import org.wso2.ballerinalang.compiler.tree.expressions.BLangArrowFunction;
import org.wso2.ballerinalang.compiler.tree.expressions.BLangBinaryExpr;
import org.wso2.ballerinalang.compiler.tree.expressions.BLangCheckPanickedExpr;
import org.wso2.ballerinalang.compiler.tree.expressions.BLangCheckedExpr;
import org.wso2.ballerinalang.compiler.tree.expressions.BLangCommitExpr;
import org.wso2.ballerinalang.compiler.tree.expressions.BLangConstRef;
import org.wso2.ballerinalang.compiler.tree.expressions.BLangConstant;
import org.wso2.ballerinalang.compiler.tree.expressions.BLangElvisExpr;
import org.wso2.ballerinalang.compiler.tree.expressions.BLangErrorVarRef;
import org.wso2.ballerinalang.compiler.tree.expressions.BLangExpression;
import org.wso2.ballerinalang.compiler.tree.expressions.BLangFieldBasedAccess;
import org.wso2.ballerinalang.compiler.tree.expressions.BLangFieldBasedAccess.BLangStructFunctionVarRef;
import org.wso2.ballerinalang.compiler.tree.expressions.BLangGroupExpr;
import org.wso2.ballerinalang.compiler.tree.expressions.BLangIgnoreExpr;
import org.wso2.ballerinalang.compiler.tree.expressions.BLangIndexBasedAccess;
import org.wso2.ballerinalang.compiler.tree.expressions.BLangIndexBasedAccess.BLangArrayAccessExpr;
import org.wso2.ballerinalang.compiler.tree.expressions.BLangIndexBasedAccess.BLangJSONAccessExpr;
import org.wso2.ballerinalang.compiler.tree.expressions.BLangIndexBasedAccess.BLangMapAccessExpr;
import org.wso2.ballerinalang.compiler.tree.expressions.BLangIndexBasedAccess.BLangStringAccessExpr;
import org.wso2.ballerinalang.compiler.tree.expressions.BLangIndexBasedAccess.BLangStructFieldAccessExpr;
import org.wso2.ballerinalang.compiler.tree.expressions.BLangIndexBasedAccess.BLangTableAccessExpr;
import org.wso2.ballerinalang.compiler.tree.expressions.BLangIndexBasedAccess.BLangTupleAccessExpr;
import org.wso2.ballerinalang.compiler.tree.expressions.BLangIndexBasedAccess.BLangXMLAccessExpr;
import org.wso2.ballerinalang.compiler.tree.expressions.BLangIntRangeExpression;
import org.wso2.ballerinalang.compiler.tree.expressions.BLangInvocation;
import org.wso2.ballerinalang.compiler.tree.expressions.BLangInvocation.BFunctionPointerInvocation;
import org.wso2.ballerinalang.compiler.tree.expressions.BLangInvocation.BLangAttachedFunctionInvocation;
import org.wso2.ballerinalang.compiler.tree.expressions.BLangIsAssignableExpr;
import org.wso2.ballerinalang.compiler.tree.expressions.BLangIsLikeExpr;
import org.wso2.ballerinalang.compiler.tree.expressions.BLangLambdaFunction;
import org.wso2.ballerinalang.compiler.tree.expressions.BLangLetExpression;
import org.wso2.ballerinalang.compiler.tree.expressions.BLangListConstructorExpr;
import org.wso2.ballerinalang.compiler.tree.expressions.BLangListConstructorExpr.BLangArrayLiteral;
import org.wso2.ballerinalang.compiler.tree.expressions.BLangListConstructorExpr.BLangJSONArrayLiteral;
import org.wso2.ballerinalang.compiler.tree.expressions.BLangListConstructorExpr.BLangTupleLiteral;
import org.wso2.ballerinalang.compiler.tree.expressions.BLangLiteral;
import org.wso2.ballerinalang.compiler.tree.expressions.BLangMatchExpression;
import org.wso2.ballerinalang.compiler.tree.expressions.BLangMatchExpression.BLangMatchExprPatternClause;
import org.wso2.ballerinalang.compiler.tree.expressions.BLangNamedArgsExpression;
import org.wso2.ballerinalang.compiler.tree.expressions.BLangQueryAction;
import org.wso2.ballerinalang.compiler.tree.expressions.BLangQueryExpr;
import org.wso2.ballerinalang.compiler.tree.expressions.BLangRawTemplateLiteral;
import org.wso2.ballerinalang.compiler.tree.expressions.BLangRecordLiteral;
import org.wso2.ballerinalang.compiler.tree.expressions.BLangRecordLiteral.BLangMapLiteral;
import org.wso2.ballerinalang.compiler.tree.expressions.BLangRecordLiteral.BLangStructLiteral;
import org.wso2.ballerinalang.compiler.tree.expressions.BLangRecordVarRef;
import org.wso2.ballerinalang.compiler.tree.expressions.BLangRecordVarRef.BLangRecordVarRefKeyValue;
import org.wso2.ballerinalang.compiler.tree.expressions.BLangRestArgsExpression;
import org.wso2.ballerinalang.compiler.tree.expressions.BLangServiceConstructorExpr;
import org.wso2.ballerinalang.compiler.tree.expressions.BLangSimpleVarRef;
import org.wso2.ballerinalang.compiler.tree.expressions.BLangSimpleVarRef.BLangFieldVarRef;
import org.wso2.ballerinalang.compiler.tree.expressions.BLangSimpleVarRef.BLangFunctionVarRef;
import org.wso2.ballerinalang.compiler.tree.expressions.BLangSimpleVarRef.BLangLocalVarRef;
import org.wso2.ballerinalang.compiler.tree.expressions.BLangSimpleVarRef.BLangPackageVarRef;
import org.wso2.ballerinalang.compiler.tree.expressions.BLangSimpleVarRef.BLangTypeLoad;
import org.wso2.ballerinalang.compiler.tree.expressions.BLangStatementExpression;
import org.wso2.ballerinalang.compiler.tree.expressions.BLangStringTemplateLiteral;
import org.wso2.ballerinalang.compiler.tree.expressions.BLangTableConstructorExpr;
import org.wso2.ballerinalang.compiler.tree.expressions.BLangTableMultiKeyExpr;
import org.wso2.ballerinalang.compiler.tree.expressions.BLangTernaryExpr;
import org.wso2.ballerinalang.compiler.tree.expressions.BLangTransactionalExpr;
import org.wso2.ballerinalang.compiler.tree.expressions.BLangTrapExpr;
import org.wso2.ballerinalang.compiler.tree.expressions.BLangTupleVarRef;
import org.wso2.ballerinalang.compiler.tree.expressions.BLangTypeConversionExpr;
import org.wso2.ballerinalang.compiler.tree.expressions.BLangTypeInit;
import org.wso2.ballerinalang.compiler.tree.expressions.BLangTypeTestExpr;
import org.wso2.ballerinalang.compiler.tree.expressions.BLangTypedescExpr;
import org.wso2.ballerinalang.compiler.tree.expressions.BLangUnaryExpr;
import org.wso2.ballerinalang.compiler.tree.expressions.BLangVariableReference;
import org.wso2.ballerinalang.compiler.tree.expressions.BLangWaitExpr;
import org.wso2.ballerinalang.compiler.tree.expressions.BLangWaitForAllExpr;
import org.wso2.ballerinalang.compiler.tree.expressions.BLangWorkerFlushExpr;
import org.wso2.ballerinalang.compiler.tree.expressions.BLangWorkerReceive;
import org.wso2.ballerinalang.compiler.tree.expressions.BLangWorkerSyncSendExpr;
import org.wso2.ballerinalang.compiler.tree.expressions.BLangXMLAttribute;
import org.wso2.ballerinalang.compiler.tree.expressions.BLangXMLAttributeAccess;
import org.wso2.ballerinalang.compiler.tree.expressions.BLangXMLCommentLiteral;
import org.wso2.ballerinalang.compiler.tree.expressions.BLangXMLElementAccess;
import org.wso2.ballerinalang.compiler.tree.expressions.BLangXMLElementFilter;
import org.wso2.ballerinalang.compiler.tree.expressions.BLangXMLElementLiteral;
import org.wso2.ballerinalang.compiler.tree.expressions.BLangXMLNavigationAccess;
import org.wso2.ballerinalang.compiler.tree.expressions.BLangXMLProcInsLiteral;
import org.wso2.ballerinalang.compiler.tree.expressions.BLangXMLQName;
import org.wso2.ballerinalang.compiler.tree.expressions.BLangXMLQuotedString;
import org.wso2.ballerinalang.compiler.tree.expressions.BLangXMLTextLiteral;
import org.wso2.ballerinalang.compiler.tree.statements.BLangAssignment;
import org.wso2.ballerinalang.compiler.tree.statements.BLangBlockStmt;
import org.wso2.ballerinalang.compiler.tree.statements.BLangBreak;
import org.wso2.ballerinalang.compiler.tree.statements.BLangCompoundAssignment;
import org.wso2.ballerinalang.compiler.tree.statements.BLangContinue;
import org.wso2.ballerinalang.compiler.tree.statements.BLangErrorDestructure;
import org.wso2.ballerinalang.compiler.tree.statements.BLangErrorVariableDef;
import org.wso2.ballerinalang.compiler.tree.statements.BLangExpressionStmt;
import org.wso2.ballerinalang.compiler.tree.statements.BLangForeach;
import org.wso2.ballerinalang.compiler.tree.statements.BLangForkJoin;
import org.wso2.ballerinalang.compiler.tree.statements.BLangIf;
import org.wso2.ballerinalang.compiler.tree.statements.BLangLock;
import org.wso2.ballerinalang.compiler.tree.statements.BLangLock.BLangLockStmt;
import org.wso2.ballerinalang.compiler.tree.statements.BLangLock.BLangUnLockStmt;
import org.wso2.ballerinalang.compiler.tree.statements.BLangMatch;
import org.wso2.ballerinalang.compiler.tree.statements.BLangMatch.BLangMatchBindingPatternClause;
import org.wso2.ballerinalang.compiler.tree.statements.BLangMatch.BLangMatchStaticBindingPatternClause;
import org.wso2.ballerinalang.compiler.tree.statements.BLangMatch.BLangMatchStructuredBindingPatternClause;
import org.wso2.ballerinalang.compiler.tree.statements.BLangMatch.BLangMatchTypedBindingPatternClause;
import org.wso2.ballerinalang.compiler.tree.statements.BLangPanic;
import org.wso2.ballerinalang.compiler.tree.statements.BLangRecordDestructure;
import org.wso2.ballerinalang.compiler.tree.statements.BLangRecordVariableDef;
import org.wso2.ballerinalang.compiler.tree.statements.BLangRetry;
import org.wso2.ballerinalang.compiler.tree.statements.BLangRetryTransaction;
import org.wso2.ballerinalang.compiler.tree.statements.BLangReturn;
import org.wso2.ballerinalang.compiler.tree.statements.BLangRollback;
import org.wso2.ballerinalang.compiler.tree.statements.BLangSimpleVariableDef;
import org.wso2.ballerinalang.compiler.tree.statements.BLangStatement;
import org.wso2.ballerinalang.compiler.tree.statements.BLangStatement.BLangStatementLink;
import org.wso2.ballerinalang.compiler.tree.statements.BLangTransaction;
import org.wso2.ballerinalang.compiler.tree.statements.BLangTupleDestructure;
import org.wso2.ballerinalang.compiler.tree.statements.BLangTupleVariableDef;
import org.wso2.ballerinalang.compiler.tree.statements.BLangWhile;
import org.wso2.ballerinalang.compiler.tree.statements.BLangWorkerSend;
import org.wso2.ballerinalang.compiler.tree.statements.BLangXMLNSStatement;
import org.wso2.ballerinalang.compiler.tree.types.BLangArrayType;
import org.wso2.ballerinalang.compiler.tree.types.BLangBuiltInRefTypeNode;
import org.wso2.ballerinalang.compiler.tree.types.BLangConstrainedType;
import org.wso2.ballerinalang.compiler.tree.types.BLangErrorType;
import org.wso2.ballerinalang.compiler.tree.types.BLangFunctionTypeNode;
import org.wso2.ballerinalang.compiler.tree.types.BLangIntersectionTypeNode;
import org.wso2.ballerinalang.compiler.tree.types.BLangLetVariable;
import org.wso2.ballerinalang.compiler.tree.types.BLangObjectTypeNode;
import org.wso2.ballerinalang.compiler.tree.types.BLangRecordTypeNode;
import org.wso2.ballerinalang.compiler.tree.types.BLangStreamType;
import org.wso2.ballerinalang.compiler.tree.types.BLangTableTypeNode;
import org.wso2.ballerinalang.compiler.tree.types.BLangTupleTypeNode;
import org.wso2.ballerinalang.compiler.tree.types.BLangType;
import org.wso2.ballerinalang.compiler.tree.types.BLangUnionTypeNode;
import org.wso2.ballerinalang.compiler.tree.types.BLangUserDefinedType;
import org.wso2.ballerinalang.compiler.tree.types.BLangValueType;
import org.wso2.ballerinalang.compiler.util.CompilerContext;
import org.wso2.ballerinalang.compiler.util.FieldKind;
import org.wso2.ballerinalang.compiler.util.Name;
import org.wso2.ballerinalang.compiler.util.Names;
import org.wso2.ballerinalang.compiler.util.ResolvedTypeBuilder;
import org.wso2.ballerinalang.compiler.util.TypeDefBuilderHelper;
import org.wso2.ballerinalang.compiler.util.TypeTags;
import org.wso2.ballerinalang.compiler.util.diagnotic.DiagnosticPos;
import org.wso2.ballerinalang.util.Flags;
import org.wso2.ballerinalang.util.Lists;

import java.nio.charset.StandardCharsets;
import java.util.ArrayList;
import java.util.Arrays;
import java.util.Base64;
import java.util.Collections;
import java.util.Comparator;
import java.util.HashMap;
import java.util.Iterator;
import java.util.LinkedHashMap;
import java.util.LinkedHashSet;
import java.util.List;
import java.util.Map;
import java.util.Optional;
import java.util.Set;
import java.util.Stack;
import java.util.stream.Collectors;

import javax.xml.XMLConstants;

import static org.ballerinalang.util.BLangCompilerConstants.RETRY_MANAGER_OBJECT_SHOULD_RETRY_FUNC;
import static org.wso2.ballerinalang.compiler.desugar.ASTBuilderUtil.createBlockStmt;
import static org.wso2.ballerinalang.compiler.desugar.ASTBuilderUtil.createExpressionStmt;
import static org.wso2.ballerinalang.compiler.desugar.ASTBuilderUtil.createLiteral;
import static org.wso2.ballerinalang.compiler.desugar.ASTBuilderUtil.createStatementExpression;
import static org.wso2.ballerinalang.compiler.desugar.ASTBuilderUtil.createVariable;
import static org.wso2.ballerinalang.compiler.util.Constants.INIT_METHOD_SPLIT_SIZE;
import static org.wso2.ballerinalang.compiler.util.Names.GEN_VAR_PREFIX;
import static org.wso2.ballerinalang.compiler.util.Names.IGNORE;
import static org.wso2.ballerinalang.compiler.util.Names.IS_TRANSACTIONAL;

/**
 * @since 0.94
 */
public class Desugar extends BLangNodeVisitor {

    private static final CompilerContext.Key<Desugar> DESUGAR_KEY =
            new CompilerContext.Key<>();
    private static final String BASE_64 = "base64";
    private static final String ERROR_REASON_FUNCTION_NAME = "reason";
    private static final String ERROR_DETAIL_FUNCTION_NAME = "detail";
    private static final String TO_STRING_FUNCTION_NAME = "toString";
    private static final String LENGTH_FUNCTION_NAME = "length";
    private static final String ERROR_REASON_NULL_REFERENCE_ERROR = "NullReferenceException";
    private static final String CLONE_WITH_TYPE = "cloneWithType";
    private static final String SLICE_LANGLIB_METHOD = "slice";
    private static final String PUSH_LANGLIB_METHOD = "push";
    private static final String DESUGARED_VARARG_KEY = "$vararg$";

    public static final String XML_INTERNAL_SELECT_DESCENDANTS = "selectDescendants";
    public static final String XML_INTERNAL_CHILDREN = "children";
    public static final String XML_INTERNAL_GET_FILTERED_CHILDREN_FLAT = "getFilteredChildrenFlat";
    public static final String XML_INTERNAL_GET_ELEMENT_NAME_NIL_LIFTING = "getElementNameNilLifting";
    public static final String XML_INTERNAL_GET_ATTRIBUTE = "getAttribute";
    public static final String XML_INTERNAL_GET_ELEMENTS = "getElements";
    public static final String XML_GET_CONTENT_OF_TEXT = "getContent";

    private SymbolTable symTable;
    private SymbolResolver symResolver;
    private final SymbolEnter symbolEnter;
    private ClosureDesugar closureDesugar;
    private QueryDesugar queryDesugar;
    private TransactionDesugar transactionDesugar;
    private AnnotationDesugar annotationDesugar;
    private Types types;
    private Names names;
    private ServiceDesugar serviceDesugar;
    private BLangNode result;
    private NodeCloner nodeCloner;
    private SemanticAnalyzer semanticAnalyzer;
    private BLangAnonymousModelHelper anonModelHelper;
    private ResolvedTypeBuilder typeBuilder;
    private BLangAnonymousModelHelper anonModelHelper;

    private BLangStatementLink currentLink;
    public Stack<BLangLockStmt> enclLocks = new Stack<>();

    private SymbolEnv env;
    private int lambdaFunctionCount = 0;
    private int transactionIndex = 0;
    private int recordCount = 0;
    private int errorCount = 0;
    private int annonVarCount = 0;
    private int initFuncIndex = 0;
    private int indexExprCount = 0;
    private int letCount = 0;
    private int varargCount = 0;

    // Safe navigation related variables
    private Stack<BLangMatch> matchStmtStack = new Stack<>();
    Stack<BLangExpression> accessExprStack = new Stack<>();
    private BLangMatchTypedBindingPatternClause successPattern;
    private BLangAssignment safeNavigationAssignment;
    static boolean isJvmTarget = false;

    public static Desugar getInstance(CompilerContext context) {
        Desugar desugar = context.get(DESUGAR_KEY);
        if (desugar == null) {
            desugar = new Desugar(context);
        }

        return desugar;
    }

    private Desugar(CompilerContext context) {
        // This is a temporary flag to differentiate desugaring to BVM vs BIR
        // TODO: remove this once bootstrapping is added.
        isJvmTarget = true;

        context.put(DESUGAR_KEY, this);
        this.symTable = SymbolTable.getInstance(context);
        this.symResolver = SymbolResolver.getInstance(context);
        this.symbolEnter = SymbolEnter.getInstance(context);
        this.closureDesugar = ClosureDesugar.getInstance(context);
        this.queryDesugar = QueryDesugar.getInstance(context);
        this.transactionDesugar = TransactionDesugar.getInstance(context);
        this.annotationDesugar = AnnotationDesugar.getInstance(context);
        this.types = Types.getInstance(context);
        this.names = Names.getInstance(context);
        this.names = Names.getInstance(context);
        this.serviceDesugar = ServiceDesugar.getInstance(context);
        this.nodeCloner = NodeCloner.getInstance(context);
        this.semanticAnalyzer = SemanticAnalyzer.getInstance(context);
        this.anonModelHelper = BLangAnonymousModelHelper.getInstance(context);
        this.typeBuilder = new ResolvedTypeBuilder();
        this.anonModelHelper = BLangAnonymousModelHelper.getInstance(context);
    }

    public BLangPackage perform(BLangPackage pkgNode) {
        // Initialize the annotation map
        annotationDesugar.initializeAnnotationMap(pkgNode);
        SymbolEnv env = this.symTable.pkgEnvMap.get(pkgNode.symbol);
        return rewrite(pkgNode, env);
    }

    private void addAttachedFunctionsToPackageLevel(BLangPackage pkgNode, SymbolEnv env) {
        for (BLangTypeDefinition typeDef : pkgNode.typeDefinitions) {
            if (typeDef.typeNode.getKind() == NodeKind.USER_DEFINED_TYPE) {
                continue;
            }
            if (typeDef.symbol.tag == SymTag.OBJECT) {
                BLangObjectTypeNode objectTypeNode = (BLangObjectTypeNode) typeDef.typeNode;

                objectTypeNode.functions.forEach(f -> {
                    if (!pkgNode.objAttachedFunctions.contains(f.symbol)) {
                        pkgNode.functions.add(f);
                        pkgNode.topLevelNodes.add(f);
                    }
                });

                if (objectTypeNode.flagSet.contains(Flag.ABSTRACT)) {
                    continue;
                }

                BLangFunction tempGeneratedInitFunction = createGeneratedInitializerFunction(objectTypeNode, env);
                tempGeneratedInitFunction.clonedEnv = SymbolEnv.createFunctionEnv(tempGeneratedInitFunction,
                        tempGeneratedInitFunction.symbol.scope, env);
                this.semanticAnalyzer.analyzeNode(tempGeneratedInitFunction, env);
                objectTypeNode.generatedInitFunction = tempGeneratedInitFunction;

                // Add generated init function to the attached function list
                pkgNode.functions.add(objectTypeNode.generatedInitFunction);
                pkgNode.topLevelNodes.add(objectTypeNode.generatedInitFunction);

                // Add init function to the attached function list
                if (objectTypeNode.initFunction != null) {
                    pkgNode.functions.add(objectTypeNode.initFunction);
                    pkgNode.topLevelNodes.add(objectTypeNode.initFunction);
                }
            } else if (typeDef.symbol.tag == SymTag.RECORD) {
                BLangRecordTypeNode recordTypeNode = (BLangRecordTypeNode) typeDef.typeNode;
                recordTypeNode.initFunction = rewrite(
                        TypeDefBuilderHelper.createInitFunctionForRecordType(recordTypeNode, env, names, symTable),
                        env);
                pkgNode.functions.add(recordTypeNode.initFunction);
                pkgNode.topLevelNodes.add(recordTypeNode.initFunction);
            }
        }
    }

    /**
     * This method synthesizes an initializer method for objects which is responsible for initializing the default
     * values given to fields. When a user creates a new instance of the object, first, this synthesized initializer is
     * invoked on the newly created object instance. Then, if there is a user-defined init method (i.e., the init()
     * method), an method call expression for this init() method is added in the return statement of the synthesized
     * initializer. When desugaring, the following method adds params and return type for the synthesized initializer by
     * looking at the params and return type of the user-defined init() method. Therefore, when desugaring object type
     * nodes, one should always take care to call this method **after** desugaring the init() method (if there is
     * supposed to be one).
     *
     * @param objectTypeNode The object type node for which the initializer is created
     * @param env            The env for the type node
     * @return The generated initializer method
     */
    private BLangFunction createGeneratedInitializerFunction(BLangObjectTypeNode objectTypeNode, SymbolEnv env) {
        BLangFunction generatedInitFunc = createInitFunctionForObjectType(objectTypeNode, env);
        if (objectTypeNode.initFunction == null) {
            return generatedInitFunc;
        }

        BAttachedFunction initializerFunc = ((BObjectTypeSymbol) objectTypeNode.symbol).initializerFunc;
        BAttachedFunction generatedInitializerFunc =
                ((BObjectTypeSymbol) objectTypeNode.symbol).generatedInitializerFunc;
        addRequiredParamsToGeneratedInitFunction(objectTypeNode.initFunction, generatedInitFunc,
                                                 generatedInitializerFunc);
        addRestParamsToGeneratedInitFunction(objectTypeNode.initFunction, generatedInitFunc, generatedInitializerFunc);

        generatedInitFunc.returnTypeNode = objectTypeNode.initFunction.returnTypeNode;
        generatedInitializerFunc.symbol.retType = generatedInitFunc.returnTypeNode.type;

        ((BInvokableType) generatedInitFunc.symbol.type).paramTypes = initializerFunc.type.paramTypes;
        ((BInvokableType) generatedInitFunc.symbol.type).retType = initializerFunc.type.retType;
        ((BInvokableType) generatedInitFunc.symbol.type).restType = initializerFunc.type.restType;

        generatedInitializerFunc.type = initializerFunc.type;
        generatedInitFunc.desugared = false;
        return generatedInitFunc;
    }

    private void addRequiredParamsToGeneratedInitFunction(BLangFunction initFunction, BLangFunction generatedInitFunc,
                                                          BAttachedFunction generatedInitializerFunc) {
        if (initFunction.requiredParams.isEmpty()) {
            return;
        }
        for (BLangSimpleVariable requiredParameter : initFunction.requiredParams) {
            BLangSimpleVariable var =
                    ASTBuilderUtil.createVariable(initFunction.pos,
                            requiredParameter.name.getValue(), requiredParameter.type,
                            createRequiredParamExpr(requiredParameter.expr),
                            new BVarSymbol(0, names.fromString(requiredParameter.name.getValue()),
                                    requiredParameter.symbol.pkgID,
                                    requiredParameter.type, requiredParameter.symbol.owner));
            generatedInitFunc.requiredParams.add(var);
            generatedInitializerFunc.symbol.params.add(var.symbol);
        }
    }

    private BLangExpression createRequiredParamExpr(BLangExpression expr) {
        if (expr == null) {
            return null;
        }
        if (expr.getKind() == NodeKind.LAMBDA) {
            BLangFunction func = ((BLangLambdaFunction) expr).function;
            return createLambdaFunction(func.pos, func.name.value, func.requiredParams, func.returnTypeNode, func.body);
        }
        // Since the expression of the requiredParam of both init functions refer to same object,
        // expression should be cloned.
        BLangExpression expression = this.nodeCloner.clone(expr);
        if (expression.getKind() == NodeKind.ARROW_EXPR) {
            BLangIdentifier func = (BLangIdentifier) ((BLangArrowFunction) expression).functionName;
            ((BLangArrowFunction) expression).functionName = ASTBuilderUtil.createIdentifier(func.pos,
                    "$" + func.getValue() + "$");
        }
        return expression;
    }

    private void addRestParamsToGeneratedInitFunction(BLangFunction initFunction, BLangFunction generatedInitFunc,
                                                      BAttachedFunction generatedInitializerFunc) {
        if (initFunction.restParam == null) {
            return;
        }
        BLangSimpleVariable restParam = initFunction.restParam;
        generatedInitFunc.restParam =
                ASTBuilderUtil.createVariable(initFunction.pos,
                        restParam.name.getValue(), restParam.type, null, new BVarSymbol(0,
                                names.fromString(restParam.name.getValue()), restParam.symbol.pkgID,
                                restParam.type, restParam.symbol.owner));
        generatedInitializerFunc.symbol.restParam = generatedInitFunc.restParam.symbol;
    }

    /**
     * Create package init functions.
     *
     * @param pkgNode package node
     * @param env     symbol environment of package
     */
    private void createPackageInitFunctions(BLangPackage pkgNode, SymbolEnv env) {
        String alias = pkgNode.symbol.pkgID.toString();
        pkgNode.initFunction = ASTBuilderUtil.createInitFunctionWithErrorOrNilReturn(pkgNode.pos, alias,
                                                                                     Names.INIT_FUNCTION_SUFFIX,
                                                                                     symTable);
        // Add package level namespace declarations to the init function
        BLangBlockFunctionBody initFnBody = (BLangBlockFunctionBody) pkgNode.initFunction.body;
        for (BLangXMLNS xmlns : pkgNode.xmlnsList) {
            initFnBody.addStatement(createNamespaceDeclrStatement(xmlns));
        }
        pkgNode.startFunction = ASTBuilderUtil.createInitFunctionWithErrorOrNilReturn(pkgNode.pos, alias,
                                                                                      Names.START_FUNCTION_SUFFIX,
                                                                                      symTable);
        pkgNode.stopFunction = ASTBuilderUtil.createInitFunctionWithNilReturn(pkgNode.pos, alias,
                                                                              Names.STOP_FUNCTION_SUFFIX);
        // Create invokable symbol for init function
        createInvokableSymbol(pkgNode.initFunction, env);
        // Create invokable symbol for start function
        createInvokableSymbol(pkgNode.startFunction, env);
        // Create invokable symbol for stop function
        createInvokableSymbol(pkgNode.stopFunction, env);
    }

    private void addUserDefinedModuleInitInvocationAndReturn(BLangPackage pkgNode) {
        Optional<BLangFunction> userDefInitOptional = pkgNode.functions.stream()
                .filter(bLangFunction -> !bLangFunction.attachedFunction &&
                            bLangFunction.name.value.equals(Names.USER_DEFINED_INIT_SUFFIX.value))
                .findFirst();

        BLangBlockFunctionBody initFnBody = (BLangBlockFunctionBody) pkgNode.initFunction.body;
        if (!userDefInitOptional.isPresent()) {
            // Assumption: compiler generated module init function body is always a block function body.
            addNilReturnStatement(initFnBody);
            return;
        }

        BLangFunction userDefInit = userDefInitOptional.get();

        BLangInvocation userDefInitInvocation = (BLangInvocation) TreeBuilder.createInvocationNode();
        userDefInitInvocation.pos = pkgNode.initFunction.pos;
        BLangIdentifier name = (BLangIdentifier) TreeBuilder.createIdentifierNode();
        name.setLiteral(false);
        name.setValue(userDefInit.name.value);
        userDefInitInvocation.name = name;
        userDefInitInvocation.symbol = userDefInit.symbol;

        BLangIdentifier pkgAlias = (BLangIdentifier) TreeBuilder.createIdentifierNode();
        pkgAlias.setLiteral(false);
        pkgAlias.setValue(pkgNode.packageID.name.value);
        userDefInitInvocation.pkgAlias = pkgAlias;

        userDefInitInvocation.type = userDefInit.returnTypeNode.type;
        userDefInitInvocation.requiredArgs = Collections.emptyList();

        BLangReturn returnStmt = (BLangReturn) TreeBuilder.createReturnNode();
        returnStmt.pos = pkgNode.initFunction.pos;
        returnStmt.expr = userDefInitInvocation;
        initFnBody.stmts.add(returnStmt);
    }

    /**
     * Create invokable symbol for function.
     *
     * @param bLangFunction function node
     * @param env           Symbol environment
     */
    private void createInvokableSymbol(BLangFunction bLangFunction, SymbolEnv env) {
        BType returnType = bLangFunction.returnTypeNode.type == null ?
                symResolver.resolveTypeNode(bLangFunction.returnTypeNode, env) : bLangFunction.returnTypeNode.type;
        BInvokableType invokableType = new BInvokableType(new ArrayList<>(), getRestType(bLangFunction),
                returnType, null);
        BInvokableSymbol functionSymbol = Symbols.createFunctionSymbol(Flags.asMask(bLangFunction.flagSet),
                new Name(bLangFunction.name.value), env.enclPkg.packageID, invokableType, env.enclPkg.symbol, true);
        functionSymbol.retType = returnType;
        // Add parameters
        for (BLangVariable param : bLangFunction.requiredParams) {
            functionSymbol.params.add(param.symbol);
        }

        functionSymbol.scope = new Scope(functionSymbol);
        bLangFunction.symbol = functionSymbol;
    }

    /**
     * Add nil return statement.
     *
     * @param bLangBlockStmt block statement node
     */
    private void addNilReturnStatement(BlockNode bLangBlockStmt) {
        BLangReturn returnStmt = ASTBuilderUtil.createNilReturnStmt(((BLangNode) bLangBlockStmt).pos, symTable.nilType);
        bLangBlockStmt.addStatement(returnStmt);
    }

    /**
     * Create namespace declaration statement for XMNLNS.
     *
     * @param xmlns XMLNS node
     * @return XMLNS statement
     */
    private BLangXMLNSStatement createNamespaceDeclrStatement(BLangXMLNS xmlns) {
        BLangXMLNSStatement xmlnsStmt = (BLangXMLNSStatement) TreeBuilder.createXMLNSDeclrStatementNode();
        xmlnsStmt.xmlnsDecl = xmlns;
        xmlnsStmt.pos = xmlns.pos;
        return xmlnsStmt;
    }
    // visitors

    @Override
    public void visit(BLangPackage pkgNode) {
        if (pkgNode.completedPhases.contains(CompilerPhase.DESUGAR)) {
            result = pkgNode;
            return;
        }
        createPackageInitFunctions(pkgNode, env);
        // Adding object functions to package level.
        addAttachedFunctionsToPackageLevel(pkgNode, env);

        pkgNode.constants.stream()
                .filter(constant -> constant.expr.getKind() == NodeKind.LITERAL ||
                        constant.expr.getKind() == NodeKind.NUMERIC_LITERAL)
                .forEach(constant -> pkgNode.typeDefinitions.add(constant.associatedTypeDefinition));

        BLangBlockStmt serviceAttachments = serviceDesugar.rewriteServiceVariables(pkgNode.services, env);
        BLangBlockFunctionBody initFnBody = (BLangBlockFunctionBody) pkgNode.initFunction.body;

        for (BLangConstant constant : pkgNode.constants) {
            if (constant.symbol.type.tag == TypeTags.MAP) {
                BLangSimpleVarRef constVarRef = ASTBuilderUtil.createVariableRef(constant.pos, constant.symbol);
                constant.expr = rewrite(constant.expr, SymbolEnv.createTypeEnv(constant.typeNode,
                                                                               pkgNode.initFunction.symbol.scope, env));
                BLangInvocation frozenConstValExpr =
                        createLangLibInvocationNode(
                                "cloneReadOnly", constant.expr, new ArrayList<>(), constant.expr.type, constant.pos);
                BLangAssignment constInit =
                        ASTBuilderUtil.createAssignmentStmt(constant.pos, constVarRef, frozenConstValExpr);
                initFnBody.stmts.add(constInit);
            }
        }

        pkgNode.globalVars.forEach(globalVar -> {
            BLangAssignment assignment = createAssignmentStmt(globalVar);
            if (assignment.expr != null) {
                initFnBody.stmts.add(assignment);
            }
        });

        pkgNode.services.forEach(service -> serviceDesugar.engageCustomServiceDesugar(service, env));

        annotationDesugar.rewritePackageAnnotations(pkgNode, env);

        // Add invocation for user specified module init function (`init()`) if present and return.
        addUserDefinedModuleInitInvocationAndReturn(pkgNode);

        //Sort type definitions with precedence
        pkgNode.typeDefinitions.sort(Comparator.comparing(t -> t.precedence));

        pkgNode.typeDefinitions = rewrite(pkgNode.typeDefinitions, env);
        pkgNode.xmlnsList = rewrite(pkgNode.xmlnsList, env);
        pkgNode.constants = rewrite(pkgNode.constants, env);
        pkgNode.globalVars = rewrite(pkgNode.globalVars, env);

        pkgNode.functions = rewrite(pkgNode.functions, env);

        serviceDesugar.rewriteListeners(pkgNode.globalVars, env, pkgNode.startFunction, pkgNode.stopFunction);
        ASTBuilderUtil.appendStatements(serviceAttachments, (BLangBlockFunctionBody) pkgNode.initFunction.body);

        addNilReturnStatement((BLangBlockFunctionBody) pkgNode.startFunction.body);
        addNilReturnStatement((BLangBlockFunctionBody) pkgNode.stopFunction.body);

        pkgNode.initFunction = splitInitFunction(pkgNode, env);
        pkgNode.initFunction = rewrite(pkgNode.initFunction, env);
        pkgNode.startFunction = rewrite(pkgNode.startFunction, env);
        pkgNode.stopFunction = rewrite(pkgNode.stopFunction, env);

        // Invoke closure desugar.
        closureDesugar.visit(pkgNode);

        for (BLangTestablePackage testablePkg : pkgNode.getTestablePkgs()) {
            rewrite(testablePkg, this.symTable.pkgEnvMap.get(testablePkg.symbol));
        }
        pkgNode.completedPhases.add(CompilerPhase.DESUGAR);
        initFuncIndex = 0;
        result = pkgNode;
    }

    @Override
    public void visit(BLangImportPackage importPkgNode) {
        BPackageSymbol pkgSymbol = importPkgNode.symbol;
        SymbolEnv pkgEnv = this.symTable.pkgEnvMap.get(pkgSymbol);
        rewrite(pkgEnv.node, pkgEnv);
        result = importPkgNode;
    }

    @Override
    public void visit(BLangTypeDefinition typeDef) {
        if (typeDef.typeNode.getKind() == NodeKind.OBJECT_TYPE
                || typeDef.typeNode.getKind() == NodeKind.RECORD_TYPE) {
            typeDef.typeNode = rewrite(typeDef.typeNode, env);
        }

        typeDef.annAttachments.forEach(attachment ->  rewrite(attachment, env));
        result = typeDef;
    }

    @Override
    public void visit(BLangObjectTypeNode objectTypeNode) {
        // Merge the fields defined within the object and the fields that
        // get inherited via the type references.
        objectTypeNode.fields.addAll(objectTypeNode.referencedFields);

        if (objectTypeNode.flagSet.contains(Flag.ABSTRACT)) {
            result = objectTypeNode;
            return;
        }

        for (BLangSimpleVariable bLangSimpleVariable : objectTypeNode.fields) {
            bLangSimpleVariable.typeNode = rewrite(bLangSimpleVariable.typeNode, env);
        }

        // Add object level variables to the init function.
        Map<BSymbol, BLangStatement> initFuncStmts = objectTypeNode.generatedInitFunction.initFunctionStmts;
        for (BLangSimpleVariable field : objectTypeNode.fields) {
            // skip if the field is already have an value set by the constructor.
            if (!initFuncStmts.containsKey(field.symbol) && field.expr != null) {
                initFuncStmts.put(field.symbol,
                                  createStructFieldUpdate(objectTypeNode.generatedInitFunction, field,
                                                          objectTypeNode.generatedInitFunction.receiver.symbol));
            }
        }

        // Adding init statements to the init function.
        BLangStatement[] initStmts = initFuncStmts.values().toArray(new BLangStatement[0]);
        BLangBlockFunctionBody generatedInitFnBody =
                (BLangBlockFunctionBody) objectTypeNode.generatedInitFunction.body;
        int i;
        for (i = 0; i < initStmts.length; i++) {
            generatedInitFnBody.stmts.add(i, initStmts[i]);
        }

        if (objectTypeNode.initFunction != null) {
            ((BLangReturn) generatedInitFnBody.stmts.get(i)).expr =
                    createUserDefinedInitInvocation(objectTypeNode);
        }

        // Rewrite the object methods to ensure that any anonymous types defined in method params, return type etc.
        // gets defined before its first use.
        for (BLangFunction fn : objectTypeNode.functions) {
            rewrite(fn, this.env);
        }
        rewrite(objectTypeNode.generatedInitFunction, this.env);
        rewrite(objectTypeNode.initFunction, this.env);

        result = objectTypeNode;
    }

    private BLangInvocation createUserDefinedInitInvocation(BLangObjectTypeNode objectTypeNode) {
        ArrayList<BLangExpression> paramRefs = new ArrayList<>();
        for (BLangSimpleVariable var : objectTypeNode.generatedInitFunction.requiredParams) {
            paramRefs.add(ASTBuilderUtil.createVariableRef(objectTypeNode.pos, var.symbol));
        }

        BLangInvocation invocation = ASTBuilderUtil.createInvocationExprMethod(objectTypeNode.pos,
                ((BObjectTypeSymbol) objectTypeNode.symbol).initializerFunc.symbol,
                paramRefs, Collections.emptyList(), symResolver);
        if (objectTypeNode.generatedInitFunction.restParam != null) {
            BLangSimpleVarRef restVarRef = ASTBuilderUtil.createVariableRef(objectTypeNode.pos,
                    objectTypeNode.generatedInitFunction.restParam.symbol);
            BLangRestArgsExpression bLangRestArgsExpression = new BLangRestArgsExpression();
            bLangRestArgsExpression.expr = restVarRef;
            bLangRestArgsExpression.pos = objectTypeNode.generatedInitFunction.pos;
            bLangRestArgsExpression.type = objectTypeNode.generatedInitFunction.restParam.type;
            bLangRestArgsExpression.expectedType = bLangRestArgsExpression.type;
            invocation.restArgs.add(bLangRestArgsExpression);
        }
        invocation.exprSymbol =
                ((BObjectTypeSymbol) objectTypeNode.symbol).generatedInitializerFunc.symbol.receiverSymbol;

        return rewriteExpr(invocation);
    }

    @Override
    public void visit(BLangRecordTypeNode recordTypeNode) {
        recordTypeNode.fields.addAll(recordTypeNode.referencedFields);

        for (BLangSimpleVariable bLangSimpleVariable : recordTypeNode.fields) {
            bLangSimpleVariable.typeNode = rewrite(bLangSimpleVariable.typeNode, env);
        }

        // Will be null only for locally defined anonymous types
        if (recordTypeNode.initFunction == null) {
            recordTypeNode.initFunction = TypeDefBuilderHelper.createInitFunctionForRecordType(recordTypeNode, env,
                                                                                               names, symTable);
            env.enclPkg.addFunction(recordTypeNode.initFunction);
            env.enclPkg.topLevelNodes.add(recordTypeNode.initFunction);
        }

        // Add struct level variables to the init function.
        for (BLangSimpleVariable field : recordTypeNode.fields) {
            // Only add a field if it is required. Checking if it's required is enough since non-defaultable
            // required fields will have been caught in the type checking phase.
            if (!recordTypeNode.initFunction.initFunctionStmts.containsKey(field.symbol) &&
                    !Symbols.isOptional(field.symbol) && field.expr != null) {
                recordTypeNode.initFunction.initFunctionStmts
                        .put(field.symbol, createStructFieldUpdate(recordTypeNode.initFunction, field,
                                                                   recordTypeNode.initFunction.receiver.symbol));
            }
        }

        //Adding init statements to the init function.
        BLangStatement[] initStmts = recordTypeNode.initFunction.initFunctionStmts
                .values().toArray(new BLangStatement[0]);
        BLangBlockFunctionBody initFnBody = (BLangBlockFunctionBody) recordTypeNode.initFunction.body;
        for (int i = 0; i < recordTypeNode.initFunction.initFunctionStmts.size(); i++) {
            initFnBody.stmts.add(i, initStmts[i]);
        }

        // TODO:
        // Add invocations for the initializers of each of the type referenced records. Here, the initializers of the
        // referenced types are invoked on the current record type.

        if (recordTypeNode.isAnonymous && recordTypeNode.isLocal) {
            BLangUserDefinedType userDefinedType = desugarLocalAnonRecordTypeNode(recordTypeNode);
            TypeDefBuilderHelper.addTypeDefinition(recordTypeNode.type, recordTypeNode.type.tsymbol, recordTypeNode,
                                                   env);
            recordTypeNode.desugared = true;
            result = userDefinedType;
            return;
        }

        result = recordTypeNode;
    }

    private BLangUserDefinedType desugarLocalAnonRecordTypeNode(BLangRecordTypeNode recordTypeNode) {
        return ASTBuilderUtil.createUserDefineTypeNode(recordTypeNode.symbol.name.value, recordTypeNode.type,
                                                       recordTypeNode.pos);
    }

    @Override
    public void visit(BLangArrayType arrayType) {
        arrayType.elemtype = rewrite(arrayType.elemtype, env);
        result = arrayType;
    }

    @Override
    public void visit(BLangConstrainedType constrainedType) {
        constrainedType.constraint = rewrite(constrainedType.constraint, env);
        result = constrainedType;
    }

    @Override
    public void visit(BLangStreamType streamType) {
        streamType.constraint = rewrite(streamType.constraint, env);
        streamType.error = rewrite(streamType.error, env);
        result = streamType;
    }

    @Override
    public void visit(BLangTableTypeNode tableTypeNode) {
        tableTypeNode.constraint = rewrite(tableTypeNode.constraint, env);
        tableTypeNode.tableKeyTypeConstraint = rewrite(tableTypeNode.tableKeyTypeConstraint, env);
        result = tableTypeNode;
    }

    @Override
    public void visit(BLangTableKeyTypeConstraint keyTypeConstraint) {
        keyTypeConstraint.keyType = rewrite(keyTypeConstraint.keyType, env);
        result = keyTypeConstraint;
    }

    @Override
    public void visit(BLangValueType valueType) {
        result = valueType;
    }

    @Override
    public void visit(BLangUserDefinedType userDefinedType) {
        result = userDefinedType;
    }

    @Override
    public void visit(BLangUnionTypeNode unionTypeNode) {
        List<BLangType> rewrittenMembers = new ArrayList<>();
        unionTypeNode.memberTypeNodes.forEach(typeNode -> rewrittenMembers.add(rewrite(typeNode, env)));
        unionTypeNode.memberTypeNodes = rewrittenMembers;
        result = unionTypeNode;
    }

    @Override
    public void visit(BLangIntersectionTypeNode intersectionTypeNode) {
        List<BLangType> rewrittenConstituents = new ArrayList<>();

        for (BLangType constituentTypeNode : intersectionTypeNode.constituentTypeNodes) {
            rewrittenConstituents.add(rewrite(constituentTypeNode, env));
        }

        intersectionTypeNode.constituentTypeNodes = rewrittenConstituents;
        result = intersectionTypeNode;
    }

    @Override
    public void visit(BLangErrorType errorType) {
        errorType.detailType = rewrite(errorType.detailType, env);
        result = errorType;
    }

    @Override
    public void visit(BLangFunctionTypeNode functionTypeNode) {
        functionTypeNode.params.forEach(param -> rewrite(param.typeNode, env));
        functionTypeNode.returnTypeNode = rewrite(functionTypeNode.returnTypeNode, env);
        result = functionTypeNode;
    }

    @Override
    public void visit(BLangBuiltInRefTypeNode refTypeNode) {
        result = refTypeNode;
    }

    @Override
    public void visit(BLangTupleTypeNode tupleTypeNode) {
        List<BLangType> rewrittenMembers = new ArrayList<>();
        tupleTypeNode.memberTypeNodes.forEach(member -> rewrittenMembers.add(rewrite(member, env)));
        tupleTypeNode.memberTypeNodes = rewrittenMembers;
        tupleTypeNode.restParamType = rewrite(tupleTypeNode.restParamType, env);
        result = tupleTypeNode;
    }

    @Override
    public void visit(BLangBlockFunctionBody body) {
        SymbolEnv bodyEnv = SymbolEnv.createFuncBodyEnv(body, env);
        body.stmts = rewriteStmt(body.stmts, bodyEnv);
        result = body;
    }

    @Override
    public void visit(BLangExprFunctionBody exprBody) {
        BLangBlockFunctionBody body = ASTBuilderUtil.createBlockFunctionBody(exprBody.pos, new ArrayList<>());
        BLangReturn returnStmt = ASTBuilderUtil.createReturnStmt(exprBody.pos, body);
        returnStmt.expr = rewriteExpr(exprBody.expr);
        result = body;
    }

    @Override
    public void visit(BLangExternalFunctionBody body) {
        for (BLangAnnotationAttachment attachment : body.annAttachments) {
            rewrite(attachment, env);
        }
        result = body;
    }

    @Override
    public void visit(BLangFunction funcNode) {
        SymbolEnv funcEnv = SymbolEnv.createFunctionEnv(funcNode, funcNode.symbol.scope, env);
        if (!funcNode.interfaceFunction) {
            addReturnIfNotPresent(funcNode);
        }

        // Duplicate the invokable symbol and the invokable type.
        funcNode.originalFuncSymbol = funcNode.symbol;
        funcNode.symbol = ASTBuilderUtil.duplicateInvokableSymbol(funcNode.symbol);
        funcNode.requiredParams = rewrite(funcNode.requiredParams, funcEnv);
        funcNode.restParam = rewrite(funcNode.restParam, funcEnv);
        funcNode.workers = rewrite(funcNode.workers, funcEnv);

        if (funcNode.returnTypeNode != null && funcNode.returnTypeNode.getKind() != null) {
            funcNode.returnTypeNode = rewrite(funcNode.returnTypeNode, funcEnv);
        }

        funcNode.body = rewrite(funcNode.body, funcEnv);
        funcNode.annAttachments.forEach(attachment -> rewrite(attachment, env));
        if (funcNode.returnTypeNode != null) {
            funcNode.returnTypeAnnAttachments.forEach(attachment -> rewrite(attachment, env));
        }

        result = funcNode;
    }

    @Override
    public void visit(BLangResource resourceNode) {
    }

    public void visit(BLangAnnotation annotationNode) {
        annotationNode.annAttachments.forEach(attachment ->  rewrite(attachment, env));
    }

    public void visit(BLangAnnotationAttachment annAttachmentNode) {
        annAttachmentNode.expr = rewrite(annAttachmentNode.expr, env);
        result = annAttachmentNode;
    }

    @Override
    public void visit(BLangSimpleVariable varNode) {
        if (((varNode.symbol.owner.tag & SymTag.INVOKABLE) != SymTag.INVOKABLE)
                && (varNode.symbol.owner.tag & SymTag.LET) != SymTag.LET) {
            varNode.expr = null;
            result = varNode;
            return;
        }

        if (varNode.typeNode != null && varNode.typeNode.getKind() != null) {
            varNode.typeNode = rewrite(varNode.typeNode, env);
        }

        // Return if this assignment is not a safe assignment
        BLangExpression bLangExpression = rewriteExpr(varNode.expr);
        if (bLangExpression != null) {
            bLangExpression = addConversionExprIfRequired(bLangExpression, varNode.type);
        }
        varNode.expr = bLangExpression;

        varNode.annAttachments.forEach(attachment -> rewrite(attachment, env));

        result = varNode;
    }

    @Override
    public void visit(BLangLetExpression letExpression) {
        SymbolEnv prevEnv = this.env;
        this.env = letExpression.env;
        BLangExpression expr = letExpression.expr;
        BLangBlockStmt blockStmt = ASTBuilderUtil.createBlockStmt(letExpression.pos);
        for (BLangLetVariable letVariable : letExpression.letVarDeclarations) {
            BLangNode node  = rewrite((BLangNode) letVariable.definitionNode, env);
            if (node.getKind() == NodeKind.BLOCK) {
                blockStmt.stmts.addAll(((BLangBlockStmt) node).stmts);
            } else {
                blockStmt.addStatement((BLangSimpleVariableDef) node);
            }
        }
        BLangSimpleVariableDef tempVarDef = createVarDef(String.format("$let_var_%d_$", letCount++),
                expr.type, expr, expr.pos);
        BLangSimpleVarRef tempVarRef = ASTBuilderUtil.createVariableRef(expr.pos, tempVarDef.var.symbol);
        blockStmt.addStatement(tempVarDef);
        BLangStatementExpression stmtExpr = ASTBuilderUtil.createStatementExpression(blockStmt, tempVarRef);
        stmtExpr.type = expr.type;
        result = rewrite(stmtExpr, env);
        this.env = prevEnv;
    }

    @Override
    public void visit(BLangTupleVariable varNode) {
        //  case 1:
        //  [string, int] (a, b) = (tuple)
        //
        //  any[] x = (tuple);
        //  string a = x[0];
        //  int b = x[1];
        //
        //  case 2:
        //  [[string, float], int] [[a, b], c] = (tuple)
        //
        //  any[] x = (tuple);
        //  string a = x[0][0];
        //  float b = x[0][1];
        //  int c = x[1];

        // Create tuple destruct block stmt
        final BLangBlockStmt blockStmt = ASTBuilderUtil.createBlockStmt(varNode.pos);

        // Create a simple var for the array 'any[] x = (tuple)' based on the dimension for x
        String name = "$tuple$";
        final BLangSimpleVariable tuple =
                ASTBuilderUtil.createVariable(varNode.pos, name, symTable.arrayAllType, null,
                                              new BVarSymbol(0, names.fromString(name), this.env.scope.owner.pkgID,
                                                             symTable.arrayAllType, this.env.scope.owner));
        tuple.expr = varNode.expr;
        final BLangSimpleVariableDef variableDef = ASTBuilderUtil.createVariableDefStmt(varNode.pos, blockStmt);
        variableDef.var = tuple;

        // Create the variable definition statements using the root block stmt created
        createVarDefStmts(varNode, blockStmt, tuple.symbol, null);
        createRestFieldVarDefStmts(varNode, blockStmt, tuple.symbol);

        // Finally rewrite the populated block statement
        result = rewrite(blockStmt, env);
    }

    @Override
    public void visit(BLangRecordVariable varNode) {
        final BLangBlockStmt blockStmt = ASTBuilderUtil.createBlockStmt(varNode.pos);
        final BLangSimpleVariable mapVariable =
                ASTBuilderUtil.createVariable(varNode.pos, "$map$0", symTable.mapAllType, null,
                                              new BVarSymbol(0, names.fromString("$map$0"), this.env.scope.owner.pkgID,
                                                             symTable.mapAllType, this.env.scope.owner));
        mapVariable.expr = varNode.expr;
        final BLangSimpleVariableDef variableDef = ASTBuilderUtil.createVariableDefStmt(varNode.pos, blockStmt);
        variableDef.var = mapVariable;

        createVarDefStmts(varNode, blockStmt, mapVariable.symbol, null);
        result = rewrite(blockStmt, env);
    }

    @Override
    public void visit(BLangErrorVariable varNode) {
        // Create error destruct block stmt.
        final BLangBlockStmt blockStmt = ASTBuilderUtil.createBlockStmt(varNode.pos);

        // Create a simple var for the error 'error x = ($error$)'.
        BVarSymbol errorVarSymbol = new BVarSymbol(0, names.fromString("$error$"), this.env.scope.owner.pkgID,
                                                   symTable.errorType, this.env.scope.owner);
        final BLangSimpleVariable error = ASTBuilderUtil.createVariable(varNode.pos, errorVarSymbol.name.value,
                                                                        symTable.errorType, null, errorVarSymbol);
        error.expr = varNode.expr;
        final BLangSimpleVariableDef variableDef = ASTBuilderUtil.createVariableDefStmt(varNode.pos, blockStmt);
        variableDef.var = error;

        // Create the variable definition statements using the root block stmt created.
        createVarDefStmts(varNode, blockStmt, error.symbol, null);

        // Finally rewrite the populated block statement.
        result = rewrite(blockStmt, env);
    }

    // Statements

    @Override
    public void visit(BLangBlockStmt block) {
        SymbolEnv blockEnv = SymbolEnv.createBlockEnv(block, env);
        block.stmts = rewriteStmt(block.stmts, blockEnv);
        result = block;
    }

    @Override
    public void visit(BLangSimpleVariableDef varDefNode) {
        varDefNode.var = rewrite(varDefNode.var, env);
        result = varDefNode;
    }

    @Override
    public void visit(BLangTupleVariableDef varDefNode) {
        result = rewrite(varDefNode.var, env);
    }

    private void createRestFieldVarDefStmts(BLangTupleVariable parentTupleVariable, BLangBlockStmt blockStmt,
                                            BVarSymbol tupleVarSymbol) {
        final BLangSimpleVariable arrayVar = (BLangSimpleVariable) parentTupleVariable.restVariable;
        boolean isTupleType = parentTupleVariable.type.tag == TypeTags.TUPLE;
        DiagnosticPos pos = blockStmt.pos;
        if (arrayVar != null) {
            // T[] t = [];
            BLangArrayLiteral arrayExpr = createArrayLiteralExprNode();
            arrayExpr.type = arrayVar.type;
            arrayVar.expr = arrayExpr;
            BLangSimpleVariableDef arrayVarDef = ASTBuilderUtil.createVariableDefStmt(arrayVar.pos, blockStmt);
            arrayVarDef.var = arrayVar;

            // foreach var $foreach$i in tupleTypes.length()...tupleLiteral.length() {
            //     t[t.length()] = <T> tupleLiteral[$foreach$i];
            // }
            BLangExpression tupleExpr = parentTupleVariable.expr;
            BLangSimpleVarRef arrayVarRef = ASTBuilderUtil.createVariableRef(pos, arrayVar.symbol);

            BLangLiteral startIndexLiteral = (BLangLiteral) TreeBuilder.createLiteralExpression();
            startIndexLiteral.value = (long) (isTupleType ? ((BTupleType) parentTupleVariable.type).tupleTypes.size()
                    : parentTupleVariable.memberVariables.size());
            startIndexLiteral.type = symTable.intType;
            BLangInvocation lengthInvocation = createLengthInvocation(pos, tupleExpr);
            BLangInvocation intRangeInvocation = replaceWithIntRange(pos, startIndexLiteral,
                    getModifiedIntRangeEndExpr(lengthInvocation));

            BLangForeach foreach = (BLangForeach) TreeBuilder.createForeachNode();
            foreach.pos = pos;
            foreach.collection = intRangeInvocation;
            types.setForeachTypedBindingPatternType(foreach);

            final BLangSimpleVariable foreachVariable = ASTBuilderUtil.createVariable(pos,
                    "$foreach$i", foreach.varType);
            foreachVariable.symbol = new BVarSymbol(0, names.fromIdNode(foreachVariable.name),
                    this.env.scope.owner.pkgID, foreachVariable.type, this.env.scope.owner);
            BLangSimpleVarRef foreachVarRef = ASTBuilderUtil.createVariableRef(pos, foreachVariable.symbol);
            foreach.variableDefinitionNode = ASTBuilderUtil.createVariableDef(pos, foreachVariable);
            foreach.isDeclaredWithVar = true;
            BLangBlockStmt foreachBody = ASTBuilderUtil.createBlockStmt(pos);

            // t[t.length()] = <T> tupleLiteral[$foreach$i];
            BLangIndexBasedAccess indexAccessExpr = ASTBuilderUtil.createIndexAccessExpr(arrayVarRef,
                    createLengthInvocation(pos, arrayVarRef));
            indexAccessExpr.type = (isTupleType ? ((BTupleType) parentTupleVariable.type).restType : symTable.anyType);
            createSimpleVarRefAssignmentStmt(indexAccessExpr, foreachBody, foreachVarRef, tupleVarSymbol, null);
            foreach.body = foreachBody;
            blockStmt.addStatement(foreach);
        }
    }

    @Override
    public void visit(BLangRecordVariableDef varDefNode) {
        result = rewrite(varDefNode.var, env);
    }

    @Override
    public void visit(BLangErrorVariableDef varDefNode) {
        result = rewrite(varDefNode.errorVariable, env);
    }

    /**
     * This method iterate through each member of the tupleVar and create the relevant var def statements. This method
     * does the check for node kind of each member and call the related var def creation method.
     *
     * Example:
     * ((string, float) int)) ((a, b), c)) = (tuple)
     *
     * (a, b) is again a tuple, so it is a recursive var def creation.
     *
     * c is a simple var, so a simple var def will be created.
     *
     */
    private void createVarDefStmts(BLangTupleVariable parentTupleVariable, BLangBlockStmt parentBlockStmt,
                                   BVarSymbol tupleVarSymbol, BLangIndexBasedAccess parentIndexAccessExpr) {

        final List<BLangVariable> memberVars = parentTupleVariable.memberVariables;
        for (int index = 0; index < memberVars.size(); index++) {
            BLangVariable variable = memberVars.get(index);
            BLangLiteral indexExpr = ASTBuilderUtil.createLiteral(variable.pos, symTable.intType, (long) index);

            if (NodeKind.VARIABLE == variable.getKind()) { //if this is simple var, then create a simple var def stmt
                createSimpleVarDefStmt((BLangSimpleVariable) variable, parentBlockStmt, indexExpr, tupleVarSymbol,
                        parentIndexAccessExpr);
                continue;
            }

            if (variable.getKind() == NodeKind.TUPLE_VARIABLE) { // Else recursively create the var def statements.
                BLangTupleVariable tupleVariable = (BLangTupleVariable) variable;
                BLangIndexBasedAccess arrayAccessExpr = ASTBuilderUtil.createIndexBasesAccessExpr(tupleVariable.pos,
                        new BArrayType(symTable.anyType), tupleVarSymbol, indexExpr);
                if (parentIndexAccessExpr != null) {
                    arrayAccessExpr.expr = parentIndexAccessExpr;
                }
                createVarDefStmts((BLangTupleVariable) variable, parentBlockStmt, tupleVarSymbol, arrayAccessExpr);
                continue;
            }

            if (variable.getKind() == NodeKind.RECORD_VARIABLE) {
                BLangIndexBasedAccess arrayAccessExpr = ASTBuilderUtil.createIndexBasesAccessExpr(
                        parentTupleVariable.pos, symTable.mapType, tupleVarSymbol, indexExpr);
                if (parentIndexAccessExpr != null) {
                    arrayAccessExpr.expr = parentIndexAccessExpr;
                }
                createVarDefStmts((BLangRecordVariable) variable, parentBlockStmt, tupleVarSymbol, arrayAccessExpr);
                continue;
            }

            if (variable.getKind() == NodeKind.ERROR_VARIABLE) {

                BType accessedElemType = symTable.errorType;
                if (tupleVarSymbol.type.tag == TypeTags.ARRAY) {
                    BArrayType arrayType = (BArrayType) tupleVarSymbol.type;
                    accessedElemType = arrayType.eType;
                }
                BLangIndexBasedAccess arrayAccessExpr = ASTBuilderUtil.createIndexBasesAccessExpr(
                        parentTupleVariable.pos, accessedElemType, tupleVarSymbol, indexExpr);
                if (parentIndexAccessExpr != null) {
                    arrayAccessExpr.expr = parentIndexAccessExpr;
                }
                createVarDefStmts((BLangErrorVariable) variable, parentBlockStmt, tupleVarSymbol, arrayAccessExpr);
            }
        }
    }

    /**
     * Overloaded method to handle record variables.
     * This method iterate through each member of the recordVar and create the relevant var def statements. This method
     * does the check for node kind of each member and call the related var def creation method.
     *
     * Example:
     * type Foo record {
     *     string name;
     *     (int, string) age;
     *     Address address;
     * };
     *
     * Foo {name: a, age: (b, c), address: d} = {record literal}
     *
     *  a is a simple var, so a simple var def will be created.
     *
     * (b, c) is a tuple, so it is a recursive var def creation.
     *
     * d is a record, so it is a recursive var def creation.
     *
     */
    private void createVarDefStmts(BLangRecordVariable parentRecordVariable, BLangBlockStmt parentBlockStmt,
                                   BVarSymbol recordVarSymbol, BLangIndexBasedAccess parentIndexAccessExpr) {

        List<BLangRecordVariableKeyValue> variableList = parentRecordVariable.variableList;
        for (BLangRecordVariableKeyValue recordFieldKeyValue : variableList) {
            BLangVariable variable = recordFieldKeyValue.valueBindingPattern;
            BLangLiteral indexExpr = ASTBuilderUtil.createLiteral(variable.pos, symTable.stringType,
                    recordFieldKeyValue.key.value);

            if (recordFieldKeyValue.valueBindingPattern.getKind() == NodeKind.VARIABLE) {
                createSimpleVarDefStmt((BLangSimpleVariable) recordFieldKeyValue.valueBindingPattern, parentBlockStmt,
                        indexExpr, recordVarSymbol, parentIndexAccessExpr);
                continue;
            }

            if (recordFieldKeyValue.valueBindingPattern.getKind() == NodeKind.TUPLE_VARIABLE) {
                BLangTupleVariable tupleVariable = (BLangTupleVariable) recordFieldKeyValue.valueBindingPattern;
                BLangIndexBasedAccess arrayAccessExpr = ASTBuilderUtil.createIndexBasesAccessExpr(tupleVariable.pos,
                        new BArrayType(symTable.anyType), recordVarSymbol, indexExpr);
                if (parentIndexAccessExpr != null) {
                    arrayAccessExpr.expr = parentIndexAccessExpr;
                }
                createVarDefStmts((BLangTupleVariable) recordFieldKeyValue.valueBindingPattern,
                        parentBlockStmt, recordVarSymbol, arrayAccessExpr);
                continue;
            }

            if (recordFieldKeyValue.valueBindingPattern.getKind() == NodeKind.RECORD_VARIABLE) {
                BLangIndexBasedAccess arrayAccessExpr = ASTBuilderUtil.createIndexBasesAccessExpr(
                        parentRecordVariable.pos, symTable.mapType, recordVarSymbol, indexExpr);
                if (parentIndexAccessExpr != null) {
                    arrayAccessExpr.expr = parentIndexAccessExpr;
                }
                createVarDefStmts((BLangRecordVariable) recordFieldKeyValue.valueBindingPattern, parentBlockStmt,
                        recordVarSymbol, arrayAccessExpr);
                continue;
            }

            if (variable.getKind() == NodeKind.ERROR_VARIABLE) {
                BLangIndexBasedAccess arrayAccessExpr = ASTBuilderUtil.createIndexBasesAccessExpr(
                        parentRecordVariable.pos, variable.type, recordVarSymbol, indexExpr);
                if (parentIndexAccessExpr != null) {
                    arrayAccessExpr.expr = parentIndexAccessExpr;
                }
                createVarDefStmts((BLangErrorVariable) variable, parentBlockStmt, recordVarSymbol, arrayAccessExpr);
            }
        }

        if (parentRecordVariable.restParam != null) {
            // The restParam is desugared to a filter iterable operation that filters out the fields provided in the
            // record variable
            // map<any> restParam = $map$0.filter($lambdaArg$0);

            DiagnosticPos pos = parentBlockStmt.pos;
            BMapType restParamType = (BMapType) ((BLangVariable) parentRecordVariable.restParam).type;
            BLangSimpleVarRef variableReference;

            if (parentIndexAccessExpr != null) {
                BLangSimpleVariable mapVariable = ASTBuilderUtil.createVariable(pos, "$map$1",
                        parentIndexAccessExpr.type, null, new BVarSymbol(0, names.fromString("$map$1"),
                                this.env.scope.owner.pkgID, parentIndexAccessExpr.type, this.env.scope.owner));
                mapVariable.expr = parentIndexAccessExpr;
                BLangSimpleVariableDef variableDef = ASTBuilderUtil.createVariableDefStmt(pos, parentBlockStmt);
                variableDef.var = mapVariable;

                variableReference = ASTBuilderUtil.createVariableRef(pos, mapVariable.symbol);
            } else {
                variableReference = ASTBuilderUtil.createVariableRef(pos,
                        ((BLangSimpleVariableDef) parentBlockStmt.stmts.get(0)).var.symbol);
            }

            List<String> keysToRemove = parentRecordVariable.variableList.stream()
                    .map(var -> var.getKey().getValue())
                    .collect(Collectors.toList());

            BLangSimpleVariable filteredDetail = generateRestFilter(variableReference, pos,
                    keysToRemove, restParamType, parentBlockStmt);

            BLangSimpleVarRef varRef = ASTBuilderUtil.createVariableRef(pos, filteredDetail.symbol);

            // Create rest param variable definition
            BLangSimpleVariable restParam = (BLangSimpleVariable) parentRecordVariable.restParam;
            BLangSimpleVariableDef restParamVarDef = ASTBuilderUtil.createVariableDefStmt(pos,
                    parentBlockStmt);
            restParamVarDef.var = restParam;
            restParamVarDef.var.type = restParamType;
            restParam.expr = varRef;
        }
    }

    /**
     * This method will create the relevant var def statements for reason and details of the error variable.
     * The var def statements are created by creating the reason() and detail() builtin methods.
     */
    private void createVarDefStmts(BLangErrorVariable parentErrorVariable, BLangBlockStmt parentBlockStmt,
                                   BVarSymbol errorVariableSymbol, BLangIndexBasedAccess parentIndexBasedAccess) {

        BVarSymbol convertedErrorVarSymbol;
        if (parentIndexBasedAccess != null) {
            BType prevType = parentIndexBasedAccess.type;
            parentIndexBasedAccess.type = symTable.anyType;
            BLangSimpleVariableDef errorVarDef = createVarDef("$error$" + errorCount++,
                    symTable.errorType,
                    addConversionExprIfRequired(parentIndexBasedAccess, symTable.errorType),
                    parentErrorVariable.pos);
            parentIndexBasedAccess.type = prevType;
            parentBlockStmt.addStatement(errorVarDef);
            convertedErrorVarSymbol = errorVarDef.var.symbol;
        } else {
            convertedErrorVarSymbol = errorVariableSymbol;
        }

        parentErrorVariable.reason.expr = generateErrorReasonBuiltinFunction(parentErrorVariable.reason.pos,
                parentErrorVariable.reason.type, convertedErrorVarSymbol, null);

        if (names.fromIdNode((parentErrorVariable.reason).name) == Names.IGNORE) {
            parentErrorVariable.reason = null;
        } else {
            BLangSimpleVariableDef reasonVariableDef =
                    ASTBuilderUtil.createVariableDefStmt(parentErrorVariable.reason.pos, parentBlockStmt);
            reasonVariableDef.var = parentErrorVariable.reason;
        }

        if ((parentErrorVariable.detail == null || parentErrorVariable.detail.isEmpty())
            && parentErrorVariable.restDetail == null) {
            return;
        }

        BType detailMapType;
        BType detailType = ((BErrorType) parentErrorVariable.type).detailType;
        if (detailType.tag == TypeTags.MAP) {
            detailMapType = detailType;
        } else {
            detailMapType = symTable.detailType;
        }

        parentErrorVariable.detailExpr = generateErrorDetailBuiltinFunction(
                parentErrorVariable.pos,
                convertedErrorVarSymbol, null);

        BLangSimpleVariableDef detailTempVarDef = createVarDef("$error$detail",
                parentErrorVariable.detailExpr.type, parentErrorVariable.detailExpr, parentErrorVariable.pos);
        detailTempVarDef.type = parentErrorVariable.detailExpr.type;
        parentBlockStmt.addStatement(detailTempVarDef);
        this.env.scope.define(names.fromIdNode(detailTempVarDef.var.name), detailTempVarDef.var.symbol);

        for (BLangErrorVariable.BLangErrorDetailEntry detailEntry : parentErrorVariable.detail) {
            BLangExpression detailEntryVar = createErrorDetailVar(detailEntry, detailTempVarDef.var.symbol);

            // create the bound variable, and final rewrite will define them in sym table.
            createAndAddBoundVariableDef(parentBlockStmt, detailEntry, detailEntryVar);

        }
        if (parentErrorVariable.restDetail != null && !parentErrorVariable.restDetail.name.value.equals(IGNORE.value)) {
            DiagnosticPos pos = parentErrorVariable.restDetail.pos;
            BLangSimpleVarRef detailVarRef = ASTBuilderUtil.createVariableRef(
                    pos, detailTempVarDef.var.symbol);
            List<String> keysToRemove = parentErrorVariable.detail.stream()
                    .map(detail -> detail.key.getValue())
                    .collect(Collectors.toList());

            BLangSimpleVariable filteredDetail = generateRestFilter(detailVarRef, parentErrorVariable.pos, keysToRemove,
                    parentErrorVariable.restDetail.type, parentBlockStmt);
            BLangSimpleVariableDef variableDefStmt = ASTBuilderUtil.createVariableDefStmt(pos, parentBlockStmt);
            variableDefStmt.var = ASTBuilderUtil.createVariable(pos,
                    parentErrorVariable.restDetail.name.value,
                    filteredDetail.type,
                    ASTBuilderUtil.createVariableRef(pos, filteredDetail.symbol),
                    parentErrorVariable.restDetail.symbol);
            BLangAssignment assignmentStmt = ASTBuilderUtil.createAssignmentStmt(pos,
                    ASTBuilderUtil.createVariableRef(pos, parentErrorVariable.restDetail.symbol),
                    ASTBuilderUtil.createVariableRef(pos, filteredDetail.symbol));
            parentBlockStmt.addStatement(assignmentStmt);
        }
        rewrite(parentBlockStmt, env);
    }

    private BLangSimpleVariableDef forceCastIfApplicable(BVarSymbol errorVarySymbol, DiagnosticPos pos,
                                                         BType targetType) {
        BVarSymbol errorVarSym = new BVarSymbol(Flags.PUBLIC, names.fromString("$cast$temp$"),
                this.env.enclPkg.packageID, targetType, this.env.scope.owner);
        BLangSimpleVarRef variableRef = ASTBuilderUtil.createVariableRef(pos, errorVarySymbol);

        BLangExpression expr;
        if (targetType.tag == TypeTags.RECORD) {
            expr = variableRef;
        } else {
            expr = addConversionExprIfRequired(variableRef, targetType);
        }
        BLangSimpleVariable errorVar = ASTBuilderUtil.createVariable(pos, errorVarSym.name.value, targetType, expr,
                errorVarSym);
        return ASTBuilderUtil.createVariableDef(pos, errorVar);
    }

    private BLangSimpleVariable generateRestFilter(BLangSimpleVarRef mapVarRef, DiagnosticPos pos,
                                                   List<String> keysToRemove, BType targetType,
                                                   BLangBlockStmt parentBlockStmt) {
        //      restVar = (<map<T>mapVarRef)
        //                       .entries()
        //                       .filter([key, val] => isKeyTakenLambdaInvoke())
        //                       .map([key, val] => val)
        //                       .constructFrom(errorDetail);

        BLangExpression typeCastExpr = addConversionExprIfRequired(mapVarRef, targetType);

        int restNum = annonVarCount++;
        String name = "$map$ref$" + restNum;
        BLangSimpleVariable mapVariable = defVariable(pos, targetType, parentBlockStmt, typeCastExpr, name);

        BLangInvocation entriesInvocation = generateMapEntriesInvocation(
                ASTBuilderUtil.createVariableRef(pos, mapVariable.symbol), typeCastExpr.type);
        String entriesVarName = "$map$ref$entries$" + restNum;
        BType entriesType = new BMapType(TypeTags.MAP,
                new BTupleType(Arrays.asList(symTable.stringType, ((BMapType) targetType).constraint)), null);
        BLangSimpleVariable entriesInvocationVar = defVariable(pos, entriesType, parentBlockStmt,
                addConversionExprIfRequired(entriesInvocation, entriesType),
                entriesVarName);

        BLangLambdaFunction filter = createFuncToFilterOutRestParam(keysToRemove, pos);

        BLangInvocation filterInvocation = generateMapFilterInvocation(pos, entriesInvocationVar, filter);
        String filteredEntriesName = "$filtered$detail$entries" + restNum;
        BLangSimpleVariable filteredVar = defVariable(pos, entriesType, parentBlockStmt, filterInvocation,
                filteredEntriesName);

        String filteredVarName = "$detail$filtered" + restNum;
        BLangLambdaFunction backToMapLambda = generateEntriesToMapLambda(pos);
        BLangInvocation mapInvocation = generateMapMapInvocation(pos, filteredVar, backToMapLambda);
        BLangSimpleVariable filtered = defVariable(pos, targetType, parentBlockStmt,
                mapInvocation,
                filteredVarName);

        String filteredRestVarName = "$restVar$" + restNum;
        BLangInvocation constructed = generateCloneWithTypeInvocation(pos, targetType, filtered.symbol);
        return defVariable(pos, targetType, parentBlockStmt,
                addConversionExprIfRequired(constructed, targetType),
                filteredRestVarName);
    }

    private BLangInvocation generateMapEntriesInvocation(BLangExpression expr, BType type) {
        BLangInvocation invocationNode = createInvocationNode("entries", new ArrayList<>(), type);

        invocationNode.expr = expr;
        invocationNode.symbol = symResolver.lookupLangLibMethod(type, names.fromString("entries"));
        invocationNode.requiredArgs = Lists.of(expr);
        invocationNode.type = invocationNode.symbol.type.getReturnType();
        invocationNode.langLibInvocation = true;
        return invocationNode;
    }

    private BLangInvocation generateMapMapInvocation(DiagnosticPos pos, BLangSimpleVariable filteredVar,
                                                     BLangLambdaFunction backToMapLambda) {
        BLangInvocation invocationNode = createInvocationNode("map", new ArrayList<>(), filteredVar.type);

        invocationNode.expr = ASTBuilderUtil.createVariableRef(pos, filteredVar.symbol);
        invocationNode.symbol = symResolver.lookupLangLibMethod(filteredVar.type, names.fromString("map"));
        invocationNode.requiredArgs = Lists.of(ASTBuilderUtil.createVariableRef(pos, filteredVar.symbol));
        invocationNode.type = invocationNode.symbol.type.getReturnType();
        invocationNode.requiredArgs.add(backToMapLambda);
        return invocationNode;
    }

    private BLangLambdaFunction generateEntriesToMapLambda(DiagnosticPos pos) {
        // var.map([key, val] => val)

        String anonfuncName = "$anonGetValFunc$" + lambdaFunctionCount++;
        BLangFunction function = ASTBuilderUtil.createFunction(pos, anonfuncName);

        BVarSymbol keyValSymbol = new BVarSymbol(0, names.fromString("$lambdaArg$0"), this.env.scope.owner.pkgID,
                getStringAnyTupleType(), this.env.scope.owner);

        BLangSimpleVariable inputParameter = ASTBuilderUtil.createVariable(pos, null, getStringAnyTupleType(),
                                                                           null, keyValSymbol);
        function.requiredParams.add(inputParameter);

        BLangValueType anyType = new BLangValueType();
        anyType.typeKind = TypeKind.ANY;
        anyType.type = symTable.anyType;
        function.returnTypeNode = anyType;

        BLangBlockFunctionBody functionBlock = ASTBuilderUtil.createBlockFunctionBody(pos, new ArrayList<>());
        function.body = functionBlock;

        BLangIndexBasedAccess indexBasesAccessExpr =
                ASTBuilderUtil.createIndexBasesAccessExpr(pos, symTable.anyType, keyValSymbol,
                                                          ASTBuilderUtil
                                                                  .createLiteral(pos, symTable.intType, (long) 1));
        BLangSimpleVariableDef tupSecondElem = createVarDef("val", indexBasesAccessExpr.type,
                                                            indexBasesAccessExpr, pos);
        functionBlock.addStatement(tupSecondElem);

        // Create return stmt.
        BLangReturn returnStmt = ASTBuilderUtil.createReturnStmt(pos, functionBlock);
        returnStmt.expr = ASTBuilderUtil.createVariableRef(pos, tupSecondElem.var.symbol);

        // Create function symbol before visiting desugar phase for the function
        BInvokableSymbol functionSymbol = Symbols.createFunctionSymbol(Flags.asMask(function.flagSet),
                new Name(function.name.value), env.enclPkg.packageID, function.type, env.enclEnv.enclVarSym, true);
        functionSymbol.retType = function.returnTypeNode.type;
        functionSymbol.params = function.requiredParams.stream()
                .map(param -> param.symbol)
                .collect(Collectors.toList());
        functionSymbol.scope = env.scope;
        functionSymbol.type = new BInvokableType(Collections.singletonList(getStringAnyTupleType()),
                symTable.anyType, null);
        function.symbol = functionSymbol;
        rewrite(function, env);
        env.enclPkg.addFunction(function);

        // Create and return a lambda function
        return createLambdaFunction(function, functionSymbol);
    }

    private BLangInvocation generateMapFilterInvocation(DiagnosticPos pos,
                                                        BLangSimpleVariable entriesInvocationVar,
                                                        BLangLambdaFunction filter) {
        BLangInvocation invocationNode = createInvocationNode("filter", new ArrayList<>(), entriesInvocationVar.type);

        invocationNode.expr = ASTBuilderUtil.createVariableRef(pos, entriesInvocationVar.symbol);
        invocationNode.symbol = symResolver.lookupLangLibMethod(entriesInvocationVar.type, names.fromString("filter"));
        invocationNode.requiredArgs = Lists.of(ASTBuilderUtil.createVariableRef(pos, entriesInvocationVar.symbol));
        invocationNode.type = invocationNode.symbol.type.getReturnType();
        invocationNode.requiredArgs.add(filter);

        return invocationNode;
    }

    private BLangSimpleVariable defVariable(DiagnosticPos pos, BType varType, BLangBlockStmt parentBlockStmt,
                                            BLangExpression expression, String name) {
        Name varName = names.fromString(name);
        BLangSimpleVariable detailMap = ASTBuilderUtil.createVariable(pos, name, varType, expression,
                new BVarSymbol(Flags.PUBLIC, varName, env.enclPkg.packageID, varType, env.scope.owner));
        BLangSimpleVariableDef constructedMap = ASTBuilderUtil.createVariableDef(pos, detailMap);
        constructedMap.type = varType;
        parentBlockStmt.addStatement(constructedMap);
        env.scope.define(varName, detailMap.symbol);
        return detailMap;
    }

    private void createAndAddBoundVariableDef(BLangBlockStmt parentBlockStmt,
                                              BLangErrorVariable.BLangErrorDetailEntry detailEntry,
                                              BLangExpression detailEntryVar) {
        if (detailEntry.valueBindingPattern.getKind() == NodeKind.VARIABLE) {
            BLangSimpleVariableDef errorDetailVar = createVarDef(
                    ((BLangSimpleVariable) detailEntry.valueBindingPattern).name.value,
                    detailEntry.valueBindingPattern.type,
                    detailEntryVar,
                    detailEntry.valueBindingPattern.pos);
            parentBlockStmt.addStatement(errorDetailVar);

        } else if (detailEntry.valueBindingPattern.getKind() == NodeKind.RECORD_VARIABLE) {
            BLangRecordVariableDef recordVariableDef = ASTBuilderUtil.createRecordVariableDef(
                    detailEntry.valueBindingPattern.pos,
                    (BLangRecordVariable) detailEntry.valueBindingPattern);
            recordVariableDef.var.expr = detailEntryVar;
            recordVariableDef.type = symTable.recordType;
            parentBlockStmt.addStatement(recordVariableDef);

        } else if (detailEntry.valueBindingPattern.getKind() == NodeKind.TUPLE_VARIABLE) {
            BLangTupleVariableDef tupleVariableDef = ASTBuilderUtil.createTupleVariableDef(
                    detailEntry.valueBindingPattern.pos, (BLangTupleVariable) detailEntry.valueBindingPattern);
            parentBlockStmt.addStatement(tupleVariableDef);
        }
    }

    private BLangExpression createErrorDetailVar(BLangErrorVariable.BLangErrorDetailEntry detailEntry,
                                                 BVarSymbol tempDetailVarSymbol) {
        BLangExpression detailEntryVar = createIndexBasedAccessExpr(
                detailEntry.valueBindingPattern.type,
                detailEntry.valueBindingPattern.pos,
                createStringLiteral(detailEntry.key.pos, detailEntry.key.value),
                tempDetailVarSymbol, null);
        if (detailEntryVar.getKind() == NodeKind.INDEX_BASED_ACCESS_EXPR) {
            BLangIndexBasedAccess bLangIndexBasedAccess = (BLangIndexBasedAccess) detailEntryVar;
            bLangIndexBasedAccess.originalType = symTable.pureType;
        }
        return detailEntryVar;
    }

    private BLangExpression constructStringTemplateConcatExpression(List<BLangExpression> exprs) {
        BLangExpression concatExpr = null;
        BLangExpression currentExpr;
        for (BLangExpression expr : exprs) {
            currentExpr = expr;
            if (expr.type.tag != TypeTags.STRING && expr.type.tag != TypeTags.XML) {
                currentExpr = getToStringInvocationOnExpr(expr);
            }

            if (concatExpr == null) {
                concatExpr = currentExpr;
                continue;
            }

            BType binaryExprType =
                    TypeTags.isXMLTypeTag(concatExpr.type.tag) || TypeTags.isXMLTypeTag(currentExpr.type.tag)
                            ? symTable.xmlType
                            : symTable.stringType;
            concatExpr =
                    ASTBuilderUtil.createBinaryExpr(concatExpr.pos, concatExpr, currentExpr,
                            binaryExprType, OperatorKind.ADD, null);
        }
        return concatExpr;
    }

    private BLangInvocation getToStringInvocationOnExpr(BLangExpression expression) {
        BInvokableSymbol symbol = (BInvokableSymbol) symTable.langValueModuleSymbol.scope
                .lookup(names.fromString(TO_STRING_FUNCTION_NAME)).symbol;

        List<BLangExpression> requiredArgs = new ArrayList<BLangExpression>() {{
            add(addConversionExprIfRequired(expression, symbol.params.get(0).type));
        }};
        return ASTBuilderUtil.createInvocationExprMethod(expression.pos, symbol, requiredArgs, new ArrayList<>(),
                                                         symResolver);
    }

    // TODO: Move the logic on binding patterns to a seperate class
    private BLangInvocation generateErrorDetailBuiltinFunction(DiagnosticPos pos, BVarSymbol errorVarySymbol,
                                                               BLangIndexBasedAccess parentIndexBasedAccess) {
        BLangExpression onExpr =
                parentIndexBasedAccess != null
                        ? parentIndexBasedAccess : ASTBuilderUtil.createVariableRef(pos, errorVarySymbol);

        return createLangLibInvocationNode(ERROR_DETAIL_FUNCTION_NAME, onExpr, new ArrayList<>(), null, pos);
    }

    private BLangInvocation generateErrorReasonBuiltinFunction(DiagnosticPos pos, BType reasonType,
                                                               BVarSymbol errorVarSymbol,
                                                               BLangIndexBasedAccess parentIndexBasedAccess) {
        BLangExpression onExpr =
                parentIndexBasedAccess != null
                        ? parentIndexBasedAccess : ASTBuilderUtil.createVariableRef(pos, errorVarSymbol);
        return createLangLibInvocationNode(ERROR_REASON_FUNCTION_NAME, onExpr, new ArrayList<>(), reasonType, pos);
    }

    private BLangInvocation generateCloneWithTypeInvocation(DiagnosticPos pos,
                                                            BType targetType,
                                                            BVarSymbol source) {
        BType typedescType = new BTypedescType(targetType, symTable.typeDesc.tsymbol);
        BLangInvocation invocationNode = createInvocationNode(CLONE_WITH_TYPE, new ArrayList<>(), typedescType);

        BLangTypedescExpr typedescExpr = new BLangTypedescExpr();
        typedescExpr.resolvedType = targetType;
        typedescExpr.type = typedescType;

        invocationNode.expr = typedescExpr;
        invocationNode.symbol = symResolver.lookupLangLibMethod(typedescType, names.fromString(CLONE_WITH_TYPE));
        invocationNode.requiredArgs = Lists.of(ASTBuilderUtil.createVariableRef(pos, source), typedescExpr);
        invocationNode.type = BUnionType.create(null, targetType, symTable.errorType);
        return invocationNode;
    }

    private BLangLambdaFunction createFuncToFilterOutRestParam(List<String> toRemoveList, DiagnosticPos pos) {

        // Creates following anonymous function
        //
        // function ((string, any) $lambdaArg$0) returns boolean {
        //     Following if block is generated for all parameters given in the record variable
        //     if ($lambdaArg$0[0] == "name") {
        //         return false;
        //     }
        //     if ($lambdaArg$0[0] == "age") {
        //         return false;
        //     }
        //      return true;
        // }

        String anonfuncName = "$anonRestParamFilterFunc$" + lambdaFunctionCount++;
        BLangFunction function = ASTBuilderUtil.createFunction(pos, anonfuncName);

        BVarSymbol keyValSymbol = new BVarSymbol(0, names.fromString("$lambdaArg$0"), this.env.scope.owner.pkgID,
                                                 getStringAnyTupleType(), this.env.scope.owner);
        BLangBlockFunctionBody functionBlock = createAnonymousFunctionBlock(pos, function, keyValSymbol);

        BLangIndexBasedAccess indexBasesAccessExpr =
                ASTBuilderUtil.createIndexBasesAccessExpr(pos, symTable.anyType, keyValSymbol, ASTBuilderUtil
                        .createLiteral(pos, symTable.intType, (long) 0));
        BLangSimpleVariableDef tupFirstElem = createVarDef("key", indexBasesAccessExpr.type,
                                                           indexBasesAccessExpr, pos);
        functionBlock.addStatement(tupFirstElem);

        // Create the if statements
        for (String toRemoveItem : toRemoveList) {
            createIfStmt(pos, tupFirstElem.var.symbol, functionBlock, toRemoveItem);
        }

        // Create the final return true statement
        BInvokableSymbol functionSymbol = createReturnTrueStatement(pos, function, functionBlock);

        // Create and return a lambda function
        return createLambdaFunction(function, functionSymbol);
    }

    private BLangLambdaFunction createFuncToFilterOutRestParam(BLangRecordVariable recordVariable, DiagnosticPos pos) {
        List<String> fieldNamesToRemove = recordVariable.variableList.stream()
                .map(var -> var.getKey().getValue())
                .collect(Collectors.toList());
        return createFuncToFilterOutRestParam(fieldNamesToRemove, pos);
    }

    private void createIfStmt(DiagnosticPos pos, BVarSymbol inputParamSymbol, BLangBlockFunctionBody blockStmt,
                              String key) {
        BLangSimpleVarRef firstElemRef = ASTBuilderUtil.createVariableRef(pos, inputParamSymbol);
        BLangExpression converted = addConversionExprIfRequired(firstElemRef, symTable.stringType);

        BLangIf ifStmt = ASTBuilderUtil.createIfStmt(pos, blockStmt);

        BLangBlockStmt ifBlock = ASTBuilderUtil.createBlockStmt(pos, new ArrayList<>());
        BLangReturn returnStmt = ASTBuilderUtil.createReturnStmt(pos, ifBlock);
        returnStmt.expr = ASTBuilderUtil.createLiteral(pos, symTable.booleanType, false);
        ifStmt.body = ifBlock;

        BLangGroupExpr groupExpr = new BLangGroupExpr();
        groupExpr.type = symTable.booleanType;

        BLangBinaryExpr binaryExpr = ASTBuilderUtil.createBinaryExpr(pos, converted,
                ASTBuilderUtil.createLiteral(pos, symTable.stringType, key),
                symTable.booleanType, OperatorKind.EQUAL, null);

        binaryExpr.opSymbol = (BOperatorSymbol) symResolver.resolveBinaryOperator(
                binaryExpr.opKind, binaryExpr.lhsExpr.type, binaryExpr.rhsExpr.type);

        groupExpr.expression = binaryExpr;
        ifStmt.expr = groupExpr;
    }

    BLangLambdaFunction createLambdaFunction(BLangFunction function, BInvokableSymbol functionSymbol) {
        BLangLambdaFunction lambdaFunction = (BLangLambdaFunction) TreeBuilder.createLambdaFunctionNode();
        lambdaFunction.function = function;
        lambdaFunction.type = functionSymbol.type;
        return lambdaFunction;
    }

    private BInvokableSymbol createReturnTrueStatement(DiagnosticPos pos, BLangFunction function,
                                                       BLangBlockFunctionBody functionBlock) {
        BLangReturn trueReturnStmt = ASTBuilderUtil.createReturnStmt(pos, functionBlock);
        trueReturnStmt.expr = ASTBuilderUtil.createLiteral(pos, symTable.booleanType, true);

        // Create function symbol before visiting desugar phase for the function
        BInvokableSymbol functionSymbol = Symbols.createFunctionSymbol(Flags.asMask(function.flagSet),
                                                                       new Name(function.name.value),
                                                                       env.enclPkg.packageID, function.type,
                                                                       env.enclEnv.enclVarSym, true);
        functionSymbol.retType = function.returnTypeNode.type;
        functionSymbol.params = function.requiredParams.stream()
                .map(param -> param.symbol)
                .collect(Collectors.toList());
        functionSymbol.scope = env.scope;
        functionSymbol.type = new BInvokableType(Collections.singletonList(getStringAnyTupleType()),
                                                 getRestType(functionSymbol), symTable.booleanType, null);
        function.symbol = functionSymbol;
        rewrite(function, env);
        env.enclPkg.addFunction(function);
        return functionSymbol;
    }

    private BLangBlockFunctionBody createAnonymousFunctionBlock(DiagnosticPos pos, BLangFunction function,
                                                                BVarSymbol keyValSymbol) {
        BLangSimpleVariable inputParameter = ASTBuilderUtil.createVariable(pos, null, getStringAnyTupleType(),
                                                                           null, keyValSymbol);
        function.requiredParams.add(inputParameter);
        BLangValueType booleanTypeKind = new BLangValueType();
        booleanTypeKind.typeKind = TypeKind.BOOLEAN;
        booleanTypeKind.type = symTable.booleanType;
        function.returnTypeNode = booleanTypeKind;

        BLangBlockFunctionBody functionBlock = ASTBuilderUtil.createBlockFunctionBody(pos, new ArrayList<>());
        function.body = functionBlock;
        return functionBlock;
    }

    private BTupleType getStringAnyTupleType() {
        ArrayList<BType> typeList = new ArrayList<BType>() {{
            add(symTable.stringType);
            add(symTable.anyType);
        }};
        return new BTupleType(typeList);
    }

    /**
     * This method creates a simple variable def and assigns and array expression based on the given indexExpr.
     *
     *  case 1: when there is no parent array access expression, but with the indexExpr : 1
     *  string s = x[1];
     *
     *  case 2: when there is a parent array expression : x[2] and indexExpr : 3
     *  string s = x[2][3];
     *
     *  case 3: when there is no parent array access expression, but with the indexExpr : name
     *  string s = x[name];
     *
     *  case 4: when there is a parent map expression : x[name] and indexExpr : fName
     *  string s = x[name][fName]; // record variable inside record variable
     *
     *  case 5: when there is a parent map expression : x[name] and indexExpr : 1
     *  string s = x[name][1]; // tuple variable inside record variable
     */
    private void createSimpleVarDefStmt(BLangSimpleVariable simpleVariable, BLangBlockStmt parentBlockStmt,
                                        BLangLiteral indexExpr, BVarSymbol tupleVarSymbol,
                                        BLangIndexBasedAccess parentArrayAccessExpr) {

        Name varName = names.fromIdNode(simpleVariable.name);
        if (varName == Names.IGNORE) {
            return;
        }

        final BLangSimpleVariableDef simpleVariableDef = ASTBuilderUtil.createVariableDefStmt(simpleVariable.pos,
                parentBlockStmt);
        simpleVariableDef.var = simpleVariable;

        simpleVariable.expr = createIndexBasedAccessExpr(simpleVariable.type, simpleVariable.pos,
                indexExpr, tupleVarSymbol, parentArrayAccessExpr);
    }

    @Override
    public void visit(BLangAssignment assignNode) {
        if (safeNavigateLHS(assignNode.varRef)) {
            BLangAccessExpression accessExpr = (BLangAccessExpression) assignNode.varRef;
            accessExpr.leafNode = true;
            result = rewriteSafeNavigationAssignment(accessExpr, assignNode.expr, assignNode.safeAssignment);
            result = rewrite(result, env);
            return;
        }

        assignNode.varRef = rewriteExpr(assignNode.varRef);
        assignNode.expr = rewriteExpr(assignNode.expr);
        assignNode.expr = addConversionExprIfRequired(rewriteExpr(assignNode.expr), assignNode.varRef.type);
        result = assignNode;
    }

    @Override
    public void visit(BLangTupleDestructure tupleDestructure) {
        //  case 1:
        //  a is string, b is float
        //  (a, b) = (tuple)
        //
        //  any[] x = (tuple);
        //  string a = x[0];
        //  int b = x[1];
        //
        //  case 2:
        //  a is string, b is float, c is int
        //  ((a, b), c)) = (tuple)
        //
        //  any[] x = (tuple);
        //  string a = x[0][0];
        //  float b = x[0][1];
        //  int c = x[1];


        //create tuple destruct block stmt
        final BLangBlockStmt blockStmt = ASTBuilderUtil.createBlockStmt(tupleDestructure.pos);

        //create a array of any-type based on the dimension
        BType runTimeType = new BArrayType(symTable.anyType);

        //create a simple var for the array 'any[] x = (tuple)' based on the dimension for x
        String name = "tuple";
        final BLangSimpleVariable tuple = ASTBuilderUtil.createVariable(tupleDestructure.pos, name, runTimeType, null,
                new BVarSymbol(0, names.fromString(name), this.env.scope.owner.pkgID, runTimeType,
                        this.env.scope.owner));
        tuple.expr = tupleDestructure.expr;
        final BLangSimpleVariableDef variableDef = ASTBuilderUtil.createVariableDefStmt(tupleDestructure.pos,
                blockStmt);
        variableDef.var = tuple;

        //create the variable definition statements using the root block stmt created
        createVarRefAssignmentStmts(tupleDestructure.varRef, blockStmt, tuple.symbol, null);
        createRestFieldAssignmentStmt(tupleDestructure, blockStmt, tuple.symbol);

        //finally rewrite the populated block statement
        result = rewrite(blockStmt, env);
    }

    private void createRestFieldAssignmentStmt(BLangTupleDestructure tupleDestructure, BLangBlockStmt blockStmt,
                                               BVarSymbol tupleVarSymbol) {
        BLangTupleVarRef tupleVarRef = tupleDestructure.varRef;
        DiagnosticPos pos = blockStmt.pos;
        if (tupleVarRef.restParam != null) {
            BLangExpression tupleExpr = tupleDestructure.expr;

            // T[] t = [];
            BLangSimpleVarRef restParam = (BLangSimpleVarRef) tupleVarRef.restParam;
            BArrayType restParamType = (BArrayType) restParam.type;
            BLangArrayLiteral arrayExpr = createArrayLiteralExprNode();
            arrayExpr.type = restParamType;

            BLangAssignment restParamAssignment = ASTBuilderUtil.createAssignmentStmt(pos, blockStmt);
            restParamAssignment.varRef = restParam;
            restParamAssignment.varRef.type = restParamType;
            restParamAssignment.expr = arrayExpr;

            // foreach var $foreach$i in tupleTypes.length()...tupleLiteral.length() {
            //     t[t.length()] = <T> tupleLiteral[$foreach$i];
            // }
            BLangLiteral startIndexLiteral = (BLangLiteral) TreeBuilder.createLiteralExpression();
            startIndexLiteral.value = (long) tupleVarRef.expressions.size();
            startIndexLiteral.type = symTable.intType;
            BLangInvocation lengthInvocation = createLengthInvocation(pos, tupleExpr);
            BLangInvocation intRangeInvocation = replaceWithIntRange(pos, startIndexLiteral,
                    getModifiedIntRangeEndExpr(lengthInvocation));

            BLangForeach foreach = (BLangForeach) TreeBuilder.createForeachNode();
            foreach.pos = pos;
            foreach.collection = intRangeInvocation;
            types.setForeachTypedBindingPatternType(foreach);

            final BLangSimpleVariable foreachVariable = ASTBuilderUtil.createVariable(pos,
                    "$foreach$i", foreach.varType);
            foreachVariable.symbol = new BVarSymbol(0, names.fromIdNode(foreachVariable.name),
                    this.env.scope.owner.pkgID, foreachVariable.type, this.env.scope.owner);
            BLangSimpleVarRef foreachVarRef = ASTBuilderUtil.createVariableRef(pos, foreachVariable.symbol);
            foreach.variableDefinitionNode = ASTBuilderUtil.createVariableDef(pos, foreachVariable);
            foreach.isDeclaredWithVar = true;
            BLangBlockStmt foreachBody = ASTBuilderUtil.createBlockStmt(pos);

            // t[t.length()] = <T> tupleLiteral[$foreach$i];
            BLangIndexBasedAccess indexAccessExpr = ASTBuilderUtil.createIndexAccessExpr(restParam,
                    createLengthInvocation(pos, restParam));
            indexAccessExpr.type = restParamType.eType;
            createSimpleVarRefAssignmentStmt(indexAccessExpr, foreachBody, foreachVarRef, tupleVarSymbol, null);

            foreach.body = foreachBody;
            blockStmt.addStatement(foreach);
        }
    }

    private BLangInvocation createLengthInvocation(DiagnosticPos pos, BLangExpression collection) {
        BInvokableSymbol lengthInvokableSymbol = (BInvokableSymbol) symResolver
                .lookupLangLibMethod(collection.type, names.fromString(LENGTH_FUNCTION_NAME));
        BLangInvocation lengthInvocation = ASTBuilderUtil.createInvocationExprForMethod(pos, lengthInvokableSymbol,
                Lists.of(collection), symResolver);
        lengthInvocation.argExprs = lengthInvocation.requiredArgs;
        lengthInvocation.type = lengthInvokableSymbol.type.getReturnType();
        return lengthInvocation;
    }

    /**
     * This method iterate through each member of the tupleVarRef and create the relevant var ref assignment statements.
     * This method does the check for node kind of each member and call the related var ref creation method.
     *
     * Example:
     * ((a, b), c)) = (tuple)
     *
     * (a, b) is again a tuple, so it is a recursive var ref creation.
     *
     * c is a simple var, so a simple var def will be created.
     *
     */
    private void createVarRefAssignmentStmts(BLangTupleVarRef parentTupleVariable, BLangBlockStmt parentBlockStmt,
                                             BVarSymbol tupleVarSymbol, BLangIndexBasedAccess parentIndexAccessExpr) {

        final List<BLangExpression> expressions = parentTupleVariable.expressions;
        for (int index = 0; index < expressions.size(); index++) {
            BLangExpression expression = expressions.get(index);
            if (NodeKind.SIMPLE_VARIABLE_REF == expression.getKind() ||
                    NodeKind.FIELD_BASED_ACCESS_EXPR == expression.getKind() ||
                    NodeKind.INDEX_BASED_ACCESS_EXPR == expression.getKind() ||
                    NodeKind.XML_ATTRIBUTE_ACCESS_EXPR == expression.getKind()) {
                //if this is simple var, then create a simple var def stmt
                BLangLiteral indexExpr = ASTBuilderUtil.createLiteral(expression.pos, symTable.intType, (long) index);
                createSimpleVarRefAssignmentStmt((BLangVariableReference) expression, parentBlockStmt, indexExpr,
                        tupleVarSymbol, parentIndexAccessExpr);
                continue;
            }

            if (expression.getKind() == NodeKind.TUPLE_VARIABLE_REF) {
                //else recursively create the var def statements for tuple var ref
                BLangTupleVarRef tupleVarRef = (BLangTupleVarRef) expression;
                BLangLiteral indexExpr = ASTBuilderUtil.createLiteral(tupleVarRef.pos, symTable.intType, (long) index);
                BLangIndexBasedAccess arrayAccessExpr = ASTBuilderUtil.createIndexBasesAccessExpr(tupleVarRef.pos,
                        new BArrayType(symTable.anyType), tupleVarSymbol, indexExpr);
                if (parentIndexAccessExpr != null) {
                    arrayAccessExpr.expr = parentIndexAccessExpr;
                }
                createVarRefAssignmentStmts((BLangTupleVarRef) expression, parentBlockStmt, tupleVarSymbol,
                        arrayAccessExpr);
                continue;
            }

            if (expression.getKind() == NodeKind.RECORD_VARIABLE_REF) {
                //else recursively create the var def statements for record var ref
                BLangRecordVarRef recordVarRef = (BLangRecordVarRef) expression;
                BLangLiteral indexExpr = ASTBuilderUtil.createLiteral(recordVarRef.pos, symTable.intType,
                                                                      (long) index);
                BLangIndexBasedAccess arrayAccessExpr = ASTBuilderUtil.createIndexBasesAccessExpr(
                        parentTupleVariable.pos, symTable.mapType, tupleVarSymbol, indexExpr);
                if (parentIndexAccessExpr != null) {
                    arrayAccessExpr.expr = parentIndexAccessExpr;
                }
                createVarRefAssignmentStmts((BLangRecordVarRef) expression, parentBlockStmt, tupleVarSymbol,
                                            arrayAccessExpr);

                BLangRecordTypeNode recordTypeNode = TypeDefBuilderHelper.createRecordTypeNode(
                        (BRecordType) recordVarRef.type, env.enclPkg.packageID, symTable, recordVarRef.pos);
                recordTypeNode.initFunction = TypeDefBuilderHelper
                        .createInitFunctionForRecordType(recordTypeNode, env, names, symTable);
                TypeDefBuilderHelper
                        .addTypeDefinition(recordVarRef.type, recordVarRef.type.tsymbol, recordTypeNode, env);

                continue;
            }

            if (expression.getKind() == NodeKind.ERROR_VARIABLE_REF) {
                // Else recursively create the var def statements for record var ref.
                BLangErrorVarRef errorVarRef = (BLangErrorVarRef) expression;
                BLangLiteral indexExpr = ASTBuilderUtil.createLiteral(errorVarRef.pos, symTable.intType,
                        (long) index);
                BLangIndexBasedAccess arrayAccessExpr = ASTBuilderUtil.createIndexBasesAccessExpr(
                        parentTupleVariable.pos, expression.type, tupleVarSymbol, indexExpr);
                if (parentIndexAccessExpr != null) {
                    arrayAccessExpr.expr = parentIndexAccessExpr;
                }
                createVarRefAssignmentStmts((BLangErrorVarRef) expression, parentBlockStmt, tupleVarSymbol,
                        arrayAccessExpr);
            }
        }
    }

    /**
     * This method creates a assignment statement and assigns and array expression based on the given indexExpr.
     *
     */
    private void createSimpleVarRefAssignmentStmt(BLangVariableReference simpleVarRef, BLangBlockStmt parentBlockStmt,
                                                  BLangExpression indexExpr, BVarSymbol tupleVarSymbol,
                                                  BLangIndexBasedAccess parentArrayAccessExpr) {

        if (simpleVarRef.getKind() == NodeKind.SIMPLE_VARIABLE_REF) {
            Name varName = names.fromIdNode(((BLangSimpleVarRef) simpleVarRef).variableName);
            if (varName == Names.IGNORE) {
                return;
            }
        }

        BLangExpression assignmentExpr = createIndexBasedAccessExpr(simpleVarRef.type, simpleVarRef.pos,
                indexExpr, tupleVarSymbol, parentArrayAccessExpr);

        assignmentExpr = addConversionExprIfRequired(assignmentExpr, simpleVarRef.type);

        final BLangAssignment assignmentStmt = ASTBuilderUtil.createAssignmentStmt(parentBlockStmt.pos,
                parentBlockStmt);
        assignmentStmt.varRef = simpleVarRef;
        assignmentStmt.expr = assignmentExpr;
    }

    private BLangExpression createIndexBasedAccessExpr(BType varType, DiagnosticPos varPos, BLangExpression indexExpr,
                                                       BVarSymbol tupleVarSymbol, BLangIndexBasedAccess parentExpr) {

        BLangIndexBasedAccess arrayAccess = ASTBuilderUtil.createIndexBasesAccessExpr(varPos,
                symTable.anyType, tupleVarSymbol, indexExpr);
        arrayAccess.originalType = varType;

        if (parentExpr != null) {
            arrayAccess.expr = parentExpr;
        }

        final BLangExpression assignmentExpr;
        if (types.isValueType(varType)) {
            BLangTypeConversionExpr castExpr = (BLangTypeConversionExpr) TreeBuilder.createTypeConversionNode();
            castExpr.expr = arrayAccess;
            castExpr.type = varType;
            assignmentExpr = castExpr;
        } else {
            assignmentExpr = arrayAccess;
        }
        return assignmentExpr;
    }

    @Override
    public void visit(BLangRecordDestructure recordDestructure) {

        final BLangBlockStmt blockStmt = ASTBuilderUtil.createBlockStmt(recordDestructure.pos);

        BType runTimeType = new BMapType(TypeTags.MAP, symTable.anyType, null);

        String name = "$map$0";
        final BLangSimpleVariable mapVariable = ASTBuilderUtil.createVariable(recordDestructure.pos, name, runTimeType,
                null, new BVarSymbol(0, names.fromString(name), this.env.scope.owner.pkgID,
                        runTimeType, this.env.scope.owner));
        mapVariable.expr = recordDestructure.expr;
        final BLangSimpleVariableDef variableDef = ASTBuilderUtil.
                createVariableDefStmt(recordDestructure.pos, blockStmt);
        variableDef.var = mapVariable;

        //create the variable definition statements using the root block stmt created
        createVarRefAssignmentStmts(recordDestructure.varRef, blockStmt, mapVariable.symbol, null);

        //finally rewrite the populated block statement
        result = rewrite(blockStmt, env);
    }

    @Override
    public void visit(BLangErrorDestructure errorDestructure) {
        final BLangBlockStmt blockStmt = ASTBuilderUtil.createBlockStmt(errorDestructure.pos);
        String name = "$error$";
        final BLangSimpleVariable errorVar = ASTBuilderUtil.createVariable(errorDestructure.pos, name,
                symTable.errorType, null, new BVarSymbol(0, names.fromString(name),
                        this.env.scope.owner.pkgID, symTable.errorType, this.env.scope.owner));
        errorVar.expr = errorDestructure.expr;
        final BLangSimpleVariableDef variableDef = ASTBuilderUtil.createVariableDefStmt(errorDestructure.pos,
                blockStmt);
        variableDef.var = errorVar;
        createVarRefAssignmentStmts(errorDestructure.varRef, blockStmt, errorVar.symbol, null);
        result = rewrite(blockStmt, env);
    }

    private void createVarRefAssignmentStmts(BLangRecordVarRef parentRecordVarRef, BLangBlockStmt parentBlockStmt,
                                             BVarSymbol recordVarSymbol, BLangIndexBasedAccess parentIndexAccessExpr) {
        final List<BLangRecordVarRefKeyValue> variableRefList = parentRecordVarRef.recordRefFields;
        for (BLangRecordVarRefKeyValue varRefKeyValue : variableRefList) {
            BLangExpression variableReference = varRefKeyValue.variableReference;
            BLangLiteral indexExpr = ASTBuilderUtil.createLiteral(variableReference.pos, symTable.stringType,
                    varRefKeyValue.variableName.getValue());

            if (NodeKind.SIMPLE_VARIABLE_REF == variableReference.getKind() ||
                    NodeKind.FIELD_BASED_ACCESS_EXPR == variableReference.getKind() ||
                    NodeKind.INDEX_BASED_ACCESS_EXPR == variableReference.getKind() ||
                    NodeKind.XML_ATTRIBUTE_ACCESS_EXPR == variableReference.getKind()) {
                createSimpleVarRefAssignmentStmt((BLangVariableReference) variableReference, parentBlockStmt,
                        indexExpr, recordVarSymbol, parentIndexAccessExpr);
                continue;
            }

            if (NodeKind.RECORD_VARIABLE_REF == variableReference.getKind()) {
                BLangRecordVarRef recordVariable = (BLangRecordVarRef) variableReference;
                BLangIndexBasedAccess arrayAccessExpr = ASTBuilderUtil.createIndexBasesAccessExpr(
                        parentRecordVarRef.pos, symTable.mapType, recordVarSymbol, indexExpr);
                if (parentIndexAccessExpr != null) {
                    arrayAccessExpr.expr = parentIndexAccessExpr;
                }
                createVarRefAssignmentStmts(recordVariable, parentBlockStmt, recordVarSymbol, arrayAccessExpr);
                continue;
            }

            if (NodeKind.TUPLE_VARIABLE_REF == variableReference.getKind()) {
                BLangTupleVarRef tupleVariable = (BLangTupleVarRef) variableReference;
                BLangIndexBasedAccess arrayAccessExpr = ASTBuilderUtil.createIndexBasesAccessExpr(tupleVariable.pos,
                        symTable.tupleType, recordVarSymbol, indexExpr);
                if (parentIndexAccessExpr != null) {
                    arrayAccessExpr.expr = parentIndexAccessExpr;
                }
                createVarRefAssignmentStmts(tupleVariable, parentBlockStmt, recordVarSymbol, arrayAccessExpr);
                continue;
            }

            if (NodeKind.ERROR_VARIABLE_REF == variableReference.getKind()) {
                BLangIndexBasedAccess arrayAccessExpr = ASTBuilderUtil.createIndexBasesAccessExpr(variableReference.pos,
                        symTable.errorType, recordVarSymbol, indexExpr);
                if (parentIndexAccessExpr != null) {
                    arrayAccessExpr.expr = parentIndexAccessExpr;
                }
                createVarRefAssignmentStmts((BLangErrorVarRef) variableReference, parentBlockStmt, recordVarSymbol,
                        arrayAccessExpr);
            }
        }

        if (parentRecordVarRef.restParam != null) {
            // The restParam is desugared to a filter iterable operation that filters out the fields provided in the
            // record variable
            // map<any> restParam = $map$0.filter($lambdaArg$0);

            DiagnosticPos pos = parentBlockStmt.pos;
            BMapType restParamType = (BMapType) ((BLangSimpleVarRef) parentRecordVarRef.restParam).type;
            BLangSimpleVarRef variableReference;

            if (parentIndexAccessExpr != null) {
                BLangSimpleVariable mapVariable = ASTBuilderUtil.createVariable(pos, "$map$1", restParamType,
                        null, new BVarSymbol(0, names.fromString("$map$1"), this.env.scope.owner.pkgID,
                                restParamType, this.env.scope.owner));
                mapVariable.expr = parentIndexAccessExpr;
                BLangSimpleVariableDef variableDef = ASTBuilderUtil.createVariableDefStmt(pos, parentBlockStmt);
                variableDef.var = mapVariable;

                variableReference = ASTBuilderUtil.createVariableRef(pos, mapVariable.symbol);
            } else {
                variableReference = ASTBuilderUtil.createVariableRef(pos,
                        ((BLangSimpleVariableDef) parentBlockStmt.stmts.get(0)).var.symbol);
            }

            BLangSimpleVarRef restParam = (BLangSimpleVarRef) parentRecordVarRef.restParam;

            List<String> keysToRemove = parentRecordVarRef.recordRefFields.stream()
                    .map(field -> field.variableName.value)
                    .collect(Collectors.toList());

            BLangSimpleVariable filteredDetail = generateRestFilter(variableReference, pos,
                    keysToRemove, restParamType, parentBlockStmt);

            BLangSimpleVarRef varRef = ASTBuilderUtil.createVariableRef(pos, filteredDetail.symbol);

            // Create rest param variable definition
            BLangAssignment restParamAssignment = ASTBuilderUtil.createAssignmentStmt(pos, parentBlockStmt);
            restParamAssignment.varRef = restParam;
            restParamAssignment.varRef.type = restParamType;
            restParamAssignment.expr = varRef;
        }
    }

    private void createVarRefAssignmentStmts(BLangErrorVarRef parentErrorVarRef, BLangBlockStmt parentBlockStmt,
                                             BVarSymbol errorVarySymbol, BLangIndexBasedAccess parentIndexAccessExpr) {
        if (parentErrorVarRef.reason.getKind() != NodeKind.SIMPLE_VARIABLE_REF ||
                names.fromIdNode(((BLangSimpleVarRef) parentErrorVarRef.reason).variableName) != Names.IGNORE) {
            BLangAssignment reasonAssignment = ASTBuilderUtil
                    .createAssignmentStmt(parentBlockStmt.pos, parentBlockStmt);
            reasonAssignment.expr = generateErrorReasonBuiltinFunction(parentErrorVarRef.reason.pos,
                    symTable.stringType, errorVarySymbol, parentIndexAccessExpr);
            reasonAssignment.expr = addConversionExprIfRequired(reasonAssignment.expr, parentErrorVarRef.reason.type);
            reasonAssignment.varRef = parentErrorVarRef.reason;
        }

        // When no detail nor rest detail are to be destructured, we don't need to generate the detail invocation.
        if (parentErrorVarRef.detail.isEmpty() && isIgnoredErrorRefRestVar(parentErrorVarRef)) {
            return;
        }

        BLangInvocation errorDetailBuiltinFunction = generateErrorDetailBuiltinFunction(parentErrorVarRef.pos,
                errorVarySymbol,
                parentIndexAccessExpr);

        BLangSimpleVariableDef detailTempVarDef = createVarDef("$error$detail$" + errorCount++,
                                                               symTable.detailType, errorDetailBuiltinFunction,
                                                               parentErrorVarRef.pos);
        detailTempVarDef.type = symTable.detailType;
        parentBlockStmt.addStatement(detailTempVarDef);
        this.env.scope.define(names.fromIdNode(detailTempVarDef.var.name), detailTempVarDef.var.symbol);

        List<String> extractedKeys = new ArrayList<>();
        for (BLangNamedArgsExpression detail : parentErrorVarRef.detail) {
            extractedKeys.add(detail.name.value);
            BLangVariableReference ref = (BLangVariableReference) detail.expr;

            // create a index based access
            BLangExpression detailEntryVar = createIndexBasedAccessExpr(ref.type, ref.pos,
                    createStringLiteral(detail.name.pos, detail.name.value),
                    detailTempVarDef.var.symbol, null);
            if (detailEntryVar.getKind() == NodeKind.INDEX_BASED_ACCESS_EXPR) {
                BLangIndexBasedAccess bLangIndexBasedAccess = (BLangIndexBasedAccess) detailEntryVar;
                bLangIndexBasedAccess.originalType = symTable.pureType;
            }

            BLangAssignment detailAssignment = ASTBuilderUtil.createAssignmentStmt(ref.pos, parentBlockStmt);
            detailAssignment.varRef = ref;
            detailAssignment.expr = detailEntryVar;
        }

        if (!isIgnoredErrorRefRestVar(parentErrorVarRef)) {
            BLangSimpleVarRef detailVarRef = ASTBuilderUtil.createVariableRef(parentErrorVarRef.restVar.pos,
                    detailTempVarDef.var.symbol);

            BLangSimpleVariable filteredDetail = generateRestFilter(detailVarRef, parentErrorVarRef.restVar.pos,
                    extractedKeys,
                    parentErrorVarRef.restVar.type, parentBlockStmt);
            BLangAssignment restAssignment = ASTBuilderUtil.createAssignmentStmt(parentErrorVarRef.restVar.pos,
                    parentBlockStmt);
            restAssignment.varRef = parentErrorVarRef.restVar;
            restAssignment.expr = ASTBuilderUtil.createVariableRef(parentErrorVarRef.restVar.pos,
                    filteredDetail.symbol);
        }

        BErrorType errorType = (BErrorType) parentErrorVarRef.type;
        if (errorType.detailType.getKind() == TypeKind.RECORD) {
            // Create empty record init attached func
            BRecordTypeSymbol tsymbol = (BRecordTypeSymbol) errorType.detailType.tsymbol;
            tsymbol.initializerFunc = createRecordInitFunc();
            tsymbol.scope.define(tsymbol.initializerFunc.funcName, tsymbol.initializerFunc.symbol);
        }
    }

    private boolean isIgnoredErrorRefRestVar(BLangErrorVarRef parentErrorVarRef) {
        if (parentErrorVarRef.restVar == null) {
            return true;
        }
        if (parentErrorVarRef.restVar.getKind() == NodeKind.SIMPLE_VARIABLE_REF) {
            return (((BLangSimpleVarRef) parentErrorVarRef.restVar).variableName.value.equals(IGNORE.value));
        }
        return false;
    }

    @Override
    public void visit(BLangRetry retryNode) {
        DiagnosticPos pos = retryNode.retryBody.pos;
        BLangBlockStmt retryBlockStmt = ASTBuilderUtil.createBlockStmt(retryNode.pos);
        BLangSimpleVariableDef retryManagerVarDef = createRetryManagerDef(retryNode.retrySpec, retryNode.pos);
        retryBlockStmt.stmts.add(retryManagerVarDef);

        //  var $retryFunc$ = function () returns any|error {
        //    <"Content in retry block goes here">
        //  };

        BLangBlockFunctionBody retryBody = ASTBuilderUtil.createBlockFunctionBody(pos);
        BType retryReturnType = BUnionType.create(null, symTable.anyType, symTable.errorType);
        BLangType retryLambdaReturnType = ASTBuilderUtil.createTypeNode(retryReturnType);
        BLangLambdaFunction retryFunc = createLambdaFunction(pos, "$retryFunc$",
                Collections.emptyList(), retryLambdaReturnType, retryBody);
        retryBody.stmts.addAll(retryNode.retryBody.stmts);
        BVarSymbol retryFuncVarSymbol = new BVarSymbol(0, names.fromString("$retryFunc$"),
                env.scope.owner.pkgID, retryFunc.type, retryFunc.function.symbol);
        BLangSimpleVariable retryLambdaVariable = ASTBuilderUtil.createVariable(pos, "$retryFunc$",
                retryFunc.type, retryFunc, retryFuncVarSymbol);
        BLangSimpleVariableDef retryLambdaVariableDef = ASTBuilderUtil.createVariableDef(pos,
                retryLambdaVariable);
        BLangSimpleVarRef retryLambdaVarRef = new BLangSimpleVarRef.BLangLocalVarRef(retryLambdaVariable.symbol);
        retryLambdaVarRef.type = retryFuncVarSymbol.type;
        retryBlockStmt.stmts.add(retryLambdaVariableDef);

        // Add lambda function call
        //any|error $result$ = trap $retryFunc$();
        BLangInvocation retryLambdaInvocation = new BLangInvocation.BFunctionPointerInvocation(pos,
                retryLambdaVarRef, retryLambdaVariable.symbol, retryReturnType);
        retryLambdaInvocation.argExprs = new ArrayList<>();
        BLangTrapExpr retryFunctionTrapExpression = (BLangTrapExpr) TreeBuilder.createTrapExpressionNode();
        retryFunctionTrapExpression.type = retryReturnType;
        retryFunctionTrapExpression.expr = retryLambdaInvocation;

        retryFunc.capturedClosureEnv = env;

        BVarSymbol retryFunctionVarSymbol = new BVarSymbol(0, new Name("$result$"),
                env.scope.owner.pkgID, retryReturnType, env.scope.owner);
        BLangSimpleVariable retryFunctionVariable = ASTBuilderUtil.createVariable(pos, "$result$",
                retryReturnType, retryFunctionTrapExpression, retryFunctionVarSymbol);
        BLangSimpleVariableDef retryFunctionVariableDef = ASTBuilderUtil.createVariableDef(pos,
                retryFunctionVariable);
        retryBlockStmt.stmts.add(retryFunctionVariableDef);

        // create while loop: while ($result$ is error && $retryManager$.shouldRetry($result$))
        BLangSimpleVarRef retryFunctionVariableRef =
                new BLangSimpleVarRef.BLangLocalVarRef(retryFunctionVariable.symbol);
        retryFunctionVariableRef.type = retryFunctionVariable.symbol.type;

        BLangWhile whileNode = createRetryWhileLoop(pos, retryManagerVarDef, retryFunctionTrapExpression,
                retryFunctionVariableRef);
        retryBlockStmt.stmts.add(whileNode);

        if (retryNode.retryBodyReturns) {
            //  returns <TypeCast>$result$;
            BLangInvokableNode encInvokable = env.enclInvokable;
            BLangReturn returnNode = ASTBuilderUtil.createReturnStmt(pos,
                    addConversionExprIfRequired(retryFunctionVariableRef, encInvokable.returnTypeNode.type));
            retryBlockStmt.stmts.add(returnNode);
        }

        //  at this point;
        //  RetryManager $retryManager$ = new();
        //  var $retryFunc$ = function () returns any|error {
        //    <"Content in retry block goes here">
        //  };
        //  any|error $result$ = trap $retryFunc$();
        //
        //  while ($result$ is error && $retryManager$.shouldRetry($result$)) {
        //       $result$ = trap $retryFunc$();
        //  }
        //  returns <TypeCast>$result$;
        result = rewrite(retryBlockStmt, env);
    }

    protected BLangWhile createRetryWhileLoop(DiagnosticPos retryBlockPos, BLangSimpleVariableDef retryManagerVarDef,
                                            BLangExpression trapExpr, BLangSimpleVarRef result) {
        BLangWhile whileNode = (BLangWhile) TreeBuilder.createWhileNode();
        whileNode.pos = retryBlockPos;
        BLangTypeTestExpr isErrorCheck = createTypeCheckExpr(retryBlockPos, result,
                getErrorTypeNode());
        BLangSimpleVarRef retryManagerVarRef = new BLangLocalVarRef(retryManagerVarDef.var.symbol);
        retryManagerVarRef.type = retryManagerVarDef.var.symbol.type;
        BLangInvocation shouldRetryInvocation = createRetryManagerShouldRetryInvocation(retryBlockPos,
                retryManagerVarRef, result);
        whileNode.expr = ASTBuilderUtil.createBinaryExpr(retryBlockPos, isErrorCheck, shouldRetryInvocation,
                symTable.booleanType, OperatorKind.AND, null);
        BLangBlockStmt whileBlockStmnt = ASTBuilderUtil.createBlockStmt(retryBlockPos);
        BLangAssignment assignment = ASTBuilderUtil.createAssignmentStmt(retryBlockPos, result,
                trapExpr);
        whileBlockStmnt.stmts.add(assignment);
        whileNode.body = whileBlockStmnt;
        return whileNode;
    }

    protected BLangSimpleVariableDef createRetryManagerDef(BLangRetrySpec retrySpec, DiagnosticPos pos) {
        BTypeSymbol retryManagerTypeSymbol = (BObjectTypeSymbol) symTable.langInternalModuleSymbol
                .scope.lookup(names.fromString("DefaultRetryManager")).symbol;
        BType retryManagerType = retryManagerTypeSymbol.type;
        if (retrySpec.retryManagerType != null) {
            retryManagerType = retrySpec.retryManagerType.type;
        }

        //<RetryManagerType> $retryManager$ = new;
        BVarSymbol retryMangerSymbol = new BVarSymbol(0, names.fromString("$retryManager$"),
                env.scope.owner.pkgID, retryManagerType, this.env.scope.owner);
        BLangTypeInit managerInit = ASTBuilderUtil.createEmptyTypeInit(pos, retryManagerType);
        managerInit.initInvocation.requiredArgs = retrySpec.argExprs;
        BLangSimpleVariable retryManagerVariable = ASTBuilderUtil.createVariable(pos, "$retryManager$",
                retryManagerType, managerInit, retryMangerSymbol);
        return ASTBuilderUtil.createVariableDef(pos, retryManagerVariable);
    }

    BLangInvocation createRetryManagerShouldRetryInvocation(DiagnosticPos pos, BLangSimpleVarRef managerVarRef,
                                                            BLangSimpleVarRef trapResultRef) {
        BInvokableSymbol shouldRetryFuncSymbol = getShouldRetryFunc((BVarSymbol) managerVarRef.symbol).symbol;
        BLangInvocation shouldRetryInvocation = (BLangInvocation) TreeBuilder.createInvocationNode();
        shouldRetryInvocation.pos = pos;
        shouldRetryInvocation.expr = managerVarRef;
        shouldRetryInvocation.requiredArgs = Lists.of(trapResultRef);
        shouldRetryInvocation.argExprs = shouldRetryInvocation.requiredArgs;
        shouldRetryInvocation.symbol = shouldRetryFuncSymbol;
        shouldRetryInvocation.type = shouldRetryFuncSymbol.retType;
        shouldRetryInvocation.langLibInvocation = false;
        return shouldRetryInvocation;
    }

    private BAttachedFunction getShouldRetryFunc(BVarSymbol retryManagerSymbol) {
        BObjectTypeSymbol typeSymbol = (BObjectTypeSymbol) retryManagerSymbol.type.tsymbol;
        for (BAttachedFunction bAttachedFunction : typeSymbol.attachedFuncs) {
            if (bAttachedFunction.funcName.value.equals(RETRY_MANAGER_OBJECT_SHOULD_RETRY_FUNC)) {
                return bAttachedFunction;
            }
        }
        return null;
    }

    protected BLangTypeTestExpr createTypeCheckExpr(DiagnosticPos pos, BLangExpression expr, BLangType type) {
        BLangTypeTestExpr testExpr = ASTBuilderUtil.createTypeTestExpr(pos, expr, type);
        testExpr.type = symTable.booleanType;
        return testExpr;
    }

    @Override
    public void visit(BLangRetryTransaction retryTransaction) {
        BLangStatementExpression retryTransactionStmtExpr = transactionDesugar.desugar(retryTransaction, env);
        BLangExpressionStmt transactionExprStmt  = (BLangExpressionStmt) TreeBuilder.createExpressionStatementNode();
        transactionExprStmt.pos = retryTransaction.pos;
        transactionExprStmt.expr = retryTransactionStmtExpr;
        transactionExprStmt.type = symTable.nilType;
        result = rewrite(transactionExprStmt, env);
    }

    @Override
    public void visit(BLangContinue nextNode) {
        result = nextNode;
    }

    @Override
    public void visit(BLangBreak breakNode) {
        result = breakNode;
    }

    @Override
    public void visit(BLangReturn returnNode) {
        // If the return node do not have an expression, we add `done` statement instead of a return statement. This is
        // to distinguish between returning nil value specifically and not returning any value.
        if (returnNode.expr != null) {
            returnNode.expr = rewriteExpr(returnNode.expr);
        }
        result = returnNode;
    }

    @Override
    public void visit(BLangPanic panicNode) {
        panicNode.expr = rewriteExpr(panicNode.expr);
        result = panicNode;
    }

    @Override
    public void visit(BLangXMLNSStatement xmlnsStmtNode) {
        xmlnsStmtNode.xmlnsDecl = rewrite(xmlnsStmtNode.xmlnsDecl, env);
        result = xmlnsStmtNode;
    }

    @Override
    public void visit(BLangXMLNS xmlnsNode) {
        BLangXMLNS generatedXMLNSNode;
        xmlnsNode.namespaceURI = rewriteExpr(xmlnsNode.namespaceURI);
        BSymbol ownerSymbol = xmlnsNode.symbol.owner;

        // Local namespace declaration in a function/resource/action/worker
        if ((ownerSymbol.tag & SymTag.INVOKABLE) == SymTag.INVOKABLE ||
                (ownerSymbol.tag & SymTag.SERVICE) == SymTag.SERVICE) {
            generatedXMLNSNode = new BLangLocalXMLNS();
        } else {
            generatedXMLNSNode = new BLangPackageXMLNS();
        }

        generatedXMLNSNode.namespaceURI = xmlnsNode.namespaceURI;
        generatedXMLNSNode.prefix = xmlnsNode.prefix;
        generatedXMLNSNode.symbol = xmlnsNode.symbol;
        result = generatedXMLNSNode;
    }

    public void visit(BLangCompoundAssignment compoundAssignment) {

        BLangVariableReference varRef = compoundAssignment.varRef;
        if (compoundAssignment.varRef.getKind() != NodeKind.INDEX_BASED_ACCESS_EXPR) {
            // Create a new varRef if this is a simpleVarRef. Because this can be a
            // narrowed type var. In that case, lhs and rhs must be visited in two
            // different manners.
            if (varRef.getKind() == NodeKind.SIMPLE_VARIABLE_REF) {
                varRef = ASTBuilderUtil.createVariableRef(compoundAssignment.varRef.pos, varRef.symbol);
                varRef.lhsVar = true;
            }

            result = ASTBuilderUtil.createAssignmentStmt(compoundAssignment.pos, rewriteExpr(varRef),
                    rewriteExpr(compoundAssignment.modifiedExpr));
            return;
        }
        // If compound Assignment is an index based expression such as a[f(1, foo)][3][2] += y,
        // should return a block statement which is equivalent to
        // var $temp3$ = a[f(1, foo)];
        // var $temp2$ = 3;
        // var $temp1$ = 2;
        // a[$temp3$][$temp2$][$temp1$] = a[$temp3$][$temp2$][$temp1$] + y;
        List<BLangStatement> statements = new ArrayList<>();
        List<BLangSimpleVarRef> varRefs = new ArrayList<>();
        List<BType> types = new ArrayList<>();

        // Extract the index Expressions from compound assignment and create variable definitions. ex:
        // var $temp3$ = a[f(1, foo)];
        // var $temp2$ = 3;
        // var $temp1$ = 2;
        do {
            BLangSimpleVariableDef tempIndexVarDef = createVarDef("$temp" + ++indexExprCount + "$",
                    ((BLangIndexBasedAccess) varRef).indexExpr.type, ((BLangIndexBasedAccess) varRef).indexExpr,
                    compoundAssignment.pos);
            BLangSimpleVarRef tempVarRef = ASTBuilderUtil.createVariableRef(tempIndexVarDef.pos,
                    tempIndexVarDef.var.symbol);
            statements.add(0, tempIndexVarDef);
            varRefs.add(0, tempVarRef);
            types.add(0, varRef.type);

            varRef = (BLangVariableReference) ((BLangIndexBasedAccess) varRef).expr;
        } while (varRef.getKind() == NodeKind.INDEX_BASED_ACCESS_EXPR);

        // Create the index access expression. ex: c[$temp3$][$temp2$][$temp1$]
        BLangVariableReference var = varRef;
        for (int ref = 0; ref < varRefs.size(); ref++) {
            var = ASTBuilderUtil.createIndexAccessExpr(var, varRefs.get(ref));
            var.type = types.get(ref);
        }
        var.type = compoundAssignment.varRef.type;

        // Create the right hand side binary expression of the assignment. ex: c[$temp3$][$temp2$][$temp1$] + y
        BLangExpression rhsExpression = ASTBuilderUtil.createBinaryExpr(compoundAssignment.pos, var,
                compoundAssignment.expr, compoundAssignment.type, compoundAssignment.opKind, null);
        rhsExpression.type = compoundAssignment.modifiedExpr.type;

        // Create assignment statement. ex: a[$temp3$][$temp2$][$temp1$] = a[$temp3$][$temp2$][$temp1$] + y;
        BLangAssignment assignStmt = ASTBuilderUtil.createAssignmentStmt(compoundAssignment.pos, var,
                rhsExpression);

        statements.add(assignStmt);
        // Create block statement. ex: var $temp3$ = a[f(1, foo)];var $temp2$ = 3;var $temp1$ = 2;
        // a[$temp3$][$temp2$][$temp1$] = a[$temp3$][$temp2$][$temp1$] + y;
        BLangBlockStmt bLangBlockStmt = ASTBuilderUtil.createBlockStmt(compoundAssignment.pos, statements);
        result = rewrite(bLangBlockStmt, env);
    }

    @Override
    public void visit(BLangExpressionStmt exprStmtNode) {
        exprStmtNode.expr = rewriteExpr(exprStmtNode.expr);
        result = exprStmtNode;
    }

    @Override
    public void visit(BLangIf ifNode) {
        ifNode.expr = rewriteExpr(ifNode.expr);
        ifNode.body = rewrite(ifNode.body, env);
        ifNode.elseStmt = rewrite(ifNode.elseStmt, env);

        result = ifNode;
    }

    @Override
    public void visit(BLangMatch matchStmt) {
        // Here we generate an if-else statement for the match statement
        // Here is an example match statement
        //
        //  case 1 (old match)
        //
        //      match expr {
        //          int k => io:println("int value: " + k);
        //          string s => io:println("string value: " + s);
        //          json j => io:println("json value: " + s);
        //
        //      }
        //
        //  Here is how we convert the match statement to an if-else statement. The last clause should always be the
        //  else clause
        //
        //  string | int | json | any _$$_matchexpr = expr;
        //  if ( _$$_matchexpr isassignable int ){
        //      int k = (int) _$$_matchexpr; // unbox
        //      io:println("int value: " + k);
        //
        //  } else if (_$$_matchexpr isassignable string ) {
        //      string s = (string) _$$_matchexpr; // unbox
        //      io:println("string value: " + s);
        //
        //  } else if ( _$$_matchexpr isassignable float ||    // should we consider json[] as well
        //                  _$$_matchexpr isassignable boolean ||
        //                  _$$_matchexpr isassignable json) {
        //
        //  } else {
        //      // handle the last pattern
        //      any case..
        //  }
        //
        //  case 2 (new match)
        //      match expr {
        //          12 => io:println("Matched Int Value 12");
        //          35 => io:println("Matched Int Value 35");
        //          true => io:println("Matched Boolean Value true");
        //          "Hello" => io:println("Matched String Value Hello");
        //      }
        //
        //  This will be desugared as below :
        //
        //  string | int | boolean _$$_matchexpr = expr;
        //  if ((<int>_$$_matchexpr) == 12){
        //      io:println("Matched Int Value 12");
        //
        //  } else if ((<int>_$$_matchexpr) == 35) {
        //      io:println("Matched Int Value 35");
        //
        //  } else if ((<boolean>_$$_matchexpr) == true) {
        //      io:println("Matched Boolean Value true");
        //
        //  } else if ((<string>_$$_matchexpr) == "Hello") {
        //      io:println("Matched String Value Hello");
        //
        //  }

        // First create a block statement to hold generated statements
        BLangBlockStmt matchBlockStmt = (BLangBlockStmt) TreeBuilder.createBlockNode();
        matchBlockStmt.pos = matchStmt.pos;

        // Create a variable definition to store the value of the match expression
        String matchExprVarName = GEN_VAR_PREFIX.value;
        BLangSimpleVariable matchExprVar = ASTBuilderUtil.createVariable(matchStmt.expr.pos,
                matchExprVarName, matchStmt.expr.type, matchStmt.expr, new BVarSymbol(0,
                        names.fromString(matchExprVarName),
                        this.env.scope.owner.pkgID, matchStmt.expr.type, this.env.scope.owner));

        // Now create a variable definition node
        BLangSimpleVariableDef matchExprVarDef = ASTBuilderUtil.createVariableDef(matchBlockStmt.pos, matchExprVar);

        // Add the var def statement to the block statement
        //      string | int _$$_matchexpr = expr;
        matchBlockStmt.stmts.add(matchExprVarDef);

        // Create if/else blocks with typeof binary expressions for each pattern
        matchBlockStmt.stmts.add(generateIfElseStmt(matchStmt, matchExprVar));

        rewrite(matchBlockStmt, this.env);
        result = matchBlockStmt;
    }

    @Override
    public void visit(BLangForeach foreach) {
        BLangBlockStmt blockNode;

        // We need to create a new variable for the expression as well. This is needed because integer ranges can be
        // added as the expression so we cannot get the symbol in such cases.
        BVarSymbol dataSymbol = new BVarSymbol(0, names.fromString("$data$"), this.env.scope.owner.pkgID,
                foreach.collection.type, this.env.scope.owner);
        BLangSimpleVariable dataVariable = ASTBuilderUtil.createVariable(foreach.pos, "$data$",
                foreach.collection.type, foreach.collection, dataSymbol);
        BLangSimpleVariableDef dataVarDef = ASTBuilderUtil.createVariableDef(foreach.pos, dataVariable);

        // Get the symbol of the variable (collection).
        BVarSymbol collectionSymbol = dataVariable.symbol;
        switch (foreach.collection.type.tag) {
            case TypeTags.STRING:
            case TypeTags.ARRAY:
            case TypeTags.TUPLE:
            case TypeTags.XML:
            case TypeTags.MAP:
            case TypeTags.TABLE:
            case TypeTags.STREAM:
            case TypeTags.RECORD:
                BInvokableSymbol iteratorSymbol = getLangLibIteratorInvokableSymbol(collectionSymbol);
                blockNode = desugarForeachWithIteratorDef(foreach, dataVarDef, collectionSymbol, iteratorSymbol, true);
                break;
            case TypeTags.OBJECT: //We know for sure, the object is an iterable from TypeChecker phase.
                iteratorSymbol = getIterableObjectIteratorInvokableSymbol(collectionSymbol);
                blockNode = desugarForeachWithIteratorDef(foreach, dataVarDef, collectionSymbol, iteratorSymbol, false);
                break;
            default:
                blockNode = ASTBuilderUtil.createBlockStmt(foreach.pos);
                blockNode.stmts.add(0, dataVarDef);
                break;
        }

        // Rewrite the block.
        rewrite(blockNode, this.env);
        result = blockNode;
    }

    private BLangBlockStmt desugarForeachWithIteratorDef(BLangForeach foreach,
                                                         BLangSimpleVariableDef dataVariableDefinition,
                                                         BVarSymbol collectionSymbol,
                                                         BInvokableSymbol iteratorInvokableSymbol,
                                                         boolean isIteratorFuncFromLangLib) {
        BLangSimpleVariableDef iteratorVarDef = getIteratorVariableDefinition(foreach.pos, collectionSymbol,
                iteratorInvokableSymbol, isIteratorFuncFromLangLib);
        BLangBlockStmt blockNode = desugarForeachToWhile(foreach, iteratorVarDef);
        blockNode.stmts.add(0, dataVariableDefinition);
        return blockNode;
    }

    public BInvokableSymbol getIterableObjectIteratorInvokableSymbol(BVarSymbol collectionSymbol) {
        BObjectTypeSymbol typeSymbol = (BObjectTypeSymbol) collectionSymbol.type.tsymbol;
        // We know for sure at this point, the object symbol should have the __iterator method
        BAttachedFunction iteratorFunc = null;
        for (BAttachedFunction func : typeSymbol.attachedFuncs) {
            if (func.funcName.value.equals(BLangCompilerConstants.ITERABLE_OBJECT_ITERATOR_FUNC)) {
                iteratorFunc = func;
                break;
            }
        }
        BAttachedFunction function = iteratorFunc;
        return function.symbol;
    }

    BInvokableSymbol getLangLibIteratorInvokableSymbol(BVarSymbol collectionSymbol) {
        return (BInvokableSymbol) symResolver.lookupLangLibMethod(collectionSymbol.type,
                names.fromString(BLangCompilerConstants.ITERABLE_COLLECTION_ITERATOR_FUNC));
    }

    private BLangBlockStmt desugarForeachToWhile(BLangForeach foreach, BLangSimpleVariableDef varDef) {

        // We desugar the foreach statement to a while loop here.
        //
        // int[] data = [1, 2, 3];
        //
        // // Before desugaring.
        // foreach int i in data {
        //     io:println(i);
        // }
        //
        // ---------- After desugaring -------------
        //
        // int[] $data$ = data;
        //
        // abstract object {public function next() returns record {|int value;|}? $iterator$ = $data$.iterator();
        // record {|int value;|}? $result$ = $iterator$.next();
        //
        // while $result$ is record {|int value;|} {
        //     int i = $result$.value;
        //     $result$ = $iterator$.next();
        //     ....
        //     [foreach node body]
        //     ....
        // }

        // Note - any $iterator$ = $data$.iterator();
        // -------------------------------------------------------------------

        // Note - $data$.iterator();

        BVarSymbol iteratorSymbol = varDef.var.symbol;

        // Create a new symbol for the $result$.
        BVarSymbol resultSymbol = new BVarSymbol(0, names.fromString("$result$"), this.env.scope.owner.pkgID,
                foreach.nillableResultType, this.env.scope.owner);

        // Note - map<T>? $result$ = $iterator$.next();
        BLangSimpleVariableDef resultVariableDefinition = getIteratorNextVariableDefinition(foreach.pos,
                foreach.nillableResultType, iteratorSymbol, resultSymbol);

        // Note - $result$ != ()
        BLangType userDefineType = getUserDefineTypeNode(foreach.resultType);
        BLangSimpleVarRef resultReferenceInWhile = ASTBuilderUtil.createVariableRef(foreach.pos, resultSymbol);
        BLangTypeTestExpr typeTestExpr = ASTBuilderUtil
                .createTypeTestExpr(foreach.pos, resultReferenceInWhile, userDefineType);
        // create while loop: while ($result$ != ())
        BLangWhile whileNode = (BLangWhile) TreeBuilder.createWhileNode();
        whileNode.pos = foreach.pos;
        whileNode.expr = typeTestExpr;
        whileNode.body = foreach.body;

        // Note - $result$ = $iterator$.next(); < this should go after initial assignment of `item`
        BLangAssignment resultAssignment = getIteratorNextAssignment(foreach.pos, iteratorSymbol, resultSymbol);
        VariableDefinitionNode variableDefinitionNode = foreach.variableDefinitionNode;

        // Generate $result$.value
        // However, we are within the while loop. hence the $result$ can never be nil nor error.
        // Therefore cast $result$ to non-nilable type. i.e `int item = <>$result$.value;`
        BLangFieldBasedAccess valueAccessExpr = getValueAccessExpression(foreach.pos, foreach.varType, resultSymbol);
        valueAccessExpr.expr = addConversionExprIfRequired(valueAccessExpr.expr,
                types.getSafeType(valueAccessExpr.expr.type, true, false));
        variableDefinitionNode.getVariable()
                .setInitialExpression(addConversionExprIfRequired(valueAccessExpr, foreach.varType));
        whileNode.body.stmts.add(0, (BLangStatement) variableDefinitionNode);
        whileNode.body.stmts.add(1, resultAssignment);

        // Create a new block statement node.
        BLangBlockStmt blockNode = ASTBuilderUtil.createBlockStmt(foreach.pos);

        // Add iterator variable to the block.
        blockNode.addStatement(varDef);

        // Add result variable to the block.
        blockNode.addStatement(resultVariableDefinition);

        // Add the while node to the block.
        blockNode.addStatement(whileNode);
        return blockNode;
    }

    private BLangType getUserDefineTypeNode(BType type) {
        BLangUserDefinedType recordType =
                new BLangUserDefinedType(ASTBuilderUtil.createIdentifier(null, ""),
                                         ASTBuilderUtil.createIdentifier(null, ""));
        recordType.type = type;
        return recordType;
    }

    @Override
    public void visit(BLangWhile whileNode) {
        whileNode.expr = rewriteExpr(whileNode.expr);
        whileNode.body = rewrite(whileNode.body, env);
        result = whileNode;
    }

    @Override
    public void visit(BLangLock lockNode) {
        // Lock nodes will get desugared to below code
        // before desugar -
        //
        // lock {
        //      a = a + 7;
        // }
        //
        // after desugar -
        //
        // lock ;
        // var res = trap a = a + 7;
        // unlock ;
        // if (res is error) {
        //      panic res;
        // }
        BLangBlockStmt blockStmt = ASTBuilderUtil.createBlockStmt(lockNode.pos);

        BLangLockStmt lockStmt = new BLangLockStmt(lockNode.pos);
        blockStmt.addStatement(lockStmt);

        enclLocks.push(lockStmt);

        BLangLiteral nilLiteral = ASTBuilderUtil.createLiteral(lockNode.pos, symTable.nilType, Names.NIL_VALUE);
        BType nillableError = BUnionType.create(null, symTable.errorType, symTable.nilType);
        BLangStatementExpression statementExpression = createStatementExpression(lockNode.body, nilLiteral);
        statementExpression.type = symTable.nilType;

        BLangTrapExpr trapExpr = (BLangTrapExpr) TreeBuilder.createTrapExpressionNode();
        trapExpr.type = nillableError;
        trapExpr.expr = statementExpression;
        BVarSymbol nillableErrorVarSymbol = new BVarSymbol(0, names.fromString("$errorResult"),
                this.env.scope.owner.pkgID, nillableError, this.env.scope.owner);
        BLangSimpleVariable simpleVariable = ASTBuilderUtil.createVariable(lockNode.pos, "$errorResult",
                nillableError, trapExpr, nillableErrorVarSymbol);
        BLangSimpleVariableDef simpleVariableDef = ASTBuilderUtil.createVariableDef(lockNode.pos, simpleVariable);
        blockStmt.addStatement(simpleVariableDef);

        BLangUnLockStmt unLockStmt = new BLangUnLockStmt(lockNode.pos);
        unLockStmt.relatedLock = lockStmt; // Used to find the related lock to unlock.
        blockStmt.addStatement(unLockStmt);
        BLangSimpleVarRef varRef = ASTBuilderUtil.createVariableRef(lockNode.pos, nillableErrorVarSymbol);

        BLangBlockStmt ifBody = ASTBuilderUtil.createBlockStmt(lockNode.pos);
        BLangPanic panicNode = (BLangPanic) TreeBuilder.createPanicNode();
        panicNode.pos = lockNode.pos;
        panicNode.expr = addConversionExprIfRequired(varRef, symTable.errorType);
        ifBody.addStatement(panicNode);

        BLangTypeTestExpr isErrorTest =
                ASTBuilderUtil.createTypeTestExpr(lockNode.pos, varRef, getErrorTypeNode());
        isErrorTest.type = symTable.booleanType;

        BLangIf ifelse = ASTBuilderUtil.createIfElseStmt(lockNode.pos, isErrorTest, ifBody, null);
        blockStmt.addStatement(ifelse);
        result = rewrite(blockStmt, env);
        enclLocks.pop();
    }

    @Override
    public void visit(BLangLockStmt lockStmt) {
        result = lockStmt;
    }

    @Override
    public void visit(BLangUnLockStmt unLockStmt) {
        result = unLockStmt;
    }

    @Override
    public void visit(BLangTransaction transactionNode) {
        BLangStatementExpression transactionStmtExpr = transactionDesugar.desugar(transactionNode, env);
        BLangExpressionStmt transactionExprStmt  = (BLangExpressionStmt) TreeBuilder.createExpressionStatementNode();
        transactionExprStmt.pos = transactionNode.pos;
        transactionExprStmt.expr = transactionStmtExpr;
        result = rewrite(transactionExprStmt, env);
    }

    @Override
    public void visit(BLangRollback rollbackNode) {
        BLangStatementExpression rollbackStmtExpr = transactionDesugar.desugar(rollbackNode, env);
        BLangCheckedExpr checkedExpr = ASTBuilderUtil.createCheckExpr(rollbackNode.pos, rollbackStmtExpr,
                symTable.nilType);
        checkedExpr.equivalentErrorTypeList.add(symTable.errorType);
        BLangExpressionStmt rollbackExprStmt = (BLangExpressionStmt) TreeBuilder.createExpressionStatementNode();
        rollbackExprStmt.pos = rollbackNode.pos;
        rollbackExprStmt.expr = checkedExpr;
        result = rewrite(rollbackExprStmt, env);
    }

    BLangLambdaFunction createLambdaFunction(DiagnosticPos pos, String functionNamePrefix,
                                             List<BLangSimpleVariable> lambdaFunctionVariable,
                                             TypeNode returnType, BLangFunctionBody lambdaBody) {
        BLangLambdaFunction lambdaFunction = (BLangLambdaFunction) TreeBuilder.createLambdaFunctionNode();
        BLangFunction func = ASTBuilderUtil.createFunction(pos, functionNamePrefix + lambdaFunctionCount++);
        lambdaFunction.function = func;
        func.requiredParams.addAll(lambdaFunctionVariable);
        func.setReturnTypeNode(returnType);
        func.desugaredReturnType = true;
        defineFunction(func, env.enclPkg);
        lambdaFunctionVariable = func.requiredParams;

        func.body = lambdaBody;
        func.desugared = false;
        lambdaFunction.pos = pos;
        List<BType> paramTypes = new ArrayList<>();
        lambdaFunctionVariable.forEach(variable -> paramTypes.add(variable.symbol.type));
        lambdaFunction.type = new BInvokableType(paramTypes, func.symbol.type.getReturnType(),
                                                 null);
        return lambdaFunction;
    }

    private BLangLambdaFunction createLambdaFunction(DiagnosticPos pos, String functionNamePrefix,
                                                     List<BLangSimpleVariable> lambdaFunctionVariable,
                                                     TypeNode returnType, List<BLangStatement> fnBodyStmts,
                                                     SymbolEnv env, Scope trxScope) {
        BLangBlockFunctionBody body = (BLangBlockFunctionBody) TreeBuilder.createBlockFunctionBodyNode();
        body.scope = trxScope;
        SymbolEnv bodyEnv = SymbolEnv.createFuncBodyEnv(body, env);
        body.stmts = rewriteStmt(fnBodyStmts, bodyEnv);
        return createLambdaFunction(pos, functionNamePrefix, lambdaFunctionVariable, returnType, body);
    }

    private BLangLambdaFunction createLambdaFunction(DiagnosticPos pos, String functionNamePrefix,
                                                     TypeNode returnType) {
        BLangLambdaFunction lambdaFunction = (BLangLambdaFunction) TreeBuilder.createLambdaFunctionNode();
        BLangFunction func = ASTBuilderUtil.createFunction(pos, functionNamePrefix + lambdaFunctionCount++);
        lambdaFunction.function = func;
        func.setReturnTypeNode(returnType);
        func.desugaredReturnType = true;
        defineFunction(func, env.enclPkg);
        func.desugared = false;
        lambdaFunction.pos = pos;
        return lambdaFunction;
    }

    private void defineFunction(BLangFunction funcNode, BLangPackage targetPkg) {
        final BPackageSymbol packageSymbol = targetPkg.symbol;
        final SymbolEnv packageEnv = this.symTable.pkgEnvMap.get(packageSymbol);
        symbolEnter.defineNode(funcNode, packageEnv);
        packageEnv.enclPkg.functions.add(funcNode);
        packageEnv.enclPkg.topLevelNodes.add(funcNode);
    }

    @Override
    public void visit(BLangForkJoin forkJoin) {
         result = forkJoin;
    }

    // Expressions

    @Override
    public void visit(BLangLiteral literalExpr) {
        if (literalExpr.type.tag == TypeTags.ARRAY && ((BArrayType) literalExpr.type).eType.tag == TypeTags.BYTE) {
            // this is blob literal as byte array
            result = rewriteBlobLiteral(literalExpr);
            return;
        }
        result = literalExpr;
    }

    private BLangNode rewriteBlobLiteral(BLangLiteral literalExpr) {
        String[] result = getBlobTextValue((String) literalExpr.value);
        byte[] values;
        if (BASE_64.equals(result[0])) {
            values = Base64.getDecoder().decode(result[1].getBytes(StandardCharsets.UTF_8));
        } else {
            values = hexStringToByteArray(result[1]);
        }
        BLangArrayLiteral arrayLiteralNode = (BLangArrayLiteral) TreeBuilder.createArrayLiteralExpressionNode();
        arrayLiteralNode.type = literalExpr.type;
        arrayLiteralNode.pos = literalExpr.pos;
        arrayLiteralNode.exprs = new ArrayList<>();
        for (byte b : values) {
            arrayLiteralNode.exprs.add(createByteLiteral(literalExpr.pos, b));
        }
        return arrayLiteralNode;
    }

    private String[] getBlobTextValue(String blobLiteralNodeText) {
        String nodeText = blobLiteralNodeText.replaceAll(" ", "");
        String[] result = new String[2];
        result[0] = nodeText.substring(0, nodeText.indexOf('`'));
        result[1] = nodeText.substring(nodeText.indexOf('`') + 1, nodeText.lastIndexOf('`'));
        return result;
    }

    private static byte[] hexStringToByteArray(String str) {
        int len = str.length();
        byte[] data = new byte[len / 2];
        for (int i = 0; i < len; i += 2) {
            data[i / 2] = (byte) ((Character.digit(str.charAt(i), 16) << 4) + Character.digit(str.charAt(i + 1), 16));
        }
        return data;
    }

    @Override
    public void visit(BLangListConstructorExpr listConstructor) {
        listConstructor.exprs = rewriteExprs(listConstructor.exprs);
        BLangExpression expr;
        if (listConstructor.type.tag == TypeTags.TUPLE) {
            expr = new BLangTupleLiteral(listConstructor.pos, listConstructor.exprs, listConstructor.type);
            result = rewriteExpr(expr);
        } else if (listConstructor.type.tag == TypeTags.JSON) {
            expr = new BLangJSONArrayLiteral(listConstructor.exprs, new BArrayType(listConstructor.type));
            result = rewriteExpr(expr);
        } else if (getElementType(listConstructor.type).tag == TypeTags.JSON) {
            expr = new BLangJSONArrayLiteral(listConstructor.exprs, listConstructor.type);
            result = rewriteExpr(expr);
        } else if (listConstructor.type.tag == TypeTags.TYPEDESC) {
            final BLangTypedescExpr typedescExpr = new BLangTypedescExpr();
            typedescExpr.resolvedType = listConstructor.typedescType;
            typedescExpr.type = symTable.typeDesc;
            result = rewriteExpr(typedescExpr);
        } else {
            expr = new BLangArrayLiteral(listConstructor.pos, listConstructor.exprs, listConstructor.type);
            result = rewriteExpr(expr);
        }
    }

    @Override
    public void visit(BLangTableConstructorExpr tableConstructorExpr) {
        rewriteExprs(tableConstructorExpr.recordLiteralList);
        result = tableConstructorExpr;
    }

    @Override
    public void visit(BLangArrayLiteral arrayLiteral) {
        arrayLiteral.exprs = rewriteExprs(arrayLiteral.exprs);

        if (arrayLiteral.type.tag == TypeTags.JSON) {
            result = new BLangJSONArrayLiteral(arrayLiteral.exprs, new BArrayType(arrayLiteral.type));
            return;
        } else if (getElementType(arrayLiteral.type).tag == TypeTags.JSON) {
            result = new BLangJSONArrayLiteral(arrayLiteral.exprs, arrayLiteral.type);
            return;
        }
        result = arrayLiteral;
    }

    @Override
    public void visit(BLangTupleLiteral tupleLiteral) {
        if (tupleLiteral.isTypedescExpr) {
            final BLangTypedescExpr typedescExpr = new BLangTypedescExpr();
            typedescExpr.resolvedType = tupleLiteral.typedescType;
            typedescExpr.type = symTable.typeDesc;
            result = rewriteExpr(typedescExpr);
            return;
        }
        tupleLiteral.exprs.forEach(expr -> {
            BType expType = expr.impConversionExpr == null ? expr.type : expr.impConversionExpr.type;
            types.setImplicitCastExpr(expr, expType, symTable.anyType);
        });
        tupleLiteral.exprs = rewriteExprs(tupleLiteral.exprs);
        result = tupleLiteral;
    }

    @Override
    public void visit(BLangGroupExpr groupExpr) {
        if (groupExpr.isTypedescExpr) {
            final BLangTypedescExpr typedescExpr = new BLangTypedescExpr();
            typedescExpr.resolvedType = groupExpr.typedescType;
            typedescExpr.type = symTable.typeDesc;
            result = rewriteExpr(typedescExpr);
        } else {
            result = rewriteExpr(groupExpr.expression);
        }
    }

    @Override
    public void visit(BLangRecordLiteral recordLiteral) {
        List<RecordLiteralNode.RecordField> fields =  recordLiteral.fields;
        fields.sort((v1, v2) -> Boolean.compare(isComputedKey(v1), isComputedKey(v2)));
        result = rewriteExpr(rewriteMappingConstructor(recordLiteral));
    }

    @Override
    public void visit(BLangSimpleVarRef varRefExpr) {
        BLangSimpleVarRef genVarRefExpr = varRefExpr;

        // XML qualified name reference. e.g: ns0:foo
        if (varRefExpr.pkgSymbol != null && varRefExpr.pkgSymbol.tag == SymTag.XMLNS) {
            BLangXMLQName qnameExpr = new BLangXMLQName(varRefExpr.variableName);
            qnameExpr.nsSymbol = (BXMLNSSymbol) varRefExpr.pkgSymbol;
            qnameExpr.localname = varRefExpr.variableName;
            qnameExpr.prefix = varRefExpr.pkgAlias;
            qnameExpr.namespaceURI = qnameExpr.nsSymbol.namespaceURI;
            qnameExpr.isUsedInXML = false;
            qnameExpr.pos = varRefExpr.pos;
            qnameExpr.type = symTable.stringType;
            result = qnameExpr;
            return;
        }

        if (varRefExpr.symbol == null) {
            result = varRefExpr;
            return;
        }

        // Restore the original symbol
        if ((varRefExpr.symbol.tag & SymTag.VARIABLE) == SymTag.VARIABLE) {
            BVarSymbol varSymbol = (BVarSymbol) varRefExpr.symbol;
            if (varSymbol.originalSymbol != null) {
                varRefExpr.symbol = varSymbol.originalSymbol;
            }
        }

        BSymbol ownerSymbol = varRefExpr.symbol.owner;
        if ((varRefExpr.symbol.tag & SymTag.FUNCTION) == SymTag.FUNCTION &&
                varRefExpr.symbol.type.tag == TypeTags.INVOKABLE) {
            genVarRefExpr = new BLangFunctionVarRef((BVarSymbol) varRefExpr.symbol);
        } else if ((varRefExpr.symbol.tag & SymTag.TYPE) == SymTag.TYPE &&
                !((varRefExpr.symbol.tag & SymTag.CONSTANT) == SymTag.CONSTANT)) {
            genVarRefExpr = new BLangTypeLoad(varRefExpr.symbol);
        } else if ((ownerSymbol.tag & SymTag.INVOKABLE) == SymTag.INVOKABLE ||
                (ownerSymbol.tag & SymTag.LET) == SymTag.LET) {
            // Local variable in a function/resource/action/worker/let
            genVarRefExpr = new BLangLocalVarRef((BVarSymbol) varRefExpr.symbol);
        } else if ((ownerSymbol.tag & SymTag.STRUCT) == SymTag.STRUCT) {
            genVarRefExpr = new BLangFieldVarRef((BVarSymbol) varRefExpr.symbol);
        } else if ((ownerSymbol.tag & SymTag.PACKAGE) == SymTag.PACKAGE ||
                (ownerSymbol.tag & SymTag.SERVICE) == SymTag.SERVICE) {

            // TODO: The following condition can be removed once constant propagation for mapping constructor
            // TODO: is resolved #issue-21127
            if ((varRefExpr.symbol.tag & SymTag.CONSTANT) == SymTag.CONSTANT) {
                BConstantSymbol constSymbol = (BConstantSymbol) varRefExpr.symbol;
                if (constSymbol.literalType.tag <= TypeTags.BOOLEAN || constSymbol.literalType.tag == TypeTags.NIL) {
                    BLangLiteral literal = ASTBuilderUtil.createLiteral(varRefExpr.pos, constSymbol.literalType,
                            constSymbol.value.value);
                    result = rewriteExpr(addConversionExprIfRequired(literal, varRefExpr.type));
                    return;
                }
            }

            // Package variable | service variable.
            // We consider both of them as package level variables.
            genVarRefExpr = new BLangPackageVarRef((BVarSymbol) varRefExpr.symbol);

            if (!enclLocks.isEmpty()) {
                enclLocks.peek().addLockVariable((BVarSymbol) varRefExpr.symbol);
            }
        }

        genVarRefExpr.type = varRefExpr.type;
        genVarRefExpr.pos = varRefExpr.pos;

        if ((varRefExpr.lhsVar)
                || genVarRefExpr.symbol.name.equals(IGNORE)) { //TODO temp fix to get this running in bvm
            genVarRefExpr.lhsVar = varRefExpr.lhsVar;
            genVarRefExpr.type = varRefExpr.symbol.type;
            result = genVarRefExpr;
            return;
        }

        // If the the variable is not used in lhs, then add a conversion if required.
        // This is done to make the types compatible for narrowed types.
        genVarRefExpr.lhsVar = varRefExpr.lhsVar;
        BType targetType = genVarRefExpr.type;
        genVarRefExpr.type = genVarRefExpr.symbol.type;
        BLangExpression expression = addConversionExprIfRequired(genVarRefExpr, targetType);
        result = expression.impConversionExpr != null ? expression.impConversionExpr : expression;
    }

    @Override
    public void visit(BLangFieldBasedAccess fieldAccessExpr) {
        if (safeNavigate(fieldAccessExpr)) {
            result = rewriteExpr(rewriteSafeNavigationExpr(fieldAccessExpr));
            return;
        }

        BLangAccessExpression targetVarRef = fieldAccessExpr;

        // First get the type and then visit the expr. Order matters, since the desugar
        // can change the type of the expression, if it is type narrowed.
        BType varRefType = fieldAccessExpr.expr.type;
        fieldAccessExpr.expr = rewriteExpr(fieldAccessExpr.expr);
        if (!types.isSameType(fieldAccessExpr.expr.type, varRefType)) {
            fieldAccessExpr.expr = addConversionExprIfRequired(fieldAccessExpr.expr, varRefType);
        }

        BLangLiteral stringLit = createStringLiteral(fieldAccessExpr.pos, fieldAccessExpr.field.value);
        int varRefTypeTag = varRefType.tag;
        if (varRefTypeTag == TypeTags.OBJECT ||
                (varRefTypeTag == TypeTags.UNION &&
                         ((BUnionType) varRefType).getMemberTypes().iterator().next().tag == TypeTags.OBJECT)) {
            if (fieldAccessExpr.symbol != null && fieldAccessExpr.symbol.type.tag == TypeTags.INVOKABLE &&
                    ((fieldAccessExpr.symbol.flags & Flags.ATTACHED) == Flags.ATTACHED)) {
                targetVarRef = new BLangStructFunctionVarRef(fieldAccessExpr.expr, (BVarSymbol) fieldAccessExpr.symbol);
            } else {
                boolean isStoreOnCreation = fieldAccessExpr.isStoreOnCreation;

                if (!isStoreOnCreation && varRefTypeTag == TypeTags.OBJECT && env.enclInvokable != null) {
                    BInvokableSymbol originalFuncSymbol = ((BLangFunction) env.enclInvokable).originalFuncSymbol;
                    BObjectTypeSymbol objectTypeSymbol = (BObjectTypeSymbol) varRefType.tsymbol;
                    BAttachedFunction initializerFunc = objectTypeSymbol.initializerFunc;
                    BAttachedFunction generatedInitializerFunc = objectTypeSymbol.generatedInitializerFunc;

                    if ((generatedInitializerFunc != null && originalFuncSymbol == generatedInitializerFunc.symbol) ||
                            (initializerFunc != null && originalFuncSymbol == initializerFunc.symbol)) {
                        isStoreOnCreation = true;
                    }
                }

                targetVarRef = new BLangStructFieldAccessExpr(fieldAccessExpr.pos, fieldAccessExpr.expr, stringLit,
                                                              (BVarSymbol) fieldAccessExpr.symbol, false,
                                                              isStoreOnCreation);
                // Only supporting object field lock at the moment
            }
        } else if (varRefTypeTag == TypeTags.RECORD ||
                (varRefTypeTag == TypeTags.UNION &&
                         ((BUnionType) varRefType).getMemberTypes().iterator().next().tag == TypeTags.RECORD)) {
            if (fieldAccessExpr.symbol != null && fieldAccessExpr.symbol.type.tag == TypeTags.INVOKABLE
                    && ((fieldAccessExpr.symbol.flags & Flags.ATTACHED) == Flags.ATTACHED)) {
                targetVarRef = new BLangStructFunctionVarRef(fieldAccessExpr.expr, (BVarSymbol) fieldAccessExpr.symbol);
            } else {
                targetVarRef = new BLangStructFieldAccessExpr(fieldAccessExpr.pos, fieldAccessExpr.expr, stringLit,
                        (BVarSymbol) fieldAccessExpr.symbol, false, fieldAccessExpr.isStoreOnCreation);
            }
        } else if (types.isLax(varRefType)) {
            if (!(varRefType.tag == TypeTags.XML || varRefType.tag == TypeTags.XML_ELEMENT)) {
                if (varRefType.tag == TypeTags.MAP && TypeTags.isXMLTypeTag(((BMapType) varRefType).constraint.tag)) {
                    result = rewriteExpr(rewriteLaxMapAccess(fieldAccessExpr));
                    return;
                }
                // Handle unions of lax types such as json|map<json>,
                // by casting to json and creating a BLangJSONAccessExpr.
                fieldAccessExpr.expr = addConversionExprIfRequired(fieldAccessExpr.expr, symTable.jsonType);
                targetVarRef = new BLangJSONAccessExpr(fieldAccessExpr.pos, fieldAccessExpr.expr, stringLit);
            } else {
                targetVarRef = rewriteXMLAttributeOrElemNameAccess(fieldAccessExpr);
            }
        } else if (varRefTypeTag == TypeTags.MAP) {
            // TODO: 7/1/19 remove once foreach field access usage is removed.
            targetVarRef = new BLangMapAccessExpr(fieldAccessExpr.pos, fieldAccessExpr.expr, stringLit,
                                                  fieldAccessExpr.isStoreOnCreation);
        } else if (TypeTags.isXMLTypeTag(varRefTypeTag)) {
            targetVarRef = new BLangXMLAccessExpr(fieldAccessExpr.pos, fieldAccessExpr.expr, stringLit,
                    fieldAccessExpr.fieldKind);
        }

        targetVarRef.lhsVar = fieldAccessExpr.lhsVar;
        targetVarRef.type = fieldAccessExpr.type;
        targetVarRef.optionalFieldAccess = fieldAccessExpr.optionalFieldAccess;
        result = targetVarRef;
    }

    private BLangStatementExpression rewriteLaxMapAccess(BLangFieldBasedAccess fieldAccessExpr) {
        BLangStatementExpression statementExpression = new BLangStatementExpression();
        BLangBlockStmt block = new BLangBlockStmt();
        statementExpression.stmt = block;
        BUnionType fieldAccessType = BUnionType.create(null, fieldAccessExpr.type, symTable.errorType);
        DiagnosticPos pos = fieldAccessExpr.pos;
        BLangSimpleVariableDef result = createVarDef("$mapAccessResult$", fieldAccessType, null, pos);
        block.addStatement(result);
        BLangSimpleVarRef resultRef = ASTBuilderUtil.createVariableRef(pos, result.var.symbol);
        resultRef.type = fieldAccessType;
        statementExpression.type = fieldAccessType;


        // create map access expr to get the field from it.
        // if it's nil, then return error, else return xml value or what ever the map content is
        BLangLiteral mapIndex = ASTBuilderUtil.createLiteral(
                        fieldAccessExpr.field.pos, symTable.stringType, fieldAccessExpr.field.value);
        BLangMapAccessExpr mapAccessExpr = new BLangMapAccessExpr(pos, fieldAccessExpr.expr, mapIndex);
        BUnionType xmlOrNil = BUnionType.create(null, fieldAccessExpr.type, symTable.nilType);
        mapAccessExpr.type = xmlOrNil;
        BLangSimpleVariableDef mapResult = createVarDef("$mapAccess", xmlOrNil, mapAccessExpr, pos);
        BLangSimpleVarRef mapResultRef = ASTBuilderUtil.createVariableRef(pos, mapResult.var.symbol);
        block.addStatement(mapResult);

        BLangIf ifStmt = ASTBuilderUtil.createIfStmt(pos, block);

        BLangIsLikeExpr isLikeNilExpr = createIsLikeExpression(pos, mapResultRef, symTable.nilType);

        ifStmt.expr = isLikeNilExpr;
        BLangBlockStmt resultNilBody = new BLangBlockStmt();
        ifStmt.body = resultNilBody;
        BLangBlockStmt resultHasValueBody = new BLangBlockStmt();
        ifStmt.elseStmt = resultHasValueBody;



        BLangInvocation errorInvocation = (BLangInvocation) TreeBuilder.createInvocationNode();
        BLangIdentifier name = (BLangIdentifier) TreeBuilder.createIdentifierNode();
        name.setLiteral(false);
        name.setValue("error");
        errorInvocation.name = name;
        errorInvocation.pkgAlias = (BLangIdentifier) TreeBuilder.createIdentifierNode();

        errorInvocation.symbol = symTable.errorConstructor;
        errorInvocation.type = symTable.errorType;
        ArrayList<BLangExpression> errorCtorArgs = new ArrayList<>();
        errorInvocation.requiredArgs = errorCtorArgs;
        errorCtorArgs.add(createStringLiteral(pos, "{" + BLangConstants.MAP_LANG_LIB + "}InvalidKey"));
        BLangNamedArgsExpression message = new BLangNamedArgsExpression();
        message.name = ASTBuilderUtil.createIdentifier(pos, "key");
        message.expr = createStringLiteral(pos, fieldAccessExpr.field.value);
        errorCtorArgs.add(message);

        BLangSimpleVariableDef errorDef =
                createVarDef("_$_invalid_key_error", symTable.errorType, errorInvocation, pos);
        resultNilBody.addStatement(errorDef);

        BLangSimpleVarRef errorRef = ASTBuilderUtil.createVariableRef(pos, errorDef.var.symbol);

        BLangAssignment errorVarAssignment = ASTBuilderUtil.createAssignmentStmt(pos, resultNilBody);
        errorVarAssignment.varRef = resultRef;
        errorVarAssignment.expr = errorRef;

        BLangAssignment mapResultAssignment = ASTBuilderUtil.createAssignmentStmt(
                pos, resultHasValueBody);
        mapResultAssignment.varRef = resultRef;
        mapResultAssignment.expr = mapResultRef;

        statementExpression.expr = resultRef;
        return statementExpression;
    }

    private BLangAccessExpression rewriteXMLAttributeOrElemNameAccess(BLangFieldBasedAccess fieldAccessExpr) {
        ArrayList<BLangExpression> args = new ArrayList<>();

        String fieldName = fieldAccessExpr.field.value;
        if (fieldAccessExpr.fieldKind == FieldKind.WITH_NS) {
            BLangFieldBasedAccess.BLangNSPrefixedFieldBasedAccess nsPrefixAccess =
                    (BLangFieldBasedAccess.BLangNSPrefixedFieldBasedAccess) fieldAccessExpr;
            fieldName = createExpandedQName(nsPrefixAccess.nsSymbol.namespaceURI, fieldName);
        }

        // Handle element name access.
        if (fieldName.equals("_")) {
            return createLanglibXMLInvocation(fieldAccessExpr.pos, XML_INTERNAL_GET_ELEMENT_NAME_NIL_LIFTING,
                    fieldAccessExpr.expr, new ArrayList<>(), new ArrayList<>());
        }

        BLangLiteral attributeNameLiteral = createStringLiteral(fieldAccessExpr.field.pos, fieldName);
        args.add(attributeNameLiteral);
        args.add(isOptionalAccessToLiteral(fieldAccessExpr));

        return createLanglibXMLInvocation(fieldAccessExpr.pos, XML_INTERNAL_GET_ATTRIBUTE, fieldAccessExpr.expr, args,
                new ArrayList<>());
    }

    private BLangExpression isOptionalAccessToLiteral(BLangFieldBasedAccess fieldAccessExpr) {
        return rewrite(
                createLiteral(fieldAccessExpr.pos, symTable.booleanType, fieldAccessExpr.isOptionalFieldAccess()), env);
    }

    private String createExpandedQName(String nsURI, String localName) {
        return "{" + nsURI + "}" + localName;
    }

    @Override
    public void visit(BLangIndexBasedAccess indexAccessExpr) {
        if (safeNavigate(indexAccessExpr)) {
            result = rewriteExpr(rewriteSafeNavigationExpr(indexAccessExpr));
            return;
        }

        BLangIndexBasedAccess targetVarRef = indexAccessExpr;
        indexAccessExpr.indexExpr = rewriteExpr(indexAccessExpr.indexExpr);

        // First get the type and then visit the expr. Order matters, since the desugar
        // can change the type of the expression, if it is type narrowed.
        BType varRefType = indexAccessExpr.expr.type;
        indexAccessExpr.expr = rewriteExpr(indexAccessExpr.expr);
        if (!types.isSameType(indexAccessExpr.expr.type, varRefType)) {
            indexAccessExpr.expr = addConversionExprIfRequired(indexAccessExpr.expr, varRefType);
        }

        if (varRefType.tag == TypeTags.MAP) {
            targetVarRef = new BLangMapAccessExpr(indexAccessExpr.pos, indexAccessExpr.expr,
                                                  indexAccessExpr.indexExpr, indexAccessExpr.isStoreOnCreation);
        } else if (types.isSubTypeOfMapping(types.getSafeType(varRefType, true, false))) {
            targetVarRef = new BLangStructFieldAccessExpr(indexAccessExpr.pos, indexAccessExpr.expr,
                                                          indexAccessExpr.indexExpr,
                                                          (BVarSymbol) indexAccessExpr.symbol, false);
        } else if (types.isSubTypeOfList(varRefType)) {
            targetVarRef = new BLangArrayAccessExpr(indexAccessExpr.pos, indexAccessExpr.expr,
                                                    indexAccessExpr.indexExpr);
        } else if (types.isAssignable(varRefType, symTable.stringType)) {
            indexAccessExpr.expr = addConversionExprIfRequired(indexAccessExpr.expr, symTable.stringType);
            targetVarRef = new BLangStringAccessExpr(indexAccessExpr.pos, indexAccessExpr.expr,
                                                     indexAccessExpr.indexExpr);
        } else if (TypeTags.isXMLTypeTag(varRefType.tag)) {
            targetVarRef = new BLangXMLAccessExpr(indexAccessExpr.pos, indexAccessExpr.expr,
                    indexAccessExpr.indexExpr);
        } else if (varRefType.tag == TypeTags.TABLE) {
            if (targetVarRef.indexExpr.getKind() == NodeKind.TABLE_MULTI_KEY) {
                BLangTupleLiteral listConstructorExpr = new BLangTupleLiteral();
                listConstructorExpr.exprs = ((BLangTableMultiKeyExpr) indexAccessExpr.indexExpr).multiKeyIndexExprs;
                List<BType> memberTypes = new ArrayList<>();
                ((BLangTableMultiKeyExpr) indexAccessExpr.indexExpr).multiKeyIndexExprs.
                        forEach(expression -> memberTypes.add(expression.type));
                listConstructorExpr.type = new BTupleType(memberTypes);
                indexAccessExpr.indexExpr = listConstructorExpr;
            }
            targetVarRef = new BLangTableAccessExpr(indexAccessExpr.pos, indexAccessExpr.expr,
                    indexAccessExpr.indexExpr);
        }

        targetVarRef.lhsVar = indexAccessExpr.lhsVar;
        targetVarRef.type = indexAccessExpr.type;
        result = targetVarRef;
    }

    @Override
    public void visit(BLangTableMultiKeyExpr tableMultiKeyExpr) {
        rewriteExprs(tableMultiKeyExpr.multiKeyIndexExprs);
        result = tableMultiKeyExpr;
    }

    @Override
    public void visit(BLangInvocation iExpr) {
        if (iExpr.symbol != null && iExpr.symbol.kind == SymbolKind.ERROR_CONSTRUCTOR) {
            result = rewriteErrorConstructor(iExpr);
        } else if (iExpr.symbol.kind == SymbolKind.FUNCTIONAL_CONSTRUCTOR) {
            String name = ((BConstructorSymbol) iExpr.symbol).name.value;

            String internalMethodName = name.substring(0, 1).toLowerCase() + name.substring(1) + "Ctor";
            BSymbol bSymbol = symResolver.lookupLangLibMethodInModule(
                    symTable.langInternalModuleSymbol, names.fromString(internalMethodName));
            iExpr.symbol = bSymbol;
        }

        rewriteInvocation(iExpr, false);
    }

    @Override
    public void visit(BLangInvocation.BLangActionInvocation actionInvocation) {
        rewriteInvocation(actionInvocation, actionInvocation.async);
    }

    private void rewriteInvocation(BLangInvocation invocation, boolean async) {
        BLangInvocation invRef = invocation;

        if (!enclLocks.isEmpty()) {
            BLangLockStmt lock = enclLocks.peek();
            lock.lockVariables.addAll(((BInvokableSymbol) invocation.symbol).dependentGlobalVars);
        }

        // Reorder the arguments to match the original function signature.
        reorderArguments(invocation);

        invocation.requiredArgs = rewriteExprs(invocation.requiredArgs);
        fixNonRestArgTypeCastInTypeParamInvocation(invocation);

        invocation.restArgs = rewriteExprs(invocation.restArgs);

        annotationDesugar.defineStatementAnnotations(invocation.annAttachments, invocation.pos,
                                                     invocation.symbol.pkgID, invocation.symbol.owner, env);

        if (invocation.functionPointerInvocation) {
            visitFunctionPointerInvocation(invocation);
            return;
        }
        invocation.expr = rewriteExpr(invocation.expr);
        result = invRef;

        BInvokableSymbol invSym = (BInvokableSymbol) invocation.symbol;
        if (Symbols.isFlagOn(invSym.retType.flags, Flags.PARAMETERIZED)) {
            BType retType = typeBuilder.build(invSym.retType);
            invocation.type = retType;
        }

        if (invocation.expr == null) {
            fixTypeCastInTypeParamInvocation(invocation, invRef);
            if (invocation.exprSymbol == null) {
                return;
            }
            invocation.expr = ASTBuilderUtil.createVariableRef(invocation.pos, invocation.exprSymbol);
            invocation.expr = rewriteExpr(invocation.expr);
        }
        switch (invocation.expr.type.tag) {
            case TypeTags.OBJECT:
            case TypeTags.RECORD:
                if (!invocation.langLibInvocation) {
                    List<BLangExpression> argExprs = new ArrayList<>(invocation.requiredArgs);
                    argExprs.add(0, invocation.expr);
                    BLangAttachedFunctionInvocation attachedFunctionInvocation =
                            new BLangAttachedFunctionInvocation(invocation.pos, argExprs, invocation.restArgs,
                                                                invocation.symbol, invocation.type, invocation.expr,
                                                                async);
                    attachedFunctionInvocation.name = invocation.name;
                    attachedFunctionInvocation.annAttachments = invocation.annAttachments;
                    result = invRef = attachedFunctionInvocation;
                }
                break;
        }

        fixTypeCastInTypeParamInvocation(invocation, invRef);
    }

    private void fixNonRestArgTypeCastInTypeParamInvocation(BLangInvocation iExpr) {
        if (!iExpr.langLibInvocation) {
            return;
        }

        List<BLangExpression> requiredArgs = iExpr.requiredArgs;

        List<BVarSymbol> params = ((BInvokableSymbol) iExpr.symbol).params;

        // Start from index `1`, since for langlib methods index `0` will be the value itself.
        for (int i = 1; i < requiredArgs.size(); i++) {
            requiredArgs.set(i, addConversionExprIfRequired(requiredArgs.get(i), params.get(i).type));
        }
    }

    private void fixTypeCastInTypeParamInvocation(BLangInvocation iExpr, BLangInvocation genIExpr) {

        if (iExpr.langLibInvocation || TypeParamAnalyzer.containsTypeParam(((BInvokableSymbol) iExpr.symbol).retType)) {
            BType originalInvType = genIExpr.type;
            genIExpr.type = ((BInvokableSymbol) genIExpr.symbol).retType;
            BLangExpression expr = addConversionExprIfRequired(genIExpr, originalInvType);

            // Prevent adding another type conversion
            if (expr.getKind() == NodeKind.TYPE_CONVERSION_EXPR) {
                this.result = expr;
                return;
            }

            BLangTypeConversionExpr conversionExpr = (BLangTypeConversionExpr) TreeBuilder.createTypeConversionNode();
            conversionExpr.expr = genIExpr;
            conversionExpr.targetType = originalInvType;
            conversionExpr.type = originalInvType;
            conversionExpr.pos = genIExpr.pos;

            this.result = conversionExpr;
        }
    }

    private BLangInvocation rewriteErrorConstructor(BLangInvocation iExpr) {
        BLangExpression reasonExpr = iExpr.requiredArgs.get(0);
        if (reasonExpr.impConversionExpr != null &&
                reasonExpr.impConversionExpr.targetType.tag != TypeTags.STRING) {
            // Override casts to constants/finite types.
            // For reason expressions of any form, the cast has to be to string.
            reasonExpr.impConversionExpr = null;
        }
        reasonExpr = addConversionExprIfRequired(reasonExpr, symTable.stringType);
        reasonExpr = rewriteExpr(reasonExpr);
        iExpr.requiredArgs.remove(0);
        iExpr.requiredArgs.add(reasonExpr);

        BLangExpression errorDetail;
        BLangRecordLiteral recordLiteral = ASTBuilderUtil.createEmptyRecordLiteral(iExpr.pos,
                ((BErrorType) iExpr.symbol.type).detailType);
        List<BLangExpression> namedArgs = iExpr.requiredArgs.stream()
                .filter(a -> a.getKind() == NodeKind.NAMED_ARGS_EXPR)
                .collect(Collectors.toList());
        if (namedArgs.isEmpty()) {
            errorDetail = visitCloneReadonly(rewriteExpr(recordLiteral), recordLiteral.type);
        } else {
            for (BLangExpression arg : namedArgs) {
                BLangNamedArgsExpression namedArg = (BLangNamedArgsExpression) arg;
                BLangRecordLiteral.BLangRecordKeyValueField member = new BLangRecordLiteral.BLangRecordKeyValueField();
                member.key = new BLangRecordLiteral.BLangRecordKey(ASTBuilderUtil.createLiteral(namedArg.name.pos,
                        symTable.stringType, namedArg.name.value));

                if (recordLiteral.type.tag == TypeTags.RECORD) {
                    member.valueExpr = addConversionExprIfRequired(namedArg.expr, symTable.anyType);
                } else {
                    member.valueExpr = addConversionExprIfRequired(namedArg.expr, namedArg.expr.type);
                }
                recordLiteral.fields.add(member);
                iExpr.requiredArgs.remove(arg);
            }
            errorDetail = visitCloneReadonly(rewriteExpr(recordLiteral), ((BErrorType) iExpr.symbol.type).detailType);
        }
        iExpr.requiredArgs.add(errorDetail);
        return iExpr;
    }

    public void visit(BLangTypeInit typeInitExpr) {
        if (typeInitExpr.type.tag == TypeTags.STREAM) {
            result = rewriteExpr(desugarStreamTypeInit(typeInitExpr));
        } else {
            result = rewrite(desugarObjectTypeInit(typeInitExpr), env);
        }
    }

    private BLangStatementExpression desugarObjectTypeInit(BLangTypeInit typeInitExpr) {
        typeInitExpr.desugared = true;
        BLangBlockStmt blockStmt = ASTBuilderUtil.createBlockStmt(typeInitExpr.pos);

        // Person $obj$ = new;
        BType objType = getObjectType(typeInitExpr.type);
        BLangSimpleVariableDef objVarDef = createVarDef("$obj$", objType, typeInitExpr, typeInitExpr.pos);
        BLangSimpleVarRef objVarRef = ASTBuilderUtil.createVariableRef(typeInitExpr.pos, objVarDef.var.symbol);
        blockStmt.addStatement(objVarDef);
        typeInitExpr.initInvocation.exprSymbol = objVarDef.var.symbol;
        typeInitExpr.initInvocation.symbol = ((BObjectTypeSymbol) objType.tsymbol).generatedInitializerFunc.symbol;

        // init() returning nil is the common case and the type test is not needed for it.
        if (typeInitExpr.initInvocation.type.tag == TypeTags.NIL) {
            BLangExpressionStmt initInvExpr = ASTBuilderUtil.createExpressionStmt(typeInitExpr.pos, blockStmt);
            initInvExpr.expr = typeInitExpr.initInvocation;
            typeInitExpr.initInvocation.name.value = Names.GENERATED_INIT_SUFFIX.value;
            BLangStatementExpression stmtExpr = createStatementExpression(blockStmt, objVarRef);
            stmtExpr.type = objVarRef.symbol.type;
            return stmtExpr;
        }

        // var $temp$ = $obj$.init();
        BLangSimpleVariableDef initInvRetValVarDef = createVarDef("$temp$", typeInitExpr.initInvocation.type,
                                                                  typeInitExpr.initInvocation, typeInitExpr.pos);
        blockStmt.addStatement(initInvRetValVarDef);

        // Person|error $result$;
        BLangSimpleVariableDef resultVarDef = createVarDef("$result$", typeInitExpr.type, null, typeInitExpr.pos);
        blockStmt.addStatement(resultVarDef);

        // if ($temp$ is error) {
        //      $result$ = $temp$;
        // } else {
        //      $result$ = $obj$;
        // }

        // Condition
        BLangSimpleVarRef initRetValVarRefInCondition =
                ASTBuilderUtil.createVariableRef(typeInitExpr.pos, initInvRetValVarDef.var.symbol);
        BLangBlockStmt thenStmt = ASTBuilderUtil.createBlockStmt(typeInitExpr.pos);
        BLangTypeTestExpr isErrorTest =
                ASTBuilderUtil.createTypeTestExpr(typeInitExpr.pos, initRetValVarRefInCondition, getErrorTypeNode());
        isErrorTest.type = symTable.booleanType;

        // If body
        BLangSimpleVarRef thenInitRetValVarRef =
                ASTBuilderUtil.createVariableRef(typeInitExpr.pos, initInvRetValVarDef.var.symbol);
        BLangSimpleVarRef thenResultVarRef =
                ASTBuilderUtil.createVariableRef(typeInitExpr.pos, resultVarDef.var.symbol);
        BLangAssignment errAssignment =
                ASTBuilderUtil.createAssignmentStmt(typeInitExpr.pos, thenResultVarRef, thenInitRetValVarRef);
        thenStmt.addStatement(errAssignment);

        // Else body
        BLangSimpleVarRef elseResultVarRef =
                ASTBuilderUtil.createVariableRef(typeInitExpr.pos, resultVarDef.var.symbol);
        BLangAssignment objAssignment =
                ASTBuilderUtil.createAssignmentStmt(typeInitExpr.pos, elseResultVarRef, objVarRef);
        BLangBlockStmt elseStmt = ASTBuilderUtil.createBlockStmt(typeInitExpr.pos);
        elseStmt.addStatement(objAssignment);

        BLangIf ifelse = ASTBuilderUtil.createIfElseStmt(typeInitExpr.pos, isErrorTest, thenStmt, elseStmt);
        blockStmt.addStatement(ifelse);

        BLangSimpleVarRef resultVarRef =
                ASTBuilderUtil.createVariableRef(typeInitExpr.pos, resultVarDef.var.symbol);
        BLangStatementExpression stmtExpr = createStatementExpression(blockStmt, resultVarRef);
        stmtExpr.type = resultVarRef.symbol.type;
        return stmtExpr;
    }

    private BLangInvocation desugarStreamTypeInit(BLangTypeInit typeInitExpr) {
        BInvokableSymbol symbol = (BInvokableSymbol) symTable.langInternalModuleSymbol.scope
                .lookup(Names.CONSTRUCT_STREAM).symbol;
        BType targetType = ((BStreamType) typeInitExpr.type).constraint;
        BType errorType = ((BStreamType) typeInitExpr.type).error;
        BType typedescType = new BTypedescType(targetType, symTable.typeDesc.tsymbol);
        BLangTypedescExpr typedescExpr = new BLangTypedescExpr();
        typedescExpr.resolvedType = targetType;
        typedescExpr.type = typedescType;
        BLangExpression iteratorObj = typeInitExpr.argsExpr.get(0);

        BLangInvocation streamConstructInvocation = ASTBuilderUtil.createInvocationExprForMethod(
                typeInitExpr.pos, symbol, new ArrayList<>(Lists.of(typedescExpr, iteratorObj)),
                symResolver);
        streamConstructInvocation.type = new BStreamType(TypeTags.STREAM, targetType, errorType, null);
        return streamConstructInvocation;
    }

    private BLangSimpleVariableDef createVarDef(String name, BType type, BLangExpression expr, DiagnosticPos pos) {
        BSymbol objSym = symResolver.lookupSymbolInMainSpace(env, names.fromString(name));
        if (objSym == null || objSym == symTable.notFoundSymbol) {
            objSym = new BVarSymbol(0, names.fromString(name), this.env.scope.owner.pkgID, type, this.env.scope.owner);
        }
        BLangSimpleVariable objVar = ASTBuilderUtil.createVariable(pos, "$" + name + "$", type, expr,
                (BVarSymbol) objSym);
        BLangSimpleVariableDef objVarDef = ASTBuilderUtil.createVariableDef(pos);
        objVarDef.var = objVar;
        objVarDef.type = objVar.type;
        return objVarDef;
    }

    private BType getObjectType(BType type) {
        if (type.tag == TypeTags.OBJECT) {
            return type;
        } else if (type.tag == TypeTags.UNION) {
            return ((BUnionType) type).getMemberTypes().stream()
                    .filter(t -> t.tag == TypeTags.OBJECT)
                    .findFirst()
                    .orElse(symTable.noType);
        }

        throw new IllegalStateException("None object type '" + type.toString() + "' found in object init context");
    }

    BLangErrorType getErrorTypeNode() {
        BLangErrorType errorTypeNode = (BLangErrorType) TreeBuilder.createErrorTypeNode();
        errorTypeNode.type = symTable.errorType;
        return errorTypeNode;
    }

    @Override
    public void visit(BLangTernaryExpr ternaryExpr) {
        /*
         * First desugar to if-else:
         *
         * T $result$;
         * if () {
         *    $result$ = thenExpr;
         * } else {
         *    $result$ = elseExpr;
         * }
         *
         */
        BLangSimpleVariableDef resultVarDef = createVarDef("$ternary_result$", ternaryExpr.type, null, ternaryExpr.pos);
        BLangBlockStmt thenBody = ASTBuilderUtil.createBlockStmt(ternaryExpr.pos);
        BLangBlockStmt elseBody = ASTBuilderUtil.createBlockStmt(ternaryExpr.pos);

        // Create then assignment
        BLangSimpleVarRef thenResultVarRef = ASTBuilderUtil.createVariableRef(ternaryExpr.pos, resultVarDef.var.symbol);
        BLangAssignment thenAssignment =
                ASTBuilderUtil.createAssignmentStmt(ternaryExpr.pos, thenResultVarRef, ternaryExpr.thenExpr);
        thenBody.addStatement(thenAssignment);

        // Create else assignment
        BLangSimpleVarRef elseResultVarRef = ASTBuilderUtil.createVariableRef(ternaryExpr.pos, resultVarDef.var.symbol);
        BLangAssignment elseAssignment =
                ASTBuilderUtil.createAssignmentStmt(ternaryExpr.pos, elseResultVarRef, ternaryExpr.elseExpr);
        elseBody.addStatement(elseAssignment);

        // Then make it a expression-statement, with expression being the $result$
        BLangSimpleVarRef resultVarRef = ASTBuilderUtil.createVariableRef(ternaryExpr.pos, resultVarDef.var.symbol);
        BLangIf ifElse = ASTBuilderUtil.createIfElseStmt(ternaryExpr.pos, ternaryExpr.expr, thenBody, elseBody);

        BLangBlockStmt blockStmt = ASTBuilderUtil.createBlockStmt(ternaryExpr.pos, Lists.of(resultVarDef, ifElse));
        BLangStatementExpression stmtExpr = createStatementExpression(blockStmt, resultVarRef);
        stmtExpr.type = ternaryExpr.type;

        result = rewriteExpr(stmtExpr);
    }

    @Override
    public void visit(BLangWaitExpr waitExpr) {
        // Wait for any
        if (waitExpr.getExpression().getKind() == NodeKind.BINARY_EXPR) {
            waitExpr.exprList = collectAllBinaryExprs((BLangBinaryExpr) waitExpr.getExpression(), new ArrayList<>());
        } else { // Wait for one
            waitExpr.exprList = Collections.singletonList(rewriteExpr(waitExpr.getExpression()));
        }
        result = waitExpr;
    }

    private List<BLangExpression> collectAllBinaryExprs(BLangBinaryExpr binaryExpr, List<BLangExpression> exprs) {
        visitBinaryExprOfWait(binaryExpr.lhsExpr, exprs);
        visitBinaryExprOfWait(binaryExpr.rhsExpr, exprs);
        return exprs;
    }

    private void visitBinaryExprOfWait(BLangExpression expr, List<BLangExpression> exprs) {
        if (expr.getKind() == NodeKind.BINARY_EXPR) {
            collectAllBinaryExprs((BLangBinaryExpr) expr, exprs);
        } else {
            expr = rewriteExpr(expr);
            exprs.add(expr);
        }
    }

    @Override
    public void visit(BLangWaitForAllExpr waitExpr) {
        waitExpr.keyValuePairs.forEach(keyValue -> {
            if (keyValue.valueExpr != null) {
                keyValue.valueExpr = rewriteExpr(keyValue.valueExpr);
            } else {
                keyValue.keyExpr = rewriteExpr(keyValue.keyExpr);
            }
        });
        BLangExpression expr = new BLangWaitForAllExpr.BLangWaitLiteral(waitExpr.keyValuePairs, waitExpr.type);
        result = rewriteExpr(expr);
    }

    @Override
    public void visit(BLangTrapExpr trapExpr) {
        trapExpr.expr = rewriteExpr(trapExpr.expr);
        if (trapExpr.expr.type.tag != TypeTags.NIL) {
            trapExpr.expr = addConversionExprIfRequired(trapExpr.expr, trapExpr.type);
        }
        result = trapExpr;
    }

    @Override
    public void visit(BLangBinaryExpr binaryExpr) {
        if (binaryExpr.opKind == OperatorKind.HALF_OPEN_RANGE || binaryExpr.opKind == OperatorKind.CLOSED_RANGE) {
            if (binaryExpr.opKind == OperatorKind.HALF_OPEN_RANGE) {
                binaryExpr.rhsExpr = getModifiedIntRangeEndExpr(binaryExpr.rhsExpr);
            }
            result = rewriteExpr(replaceWithIntRange(binaryExpr.pos, binaryExpr.lhsExpr, binaryExpr.rhsExpr));
            return;
        }

        if (binaryExpr.opKind == OperatorKind.AND || binaryExpr.opKind == OperatorKind.OR) {
            visitBinaryLogicalExpr(binaryExpr);
            return;
        }

        OperatorKind binaryOpKind = binaryExpr.opKind;

        if (binaryOpKind == OperatorKind.ADD || binaryOpKind == OperatorKind.SUB ||
                binaryOpKind == OperatorKind.MUL || binaryOpKind == OperatorKind.DIV ||
                binaryOpKind == OperatorKind.MOD || binaryOpKind == OperatorKind.BITWISE_AND ||
                binaryOpKind == OperatorKind.BITWISE_OR || binaryOpKind == OperatorKind.BITWISE_XOR) {
            checkByteTypeIncompatibleOperations(binaryExpr);
        }

        binaryExpr.lhsExpr = rewriteExpr(binaryExpr.lhsExpr);
        binaryExpr.rhsExpr = rewriteExpr(binaryExpr.rhsExpr);
        result = binaryExpr;

        int rhsExprTypeTag = binaryExpr.rhsExpr.type.tag;
        int lhsExprTypeTag = binaryExpr.lhsExpr.type.tag;

        // Check for int and byte ==, != or === comparison and add type conversion to int for byte
        if (rhsExprTypeTag != lhsExprTypeTag && (binaryExpr.opKind == OperatorKind.EQUAL ||
                                                         binaryExpr.opKind == OperatorKind.NOT_EQUAL ||
                                                         binaryExpr.opKind == OperatorKind.REF_EQUAL ||
                                                         binaryExpr.opKind == OperatorKind.REF_NOT_EQUAL)) {
            if (lhsExprTypeTag == TypeTags.INT && rhsExprTypeTag == TypeTags.BYTE) {
                binaryExpr.rhsExpr = createTypeCastExpr(binaryExpr.rhsExpr, symTable.intType);
                return;
            }

            if (lhsExprTypeTag == TypeTags.BYTE && rhsExprTypeTag == TypeTags.INT) {
                binaryExpr.lhsExpr = createTypeCastExpr(binaryExpr.lhsExpr, symTable.intType);
                return;
            }
        }

        // Check lhs and rhs type compatibility
        if (lhsExprTypeTag == rhsExprTypeTag) {
            return;
        }

        if (TypeTags.isStringTypeTag(lhsExprTypeTag) && binaryExpr.opKind == OperatorKind.ADD) {
            // string + xml ==> (xml string) + xml
            if (TypeTags.isXMLTypeTag(rhsExprTypeTag)) {
                binaryExpr.lhsExpr = ASTBuilderUtil.createXMLTextLiteralNode(binaryExpr, binaryExpr.lhsExpr,
                        binaryExpr.lhsExpr.pos, symTable.xmlType);
                return;
            }
            binaryExpr.rhsExpr = createTypeCastExpr(binaryExpr.rhsExpr, binaryExpr.lhsExpr.type);
            return;
        }

        if (TypeTags.isStringTypeTag(rhsExprTypeTag) && binaryExpr.opKind == OperatorKind.ADD) {
            // xml + string ==> xml + (xml string)
            if (TypeTags.isXMLTypeTag(lhsExprTypeTag)) {
                binaryExpr.rhsExpr = ASTBuilderUtil.createXMLTextLiteralNode(binaryExpr, binaryExpr.rhsExpr,
                        binaryExpr.rhsExpr.pos, symTable.xmlType);
                return;
            }
            binaryExpr.lhsExpr = createTypeCastExpr(binaryExpr.lhsExpr, binaryExpr.rhsExpr.type);
            return;
        }

        if (lhsExprTypeTag == TypeTags.DECIMAL) {
            binaryExpr.rhsExpr = createTypeCastExpr(binaryExpr.rhsExpr, binaryExpr.lhsExpr.type);
            return;
        }

        if (rhsExprTypeTag == TypeTags.DECIMAL) {
            binaryExpr.lhsExpr = createTypeCastExpr(binaryExpr.lhsExpr, binaryExpr.rhsExpr.type);
            return;
        }

        if (lhsExprTypeTag == TypeTags.FLOAT) {
            binaryExpr.rhsExpr = createTypeCastExpr(binaryExpr.rhsExpr, binaryExpr.lhsExpr.type);
            return;
        }

        if (rhsExprTypeTag == TypeTags.FLOAT) {
            binaryExpr.lhsExpr = createTypeCastExpr(binaryExpr.lhsExpr, binaryExpr.rhsExpr.type);
        }
    }

    private BLangInvocation replaceWithIntRange(DiagnosticPos pos, BLangExpression lhsExpr, BLangExpression rhsExpr) {
        BInvokableSymbol symbol = (BInvokableSymbol) symTable.langInternalModuleSymbol.scope
                .lookup(Names.CREATE_INT_RANGE).symbol;
        BLangInvocation createIntRangeInvocation = ASTBuilderUtil.createInvocationExprForMethod(pos, symbol,
                new ArrayList<>(Lists.of(lhsExpr, rhsExpr)), symResolver);
        createIntRangeInvocation.type = symTable.intRangeType;
        return createIntRangeInvocation;
    }

    private void checkByteTypeIncompatibleOperations(BLangBinaryExpr binaryExpr) {
        if (binaryExpr.expectedType == null) {
            return;
        }

        int rhsExprTypeTag = binaryExpr.rhsExpr.type.tag;
        int lhsExprTypeTag = binaryExpr.lhsExpr.type.tag;
        if (rhsExprTypeTag != TypeTags.BYTE && lhsExprTypeTag != TypeTags.BYTE) {
            return;
        }

        int resultTypeTag = binaryExpr.expectedType.tag;
        if (resultTypeTag == TypeTags.INT) {
            if (rhsExprTypeTag == TypeTags.BYTE) {
                binaryExpr.rhsExpr = addConversionExprIfRequired(binaryExpr.rhsExpr, symTable.intType);
            }

            if (lhsExprTypeTag == TypeTags.BYTE) {
                binaryExpr.lhsExpr = addConversionExprIfRequired(binaryExpr.lhsExpr, symTable.intType);
            }
        }
    }

    /**
     * This method checks whether given binary expression is related to shift operation.
     * If its true, then both lhs and rhs of the binary expression will be converted to 'int' type.
     * <p>
     * byte a = 12;
     * byte b = 34;
     * int i = 234;
     * int j = -4;
     * <p>
     * true: where binary expression's expected type is 'int'
     * int i1 = a >> b;
     * int i2 = a << b;
     * int i3 = a >> i;
     * int i4 = a << i;
     * int i5 = i >> j;
     * int i6 = i << j;
     */
    private boolean isBitwiseShiftOperation(BLangBinaryExpr binaryExpr) {
        return binaryExpr.opKind == OperatorKind.BITWISE_LEFT_SHIFT ||
                binaryExpr.opKind == OperatorKind.BITWISE_RIGHT_SHIFT ||
                binaryExpr.opKind == OperatorKind.BITWISE_UNSIGNED_RIGHT_SHIFT;
    }

    public void visit(BLangElvisExpr elvisExpr) {
        BLangMatchExpression matchExpr = ASTBuilderUtil.createMatchExpression(elvisExpr.lhsExpr);
        matchExpr.patternClauses.add(getMatchNullPatternGivenExpression(elvisExpr.pos,
                rewriteExpr(elvisExpr.rhsExpr)));
        matchExpr.type = elvisExpr.type;
        matchExpr.pos = elvisExpr.pos;
        result = rewriteExpr(matchExpr);
    }

    @Override
    public void visit(BLangUnaryExpr unaryExpr) {
        if (OperatorKind.BITWISE_COMPLEMENT == unaryExpr.operator) {
            // If this is a bitwise complement (~) expression, then we desugar it to a binary xor expression with -1,
            // which is same as doing a bitwise 2's complement operation.
            rewriteBitwiseComplementOperator(unaryExpr);
            return;
        }
        unaryExpr.expr = rewriteExpr(unaryExpr.expr);
        result = unaryExpr;
    }

    /**
     * This method desugar a bitwise complement (~) unary expressions into a bitwise xor binary expression as below.
     * Example : ~a  -> a ^ -1;
     * ~ 11110011 -> 00001100
     * 11110011 ^ 11111111 -> 00001100
     *
     * @param unaryExpr the bitwise complement expression
     */
    private void rewriteBitwiseComplementOperator(BLangUnaryExpr unaryExpr) {
        final DiagnosticPos pos = unaryExpr.pos;
        final BLangBinaryExpr binaryExpr = (BLangBinaryExpr) TreeBuilder.createBinaryExpressionNode();
        binaryExpr.pos = pos;
        binaryExpr.opKind = OperatorKind.BITWISE_XOR;
        binaryExpr.lhsExpr = unaryExpr.expr;
        if (TypeTags.BYTE == unaryExpr.type.tag) {
            binaryExpr.type = symTable.byteType;
            binaryExpr.rhsExpr = ASTBuilderUtil.createLiteral(pos, symTable.byteType, 0xffL);
            binaryExpr.opSymbol = (BOperatorSymbol) symResolver.resolveBinaryOperator(OperatorKind.BITWISE_XOR,
                    symTable.byteType, symTable.byteType);
        } else {
            binaryExpr.type = symTable.intType;
            binaryExpr.rhsExpr = ASTBuilderUtil.createLiteral(pos, symTable.intType, -1L);
            binaryExpr.opSymbol = (BOperatorSymbol) symResolver.resolveBinaryOperator(OperatorKind.BITWISE_XOR,
                    symTable.intType, symTable.intType);
        }
        result = rewriteExpr(binaryExpr);
    }

    @Override
    public void visit(BLangTypeConversionExpr conversionExpr) {
        // Usually the parameter for a type-cast-expr includes a type-descriptor.
        // However, it is also allowed for the parameter to consist only of annotations; in
        // this case, the only effect of the type cast is for the contextually expected
        // type for expression to be augmented with the specified annotations.

        // No actual type-cast is implied here.
        if (conversionExpr.typeNode == null && !conversionExpr.annAttachments.isEmpty()) {
            result = rewriteExpr(conversionExpr.expr);
            return;
        }
        conversionExpr.typeNode = rewrite(conversionExpr.typeNode, env);
        if (conversionExpr.type.tag == TypeTags.STRING && conversionExpr.expr.type.tag == TypeTags.XML_TEXT) {
            result = convertXMLTextToString(conversionExpr);
            return;
        }
        conversionExpr.expr = rewriteExpr(conversionExpr.expr);
        result = conversionExpr;
    }

    private BLangExpression convertXMLTextToString(BLangTypeConversionExpr conversionExpr) {
        BLangInvocation invocationNode = createLanglibXMLInvocation(conversionExpr.pos, XML_GET_CONTENT_OF_TEXT,
                conversionExpr.expr, new ArrayList<>(), new ArrayList<>());
        BLangSimpleVariableDef tempVarDef = createVarDef("$$__xml_string__$$",
                conversionExpr.targetType, invocationNode, conversionExpr.pos);
        BLangSimpleVarRef tempVarRef = ASTBuilderUtil.createVariableRef(conversionExpr.pos, tempVarDef.var.symbol);

        BLangBlockStmt blockStmt = ASTBuilderUtil.createBlockStmt(conversionExpr.pos);
        blockStmt.addStatement(tempVarDef);
        BLangStatementExpression stmtExpr = ASTBuilderUtil.createStatementExpression(blockStmt, tempVarRef);
        stmtExpr.type = conversionExpr.type;
        return rewrite(stmtExpr, env);
    }

    @Override
    public void visit(BLangLambdaFunction bLangLambdaFunction) {
        // Collect all the lambda functions.
        env.enclPkg.lambdaFunctions.add(bLangLambdaFunction);
        result = bLangLambdaFunction;
    }

    @Override
    public void visit(BLangArrowFunction bLangArrowFunction) {
        BLangFunction bLangFunction = (BLangFunction) TreeBuilder.createFunctionNode();
        bLangFunction.setName(bLangArrowFunction.functionName);

        BLangLambdaFunction lambdaFunction = (BLangLambdaFunction) TreeBuilder.createLambdaFunctionNode();
        lambdaFunction.pos = bLangArrowFunction.pos;
        bLangFunction.addFlag(Flag.LAMBDA);
        lambdaFunction.function = bLangFunction;

        // Create function body with return node
        BLangValueType returnType = (BLangValueType) TreeBuilder.createValueTypeNode();
        returnType.type = bLangArrowFunction.body.expr.type;
        bLangFunction.setReturnTypeNode(returnType);
        bLangFunction.setBody(populateArrowExprBodyBlock(bLangArrowFunction));

        bLangArrowFunction.params.forEach(bLangFunction::addParameter);
        lambdaFunction.parent = bLangArrowFunction.parent;
        lambdaFunction.type = bLangArrowFunction.funcType;

        // Create function symbol.
        BLangFunction funcNode = lambdaFunction.function;
        BInvokableSymbol funcSymbol = Symbols.createFunctionSymbol(Flags.asMask(funcNode.flagSet),
                new Name(funcNode.name.value), env.enclPkg.symbol.pkgID, bLangArrowFunction.funcType,
                env.enclEnv.enclVarSym, true);
        SymbolEnv invokableEnv = SymbolEnv.createFunctionEnv(funcNode, funcSymbol.scope, env);
        defineInvokableSymbol(funcNode, funcSymbol, invokableEnv);

        List<BVarSymbol> paramSymbols = funcNode.requiredParams.stream().peek(varNode -> {
            Scope enclScope = invokableEnv.scope;
            varNode.symbol.kind = SymbolKind.FUNCTION;
            varNode.symbol.owner = invokableEnv.scope.owner;
            enclScope.define(varNode.symbol.name, varNode.symbol);
        }).map(varNode -> varNode.symbol).collect(Collectors.toList());

        funcSymbol.params = paramSymbols;
        funcSymbol.restParam = getRestSymbol(funcNode);
        funcSymbol.retType = funcNode.returnTypeNode.type;

        // Create function type.
        List<BType> paramTypes = paramSymbols.stream().map(paramSym -> paramSym.type).collect(Collectors.toList());
        funcNode.type = new BInvokableType(paramTypes, getRestType(funcSymbol), funcNode.returnTypeNode.type, null);

        lambdaFunction.function.pos = bLangArrowFunction.pos;
        lambdaFunction.function.body.pos = bLangArrowFunction.pos;
        // At this phase lambda function is semantically correct. Therefore simply env can be assigned.
        lambdaFunction.capturedClosureEnv = env;
        rewrite(lambdaFunction.function, env);
        env.enclPkg.addFunction(lambdaFunction.function);
        bLangArrowFunction.function = lambdaFunction.function;
        result = rewriteExpr(lambdaFunction);
    }

    private void defineInvokableSymbol(BLangInvokableNode invokableNode, BInvokableSymbol funcSymbol,
                                       SymbolEnv invokableEnv) {
        invokableNode.symbol = funcSymbol;
        funcSymbol.scope = new Scope(funcSymbol);
        invokableEnv.scope = funcSymbol.scope;
    }

    @Override
    public void visit(BLangXMLQName xmlQName) {
        result = xmlQName;
    }

    @Override
    public void visit(BLangXMLAttribute xmlAttribute) {
        xmlAttribute.name = rewriteExpr(xmlAttribute.name);
        xmlAttribute.value = rewriteExpr(xmlAttribute.value);
        result = xmlAttribute;
    }

    @Override
    public void visit(BLangXMLElementLiteral xmlElementLiteral) {
        xmlElementLiteral.startTagName = rewriteExpr(xmlElementLiteral.startTagName);
        xmlElementLiteral.endTagName = rewriteExpr(xmlElementLiteral.endTagName);
        xmlElementLiteral.modifiedChildren = rewriteExprs(xmlElementLiteral.modifiedChildren);
        xmlElementLiteral.attributes = rewriteExprs(xmlElementLiteral.attributes);

        // Separate the in-line namepsace declarations and attributes.
        Iterator<BLangXMLAttribute> attributesItr = xmlElementLiteral.attributes.iterator();
        while (attributesItr.hasNext()) {
            BLangXMLAttribute attribute = attributesItr.next();
            if (!attribute.isNamespaceDeclr) {
                continue;
            }

            // Create namepace declaration for all in-line namespace declarations
            BLangXMLNS xmlns;
            if ((xmlElementLiteral.scope.owner.tag & SymTag.PACKAGE) == SymTag.PACKAGE) {
                xmlns = new BLangPackageXMLNS();
            } else {
                xmlns = new BLangLocalXMLNS();
            }
            xmlns.namespaceURI = attribute.value.concatExpr;
            xmlns.prefix = ((BLangXMLQName) attribute.name).localname;
            xmlns.symbol = attribute.symbol;

            xmlElementLiteral.inlineNamespaces.add(xmlns);
        }

        result = xmlElementLiteral;
    }

    @Override
    public void visit(BLangXMLTextLiteral xmlTextLiteral) {
        xmlTextLiteral.concatExpr = rewriteExpr(constructStringTemplateConcatExpression(xmlTextLiteral.textFragments));
        result = xmlTextLiteral;
    }

    @Override
    public void visit(BLangXMLCommentLiteral xmlCommentLiteral) {
        xmlCommentLiteral.concatExpr = rewriteExpr(
                constructStringTemplateConcatExpression(xmlCommentLiteral.textFragments));
        result = xmlCommentLiteral;
    }

    @Override
    public void visit(BLangXMLProcInsLiteral xmlProcInsLiteral) {
        xmlProcInsLiteral.target = rewriteExpr(xmlProcInsLiteral.target);
        xmlProcInsLiteral.dataConcatExpr =
                rewriteExpr(constructStringTemplateConcatExpression(xmlProcInsLiteral.dataFragments));
        result = xmlProcInsLiteral;
    }

    @Override
    public void visit(BLangXMLQuotedString xmlQuotedString) {
        xmlQuotedString.concatExpr = rewriteExpr(
                constructStringTemplateConcatExpression(xmlQuotedString.textFragments));
        result = xmlQuotedString;
    }

    @Override
    public void visit(BLangStringTemplateLiteral stringTemplateLiteral) {
        result = rewriteExpr(constructStringTemplateConcatExpression(stringTemplateLiteral.exprs));
    }

    /**
     * The raw template literal gets desugared to a type init expression. For each literal, a new object class type
     * def is generated from the object type. The type init expression creates an instance of this generated object
     * type. For example, consider the following statements:
     *      string name = "Pubudu";
     *      'object:RawTemplate rt = `Hello ${name}!`;
     *
     * The raw template literal above is desugared to:
     *      type RawTemplate$Impl$0 object {
     *          public string[] strings = ["Hello ", "!"];
     *          public (any|error)[] insertions;
     *
     *          function init((any|error)[] insertions) {
     *              self.insertions = insertions;
     *          }
     *      };
     *
     *      // somewhere in code
     *      'object:RawTemplate rt = new RawTemplate$Impl$0([name]);
     *
     * @param rawTemplateLiteral The raw template literal to be desugared.
     */
    @Override
    public void visit(BLangRawTemplateLiteral rawTemplateLiteral) {
        DiagnosticPos pos = rawTemplateLiteral.pos;
        BObjectType objType = (BObjectType) rawTemplateLiteral.type;
        BLangTypeDefinition objClassDef = desugarTemplateLiteralObjectTypedef(rawTemplateLiteral.strings, objType, pos);
        BObjectType classObjType = (BObjectType) objClassDef.type;

        BVarSymbol insertionsSym = classObjType.fields.get("insertions").symbol;
        BLangListConstructorExpr insertionsList = ASTBuilderUtil.createEmptyArrayLiteral(pos, insertionsSym.type);
        insertionsList.exprs.addAll(rawTemplateLiteral.insertions);
        insertionsList.expectedType = insertionsSym.type;

        // Create an instance of the generated object class
        BLangTypeInit typeNewExpr = ASTBuilderUtil.createEmptyTypeInit(pos, classObjType);
        typeNewExpr.argsExpr.add(insertionsList);
        typeNewExpr.initInvocation.argExprs.add(insertionsList);
        typeNewExpr.initInvocation.requiredArgs.add(insertionsList);

        result = rewriteExpr(typeNewExpr);
    }

    /**
<<<<<<< HEAD
     * This method desugars a raw template literal object class for the provided raw template object type as follows:
=======
     * This method desugars a raw template literal object class for the provided raw template object type as follows.
>>>>>>> fd82f348
     * A literal defined as 'object:RawTemplate rt = `Hello ${name}!`;
     * is desugared to,
     *      type $anonType$0 object {
     *          public string[] strings = ["Hello ", "!"];
     *          public (any|error)[] insertions;
     *
     *          function init((any|error)[] insertions) {
     *              self.insertions = insertions;
     *          }
     *      };
     * @param strings    The string portions of the literal
     * @param objectType The abstract object type for which an object class needs to be generated
     * @param pos        The diagnostic position info for the type node
     * @return Returns the generated concrete object class def
     */
    private BLangTypeDefinition desugarTemplateLiteralObjectTypedef(List<BLangLiteral> strings, BObjectType objectType,
                                                                    DiagnosticPos pos) {
        // TODO: Use the anon model helper to generate the object name?
        BObjectTypeSymbol tSymbol = (BObjectTypeSymbol) objectType.tsymbol;
        Name objectClassName = names.fromString(anonModelHelper.getNextAnonymousTypeKey(env.enclPkg.packageID));
        final int updatedFlags = Flags.unset(tSymbol.flags, Flags.ABSTRACT);
        BObjectTypeSymbol classTSymbol = (BObjectTypeSymbol) Symbols
                .createObjectSymbol(updatedFlags, objectClassName, env.enclPkg.packageID, null,
                                    env.enclPkg.symbol);

        // Create a new concrete, class type for the provided abstract object type
        BObjectType objectClassType = new BObjectType(classTSymbol, updatedFlags);
        objectClassType.fields = objectType.fields;
        classTSymbol.type = objectClassType;

        // Create a new object type node and a type def from the concrete class type
        BLangObjectTypeNode objectClassNode = TypeDefBuilderHelper.createObjectTypeNode(objectClassType, pos);
        BLangTypeDefinition typeDef = TypeDefBuilderHelper.addTypeDefinition(objectClassType, objectClassType.tsymbol,
                                                                             objectClassNode, env);
        typeDef.name = ASTBuilderUtil.createIdentifier(pos, objectClassType.tsymbol.name.value);
        typeDef.pos = pos;

        // Create a list constructor expr for the strings field. This gets assigned to the corresponding field in the
        // object since this needs to be initialized in the generated init method.
        BType stringsType = objectClassType.fields.get("strings").symbol.type;
        BLangListConstructorExpr stringsList = ASTBuilderUtil.createEmptyArrayLiteral(pos, stringsType);
        stringsList.exprs.addAll(strings);
        stringsList.expectedType = stringsType;
        objectClassNode.fields.get(0).expr = stringsList;

        // Create the init() method
        BLangFunction userDefinedInitFunction = createUserDefinedObjectInitFn(objectClassNode, env);
        objectClassNode.initFunction = userDefinedInitFunction;
        env.enclPkg.functions.add(userDefinedInitFunction);
        env.enclPkg.topLevelNodes.add(userDefinedInitFunction);

        // Create the initializer method for initializing default values
        BLangFunction tempGeneratedInitFunction = createGeneratedInitializerFunction(objectClassNode, env);
        tempGeneratedInitFunction.clonedEnv = SymbolEnv.createFunctionEnv(tempGeneratedInitFunction,
                                                                          tempGeneratedInitFunction.symbol.scope, env);
        this.semanticAnalyzer.analyzeNode(tempGeneratedInitFunction, env);
        objectClassNode.generatedInitFunction = tempGeneratedInitFunction;
        env.enclPkg.functions.add(objectClassNode.generatedInitFunction);
        env.enclPkg.topLevelNodes.add(objectClassNode.generatedInitFunction);

        return rewrite(typeDef, env);
    }

    /**
     * Creates a user-defined init() method for the provided object type node. If there are fields without default
     * values specified in the type node, this will add parameters for those fields in the init() method and assign the
     * param values to the respective fields in the method body.
     *
     * @param objectTypeNode The object type node for which the init() method is generated
     * @param env            The symbol env for the object type node
     * @return The generated init() method
     */
    private BLangFunction createUserDefinedObjectInitFn(BLangObjectTypeNode objectTypeNode, SymbolEnv env) {
        BLangFunction initFunction =
                TypeDefBuilderHelper.createInitFunctionForStructureType(objectTypeNode, env,
                                                                        Names.USER_DEFINED_INIT_SUFFIX, names,
                                                                        symTable);
        BObjectTypeSymbol typeSymbol = ((BObjectTypeSymbol) objectTypeNode.type.tsymbol);
        typeSymbol.initializerFunc = new BAttachedFunction(Names.USER_DEFINED_INIT_SUFFIX, initFunction.symbol,
                                                           (BInvokableType) initFunction.type);
        objectTypeNode.initFunction = initFunction;
        initFunction.returnTypeNode.type = symTable.nilType;

        BLangBlockFunctionBody initFuncBody = (BLangBlockFunctionBody) initFunction.body;
        BInvokableType initFnType = (BInvokableType) initFunction.type;
        for (BLangSimpleVariable field : objectTypeNode.fields) {
            if (field.expr != null) {
                continue;
            }
            BVarSymbol fieldSym = field.symbol;
            BVarSymbol paramSym = new BVarSymbol(Flags.FINAL, fieldSym.name, this.env.scope.owner.pkgID, fieldSym.type,
                                                 initFunction.symbol);
            BLangSimpleVariable param = ASTBuilderUtil.createVariable(objectTypeNode.pos, fieldSym.name.value,
                                                                      fieldSym.type, null, paramSym);
            param.flagSet.add(Flag.FINAL);
            initFunction.symbol.scope.define(paramSym.name, paramSym);
            initFunction.symbol.params.add(paramSym);
            initFnType.paramTypes.add(param.type);
            initFunction.requiredParams.add(param);

            BLangSimpleVarRef paramRef = ASTBuilderUtil.createVariableRef(initFunction.pos, paramSym);
            BLangAssignment fieldInit = createStructFieldUpdate(initFunction, paramRef, fieldSym, field.type,
                                                                initFunction.receiver.symbol, field.name);
            initFuncBody.addStatement(fieldInit);
        }

        return initFunction;
    }

    @Override
    public void visit(BLangWorkerSend workerSendNode) {
        workerSendNode.expr = visitCloneInvocation(rewriteExpr(workerSendNode.expr), workerSendNode.expr.type);
        if (workerSendNode.keyExpr != null) {
            workerSendNode.keyExpr = rewriteExpr(workerSendNode.keyExpr);
        }
        result = workerSendNode;
    }

    @Override
    public void visit(BLangWorkerSyncSendExpr syncSendExpr) {
        syncSendExpr.expr = visitCloneInvocation(rewriteExpr(syncSendExpr.expr), syncSendExpr.expr.type);
        result = syncSendExpr;
    }

    @Override
    public void visit(BLangWorkerReceive workerReceiveNode) {
        if (workerReceiveNode.keyExpr != null) {
            workerReceiveNode.keyExpr = rewriteExpr(workerReceiveNode.keyExpr);
        }
        result = workerReceiveNode;
    }

    @Override
    public void visit(BLangWorkerFlushExpr workerFlushExpr) {
        workerFlushExpr.workerIdentifierList = workerFlushExpr.cachedWorkerSendStmts
                .stream().map(send -> send.workerIdentifier).distinct().collect(Collectors.toList());
        result = workerFlushExpr;
    }

    @Override
    public void visit(BLangTransactionalExpr transactionalExpr) {
        BInvokableSymbol isTransactionalSymbol = (BInvokableSymbol) symResolver.
                lookupSymbolInMainSpace(symTable.pkgEnvMap.get(getTransactionSymbol(env)), IS_TRANSACTIONAL);
        result = ASTBuilderUtil
                .createInvocationExprMethod(transactionalExpr.pos, isTransactionalSymbol, Collections.emptyList(),
                        Collections.emptyList(), symResolver);
    }

    @Override
    public void visit(BLangCommitExpr commitExpr) {
        BLangStatementExpression stmtExpr = transactionDesugar.desugar(commitExpr, env);
        result = rewriteExpr(stmtExpr);
    }

    @Override
    public void visit(BLangXMLAttributeAccess xmlAttributeAccessExpr) {
        xmlAttributeAccessExpr.indexExpr = rewriteExpr(xmlAttributeAccessExpr.indexExpr);
        xmlAttributeAccessExpr.expr = rewriteExpr(xmlAttributeAccessExpr.expr);

        if (xmlAttributeAccessExpr.indexExpr != null
                && xmlAttributeAccessExpr.indexExpr.getKind() == NodeKind.XML_QNAME) {
            ((BLangXMLQName) xmlAttributeAccessExpr.indexExpr).isUsedInXML = true;
        }

        xmlAttributeAccessExpr.desugared = true;

        // When XmlAttributeAccess expression is not a LHS target of a assignment and not a part of a index access
        // it will be converted to a 'map<string>.convert(xmlRef@)'
        if (xmlAttributeAccessExpr.lhsVar || xmlAttributeAccessExpr.indexExpr != null) {
            result = xmlAttributeAccessExpr;
        } else {
            result = rewriteExpr(xmlAttributeAccessExpr);
        }
    }

    // Generated expressions. Following expressions are not part of the original syntax
    // tree which is coming out of the parser

    @Override
    public void visit(BLangLocalVarRef localVarRef) {
        result = localVarRef;
    }

    @Override
    public void visit(BLangFieldVarRef fieldVarRef) {
        result = fieldVarRef;
    }

    @Override
    public void visit(BLangPackageVarRef packageVarRef) {
        result = packageVarRef;
    }

    @Override
    public void visit(BLangFunctionVarRef functionVarRef) {
        result = functionVarRef;
    }

    @Override
    public void visit(BLangStructFieldAccessExpr fieldAccessExpr) {
        result = fieldAccessExpr;
    }

    @Override
    public void visit(BLangStructFunctionVarRef functionVarRef) {
        result = functionVarRef;
    }

    @Override
    public void visit(BLangMapAccessExpr mapKeyAccessExpr) {
        result = mapKeyAccessExpr;
    }

    @Override
    public void visit(BLangArrayAccessExpr arrayIndexAccessExpr) {
        result = arrayIndexAccessExpr;
    }

    @Override
    public void visit(BLangTupleAccessExpr arrayIndexAccessExpr) {
        result = arrayIndexAccessExpr;
    }

    @Override
    public void visit(BLangTableAccessExpr tableKeyAccessExpr) {
        result = tableKeyAccessExpr;
    }

    @Override
    public void visit(BLangMapLiteral mapLiteral) {
        result = mapLiteral;
    }

    @Override
    public void visit(BLangStructLiteral structLiteral) {
        result = structLiteral;
    }

    @Override
    public void visit(BLangWaitForAllExpr.BLangWaitLiteral waitLiteral) {
        result = waitLiteral;
    }

    @Override
    public void visit(BLangXMLElementAccess xmlElementAccess) {
        //todo: _ = short hand for getElementName;
        // todo: we need to handle multiple elements x.<a|b|c>
        xmlElementAccess.expr = rewriteExpr(xmlElementAccess.expr);

        ArrayList<BLangExpression> filters = expandFilters(xmlElementAccess.filters);

        BLangInvocation invocationNode = createLanglibXMLInvocation(xmlElementAccess.pos, XML_INTERNAL_GET_ELEMENTS,
                xmlElementAccess.expr, new ArrayList<>(), filters);
        result = rewriteExpr(invocationNode);
    }

    private ArrayList<BLangExpression> expandFilters(List<BLangXMLElementFilter> filters) {
        Map<Name, BXMLNSSymbol> nameBXMLNSSymbolMap = symResolver.resolveAllNamespaces(env);
        BXMLNSSymbol defaultNSSymbol = nameBXMLNSSymbolMap.get(names.fromString(XMLConstants.DEFAULT_NS_PREFIX));
        String defaultNS = defaultNSSymbol != null ? defaultNSSymbol.namespaceURI : null;

        ArrayList<BLangExpression> args = new ArrayList<>();
        for (BLangXMLElementFilter filter : filters) {
            BSymbol nsSymbol = symResolver.lookupSymbolInPrefixSpace(env, names.fromString(filter.namespace));
            if (nsSymbol == symTable.notFoundSymbol) {
                if (defaultNS != null && !filter.name.equals("*")) {
                    String expandedName = createExpandedQName(defaultNS, filter.name);
                    args.add(createStringLiteral(filter.elemNamePos, expandedName));
                } else {
                    args.add(createStringLiteral(filter.elemNamePos, filter.name));
                }
            } else {
                BXMLNSSymbol bxmlnsSymbol = (BXMLNSSymbol) nsSymbol;
                String expandedName = createExpandedQName(bxmlnsSymbol.namespaceURI, filter.name);
                BLangLiteral stringLiteral = createStringLiteral(filter.elemNamePos, expandedName);
                args.add(stringLiteral);
            }
        }
        return args;
    }

    private BLangInvocation createLanglibXMLInvocation(DiagnosticPos pos, String functionName,
                                                       BLangExpression invokeOnExpr,
                                                       ArrayList<BLangExpression> args,
                                                       ArrayList<BLangExpression> restArgs) {
        invokeOnExpr = rewriteExpr(invokeOnExpr);

        BLangInvocation invocationNode = (BLangInvocation) TreeBuilder.createInvocationNode();
        invocationNode.pos = pos;
        BLangIdentifier name = (BLangIdentifier) TreeBuilder.createIdentifierNode();
        name.setLiteral(false);
        name.setValue(functionName);
        name.pos = pos;
        invocationNode.name = name;
        invocationNode.pkgAlias = (BLangIdentifier) TreeBuilder.createIdentifierNode();

        invocationNode.expr = invokeOnExpr;

        invocationNode.symbol = symResolver.lookupLangLibMethod(symTable.xmlType, names.fromString(functionName));

        ArrayList<BLangExpression> requiredArgs = new ArrayList<>();
        requiredArgs.add(invokeOnExpr);
        requiredArgs.addAll(args);
        invocationNode.requiredArgs = requiredArgs;
        invocationNode.restArgs = rewriteExprs(restArgs);

        invocationNode.type = ((BInvokableType) invocationNode.symbol.type).getReturnType();
        invocationNode.langLibInvocation = true;
        return invocationNode;
    }

    @Override
    public void visit(BLangXMLNavigationAccess xmlNavigation) {
        xmlNavigation.expr = rewriteExpr(xmlNavigation.expr);
        xmlNavigation.childIndex = rewriteExpr(xmlNavigation.childIndex);

        ArrayList<BLangExpression> filters = expandFilters(xmlNavigation.filters);

        // xml/**/<elemName>
        if (xmlNavigation.navAccessType == XMLNavigationAccess.NavAccessType.DESCENDANTS) {
            BLangInvocation invocationNode = createLanglibXMLInvocation(xmlNavigation.pos,
                    XML_INTERNAL_SELECT_DESCENDANTS, xmlNavigation.expr, new ArrayList<>(), filters);
            result = rewriteExpr(invocationNode);
        } else if (xmlNavigation.navAccessType == XMLNavigationAccess.NavAccessType.CHILDREN) {
            // xml/*
            BLangInvocation invocationNode = createLanglibXMLInvocation(xmlNavigation.pos, XML_INTERNAL_CHILDREN,
                    xmlNavigation.expr, new ArrayList<>(), new ArrayList<>());
            result = rewriteExpr(invocationNode);
        } else {
            BLangExpression childIndexExpr;
            // xml/<elem>
            if (xmlNavigation.childIndex == null) {
                childIndexExpr = new BLangLiteral(Long.valueOf(-1), symTable.intType);
            } else {
                // xml/<elem>[index]
                childIndexExpr = xmlNavigation.childIndex;
            }
            ArrayList<BLangExpression> args = new ArrayList<>();
            args.add(rewriteExpr(childIndexExpr));

            BLangInvocation invocationNode = createLanglibXMLInvocation(xmlNavigation.pos,
                    XML_INTERNAL_GET_FILTERED_CHILDREN_FLAT, xmlNavigation.expr, args, filters);
            result = rewriteExpr(invocationNode);
        }
    }

    @Override
    public void visit(BLangIsAssignableExpr assignableExpr) {
        assignableExpr.lhsExpr = rewriteExpr(assignableExpr.lhsExpr);
        result = assignableExpr;
    }

    @Override
    public void visit(BFunctionPointerInvocation fpInvocation) {
        result = fpInvocation;
    }

    @Override
    public void visit(BLangTypedescExpr typedescExpr) {
        typedescExpr.typeNode = rewrite(typedescExpr.typeNode, env);
        result = typedescExpr;
    }

    @Override
    public void visit(BLangIntRangeExpression intRangeExpression) {
        if (!intRangeExpression.includeStart) {
            intRangeExpression.startExpr = getModifiedIntRangeStartExpr(intRangeExpression.startExpr);
        }
        if (!intRangeExpression.includeEnd) {
            intRangeExpression.endExpr = getModifiedIntRangeEndExpr(intRangeExpression.endExpr);
        }

        intRangeExpression.startExpr = rewriteExpr(intRangeExpression.startExpr);
        intRangeExpression.endExpr = rewriteExpr(intRangeExpression.endExpr);
        result = intRangeExpression;
    }

    @Override
    public void visit(BLangRestArgsExpression bLangVarArgsExpression) {
        result = rewriteExpr(bLangVarArgsExpression.expr);
    }

    @Override
    public void visit(BLangNamedArgsExpression bLangNamedArgsExpression) {
        bLangNamedArgsExpression.expr = rewriteExpr(bLangNamedArgsExpression.expr);
        result = bLangNamedArgsExpression.expr;
    }

    @Override
    public void visit(BLangMatchExpression bLangMatchExpression) {
        // Add the implicit default pattern, that returns the original expression's value.
        addMatchExprDefaultCase(bLangMatchExpression);

        // Create a temp local var to hold the temp result of the match expression
        // eg: T a;
        String matchTempResultVarName = GEN_VAR_PREFIX.value + "temp_result";
        BLangSimpleVariable tempResultVar = ASTBuilderUtil.createVariable(bLangMatchExpression.pos,
                matchTempResultVarName, bLangMatchExpression.type, null,
                new BVarSymbol(0, names.fromString(matchTempResultVarName), this.env.scope.owner.pkgID,
                        bLangMatchExpression.type, this.env.scope.owner));

        BLangSimpleVariableDef tempResultVarDef =
                ASTBuilderUtil.createVariableDef(bLangMatchExpression.pos, tempResultVar);
        tempResultVarDef.desugared = true;

        BLangBlockStmt stmts = ASTBuilderUtil.createBlockStmt(bLangMatchExpression.pos, Lists.of(tempResultVarDef));
        List<BLangMatchTypedBindingPatternClause> patternClauses = new ArrayList<>();

        for (int i = 0; i < bLangMatchExpression.patternClauses.size(); i++) {
            BLangMatchExprPatternClause pattern = bLangMatchExpression.patternClauses.get(i);
            pattern.expr = rewriteExpr(pattern.expr);

            // Create var ref for the temp result variable
            // eg: var ref for 'a'
            BLangVariableReference tempResultVarRef =
                    ASTBuilderUtil.createVariableRef(bLangMatchExpression.pos, tempResultVar.symbol);

            // Create an assignment node. Add a conversion from rhs to lhs of the pattern, if required.
            pattern.expr = addConversionExprIfRequired(pattern.expr, tempResultVarRef.type);
            BLangAssignment assignmentStmt =
                    ASTBuilderUtil.createAssignmentStmt(pattern.pos, tempResultVarRef, pattern.expr);
            BLangBlockStmt patternBody = ASTBuilderUtil.createBlockStmt(pattern.pos, Lists.of(assignmentStmt));

            // Create the pattern
            // R b => a = b;
            patternClauses.add(ASTBuilderUtil.createMatchStatementPattern(pattern.pos, pattern.variable, patternBody));
        }

        stmts.addStatement(ASTBuilderUtil.createMatchStatement(bLangMatchExpression.pos, bLangMatchExpression.expr,
                patternClauses));
        BLangVariableReference tempResultVarRef =
                ASTBuilderUtil.createVariableRef(bLangMatchExpression.pos, tempResultVar.symbol);
        BLangStatementExpression statementExpr = createStatementExpression(stmts, tempResultVarRef);
        statementExpr.type = bLangMatchExpression.type;
        result = rewriteExpr(statementExpr);
    }

    @Override
    public void visit(BLangCheckedExpr checkedExpr) {
        visitCheckAndCheckPanicExpr(checkedExpr, false);
    }

    @Override
    public void visit(BLangCheckPanickedExpr checkedExpr) {
        visitCheckAndCheckPanicExpr(checkedExpr, true);
    }

    private void visitCheckAndCheckPanicExpr(BLangCheckedExpr checkedExpr, boolean isCheckPanic) {
        //
        //  person p = bar(check foo()); // foo(): person | error
        //
        //    ==>
        //
        //  person _$$_;
        //  switch foo() {
        //      person p1 => _$$_ = p1;
        //      error e1 => return e1 or throw e1
        //  }
        //  person p = bar(_$$_);

        // Create a temporary variable to hold the checked expression result value e.g. _$$_
        String checkedExprVarName = GEN_VAR_PREFIX.value;
        BLangSimpleVariable checkedExprVar = ASTBuilderUtil.createVariable(checkedExpr.pos,
                checkedExprVarName, checkedExpr.type, null, new BVarSymbol(0,
                        names.fromString(checkedExprVarName),
                        this.env.scope.owner.pkgID, checkedExpr.type, this.env.scope.owner));
        BLangSimpleVariableDef checkedExprVarDef = ASTBuilderUtil.createVariableDef(checkedExpr.pos, checkedExprVar);
        checkedExprVarDef.desugared = true;

        // Create the pattern to match the success case
        BLangMatchTypedBindingPatternClause patternSuccessCase =
                getSafeAssignSuccessPattern(checkedExprVar.pos, checkedExprVar.symbol.type, true,
                        checkedExprVar.symbol, null);
        BLangMatchTypedBindingPatternClause patternErrorCase = getSafeAssignErrorPattern(checkedExpr.pos,
                this.env.scope.owner, checkedExpr.equivalentErrorTypeList, isCheckPanic);

        // Create the match statement
        BLangMatch matchStmt = ASTBuilderUtil.createMatchStatement(checkedExpr.pos, checkedExpr.expr,
                new ArrayList<BLangMatchTypedBindingPatternClause>() {{
                    add(patternSuccessCase);
                    add(patternErrorCase);
                }});

        // Create the block statement
        BLangBlockStmt generatedStmtBlock = ASTBuilderUtil.createBlockStmt(checkedExpr.pos,
                new ArrayList<BLangStatement>() {{
                    add(checkedExprVarDef);
                    add(matchStmt);
                }});

        // Create the variable ref expression for the checkedExprVar
        BLangSimpleVarRef tempCheckedExprVarRef = ASTBuilderUtil.createVariableRef(
                checkedExpr.pos, checkedExprVar.symbol);

        BLangStatementExpression statementExpr = createStatementExpression(
                generatedStmtBlock, tempCheckedExprVarRef);
        statementExpr.type = checkedExpr.type;
        result = rewriteExpr(statementExpr);
    }

    @Override
    public void visit(BLangServiceConstructorExpr serviceConstructorExpr) {
        final BLangTypeInit typeInit = ASTBuilderUtil.createEmptyTypeInit(serviceConstructorExpr.pos,
                serviceConstructorExpr.serviceNode.serviceTypeDefinition.symbol.type);
        serviceConstructorExpr.serviceNode.annAttachments.forEach(attachment ->  rewrite(attachment, env));
        result = rewriteExpr(typeInit);
    }

    @Override
    public void visit(BLangTypeTestExpr typeTestExpr) {
        BLangExpression expr = typeTestExpr.expr;
        if (types.isValueType(expr.type)) {
            addConversionExprIfRequired(expr, symTable.anyType);
        }
        typeTestExpr.expr = rewriteExpr(expr);
        typeTestExpr.typeNode = rewrite(typeTestExpr.typeNode, env);
        result = typeTestExpr;
    }

    @Override
    public void visit(BLangAnnotAccessExpr annotAccessExpr) {
        BLangBinaryExpr binaryExpr = (BLangBinaryExpr) TreeBuilder.createBinaryExpressionNode();
        binaryExpr.pos = annotAccessExpr.pos;
        binaryExpr.opKind = OperatorKind.ANNOT_ACCESS;
        binaryExpr.lhsExpr = annotAccessExpr.expr;
        binaryExpr.rhsExpr = ASTBuilderUtil.createLiteral(annotAccessExpr.pkgAlias.pos, symTable.stringType,
                                                          annotAccessExpr.annotationSymbol.bvmAlias());
        binaryExpr.type = annotAccessExpr.type;
        binaryExpr.opSymbol = new BOperatorSymbol(names.fromString(OperatorKind.ANNOT_ACCESS.value()), null,
                                                  new BInvokableType(Lists.of(binaryExpr.lhsExpr.type,
                                                                              binaryExpr.rhsExpr.type),
                                                          annotAccessExpr.type, null), null);
        result = rewriteExpr(binaryExpr);
    }

    @Override
    public void visit(BLangIsLikeExpr isLikeExpr) {
        isLikeExpr.expr = rewriteExpr(isLikeExpr.expr);
        result = isLikeExpr;
    }

    @Override
    public void visit(BLangStatementExpression bLangStatementExpression) {
        bLangStatementExpression.expr = rewriteExpr(bLangStatementExpression.expr);
        bLangStatementExpression.stmt = rewrite(bLangStatementExpression.stmt, env);
        result = bLangStatementExpression;
    }

    @Override
    public void visit(BLangQueryExpr queryExpr) {
        BLangStatementExpression stmtExpr = queryDesugar.desugar(queryExpr, env);
        result = rewrite(stmtExpr, env);
    }

    @Override
    public void visit(BLangQueryAction queryAction) {
        BLangStatementExpression stmtExpr = queryDesugar.desugar(queryAction, env);
        result = rewrite(stmtExpr, env);
    }

    @Override
    public void visit(BLangJSONArrayLiteral jsonArrayLiteral) {
        jsonArrayLiteral.exprs = rewriteExprs(jsonArrayLiteral.exprs);
        result = jsonArrayLiteral;
    }

    @Override
    public void visit(BLangConstant constant) {

        BConstantSymbol constSymbol = constant.symbol;
        if (constSymbol.literalType.tag <= TypeTags.BOOLEAN || constSymbol.literalType.tag == TypeTags.NIL) {
            if (constSymbol.literalType.tag != TypeTags.NIL && constSymbol.value.value == null) {
                throw new IllegalStateException();
            }
            BLangLiteral literal = ASTBuilderUtil.createLiteral(constant.expr.pos, constSymbol.literalType,
                    constSymbol.value.value);
            constant.expr = rewriteExpr(literal);
        } else {
            constant.expr = rewriteExpr(constant.expr);
        }
        constant.annAttachments.forEach(attachment ->  rewrite(attachment, env));
        result = constant;
    }

    @Override
    public void visit(BLangIgnoreExpr ignoreExpr) {
        result = ignoreExpr;
    }

    @Override
    public void visit(BLangConstRef constantRef) {
        result = ASTBuilderUtil.createLiteral(constantRef.pos, constantRef.type, constantRef.value);
    }

    // private functions

    // Foreach desugar helper method.
    BLangSimpleVariableDef getIteratorVariableDefinition(DiagnosticPos pos, BVarSymbol collectionSymbol,
                                                                 BInvokableSymbol iteratorInvokableSymbol,
                                                                 boolean isIteratorFuncFromLangLib) {


        BLangSimpleVarRef dataReference = ASTBuilderUtil.createVariableRef(pos, collectionSymbol);
        BLangInvocation iteratorInvocation = (BLangInvocation) TreeBuilder.createInvocationNode();
        iteratorInvocation.pos = pos;
        iteratorInvocation.expr = dataReference;
        iteratorInvocation.symbol = iteratorInvokableSymbol;
        iteratorInvocation.type = iteratorInvokableSymbol.retType;
        iteratorInvocation.argExprs = Lists.of(dataReference);
        iteratorInvocation.requiredArgs = iteratorInvocation.argExprs;
        iteratorInvocation.langLibInvocation = isIteratorFuncFromLangLib;
        BVarSymbol iteratorSymbol = new BVarSymbol(0, names.fromString("$iterator$"), this.env.scope.owner.pkgID,
                iteratorInvokableSymbol.retType, this.env.scope.owner);

        // Note - any $iterator$ = $data$.iterator();
        BLangSimpleVariable iteratorVariable = ASTBuilderUtil.createVariable(pos, "$iterator$",
                iteratorInvokableSymbol.retType, iteratorInvocation, iteratorSymbol);
        return ASTBuilderUtil.createVariableDef(pos, iteratorVariable);
    }

    // Foreach desugar helper method.
    BLangSimpleVariableDef getIteratorNextVariableDefinition(DiagnosticPos pos, BType nillableResultType,
                                                                     BVarSymbol iteratorSymbol,
                                                                     BVarSymbol resultSymbol) {
        BLangInvocation nextInvocation = createIteratorNextInvocation(pos, iteratorSymbol);
        BLangSimpleVariable resultVariable = ASTBuilderUtil.createVariable(pos, "$result$",
                nillableResultType, nextInvocation, resultSymbol);
        return ASTBuilderUtil.createVariableDef(pos, resultVariable);
    }

    // Foreach desugar helper method.
    BLangAssignment getIteratorNextAssignment(DiagnosticPos pos,
                                                      BVarSymbol iteratorSymbol, BVarSymbol resultSymbol) {
        BLangSimpleVarRef resultReferenceInAssignment = ASTBuilderUtil.createVariableRef(pos, resultSymbol);

        // Note - $iterator$.next();
        BLangInvocation nextInvocation = createIteratorNextInvocation(pos, iteratorSymbol);

        // we are inside the while loop. hence the iterator cannot be nil. hence remove nil from iterator's type
        nextInvocation.expr.type = types.getSafeType(nextInvocation.expr.type, true, false);

        return ASTBuilderUtil.createAssignmentStmt(pos, resultReferenceInAssignment, nextInvocation, false);
    }

    BLangInvocation createIteratorNextInvocation(DiagnosticPos pos, BVarSymbol iteratorSymbol) {
        BLangIdentifier nextIdentifier = ASTBuilderUtil.createIdentifier(pos, "next");
        BLangSimpleVarRef iteratorReferenceInNext = ASTBuilderUtil.createVariableRef(pos, iteratorSymbol);
        BInvokableSymbol nextFuncSymbol = getNextFunc((BObjectType) iteratorSymbol.type).symbol;
        BLangInvocation nextInvocation = (BLangInvocation) TreeBuilder.createInvocationNode();
        nextInvocation.pos = pos;
        nextInvocation.name = nextIdentifier;
        nextInvocation.expr = iteratorReferenceInNext;
        nextInvocation.requiredArgs = Lists.of(ASTBuilderUtil.createVariableRef(pos, iteratorSymbol));
        nextInvocation.argExprs = nextInvocation.requiredArgs;
        nextInvocation.symbol = nextFuncSymbol;
        nextInvocation.type = nextFuncSymbol.retType;
        return nextInvocation;
    }

    private BAttachedFunction getNextFunc(BObjectType iteratorType) {
        BObjectTypeSymbol iteratorSymbol = (BObjectTypeSymbol) iteratorType.tsymbol;
        for (BAttachedFunction bAttachedFunction : iteratorSymbol.attachedFuncs) {
            if (bAttachedFunction.funcName.value.equals("next")) {
                return bAttachedFunction;
            }
        }
        return null;
    }

    // Foreach desugar helper method.
    BLangFieldBasedAccess getValueAccessExpression(DiagnosticPos pos, BType varType, BVarSymbol resultSymbol) {
        return getFieldAccessExpression(pos, "value", varType, resultSymbol);
    }

    BLangFieldBasedAccess getFieldAccessExpression(DiagnosticPos pos, String fieldName, BType varType,
                                                   BVarSymbol resultSymbol) {
        BLangSimpleVarRef resultReferenceInVariableDef = ASTBuilderUtil.createVariableRef(pos, resultSymbol);
        BLangIdentifier valueIdentifier = ASTBuilderUtil.createIdentifier(pos, fieldName);

        BLangFieldBasedAccess fieldBasedAccessExpression =
                ASTBuilderUtil.createFieldAccessExpr(resultReferenceInVariableDef, valueIdentifier);
        fieldBasedAccessExpression.pos = pos;
        fieldBasedAccessExpression.type = varType;
        fieldBasedAccessExpression.originalType = fieldBasedAccessExpression.type;
        return fieldBasedAccessExpression;
    }

    private BlockFunctionBodyNode populateArrowExprBodyBlock(BLangArrowFunction bLangArrowFunction) {
        BlockFunctionBodyNode blockNode = TreeBuilder.createBlockFunctionBodyNode();
        BLangReturn returnNode = (BLangReturn) TreeBuilder.createReturnNode();
        returnNode.pos = bLangArrowFunction.body.expr.pos;
        returnNode.setExpression(bLangArrowFunction.body.expr);
        blockNode.addStatement(returnNode);
        return blockNode;
    }

    private BLangInvocation createInvocationNode(String functionName, List<BLangExpression> args, BType retType) {
        BLangInvocation invocationNode = (BLangInvocation) TreeBuilder.createInvocationNode();
        BLangIdentifier name = (BLangIdentifier) TreeBuilder.createIdentifierNode();
        name.setLiteral(false);
        name.setValue(functionName);
        invocationNode.name = name;
        invocationNode.pkgAlias = (BLangIdentifier) TreeBuilder.createIdentifierNode();

        // TODO: 2/28/18 need to find a good way to refer to symbols
        invocationNode.symbol = symTable.rootScope.lookup(new Name(functionName)).symbol;
        invocationNode.type = retType;
        invocationNode.requiredArgs = args;
        return invocationNode;
    }

    private BLangInvocation createLangLibInvocationNode(String functionName,
                                                        BLangExpression onExpr,
                                                        List<BLangExpression> args,
                                                        BType retType,
                                                        DiagnosticPos pos) {
        BLangInvocation invocationNode = (BLangInvocation) TreeBuilder.createInvocationNode();
        invocationNode.pos = pos;
        BLangIdentifier name = (BLangIdentifier) TreeBuilder.createIdentifierNode();
        name.setLiteral(false);
        name.setValue(functionName);
        name.pos = pos;
        invocationNode.name = name;
        invocationNode.pkgAlias = (BLangIdentifier) TreeBuilder.createIdentifierNode();

        invocationNode.expr = onExpr;



        invocationNode.symbol = symResolver.lookupLangLibMethod(onExpr.type, names.fromString(functionName));

        ArrayList<BLangExpression> requiredArgs = new ArrayList<>();
        requiredArgs.add(onExpr);
        requiredArgs.addAll(args);
        invocationNode.requiredArgs = requiredArgs;

        invocationNode.type = retType != null ? retType : ((BInvokableSymbol) invocationNode.symbol).retType;
        invocationNode.langLibInvocation = true;
        return invocationNode;
    }

    private BLangArrayLiteral createArrayLiteralExprNode() {
        BLangArrayLiteral expr = (BLangArrayLiteral) TreeBuilder.createArrayLiteralExpressionNode();
        expr.exprs = new ArrayList<>();
        expr.type = new BArrayType(symTable.anyType);
        return expr;
    }

    private void visitFunctionPointerInvocation(BLangInvocation iExpr) {
        BLangVariableReference expr;
        if (iExpr.expr == null) {
            expr = new BLangSimpleVarRef();
        } else {
            BLangFieldBasedAccess fieldBasedAccess = new BLangFieldBasedAccess();
            fieldBasedAccess.expr = iExpr.expr;
            fieldBasedAccess.field = iExpr.name;
            expr = fieldBasedAccess;
        }
        expr.symbol = iExpr.symbol;
        expr.type = iExpr.symbol.type;

        BLangExpression rewritten = rewriteExpr(expr);
        result = new BFunctionPointerInvocation(iExpr, rewritten);
    }

    private BLangExpression visitCloneInvocation(BLangExpression expr, BType lhsType) {
        if (types.isValueType(expr.type)) {
            return expr;
        }
        if (expr.type.tag == TypeTags.ERROR) {
            return expr;
        }
        BLangInvocation cloneInvok = createLangLibInvocationNode("clone", expr, new ArrayList<>(), expr.type, expr.pos);
        return addConversionExprIfRequired(cloneInvok, lhsType);
    }

    private BLangExpression visitCloneReadonly(BLangExpression expr, BType lhsType) {
        if (types.isValueType(expr.type)) {
            return expr;
        }
        if (expr.type.tag == TypeTags.ERROR) {
            return expr;
        }
        BLangInvocation cloneInvok = createLangLibInvocationNode("cloneReadOnly", expr, new ArrayList<>(), expr.type,
                expr.pos);
        return addConversionExprIfRequired(cloneInvok, lhsType);
    }

    @SuppressWarnings("unchecked")
    <E extends BLangNode> E rewrite(E node, SymbolEnv env) {
        if (node == null) {
            return null;
        }

        if (node.desugared) {
            return node;
        }

        SymbolEnv previousEnv = this.env;
        this.env = env;

        node.accept(this);
        BLangNode resultNode = this.result;
        this.result = null;
        resultNode.desugared = true;

        this.env = previousEnv;
        return (E) resultNode;
    }

    @SuppressWarnings("unchecked")
    <E extends BLangExpression> E rewriteExpr(E node) {
        if (node == null) {
            return null;
        }

        if (node.desugared) {
            return node;
        }

        BLangExpression expr = node;
        if (node.impConversionExpr != null) {
            expr = node.impConversionExpr;
            node.impConversionExpr = null;
        }

        expr.accept(this);
        BLangNode resultNode = this.result;
        this.result = null;
        resultNode.desugared = true;

        return (E) resultNode;
    }

    @SuppressWarnings("unchecked")
    <E extends BLangStatement> E rewrite(E statement, SymbolEnv env) {
        if (statement == null) {
            return null;
        }
        BLangStatementLink link = new BLangStatementLink();
        link.parent = currentLink;
        currentLink = link;
        BLangStatement stmt = (BLangStatement) rewrite((BLangNode) statement, env);
        // Link Statements.
        link.statement = stmt;
        stmt.statementLink = link;
        currentLink = link.parent;
        return (E) stmt;
    }

    private <E extends BLangStatement> List<E> rewriteStmt(List<E> nodeList, SymbolEnv env) {
        for (int i = 0; i < nodeList.size(); i++) {
            nodeList.set(i, rewrite(nodeList.get(i), env));
        }
        return nodeList;
    }

    private <E extends BLangNode> List<E> rewrite(List<E> nodeList, SymbolEnv env) {
        for (int i = 0; i < nodeList.size(); i++) {
            nodeList.set(i, rewrite(nodeList.get(i), env));
        }
        return nodeList;
    }

    private <E extends BLangExpression> List<E> rewriteExprs(List<E> nodeList) {
        for (int i = 0; i < nodeList.size(); i++) {
            nodeList.set(i, rewriteExpr(nodeList.get(i)));
        }
        return nodeList;
    }

    private BLangLiteral createStringLiteral(DiagnosticPos pos, String value) {
        BLangLiteral stringLit = new BLangLiteral(value, symTable.stringType);
        stringLit.pos = pos;
        return stringLit;
    }

    private BLangLiteral createIntLiteral(long value) {
        BLangLiteral literal = (BLangLiteral) TreeBuilder.createLiteralExpression();
        literal.value = value;
        literal.type = symTable.intType;
        return literal;
    }

    private BLangLiteral createByteLiteral(DiagnosticPos pos, Byte value) {
        BLangLiteral byteLiteral = new BLangLiteral(Byte.toUnsignedInt(value), symTable.byteType);
        byteLiteral.pos = pos;
        return byteLiteral;
    }

    private BLangExpression createTypeCastExpr(BLangExpression expr, BType targetType) {
        BLangTypeConversionExpr conversionExpr = (BLangTypeConversionExpr) TreeBuilder.createTypeConversionNode();
        conversionExpr.pos = expr.pos;
        conversionExpr.expr = expr;
        conversionExpr.type = targetType;
        conversionExpr.targetType = targetType;
        return conversionExpr;
    }

    private BType getElementType(BType type) {
        if (type.tag != TypeTags.ARRAY) {
            return type;
        }

        return getElementType(((BArrayType) type).getElementType());
    }

    // TODO: See if this is needed at all. Can't this be done when rewriting the function body?
    private void addReturnIfNotPresent(BLangInvokableNode invokableNode) {
        if (Symbols.isNative(invokableNode.symbol) ||
                (invokableNode.hasBody() && invokableNode.body.getKind() != NodeKind.BLOCK_FUNCTION_BODY)) {
            return;
        }
        //This will only check whether last statement is a return and just add a return statement.
        //This won't analyse if else blocks etc to see whether return statements are present
        BLangBlockFunctionBody funcBody = (BLangBlockFunctionBody) invokableNode.body;
        boolean isNeverOrNilableReturn = invokableNode.symbol.type.getReturnType().tag == TypeTags.NEVER ||
                invokableNode.symbol.type.getReturnType().isNullable();
        if (invokableNode.workers.size() == 0 && isNeverOrNilableReturn && (funcBody.stmts.size() < 1 ||
                funcBody.stmts.get(funcBody.stmts.size() - 1).getKind() != NodeKind.RETURN)) {
            DiagnosticPos invPos = invokableNode.pos;
            DiagnosticPos returnStmtPos = new DiagnosticPos(invPos.src, invPos.eLine, invPos.eLine, invPos.sCol,
                                                            invPos.sCol);
            BLangReturn returnStmt = ASTBuilderUtil.createNilReturnStmt(returnStmtPos, symTable.nilType);
            funcBody.addStatement(returnStmt);
        }
    }

    /**
     * Reorder the invocation arguments to match the original function signature.
     *
     * @param iExpr Function invocation expressions to reorder the arguments
     */
    private void reorderArguments(BLangInvocation iExpr) {
        BSymbol symbol = iExpr.symbol;

        if (symbol == null || symbol.type.tag != TypeTags.INVOKABLE) {
            return;
        }

        BInvokableSymbol invokableSymbol = (BInvokableSymbol) symbol;

        List<BLangExpression> restArgs = iExpr.restArgs;
        int originalRequiredArgCount = iExpr.requiredArgs.size();

        // Constructs used when the vararg provides args for required/defaultable params.
        BLangExpression varargRef = null;
        BLangBlockStmt blockStmt = null;

        int restArgCount = restArgs.size();

        if (restArgCount > 0 &&
                restArgs.get(restArgCount - 1).getKind() == NodeKind.REST_ARGS_EXPR &&
                originalRequiredArgCount < invokableSymbol.params.size()) {
            // All or part of the args for the required and defaultable parameters are provided via the vararg.
            // We have to first evaluate the vararg's expression, define a variable, and pass a reference to it
            // to use for member access when adding such required arguments from the vararg.
            BLangExpression expr = ((BLangRestArgsExpression) restArgs.get(restArgCount - 1)).expr;
            DiagnosticPos varargExpPos = expr.pos;
            BType varargVarType = expr.type;
            String varargVarName = DESUGARED_VARARG_KEY + this.varargCount++;

            BVarSymbol varargVarSymbol = new BVarSymbol(0, names.fromString(varargVarName), this.env.scope.owner.pkgID,
                                                        varargVarType, this.env.scope.owner);
            varargRef = ASTBuilderUtil.createVariableRef(varargExpPos, varargVarSymbol);

            BLangSimpleVariable var = createVariable(varargExpPos, varargVarName, varargVarType, expr, varargVarSymbol);

            BLangSimpleVariableDef varDef = ASTBuilderUtil.createVariableDef(varargExpPos);
            varDef.var = var;
            varDef.type = varargVarType;

            blockStmt = createBlockStmt(varargExpPos);
            blockStmt.stmts.add(varDef);
        }

        if (!invokableSymbol.params.isEmpty()) {
            // Re-order the arguments
            reorderNamedArgs(iExpr, invokableSymbol, varargRef);
        }

        // There are no rest args at all or args for the rest param are only given as individual args (i.e., no vararg).
        if (restArgCount == 0 || restArgs.get(restArgCount - 1).getKind() != NodeKind.REST_ARGS_EXPR) {
            if (invokableSymbol.restParam == null) {
                return;
            }

            BLangArrayLiteral arrayLiteral = (BLangArrayLiteral) TreeBuilder.createArrayLiteralExpressionNode();
            List<BLangExpression> exprs = new ArrayList<>();

            BArrayType arrayType = (BArrayType) invokableSymbol.restParam.type;
            BType elemType = arrayType.eType;

            for (BLangExpression restArg : restArgs) {
                exprs.add(addConversionExprIfRequired(restArg, elemType));
            }

            arrayLiteral.exprs = exprs;
            arrayLiteral.type = arrayType;

            if (restArgCount != 0) {
                iExpr.restArgs = new ArrayList<>();
            }

            iExpr.restArgs.add(arrayLiteral);
            return;
        }

        // There are no individual rest args, but there is a single vararg.
        if (restArgCount == 1 && restArgs.get(0).getKind() == NodeKind.REST_ARGS_EXPR) {

            // If the number of expressions in `iExpr.requiredArgs` hasn't changed, the vararg only contained
            // arguments for the rest parameter.
            if (iExpr.requiredArgs.size() == originalRequiredArgCount) {
                return;
            }

            // Args for some or all of the required/defaultable parameters have been provided via the vararg.
            // Remove the first required arg and add a statement expression instead.
            // The removed first arg is set as the expression and the vararg expression definition is set as
            // statement(s).
            BLangExpression firstNonRestArg = iExpr.requiredArgs.remove(0);
            BLangStatementExpression stmtExpression = createStatementExpression(blockStmt, firstNonRestArg);
            stmtExpression.type = firstNonRestArg.type;
            iExpr.requiredArgs.add(0, stmtExpression);

            // The original value passed as the vararg has to now be sliced to pass only the args for the rest param,
            // if there is a rest param.
            if (invokableSymbol.restParam == null) {
                return;
            }

            BLangLiteral startIndex = createIntLiteral(invokableSymbol.params.size() - originalRequiredArgCount);
            BLangInvocation sliceInvocation =
                    createLangLibInvocationNode(SLICE_LANGLIB_METHOD, varargRef,
                                                new ArrayList<BLangExpression>() {{
                                                    add(startIndex);
                                                }},
                                                varargRef.type, varargRef.pos);
            restArgs.remove(0);
            restArgs.add(addConversionExprIfRequired(sliceInvocation, invokableSymbol.restParam.type));
            return;
        }

        // Now the `restArgs` list has both individual rest args and a vararg, all for the rest param.
        // We create a new array with the individual rest args and push the list passed as the vararg to it.
        BArrayType restParamType = (BArrayType) invokableSymbol.restParam.type;

        BLangArrayLiteral arrayLiteral = (BLangArrayLiteral) TreeBuilder.createArrayLiteralExpressionNode();
        arrayLiteral.type = restParamType;

        BType elemType = restParamType.eType;
        DiagnosticPos pos = restArgs.get(0).pos;

        List<BLangExpression> exprs = new ArrayList<>();

        for (int i = 0; i < restArgCount - 1; i++) {
            exprs.add(addConversionExprIfRequired(restArgs.get(i), elemType));
        }
        arrayLiteral.exprs = exprs;

        BLangRestArgsExpression pushRestArgsExpr = (BLangRestArgsExpression) TreeBuilder.createVarArgsNode();
        pushRestArgsExpr.pos = pos;
        pushRestArgsExpr.expr = restArgs.remove(restArgCount - 1);

        String name = DESUGARED_VARARG_KEY + this.varargCount++;
        BVarSymbol varSymbol = new BVarSymbol(0, names.fromString(name), this.env.scope.owner.pkgID, restParamType,
                                              this.env.scope.owner);
        BLangSimpleVarRef arrayVarRef = ASTBuilderUtil.createVariableRef(pos, varSymbol);

        BLangSimpleVariable var = createVariable(pos, name, restParamType, arrayLiteral, varSymbol);
        BLangSimpleVariableDef varDef = ASTBuilderUtil.createVariableDef(pos);
        varDef.var = var;
        varDef.type = restParamType;

        BLangBlockStmt pushBlockStmt = createBlockStmt(pos);
        pushBlockStmt.stmts.add(varDef);

        BLangExpressionStmt expressionStmt = createExpressionStmt(pos, pushBlockStmt);
        BLangInvocation pushInvocation = createLangLibInvocationNode(PUSH_LANGLIB_METHOD, arrayVarRef,
                                                                     new ArrayList<BLangExpression>() {{
                                                                         add(pushRestArgsExpr);
                                                                     }}, restParamType, pos);
        pushInvocation.restArgs.add(pushInvocation.requiredArgs.remove(1));
        expressionStmt.expr = pushInvocation;

        BLangStatementExpression stmtExpression = createStatementExpression(pushBlockStmt, arrayVarRef);
        stmtExpression.type = restParamType;

        iExpr.restArgs = new ArrayList<BLangExpression>(1) {{ add(stmtExpression); }};
    }

    private void reorderNamedArgs(BLangInvocation iExpr, BInvokableSymbol invokableSymbol, BLangExpression varargRef) {
        List<BLangExpression> args = new ArrayList<>();
        Map<String, BLangExpression> namedArgs = new HashMap<>();
        iExpr.requiredArgs.stream()
                .filter(expr -> expr.getKind() == NodeKind.NAMED_ARGS_EXPR)
                .forEach(expr -> namedArgs.put(((NamedArgNode) expr).getName().value, expr));

        List<BVarSymbol> params = invokableSymbol.params;

        int varargIndex = 0;

        BType varargType = null;
        boolean tupleTypedVararg = false;

        if (varargRef != null) {
            varargType = varargRef.type;
            tupleTypedVararg = varargType.tag == TypeTags.TUPLE;
        }

        // Iterate over the required args.
        for (int i = 0; i < params.size(); i++) {
            BVarSymbol param = params.get(i);
            if (iExpr.requiredArgs.size() > i && iExpr.requiredArgs.get(i).getKind() != NodeKind.NAMED_ARGS_EXPR) {
                // If a positional arg is given in the same position, it will be used.
                args.add(iExpr.requiredArgs.get(i));
            } else if (namedArgs.containsKey(param.name.value)) {
                // Else check if named arg is given.
                args.add(namedArgs.get(param.name.value));
            } else if (varargRef == null) {
                // Else create a dummy expression with an ignore flag.
                BLangExpression expr = new BLangIgnoreExpr();
                expr.type = param.type;
                args.add(expr);
            } else {
                // If a vararg is provided, no parameter defaults are added and no named args are specified.
                // Thus, any missing args should come from the vararg.
                BLangIndexBasedAccess memberAccessExpr =
                        (BLangIndexBasedAccess) TreeBuilder.createIndexBasedAccessNode();
                memberAccessExpr.pos = varargRef.pos;
                memberAccessExpr.expr = varargRef;
                memberAccessExpr.indexExpr = rewriteExpr(createIntLiteral(varargIndex));
                memberAccessExpr.type = tupleTypedVararg ? ((BTupleType) varargType).tupleTypes.get(varargIndex) :
                        ((BArrayType) varargType).eType;
                varargIndex++;
                args.add(addConversionExprIfRequired(memberAccessExpr, param.type));
            }
        }
        iExpr.requiredArgs = args;
    }

    private BLangMatchTypedBindingPatternClause getSafeAssignErrorPattern(
            DiagnosticPos pos, BSymbol invokableSymbol, List<BType> equivalentErrorTypes, boolean isCheckPanicExpr) {
        // From here onwards we assume that this function has only one return type
        // Owner of the variable symbol must be an invokable symbol
        BType enclosingFuncReturnType = ((BInvokableType) invokableSymbol.type).retType;
        Set<BType> returnTypeSet = enclosingFuncReturnType.tag == TypeTags.UNION ?
                ((BUnionType) enclosingFuncReturnType).getMemberTypes() :
                new LinkedHashSet<BType>() {{
                    add(enclosingFuncReturnType);
                }};

        // For each error type, there has to be at least one equivalent return type in the enclosing function
        boolean returnOnError = equivalentErrorTypes.stream()
                .allMatch(errorType -> returnTypeSet.stream()
                        .anyMatch(retType -> types.isAssignable(errorType, retType)));

        // Create the pattern to match the error type
        //      1) Create the pattern variable
        String patternFailureCaseVarName = GEN_VAR_PREFIX.value + "t_failure";
        BLangSimpleVariable patternFailureCaseVar = ASTBuilderUtil.createVariable(pos,
                patternFailureCaseVarName, symTable.errorType, null, new BVarSymbol(0,
                        names.fromString(patternFailureCaseVarName),
                        this.env.scope.owner.pkgID, symTable.errorType, this.env.scope.owner));

        //      2) Create the pattern block
        BLangVariableReference patternFailureCaseVarRef = ASTBuilderUtil.createVariableRef(pos,
                patternFailureCaseVar.symbol);

        BLangBlockStmt patternBlockFailureCase = (BLangBlockStmt) TreeBuilder.createBlockNode();
        patternBlockFailureCase.pos = pos;
        if (!isCheckPanicExpr && returnOnError) {
            //return e;
            BLangReturn returnStmt = (BLangReturn) TreeBuilder.createReturnNode();
            returnStmt.pos = pos;
            returnStmt.expr = patternFailureCaseVarRef;
            patternBlockFailureCase.stmts.add(returnStmt);
        } else {
            // throw e
            BLangPanic panicNode = (BLangPanic) TreeBuilder.createPanicNode();
            panicNode.pos = pos;
            panicNode.expr = patternFailureCaseVarRef;
            patternBlockFailureCase.stmts.add(panicNode);
        }

        return ASTBuilderUtil.createMatchStatementPattern(pos, patternFailureCaseVar, patternBlockFailureCase);
    }

    private BLangMatchTypedBindingPatternClause getSafeAssignSuccessPattern(DiagnosticPos pos, BType lhsType,
            boolean isVarDef, BVarSymbol varSymbol, BLangExpression lhsExpr) {
        //  File _$_f1 => f = _$_f1;
        // 1) Create the pattern variable
        String patternSuccessCaseVarName = GEN_VAR_PREFIX.value + "t_match";
        BLangSimpleVariable patternSuccessCaseVar = ASTBuilderUtil.createVariable(pos,
                patternSuccessCaseVarName, lhsType, null, new BVarSymbol(0,
                        names.fromString(patternSuccessCaseVarName),
                        this.env.scope.owner.pkgID, lhsType, this.env.scope.owner));

        //2) Create the pattern body
        BLangExpression varRefExpr;
        if (isVarDef) {
            varRefExpr = ASTBuilderUtil.createVariableRef(pos, varSymbol);
        } else {
            varRefExpr = lhsExpr;
        }

        BLangVariableReference patternSuccessCaseVarRef = ASTBuilderUtil.createVariableRef(pos,
                patternSuccessCaseVar.symbol);
        BLangAssignment assignmentStmtSuccessCase = ASTBuilderUtil.createAssignmentStmt(pos,
                varRefExpr, patternSuccessCaseVarRef, false);

        BLangBlockStmt patternBlockSuccessCase = ASTBuilderUtil.createBlockStmt(pos,
                new ArrayList<BLangStatement>() {{
                    add(assignmentStmtSuccessCase);
                }});
        return ASTBuilderUtil.createMatchStatementPattern(pos,
                patternSuccessCaseVar, patternBlockSuccessCase);
    }

    private BLangStatement generateIfElseStmt(BLangMatch matchStmt, BLangSimpleVariable matchExprVar) {
        List<BLangMatchBindingPatternClause> patterns = matchStmt.patternClauses;

        BLangIf parentIfNode = generateIfElseStmt(patterns.get(0), matchExprVar);
        BLangIf currentIfNode = parentIfNode;
        for (int i = 1; i < patterns.size(); i++) {
            BLangMatchBindingPatternClause patternClause = patterns.get(i);
            if (i == patterns.size() - 1 && patternClause.isLastPattern) { // This is the last pattern
                currentIfNode.elseStmt = getMatchPatternElseBody(patternClause, matchExprVar);
            } else {
                currentIfNode.elseStmt = generateIfElseStmt(patternClause, matchExprVar);
                currentIfNode = (BLangIf) currentIfNode.elseStmt;
            }
        }

        // TODO handle json and any
        // only one pattern no if just a block
        // last one just a else block..
        // json handle it specially
        //
        return parentIfNode;
    }


    /**
     * Generate an if-else statement from the given match statement.
     *
     * @param pattern match pattern statement node
     * @param matchExprVar  variable node of the match expression
     * @return if else statement node
     */
    private BLangIf generateIfElseStmt(BLangMatchBindingPatternClause pattern, BLangSimpleVariable matchExprVar) {
        BLangExpression ifCondition = createPatternIfCondition(pattern, matchExprVar.symbol);
        if (NodeKind.MATCH_TYPED_PATTERN_CLAUSE == pattern.getKind()) {
            BLangBlockStmt patternBody = getMatchPatternBody(pattern, matchExprVar);
            return ASTBuilderUtil.createIfElseStmt(pattern.pos, ifCondition, patternBody, null);
        }

        // Cast matched expression into matched type.
        BType expectedType = matchExprVar.type;
        if (pattern.getKind() == NodeKind.MATCH_STRUCTURED_PATTERN_CLAUSE) {
            BLangMatchStructuredBindingPatternClause matchPattern = (BLangMatchStructuredBindingPatternClause) pattern;
            expectedType = getStructuredBindingPatternType(matchPattern.bindingPatternVariable);
        }

        if (NodeKind.MATCH_STRUCTURED_PATTERN_CLAUSE == pattern.getKind()) { // structured match patterns
            BLangMatchStructuredBindingPatternClause structuredPattern =
                    (BLangMatchStructuredBindingPatternClause) pattern;
            BLangSimpleVariableDef varDef = forceCastIfApplicable(matchExprVar.symbol, pattern.pos, expectedType);

            // Create a variable reference for _$$_
            BLangSimpleVarRef matchExprVarRef = ASTBuilderUtil.createVariableRef(pattern.pos, varDef.var.symbol);
            structuredPattern.bindingPatternVariable.expr = matchExprVarRef;

            BLangStatement varDefStmt;
            if (NodeKind.TUPLE_VARIABLE == structuredPattern.bindingPatternVariable.getKind()) {
                varDefStmt = ASTBuilderUtil.createTupleVariableDef(pattern.pos,
                        (BLangTupleVariable) structuredPattern.bindingPatternVariable);
            } else if (NodeKind.RECORD_VARIABLE == structuredPattern.bindingPatternVariable.getKind()) {
                varDefStmt = ASTBuilderUtil.createRecordVariableDef(pattern.pos,
                        (BLangRecordVariable) structuredPattern.bindingPatternVariable);
            } else if (NodeKind.ERROR_VARIABLE == structuredPattern.bindingPatternVariable.getKind()) {
                varDefStmt = ASTBuilderUtil.createErrorVariableDef(pattern.pos,
                        (BLangErrorVariable) structuredPattern.bindingPatternVariable);
            } else {
                varDefStmt = ASTBuilderUtil
                        .createVariableDef(pattern.pos, (BLangSimpleVariable) structuredPattern.bindingPatternVariable);
            }

            if (structuredPattern.typeGuardExpr != null) {
                BLangBlockStmt blockStmt = ASTBuilderUtil.createBlockStmt(structuredPattern.pos);
                blockStmt.addStatement(varDef);
                blockStmt.addStatement(varDefStmt);
                BLangStatementExpression stmtExpr = createStatementExpression(blockStmt,
                                                                              structuredPattern.typeGuardExpr);
                stmtExpr.type = symTable.booleanType;

                ifCondition = ASTBuilderUtil
                        .createBinaryExpr(pattern.pos, ifCondition, stmtExpr, symTable.booleanType, OperatorKind.AND,
                                (BOperatorSymbol) symResolver
                                        .resolveBinaryOperator(OperatorKind.AND, symTable.booleanType,
                                                symTable.booleanType));
            } else {
                structuredPattern.body.stmts.add(0, varDef);
                structuredPattern.body.stmts.add(1, varDefStmt);
            }
        }

        return ASTBuilderUtil.createIfElseStmt(pattern.pos, ifCondition, pattern.body, null);
    }

    private BLangBlockStmt getMatchPatternBody(BLangMatchBindingPatternClause pattern,
                                               BLangSimpleVariable matchExprVar) {

        BLangBlockStmt body;

        BLangMatchTypedBindingPatternClause patternClause = (BLangMatchTypedBindingPatternClause) pattern;
        // Add the variable definition to the body of the pattern` clause
        if (patternClause.variable.name.value.equals(Names.IGNORE.value)) {
            return patternClause.body;
        }

        // create TypeName i = <TypeName> _$$_
        // Create a variable reference for _$$_
        BLangSimpleVarRef matchExprVarRef = ASTBuilderUtil.createVariableRef(patternClause.pos,
                matchExprVar.symbol);
        BLangExpression patternVarExpr = addConversionExprIfRequired(matchExprVarRef, patternClause.variable.type);

        // Add the variable def statement
        BLangSimpleVariable patternVar = ASTBuilderUtil.createVariable(patternClause.pos, "",
                patternClause.variable.type, patternVarExpr, patternClause.variable.symbol);
        BLangSimpleVariableDef patternVarDef = ASTBuilderUtil.createVariableDef(patternVar.pos, patternVar);
        patternClause.body.stmts.add(0, patternVarDef);
        body = patternClause.body;

        return body;
    }

    private BLangBlockStmt getMatchPatternElseBody(BLangMatchBindingPatternClause pattern,
            BLangSimpleVariable matchExprVar) {

        BLangBlockStmt body = pattern.body;

        if (NodeKind.MATCH_STRUCTURED_PATTERN_CLAUSE == pattern.getKind()) { // structured match patterns

            // Create a variable reference for _$$_
            BLangSimpleVarRef matchExprVarRef = ASTBuilderUtil.createVariableRef(pattern.pos, matchExprVar.symbol);

            BLangMatchStructuredBindingPatternClause structuredPattern =
                    (BLangMatchStructuredBindingPatternClause) pattern;

            structuredPattern.bindingPatternVariable.expr = matchExprVarRef;

            BLangStatement varDefStmt;
            if (NodeKind.TUPLE_VARIABLE == structuredPattern.bindingPatternVariable.getKind()) {
                varDefStmt = ASTBuilderUtil.createTupleVariableDef(pattern.pos,
                        (BLangTupleVariable) structuredPattern.bindingPatternVariable);
            } else if (NodeKind.RECORD_VARIABLE == structuredPattern.bindingPatternVariable.getKind()) {
                varDefStmt = ASTBuilderUtil.createRecordVariableDef(pattern.pos,
                        (BLangRecordVariable) structuredPattern.bindingPatternVariable);
            } else if (NodeKind.ERROR_VARIABLE == structuredPattern.bindingPatternVariable.getKind()) {
                varDefStmt = ASTBuilderUtil.createErrorVariableDef(pattern.pos,
                        (BLangErrorVariable) structuredPattern.bindingPatternVariable);
            } else {
                varDefStmt = ASTBuilderUtil
                        .createVariableDef(pattern.pos, (BLangSimpleVariable) structuredPattern.bindingPatternVariable);
            }
            structuredPattern.body.stmts.add(0, varDefStmt);
            body = structuredPattern.body;
        }

        return body;
    }

    BLangExpression addConversionExprIfRequired(BLangExpression expr, BType lhsType) {
        if (lhsType.tag == TypeTags.NONE) {
            return expr;
        }

        BType rhsType = expr.type;
        if (types.isSameType(rhsType, lhsType)) {
            return expr;
        }

        types.setImplicitCastExpr(expr, rhsType, lhsType);
        if (expr.impConversionExpr != null) {
            return expr;
        }

        if (lhsType.tag == TypeTags.JSON && rhsType.tag == TypeTags.NIL) {
            return expr;
        }

        if (lhsType.tag == TypeTags.NIL && rhsType.isNullable()) {
            return expr;
        }

        if (lhsType.tag == TypeTags.ARRAY && rhsType.tag == TypeTags.TUPLE) {
            return expr;
        }

        // Create a type cast expression
        BLangTypeConversionExpr conversionExpr = (BLangTypeConversionExpr)
                TreeBuilder.createTypeConversionNode();
        conversionExpr.expr = expr;
        conversionExpr.targetType = lhsType;
        conversionExpr.type = lhsType;
        conversionExpr.pos = expr.pos;
        conversionExpr.checkTypes = false;
        return conversionExpr;
    }

    private BLangExpression createPatternIfCondition(BLangMatchBindingPatternClause patternClause,
                                                     BVarSymbol varSymbol) {
        BType patternType;

        switch (patternClause.getKind()) {
            case MATCH_STATIC_PATTERN_CLAUSE:
                BLangMatchStaticBindingPatternClause staticPattern =
                        (BLangMatchStaticBindingPatternClause) patternClause;
                patternType = staticPattern.literal.type;
                break;
            case MATCH_STRUCTURED_PATTERN_CLAUSE:
                BLangMatchStructuredBindingPatternClause structuredPattern =
                        (BLangMatchStructuredBindingPatternClause) patternClause;
                patternType = getStructuredBindingPatternType(structuredPattern.bindingPatternVariable);
                break;
            default:
                BLangMatchTypedBindingPatternClause simplePattern = (BLangMatchTypedBindingPatternClause) patternClause;
                patternType = simplePattern.variable.type;
                break;
        }

        BLangExpression binaryExpr;
        BType[] memberTypes;
        if (patternType.tag == TypeTags.UNION) {
            BUnionType unionType = (BUnionType) patternType;
            memberTypes = unionType.getMemberTypes().toArray(new BType[0]);
        } else {
            memberTypes = new BType[1];
            memberTypes[0] = patternType;
        }

        if (memberTypes.length == 1) {
            binaryExpr = createPatternMatchBinaryExpr(patternClause, varSymbol, memberTypes[0]);
        } else {
            BLangExpression lhsExpr = createPatternMatchBinaryExpr(patternClause, varSymbol, memberTypes[0]);
            BLangExpression rhsExpr = createPatternMatchBinaryExpr(patternClause, varSymbol, memberTypes[1]);
            binaryExpr = ASTBuilderUtil.createBinaryExpr(patternClause.pos, lhsExpr, rhsExpr,
                    symTable.booleanType, OperatorKind.OR,
                    (BOperatorSymbol) symResolver.resolveBinaryOperator(OperatorKind.OR,
                            lhsExpr.type, rhsExpr.type));
            for (int i = 2; i < memberTypes.length; i++) {
                lhsExpr = createPatternMatchBinaryExpr(patternClause, varSymbol, memberTypes[i]);
                rhsExpr = binaryExpr;
                binaryExpr = ASTBuilderUtil.createBinaryExpr(patternClause.pos, lhsExpr, rhsExpr,
                        symTable.booleanType, OperatorKind.OR,
                        (BOperatorSymbol) symResolver.resolveBinaryOperator(OperatorKind.OR,
                                lhsExpr.type, rhsExpr.type));
            }
        }
        return binaryExpr;
    }

    private BType getStructuredBindingPatternType(BLangVariable bindingPatternVariable) {
        if (NodeKind.TUPLE_VARIABLE == bindingPatternVariable.getKind()) {
            BLangTupleVariable tupleVariable = (BLangTupleVariable) bindingPatternVariable;
            List<BType> memberTypes = new ArrayList<>();
            for (int i = 0; i < tupleVariable.memberVariables.size(); i++) {
                memberTypes.add(getStructuredBindingPatternType(tupleVariable.memberVariables.get(i)));
            }
            BTupleType tupleType = new BTupleType(memberTypes);
            if (tupleVariable.restVariable != null) {
                BArrayType restArrayType = (BArrayType) getStructuredBindingPatternType(tupleVariable.restVariable);
                tupleType.restType = restArrayType.eType;
            }
            return tupleType;
        }

        if (NodeKind.RECORD_VARIABLE == bindingPatternVariable.getKind()) {
            BLangRecordVariable recordVariable = (BLangRecordVariable) bindingPatternVariable;

            BRecordTypeSymbol recordSymbol =
                    Symbols.createRecordSymbol(0, names.fromString("$anonRecordType$" + recordCount++),
                                               env.enclPkg.symbol.pkgID, null, env.scope.owner);
            recordSymbol.initializerFunc = createRecordInitFunc();
            recordSymbol.scope = new Scope(recordSymbol);
            recordSymbol.scope.define(
                    names.fromString(recordSymbol.name.value + "." + recordSymbol.initializerFunc.funcName.value),
                    recordSymbol.initializerFunc.symbol);

            LinkedHashMap<String, BField> fields = new LinkedHashMap<>();
            List<BLangSimpleVariable> typeDefFields = new ArrayList<>();

            for (int i = 0; i < recordVariable.variableList.size(); i++) {
                String fieldNameStr = recordVariable.variableList.get(i).key.value;
                Name fieldName = names.fromString(fieldNameStr);
                BType fieldType = getStructuredBindingPatternType(
                        recordVariable.variableList.get(i).valueBindingPattern);
                BVarSymbol fieldSymbol = new BVarSymbol(Flags.REQUIRED, fieldName,
                        env.enclPkg.symbol.pkgID, fieldType, recordSymbol);

                //TODO check below field position
                fields.put(fieldName.value, new BField(fieldName, bindingPatternVariable.pos, fieldSymbol));
                typeDefFields.add(ASTBuilderUtil.createVariable(null, fieldNameStr, fieldType, null, fieldSymbol));
                recordSymbol.scope.define(fieldName, fieldSymbol);
            }

            BRecordType recordVarType = new BRecordType(recordSymbol);
            recordVarType.fields = fields;

            // if rest param is null we treat it as an open record with anydata rest param
            recordVarType.restFieldType = recordVariable.restParam != null ?
                        ((BMapType) ((BLangSimpleVariable) recordVariable.restParam).type).constraint :
                    symTable.anydataType;
            recordSymbol.type = recordVarType;
            recordVarType.tsymbol = recordSymbol;

            BLangRecordTypeNode recordTypeNode = TypeDefBuilderHelper.createRecordTypeNode(typeDefFields,
                                                                                           recordVarType,
                                                                                           bindingPatternVariable.pos);
            recordTypeNode.initFunction =
                    rewrite(TypeDefBuilderHelper.createInitFunctionForRecordType(recordTypeNode, env, names, symTable),
                            env);
            TypeDefBuilderHelper.addTypeDefinition(recordVarType, recordSymbol, recordTypeNode, env);

            return recordVarType;
        }

        if (NodeKind.ERROR_VARIABLE == bindingPatternVariable.getKind()) {
            BLangErrorVariable errorVariable = (BLangErrorVariable) bindingPatternVariable;
            BErrorTypeSymbol errorTypeSymbol = new BErrorTypeSymbol(
                    SymTag.ERROR,
                    Flags.PUBLIC,
                    names.fromString("$anonErrorType$" + errorCount++),
                    env.enclPkg.symbol.pkgID,
                    null, null);
            BType detailType;
            if ((errorVariable.detail == null || errorVariable.detail.isEmpty()) && errorVariable.restDetail != null) {
                detailType = symTable.detailType;
            } else {
                detailType = createDetailType(errorVariable.detail, errorVariable.restDetail, errorCount++);

                BLangRecordTypeNode recordTypeNode = createRecordTypeNode(errorVariable, (BRecordType) detailType);
                recordTypeNode.initFunction = TypeDefBuilderHelper
                        .createInitFunctionForRecordType(recordTypeNode, env, names, symTable);
                TypeDefBuilderHelper.addTypeDefinition(detailType, detailType.tsymbol, recordTypeNode, env);
            }
            BErrorType errorType = new BErrorType(errorTypeSymbol,
                    ((BErrorType) errorVariable.type).reasonType,
                    detailType);
            errorTypeSymbol.type = errorType;

            TypeDefBuilderHelper.addTypeDefinition(errorType, errorTypeSymbol, createErrorTypeNode(errorType), env);
            return errorType;
        }

        return bindingPatternVariable.type;
    }

    private BLangRecordTypeNode createRecordTypeNode(BLangErrorVariable errorVariable, BRecordType detailType) {
        List<BLangSimpleVariable> fieldList = new ArrayList<>();
        for (BLangErrorVariable.BLangErrorDetailEntry field : errorVariable.detail) {
            BVarSymbol symbol = field.valueBindingPattern.symbol;
            if (symbol == null) {
                symbol = new BVarSymbol(
                        Flags.PUBLIC,
                        names.fromString(field.key.value + "$"),
                        this.env.enclPkg.packageID,
                        symTable.pureType,
                        null);
            }
            BLangSimpleVariable fieldVar = ASTBuilderUtil.createVariable(
                    field.valueBindingPattern.pos,
                    symbol.name.value,
                    field.valueBindingPattern.type,
                    field.valueBindingPattern.expr,
                    symbol);
            fieldList.add(fieldVar);
        }
        return TypeDefBuilderHelper.createRecordTypeNode(fieldList, detailType, errorVariable.pos);
    }

    private BType createDetailType(List<BLangErrorVariable.BLangErrorDetailEntry> detail,
                                   BLangSimpleVariable restDetail, int errorNo) {
        BRecordTypeSymbol detailRecordTypeSymbol = new BRecordTypeSymbol(
                SymTag.RECORD,
                Flags.PUBLIC,
                names.fromString("$anonErrorType$" + errorNo + "$detailType"),
                env.enclPkg.symbol.pkgID, null, null);

        detailRecordTypeSymbol.initializerFunc = createRecordInitFunc();
        detailRecordTypeSymbol.scope = new Scope(detailRecordTypeSymbol);
        detailRecordTypeSymbol.scope.define(
                names.fromString(detailRecordTypeSymbol.name.value + "." +
                        detailRecordTypeSymbol.initializerFunc.funcName.value),
                detailRecordTypeSymbol.initializerFunc.symbol);

        BRecordType detailRecordType = new BRecordType(detailRecordTypeSymbol);
        detailRecordType.restFieldType = symTable.anydataType;

        if (restDetail == null) {
            detailRecordType.sealed = true;
        }

        for (BLangErrorVariable.BLangErrorDetailEntry detailEntry : detail) {
            Name fieldName = names.fromIdNode(detailEntry.key);
            BType fieldType = getStructuredBindingPatternType(detailEntry.valueBindingPattern);
            BVarSymbol fieldSym = new BVarSymbol(
                        Flags.PUBLIC, fieldName, detailRecordTypeSymbol.pkgID, fieldType, detailRecordTypeSymbol);
            detailRecordType.fields.put(fieldName.value, new BField(fieldName, detailEntry.key.pos, fieldSym));
            detailRecordTypeSymbol.scope.define(fieldName, fieldSym);
        }

        return detailRecordType;
    }

    private BAttachedFunction createRecordInitFunc() {
        BInvokableType bInvokableType = new BInvokableType(new ArrayList<>(), symTable.nilType, null);
        BInvokableSymbol initFuncSymbol = Symbols.createFunctionSymbol(
                Flags.PUBLIC, Names.EMPTY, env.enclPkg.symbol.pkgID, bInvokableType, env.scope.owner, false);
        initFuncSymbol.retType = symTable.nilType;
        return new BAttachedFunction(Names.INIT_FUNCTION_SUFFIX, initFuncSymbol, bInvokableType);
    }

    BLangErrorType createErrorTypeNode(BErrorType errorType) {
        BLangErrorType errorTypeNode = (BLangErrorType) TreeBuilder.createErrorTypeNode();
        errorTypeNode.type = errorType;
        return errorTypeNode;
    }

    private BLangExpression createPatternMatchBinaryExpr(BLangMatchBindingPatternClause patternClause,
                                                         BVarSymbol varSymbol, BType patternType) {
        DiagnosticPos pos = patternClause.pos;

        BLangSimpleVarRef varRef = ASTBuilderUtil.createVariableRef(pos, varSymbol);

        if (NodeKind.MATCH_STATIC_PATTERN_CLAUSE == patternClause.getKind()) {
            BLangMatchStaticBindingPatternClause pattern = (BLangMatchStaticBindingPatternClause) patternClause;
            return createBinaryExpression(pos, varRef, pattern.literal);
        }

        if (NodeKind.MATCH_STRUCTURED_PATTERN_CLAUSE == patternClause.getKind()) {
            return createIsLikeExpression(pos, ASTBuilderUtil.createVariableRef(pos, varSymbol), patternType);
        }

        if (patternType == symTable.nilType) {
            BLangLiteral bLangLiteral = ASTBuilderUtil.createLiteral(pos, symTable.nilType, null);
            return ASTBuilderUtil.createBinaryExpr(pos, varRef, bLangLiteral, symTable.booleanType,
                    OperatorKind.EQUAL, (BOperatorSymbol) symResolver.resolveBinaryOperator(OperatorKind.EQUAL,
                            symTable.anyType, symTable.nilType));
        } else {
            return createIsAssignableExpression(pos, varSymbol, patternType);
        }
    }

    private BLangExpression createBinaryExpression(DiagnosticPos pos, BLangSimpleVarRef varRef,
            BLangExpression expression) {

        BLangBinaryExpr binaryExpr;
        if (NodeKind.GROUP_EXPR == expression.getKind()) {
            return createBinaryExpression(pos, varRef, ((BLangGroupExpr) expression).expression);
        }

        if (NodeKind.BINARY_EXPR == expression.getKind()) {
            binaryExpr = (BLangBinaryExpr) expression;
            BLangExpression lhsExpr = createBinaryExpression(pos, varRef, binaryExpr.lhsExpr);
            BLangExpression rhsExpr = createBinaryExpression(pos, varRef, binaryExpr.rhsExpr);

            binaryExpr = ASTBuilderUtil.createBinaryExpr(pos, lhsExpr, rhsExpr, symTable.booleanType, OperatorKind.OR,
                    (BOperatorSymbol) symResolver
                            .resolveBinaryOperator(OperatorKind.OR, symTable.booleanType, symTable.booleanType));
        } else if (expression.getKind() == NodeKind.SIMPLE_VARIABLE_REF
                && ((BLangSimpleVarRef) expression).variableName.value.equals(IGNORE.value)) {
            BLangValueType anyType = (BLangValueType) TreeBuilder.createValueTypeNode();
            anyType.type = symTable.anyType;
            anyType.typeKind = TypeKind.ANY;
            return ASTBuilderUtil.createTypeTestExpr(pos, varRef, anyType);
        } else {
            binaryExpr = ASTBuilderUtil
                    .createBinaryExpr(pos, varRef, expression, symTable.booleanType, OperatorKind.EQUAL, null);

            BSymbol opSymbol = symResolver.resolveBinaryOperator(OperatorKind.EQUAL, varRef.type, expression.type);
            if (opSymbol == symTable.notFoundSymbol) {
                opSymbol = symResolver
                        .getBinaryEqualityForTypeSets(OperatorKind.EQUAL, symTable.anydataType, expression.type,
                                binaryExpr);
            }
            binaryExpr.opSymbol = (BOperatorSymbol) opSymbol;
        }
        return binaryExpr;
    }

    private BLangIsAssignableExpr createIsAssignableExpression(DiagnosticPos pos,
                                                               BVarSymbol varSymbol,
                                                               BType patternType) {
        //  _$$_ isassignable patternType
        // Create a variable reference for _$$_
        BLangSimpleVarRef varRef = ASTBuilderUtil.createVariableRef(pos, varSymbol);

        // Binary operator for equality
        return ASTBuilderUtil.createIsAssignableExpr(pos, varRef, patternType, symTable.booleanType, names);
    }

    private BLangIsLikeExpr createIsLikeExpression(DiagnosticPos pos, BLangExpression expr, BType type) {
        return ASTBuilderUtil.createIsLikeExpr(pos, expr, ASTBuilderUtil.createTypeNode(type), symTable.booleanType);
    }

    private BLangAssignment createAssignmentStmt(BLangSimpleVariable variable) {
        BLangSimpleVarRef varRef = (BLangSimpleVarRef) TreeBuilder.createSimpleVariableReferenceNode();
        varRef.pos = variable.pos;
        varRef.variableName = variable.name;
        varRef.symbol = variable.symbol;
        varRef.type = variable.type;

        BLangAssignment assignmentStmt = (BLangAssignment) TreeBuilder.createAssignmentNode();
        assignmentStmt.expr = variable.expr;
        assignmentStmt.pos = variable.pos;
        assignmentStmt.setVariable(varRef);
        return assignmentStmt;
    }

    private BLangAssignment createStructFieldUpdate(BLangFunction function, BLangSimpleVariable variable,
                                                    BVarSymbol selfSymbol) {
        return createStructFieldUpdate(function, variable.expr, variable.symbol, variable.type, selfSymbol,
                                       variable.name);
    }

    private BLangAssignment createStructFieldUpdate(BLangFunction function, BLangExpression expr,
                                                    BVarSymbol fieldSymbol, BType fieldType, BVarSymbol selfSymbol,
                                                    BLangIdentifier fieldName) {
        BLangSimpleVarRef selfVarRef = ASTBuilderUtil.createVariableRef(function.pos, selfSymbol);
        BLangFieldBasedAccess fieldAccess = ASTBuilderUtil.createFieldAccessExpr(selfVarRef, fieldName);
        fieldAccess.symbol = fieldSymbol;
        fieldAccess.type = fieldType;
        fieldAccess.isStoreOnCreation = true;

        BLangAssignment assignmentStmt = (BLangAssignment) TreeBuilder.createAssignmentNode();
        assignmentStmt.expr = expr;
        assignmentStmt.pos = function.pos;
        assignmentStmt.setVariable(fieldAccess);

        SymbolEnv initFuncEnv = SymbolEnv.createFunctionEnv(function, function.symbol.scope, env);
        return rewrite(assignmentStmt, initFuncEnv);
    }

    private void addMatchExprDefaultCase(BLangMatchExpression bLangMatchExpression) {
        List<BType> exprTypes;
        List<BType> unmatchedTypes = new ArrayList<>();

        if (bLangMatchExpression.expr.type.tag == TypeTags.UNION) {
            BUnionType unionType = (BUnionType) bLangMatchExpression.expr.type;
            exprTypes = new ArrayList<>(unionType.getMemberTypes());
        } else {
            exprTypes = Lists.of(bLangMatchExpression.type);
        }

        // find the types that do not match to any of the patterns.
        for (BType type : exprTypes) {
            boolean assignable = false;
            for (BLangMatchExprPatternClause pattern : bLangMatchExpression.patternClauses) {
                if (this.types.isAssignable(type, pattern.variable.type)) {
                    assignable = true;
                    break;
                }
            }

            if (!assignable) {
                unmatchedTypes.add(type);
            }
        }

        if (unmatchedTypes.isEmpty()) {
            return;
        }

        BType defaultPatternType;
        if (unmatchedTypes.size() == 1) {
            defaultPatternType = unmatchedTypes.get(0);
        } else {
            defaultPatternType = BUnionType.create(null, new LinkedHashSet<>(unmatchedTypes));
        }

        String patternCaseVarName = GEN_VAR_PREFIX.value + "t_match_default";
        BLangSimpleVariable patternMatchCaseVar = ASTBuilderUtil.createVariable(bLangMatchExpression.pos,
                patternCaseVarName, defaultPatternType, null, new BVarSymbol(0, names.fromString(patternCaseVarName),
                        this.env.scope.owner.pkgID, defaultPatternType, this.env.scope.owner));

        BLangMatchExprPatternClause defaultPattern =
                (BLangMatchExprPatternClause) TreeBuilder.createMatchExpressionPattern();
        defaultPattern.variable = patternMatchCaseVar;
        defaultPattern.expr = ASTBuilderUtil.createVariableRef(bLangMatchExpression.pos, patternMatchCaseVar.symbol);
        defaultPattern.pos = bLangMatchExpression.pos;
        bLangMatchExpression.patternClauses.add(defaultPattern);
    }

    private boolean safeNavigate(BLangAccessExpression accessExpr) {
        if (accessExpr.lhsVar || accessExpr.expr == null) {
            return false;
        }

        if (accessExpr.errorSafeNavigation || accessExpr.nilSafeNavigation) {
            return true;
        }

        NodeKind kind = accessExpr.expr.getKind();
        if (kind == NodeKind.FIELD_BASED_ACCESS_EXPR ||
                kind == NodeKind.INDEX_BASED_ACCESS_EXPR) {
            return safeNavigate((BLangAccessExpression) accessExpr.expr);
        }

        return false;
    }

    private BLangExpression rewriteSafeNavigationExpr(BLangAccessExpression accessExpr) {
        BType originalExprType = accessExpr.type;
        // Create a temp variable to hold the intermediate result of the acces expression.
        String matchTempResultVarName = GEN_VAR_PREFIX.value + "temp_result";
        BLangSimpleVariable tempResultVar = ASTBuilderUtil.createVariable(accessExpr.pos, matchTempResultVarName,
                accessExpr.type, null, new BVarSymbol(0, names.fromString(matchTempResultVarName),
                        this.env.scope.owner.pkgID, accessExpr.type, this.env.scope.owner));
        BLangSimpleVariableDef tempResultVarDef = ASTBuilderUtil.createVariableDef(accessExpr.pos, tempResultVar);
        BLangVariableReference tempResultVarRef =
                ASTBuilderUtil.createVariableRef(accessExpr.pos, tempResultVar.symbol);

        // Create a chain of match statements
        handleSafeNavigation(accessExpr, accessExpr.type, tempResultVar);

        // Create a statement-expression including the match statement
        BLangMatch matcEXpr = this.matchStmtStack.firstElement();
        BLangBlockStmt blockStmt =
                ASTBuilderUtil.createBlockStmt(accessExpr.pos, Lists.of(tempResultVarDef, matcEXpr));
        BLangStatementExpression stmtExpression = createStatementExpression(blockStmt, tempResultVarRef);
        stmtExpression.type = originalExprType;

        // Reset the variables
        this.matchStmtStack = new Stack<>();
        this.accessExprStack = new Stack<>();
        this.successPattern = null;
        this.safeNavigationAssignment = null;
        return stmtExpression;
    }

    private void handleSafeNavigation(BLangAccessExpression accessExpr, BType type, BLangSimpleVariable tempResultVar) {
        if (accessExpr.expr == null) {
            return;
        }

        // If the parent of current expr is the root, terminate
        NodeKind kind = accessExpr.expr.getKind();
        if (kind == NodeKind.FIELD_BASED_ACCESS_EXPR ||
                kind == NodeKind.INDEX_BASED_ACCESS_EXPR ||
                kind == NodeKind.INVOCATION) {
            handleSafeNavigation((BLangAccessExpression) accessExpr.expr, type, tempResultVar);
        }

        if (!(accessExpr.errorSafeNavigation || accessExpr.nilSafeNavigation)) {
            BType originalType = accessExpr.originalType;
            if (TypeTags.isXMLTypeTag(originalType.tag)) {
                accessExpr.type = BUnionType.create(null, originalType, symTable.errorType);
            } else {
                accessExpr.type = originalType;
            }
            if (this.safeNavigationAssignment != null) {
                this.safeNavigationAssignment.expr = addConversionExprIfRequired(accessExpr, tempResultVar.type);
            }
            return;
        }

        /*
         * If the field access is a safe navigation, create a match expression.
         * Then chain the current expression as the success-pattern of the parent
         * match expr, if available.
         * eg:
         * x but {              <--- parent match expr
         *   error e => e,
         *   T t => t.y but {   <--- current expr
         *      error e => e,
         *      R r => r.z
         *   }
         * }
         */

        BLangMatch matchStmt = ASTBuilderUtil.createMatchStatement(accessExpr.pos, accessExpr.expr, new ArrayList<>());

        boolean isAllTypesRecords = false;
        LinkedHashSet<BType> memTypes = new LinkedHashSet<>();
        if (accessExpr.expr.type.tag == TypeTags.UNION) {
            memTypes = new LinkedHashSet<>(((BUnionType) accessExpr.expr.type).getMemberTypes());
            isAllTypesRecords = isAllTypesAreRecordsInUnion(memTypes);
        }

        // Add pattern to lift nil
        if (accessExpr.nilSafeNavigation) {
            matchStmt.patternClauses.add(getMatchNullPattern(accessExpr, tempResultVar));
            matchStmt.type = type;
            memTypes.remove(symTable.nilType);
        }

        // Add pattern to lift error, only if the safe navigation is used
        if (accessExpr.errorSafeNavigation) {
            matchStmt.patternClauses.add(getMatchErrorPattern(accessExpr, tempResultVar));
            matchStmt.type = type;
            matchStmt.pos = accessExpr.pos;
            memTypes.remove(symTable.errorType);
        }

        BLangMatchTypedBindingPatternClause successPattern = null;
        Name field = getFieldName(accessExpr);
        if (field == Names.EMPTY) {
            successPattern = getSuccessPattern(accessExpr.expr.type, accessExpr, tempResultVar,
                    accessExpr.errorSafeNavigation);
            matchStmt.patternClauses.add(successPattern);
            pushToMatchStatementStack(matchStmt, accessExpr, successPattern);
            return;
        }

        if (isAllTypesRecords) {
            for (BType memberType : memTypes) {
                if (((BRecordType) memberType).fields.containsKey(field.value)) {
                    successPattern = getSuccessPattern(memberType, accessExpr, tempResultVar,
                            accessExpr.errorSafeNavigation);
                    matchStmt.patternClauses.add(successPattern);
                }
            }
            matchStmt.patternClauses.add(getMatchAllAndNilReturnPattern(accessExpr, tempResultVar));
            pushToMatchStatementStack(matchStmt, accessExpr, successPattern);
            return;
        }

        // Create the pattern for success scenario. i.e: not null and not error (if applicable).
        successPattern =
                getSuccessPattern(accessExpr.expr.type, accessExpr, tempResultVar, accessExpr.errorSafeNavigation);
        matchStmt.patternClauses.add(successPattern);
        pushToMatchStatementStack(matchStmt, accessExpr, successPattern);
    }

    private void pushToMatchStatementStack(BLangMatch matchStmt, BLangAccessExpression accessExpr,
                                           BLangMatchTypedBindingPatternClause successPattern) {
        this.matchStmtStack.push(matchStmt);
        if (this.successPattern != null) {
            this.successPattern.body = ASTBuilderUtil.createBlockStmt(accessExpr.pos, Lists.of(matchStmt));
        }
        this.successPattern = successPattern;
    }

    private Name getFieldName(BLangAccessExpression accessExpr) {
        Name field = Names.EMPTY;
        if (accessExpr.getKind() == NodeKind.FIELD_BASED_ACCESS_EXPR) {
            field = new Name(((BLangFieldBasedAccess) accessExpr).field.value);
        } else if (accessExpr.getKind() == NodeKind.INDEX_BASED_ACCESS_EXPR) {
            BLangExpression indexBasedExpression = ((BLangIndexBasedAccess) accessExpr).indexExpr;
            if (indexBasedExpression.getKind() == NodeKind.LITERAL) {
                field = new Name(((BLangLiteral) indexBasedExpression).value.toString());
            }
        }
        return field;
    }

    private boolean isAllTypesAreRecordsInUnion(LinkedHashSet<BType> memTypes) {
        for (BType memType : memTypes) {
            int typeTag = memType.tag;
            if (typeTag != TypeTags.RECORD && typeTag != TypeTags.ERROR && typeTag != TypeTags.NIL) {
                return false;
            }
        }
        return true;
    }

    private BLangMatchTypedBindingPatternClause getMatchErrorPattern(BLangExpression expr,
                                                                         BLangSimpleVariable tempResultVar) {
        String errorPatternVarName = GEN_VAR_PREFIX.value + "t_match_error";
        BLangSimpleVariable errorPatternVar = ASTBuilderUtil.createVariable(expr.pos, errorPatternVarName,
                symTable.errorType, null, new BVarSymbol(0, names.fromString(errorPatternVarName),
                        this.env.scope.owner.pkgID, symTable.errorType, this.env.scope.owner));

        // Create assignment to temp result
        BLangSimpleVarRef assignmentRhsExpr = ASTBuilderUtil.createVariableRef(expr.pos, errorPatternVar.symbol);
        BLangVariableReference tempResultVarRef = ASTBuilderUtil.createVariableRef(expr.pos, tempResultVar.symbol);
        BLangAssignment assignmentStmt =
                ASTBuilderUtil.createAssignmentStmt(expr.pos, tempResultVarRef, assignmentRhsExpr, false);
        BLangBlockStmt patternBody = ASTBuilderUtil.createBlockStmt(expr.pos, Lists.of(assignmentStmt));

        // Create the pattern
        // R b => a = b;
        BLangMatchTypedBindingPatternClause errorPattern = ASTBuilderUtil
                .createMatchStatementPattern(expr.pos, errorPatternVar, patternBody);
        return errorPattern;
    }

    private BLangMatchExprPatternClause getMatchNullPatternGivenExpression(DiagnosticPos pos,
                                                                           BLangExpression expr) {
        String nullPatternVarName = IGNORE.toString();
        BLangSimpleVariable errorPatternVar = ASTBuilderUtil.createVariable(pos, nullPatternVarName, symTable.nilType,
                null, new BVarSymbol(0, names.fromString(nullPatternVarName),
                        this.env.scope.owner.pkgID, symTable.nilType, this.env.scope.owner));

        BLangMatchExprPatternClause nullPattern =
                (BLangMatchExprPatternClause) TreeBuilder.createMatchExpressionPattern();
        nullPattern.variable = errorPatternVar;
        nullPattern.expr = expr;
        nullPattern.pos = pos;
        return nullPattern;
    }

    private BLangMatchTypedBindingPatternClause getMatchNullPattern(BLangExpression expr,
            BLangSimpleVariable tempResultVar) {
        // TODO: optimize following by replacing var with underscore, and assigning null literal
        String nullPatternVarName = GEN_VAR_PREFIX.value + "t_match_null";
        BLangSimpleVariable nullPatternVar = ASTBuilderUtil.createVariable(expr.pos, nullPatternVarName,
                symTable.nilType, null, new BVarSymbol(0, names.fromString(nullPatternVarName),
                        this.env.scope.owner.pkgID, symTable.nilType, this.env.scope.owner));

        // Create assignment to temp result
        BLangSimpleVarRef assignmentRhsExpr = ASTBuilderUtil.createVariableRef(expr.pos, nullPatternVar.symbol);
        BLangVariableReference tempResultVarRef = ASTBuilderUtil.createVariableRef(expr.pos, tempResultVar.symbol);
        BLangAssignment assignmentStmt =
                ASTBuilderUtil.createAssignmentStmt(expr.pos, tempResultVarRef, assignmentRhsExpr, false);
        BLangBlockStmt patternBody = ASTBuilderUtil.createBlockStmt(expr.pos, Lists.of(assignmentStmt));

        // Create the pattern
        // R b => a = b;
        BLangMatchTypedBindingPatternClause nullPattern = ASTBuilderUtil
                .createMatchStatementPattern(expr.pos, nullPatternVar, patternBody);
        return nullPattern;
    }

    private BLangMatchStaticBindingPatternClause getMatchAllAndNilReturnPattern(BLangExpression expr,
                                                                                BLangSimpleVariable tempResultVar) {

        BLangVariableReference tempResultVarRef = ASTBuilderUtil.createVariableRef(expr.pos, tempResultVar.symbol);
        BLangAssignment assignmentStmt =
                ASTBuilderUtil.createAssignmentStmt(expr.pos, tempResultVarRef, createLiteral(expr.pos,
                        symTable.nilType, Names.NIL_VALUE), false);
        BLangBlockStmt patternBody = ASTBuilderUtil.createBlockStmt(expr.pos, Lists.of(assignmentStmt));

        BLangMatchStaticBindingPatternClause matchAllPattern =
                (BLangMatchStaticBindingPatternClause) TreeBuilder.createMatchStatementStaticBindingPattern();
        String matchAllVarName = "_";
        matchAllPattern.literal = ASTBuilderUtil.createVariableRef(expr.pos, new BVarSymbol(0,
                names.fromString(matchAllVarName), this.env.scope.owner.pkgID, symTable.anyType, this.env.scope.owner));
        matchAllPattern.body = patternBody;

        return matchAllPattern;
    }

    private BLangMatchTypedBindingPatternClause getSuccessPattern(BType type, BLangAccessExpression accessExpr,
                                                                  BLangSimpleVariable tempResultVar,
                                                                  boolean liftError) {
        type = types.getSafeType(type, true, liftError);
        String successPatternVarName = GEN_VAR_PREFIX.value + "t_match_success";

        BVarSymbol  successPatternSymbol;
        if (type.tag == TypeTags.INVOKABLE) {
            successPatternSymbol = new BInvokableSymbol(SymTag.VARIABLE, 0, names.fromString(successPatternVarName),
                    this.env.scope.owner.pkgID, type, this.env.scope.owner);
        } else {
            successPatternSymbol = new BVarSymbol(0, names.fromString(successPatternVarName),
                    this.env.scope.owner.pkgID, type, this.env.scope.owner);
        }

        BLangSimpleVariable successPatternVar = ASTBuilderUtil.createVariable(accessExpr.pos, successPatternVarName,
                type, null, successPatternSymbol);

        BLangAccessExpression tempAccessExpr = nodeCloner.clone(accessExpr);
        if (accessExpr.getKind() == NodeKind.INDEX_BASED_ACCESS_EXPR) {
            ((BLangIndexBasedAccess) tempAccessExpr).indexExpr = ((BLangIndexBasedAccess) accessExpr).indexExpr;
        }
        if (accessExpr instanceof BLangFieldBasedAccess.BLangNSPrefixedFieldBasedAccess) {
            ((BLangFieldBasedAccess.BLangNSPrefixedFieldBasedAccess) tempAccessExpr).nsSymbol =
                    ((BLangFieldBasedAccess.BLangNSPrefixedFieldBasedAccess) accessExpr).nsSymbol;
        }

        tempAccessExpr.expr = ASTBuilderUtil.createVariableRef(accessExpr.pos, successPatternVar.symbol);
        tempAccessExpr.errorSafeNavigation = false;
        tempAccessExpr.nilSafeNavigation = false;
        accessExpr.cloneRef = null;

        // Type of the field access expression should be always taken from the child type.
        // Because the type assigned to expression contains the inherited error/nil types,
        // and may not reflect the actual type of the child/field expr.
        if (TypeTags.isXMLTypeTag(tempAccessExpr.expr.type.tag)) {
            // todo: add discription why this is special here
            tempAccessExpr.type = BUnionType.create(null, accessExpr.originalType, symTable.errorType,
                    symTable.nilType);
        } else {
            tempAccessExpr.type = accessExpr.originalType;
        }
        tempAccessExpr.optionalFieldAccess = accessExpr.optionalFieldAccess;

        BLangVariableReference tempResultVarRef =
                ASTBuilderUtil.createVariableRef(accessExpr.pos, tempResultVar.symbol);

        BLangExpression assignmentRhsExpr = addConversionExprIfRequired(tempAccessExpr, tempResultVarRef.type);
        BLangAssignment assignmentStmt =
                ASTBuilderUtil.createAssignmentStmt(accessExpr.pos, tempResultVarRef, assignmentRhsExpr, false);
        BLangBlockStmt patternBody = ASTBuilderUtil.createBlockStmt(accessExpr.pos, Lists.of(assignmentStmt));

        // Create the pattern
        // R b => a = x.foo;
        BLangMatchTypedBindingPatternClause successPattern =
                ASTBuilderUtil.createMatchStatementPattern(accessExpr.pos, successPatternVar, patternBody);
        this.safeNavigationAssignment = assignmentStmt;
        return successPattern;
    }

    private boolean safeNavigateLHS(BLangExpression expr) {
        if (expr.getKind() != NodeKind.FIELD_BASED_ACCESS_EXPR && expr.getKind() != NodeKind.INDEX_BASED_ACCESS_EXPR) {
            return false;
        }

        BLangExpression varRef = ((BLangAccessExpression) expr).expr;
        if (varRef.type.isNullable()) {
            return true;
        }

        return safeNavigateLHS(varRef);
    }

    private BLangStatement rewriteSafeNavigationAssignment(BLangAccessExpression accessExpr, BLangExpression rhsExpr,
                                                           boolean safeAssignment) {
        // --- original code ---
        // A? a = ();
        // a.b = 4;
        // --- desugared code ---
        // A? a = ();
        // if(a is ()) {
        //    panic error("NullReferenceException");
        // }
        // (<A> a).b = 4;
        // This will get chained and will get added more if cases as required,
        // For invocation exprs, this will create a temp var to store that, so it won't get executed
        // multiple times.
        this.accessExprStack = new Stack<>();
        List<BLangStatement> stmts = new ArrayList<>();
        createLHSSafeNavigation(stmts, accessExpr.expr);
        BLangAssignment assignment = ASTBuilderUtil.createAssignmentStmt(accessExpr.pos,
                cloneExpression(accessExpr), rhsExpr);
        stmts.add(assignment);
        return ASTBuilderUtil.createBlockStmt(accessExpr.pos, stmts);
    }

    private void createLHSSafeNavigation(List<BLangStatement> stmts, BLangExpression expr) {
        NodeKind kind = expr.getKind();
        boolean root = false;
        if (kind == NodeKind.FIELD_BASED_ACCESS_EXPR || kind == NodeKind.INDEX_BASED_ACCESS_EXPR ||
                kind == NodeKind.INVOCATION) {
            BLangAccessExpression accessExpr = (BLangAccessExpression) expr;
            createLHSSafeNavigation(stmts, accessExpr.expr);
            accessExpr.expr = accessExprStack.pop();
        } else {
            root = true;
        }

        // If expression is an invocation, then create a temp var to store the invocation value, so that
        // invocation will happen only one time
        if (expr.getKind() == NodeKind.INVOCATION) {
            BLangInvocation invocation = (BLangInvocation) expr;
            BVarSymbol interMediateSymbol = new BVarSymbol(0, names.fromString(GEN_VAR_PREFIX.value
                    + "i_intermediate"), this.env.scope.owner.pkgID, invocation.type, this.env.scope.owner);
            BLangSimpleVariable intermediateVariable = ASTBuilderUtil.createVariable(expr.pos,
                    interMediateSymbol.name.value, invocation.type, invocation, interMediateSymbol);
            BLangSimpleVariableDef intermediateVariableDefinition = ASTBuilderUtil.createVariableDef(invocation.pos,
                    intermediateVariable);
            stmts.add(intermediateVariableDefinition);

            expr = ASTBuilderUtil.createVariableRef(invocation.pos, interMediateSymbol);
        }

        if (expr.type.isNullable()) {
            BLangTypeTestExpr isNillTest = ASTBuilderUtil.createTypeTestExpr(expr.pos, expr, getNillTypeNode());
            isNillTest.type = symTable.booleanType;

            BLangBlockStmt thenStmt = ASTBuilderUtil.createBlockStmt(expr.pos);

            //Cloning the expression and set the nil lifted type.
            expr = cloneExpression(expr);
            expr.type = types.getSafeType(expr.type, true, false);

            if (isDefaultableMappingType(expr.type) && !root) { // TODO for records, type should be defaultable as well
                // This will properly get desugered later to a json literal
                BLangRecordLiteral jsonLiteral = (BLangRecordLiteral) TreeBuilder.createRecordLiteralNode();
                jsonLiteral.type = expr.type;
                jsonLiteral.pos = expr.pos;
                BLangAssignment assignment = ASTBuilderUtil.createAssignmentStmt(expr.pos,
                        expr, jsonLiteral);
                thenStmt.addStatement(assignment);
            } else {
                BLangLiteral literal = (BLangLiteral) TreeBuilder.createLiteralExpression();
                literal.value = ERROR_REASON_NULL_REFERENCE_ERROR;
                literal.type = symTable.stringType;

                BLangInvocation errorCtorInvocation = (BLangInvocation) TreeBuilder.createInvocationNode();
                errorCtorInvocation.pos = expr.pos;
                errorCtorInvocation.argExprs.add(literal);
                errorCtorInvocation.requiredArgs.add(literal);
                errorCtorInvocation.type = symTable.errorType;
                errorCtorInvocation.symbol = symTable.errorConstructor;

                BLangPanic panicNode = (BLangPanic) TreeBuilder.createPanicNode();
                panicNode.expr = errorCtorInvocation;
                panicNode.pos = expr.pos;
                thenStmt.addStatement(panicNode);
            }

            BLangIf ifelse = ASTBuilderUtil.createIfElseStmt(expr.pos, isNillTest, thenStmt, null);
            stmts.add(ifelse);
        }

        accessExprStack.push(expr);
    }

    BLangValueType getNillTypeNode() {
        BLangValueType nillTypeNode = (BLangValueType) TreeBuilder.createValueTypeNode();
        nillTypeNode.typeKind = TypeKind.NIL;
        nillTypeNode.type = symTable.nilType;
        return nillTypeNode;
    }

    private BLangVariableReference cloneExpression(BLangExpression expr) {
        switch (expr.getKind()) {
            case SIMPLE_VARIABLE_REF:
                return ASTBuilderUtil.createVariableRef(expr.pos, ((BLangSimpleVarRef) expr).symbol);
            case FIELD_BASED_ACCESS_EXPR:
            case INDEX_BASED_ACCESS_EXPR:
            case INVOCATION:
                return cloneAccessExpr((BLangAccessExpression) expr);
            default:
                throw new IllegalStateException();
        }
    }

    private BLangAccessExpression cloneAccessExpr(BLangAccessExpression originalAccessExpr) {
        if (originalAccessExpr.expr == null) {
            return originalAccessExpr;
        }

        BLangVariableReference varRef;
        NodeKind kind = originalAccessExpr.expr.getKind();
        if (kind == NodeKind.FIELD_BASED_ACCESS_EXPR || kind == NodeKind.INDEX_BASED_ACCESS_EXPR ||
                kind == NodeKind.INVOCATION) {
            varRef = cloneAccessExpr((BLangAccessExpression) originalAccessExpr.expr);
        } else {
            varRef = cloneExpression(originalAccessExpr.expr);
        }
        varRef.type = types.getSafeType(originalAccessExpr.expr.type, true, false);

        BLangAccessExpression accessExpr;
        switch (originalAccessExpr.getKind()) {
            case FIELD_BASED_ACCESS_EXPR:
                accessExpr = ASTBuilderUtil.createFieldAccessExpr(varRef,
                        ((BLangFieldBasedAccess) originalAccessExpr).field);
                break;
            case INDEX_BASED_ACCESS_EXPR:
                accessExpr = ASTBuilderUtil.createIndexAccessExpr(varRef,
                        ((BLangIndexBasedAccess) originalAccessExpr).indexExpr);
                break;
            case INVOCATION:
                // TODO
                accessExpr = null;
                break;
            default:
                throw new IllegalStateException();
        }

        accessExpr.originalType = originalAccessExpr.originalType;
        accessExpr.pos = originalAccessExpr.pos;
        accessExpr.lhsVar = originalAccessExpr.lhsVar;
        accessExpr.symbol = originalAccessExpr.symbol;
        accessExpr.errorSafeNavigation = false;
        accessExpr.nilSafeNavigation = false;

        // Type of the field access expression should be always taken from the child type.
        // Because the type assigned to expression contains the inherited error/nil types,
        // and may not reflect the actual type of the child/field expr.
        accessExpr.type = originalAccessExpr.originalType;
        return accessExpr;
    }

    private BLangBinaryExpr getModifiedIntRangeStartExpr(BLangExpression expr) {
        BLangLiteral constOneLiteral = ASTBuilderUtil.createLiteral(expr.pos, symTable.intType, 1L);
        return ASTBuilderUtil.createBinaryExpr(expr.pos, expr, constOneLiteral, symTable.intType, OperatorKind.ADD,
                (BOperatorSymbol) symResolver.resolveBinaryOperator(OperatorKind.ADD,
                        symTable.intType,
                        symTable.intType));
    }

    private BLangBinaryExpr getModifiedIntRangeEndExpr(BLangExpression expr) {
        BLangLiteral constOneLiteral = ASTBuilderUtil.createLiteral(expr.pos, symTable.intType, 1L);
        return ASTBuilderUtil.createBinaryExpr(expr.pos, expr, constOneLiteral, symTable.intType, OperatorKind.SUB,
                (BOperatorSymbol) symResolver.resolveBinaryOperator(OperatorKind.SUB,
                        symTable.intType,
                        symTable.intType));
    }

    private BLangLiteral getBooleanLiteral(boolean value) {
        BLangLiteral literal = (BLangLiteral) TreeBuilder.createLiteralExpression();
        literal.value = value;
        literal.type = symTable.booleanType;
        return literal;
    }

    private boolean isDefaultableMappingType(BType type) {
        switch (types.getSafeType(type, true, false).tag) {
            case TypeTags.JSON:
            case TypeTags.MAP:
            case TypeTags.RECORD:
                return true;
            default:
                return false;
        }
    }

    private BLangFunction createInitFunctionForObjectType(BLangObjectTypeNode structureTypeNode, SymbolEnv env) {
        BLangFunction initFunction =
                TypeDefBuilderHelper.createInitFunctionForStructureType(structureTypeNode, env,
                                                                        Names.GENERATED_INIT_SUFFIX, names, symTable);
        BObjectTypeSymbol typeSymbol = ((BObjectTypeSymbol) structureTypeNode.type.tsymbol);
        typeSymbol.generatedInitializerFunc = new BAttachedFunction(Names.GENERATED_INIT_SUFFIX, initFunction.symbol,
                (BInvokableType) initFunction.type);
        structureTypeNode.generatedInitFunction = initFunction;
        initFunction.returnTypeNode.type = symTable.nilType;
        return rewrite(initFunction, env);
    }

    private void visitBinaryLogicalExpr(BLangBinaryExpr binaryExpr) {
        /*
         * Desugar (lhsExpr && rhsExpr) to following if-else:
         *
         * logical AND:
         * -------------
         * T $result$;
         * if (lhsExpr) {
         *    $result$ = rhsExpr;
         * } else {
         *    $result$ = false;
         * }
         *
         * logical OR:
         * -------------
         * T $result$;
         * if (lhsExpr) {
         *    $result$ = true;
         * } else {
         *    $result$ = rhsExpr;
         * }
         *
         */
        BLangSimpleVariableDef resultVarDef = createVarDef("$result$", binaryExpr.type, null, binaryExpr.pos);
        BLangBlockStmt thenBody = ASTBuilderUtil.createBlockStmt(binaryExpr.pos);
        BLangBlockStmt elseBody = ASTBuilderUtil.createBlockStmt(binaryExpr.pos);

        // Create then assignment
        BLangSimpleVarRef thenResultVarRef = ASTBuilderUtil.createVariableRef(binaryExpr.pos, resultVarDef.var.symbol);
        BLangExpression thenResult;
        if (binaryExpr.opKind == OperatorKind.AND) {
            thenResult = binaryExpr.rhsExpr;
        } else {
            thenResult = getBooleanLiteral(true);
        }
        BLangAssignment thenAssignment =
                ASTBuilderUtil.createAssignmentStmt(binaryExpr.pos, thenResultVarRef, thenResult);
        thenBody.addStatement(thenAssignment);

        // Create else assignment
        BLangExpression elseResult;
        BLangSimpleVarRef elseResultVarRef = ASTBuilderUtil.createVariableRef(binaryExpr.pos, resultVarDef.var.symbol);
        if (binaryExpr.opKind == OperatorKind.AND) {
            elseResult = getBooleanLiteral(false);
        } else {
            elseResult = binaryExpr.rhsExpr;
        }
        BLangAssignment elseAssignment =
                ASTBuilderUtil.createAssignmentStmt(binaryExpr.pos, elseResultVarRef, elseResult);
        elseBody.addStatement(elseAssignment);

        // Then make it a expression-statement, with expression being the $result$
        BLangSimpleVarRef resultVarRef = ASTBuilderUtil.createVariableRef(binaryExpr.pos, resultVarDef.var.symbol);
        BLangIf ifElse = ASTBuilderUtil.createIfElseStmt(binaryExpr.pos, binaryExpr.lhsExpr, thenBody, elseBody);

        BLangBlockStmt blockStmt = ASTBuilderUtil.createBlockStmt(binaryExpr.pos, Lists.of(resultVarDef, ifElse));
        BLangStatementExpression stmtExpr = createStatementExpression(blockStmt, resultVarRef);
        stmtExpr.type = binaryExpr.type;

        result = rewriteExpr(stmtExpr);
    }

    /**
     * Split packahe init function into several smaller functions.
     *
     * @param packageNode package node
     * @param env symbol environment
     * @return initial init function but trimmed in size
     */
    private BLangFunction splitInitFunction(BLangPackage packageNode, SymbolEnv env) {
        int methodSize = INIT_METHOD_SPLIT_SIZE;
        BLangBlockFunctionBody funcBody = (BLangBlockFunctionBody) packageNode.initFunction.body;
        if (funcBody.stmts.size() < methodSize || !isJvmTarget) {
            return packageNode.initFunction;
        }
        BLangFunction initFunction = packageNode.initFunction;

        List<BLangFunction> generatedFunctions = new ArrayList<>();
        List<BLangStatement> stmts = new ArrayList<>(funcBody.stmts);
        funcBody.stmts.clear();
        BLangFunction newFunc = initFunction;
        BLangBlockFunctionBody newFuncBody = (BLangBlockFunctionBody) newFunc.body;

        // until we get to a varDef, stmts are independent, divide it based on methodSize
        int varDefIndex = 0;
        for (int i = 0; i < stmts.size(); i++) {
            if (stmts.get(i).getKind() == NodeKind.VARIABLE_DEF) {
                break;
            }
            varDefIndex++;
            if (i > 0 && i % methodSize == 0) {
                generatedFunctions.add(newFunc);
                newFunc = createIntermediateInitFunction(packageNode, env);
                newFuncBody = (BLangBlockFunctionBody) newFunc.body;
                symTable.rootScope.define(names.fromIdNode(newFunc.name), newFunc.symbol);
            }

            newFuncBody.stmts.add(stmts.get(i));
        }

        // from a varDef to a service constructor, those stmts should be within single method
        List<BLangStatement> chunkStmts = new ArrayList<>();
        for (int i = varDefIndex; i < stmts.size(); i++) {
            BLangStatement stmt = stmts.get(i);
            chunkStmts.add(stmt);
            varDefIndex++;
            if ((stmt.getKind() == NodeKind.ASSIGNMENT) &&
                    (((BLangAssignment) stmt).expr.getKind() == NodeKind.SERVICE_CONSTRUCTOR) &&
                    (newFuncBody.stmts.size() + chunkStmts.size() > methodSize)) {
                // enf of current chunk
                if (newFuncBody.stmts.size() + chunkStmts.size() > methodSize) {
                    generatedFunctions.add(newFunc);
                    newFunc = createIntermediateInitFunction(packageNode, env);
                    newFuncBody = (BLangBlockFunctionBody) newFunc.body;
                    symTable.rootScope.define(names.fromIdNode(newFunc.name), newFunc.symbol);
                }
                newFuncBody.stmts.addAll(chunkStmts);
                chunkStmts.clear();
            } else if ((stmt.getKind() == NodeKind.ASSIGNMENT) &&
                    (((BLangAssignment) stmt).varRef instanceof BLangPackageVarRef) &&
                    Symbols.isFlagOn(((BLangPackageVarRef) ((BLangAssignment) stmt).varRef).varSymbol.flags,
                            Flags.LISTENER)
            ) {
                // this is where listener registrations starts, they are independent stmts
                break;
            }
        }
        newFuncBody.stmts.addAll(chunkStmts);

        // rest of the statements can be split without chunks
        for (int i = varDefIndex; i < stmts.size(); i++) {
            if (i > 0 && i % methodSize == 0) {
                generatedFunctions.add(newFunc);
                newFunc = createIntermediateInitFunction(packageNode, env);
                newFuncBody = (BLangBlockFunctionBody) newFunc.body;
                symTable.rootScope.define(names.fromIdNode(newFunc.name), newFunc.symbol);
            }
            newFuncBody.stmts.add(stmts.get(i));
        }

        generatedFunctions.add(newFunc);

        for (int j = 0; j < generatedFunctions.size() - 1; j++) {
            BLangFunction thisFunction = generatedFunctions.get(j);

            BLangCheckedExpr checkedExpr =
                    ASTBuilderUtil.createCheckExpr(initFunction.pos,
                                                   createInvocationNode(generatedFunctions.get(j + 1).name.value,
                                                                        new ArrayList<>(), symTable.errorOrNilType),
                                                   symTable.nilType);
            checkedExpr.equivalentErrorTypeList.add(symTable.errorType);

            BLangExpressionStmt expressionStmt = ASTBuilderUtil
                    .createExpressionStmt(thisFunction.pos, (BLangBlockFunctionBody) thisFunction.body);
            expressionStmt.expr = checkedExpr;
            expressionStmt.expr.pos = initFunction.pos;

            if (j > 0) { // skip init func
                thisFunction = rewrite(thisFunction, env);
                packageNode.functions.add(thisFunction);
                packageNode.topLevelNodes.add(thisFunction);
            }
        }

        if (generatedFunctions.size() > 1) {
            // add last func
            BLangFunction lastFunc = generatedFunctions.get(generatedFunctions.size() - 1);
            lastFunc = rewrite(lastFunc, env);
            packageNode.functions.add(lastFunc);
            packageNode.topLevelNodes.add(lastFunc);
        }

        return generatedFunctions.get(0);
    }

    /**
     * Create an intermediate package init function.
     *
     * @param pkgNode package node
     * @param env     symbol environment of package
     */
    private BLangFunction createIntermediateInitFunction(BLangPackage pkgNode, SymbolEnv env) {
        String alias = pkgNode.symbol.pkgID.toString();
        BLangFunction initFunction = ASTBuilderUtil
                .createInitFunctionWithErrorOrNilReturn(pkgNode.pos, alias,
                                                        new Name(Names.INIT_FUNCTION_SUFFIX.value
                                                                + this.initFuncIndex++), symTable);
        // Create invokable symbol for init function
        createInvokableSymbol(initFunction, env);
        return initFunction;
    }

    private BType getRestType(BInvokableSymbol invokableSymbol) {
        if (invokableSymbol != null && invokableSymbol.restParam != null) {
            return invokableSymbol.restParam.type;
        }
        return null;
    }

    private BType getRestType(BLangFunction function) {
        if (function != null && function.restParam != null) {
            return function.restParam.type;
        }
        return null;
    }

    private BVarSymbol getRestSymbol(BLangFunction function) {
        if (function != null && function.restParam != null) {
            return function.restParam.symbol;
        }
        return null;
    }

    private boolean isComputedKey(RecordLiteralNode.RecordField field) {
        if (!field.isKeyValueField()) {
            return false;
        }
        return ((BLangRecordLiteral.BLangRecordKeyValueField) field).key.computedKey;
    }

    private BLangRecordLiteral rewriteMappingConstructor(BLangRecordLiteral mappingConstructorExpr) {
        List<RecordLiteralNode.RecordField> fields = mappingConstructorExpr.fields;

        BType type = mappingConstructorExpr.type;
        DiagnosticPos pos = mappingConstructorExpr.pos;

        List<RecordLiteralNode.RecordField> rewrittenFields = new ArrayList<>(fields.size());

        for (RecordLiteralNode.RecordField field : fields) {
            if (field.isKeyValueField()) {
                BLangRecordLiteral.BLangRecordKeyValueField keyValueField =
                        (BLangRecordLiteral.BLangRecordKeyValueField) field;

                BLangRecordLiteral.BLangRecordKey key = keyValueField.key;
                BLangExpression origKey = key.expr;
                BLangExpression keyExpr = key.computedKey ? origKey :
                        origKey.getKind() == NodeKind.SIMPLE_VARIABLE_REF ?
                                createStringLiteral(pos, ((BLangSimpleVarRef) origKey).variableName.value) :
                                ((BLangLiteral) origKey);

                rewrittenFields.add(ASTBuilderUtil.createBLangRecordKeyValue(rewriteExpr(keyExpr),
                                                                             rewriteExpr(keyValueField.valueExpr)));
            } else if (field.getKind() == NodeKind.SIMPLE_VARIABLE_REF) {
                BLangSimpleVarRef varRefField = (BLangSimpleVarRef) field;
                rewrittenFields.add(ASTBuilderUtil.createBLangRecordKeyValue(
                        rewriteExpr(createStringLiteral(pos, varRefField.variableName.value)),
                        rewriteExpr(varRefField)));
            } else {
                BLangRecordLiteral.BLangRecordSpreadOperatorField spreadOpField =
                        (BLangRecordLiteral.BLangRecordSpreadOperatorField) field;
                spreadOpField.expr = rewriteExpr(spreadOpField.expr);
                rewrittenFields.add(spreadOpField);
            }
        }

        fields.clear();
        return type.tag == TypeTags.RECORD ? new BLangStructLiteral(pos, type, rewrittenFields) :
                new BLangMapLiteral(pos, type, rewrittenFields);
    }

    public BSymbol getTransactionSymbol(SymbolEnv env) {
        return env.enclPkg.imports
                .stream()
                .filter(importPackage -> importPackage.symbol.pkgID.orgName.value.equals(Names.TRANSACTION_ORG.value) &&
                        importPackage.symbol.pkgID.name.value.equals(Names.TRANSACTION_PACKAGE.value))
                .findAny().get().symbol;
    }
}<|MERGE_RESOLUTION|>--- conflicted
+++ resolved
@@ -317,7 +317,6 @@
     private SemanticAnalyzer semanticAnalyzer;
     private BLangAnonymousModelHelper anonModelHelper;
     private ResolvedTypeBuilder typeBuilder;
-    private BLangAnonymousModelHelper anonModelHelper;
 
     private BLangStatementLink currentLink;
     public Stack<BLangLockStmt> enclLocks = new Stack<>();
@@ -370,7 +369,6 @@
         this.semanticAnalyzer = SemanticAnalyzer.getInstance(context);
         this.anonModelHelper = BLangAnonymousModelHelper.getInstance(context);
         this.typeBuilder = new ResolvedTypeBuilder();
-        this.anonModelHelper = BLangAnonymousModelHelper.getInstance(context);
     }
 
     public BLangPackage perform(BLangPackage pkgNode) {
@@ -4331,11 +4329,7 @@
     }
 
     /**
-<<<<<<< HEAD
-     * This method desugars a raw template literal object class for the provided raw template object type as follows:
-=======
      * This method desugars a raw template literal object class for the provided raw template object type as follows.
->>>>>>> fd82f348
      * A literal defined as 'object:RawTemplate rt = `Hello ${name}!`;
      * is desugared to,
      *      type $anonType$0 object {
