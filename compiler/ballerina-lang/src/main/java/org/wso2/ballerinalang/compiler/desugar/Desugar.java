/*
 *  Copyright (c) 2017, WSO2 Inc. (http://www.wso2.org) All Rights Reserved.
 *
 *  WSO2 Inc. licenses this file to you under the Apache License,
 *  Version 2.0 (the "License"); you may not use this file except
 *  in compliance with the License.
 *  You may obtain a copy of the License at
 *
 *    http://www.apache.org/licenses/LICENSE-2.0
 *
 *  Unless required by applicable law or agreed to in writing,
 *  software distributed under the License is distributed on an
 *  "AS IS" BASIS, WITHOUT WARRANTIES OR CONDITIONS OF ANY
 *  KIND, either express or implied.  See the License for the
 *  specific language governing permissions and limitations
 *  under the License.
 */
package org.wso2.ballerinalang.compiler.desugar;

import org.ballerinalang.compiler.CompilerPhase;
import org.ballerinalang.jvm.util.BLangConstants;
import org.ballerinalang.model.TreeBuilder;
import org.ballerinalang.model.elements.Flag;
import org.ballerinalang.model.symbols.SymbolKind;
import org.ballerinalang.model.tree.BlockFunctionBodyNode;
import org.ballerinalang.model.tree.BlockNode;
import org.ballerinalang.model.tree.NodeKind;
import org.ballerinalang.model.tree.OperatorKind;
import org.ballerinalang.model.tree.expressions.NamedArgNode;
import org.ballerinalang.model.tree.expressions.RecordLiteralNode;
import org.ballerinalang.model.tree.expressions.XMLNavigationAccess;
import org.ballerinalang.model.tree.statements.VariableDefinitionNode;
import org.ballerinalang.model.tree.types.TypeNode;
import org.ballerinalang.model.types.TypeKind;
import org.ballerinalang.util.BLangCompilerConstants;
import org.wso2.ballerinalang.compiler.parser.BLangAnonymousModelHelper;
import org.wso2.ballerinalang.compiler.parser.NodeCloner;
import org.wso2.ballerinalang.compiler.semantics.analyzer.SemanticAnalyzer;
import org.wso2.ballerinalang.compiler.semantics.analyzer.SymbolEnter;
import org.wso2.ballerinalang.compiler.semantics.analyzer.SymbolResolver;
import org.wso2.ballerinalang.compiler.semantics.analyzer.TypeParamAnalyzer;
import org.wso2.ballerinalang.compiler.semantics.analyzer.Types;
import org.wso2.ballerinalang.compiler.semantics.model.Scope;
import org.wso2.ballerinalang.compiler.semantics.model.SymbolEnv;
import org.wso2.ballerinalang.compiler.semantics.model.SymbolTable;
import org.wso2.ballerinalang.compiler.semantics.model.symbols.BAttachedFunction;
import org.wso2.ballerinalang.compiler.semantics.model.symbols.BConstantSymbol;
import org.wso2.ballerinalang.compiler.semantics.model.symbols.BConstructorSymbol;
import org.wso2.ballerinalang.compiler.semantics.model.symbols.BErrorTypeSymbol;
import org.wso2.ballerinalang.compiler.semantics.model.symbols.BInvokableSymbol;
import org.wso2.ballerinalang.compiler.semantics.model.symbols.BObjectTypeSymbol;
import org.wso2.ballerinalang.compiler.semantics.model.symbols.BOperatorSymbol;
import org.wso2.ballerinalang.compiler.semantics.model.symbols.BPackageSymbol;
import org.wso2.ballerinalang.compiler.semantics.model.symbols.BRecordTypeSymbol;
import org.wso2.ballerinalang.compiler.semantics.model.symbols.BSymbol;
import org.wso2.ballerinalang.compiler.semantics.model.symbols.BTypeSymbol;
import org.wso2.ballerinalang.compiler.semantics.model.symbols.BVarSymbol;
import org.wso2.ballerinalang.compiler.semantics.model.symbols.BXMLNSSymbol;
import org.wso2.ballerinalang.compiler.semantics.model.symbols.SymTag;
import org.wso2.ballerinalang.compiler.semantics.model.symbols.Symbols;
import org.wso2.ballerinalang.compiler.semantics.model.types.BArrayType;
import org.wso2.ballerinalang.compiler.semantics.model.types.BErrorType;
import org.wso2.ballerinalang.compiler.semantics.model.types.BField;
import org.wso2.ballerinalang.compiler.semantics.model.types.BInvokableType;
import org.wso2.ballerinalang.compiler.semantics.model.types.BMapType;
import org.wso2.ballerinalang.compiler.semantics.model.types.BObjectType;
import org.wso2.ballerinalang.compiler.semantics.model.types.BRecordType;
import org.wso2.ballerinalang.compiler.semantics.model.types.BStreamType;
import org.wso2.ballerinalang.compiler.semantics.model.types.BTupleType;
import org.wso2.ballerinalang.compiler.semantics.model.types.BType;
import org.wso2.ballerinalang.compiler.semantics.model.types.BTypedescType;
import org.wso2.ballerinalang.compiler.semantics.model.types.BUnionType;
import org.wso2.ballerinalang.compiler.tree.BLangAnnotation;
import org.wso2.ballerinalang.compiler.tree.BLangAnnotationAttachment;
import org.wso2.ballerinalang.compiler.tree.BLangBlockFunctionBody;
import org.wso2.ballerinalang.compiler.tree.BLangErrorVariable;
import org.wso2.ballerinalang.compiler.tree.BLangExprFunctionBody;
import org.wso2.ballerinalang.compiler.tree.BLangExternalFunctionBody;
import org.wso2.ballerinalang.compiler.tree.BLangFunction;
import org.wso2.ballerinalang.compiler.tree.BLangFunctionBody;
import org.wso2.ballerinalang.compiler.tree.BLangIdentifier;
import org.wso2.ballerinalang.compiler.tree.BLangImportPackage;
import org.wso2.ballerinalang.compiler.tree.BLangInvokableNode;
import org.wso2.ballerinalang.compiler.tree.BLangNode;
import org.wso2.ballerinalang.compiler.tree.BLangNodeVisitor;
import org.wso2.ballerinalang.compiler.tree.BLangPackage;
import org.wso2.ballerinalang.compiler.tree.BLangRecordVariable;
import org.wso2.ballerinalang.compiler.tree.BLangRecordVariable.BLangRecordVariableKeyValue;
import org.wso2.ballerinalang.compiler.tree.BLangResource;
import org.wso2.ballerinalang.compiler.tree.BLangRetrySpec;
import org.wso2.ballerinalang.compiler.tree.BLangSimpleVariable;
import org.wso2.ballerinalang.compiler.tree.BLangTableKeyTypeConstraint;
import org.wso2.ballerinalang.compiler.tree.BLangTestablePackage;
import org.wso2.ballerinalang.compiler.tree.BLangTupleVariable;
import org.wso2.ballerinalang.compiler.tree.BLangTypeDefinition;
import org.wso2.ballerinalang.compiler.tree.BLangVariable;
import org.wso2.ballerinalang.compiler.tree.BLangXMLNS;
import org.wso2.ballerinalang.compiler.tree.BLangXMLNS.BLangLocalXMLNS;
import org.wso2.ballerinalang.compiler.tree.BLangXMLNS.BLangPackageXMLNS;
import org.wso2.ballerinalang.compiler.tree.clauses.BLangOnFailClause;
import org.wso2.ballerinalang.compiler.tree.expressions.BLangAccessExpression;
import org.wso2.ballerinalang.compiler.tree.expressions.BLangAnnotAccessExpr;
import org.wso2.ballerinalang.compiler.tree.expressions.BLangArrowFunction;
import org.wso2.ballerinalang.compiler.tree.expressions.BLangBinaryExpr;
import org.wso2.ballerinalang.compiler.tree.expressions.BLangCheckPanickedExpr;
import org.wso2.ballerinalang.compiler.tree.expressions.BLangCheckedExpr;
import org.wso2.ballerinalang.compiler.tree.expressions.BLangCommitExpr;
import org.wso2.ballerinalang.compiler.tree.expressions.BLangConstRef;
import org.wso2.ballerinalang.compiler.tree.expressions.BLangConstant;
import org.wso2.ballerinalang.compiler.tree.expressions.BLangElvisExpr;
import org.wso2.ballerinalang.compiler.tree.expressions.BLangErrorVarRef;
import org.wso2.ballerinalang.compiler.tree.expressions.BLangExpression;
import org.wso2.ballerinalang.compiler.tree.statements.BLangFail;
import org.wso2.ballerinalang.compiler.tree.expressions.BLangFieldBasedAccess;
import org.wso2.ballerinalang.compiler.tree.expressions.BLangFieldBasedAccess.BLangStructFunctionVarRef;
import org.wso2.ballerinalang.compiler.tree.expressions.BLangGroupExpr;
import org.wso2.ballerinalang.compiler.tree.expressions.BLangIgnoreExpr;
import org.wso2.ballerinalang.compiler.tree.expressions.BLangIndexBasedAccess;
import org.wso2.ballerinalang.compiler.tree.expressions.BLangIndexBasedAccess.BLangArrayAccessExpr;
import org.wso2.ballerinalang.compiler.tree.expressions.BLangIndexBasedAccess.BLangJSONAccessExpr;
import org.wso2.ballerinalang.compiler.tree.expressions.BLangIndexBasedAccess.BLangMapAccessExpr;
import org.wso2.ballerinalang.compiler.tree.expressions.BLangIndexBasedAccess.BLangStringAccessExpr;
import org.wso2.ballerinalang.compiler.tree.expressions.BLangIndexBasedAccess.BLangStructFieldAccessExpr;
import org.wso2.ballerinalang.compiler.tree.expressions.BLangIndexBasedAccess.BLangTableAccessExpr;
import org.wso2.ballerinalang.compiler.tree.expressions.BLangIndexBasedAccess.BLangTupleAccessExpr;
import org.wso2.ballerinalang.compiler.tree.expressions.BLangIndexBasedAccess.BLangXMLAccessExpr;
import org.wso2.ballerinalang.compiler.tree.expressions.BLangIntRangeExpression;
import org.wso2.ballerinalang.compiler.tree.expressions.BLangInvocation;
import org.wso2.ballerinalang.compiler.tree.expressions.BLangInvocation.BFunctionPointerInvocation;
import org.wso2.ballerinalang.compiler.tree.expressions.BLangInvocation.BLangAttachedFunctionInvocation;
import org.wso2.ballerinalang.compiler.tree.expressions.BLangIsAssignableExpr;
import org.wso2.ballerinalang.compiler.tree.expressions.BLangIsLikeExpr;
import org.wso2.ballerinalang.compiler.tree.expressions.BLangLambdaFunction;
import org.wso2.ballerinalang.compiler.tree.expressions.BLangLetExpression;
import org.wso2.ballerinalang.compiler.tree.expressions.BLangListConstructorExpr;
import org.wso2.ballerinalang.compiler.tree.expressions.BLangListConstructorExpr.BLangArrayLiteral;
import org.wso2.ballerinalang.compiler.tree.expressions.BLangListConstructorExpr.BLangJSONArrayLiteral;
import org.wso2.ballerinalang.compiler.tree.expressions.BLangListConstructorExpr.BLangTupleLiteral;
import org.wso2.ballerinalang.compiler.tree.expressions.BLangLiteral;
import org.wso2.ballerinalang.compiler.tree.expressions.BLangMatchExpression;
import org.wso2.ballerinalang.compiler.tree.expressions.BLangMatchExpression.BLangMatchExprPatternClause;
import org.wso2.ballerinalang.compiler.tree.expressions.BLangNamedArgsExpression;
import org.wso2.ballerinalang.compiler.tree.expressions.BLangQueryAction;
import org.wso2.ballerinalang.compiler.tree.expressions.BLangQueryExpr;
import org.wso2.ballerinalang.compiler.tree.expressions.BLangRawTemplateLiteral;
import org.wso2.ballerinalang.compiler.tree.expressions.BLangRecordLiteral;
import org.wso2.ballerinalang.compiler.tree.expressions.BLangRecordLiteral.BLangMapLiteral;
import org.wso2.ballerinalang.compiler.tree.expressions.BLangRecordLiteral.BLangStructLiteral;
import org.wso2.ballerinalang.compiler.tree.expressions.BLangRecordVarRef;
import org.wso2.ballerinalang.compiler.tree.expressions.BLangRecordVarRef.BLangRecordVarRefKeyValue;
import org.wso2.ballerinalang.compiler.tree.expressions.BLangRestArgsExpression;
import org.wso2.ballerinalang.compiler.tree.expressions.BLangServiceConstructorExpr;
import org.wso2.ballerinalang.compiler.tree.expressions.BLangSimpleVarRef;
import org.wso2.ballerinalang.compiler.tree.expressions.BLangSimpleVarRef.BLangFieldVarRef;
import org.wso2.ballerinalang.compiler.tree.expressions.BLangSimpleVarRef.BLangFunctionVarRef;
import org.wso2.ballerinalang.compiler.tree.expressions.BLangSimpleVarRef.BLangLocalVarRef;
import org.wso2.ballerinalang.compiler.tree.expressions.BLangSimpleVarRef.BLangPackageVarRef;
import org.wso2.ballerinalang.compiler.tree.expressions.BLangSimpleVarRef.BLangTypeLoad;
import org.wso2.ballerinalang.compiler.tree.expressions.BLangStatementExpression;
import org.wso2.ballerinalang.compiler.tree.expressions.BLangStringTemplateLiteral;
import org.wso2.ballerinalang.compiler.tree.expressions.BLangTableConstructorExpr;
import org.wso2.ballerinalang.compiler.tree.expressions.BLangTableMultiKeyExpr;
import org.wso2.ballerinalang.compiler.tree.expressions.BLangTernaryExpr;
import org.wso2.ballerinalang.compiler.tree.expressions.BLangTransactionalExpr;
import org.wso2.ballerinalang.compiler.tree.expressions.BLangTrapExpr;
import org.wso2.ballerinalang.compiler.tree.expressions.BLangTupleVarRef;
import org.wso2.ballerinalang.compiler.tree.expressions.BLangTypeConversionExpr;
import org.wso2.ballerinalang.compiler.tree.expressions.BLangTypeInit;
import org.wso2.ballerinalang.compiler.tree.expressions.BLangTypeTestExpr;
import org.wso2.ballerinalang.compiler.tree.expressions.BLangTypedescExpr;
import org.wso2.ballerinalang.compiler.tree.expressions.BLangUnaryExpr;
import org.wso2.ballerinalang.compiler.tree.expressions.BLangVariableReference;
import org.wso2.ballerinalang.compiler.tree.expressions.BLangWaitExpr;
import org.wso2.ballerinalang.compiler.tree.expressions.BLangWaitForAllExpr;
import org.wso2.ballerinalang.compiler.tree.expressions.BLangWorkerFlushExpr;
import org.wso2.ballerinalang.compiler.tree.expressions.BLangWorkerReceive;
import org.wso2.ballerinalang.compiler.tree.expressions.BLangWorkerSyncSendExpr;
import org.wso2.ballerinalang.compiler.tree.expressions.BLangXMLAttribute;
import org.wso2.ballerinalang.compiler.tree.expressions.BLangXMLAttributeAccess;
import org.wso2.ballerinalang.compiler.tree.expressions.BLangXMLCommentLiteral;
import org.wso2.ballerinalang.compiler.tree.expressions.BLangXMLElementAccess;
import org.wso2.ballerinalang.compiler.tree.expressions.BLangXMLElementFilter;
import org.wso2.ballerinalang.compiler.tree.expressions.BLangXMLElementLiteral;
import org.wso2.ballerinalang.compiler.tree.expressions.BLangXMLNavigationAccess;
import org.wso2.ballerinalang.compiler.tree.expressions.BLangXMLProcInsLiteral;
import org.wso2.ballerinalang.compiler.tree.expressions.BLangXMLQName;
import org.wso2.ballerinalang.compiler.tree.expressions.BLangXMLQuotedString;
import org.wso2.ballerinalang.compiler.tree.expressions.BLangXMLTextLiteral;
import org.wso2.ballerinalang.compiler.tree.statements.BLangAssignment;
import org.wso2.ballerinalang.compiler.tree.statements.BLangBlockStmt;
import org.wso2.ballerinalang.compiler.tree.statements.BLangBreak;
import org.wso2.ballerinalang.compiler.tree.statements.BLangCompoundAssignment;
import org.wso2.ballerinalang.compiler.tree.statements.BLangContinue;
import org.wso2.ballerinalang.compiler.tree.statements.BLangDo;
import org.wso2.ballerinalang.compiler.tree.statements.BLangErrorDestructure;
import org.wso2.ballerinalang.compiler.tree.statements.BLangErrorVariableDef;
import org.wso2.ballerinalang.compiler.tree.statements.BLangExpressionStmt;
import org.wso2.ballerinalang.compiler.tree.statements.BLangForeach;
import org.wso2.ballerinalang.compiler.tree.statements.BLangForkJoin;
import org.wso2.ballerinalang.compiler.tree.statements.BLangIf;
import org.wso2.ballerinalang.compiler.tree.statements.BLangLock;
import org.wso2.ballerinalang.compiler.tree.statements.BLangLock.BLangLockStmt;
import org.wso2.ballerinalang.compiler.tree.statements.BLangLock.BLangUnLockStmt;
import org.wso2.ballerinalang.compiler.tree.statements.BLangMatch;
import org.wso2.ballerinalang.compiler.tree.statements.BLangMatch.BLangMatchBindingPatternClause;
import org.wso2.ballerinalang.compiler.tree.statements.BLangMatch.BLangMatchStaticBindingPatternClause;
import org.wso2.ballerinalang.compiler.tree.statements.BLangMatch.BLangMatchStructuredBindingPatternClause;
import org.wso2.ballerinalang.compiler.tree.statements.BLangMatch.BLangMatchTypedBindingPatternClause;
import org.wso2.ballerinalang.compiler.tree.statements.BLangPanic;
import org.wso2.ballerinalang.compiler.tree.statements.BLangRecordDestructure;
import org.wso2.ballerinalang.compiler.tree.statements.BLangRecordVariableDef;
import org.wso2.ballerinalang.compiler.tree.statements.BLangRetry;
import org.wso2.ballerinalang.compiler.tree.statements.BLangRetryTransaction;
import org.wso2.ballerinalang.compiler.tree.statements.BLangReturn;
import org.wso2.ballerinalang.compiler.tree.statements.BLangRollback;
import org.wso2.ballerinalang.compiler.tree.statements.BLangSimpleVariableDef;
import org.wso2.ballerinalang.compiler.tree.statements.BLangStatement;
import org.wso2.ballerinalang.compiler.tree.statements.BLangStatement.BLangStatementLink;
import org.wso2.ballerinalang.compiler.tree.statements.BLangTransaction;
import org.wso2.ballerinalang.compiler.tree.statements.BLangTupleDestructure;
import org.wso2.ballerinalang.compiler.tree.statements.BLangTupleVariableDef;
import org.wso2.ballerinalang.compiler.tree.statements.BLangWhile;
import org.wso2.ballerinalang.compiler.tree.statements.BLangWorkerSend;
import org.wso2.ballerinalang.compiler.tree.statements.BLangXMLNSStatement;
import org.wso2.ballerinalang.compiler.tree.types.BLangArrayType;
import org.wso2.ballerinalang.compiler.tree.types.BLangBuiltInRefTypeNode;
import org.wso2.ballerinalang.compiler.tree.types.BLangConstrainedType;
import org.wso2.ballerinalang.compiler.tree.types.BLangErrorType;
import org.wso2.ballerinalang.compiler.tree.types.BLangFunctionTypeNode;
import org.wso2.ballerinalang.compiler.tree.types.BLangIntersectionTypeNode;
import org.wso2.ballerinalang.compiler.tree.types.BLangLetVariable;
import org.wso2.ballerinalang.compiler.tree.types.BLangObjectTypeNode;
import org.wso2.ballerinalang.compiler.tree.types.BLangRecordTypeNode;
import org.wso2.ballerinalang.compiler.tree.types.BLangStreamType;
import org.wso2.ballerinalang.compiler.tree.types.BLangTableTypeNode;
import org.wso2.ballerinalang.compiler.tree.types.BLangTupleTypeNode;
import org.wso2.ballerinalang.compiler.tree.types.BLangType;
import org.wso2.ballerinalang.compiler.tree.types.BLangUnionTypeNode;
import org.wso2.ballerinalang.compiler.tree.types.BLangUserDefinedType;
import org.wso2.ballerinalang.compiler.tree.types.BLangValueType;
import org.wso2.ballerinalang.compiler.util.CompilerContext;
import org.wso2.ballerinalang.compiler.util.FieldKind;
import org.wso2.ballerinalang.compiler.util.Name;
import org.wso2.ballerinalang.compiler.util.Names;
import org.wso2.ballerinalang.compiler.util.ResolvedTypeBuilder;
import org.wso2.ballerinalang.compiler.util.TypeDefBuilderHelper;
import org.wso2.ballerinalang.compiler.util.TypeTags;
import org.wso2.ballerinalang.compiler.util.diagnotic.DiagnosticPos;
import org.wso2.ballerinalang.util.Flags;
import org.wso2.ballerinalang.util.Lists;

import java.nio.charset.StandardCharsets;
import java.util.ArrayList;
import java.util.Arrays;
import java.util.Base64;
import java.util.Collections;
import java.util.Comparator;
import java.util.HashMap;
import java.util.Iterator;
import java.util.LinkedHashMap;
import java.util.LinkedHashSet;
import java.util.List;
import java.util.Map;
import java.util.Optional;
import java.util.Set;
import java.util.Stack;
import java.util.stream.Collectors;

import javax.xml.XMLConstants;

import static org.ballerinalang.util.BLangCompilerConstants.RETRY_MANAGER_OBJECT_SHOULD_RETRY_FUNC;
import static org.wso2.ballerinalang.compiler.desugar.ASTBuilderUtil.createBlockStmt;
import static org.wso2.ballerinalang.compiler.desugar.ASTBuilderUtil.createExpressionStmt;
import static org.wso2.ballerinalang.compiler.desugar.ASTBuilderUtil.createLiteral;
import static org.wso2.ballerinalang.compiler.desugar.ASTBuilderUtil.createStatementExpression;
import static org.wso2.ballerinalang.compiler.desugar.ASTBuilderUtil.createVariable;
import static org.wso2.ballerinalang.compiler.util.Constants.INIT_METHOD_SPLIT_SIZE;
import static org.wso2.ballerinalang.compiler.util.Names.GEN_VAR_PREFIX;
import static org.wso2.ballerinalang.compiler.util.Names.IGNORE;
import static org.wso2.ballerinalang.compiler.util.Names.IS_TRANSACTIONAL;

/**
 * @since 0.94
 */
public class Desugar extends BLangNodeVisitor {

    private static final CompilerContext.Key<Desugar> DESUGAR_KEY =
            new CompilerContext.Key<>();
    private static final String BASE_64 = "base64";
    private static final String ERROR_MESSAGE_FUNCTION_NAME = "message";
    private static final String ERROR_CAUSE_FUNCTION_NAME = "cause";
    private static final String ERROR_DETAIL_FUNCTION_NAME = "detail";
    private static final String TO_STRING_FUNCTION_NAME = "toString";
    private static final String LENGTH_FUNCTION_NAME = "length";
    private static final String ERROR_REASON_NULL_REFERENCE_ERROR = "NullReferenceException";
    private static final String CLONE_WITH_TYPE = "cloneWithType";
    private static final String PUSH_LANGLIB_METHOD = "push";
    private static final String DESUGARED_VARARG_KEY = "$vararg$";

    public static final String XML_INTERNAL_SELECT_DESCENDANTS = "selectDescendants";
    public static final String XML_INTERNAL_CHILDREN = "children";
    public static final String XML_INTERNAL_GET_FILTERED_CHILDREN_FLAT = "getFilteredChildrenFlat";
    public static final String XML_INTERNAL_GET_ELEMENT_NAME_NIL_LIFTING = "getElementNameNilLifting";
    public static final String XML_INTERNAL_GET_ATTRIBUTE = "getAttribute";
    public static final String XML_INTERNAL_GET_ELEMENTS = "getElements";
    public static final String XML_GET_CONTENT_OF_TEXT = "getContent";

    private SymbolTable symTable;
    private SymbolResolver symResolver;
    private final SymbolEnter symbolEnter;
    private ClosureDesugar closureDesugar;
    private QueryDesugar queryDesugar;
    private TransactionDesugar transactionDesugar;
    private AnnotationDesugar annotationDesugar;
    private Types types;
    private Names names;
    private ServiceDesugar serviceDesugar;
    private BLangNode result;
    private NodeCloner nodeCloner;
    private SemanticAnalyzer semanticAnalyzer;
    private BLangAnonymousModelHelper anonModelHelper;
    private ResolvedTypeBuilder typeBuilder;
    private boolean withinRetryBlock = false;
    private MockDesugar mockDesugar;

    private BLangStatementLink currentLink;
    public Stack<BLangLockStmt> enclLocks = new Stack<>();
    private BLangBlockStmt onFailFuncBlock;
    private  BLangInvocation onFailLambdaInvocation;

    private SymbolEnv env;
    private int lambdaFunctionCount = 0;
    private int recordCount = 0;
    private int errorCount = 0;
    private int annonVarCount = 0;
    private int initFuncIndex = 0;
    private int indexExprCount = 0;
    private int letCount = 0;
    private int varargCount = 0;

    // Safe navigation related variables
    private Stack<BLangMatch> matchStmtStack = new Stack<>();
    Stack<BLangExpression> accessExprStack = new Stack<>();
    private BLangMatchTypedBindingPatternClause successPattern;
    private BLangAssignment safeNavigationAssignment;
    static boolean isJvmTarget = false;

    public static Desugar getInstance(CompilerContext context) {
        Desugar desugar = context.get(DESUGAR_KEY);
        if (desugar == null) {
            desugar = new Desugar(context);
        }

        return desugar;
    }

    private Desugar(CompilerContext context) {
        // This is a temporary flag to differentiate desugaring to BVM vs BIR
        // TODO: remove this once bootstrapping is added.
        isJvmTarget = true;

        context.put(DESUGAR_KEY, this);
        this.symTable = SymbolTable.getInstance(context);
        this.symResolver = SymbolResolver.getInstance(context);
        this.symbolEnter = SymbolEnter.getInstance(context);
        this.closureDesugar = ClosureDesugar.getInstance(context);
        this.queryDesugar = QueryDesugar.getInstance(context);
        this.transactionDesugar = TransactionDesugar.getInstance(context);
        this.annotationDesugar = AnnotationDesugar.getInstance(context);
        this.types = Types.getInstance(context);
        this.names = Names.getInstance(context);
        this.names = Names.getInstance(context);
        this.serviceDesugar = ServiceDesugar.getInstance(context);
        this.nodeCloner = NodeCloner.getInstance(context);
        this.semanticAnalyzer = SemanticAnalyzer.getInstance(context);
        this.anonModelHelper = BLangAnonymousModelHelper.getInstance(context);
        this.mockDesugar = MockDesugar.getInstance(context);
        this.typeBuilder = new ResolvedTypeBuilder();
    }

    public BLangPackage perform(BLangPackage pkgNode) {
        // Initialize the annotation map
        annotationDesugar.initializeAnnotationMap(pkgNode);
        SymbolEnv env = this.symTable.pkgEnvMap.get(pkgNode.symbol);
        return rewrite(pkgNode, env);
    }

    private void addAttachedFunctionsToPackageLevel(BLangPackage pkgNode, SymbolEnv env) {
        for (BLangTypeDefinition typeDef : pkgNode.typeDefinitions) {
            if (typeDef.typeNode.getKind() == NodeKind.USER_DEFINED_TYPE) {
                continue;
            }
            if (typeDef.symbol.tag == SymTag.OBJECT) {
                BLangObjectTypeNode objectTypeNode = (BLangObjectTypeNode) typeDef.typeNode;

                objectTypeNode.functions.forEach(f -> {
                    if (!pkgNode.objAttachedFunctions.contains(f.symbol)) {
                        pkgNode.functions.add(f);
                        pkgNode.topLevelNodes.add(f);
                    }
                });

                if (objectTypeNode.flagSet.contains(Flag.ABSTRACT)) {
                    continue;
                }

                BLangFunction tempGeneratedInitFunction = createGeneratedInitializerFunction(objectTypeNode, env);
                tempGeneratedInitFunction.clonedEnv = SymbolEnv.createFunctionEnv(tempGeneratedInitFunction,
                        tempGeneratedInitFunction.symbol.scope, env);
                this.semanticAnalyzer.analyzeNode(tempGeneratedInitFunction, env);
                objectTypeNode.generatedInitFunction = tempGeneratedInitFunction;

                // Add generated init function to the attached function list
                pkgNode.functions.add(objectTypeNode.generatedInitFunction);
                pkgNode.topLevelNodes.add(objectTypeNode.generatedInitFunction);

                // Add init function to the attached function list
                if (objectTypeNode.initFunction != null) {
                    pkgNode.functions.add(objectTypeNode.initFunction);
                    pkgNode.topLevelNodes.add(objectTypeNode.initFunction);
                }
            } else if (typeDef.symbol.tag == SymTag.RECORD) {
                BLangRecordTypeNode recordTypeNode = (BLangRecordTypeNode) typeDef.typeNode;
                recordTypeNode.initFunction = rewrite(
                        TypeDefBuilderHelper.createInitFunctionForRecordType(recordTypeNode, env, names, symTable),
                        env);
                pkgNode.functions.add(recordTypeNode.initFunction);
                pkgNode.topLevelNodes.add(recordTypeNode.initFunction);
            }
        }
    }

    /**
     * This method synthesizes an initializer method for objects which is responsible for initializing the default
     * values given to fields. When a user creates a new instance of the object, first, this synthesized initializer is
     * invoked on the newly created object instance. Then, if there is a user-defined init method (i.e., the init()
     * method), an method call expression for this init() method is added in the return statement of the synthesized
     * initializer. When desugaring, the following method adds params and return type for the synthesized initializer by
     * looking at the params and return type of the user-defined init() method. Therefore, when desugaring object type
     * nodes, one should always take care to call this method **after** desugaring the init() method (if there is
     * supposed to be one).
     *
     * @param objectTypeNode The object type node for which the initializer is created
     * @param env            The env for the type node
     * @return The generated initializer method
     */
    private BLangFunction createGeneratedInitializerFunction(BLangObjectTypeNode objectTypeNode, SymbolEnv env) {
        BLangFunction generatedInitFunc = createInitFunctionForObjectType(objectTypeNode, env);
        if (objectTypeNode.initFunction == null) {
            return generatedInitFunc;
        }

        BAttachedFunction initializerFunc = ((BObjectTypeSymbol) objectTypeNode.symbol).initializerFunc;
        BAttachedFunction generatedInitializerFunc =
                ((BObjectTypeSymbol) objectTypeNode.symbol).generatedInitializerFunc;
        addRequiredParamsToGeneratedInitFunction(objectTypeNode.initFunction, generatedInitFunc,
                                                 generatedInitializerFunc);
        addRestParamsToGeneratedInitFunction(objectTypeNode.initFunction, generatedInitFunc, generatedInitializerFunc);

        generatedInitFunc.returnTypeNode = objectTypeNode.initFunction.returnTypeNode;
        generatedInitializerFunc.symbol.retType = generatedInitFunc.returnTypeNode.type;

        ((BInvokableType) generatedInitFunc.symbol.type).paramTypes = initializerFunc.type.paramTypes;
        ((BInvokableType) generatedInitFunc.symbol.type).retType = initializerFunc.type.retType;
        ((BInvokableType) generatedInitFunc.symbol.type).restType = initializerFunc.type.restType;

        generatedInitializerFunc.type = initializerFunc.type;
        generatedInitFunc.desugared = false;
        return generatedInitFunc;
    }

    private void addRequiredParamsToGeneratedInitFunction(BLangFunction initFunction, BLangFunction generatedInitFunc,
                                                          BAttachedFunction generatedInitializerFunc) {
        if (initFunction.requiredParams.isEmpty()) {
            return;
        }
        for (BLangSimpleVariable requiredParameter : initFunction.requiredParams) {
            BLangSimpleVariable var =
                    ASTBuilderUtil.createVariable(initFunction.pos,
                            requiredParameter.name.getValue(), requiredParameter.type,
                            createRequiredParamExpr(requiredParameter.expr),
                            new BVarSymbol(0, names.fromString(requiredParameter.name.getValue()),
                                    requiredParameter.symbol.pkgID,
                                    requiredParameter.type, requiredParameter.symbol.owner));
            generatedInitFunc.requiredParams.add(var);
            generatedInitializerFunc.symbol.params.add(var.symbol);
        }
    }

    private BLangExpression createRequiredParamExpr(BLangExpression expr) {
        if (expr == null) {
            return null;
        }
        if (expr.getKind() == NodeKind.LAMBDA) {
            BLangFunction func = ((BLangLambdaFunction) expr).function;
            return createLambdaFunction(func.pos, func.name.value, func.requiredParams, func.returnTypeNode, func.body);
        }
        // Since the expression of the requiredParam of both init functions refer to same object,
        // expression should be cloned.
        BLangExpression expression = this.nodeCloner.clone(expr);
        if (expression.getKind() == NodeKind.ARROW_EXPR) {
            BLangIdentifier func = (BLangIdentifier) ((BLangArrowFunction) expression).functionName;
            ((BLangArrowFunction) expression).functionName = ASTBuilderUtil.createIdentifier(func.pos,
                    "$" + func.getValue() + "$");
        }
        return expression;
    }

    private void addRestParamsToGeneratedInitFunction(BLangFunction initFunction, BLangFunction generatedInitFunc,
                                                      BAttachedFunction generatedInitializerFunc) {
        if (initFunction.restParam == null) {
            return;
        }
        BLangSimpleVariable restParam = initFunction.restParam;
        generatedInitFunc.restParam =
                ASTBuilderUtil.createVariable(initFunction.pos,
                        restParam.name.getValue(), restParam.type, null, new BVarSymbol(0,
                                names.fromString(restParam.name.getValue()), restParam.symbol.pkgID,
                                restParam.type, restParam.symbol.owner));
        generatedInitializerFunc.symbol.restParam = generatedInitFunc.restParam.symbol;
    }

    /**
     * Create package init functions.
     *
     * @param pkgNode package node
     * @param env     symbol environment of package
     */
    private void createPackageInitFunctions(BLangPackage pkgNode, SymbolEnv env) {
        String alias = pkgNode.symbol.pkgID.toString();
        pkgNode.initFunction = ASTBuilderUtil.createInitFunctionWithErrorOrNilReturn(pkgNode.pos, alias,
                                                                                     Names.INIT_FUNCTION_SUFFIX,
                                                                                     symTable);
        // Add package level namespace declarations to the init function
        BLangBlockFunctionBody initFnBody = (BLangBlockFunctionBody) pkgNode.initFunction.body;
        for (BLangXMLNS xmlns : pkgNode.xmlnsList) {
            initFnBody.addStatement(createNamespaceDeclrStatement(xmlns));
        }
        pkgNode.startFunction = ASTBuilderUtil.createInitFunctionWithErrorOrNilReturn(pkgNode.pos, alias,
                                                                                      Names.START_FUNCTION_SUFFIX,
                                                                                      symTable);
        pkgNode.stopFunction = ASTBuilderUtil.createInitFunctionWithNilReturn(pkgNode.pos, alias,
                                                                              Names.STOP_FUNCTION_SUFFIX);
        // Create invokable symbol for init function
        createInvokableSymbol(pkgNode.initFunction, env);
        // Create invokable symbol for start function
        createInvokableSymbol(pkgNode.startFunction, env);
        // Create invokable symbol for stop function
        createInvokableSymbol(pkgNode.stopFunction, env);
    }

    private void addUserDefinedModuleInitInvocationAndReturn(BLangPackage pkgNode) {
        Optional<BLangFunction> userDefInitOptional = pkgNode.functions.stream()
                .filter(bLangFunction -> !bLangFunction.attachedFunction &&
                            bLangFunction.name.value.equals(Names.USER_DEFINED_INIT_SUFFIX.value))
                .findFirst();

        BLangBlockFunctionBody initFnBody = (BLangBlockFunctionBody) pkgNode.initFunction.body;
        if (!userDefInitOptional.isPresent()) {
            // Assumption: compiler generated module init function body is always a block function body.
            addNilReturnStatement(initFnBody);
            return;
        }

        BLangFunction userDefInit = userDefInitOptional.get();

        BLangInvocation userDefInitInvocation = (BLangInvocation) TreeBuilder.createInvocationNode();
        userDefInitInvocation.pos = pkgNode.initFunction.pos;
        BLangIdentifier name = (BLangIdentifier) TreeBuilder.createIdentifierNode();
        name.setLiteral(false);
        name.setValue(userDefInit.name.value);
        userDefInitInvocation.name = name;
        userDefInitInvocation.symbol = userDefInit.symbol;

        BLangIdentifier pkgAlias = (BLangIdentifier) TreeBuilder.createIdentifierNode();
        pkgAlias.setLiteral(false);
        pkgAlias.setValue(pkgNode.packageID.name.value);
        userDefInitInvocation.pkgAlias = pkgAlias;

        userDefInitInvocation.type = userDefInit.returnTypeNode.type;
        userDefInitInvocation.requiredArgs = Collections.emptyList();

        BLangReturn returnStmt = (BLangReturn) TreeBuilder.createReturnNode();
        returnStmt.pos = pkgNode.initFunction.pos;
        returnStmt.expr = userDefInitInvocation;
        initFnBody.stmts.add(returnStmt);
    }

    /**
     * Create invokable symbol for function.
     *
     * @param bLangFunction function node
     * @param env           Symbol environment
     */
    private void createInvokableSymbol(BLangFunction bLangFunction, SymbolEnv env) {
        BType returnType = bLangFunction.returnTypeNode.type == null ?
                symResolver.resolveTypeNode(bLangFunction.returnTypeNode, env) : bLangFunction.returnTypeNode.type;
        BInvokableType invokableType = new BInvokableType(new ArrayList<>(), getRestType(bLangFunction),
                returnType, null);
        BInvokableSymbol functionSymbol = Symbols.createFunctionSymbol(Flags.asMask(bLangFunction.flagSet),
                new Name(bLangFunction.name.value), env.enclPkg.packageID, invokableType, env.enclPkg.symbol, true);
        functionSymbol.retType = returnType;
        // Add parameters
        for (BLangVariable param : bLangFunction.requiredParams) {
            functionSymbol.params.add(param.symbol);
        }

        functionSymbol.scope = new Scope(functionSymbol);
        bLangFunction.symbol = functionSymbol;
    }

    /**
     * Add nil return statement.
     *
     * @param bLangBlockStmt block statement node
     */
    private void addNilReturnStatement(BlockNode bLangBlockStmt) {
        BLangReturn returnStmt = ASTBuilderUtil.createNilReturnStmt(((BLangNode) bLangBlockStmt).pos, symTable.nilType);
        bLangBlockStmt.addStatement(returnStmt);
    }

    /**
     * Create namespace declaration statement for XMNLNS.
     *
     * @param xmlns XMLNS node
     * @return XMLNS statement
     */
    private BLangXMLNSStatement createNamespaceDeclrStatement(BLangXMLNS xmlns) {
        BLangXMLNSStatement xmlnsStmt = (BLangXMLNSStatement) TreeBuilder.createXMLNSDeclrStatementNode();
        xmlnsStmt.xmlnsDecl = xmlns;
        xmlnsStmt.pos = xmlns.pos;
        return xmlnsStmt;
    }
    // visitors

    @Override
    public void visit(BLangPackage pkgNode) {
        if (pkgNode.completedPhases.contains(CompilerPhase.DESUGAR)) {
            result = pkgNode;
            return;
        }
        createPackageInitFunctions(pkgNode, env);
        // Adding object functions to package level.
        addAttachedFunctionsToPackageLevel(pkgNode, env);

        if (!pkgNode.testablePkgs.isEmpty() && pkgNode.getTestablePkg().getMockFunctionNamesMap() != null) {
            mockDesugar.generateMockFunctions(pkgNode);
        }

        pkgNode.constants.stream()
                .filter(constant -> constant.expr.getKind() == NodeKind.LITERAL ||
                        constant.expr.getKind() == NodeKind.NUMERIC_LITERAL)
                .forEach(constant -> pkgNode.typeDefinitions.add(constant.associatedTypeDefinition));

        BLangBlockStmt serviceAttachments = serviceDesugar.rewriteServiceVariables(pkgNode.services, env);
        BLangBlockFunctionBody initFnBody = (BLangBlockFunctionBody) pkgNode.initFunction.body;

        for (BLangConstant constant : pkgNode.constants) {
            if (constant.symbol.type.tag == TypeTags.MAP) {
                BLangSimpleVarRef constVarRef = ASTBuilderUtil.createVariableRef(constant.pos, constant.symbol);
                constant.expr = rewrite(constant.expr, SymbolEnv.createTypeEnv(constant.typeNode,
                                                                               pkgNode.initFunction.symbol.scope, env));
                BLangInvocation frozenConstValExpr =
                        createLangLibInvocationNode(
                                "cloneReadOnly", constant.expr, new ArrayList<>(), constant.expr.type, constant.pos);
                BLangAssignment constInit =
                        ASTBuilderUtil.createAssignmentStmt(constant.pos, constVarRef, frozenConstValExpr);
                initFnBody.stmts.add(constInit);
            }
        }

        pkgNode.globalVars.forEach(globalVar -> {
            BLangAssignment assignment = createAssignmentStmt(globalVar);
            if (assignment.expr != null) {
                initFnBody.stmts.add(assignment);
            }
        });

        pkgNode.services.forEach(service -> serviceDesugar.engageCustomServiceDesugar(service, env));

        annotationDesugar.rewritePackageAnnotations(pkgNode, env);

        // Add invocation for user specified module init function (`init()`) if present and return.
        addUserDefinedModuleInitInvocationAndReturn(pkgNode);

        //Sort type definitions with precedence
        pkgNode.typeDefinitions.sort(Comparator.comparing(t -> t.precedence));

        pkgNode.typeDefinitions = rewrite(pkgNode.typeDefinitions, env);
        pkgNode.xmlnsList = rewrite(pkgNode.xmlnsList, env);
        pkgNode.constants = rewrite(pkgNode.constants, env);
        pkgNode.globalVars = rewrite(pkgNode.globalVars, env);

        pkgNode.functions = rewrite(pkgNode.functions, env);

        serviceDesugar.rewriteListeners(pkgNode.globalVars, env, pkgNode.startFunction, pkgNode.stopFunction);
        ASTBuilderUtil.appendStatements(serviceAttachments, (BLangBlockFunctionBody) pkgNode.initFunction.body);

        addNilReturnStatement((BLangBlockFunctionBody) pkgNode.startFunction.body);
        addNilReturnStatement((BLangBlockFunctionBody) pkgNode.stopFunction.body);

        pkgNode.initFunction = splitInitFunction(pkgNode, env);
        pkgNode.initFunction = rewrite(pkgNode.initFunction, env);
        pkgNode.startFunction = rewrite(pkgNode.startFunction, env);
        pkgNode.stopFunction = rewrite(pkgNode.stopFunction, env);

        // Invoke closure desugar.
        closureDesugar.visit(pkgNode);

        for (BLangTestablePackage testablePkg : pkgNode.getTestablePkgs()) {
            rewrite(testablePkg, this.symTable.pkgEnvMap.get(testablePkg.symbol));
        }
        pkgNode.completedPhases.add(CompilerPhase.DESUGAR);
        initFuncIndex = 0;
        result = pkgNode;
    }

    @Override
    public void visit(BLangImportPackage importPkgNode) {
        BPackageSymbol pkgSymbol = importPkgNode.symbol;
        SymbolEnv pkgEnv = this.symTable.pkgEnvMap.get(pkgSymbol);
        rewrite(pkgEnv.node, pkgEnv);
        result = importPkgNode;
    }

    @Override
    public void visit(BLangTypeDefinition typeDef) {
        if (typeDef.typeNode.getKind() == NodeKind.OBJECT_TYPE
                || typeDef.typeNode.getKind() == NodeKind.RECORD_TYPE) {
            typeDef.typeNode = rewrite(typeDef.typeNode, env);
        }

        typeDef.annAttachments.forEach(attachment ->  rewrite(attachment, env));
        result = typeDef;
    }

    @Override
    public void visit(BLangObjectTypeNode objectTypeNode) {
        // Merge the fields defined within the object and the fields that
        // get inherited via the type references.
        objectTypeNode.fields.addAll(objectTypeNode.referencedFields);

        if (objectTypeNode.flagSet.contains(Flag.ABSTRACT)) {
            result = objectTypeNode;
            return;
        }

        for (BLangSimpleVariable bLangSimpleVariable : objectTypeNode.fields) {
            bLangSimpleVariable.typeNode = rewrite(bLangSimpleVariable.typeNode, env);
        }

        // Add object level variables to the init function.
        Map<BSymbol, BLangStatement> initFuncStmts = objectTypeNode.generatedInitFunction.initFunctionStmts;
        for (BLangSimpleVariable field : objectTypeNode.fields) {
            // skip if the field is already have an value set by the constructor.
            if (!initFuncStmts.containsKey(field.symbol) && field.expr != null) {
                initFuncStmts.put(field.symbol,
                                  createStructFieldUpdate(objectTypeNode.generatedInitFunction, field,
                                                          objectTypeNode.generatedInitFunction.receiver.symbol));
            }
        }

        // Adding init statements to the init function.
        BLangStatement[] initStmts = initFuncStmts.values().toArray(new BLangStatement[0]);
        BLangBlockFunctionBody generatedInitFnBody =
                (BLangBlockFunctionBody) objectTypeNode.generatedInitFunction.body;
        int i;
        for (i = 0; i < initStmts.length; i++) {
            generatedInitFnBody.stmts.add(i, initStmts[i]);
        }

        if (objectTypeNode.initFunction != null) {
            ((BLangReturn) generatedInitFnBody.stmts.get(i)).expr =
                    createUserDefinedInitInvocation(objectTypeNode);
        }

        // Rewrite the object methods to ensure that any anonymous types defined in method params, return type etc.
        // gets defined before its first use.
        for (BLangFunction fn : objectTypeNode.functions) {
            rewrite(fn, this.env);
        }
        rewrite(objectTypeNode.generatedInitFunction, this.env);
        rewrite(objectTypeNode.initFunction, this.env);

        result = objectTypeNode;
    }

    private BLangInvocation createUserDefinedInitInvocation(BLangObjectTypeNode objectTypeNode) {
        ArrayList<BLangExpression> paramRefs = new ArrayList<>();
        for (BLangSimpleVariable var : objectTypeNode.generatedInitFunction.requiredParams) {
            paramRefs.add(ASTBuilderUtil.createVariableRef(objectTypeNode.pos, var.symbol));
        }

        BLangInvocation invocation = ASTBuilderUtil.createInvocationExprMethod(objectTypeNode.pos,
                ((BObjectTypeSymbol) objectTypeNode.symbol).initializerFunc.symbol,
                paramRefs, Collections.emptyList(), symResolver);
        if (objectTypeNode.generatedInitFunction.restParam != null) {
            BLangSimpleVarRef restVarRef = ASTBuilderUtil.createVariableRef(objectTypeNode.pos,
                    objectTypeNode.generatedInitFunction.restParam.symbol);
            BLangRestArgsExpression bLangRestArgsExpression = new BLangRestArgsExpression();
            bLangRestArgsExpression.expr = restVarRef;
            bLangRestArgsExpression.pos = objectTypeNode.generatedInitFunction.pos;
            bLangRestArgsExpression.type = objectTypeNode.generatedInitFunction.restParam.type;
            bLangRestArgsExpression.expectedType = bLangRestArgsExpression.type;
            invocation.restArgs.add(bLangRestArgsExpression);
        }
        invocation.exprSymbol =
                ((BObjectTypeSymbol) objectTypeNode.symbol).generatedInitializerFunc.symbol.receiverSymbol;

        return rewriteExpr(invocation);
    }

    @Override
    public void visit(BLangRecordTypeNode recordTypeNode) {
        recordTypeNode.fields.addAll(recordTypeNode.referencedFields);

        for (BLangSimpleVariable bLangSimpleVariable : recordTypeNode.fields) {
            bLangSimpleVariable.typeNode = rewrite(bLangSimpleVariable.typeNode, env);
        }

        recordTypeNode.restFieldType = rewrite(recordTypeNode.restFieldType, env);

        // Will be null only for locally defined anonymous types
        if (recordTypeNode.initFunction == null) {
            recordTypeNode.initFunction = TypeDefBuilderHelper.createInitFunctionForRecordType(recordTypeNode, env,
                                                                                               names, symTable);
            env.enclPkg.addFunction(recordTypeNode.initFunction);
            env.enclPkg.topLevelNodes.add(recordTypeNode.initFunction);
        }

        // Add struct level variables to the init function.
        for (BLangSimpleVariable field : recordTypeNode.fields) {
            // Only add a field if it is required. Checking if it's required is enough since non-defaultable
            // required fields will have been caught in the type checking phase.
            if (!recordTypeNode.initFunction.initFunctionStmts.containsKey(field.symbol) &&
                    !Symbols.isOptional(field.symbol) && field.expr != null) {
                recordTypeNode.initFunction.initFunctionStmts
                        .put(field.symbol, createStructFieldUpdate(recordTypeNode.initFunction, field,
                                                                   recordTypeNode.initFunction.receiver.symbol));
            }
        }

        //Adding init statements to the init function.
        BLangStatement[] initStmts = recordTypeNode.initFunction.initFunctionStmts
                .values().toArray(new BLangStatement[0]);
        BLangBlockFunctionBody initFnBody = (BLangBlockFunctionBody) recordTypeNode.initFunction.body;
        for (int i = 0; i < recordTypeNode.initFunction.initFunctionStmts.size(); i++) {
            initFnBody.stmts.add(i, initStmts[i]);
        }

        // TODO:
        // Add invocations for the initializers of each of the type referenced records. Here, the initializers of the
        // referenced types are invoked on the current record type.

        if (recordTypeNode.isAnonymous && recordTypeNode.isLocal) {
            BLangUserDefinedType userDefinedType = desugarLocalAnonRecordTypeNode(recordTypeNode);
            TypeDefBuilderHelper.addTypeDefinition(recordTypeNode.type, recordTypeNode.type.tsymbol, recordTypeNode,
                                                   env);
            recordTypeNode.desugared = true;
            result = userDefinedType;
            return;
        }

        result = recordTypeNode;
    }

    private BLangUserDefinedType desugarLocalAnonRecordTypeNode(BLangRecordTypeNode recordTypeNode) {
        return ASTBuilderUtil.createUserDefineTypeNode(recordTypeNode.symbol.name.value, recordTypeNode.type,
                                                       recordTypeNode.pos);
    }

    @Override
    public void visit(BLangArrayType arrayType) {
        arrayType.elemtype = rewrite(arrayType.elemtype, env);
        result = arrayType;
    }

    @Override
    public void visit(BLangConstrainedType constrainedType) {
        constrainedType.constraint = rewrite(constrainedType.constraint, env);
        result = constrainedType;
    }

    @Override
    public void visit(BLangStreamType streamType) {
        streamType.constraint = rewrite(streamType.constraint, env);
        streamType.error = rewrite(streamType.error, env);
        result = streamType;
    }

    @Override
    public void visit(BLangTableTypeNode tableTypeNode) {
        tableTypeNode.constraint = rewrite(tableTypeNode.constraint, env);
        tableTypeNode.tableKeyTypeConstraint = rewrite(tableTypeNode.tableKeyTypeConstraint, env);
        result = tableTypeNode;
    }

    @Override
    public void visit(BLangTableKeyTypeConstraint keyTypeConstraint) {
        keyTypeConstraint.keyType = rewrite(keyTypeConstraint.keyType, env);
        result = keyTypeConstraint;
    }

    @Override
    public void visit(BLangValueType valueType) {
        result = valueType;
    }

    @Override
    public void visit(BLangUserDefinedType userDefinedType) {
        result = userDefinedType;
    }

    @Override
    public void visit(BLangUnionTypeNode unionTypeNode) {
        List<BLangType> rewrittenMembers = new ArrayList<>();
        unionTypeNode.memberTypeNodes.forEach(typeNode -> rewrittenMembers.add(rewrite(typeNode, env)));
        unionTypeNode.memberTypeNodes = rewrittenMembers;
        result = unionTypeNode;
    }

    @Override
    public void visit(BLangIntersectionTypeNode intersectionTypeNode) {
        List<BLangType> rewrittenConstituents = new ArrayList<>();

        for (BLangType constituentTypeNode : intersectionTypeNode.constituentTypeNodes) {
            rewrittenConstituents.add(rewrite(constituentTypeNode, env));
        }

        intersectionTypeNode.constituentTypeNodes = rewrittenConstituents;
        result = intersectionTypeNode;
    }

    @Override
    public void visit(BLangErrorType errorType) {
        errorType.detailType = rewrite(errorType.detailType, env);
        result = errorType;
    }

    @Override
    public void visit(BLangFunctionTypeNode functionTypeNode) {
        functionTypeNode.params.forEach(param -> rewrite(param.typeNode, env));
        functionTypeNode.returnTypeNode = rewrite(functionTypeNode.returnTypeNode, env);
        result = functionTypeNode;
    }

    @Override
    public void visit(BLangBuiltInRefTypeNode refTypeNode) {
        result = refTypeNode;
    }

    @Override
    public void visit(BLangTupleTypeNode tupleTypeNode) {
        List<BLangType> rewrittenMembers = new ArrayList<>();
        tupleTypeNode.memberTypeNodes.forEach(member -> rewrittenMembers.add(rewrite(member, env)));
        tupleTypeNode.memberTypeNodes = rewrittenMembers;
        tupleTypeNode.restParamType = rewrite(tupleTypeNode.restParamType, env);
        result = tupleTypeNode;
    }

    @Override
    public void visit(BLangBlockFunctionBody body) {
        SymbolEnv bodyEnv = SymbolEnv.createFuncBodyEnv(body, env);
        body.stmts = rewriteStmt(body.stmts, bodyEnv);
        result = body;
    }

    @Override
    public void visit(BLangExprFunctionBody exprBody) {
        BLangBlockFunctionBody body = ASTBuilderUtil.createBlockFunctionBody(exprBody.pos, new ArrayList<>());
        BLangReturn returnStmt = ASTBuilderUtil.createReturnStmt(exprBody.pos, body);
        returnStmt.expr = rewriteExpr(exprBody.expr);
        result = body;
    }

    @Override
    public void visit(BLangExternalFunctionBody body) {
        for (BLangAnnotationAttachment attachment : body.annAttachments) {
            rewrite(attachment, env);
        }
        result = body;
    }

    @Override
    public void visit(BLangFunction funcNode) {
        SymbolEnv funcEnv = SymbolEnv.createFunctionEnv(funcNode, funcNode.symbol.scope, env);
        if (!funcNode.interfaceFunction) {
            addReturnIfNotPresent(funcNode);
        }

        // Duplicate the invokable symbol and the invokable type.
        funcNode.originalFuncSymbol = funcNode.symbol;
        funcNode.symbol = ASTBuilderUtil.duplicateInvokableSymbol(funcNode.symbol);
        funcNode.requiredParams = rewrite(funcNode.requiredParams, funcEnv);
        funcNode.restParam = rewrite(funcNode.restParam, funcEnv);
        funcNode.workers = rewrite(funcNode.workers, funcEnv);

        if (funcNode.returnTypeNode != null && funcNode.returnTypeNode.getKind() != null) {
            funcNode.returnTypeNode = rewrite(funcNode.returnTypeNode, funcEnv);
        }

        funcNode.body = rewrite(funcNode.body, funcEnv);
        funcNode.annAttachments.forEach(attachment -> rewrite(attachment, env));
        if (funcNode.returnTypeNode != null) {
            funcNode.returnTypeAnnAttachments.forEach(attachment -> rewrite(attachment, env));
        }

        result = funcNode;
    }

    @Override
    public void visit(BLangResource resourceNode) {
    }

    public void visit(BLangAnnotation annotationNode) {
        annotationNode.annAttachments.forEach(attachment ->  rewrite(attachment, env));
    }

    public void visit(BLangAnnotationAttachment annAttachmentNode) {
        annAttachmentNode.expr = rewrite(annAttachmentNode.expr, env);
        if (annAttachmentNode.expr != null) {
            annAttachmentNode.expr = visitCloneReadonly(annAttachmentNode.expr, annAttachmentNode.expr.type);
        }
        result = annAttachmentNode;
    }

    @Override
    public void visit(BLangSimpleVariable varNode) {
        if (((varNode.symbol.owner.tag & SymTag.INVOKABLE) != SymTag.INVOKABLE)
                && (varNode.symbol.owner.tag & SymTag.LET) != SymTag.LET) {
            varNode.expr = null;
            result = varNode;
            return;
        }

        if (varNode.typeNode != null && varNode.typeNode.getKind() != null) {
            varNode.typeNode = rewrite(varNode.typeNode, env);
        }

        // Return if this assignment is not a safe assignment
        BLangExpression bLangExpression = rewriteExpr(varNode.expr);
        if (bLangExpression != null) {
            bLangExpression = addConversionExprIfRequired(bLangExpression, varNode.type);
        }
        varNode.expr = bLangExpression;

        varNode.annAttachments.forEach(attachment -> rewrite(attachment, env));

        result = varNode;
    }

    @Override
    public void visit(BLangLetExpression letExpression) {
        SymbolEnv prevEnv = this.env;
        this.env = letExpression.env;
        BLangExpression expr = letExpression.expr;
        BLangBlockStmt blockStmt = ASTBuilderUtil.createBlockStmt(letExpression.pos);
        for (BLangLetVariable letVariable : letExpression.letVarDeclarations) {
            BLangNode node  = rewrite((BLangNode) letVariable.definitionNode, env);
            if (node.getKind() == NodeKind.BLOCK) {
                blockStmt.stmts.addAll(((BLangBlockStmt) node).stmts);
            } else {
                blockStmt.addStatement((BLangSimpleVariableDef) node);
            }
        }
        BLangSimpleVariableDef tempVarDef = createVarDef(String.format("$let_var_%d_$", letCount++),
                expr.type, expr, expr.pos);
        BLangSimpleVarRef tempVarRef = ASTBuilderUtil.createVariableRef(expr.pos, tempVarDef.var.symbol);
        blockStmt.addStatement(tempVarDef);
        BLangStatementExpression stmtExpr = ASTBuilderUtil.createStatementExpression(blockStmt, tempVarRef);
        stmtExpr.type = expr.type;
        result = rewrite(stmtExpr, env);
        this.env = prevEnv;
    }

    @Override
    public void visit(BLangTupleVariable varNode) {
        //  case 1:
        //  [string, int] (a, b) = (tuple)
        //
        //  any[] x = (tuple);
        //  string a = x[0];
        //  int b = x[1];
        //
        //  case 2:
        //  [[string, float], int] [[a, b], c] = (tuple)
        //
        //  any[] x = (tuple);
        //  string a = x[0][0];
        //  float b = x[0][1];
        //  int c = x[1];

        // Create tuple destruct block stmt
        final BLangBlockStmt blockStmt = ASTBuilderUtil.createBlockStmt(varNode.pos);

        // Create a simple var for the array 'any[] x = (tuple)' based on the dimension for x
        String name = "$tuple$";
        final BLangSimpleVariable tuple =
                ASTBuilderUtil.createVariable(varNode.pos, name, symTable.arrayAllType, null,
                                              new BVarSymbol(0, names.fromString(name), this.env.scope.owner.pkgID,
                                                             symTable.arrayAllType, this.env.scope.owner));
        tuple.expr = varNode.expr;
        final BLangSimpleVariableDef variableDef = ASTBuilderUtil.createVariableDefStmt(varNode.pos, blockStmt);
        variableDef.var = tuple;

        // Create the variable definition statements using the root block stmt created
        createVarDefStmts(varNode, blockStmt, tuple.symbol, null);
        createRestFieldVarDefStmts(varNode, blockStmt, tuple.symbol);

        // Finally rewrite the populated block statement
        result = rewrite(blockStmt, env);
    }

    @Override
    public void visit(BLangRecordVariable varNode) {
        final BLangBlockStmt blockStmt = ASTBuilderUtil.createBlockStmt(varNode.pos);
        final BLangSimpleVariable mapVariable =
                ASTBuilderUtil.createVariable(varNode.pos, "$map$0", symTable.mapAllType, null,
                                              new BVarSymbol(0, names.fromString("$map$0"), this.env.scope.owner.pkgID,
                                                             symTable.mapAllType, this.env.scope.owner));
        mapVariable.expr = varNode.expr;
        final BLangSimpleVariableDef variableDef = ASTBuilderUtil.createVariableDefStmt(varNode.pos, blockStmt);
        variableDef.var = mapVariable;

        createVarDefStmts(varNode, blockStmt, mapVariable.symbol, null);
        result = rewrite(blockStmt, env);
    }

    @Override
    public void visit(BLangErrorVariable varNode) {
        // Create error destruct block stmt.
        final BLangBlockStmt blockStmt = ASTBuilderUtil.createBlockStmt(varNode.pos);

        BType errorType = varNode.type == null ? symTable.errorType : varNode.type;
        // Create a simple var for the error 'error x = ($error$)'.
        BVarSymbol errorVarSymbol = new BVarSymbol(0, names.fromString("$error$"), this.env.scope.owner.pkgID,
                                                   errorType, this.env.scope.owner);
        final BLangSimpleVariable error = ASTBuilderUtil.createVariable(varNode.pos, errorVarSymbol.name.value,
                                                                        errorType, null, errorVarSymbol);
        error.expr = varNode.expr;
        final BLangSimpleVariableDef variableDef = ASTBuilderUtil.createVariableDefStmt(varNode.pos, blockStmt);
        variableDef.var = error;

        // Create the variable definition statements using the root block stmt created.
        createVarDefStmts(varNode, blockStmt, error.symbol, null);

        // Finally rewrite the populated block statement.
        result = rewrite(blockStmt, env);
    }

    // Statements

    @Override
    public void visit(BLangBlockStmt block) {
        SymbolEnv blockEnv = SymbolEnv.createBlockEnv(block, env);
        block.stmts = rewriteStmt(block.stmts, blockEnv);
        result = block;
    }

    @Override
    public void visit(BLangSimpleVariableDef varDefNode) {
        varDefNode.var = rewrite(varDefNode.var, env);
        result = varDefNode;
    }

    @Override
    public void visit(BLangTupleVariableDef varDefNode) {
        result = rewrite(varDefNode.var, env);
    }

    private void createRestFieldVarDefStmts(BLangTupleVariable parentTupleVariable, BLangBlockStmt blockStmt,
                                            BVarSymbol tupleVarSymbol) {
        final BLangSimpleVariable arrayVar = (BLangSimpleVariable) parentTupleVariable.restVariable;
        boolean isTupleType = parentTupleVariable.type.tag == TypeTags.TUPLE;
        DiagnosticPos pos = blockStmt.pos;
        if (arrayVar != null) {
            // T[] t = [];
            BLangArrayLiteral arrayExpr = createArrayLiteralExprNode();
            arrayExpr.type = arrayVar.type;
            arrayVar.expr = arrayExpr;
            BLangSimpleVariableDef arrayVarDef = ASTBuilderUtil.createVariableDefStmt(arrayVar.pos, blockStmt);
            arrayVarDef.var = arrayVar;

            // foreach var $foreach$i in tupleTypes.length()...tupleLiteral.length() {
            //     t[t.length()] = <T> tupleLiteral[$foreach$i];
            // }
            BLangExpression tupleExpr = parentTupleVariable.expr;
            BLangSimpleVarRef arrayVarRef = ASTBuilderUtil.createVariableRef(pos, arrayVar.symbol);

            BLangLiteral startIndexLiteral = (BLangLiteral) TreeBuilder.createLiteralExpression();
            startIndexLiteral.value = (long) (isTupleType ? ((BTupleType) parentTupleVariable.type).tupleTypes.size()
                    : parentTupleVariable.memberVariables.size());
            startIndexLiteral.type = symTable.intType;
            BLangInvocation lengthInvocation = createLengthInvocation(pos, tupleExpr);
            BLangInvocation intRangeInvocation = replaceWithIntRange(pos, startIndexLiteral,
                    getModifiedIntRangeEndExpr(lengthInvocation));

            BLangForeach foreach = (BLangForeach) TreeBuilder.createForeachNode();
            foreach.pos = pos;
            foreach.collection = intRangeInvocation;
            types.setForeachTypedBindingPatternType(foreach);

            final BLangSimpleVariable foreachVariable = ASTBuilderUtil.createVariable(pos,
                    "$foreach$i", foreach.varType);
            foreachVariable.symbol = new BVarSymbol(0, names.fromIdNode(foreachVariable.name),
                    this.env.scope.owner.pkgID, foreachVariable.type, this.env.scope.owner);
            BLangSimpleVarRef foreachVarRef = ASTBuilderUtil.createVariableRef(pos, foreachVariable.symbol);
            foreach.variableDefinitionNode = ASTBuilderUtil.createVariableDef(pos, foreachVariable);
            foreach.isDeclaredWithVar = true;
            BLangBlockStmt foreachBody = ASTBuilderUtil.createBlockStmt(pos);

            // t[t.length()] = <T> tupleLiteral[$foreach$i];
            BLangIndexBasedAccess indexAccessExpr = ASTBuilderUtil.createIndexAccessExpr(arrayVarRef,
                    createLengthInvocation(pos, arrayVarRef));
            indexAccessExpr.type = (isTupleType ? ((BTupleType) parentTupleVariable.type).restType : symTable.anyType);
            createSimpleVarRefAssignmentStmt(indexAccessExpr, foreachBody, foreachVarRef, tupleVarSymbol, null);
            foreach.body = foreachBody;
            blockStmt.addStatement(foreach);
        }
    }

    @Override
    public void visit(BLangRecordVariableDef varDefNode) {
        result = rewrite(varDefNode.var, env);
    }

    @Override
    public void visit(BLangErrorVariableDef varDefNode) {
        result = rewrite(varDefNode.errorVariable, env);
    }

    /**
     * This method iterate through each member of the tupleVar and create the relevant var def statements. This method
     * does the check for node kind of each member and call the related var def creation method.
     *
     * Example:
     * ((string, float) int)) ((a, b), c)) = (tuple)
     *
     * (a, b) is again a tuple, so it is a recursive var def creation.
     *
     * c is a simple var, so a simple var def will be created.
     *
     */
    private void createVarDefStmts(BLangTupleVariable parentTupleVariable, BLangBlockStmt parentBlockStmt,
                                   BVarSymbol tupleVarSymbol, BLangIndexBasedAccess parentIndexAccessExpr) {

        final List<BLangVariable> memberVars = parentTupleVariable.memberVariables;
        for (int index = 0; index < memberVars.size(); index++) {
            BLangVariable variable = memberVars.get(index);
            BLangLiteral indexExpr = ASTBuilderUtil.createLiteral(variable.pos, symTable.intType, (long) index);

            if (NodeKind.VARIABLE == variable.getKind()) { //if this is simple var, then create a simple var def stmt
                createSimpleVarDefStmt((BLangSimpleVariable) variable, parentBlockStmt, indexExpr, tupleVarSymbol,
                        parentIndexAccessExpr);
                continue;
            }

            if (variable.getKind() == NodeKind.TUPLE_VARIABLE) { // Else recursively create the var def statements.
                BLangTupleVariable tupleVariable = (BLangTupleVariable) variable;
                BLangIndexBasedAccess arrayAccessExpr = ASTBuilderUtil.createIndexBasesAccessExpr(tupleVariable.pos,
                        new BArrayType(symTable.anyType), tupleVarSymbol, indexExpr);
                if (parentIndexAccessExpr != null) {
                    arrayAccessExpr.expr = parentIndexAccessExpr;
                }
                createVarDefStmts((BLangTupleVariable) variable, parentBlockStmt, tupleVarSymbol, arrayAccessExpr);
                continue;
            }

            if (variable.getKind() == NodeKind.RECORD_VARIABLE) {
                BLangIndexBasedAccess arrayAccessExpr = ASTBuilderUtil.createIndexBasesAccessExpr(
                        parentTupleVariable.pos, symTable.mapType, tupleVarSymbol, indexExpr);
                if (parentIndexAccessExpr != null) {
                    arrayAccessExpr.expr = parentIndexAccessExpr;
                }
                createVarDefStmts((BLangRecordVariable) variable, parentBlockStmt, tupleVarSymbol, arrayAccessExpr);
                continue;
            }

            if (variable.getKind() == NodeKind.ERROR_VARIABLE) {

                BType accessedElemType = symTable.errorType;
                if (tupleVarSymbol.type.tag == TypeTags.ARRAY) {
                    BArrayType arrayType = (BArrayType) tupleVarSymbol.type;
                    accessedElemType = arrayType.eType;
                }
                BLangIndexBasedAccess arrayAccessExpr = ASTBuilderUtil.createIndexBasesAccessExpr(
                        parentTupleVariable.pos, accessedElemType, tupleVarSymbol, indexExpr);
                if (parentIndexAccessExpr != null) {
                    arrayAccessExpr.expr = parentIndexAccessExpr;
                }
                createVarDefStmts((BLangErrorVariable) variable, parentBlockStmt, tupleVarSymbol, arrayAccessExpr);
            }
        }
    }

    /**
     * Overloaded method to handle record variables.
     * This method iterate through each member of the recordVar and create the relevant var def statements. This method
     * does the check for node kind of each member and call the related var def creation method.
     *
     * Example:
     * type Foo record {
     *     string name;
     *     (int, string) age;
     *     Address address;
     * };
     *
     * Foo {name: a, age: (b, c), address: d} = {record literal}
     *
     *  a is a simple var, so a simple var def will be created.
     *
     * (b, c) is a tuple, so it is a recursive var def creation.
     *
     * d is a record, so it is a recursive var def creation.
     *
     */
    private void createVarDefStmts(BLangRecordVariable parentRecordVariable, BLangBlockStmt parentBlockStmt,
                                   BVarSymbol recordVarSymbol, BLangIndexBasedAccess parentIndexAccessExpr) {

        List<BLangRecordVariableKeyValue> variableList = parentRecordVariable.variableList;
        for (BLangRecordVariableKeyValue recordFieldKeyValue : variableList) {
            BLangVariable variable = recordFieldKeyValue.valueBindingPattern;
            BLangLiteral indexExpr = ASTBuilderUtil.createLiteral(variable.pos, symTable.stringType,
                    recordFieldKeyValue.key.value);

            if (recordFieldKeyValue.valueBindingPattern.getKind() == NodeKind.VARIABLE) {
                createSimpleVarDefStmt((BLangSimpleVariable) recordFieldKeyValue.valueBindingPattern, parentBlockStmt,
                        indexExpr, recordVarSymbol, parentIndexAccessExpr);
                continue;
            }

            if (recordFieldKeyValue.valueBindingPattern.getKind() == NodeKind.TUPLE_VARIABLE) {
                BLangTupleVariable tupleVariable = (BLangTupleVariable) recordFieldKeyValue.valueBindingPattern;
                BLangIndexBasedAccess arrayAccessExpr = ASTBuilderUtil.createIndexBasesAccessExpr(tupleVariable.pos,
                        new BArrayType(symTable.anyType), recordVarSymbol, indexExpr);
                if (parentIndexAccessExpr != null) {
                    arrayAccessExpr.expr = parentIndexAccessExpr;
                }
                createVarDefStmts((BLangTupleVariable) recordFieldKeyValue.valueBindingPattern,
                        parentBlockStmt, recordVarSymbol, arrayAccessExpr);
                continue;
            }

            if (recordFieldKeyValue.valueBindingPattern.getKind() == NodeKind.RECORD_VARIABLE) {
                BLangIndexBasedAccess arrayAccessExpr = ASTBuilderUtil.createIndexBasesAccessExpr(
                        parentRecordVariable.pos, symTable.mapType, recordVarSymbol, indexExpr);
                if (parentIndexAccessExpr != null) {
                    arrayAccessExpr.expr = parentIndexAccessExpr;
                }
                createVarDefStmts((BLangRecordVariable) recordFieldKeyValue.valueBindingPattern, parentBlockStmt,
                        recordVarSymbol, arrayAccessExpr);
                continue;
            }

            if (variable.getKind() == NodeKind.ERROR_VARIABLE) {
                BLangIndexBasedAccess arrayAccessExpr = ASTBuilderUtil.createIndexBasesAccessExpr(
                        parentRecordVariable.pos, variable.type, recordVarSymbol, indexExpr);
                if (parentIndexAccessExpr != null) {
                    arrayAccessExpr.expr = parentIndexAccessExpr;
                }
                createVarDefStmts((BLangErrorVariable) variable, parentBlockStmt, recordVarSymbol, arrayAccessExpr);
            }
        }

        if (parentRecordVariable.restParam != null) {
            // The restParam is desugared to a filter iterable operation that filters out the fields provided in the
            // record variable
            // map<any> restParam = $map$0.filter($lambdaArg$0);

            DiagnosticPos pos = parentBlockStmt.pos;
            BMapType restParamType = (BMapType) ((BLangVariable) parentRecordVariable.restParam).type;
            BLangSimpleVarRef variableReference;

            if (parentIndexAccessExpr != null) {
                BLangSimpleVariable mapVariable = ASTBuilderUtil.createVariable(pos, "$map$1",
                        parentIndexAccessExpr.type, null, new BVarSymbol(0, names.fromString("$map$1"),
                                this.env.scope.owner.pkgID, parentIndexAccessExpr.type, this.env.scope.owner));
                mapVariable.expr = parentIndexAccessExpr;
                BLangSimpleVariableDef variableDef = ASTBuilderUtil.createVariableDefStmt(pos, parentBlockStmt);
                variableDef.var = mapVariable;

                variableReference = ASTBuilderUtil.createVariableRef(pos, mapVariable.symbol);
            } else {
                variableReference = ASTBuilderUtil.createVariableRef(pos,
                        ((BLangSimpleVariableDef) parentBlockStmt.stmts.get(0)).var.symbol);
            }

            List<String> keysToRemove = parentRecordVariable.variableList.stream()
                    .map(var -> var.getKey().getValue())
                    .collect(Collectors.toList());

            BLangSimpleVariable filteredDetail = generateRestFilter(variableReference, pos,
                    keysToRemove, restParamType, parentBlockStmt);

            BLangSimpleVarRef varRef = ASTBuilderUtil.createVariableRef(pos, filteredDetail.symbol);

            // Create rest param variable definition
            BLangSimpleVariable restParam = (BLangSimpleVariable) parentRecordVariable.restParam;
            BLangSimpleVariableDef restParamVarDef = ASTBuilderUtil.createVariableDefStmt(pos,
                    parentBlockStmt);
            restParamVarDef.var = restParam;
            restParamVarDef.var.type = restParamType;
            restParam.expr = varRef;
        }
    }

    /**
     * This method will create the relevant var def statements for reason and details of the error variable.
     * The var def statements are created by creating the reason() and detail() builtin methods.
     */
    private void createVarDefStmts(BLangErrorVariable parentErrorVariable, BLangBlockStmt parentBlockStmt,
                                   BVarSymbol errorVariableSymbol, BLangIndexBasedAccess parentIndexBasedAccess) {

        BVarSymbol convertedErrorVarSymbol;
        if (parentIndexBasedAccess != null) {
            BType prevType = parentIndexBasedAccess.type;
            parentIndexBasedAccess.type = symTable.anyType;
            BLangSimpleVariableDef errorVarDef = createVarDef("$error$" + errorCount++,
                    symTable.errorType,
                    addConversionExprIfRequired(parentIndexBasedAccess, symTable.errorType),
                    parentErrorVariable.pos);
            parentIndexBasedAccess.type = prevType;
            parentBlockStmt.addStatement(errorVarDef);
            convertedErrorVarSymbol = errorVarDef.var.symbol;
        } else {
            convertedErrorVarSymbol = errorVariableSymbol;
        }

        parentErrorVariable.message.expr = generateErrorMessageBuiltinFunction(parentErrorVariable.message.pos,
                parentErrorVariable.message.type, convertedErrorVarSymbol, null);

        if (names.fromIdNode((parentErrorVariable.message).name) == Names.IGNORE) {
            parentErrorVariable.message = null;
        } else {
            BLangSimpleVariableDef reasonVariableDef =
                    ASTBuilderUtil.createVariableDefStmt(parentErrorVariable.message.pos, parentBlockStmt);
            reasonVariableDef.var = parentErrorVariable.message;
        }

        if (parentErrorVariable.cause != null) {
            BLangSimpleVariableDef causeVariableDef =
                    ASTBuilderUtil.createVariableDefStmt(parentErrorVariable.cause.pos, parentBlockStmt);
            causeVariableDef.var = parentErrorVariable.cause;
            parentErrorVariable.cause.expr = generateErrorCauseLanglibFunction(parentErrorVariable.cause.pos,
                    parentErrorVariable.cause.type, convertedErrorVarSymbol, null);
        }

        if ((parentErrorVariable.detail == null || parentErrorVariable.detail.isEmpty())
            && parentErrorVariable.restDetail == null) {
            return;
        }

        BType detailMapType;
        BType detailType = ((BErrorType) parentErrorVariable.type).detailType;
        if (detailType.tag == TypeTags.MAP) {
            detailMapType = detailType;
        } else {
            detailMapType = symTable.detailType;
        }

        parentErrorVariable.detailExpr = generateErrorDetailBuiltinFunction(
                parentErrorVariable.pos,
                convertedErrorVarSymbol, null);

        BLangSimpleVariableDef detailTempVarDef = createVarDef("$error$detail",
                parentErrorVariable.detailExpr.type, parentErrorVariable.detailExpr, parentErrorVariable.pos);
        detailTempVarDef.type = parentErrorVariable.detailExpr.type;
        parentBlockStmt.addStatement(detailTempVarDef);
        this.env.scope.define(names.fromIdNode(detailTempVarDef.var.name), detailTempVarDef.var.symbol);

        for (BLangErrorVariable.BLangErrorDetailEntry detailEntry : parentErrorVariable.detail) {
            BLangExpression detailEntryVar = createErrorDetailVar(detailEntry, detailTempVarDef.var.symbol);

            // create the bound variable, and final rewrite will define them in sym table.
            createAndAddBoundVariableDef(parentBlockStmt, detailEntry, detailEntryVar);

        }
        if (parentErrorVariable.restDetail != null && !parentErrorVariable.restDetail.name.value.equals(IGNORE.value)) {
            DiagnosticPos pos = parentErrorVariable.restDetail.pos;
            BLangSimpleVarRef detailVarRef = ASTBuilderUtil.createVariableRef(
                    pos, detailTempVarDef.var.symbol);
            List<String> keysToRemove = parentErrorVariable.detail.stream()
                    .map(detail -> detail.key.getValue())
                    .collect(Collectors.toList());

            BLangSimpleVariable filteredDetail = generateRestFilter(detailVarRef, parentErrorVariable.pos, keysToRemove,
                    parentErrorVariable.restDetail.type, parentBlockStmt);
            BLangSimpleVariableDef variableDefStmt = ASTBuilderUtil.createVariableDefStmt(pos, parentBlockStmt);
            variableDefStmt.var = ASTBuilderUtil.createVariable(pos,
                    parentErrorVariable.restDetail.name.value,
                    filteredDetail.type,
                    ASTBuilderUtil.createVariableRef(pos, filteredDetail.symbol),
                    parentErrorVariable.restDetail.symbol);
            BLangAssignment assignmentStmt = ASTBuilderUtil.createAssignmentStmt(pos,
                    ASTBuilderUtil.createVariableRef(pos, parentErrorVariable.restDetail.symbol),
                    ASTBuilderUtil.createVariableRef(pos, filteredDetail.symbol));
            parentBlockStmt.addStatement(assignmentStmt);
        }
        rewrite(parentBlockStmt, env);
    }

    private BLangSimpleVariableDef forceCastIfApplicable(BVarSymbol errorVarySymbol, DiagnosticPos pos,
                                                         BType targetType) {
        BVarSymbol errorVarSym = new BVarSymbol(Flags.PUBLIC, names.fromString("$cast$temp$"),
                this.env.enclPkg.packageID, targetType, this.env.scope.owner);
        BLangSimpleVarRef variableRef = ASTBuilderUtil.createVariableRef(pos, errorVarySymbol);

        BLangExpression expr;
        if (targetType.tag == TypeTags.RECORD) {
            expr = variableRef;
        } else {
            expr = addConversionExprIfRequired(variableRef, targetType);
        }
        BLangSimpleVariable errorVar = ASTBuilderUtil.createVariable(pos, errorVarSym.name.value, targetType, expr,
                errorVarSym);
        return ASTBuilderUtil.createVariableDef(pos, errorVar);
    }

    private BLangSimpleVariable generateRestFilter(BLangSimpleVarRef mapVarRef, DiagnosticPos pos,
                                                   List<String> keysToRemove, BType targetType,
                                                   BLangBlockStmt parentBlockStmt) {
        //      restVar = (<map<T>mapVarRef)
        //                       .entries()
        //                       .filter([key, val] => isKeyTakenLambdaInvoke())
        //                       .map([key, val] => val)
        //                       .constructFrom(errorDetail);

        BLangExpression typeCastExpr = addConversionExprIfRequired(mapVarRef, targetType);

        int restNum = annonVarCount++;
        String name = "$map$ref$" + restNum;
        BLangSimpleVariable mapVariable = defVariable(pos, targetType, parentBlockStmt, typeCastExpr, name);

        BLangInvocation entriesInvocation = generateMapEntriesInvocation(
                ASTBuilderUtil.createVariableRef(pos, mapVariable.symbol), typeCastExpr.type);
        String entriesVarName = "$map$ref$entries$" + restNum;
        BType entriesType = new BMapType(TypeTags.MAP,
                new BTupleType(Arrays.asList(symTable.stringType, ((BMapType) targetType).constraint)), null);
        BLangSimpleVariable entriesInvocationVar = defVariable(pos, entriesType, parentBlockStmt,
                addConversionExprIfRequired(entriesInvocation, entriesType),
                entriesVarName);

        BLangLambdaFunction filter = createFuncToFilterOutRestParam(keysToRemove, pos);

        BLangInvocation filterInvocation = generateMapFilterInvocation(pos, entriesInvocationVar, filter);
        String filteredEntriesName = "$filtered$detail$entries" + restNum;
        BLangSimpleVariable filteredVar = defVariable(pos, entriesType, parentBlockStmt, filterInvocation,
                filteredEntriesName);

        String filteredVarName = "$detail$filtered" + restNum;
        BLangLambdaFunction backToMapLambda = generateEntriesToMapLambda(pos);
        BLangInvocation mapInvocation = generateMapMapInvocation(pos, filteredVar, backToMapLambda);
        BLangSimpleVariable filtered = defVariable(pos, targetType, parentBlockStmt,
                mapInvocation,
                filteredVarName);

        String filteredRestVarName = "$restVar$" + restNum;
        BLangInvocation constructed = generateCloneWithTypeInvocation(pos, targetType, filtered.symbol);
        return defVariable(pos, targetType, parentBlockStmt,
                addConversionExprIfRequired(constructed, targetType),
                filteredRestVarName);
    }

    private BLangInvocation generateMapEntriesInvocation(BLangExpression expr, BType type) {
        BLangInvocation invocationNode = createInvocationNode("entries", new ArrayList<>(), type);

        invocationNode.expr = expr;
        invocationNode.symbol = symResolver.lookupLangLibMethod(type, names.fromString("entries"));
        invocationNode.requiredArgs = Lists.of(expr);
        invocationNode.type = invocationNode.symbol.type.getReturnType();
        invocationNode.langLibInvocation = true;
        return invocationNode;
    }

    private BLangInvocation generateMapMapInvocation(DiagnosticPos pos, BLangSimpleVariable filteredVar,
                                                     BLangLambdaFunction backToMapLambda) {
        BLangInvocation invocationNode = createInvocationNode("map", new ArrayList<>(), filteredVar.type);

        invocationNode.expr = ASTBuilderUtil.createVariableRef(pos, filteredVar.symbol);
        invocationNode.symbol = symResolver.lookupLangLibMethod(filteredVar.type, names.fromString("map"));
        invocationNode.requiredArgs = Lists.of(ASTBuilderUtil.createVariableRef(pos, filteredVar.symbol));
        invocationNode.type = invocationNode.symbol.type.getReturnType();
        invocationNode.requiredArgs.add(backToMapLambda);
        return invocationNode;
    }

    private BLangLambdaFunction generateEntriesToMapLambda(DiagnosticPos pos) {
        // var.map([key, val] => val)

        String anonfuncName = "$anonGetValFunc$" + lambdaFunctionCount++;
        BLangFunction function = ASTBuilderUtil.createFunction(pos, anonfuncName);

        BVarSymbol keyValSymbol = new BVarSymbol(0, names.fromString("$lambdaArg$0"), this.env.scope.owner.pkgID,
                getStringAnyTupleType(), this.env.scope.owner);

        BLangSimpleVariable inputParameter = ASTBuilderUtil.createVariable(pos, null, getStringAnyTupleType(),
                                                                           null, keyValSymbol);
        function.requiredParams.add(inputParameter);

        BLangValueType anyType = new BLangValueType();
        anyType.typeKind = TypeKind.ANY;
        anyType.type = symTable.anyType;
        function.returnTypeNode = anyType;

        BLangBlockFunctionBody functionBlock = ASTBuilderUtil.createBlockFunctionBody(pos, new ArrayList<>());
        function.body = functionBlock;

        BLangIndexBasedAccess indexBasesAccessExpr =
                ASTBuilderUtil.createIndexBasesAccessExpr(pos, symTable.anyType, keyValSymbol,
                                                          ASTBuilderUtil
                                                                  .createLiteral(pos, symTable.intType, (long) 1));
        BLangSimpleVariableDef tupSecondElem = createVarDef("val", indexBasesAccessExpr.type,
                                                            indexBasesAccessExpr, pos);
        functionBlock.addStatement(tupSecondElem);

        // Create return stmt.
        BLangReturn returnStmt = ASTBuilderUtil.createReturnStmt(pos, functionBlock);
        returnStmt.expr = ASTBuilderUtil.createVariableRef(pos, tupSecondElem.var.symbol);

        // Create function symbol before visiting desugar phase for the function
        BInvokableSymbol functionSymbol = Symbols.createFunctionSymbol(Flags.asMask(function.flagSet),
                new Name(function.name.value), env.enclPkg.packageID, function.type, env.enclEnv.enclVarSym, true);
        functionSymbol.retType = function.returnTypeNode.type;
        functionSymbol.params = function.requiredParams.stream()
                .map(param -> param.symbol)
                .collect(Collectors.toList());
        functionSymbol.scope = env.scope;
        functionSymbol.type = new BInvokableType(Collections.singletonList(getStringAnyTupleType()),
                symTable.anyType, null);
        function.symbol = functionSymbol;
        rewrite(function, env);
        env.enclPkg.addFunction(function);

        // Create and return a lambda function
        return createLambdaFunction(function, functionSymbol);
    }

    private BLangInvocation generateMapFilterInvocation(DiagnosticPos pos,
                                                        BLangSimpleVariable entriesInvocationVar,
                                                        BLangLambdaFunction filter) {
        BLangInvocation invocationNode = createInvocationNode("filter", new ArrayList<>(), entriesInvocationVar.type);

        invocationNode.expr = ASTBuilderUtil.createVariableRef(pos, entriesInvocationVar.symbol);
        invocationNode.symbol = symResolver.lookupLangLibMethod(entriesInvocationVar.type, names.fromString("filter"));
        invocationNode.requiredArgs = Lists.of(ASTBuilderUtil.createVariableRef(pos, entriesInvocationVar.symbol));
        invocationNode.type = invocationNode.symbol.type.getReturnType();
        invocationNode.requiredArgs.add(filter);

        return invocationNode;
    }

    private BLangSimpleVariable defVariable(DiagnosticPos pos, BType varType, BLangBlockStmt parentBlockStmt,
                                            BLangExpression expression, String name) {
        Name varName = names.fromString(name);
        BLangSimpleVariable detailMap = ASTBuilderUtil.createVariable(pos, name, varType, expression,
                new BVarSymbol(Flags.PUBLIC, varName, env.enclPkg.packageID, varType, env.scope.owner));
        BLangSimpleVariableDef constructedMap = ASTBuilderUtil.createVariableDef(pos, detailMap);
        constructedMap.type = varType;
        parentBlockStmt.addStatement(constructedMap);
        env.scope.define(varName, detailMap.symbol);
        return detailMap;
    }

    private void createAndAddBoundVariableDef(BLangBlockStmt parentBlockStmt,
                                              BLangErrorVariable.BLangErrorDetailEntry detailEntry,
                                              BLangExpression detailEntryVar) {
        if (detailEntry.valueBindingPattern.getKind() == NodeKind.VARIABLE) {
            BLangSimpleVariableDef errorDetailVar = createVarDef(
                    ((BLangSimpleVariable) detailEntry.valueBindingPattern).name.value,
                    detailEntry.valueBindingPattern.type,
                    detailEntryVar,
                    detailEntry.valueBindingPattern.pos);
            parentBlockStmt.addStatement(errorDetailVar);

        } else if (detailEntry.valueBindingPattern.getKind() == NodeKind.RECORD_VARIABLE) {
            BLangRecordVariableDef recordVariableDef = ASTBuilderUtil.createRecordVariableDef(
                    detailEntry.valueBindingPattern.pos,
                    (BLangRecordVariable) detailEntry.valueBindingPattern);
            recordVariableDef.var.expr = detailEntryVar;
            recordVariableDef.type = symTable.recordType;
            parentBlockStmt.addStatement(recordVariableDef);

        } else if (detailEntry.valueBindingPattern.getKind() == NodeKind.TUPLE_VARIABLE) {
            BLangTupleVariableDef tupleVariableDef = ASTBuilderUtil.createTupleVariableDef(
                    detailEntry.valueBindingPattern.pos, (BLangTupleVariable) detailEntry.valueBindingPattern);
            parentBlockStmt.addStatement(tupleVariableDef);
        }
    }

    private BLangExpression createErrorDetailVar(BLangErrorVariable.BLangErrorDetailEntry detailEntry,
                                                 BVarSymbol tempDetailVarSymbol) {
        BLangExpression detailEntryVar = createIndexBasedAccessExpr(
                detailEntry.valueBindingPattern.type,
                detailEntry.valueBindingPattern.pos,
                createStringLiteral(detailEntry.key.pos, detailEntry.key.value),
                tempDetailVarSymbol, null);
        if (detailEntryVar.getKind() == NodeKind.INDEX_BASED_ACCESS_EXPR) {
            BLangIndexBasedAccess bLangIndexBasedAccess = (BLangIndexBasedAccess) detailEntryVar;
            bLangIndexBasedAccess.originalType = symTable.pureType;
        }
        return detailEntryVar;
    }

    private BLangExpression constructStringTemplateConcatExpression(List<BLangExpression> exprs) {
        BLangExpression concatExpr = null;
        BLangExpression currentExpr;
        for (BLangExpression expr : exprs) {
            currentExpr = expr;
            if (expr.type.tag != TypeTags.STRING && expr.type.tag != TypeTags.XML) {
                currentExpr = getToStringInvocationOnExpr(expr);
            }

            if (concatExpr == null) {
                concatExpr = currentExpr;
                continue;
            }

            BType binaryExprType =
                    TypeTags.isXMLTypeTag(concatExpr.type.tag) || TypeTags.isXMLTypeTag(currentExpr.type.tag)
                            ? symTable.xmlType
                            : symTable.stringType;
            concatExpr =
                    ASTBuilderUtil.createBinaryExpr(concatExpr.pos, concatExpr, currentExpr,
                            binaryExprType, OperatorKind.ADD, null);
        }
        return concatExpr;
    }

    private BLangInvocation getToStringInvocationOnExpr(BLangExpression expression) {
        BInvokableSymbol symbol = (BInvokableSymbol) symTable.langValueModuleSymbol.scope
                .lookup(names.fromString(TO_STRING_FUNCTION_NAME)).symbol;

        List<BLangExpression> requiredArgs = new ArrayList<BLangExpression>() {{
            add(addConversionExprIfRequired(expression, symbol.params.get(0).type));
        }};
        return ASTBuilderUtil.createInvocationExprMethod(expression.pos, symbol, requiredArgs, new ArrayList<>(),
                                                         symResolver);
    }

    // TODO: Move the logic on binding patterns to a seperate class
    private BLangInvocation generateErrorDetailBuiltinFunction(DiagnosticPos pos, BVarSymbol errorVarySymbol,
                                                               BLangIndexBasedAccess parentIndexBasedAccess) {
        BLangExpression onExpr =
                parentIndexBasedAccess != null
                        ? parentIndexBasedAccess : ASTBuilderUtil.createVariableRef(pos, errorVarySymbol);

        return createLangLibInvocationNode(ERROR_DETAIL_FUNCTION_NAME, onExpr, new ArrayList<>(), null, pos);
    }

    private BLangInvocation generateErrorMessageBuiltinFunction(DiagnosticPos pos, BType reasonType,
                                                                BVarSymbol errorVarSymbol,
                                                                BLangIndexBasedAccess parentIndexBasedAccess) {
        BLangExpression onExpr;
        if (parentIndexBasedAccess != null) {
            onExpr = parentIndexBasedAccess;
        } else {
            onExpr = ASTBuilderUtil.createVariableRef(pos, errorVarSymbol);
        }
        return createLangLibInvocationNode(ERROR_MESSAGE_FUNCTION_NAME, onExpr, new ArrayList<>(), reasonType, pos);
    }

    private BLangInvocation generateErrorCauseLanglibFunction(DiagnosticPos pos, BType causeType,
                                                                BVarSymbol errorVarSymbol,
                                                                BLangIndexBasedAccess parentIndexBasedAccess) {
        BLangExpression onExpr;
        if (parentIndexBasedAccess != null) {
            onExpr = parentIndexBasedAccess;
        } else {
            onExpr = ASTBuilderUtil.createVariableRef(pos, errorVarSymbol);
        }
        return createLangLibInvocationNode(ERROR_CAUSE_FUNCTION_NAME, onExpr, new ArrayList<>(), causeType, pos);
    }

    private BLangInvocation generateCloneWithTypeInvocation(DiagnosticPos pos,
                                                            BType targetType,
                                                            BVarSymbol source) {
        BType typedescType = new BTypedescType(targetType, symTable.typeDesc.tsymbol);
        BLangInvocation invocationNode = createInvocationNode(CLONE_WITH_TYPE, new ArrayList<>(), typedescType);

        BLangTypedescExpr typedescExpr = new BLangTypedescExpr();
        typedescExpr.resolvedType = targetType;
        typedescExpr.type = typedescType;

        invocationNode.expr = typedescExpr;
        invocationNode.symbol = symResolver.lookupLangLibMethod(typedescType, names.fromString(CLONE_WITH_TYPE));
        invocationNode.requiredArgs = Lists.of(ASTBuilderUtil.createVariableRef(pos, source), typedescExpr);
        invocationNode.type = BUnionType.create(null, targetType, symTable.errorType);
        return invocationNode;
    }

    private BLangLambdaFunction createFuncToFilterOutRestParam(List<String> toRemoveList, DiagnosticPos pos) {

        // Creates following anonymous function
        //
        // function ((string, any) $lambdaArg$0) returns boolean {
        //     Following if block is generated for all parameters given in the record variable
        //     if ($lambdaArg$0[0] == "name") {
        //         return false;
        //     }
        //     if ($lambdaArg$0[0] == "age") {
        //         return false;
        //     }
        //      return true;
        // }

        String anonfuncName = "$anonRestParamFilterFunc$" + lambdaFunctionCount++;
        BLangFunction function = ASTBuilderUtil.createFunction(pos, anonfuncName);

        BVarSymbol keyValSymbol = new BVarSymbol(0, names.fromString("$lambdaArg$0"), this.env.scope.owner.pkgID,
                                                 getStringAnyTupleType(), this.env.scope.owner);
        BLangBlockFunctionBody functionBlock = createAnonymousFunctionBlock(pos, function, keyValSymbol);

        BLangIndexBasedAccess indexBasesAccessExpr =
                ASTBuilderUtil.createIndexBasesAccessExpr(pos, symTable.anyType, keyValSymbol, ASTBuilderUtil
                        .createLiteral(pos, symTable.intType, (long) 0));
        BLangSimpleVariableDef tupFirstElem = createVarDef("key", indexBasesAccessExpr.type,
                                                           indexBasesAccessExpr, pos);
        functionBlock.addStatement(tupFirstElem);

        // Create the if statements
        for (String toRemoveItem : toRemoveList) {
            createIfStmt(pos, tupFirstElem.var.symbol, functionBlock, toRemoveItem);
        }

        // Create the final return true statement
        BInvokableSymbol functionSymbol = createReturnTrueStatement(pos, function, functionBlock);

        // Create and return a lambda function
        return createLambdaFunction(function, functionSymbol);
    }

    private BLangLambdaFunction createFuncToFilterOutRestParam(BLangRecordVariable recordVariable, DiagnosticPos pos) {
        List<String> fieldNamesToRemove = recordVariable.variableList.stream()
                .map(var -> var.getKey().getValue())
                .collect(Collectors.toList());
        return createFuncToFilterOutRestParam(fieldNamesToRemove, pos);
    }

    private void createIfStmt(DiagnosticPos pos, BVarSymbol inputParamSymbol, BLangBlockFunctionBody blockStmt,
                              String key) {
        BLangSimpleVarRef firstElemRef = ASTBuilderUtil.createVariableRef(pos, inputParamSymbol);
        BLangExpression converted = addConversionExprIfRequired(firstElemRef, symTable.stringType);

        BLangIf ifStmt = ASTBuilderUtil.createIfStmt(pos, blockStmt);

        BLangBlockStmt ifBlock = ASTBuilderUtil.createBlockStmt(pos, new ArrayList<>());
        BLangReturn returnStmt = ASTBuilderUtil.createReturnStmt(pos, ifBlock);
        returnStmt.expr = ASTBuilderUtil.createLiteral(pos, symTable.booleanType, false);
        ifStmt.body = ifBlock;

        BLangGroupExpr groupExpr = new BLangGroupExpr();
        groupExpr.type = symTable.booleanType;

        BLangBinaryExpr binaryExpr = ASTBuilderUtil.createBinaryExpr(pos, converted,
                ASTBuilderUtil.createLiteral(pos, symTable.stringType, key),
                symTable.booleanType, OperatorKind.EQUAL, null);

        binaryExpr.opSymbol = (BOperatorSymbol) symResolver.resolveBinaryOperator(
                binaryExpr.opKind, binaryExpr.lhsExpr.type, binaryExpr.rhsExpr.type);

        groupExpr.expression = binaryExpr;
        ifStmt.expr = groupExpr;
    }

    BLangLambdaFunction createLambdaFunction(BLangFunction function, BInvokableSymbol functionSymbol) {
        BLangLambdaFunction lambdaFunction = (BLangLambdaFunction) TreeBuilder.createLambdaFunctionNode();
        lambdaFunction.function = function;
        lambdaFunction.type = functionSymbol.type;
        return lambdaFunction;
    }

    private BInvokableSymbol createReturnTrueStatement(DiagnosticPos pos, BLangFunction function,
                                                       BLangBlockFunctionBody functionBlock) {
        BLangReturn trueReturnStmt = ASTBuilderUtil.createReturnStmt(pos, functionBlock);
        trueReturnStmt.expr = ASTBuilderUtil.createLiteral(pos, symTable.booleanType, true);

        // Create function symbol before visiting desugar phase for the function
        BInvokableSymbol functionSymbol = Symbols.createFunctionSymbol(Flags.asMask(function.flagSet),
                                                                       new Name(function.name.value),
                                                                       env.enclPkg.packageID, function.type,
                                                                       env.enclEnv.enclVarSym, true);
        functionSymbol.retType = function.returnTypeNode.type;
        functionSymbol.params = function.requiredParams.stream()
                .map(param -> param.symbol)
                .collect(Collectors.toList());
        functionSymbol.scope = env.scope;
        functionSymbol.type = new BInvokableType(Collections.singletonList(getStringAnyTupleType()),
                                                 getRestType(functionSymbol), symTable.booleanType, null);
        function.symbol = functionSymbol;
        rewrite(function, env);
        env.enclPkg.addFunction(function);
        return functionSymbol;
    }

    private BLangBlockFunctionBody createAnonymousFunctionBlock(DiagnosticPos pos, BLangFunction function,
                                                                BVarSymbol keyValSymbol) {
        BLangSimpleVariable inputParameter = ASTBuilderUtil.createVariable(pos, null, getStringAnyTupleType(),
                                                                           null, keyValSymbol);
        function.requiredParams.add(inputParameter);
        BLangValueType booleanTypeKind = new BLangValueType();
        booleanTypeKind.typeKind = TypeKind.BOOLEAN;
        booleanTypeKind.type = symTable.booleanType;
        function.returnTypeNode = booleanTypeKind;

        BLangBlockFunctionBody functionBlock = ASTBuilderUtil.createBlockFunctionBody(pos, new ArrayList<>());
        function.body = functionBlock;
        return functionBlock;
    }

    private BTupleType getStringAnyTupleType() {
        ArrayList<BType> typeList = new ArrayList<BType>() {{
            add(symTable.stringType);
            add(symTable.anyType);
        }};
        return new BTupleType(typeList);
    }

    /**
     * This method creates a simple variable def and assigns and array expression based on the given indexExpr.
     *
     *  case 1: when there is no parent array access expression, but with the indexExpr : 1
     *  string s = x[1];
     *
     *  case 2: when there is a parent array expression : x[2] and indexExpr : 3
     *  string s = x[2][3];
     *
     *  case 3: when there is no parent array access expression, but with the indexExpr : name
     *  string s = x[name];
     *
     *  case 4: when there is a parent map expression : x[name] and indexExpr : fName
     *  string s = x[name][fName]; // record variable inside record variable
     *
     *  case 5: when there is a parent map expression : x[name] and indexExpr : 1
     *  string s = x[name][1]; // tuple variable inside record variable
     */
    private void createSimpleVarDefStmt(BLangSimpleVariable simpleVariable, BLangBlockStmt parentBlockStmt,
                                        BLangLiteral indexExpr, BVarSymbol tupleVarSymbol,
                                        BLangIndexBasedAccess parentArrayAccessExpr) {

        Name varName = names.fromIdNode(simpleVariable.name);
        if (varName == Names.IGNORE) {
            return;
        }

        final BLangSimpleVariableDef simpleVariableDef = ASTBuilderUtil.createVariableDefStmt(simpleVariable.pos,
                parentBlockStmt);
        simpleVariableDef.var = simpleVariable;

        simpleVariable.expr = createIndexBasedAccessExpr(simpleVariable.type, simpleVariable.pos,
                indexExpr, tupleVarSymbol, parentArrayAccessExpr);
    }

    @Override
    public void visit(BLangAssignment assignNode) {
        if (safeNavigateLHS(assignNode.varRef)) {
            BLangAccessExpression accessExpr = (BLangAccessExpression) assignNode.varRef;
            accessExpr.leafNode = true;
            result = rewriteSafeNavigationAssignment(accessExpr, assignNode.expr, assignNode.safeAssignment);
            result = rewrite(result, env);
            return;
        }

        assignNode.varRef = rewriteExpr(assignNode.varRef);
        assignNode.expr = rewriteExpr(assignNode.expr);
        assignNode.expr = addConversionExprIfRequired(rewriteExpr(assignNode.expr), assignNode.varRef.type);
        result = assignNode;
    }

    @Override
    public void visit(BLangTupleDestructure tupleDestructure) {
        //  case 1:
        //  a is string, b is float
        //  (a, b) = (tuple)
        //
        //  any[] x = (tuple);
        //  string a = x[0];
        //  int b = x[1];
        //
        //  case 2:
        //  a is string, b is float, c is int
        //  ((a, b), c)) = (tuple)
        //
        //  any[] x = (tuple);
        //  string a = x[0][0];
        //  float b = x[0][1];
        //  int c = x[1];


        //create tuple destruct block stmt
        final BLangBlockStmt blockStmt = ASTBuilderUtil.createBlockStmt(tupleDestructure.pos);

        //create a array of any-type based on the dimension
        BType runTimeType = new BArrayType(symTable.anyType);

        //create a simple var for the array 'any[] x = (tuple)' based on the dimension for x
        String name = "tuple";
        final BLangSimpleVariable tuple = ASTBuilderUtil.createVariable(tupleDestructure.pos, name, runTimeType, null,
                new BVarSymbol(0, names.fromString(name), this.env.scope.owner.pkgID, runTimeType,
                        this.env.scope.owner));
        tuple.expr = tupleDestructure.expr;
        final BLangSimpleVariableDef variableDef = ASTBuilderUtil.createVariableDefStmt(tupleDestructure.pos,
                blockStmt);
        variableDef.var = tuple;

        //create the variable definition statements using the root block stmt created
        createVarRefAssignmentStmts(tupleDestructure.varRef, blockStmt, tuple.symbol, null);
        createRestFieldAssignmentStmt(tupleDestructure, blockStmt, tuple.symbol);

        //finally rewrite the populated block statement
        result = rewrite(blockStmt, env);
    }

    private void createRestFieldAssignmentStmt(BLangTupleDestructure tupleDestructure, BLangBlockStmt blockStmt,
                                               BVarSymbol tupleVarSymbol) {
        BLangTupleVarRef tupleVarRef = tupleDestructure.varRef;
        DiagnosticPos pos = blockStmt.pos;
        if (tupleVarRef.restParam != null) {
            BLangExpression tupleExpr = tupleDestructure.expr;

            // T[] t = [];
            BLangSimpleVarRef restParam = (BLangSimpleVarRef) tupleVarRef.restParam;
            BArrayType restParamType = (BArrayType) restParam.type;
            BLangArrayLiteral arrayExpr = createArrayLiteralExprNode();
            arrayExpr.type = restParamType;

            BLangAssignment restParamAssignment = ASTBuilderUtil.createAssignmentStmt(pos, blockStmt);
            restParamAssignment.varRef = restParam;
            restParamAssignment.varRef.type = restParamType;
            restParamAssignment.expr = arrayExpr;

            // foreach var $foreach$i in tupleTypes.length()...tupleLiteral.length() {
            //     t[t.length()] = <T> tupleLiteral[$foreach$i];
            // }
            BLangLiteral startIndexLiteral = (BLangLiteral) TreeBuilder.createLiteralExpression();
            startIndexLiteral.value = (long) tupleVarRef.expressions.size();
            startIndexLiteral.type = symTable.intType;
            BLangInvocation lengthInvocation = createLengthInvocation(pos, tupleExpr);
            BLangInvocation intRangeInvocation = replaceWithIntRange(pos, startIndexLiteral,
                    getModifiedIntRangeEndExpr(lengthInvocation));

            BLangForeach foreach = (BLangForeach) TreeBuilder.createForeachNode();
            foreach.pos = pos;
            foreach.collection = intRangeInvocation;
            types.setForeachTypedBindingPatternType(foreach);

            final BLangSimpleVariable foreachVariable = ASTBuilderUtil.createVariable(pos,
                    "$foreach$i", foreach.varType);
            foreachVariable.symbol = new BVarSymbol(0, names.fromIdNode(foreachVariable.name),
                    this.env.scope.owner.pkgID, foreachVariable.type, this.env.scope.owner);
            BLangSimpleVarRef foreachVarRef = ASTBuilderUtil.createVariableRef(pos, foreachVariable.symbol);
            foreach.variableDefinitionNode = ASTBuilderUtil.createVariableDef(pos, foreachVariable);
            foreach.isDeclaredWithVar = true;
            BLangBlockStmt foreachBody = ASTBuilderUtil.createBlockStmt(pos);

            // t[t.length()] = <T> tupleLiteral[$foreach$i];
            BLangIndexBasedAccess indexAccessExpr = ASTBuilderUtil.createIndexAccessExpr(restParam,
                    createLengthInvocation(pos, restParam));
            indexAccessExpr.type = restParamType.eType;
            createSimpleVarRefAssignmentStmt(indexAccessExpr, foreachBody, foreachVarRef, tupleVarSymbol, null);

            foreach.body = foreachBody;
            blockStmt.addStatement(foreach);
        }
    }

    private BLangInvocation createLengthInvocation(DiagnosticPos pos, BLangExpression collection) {
        BInvokableSymbol lengthInvokableSymbol = (BInvokableSymbol) symResolver
                .lookupLangLibMethod(collection.type, names.fromString(LENGTH_FUNCTION_NAME));
        BLangInvocation lengthInvocation = ASTBuilderUtil.createInvocationExprForMethod(pos, lengthInvokableSymbol,
                Lists.of(collection), symResolver);
        lengthInvocation.argExprs = lengthInvocation.requiredArgs;
        lengthInvocation.type = lengthInvokableSymbol.type.getReturnType();
        return lengthInvocation;
    }

    /**
     * This method iterate through each member of the tupleVarRef and create the relevant var ref assignment statements.
     * This method does the check for node kind of each member and call the related var ref creation method.
     *
     * Example:
     * ((a, b), c)) = (tuple)
     *
     * (a, b) is again a tuple, so it is a recursive var ref creation.
     *
     * c is a simple var, so a simple var def will be created.
     *
     */
    private void createVarRefAssignmentStmts(BLangTupleVarRef parentTupleVariable, BLangBlockStmt parentBlockStmt,
                                             BVarSymbol tupleVarSymbol, BLangIndexBasedAccess parentIndexAccessExpr) {

        final List<BLangExpression> expressions = parentTupleVariable.expressions;
        for (int index = 0; index < expressions.size(); index++) {
            BLangExpression expression = expressions.get(index);
            if (NodeKind.SIMPLE_VARIABLE_REF == expression.getKind() ||
                    NodeKind.FIELD_BASED_ACCESS_EXPR == expression.getKind() ||
                    NodeKind.INDEX_BASED_ACCESS_EXPR == expression.getKind() ||
                    NodeKind.XML_ATTRIBUTE_ACCESS_EXPR == expression.getKind()) {
                //if this is simple var, then create a simple var def stmt
                BLangLiteral indexExpr = ASTBuilderUtil.createLiteral(expression.pos, symTable.intType, (long) index);
                createSimpleVarRefAssignmentStmt((BLangVariableReference) expression, parentBlockStmt, indexExpr,
                        tupleVarSymbol, parentIndexAccessExpr);
                continue;
            }

            if (expression.getKind() == NodeKind.TUPLE_VARIABLE_REF) {
                //else recursively create the var def statements for tuple var ref
                BLangTupleVarRef tupleVarRef = (BLangTupleVarRef) expression;
                BLangLiteral indexExpr = ASTBuilderUtil.createLiteral(tupleVarRef.pos, symTable.intType, (long) index);
                BLangIndexBasedAccess arrayAccessExpr = ASTBuilderUtil.createIndexBasesAccessExpr(tupleVarRef.pos,
                        new BArrayType(symTable.anyType), tupleVarSymbol, indexExpr);
                if (parentIndexAccessExpr != null) {
                    arrayAccessExpr.expr = parentIndexAccessExpr;
                }
                createVarRefAssignmentStmts((BLangTupleVarRef) expression, parentBlockStmt, tupleVarSymbol,
                        arrayAccessExpr);
                continue;
            }

            if (expression.getKind() == NodeKind.RECORD_VARIABLE_REF) {
                //else recursively create the var def statements for record var ref
                BLangRecordVarRef recordVarRef = (BLangRecordVarRef) expression;
                BLangLiteral indexExpr = ASTBuilderUtil.createLiteral(recordVarRef.pos, symTable.intType,
                                                                      (long) index);
                BLangIndexBasedAccess arrayAccessExpr = ASTBuilderUtil.createIndexBasesAccessExpr(
                        parentTupleVariable.pos, symTable.mapType, tupleVarSymbol, indexExpr);
                if (parentIndexAccessExpr != null) {
                    arrayAccessExpr.expr = parentIndexAccessExpr;
                }
                createVarRefAssignmentStmts((BLangRecordVarRef) expression, parentBlockStmt, tupleVarSymbol,
                                            arrayAccessExpr);

                BLangRecordTypeNode recordTypeNode = TypeDefBuilderHelper.createRecordTypeNode(
                        (BRecordType) recordVarRef.type, env.enclPkg.packageID, symTable, recordVarRef.pos);
                recordTypeNode.initFunction = TypeDefBuilderHelper
                        .createInitFunctionForRecordType(recordTypeNode, env, names, symTable);
                TypeDefBuilderHelper
                        .addTypeDefinition(recordVarRef.type, recordVarRef.type.tsymbol, recordTypeNode, env);

                continue;
            }

            if (expression.getKind() == NodeKind.ERROR_VARIABLE_REF) {
                // Else recursively create the var def statements for record var ref.
                BLangErrorVarRef errorVarRef = (BLangErrorVarRef) expression;
                BLangLiteral indexExpr = ASTBuilderUtil.createLiteral(errorVarRef.pos, symTable.intType,
                        (long) index);
                BLangIndexBasedAccess arrayAccessExpr = ASTBuilderUtil.createIndexBasesAccessExpr(
                        parentTupleVariable.pos, expression.type, tupleVarSymbol, indexExpr);
                if (parentIndexAccessExpr != null) {
                    arrayAccessExpr.expr = parentIndexAccessExpr;
                }
                createVarRefAssignmentStmts((BLangErrorVarRef) expression, parentBlockStmt, tupleVarSymbol,
                        arrayAccessExpr);
            }
        }
    }

    /**
     * This method creates a assignment statement and assigns and array expression based on the given indexExpr.
     *
     */
    private void createSimpleVarRefAssignmentStmt(BLangVariableReference simpleVarRef, BLangBlockStmt parentBlockStmt,
                                                  BLangExpression indexExpr, BVarSymbol tupleVarSymbol,
                                                  BLangIndexBasedAccess parentArrayAccessExpr) {

        if (simpleVarRef.getKind() == NodeKind.SIMPLE_VARIABLE_REF) {
            Name varName = names.fromIdNode(((BLangSimpleVarRef) simpleVarRef).variableName);
            if (varName == Names.IGNORE) {
                return;
            }
        }

        BLangExpression assignmentExpr = createIndexBasedAccessExpr(simpleVarRef.type, simpleVarRef.pos,
                indexExpr, tupleVarSymbol, parentArrayAccessExpr);

        assignmentExpr = addConversionExprIfRequired(assignmentExpr, simpleVarRef.type);

        final BLangAssignment assignmentStmt = ASTBuilderUtil.createAssignmentStmt(parentBlockStmt.pos,
                parentBlockStmt);
        assignmentStmt.varRef = simpleVarRef;
        assignmentStmt.expr = assignmentExpr;
    }

    private BLangExpression createIndexBasedAccessExpr(BType varType, DiagnosticPos varPos, BLangExpression indexExpr,
                                                       BVarSymbol tupleVarSymbol, BLangIndexBasedAccess parentExpr) {

        BLangIndexBasedAccess arrayAccess = ASTBuilderUtil.createIndexBasesAccessExpr(varPos,
                symTable.anyType, tupleVarSymbol, indexExpr);
        arrayAccess.originalType = varType;

        if (parentExpr != null) {
            arrayAccess.expr = parentExpr;
        }

        final BLangExpression assignmentExpr;
        if (types.isValueType(varType)) {
            BLangTypeConversionExpr castExpr = (BLangTypeConversionExpr) TreeBuilder.createTypeConversionNode();
            castExpr.expr = arrayAccess;
            castExpr.type = varType;
            assignmentExpr = castExpr;
        } else {
            assignmentExpr = arrayAccess;
        }
        return assignmentExpr;
    }

    @Override
    public void visit(BLangRecordDestructure recordDestructure) {

        final BLangBlockStmt blockStmt = ASTBuilderUtil.createBlockStmt(recordDestructure.pos);

        BType runTimeType = new BMapType(TypeTags.MAP, symTable.anyType, null);

        String name = "$map$0";
        final BLangSimpleVariable mapVariable = ASTBuilderUtil.createVariable(recordDestructure.pos, name, runTimeType,
                null, new BVarSymbol(0, names.fromString(name), this.env.scope.owner.pkgID,
                        runTimeType, this.env.scope.owner));
        mapVariable.expr = recordDestructure.expr;
        final BLangSimpleVariableDef variableDef = ASTBuilderUtil.
                createVariableDefStmt(recordDestructure.pos, blockStmt);
        variableDef.var = mapVariable;

        //create the variable definition statements using the root block stmt created
        createVarRefAssignmentStmts(recordDestructure.varRef, blockStmt, mapVariable.symbol, null);

        //finally rewrite the populated block statement
        result = rewrite(blockStmt, env);
    }

    @Override
    public void visit(BLangErrorDestructure errorDestructure) {
        final BLangBlockStmt blockStmt = ASTBuilderUtil.createBlockStmt(errorDestructure.pos);
        String name = "$error$";
        final BLangSimpleVariable errorVar = ASTBuilderUtil.createVariable(errorDestructure.pos, name,
                symTable.errorType, null, new BVarSymbol(0, names.fromString(name),
                        this.env.scope.owner.pkgID, symTable.errorType, this.env.scope.owner));
        errorVar.expr = errorDestructure.expr;
        final BLangSimpleVariableDef variableDef = ASTBuilderUtil.createVariableDefStmt(errorDestructure.pos,
                blockStmt);
        variableDef.var = errorVar;
        createVarRefAssignmentStmts(errorDestructure.varRef, blockStmt, errorVar.symbol, null);
        result = rewrite(blockStmt, env);
    }

    private void createVarRefAssignmentStmts(BLangRecordVarRef parentRecordVarRef, BLangBlockStmt parentBlockStmt,
                                             BVarSymbol recordVarSymbol, BLangIndexBasedAccess parentIndexAccessExpr) {
        final List<BLangRecordVarRefKeyValue> variableRefList = parentRecordVarRef.recordRefFields;
        for (BLangRecordVarRefKeyValue varRefKeyValue : variableRefList) {
            BLangExpression variableReference = varRefKeyValue.variableReference;
            BLangLiteral indexExpr = ASTBuilderUtil.createLiteral(variableReference.pos, symTable.stringType,
                    varRefKeyValue.variableName.getValue());

            if (NodeKind.SIMPLE_VARIABLE_REF == variableReference.getKind() ||
                    NodeKind.FIELD_BASED_ACCESS_EXPR == variableReference.getKind() ||
                    NodeKind.INDEX_BASED_ACCESS_EXPR == variableReference.getKind() ||
                    NodeKind.XML_ATTRIBUTE_ACCESS_EXPR == variableReference.getKind()) {
                createSimpleVarRefAssignmentStmt((BLangVariableReference) variableReference, parentBlockStmt,
                        indexExpr, recordVarSymbol, parentIndexAccessExpr);
                continue;
            }

            if (NodeKind.RECORD_VARIABLE_REF == variableReference.getKind()) {
                BLangRecordVarRef recordVariable = (BLangRecordVarRef) variableReference;
                BLangIndexBasedAccess arrayAccessExpr = ASTBuilderUtil.createIndexBasesAccessExpr(
                        parentRecordVarRef.pos, symTable.mapType, recordVarSymbol, indexExpr);
                if (parentIndexAccessExpr != null) {
                    arrayAccessExpr.expr = parentIndexAccessExpr;
                }
                createVarRefAssignmentStmts(recordVariable, parentBlockStmt, recordVarSymbol, arrayAccessExpr);
                continue;
            }

            if (NodeKind.TUPLE_VARIABLE_REF == variableReference.getKind()) {
                BLangTupleVarRef tupleVariable = (BLangTupleVarRef) variableReference;
                BLangIndexBasedAccess arrayAccessExpr = ASTBuilderUtil.createIndexBasesAccessExpr(tupleVariable.pos,
                        symTable.tupleType, recordVarSymbol, indexExpr);
                if (parentIndexAccessExpr != null) {
                    arrayAccessExpr.expr = parentIndexAccessExpr;
                }
                createVarRefAssignmentStmts(tupleVariable, parentBlockStmt, recordVarSymbol, arrayAccessExpr);
                continue;
            }

            if (NodeKind.ERROR_VARIABLE_REF == variableReference.getKind()) {
                BLangIndexBasedAccess arrayAccessExpr = ASTBuilderUtil.createIndexBasesAccessExpr(variableReference.pos,
                        symTable.errorType, recordVarSymbol, indexExpr);
                if (parentIndexAccessExpr != null) {
                    arrayAccessExpr.expr = parentIndexAccessExpr;
                }
                createVarRefAssignmentStmts((BLangErrorVarRef) variableReference, parentBlockStmt, recordVarSymbol,
                        arrayAccessExpr);
            }
        }

        if (parentRecordVarRef.restParam != null) {
            // The restParam is desugared to a filter iterable operation that filters out the fields provided in the
            // record variable
            // map<any> restParam = $map$0.filter($lambdaArg$0);

            DiagnosticPos pos = parentBlockStmt.pos;
            BMapType restParamType = (BMapType) ((BLangSimpleVarRef) parentRecordVarRef.restParam).type;
            BLangSimpleVarRef variableReference;

            if (parentIndexAccessExpr != null) {
                BLangSimpleVariable mapVariable = ASTBuilderUtil.createVariable(pos, "$map$1", restParamType,
                        null, new BVarSymbol(0, names.fromString("$map$1"), this.env.scope.owner.pkgID,
                                restParamType, this.env.scope.owner));
                mapVariable.expr = parentIndexAccessExpr;
                BLangSimpleVariableDef variableDef = ASTBuilderUtil.createVariableDefStmt(pos, parentBlockStmt);
                variableDef.var = mapVariable;

                variableReference = ASTBuilderUtil.createVariableRef(pos, mapVariable.symbol);
            } else {
                variableReference = ASTBuilderUtil.createVariableRef(pos,
                        ((BLangSimpleVariableDef) parentBlockStmt.stmts.get(0)).var.symbol);
            }

            BLangSimpleVarRef restParam = (BLangSimpleVarRef) parentRecordVarRef.restParam;

            List<String> keysToRemove = parentRecordVarRef.recordRefFields.stream()
                    .map(field -> field.variableName.value)
                    .collect(Collectors.toList());

            BLangSimpleVariable filteredDetail = generateRestFilter(variableReference, pos,
                    keysToRemove, restParamType, parentBlockStmt);

            BLangSimpleVarRef varRef = ASTBuilderUtil.createVariableRef(pos, filteredDetail.symbol);

            // Create rest param variable definition
            BLangAssignment restParamAssignment = ASTBuilderUtil.createAssignmentStmt(pos, parentBlockStmt);
            restParamAssignment.varRef = restParam;
            restParamAssignment.varRef.type = restParamType;
            restParamAssignment.expr = varRef;
        }
    }

    private void createVarRefAssignmentStmts(BLangErrorVarRef parentErrorVarRef, BLangBlockStmt parentBlockStmt,
                                             BVarSymbol errorVarySymbol, BLangIndexBasedAccess parentIndexAccessExpr) {
        if (parentErrorVarRef.message.getKind() != NodeKind.SIMPLE_VARIABLE_REF ||
                names.fromIdNode(((BLangSimpleVarRef) parentErrorVarRef.message).variableName) != Names.IGNORE) {
            BLangAssignment message = ASTBuilderUtil.createAssignmentStmt(parentBlockStmt.pos, parentBlockStmt);
            message.expr = generateErrorMessageBuiltinFunction(parentErrorVarRef.message.pos,
                    symTable.stringType, errorVarySymbol, parentIndexAccessExpr);
            message.expr = addConversionExprIfRequired(message.expr, parentErrorVarRef.message.type);
            message.varRef = parentErrorVarRef.message;
        }

        if (parentErrorVarRef.cause != null && (parentErrorVarRef.cause.getKind() != NodeKind.SIMPLE_VARIABLE_REF ||
                names.fromIdNode(((BLangSimpleVarRef) parentErrorVarRef.cause).variableName) != Names.IGNORE)) {
            BLangAssignment cause = ASTBuilderUtil.createAssignmentStmt(parentBlockStmt.pos, parentBlockStmt);
            cause.expr = generateErrorCauseLanglibFunction(parentErrorVarRef.cause.pos,
                    symTable.errorType, errorVarySymbol, parentIndexAccessExpr);
            cause.expr = addConversionExprIfRequired(cause.expr, parentErrorVarRef.cause.type);
            cause.varRef = parentErrorVarRef.cause;
        }

        // When no detail nor rest detail are to be destructured, we don't need to generate the detail invocation.
        if (parentErrorVarRef.detail.isEmpty() && isIgnoredErrorRefRestVar(parentErrorVarRef)) {
            return;
        }

        BLangInvocation errorDetailBuiltinFunction = generateErrorDetailBuiltinFunction(parentErrorVarRef.pos,
                errorVarySymbol,
                parentIndexAccessExpr);

        BLangSimpleVariableDef detailTempVarDef = createVarDef("$error$detail$" + errorCount++,
                                                               symTable.detailType, errorDetailBuiltinFunction,
                                                               parentErrorVarRef.pos);
        detailTempVarDef.type = symTable.detailType;
        parentBlockStmt.addStatement(detailTempVarDef);
        this.env.scope.define(names.fromIdNode(detailTempVarDef.var.name), detailTempVarDef.var.symbol);

        List<String> extractedKeys = new ArrayList<>();
        for (BLangNamedArgsExpression detail : parentErrorVarRef.detail) {
            extractedKeys.add(detail.name.value);
            BLangVariableReference ref = (BLangVariableReference) detail.expr;

            // create a index based access
            BLangExpression detailEntryVar = createIndexBasedAccessExpr(ref.type, ref.pos,
                    createStringLiteral(detail.name.pos, detail.name.value),
                    detailTempVarDef.var.symbol, null);
            if (detailEntryVar.getKind() == NodeKind.INDEX_BASED_ACCESS_EXPR) {
                BLangIndexBasedAccess bLangIndexBasedAccess = (BLangIndexBasedAccess) detailEntryVar;
                bLangIndexBasedAccess.originalType = symTable.pureType;
            }

            BLangAssignment detailAssignment = ASTBuilderUtil.createAssignmentStmt(ref.pos, parentBlockStmt);
            detailAssignment.varRef = ref;
            detailAssignment.expr = detailEntryVar;
        }

        if (!isIgnoredErrorRefRestVar(parentErrorVarRef)) {
            BLangSimpleVarRef detailVarRef = ASTBuilderUtil.createVariableRef(parentErrorVarRef.restVar.pos,
                    detailTempVarDef.var.symbol);

            BLangSimpleVariable filteredDetail = generateRestFilter(detailVarRef, parentErrorVarRef.restVar.pos,
                    extractedKeys,
                    parentErrorVarRef.restVar.type, parentBlockStmt);
            BLangAssignment restAssignment = ASTBuilderUtil.createAssignmentStmt(parentErrorVarRef.restVar.pos,
                    parentBlockStmt);
            restAssignment.varRef = parentErrorVarRef.restVar;
            restAssignment.expr = ASTBuilderUtil.createVariableRef(parentErrorVarRef.restVar.pos,
                    filteredDetail.symbol);
        }

        BErrorType errorType = (BErrorType) parentErrorVarRef.type;
        if (errorType.detailType.getKind() == TypeKind.RECORD) {
            // Create empty record init attached func
            BRecordTypeSymbol tsymbol = (BRecordTypeSymbol) errorType.detailType.tsymbol;
            tsymbol.initializerFunc = createRecordInitFunc();
            tsymbol.scope.define(tsymbol.initializerFunc.funcName, tsymbol.initializerFunc.symbol);
        }
    }

    private boolean isIgnoredErrorRefRestVar(BLangErrorVarRef parentErrorVarRef) {
        if (parentErrorVarRef.restVar == null) {
            return true;
        }
        if (parentErrorVarRef.restVar.getKind() == NodeKind.SIMPLE_VARIABLE_REF) {
            return (((BLangSimpleVarRef) parentErrorVarRef.restVar).variableName.value.equals(IGNORE.value));
        }
        return false;
    }

    @Override
    public void visit(BLangRetry retryNode) {
        BLangBlockStmt currentOnFailFuncBlock = this.onFailFuncBlock;
        DiagnosticPos pos = retryNode.retryBody.pos;
        BLangBlockStmt retryBlockStmt = ASTBuilderUtil.createBlockStmt(retryNode.pos);
        BLangSimpleVariableDef retryManagerVarDef = createRetryManagerDef(retryNode.retrySpec, retryNode.pos);
        retryBlockStmt.stmts.add(retryManagerVarDef);

        //  var $retryFunc$ = function () returns any|error {
        //    <"Content in retry block goes here">
        //  };
        BLangType retryLambdaReturnType = ASTBuilderUtil.createTypeNode(symTable.anyOrErrorType);
        BLangLambdaFunction retryFunc = createLambdaFunction(pos, "$retryFunc$",
                Collections.emptyList(), retryLambdaReturnType, retryNode.retryBody.stmts, env,
                retryNode.retryBody.scope);
        BVarSymbol retryFuncVarSymbol = new BVarSymbol(0, names.fromString("$retryFunc$"),
                env.scope.owner.pkgID, retryFunc.type, retryFunc.function.symbol);
        BLangSimpleVariable retryLambdaVariable = ASTBuilderUtil.createVariable(pos, "$retryFunc$",
                retryFunc.type, retryFunc, retryFuncVarSymbol);
        BLangSimpleVariableDef retryLambdaVariableDef = ASTBuilderUtil.createVariableDef(pos,
                retryLambdaVariable);
        BLangSimpleVarRef retryLambdaVarRef = new BLangSimpleVarRef.BLangLocalVarRef(retryLambdaVariable.symbol);
        retryLambdaVarRef.type = retryFuncVarSymbol.type;
        retryBlockStmt.stmts.add(retryLambdaVariableDef);

        // Add lambda function call
        //any|error $result$ = $retryFunc$();
        BLangInvocation retryLambdaInvocation = new BLangInvocation.BFunctionPointerInvocation(pos,
                retryLambdaVarRef, retryLambdaVariable.symbol, retryLambdaReturnType.type);
        retryLambdaInvocation.argExprs = new ArrayList<>();

        retryFunc.capturedClosureEnv = env.createClone();

        BVarSymbol retryFunctionVarSymbol = new BVarSymbol(0, new Name("$result$"),
                env.scope.owner.pkgID, retryLambdaReturnType.type, env.scope.owner);
        BLangSimpleVariable retryFunctionVariable = ASTBuilderUtil.createVariable(pos, "$result$",
                retryLambdaReturnType.type, retryLambdaInvocation, retryFunctionVarSymbol);
        BLangSimpleVariableDef retryFunctionVariableDef = ASTBuilderUtil.createVariableDef(pos,
                retryFunctionVariable);
        retryBlockStmt.stmts.add(retryFunctionVariableDef);

        // create while loop: while ($result$ is error && $retryManager$.shouldRetry($result$))
        BLangSimpleVarRef retryFunctionVariableRef =
                new BLangSimpleVarRef.BLangLocalVarRef(retryFunctionVariable.symbol);
        retryFunctionVariableRef.type = retryFunctionVariable.symbol.type;

        BLangWhile whileNode = createRetryWhileLoop(pos, retryManagerVarDef, retryLambdaInvocation,
                retryFunctionVariableRef);
        retryBlockStmt.stmts.add(whileNode);
        createErrorReturn(pos, retryBlockStmt, retryFunctionVariableRef);

        BLangStatementExpression retryTransactionStmtExpr;
        if (retryNode.retryBodyReturns) {
            //  returns <TypeCast>$result$;
            BLangInvokableNode encInvokable = env.enclInvokable;
            retryTransactionStmtExpr = ASTBuilderUtil.createStatementExpression(retryBlockStmt,
                    addConversionExprIfRequired(retryFunctionVariableRef, encInvokable.returnTypeNode.type));
        } else {
            retryTransactionStmtExpr = ASTBuilderUtil.createStatementExpression(retryBlockStmt,
                    ASTBuilderUtil.createLiteral(pos, symTable.nilType, Names.NIL_VALUE));
        }
        //  at this point;
        //  RetryManager $retryManager$ = new();
        //  var $retryFunc$ = function () returns any|error {
        //    <"Content in retry block goes here">
        //  };
        //  any|error $result$ = $retryFunc$();
        //
        //  while ($result$ is error && $retryManager$.shouldRetry($result$)) {
        //       $result$ = $retryFunc$();
        //  }
        //  if($result$ is error) {
        //      return $result$;
        //  }
        //  returns <TypeCast>$result$;
        result = createExpressionStatement(pos, retryTransactionStmtExpr, retryNode.retryBodyReturns, env);
        this.onFailFuncBlock = currentOnFailFuncBlock;
    }

    protected BLangWhile createRetryWhileLoop(DiagnosticPos retryBlockPos, BLangSimpleVariableDef retryManagerVarDef,
                                            BLangExpression trapExpr, BLangSimpleVarRef result) {
        BLangWhile whileNode = (BLangWhile) TreeBuilder.createWhileNode();
        whileNode.pos = retryBlockPos;
        BLangTypeTestExpr isErrorCheck = createTypeCheckExpr(retryBlockPos, result,
                getErrorTypeNode());
        BLangSimpleVarRef retryManagerVarRef = new BLangLocalVarRef(retryManagerVarDef.var.symbol);
        retryManagerVarRef.type = retryManagerVarDef.var.symbol.type;
        BLangInvocation shouldRetryInvocation = createRetryManagerShouldRetryInvocation(retryBlockPos,
                retryManagerVarRef, result);
        whileNode.expr = ASTBuilderUtil.createBinaryExpr(retryBlockPos, isErrorCheck, shouldRetryInvocation,
                symTable.booleanType, OperatorKind.AND, null);
        BLangBlockStmt whileBlockStmnt = ASTBuilderUtil.createBlockStmt(retryBlockPos);
        BLangAssignment assignment = ASTBuilderUtil.createAssignmentStmt(retryBlockPos, result,
                trapExpr);
        whileBlockStmnt.stmts.add(assignment);
        whileNode.body = whileBlockStmnt;
        return whileNode;
    }

    protected BLangSimpleVariableDef createRetryManagerDef(BLangRetrySpec retrySpec, DiagnosticPos pos) {
        BTypeSymbol retryManagerTypeSymbol = (BObjectTypeSymbol) symTable.langTransactionModuleSymbol
                .scope.lookup(names.fromString("DefaultRetryManager")).symbol;
        BType retryManagerType = retryManagerTypeSymbol.type;
        if (retrySpec.retryManagerType != null) {
            retryManagerType = retrySpec.retryManagerType.type;
        }

        //<RetryManagerType> $retryManager$ = new;
        BVarSymbol retryMangerSymbol = new BVarSymbol(0, names.fromString("$retryManager$"),
                env.scope.owner.pkgID, retryManagerType, this.env.scope.owner);
        BLangTypeInit managerInit = ASTBuilderUtil.createEmptyTypeInit(pos, retryManagerType);
        managerInit.initInvocation.requiredArgs = retrySpec.argExprs;
        BLangSimpleVariable retryManagerVariable = ASTBuilderUtil.createVariable(pos, "$retryManager$",
                retryManagerType, managerInit, retryMangerSymbol);
        return ASTBuilderUtil.createVariableDef(pos, retryManagerVariable);
    }

    BLangInvocation createRetryManagerShouldRetryInvocation(DiagnosticPos pos, BLangSimpleVarRef managerVarRef,
                                                            BLangSimpleVarRef trapResultRef) {
        BInvokableSymbol shouldRetryFuncSymbol = getShouldRetryFunc((BVarSymbol) managerVarRef.symbol).symbol;
        BLangInvocation shouldRetryInvocation = (BLangInvocation) TreeBuilder.createInvocationNode();
        shouldRetryInvocation.pos = pos;
        shouldRetryInvocation.expr = managerVarRef;
        shouldRetryInvocation.requiredArgs = Lists.of(trapResultRef);
        shouldRetryInvocation.argExprs = shouldRetryInvocation.requiredArgs;
        shouldRetryInvocation.symbol = shouldRetryFuncSymbol;
        shouldRetryInvocation.type = shouldRetryFuncSymbol.retType;
        shouldRetryInvocation.langLibInvocation = false;
        return shouldRetryInvocation;
    }

    private BAttachedFunction getShouldRetryFunc(BVarSymbol retryManagerSymbol) {
        BObjectTypeSymbol typeSymbol = (BObjectTypeSymbol) retryManagerSymbol.type.tsymbol;
        for (BAttachedFunction bAttachedFunction : typeSymbol.attachedFuncs) {
            if (bAttachedFunction.funcName.value.equals(RETRY_MANAGER_OBJECT_SHOULD_RETRY_FUNC)) {
                return bAttachedFunction;
            }
        }
        return null;
    }

    protected BLangTypeTestExpr createTypeCheckExpr(DiagnosticPos pos, BLangExpression expr, BLangType type) {
        BLangTypeTestExpr testExpr = ASTBuilderUtil.createTypeTestExpr(pos, expr, type);
        testExpr.type = symTable.booleanType;
        return testExpr;
    }

    @Override
    public void visit(BLangRetryTransaction retryTransaction) {
        BLangStatementExpression retryTransactionStmtExpr = transactionDesugar.rewrite(retryTransaction, env);
        result = createExpressionStatement(retryTransaction.pos, retryTransactionStmtExpr,
                retryTransaction.transaction.statementBlockReturns, env);
    }

    protected BLangNode createExpressionStatement(DiagnosticPos pos, BLangStatementExpression retryTransactionStmtExpr,
                                                  boolean retryReturns, SymbolEnv env) {

        if (retryReturns) {
            BLangReturn bLangReturn = ASTBuilderUtil.createReturnStmt(pos, retryTransactionStmtExpr);
            return rewrite(bLangReturn, env);
        } else {
            BLangExpressionStmt transactionExprStmt = (BLangExpressionStmt) TreeBuilder.createExpressionStatementNode();
            transactionExprStmt.pos = pos;
            transactionExprStmt.expr = retryTransactionStmtExpr;
            transactionExprStmt.type = symTable.nilType;
            return rewrite(transactionExprStmt, env);
        }
    }

    protected void createErrorReturn(DiagnosticPos pos, BlockNode blockStmt, BLangSimpleVarRef resultRef) {
        BLangIf returnError = ASTBuilderUtil.createIfStmt(pos, blockStmt);
        returnError.expr = createTypeCheckExpr(pos, resultRef, getErrorTypeNode());
        returnError.body = ASTBuilderUtil.createBlockStmt(pos);
        BLangReturn bLangReturn = ASTBuilderUtil.createReturnStmt(pos,
                addConversionExprIfRequired(resultRef, symTable.errorType));
        returnError.body.stmts.add(bLangReturn);
    }

    @Override
    public void visit(BLangContinue nextNode) {
        result = nextNode;
    }

    @Override
    public void visit(BLangBreak breakNode) {
        result = breakNode;
    }

    @Override
    public void visit(BLangReturn returnNode) {
        // If the return node do not have an expression, we add `done` statement instead of a return statement. This is
        // to distinguish between returning nil value specifically and not returning any value.
        if (returnNode.expr != null) {
            if (this.withinRetryBlock) {
                returnNode.expr = rewriteExpr(addConversionExprIfRequired(returnNode.expr, symTable.anyOrErrorType));
            } else {
                returnNode.expr = rewriteExpr(returnNode.expr);
            }
        }
        result = returnNode;
    }

    @Override
    public void visit(BLangPanic panicNode) {
        panicNode.expr = rewriteExpr(panicNode.expr);
        result = panicNode;
    }

    @Override
    public void visit(BLangXMLNSStatement xmlnsStmtNode) {
        xmlnsStmtNode.xmlnsDecl = rewrite(xmlnsStmtNode.xmlnsDecl, env);
        result = xmlnsStmtNode;
    }

    @Override
    public void visit(BLangXMLNS xmlnsNode) {
        BLangXMLNS generatedXMLNSNode;
        xmlnsNode.namespaceURI = rewriteExpr(xmlnsNode.namespaceURI);
        BSymbol ownerSymbol = xmlnsNode.symbol.owner;

        // Local namespace declaration in a function/resource/action/worker
        if ((ownerSymbol.tag & SymTag.INVOKABLE) == SymTag.INVOKABLE ||
                (ownerSymbol.tag & SymTag.SERVICE) == SymTag.SERVICE) {
            generatedXMLNSNode = new BLangLocalXMLNS();
        } else {
            generatedXMLNSNode = new BLangPackageXMLNS();
        }

        generatedXMLNSNode.namespaceURI = xmlnsNode.namespaceURI;
        generatedXMLNSNode.prefix = xmlnsNode.prefix;
        generatedXMLNSNode.symbol = xmlnsNode.symbol;
        result = generatedXMLNSNode;
    }

    public void visit(BLangCompoundAssignment compoundAssignment) {

        BLangVariableReference varRef = compoundAssignment.varRef;
        if (compoundAssignment.varRef.getKind() != NodeKind.INDEX_BASED_ACCESS_EXPR) {
            // Create a new varRef if this is a simpleVarRef. Because this can be a
            // narrowed type var. In that case, lhs and rhs must be visited in two
            // different manners.
            if (varRef.getKind() == NodeKind.SIMPLE_VARIABLE_REF) {
                varRef = ASTBuilderUtil.createVariableRef(compoundAssignment.varRef.pos, varRef.symbol);
                varRef.lhsVar = true;
            }

            result = ASTBuilderUtil.createAssignmentStmt(compoundAssignment.pos, rewriteExpr(varRef),
                    rewriteExpr(compoundAssignment.modifiedExpr));
            return;
        }
        // If compound Assignment is an index based expression such as a[f(1, foo)][3][2] += y,
        // should return a block statement which is equivalent to
        // var $temp3$ = a[f(1, foo)];
        // var $temp2$ = 3;
        // var $temp1$ = 2;
        // a[$temp3$][$temp2$][$temp1$] = a[$temp3$][$temp2$][$temp1$] + y;
        List<BLangStatement> statements = new ArrayList<>();
        List<BLangSimpleVarRef> varRefs = new ArrayList<>();
        List<BType> types = new ArrayList<>();

        // Extract the index Expressions from compound assignment and create variable definitions. ex:
        // var $temp3$ = a[f(1, foo)];
        // var $temp2$ = 3;
        // var $temp1$ = 2;
        do {
            BLangSimpleVariableDef tempIndexVarDef = createVarDef("$temp" + ++indexExprCount + "$",
                    ((BLangIndexBasedAccess) varRef).indexExpr.type, ((BLangIndexBasedAccess) varRef).indexExpr,
                    compoundAssignment.pos);
            BLangSimpleVarRef tempVarRef = ASTBuilderUtil.createVariableRef(tempIndexVarDef.pos,
                    tempIndexVarDef.var.symbol);
            statements.add(0, tempIndexVarDef);
            varRefs.add(0, tempVarRef);
            types.add(0, varRef.type);

            varRef = (BLangVariableReference) ((BLangIndexBasedAccess) varRef).expr;
        } while (varRef.getKind() == NodeKind.INDEX_BASED_ACCESS_EXPR);

        // Create the index access expression. ex: c[$temp3$][$temp2$][$temp1$]
        BLangVariableReference var = varRef;
        for (int ref = 0; ref < varRefs.size(); ref++) {
            var = ASTBuilderUtil.createIndexAccessExpr(var, varRefs.get(ref));
            var.type = types.get(ref);
        }
        var.type = compoundAssignment.varRef.type;

        // Create the right hand side binary expression of the assignment. ex: c[$temp3$][$temp2$][$temp1$] + y
        BLangExpression rhsExpression = ASTBuilderUtil.createBinaryExpr(compoundAssignment.pos, var,
                compoundAssignment.expr, compoundAssignment.type, compoundAssignment.opKind, null);
        rhsExpression.type = compoundAssignment.modifiedExpr.type;

        // Create assignment statement. ex: a[$temp3$][$temp2$][$temp1$] = a[$temp3$][$temp2$][$temp1$] + y;
        BLangAssignment assignStmt = ASTBuilderUtil.createAssignmentStmt(compoundAssignment.pos, var,
                rhsExpression);

        statements.add(assignStmt);
        // Create block statement. ex: var $temp3$ = a[f(1, foo)];var $temp2$ = 3;var $temp1$ = 2;
        // a[$temp3$][$temp2$][$temp1$] = a[$temp3$][$temp2$][$temp1$] + y;
        BLangBlockStmt bLangBlockStmt = ASTBuilderUtil.createBlockStmt(compoundAssignment.pos, statements);
        result = rewrite(bLangBlockStmt, env);
    }

    @Override
    public void visit(BLangExpressionStmt exprStmtNode) {
        exprStmtNode.expr = rewriteExpr(exprStmtNode.expr);
        result = exprStmtNode;
    }

    @Override
    public void visit(BLangIf ifNode) {
        ifNode.expr = rewriteExpr(ifNode.expr);
        ifNode.body = rewrite(ifNode.body, env);
        ifNode.elseStmt = rewrite(ifNode.elseStmt, env);

        result = ifNode;
    }

    @Override
    public void visit(BLangMatch matchStmt) {
        // Here we generate an if-else statement for the match statement
        // Here is an example match statement
        //
        //  case 1 (old match)
        //
        //      match expr {
        //          int k => io:println("int value: " + k);
        //          string s => io:println("string value: " + s);
        //          json j => io:println("json value: " + s);
        //
        //      }
        //
        //  Here is how we convert the match statement to an if-else statement. The last clause should always be the
        //  else clause
        //
        //  string | int | json | any _$$_matchexpr = expr;
        //  if ( _$$_matchexpr isassignable int ){
        //      int k = (int) _$$_matchexpr; // unbox
        //      io:println("int value: " + k);
        //
        //  } else if (_$$_matchexpr isassignable string ) {
        //      string s = (string) _$$_matchexpr; // unbox
        //      io:println("string value: " + s);
        //
        //  } else if ( _$$_matchexpr isassignable float ||    // should we consider json[] as well
        //                  _$$_matchexpr isassignable boolean ||
        //                  _$$_matchexpr isassignable json) {
        //
        //  } else {
        //      // handle the last pattern
        //      any case..
        //  }
        //
        //  case 2 (new match)
        //      match expr {
        //          12 => io:println("Matched Int Value 12");
        //          35 => io:println("Matched Int Value 35");
        //          true => io:println("Matched Boolean Value true");
        //          "Hello" => io:println("Matched String Value Hello");
        //      }
        //
        //  This will be desugared as below :
        //
        //  string | int | boolean _$$_matchexpr = expr;
        //  if ((<int>_$$_matchexpr) == 12){
        //      io:println("Matched Int Value 12");
        //
        //  } else if ((<int>_$$_matchexpr) == 35) {
        //      io:println("Matched Int Value 35");
        //
        //  } else if ((<boolean>_$$_matchexpr) == true) {
        //      io:println("Matched Boolean Value true");
        //
        //  } else if ((<string>_$$_matchexpr) == "Hello") {
        //      io:println("Matched String Value Hello");
        //
        //  }

        // First create a block statement to hold generated statements
        BLangBlockStmt matchBlockStmt = (BLangBlockStmt) TreeBuilder.createBlockNode();
        matchBlockStmt.pos = matchStmt.pos;
        BLangBlockStmt currentOnFailFuncBlock = this.onFailFuncBlock;

        // Create a variable definition to store the value of the match expression
        String matchExprVarName = GEN_VAR_PREFIX.value;
        BLangSimpleVariable matchExprVar = ASTBuilderUtil.createVariable(matchStmt.expr.pos,
                matchExprVarName, matchStmt.expr.type, matchStmt.expr, new BVarSymbol(0,
                        names.fromString(matchExprVarName),
                        this.env.scope.owner.pkgID, matchStmt.expr.type, this.env.scope.owner));

        // Now create a variable definition node
        BLangSimpleVariableDef matchExprVarDef = ASTBuilderUtil.createVariableDef(matchBlockStmt.pos, matchExprVar);

        // Add the var def statement to the block statement
        //      string | int _$$_matchexpr = expr;
        matchBlockStmt.stmts.add(matchExprVarDef);

        // Create if/else blocks with typeof binary expressions for each pattern
        matchBlockStmt.stmts.add(generateIfElseStmt(matchStmt, matchExprVar));

        rewrite(matchBlockStmt, this.env);
        result = matchBlockStmt;
        this.onFailFuncBlock = currentOnFailFuncBlock;
    }

    @Override
    public void visit(BLangForeach foreach) {
        BLangBlockStmt blockNode;
        BLangBlockStmt currentOnFailFuncBlock = this.onFailFuncBlock;
        // We need to create a new variable for the expression as well. This is needed because integer ranges can be
        // added as the expression so we cannot get the symbol in such cases.
        BVarSymbol dataSymbol = new BVarSymbol(0, names.fromString("$data$"), this.env.scope.owner.pkgID,
                foreach.collection.type, this.env.scope.owner);
        BLangSimpleVariable dataVariable = ASTBuilderUtil.createVariable(foreach.pos, "$data$",
                foreach.collection.type, foreach.collection, dataSymbol);
        BLangSimpleVariableDef dataVarDef = ASTBuilderUtil.createVariableDef(foreach.pos, dataVariable);

        // Get the symbol of the variable (collection).
        BVarSymbol collectionSymbol = dataVariable.symbol;
        switch (foreach.collection.type.tag) {
            case TypeTags.STRING:
            case TypeTags.ARRAY:
            case TypeTags.TUPLE:
            case TypeTags.XML:
            case TypeTags.MAP:
            case TypeTags.TABLE:
            case TypeTags.STREAM:
            case TypeTags.RECORD:
                BInvokableSymbol iteratorSymbol = getLangLibIteratorInvokableSymbol(collectionSymbol);
                blockNode = desugarForeachWithIteratorDef(foreach, dataVarDef, collectionSymbol, iteratorSymbol, true);
                break;
            case TypeTags.OBJECT: //We know for sure, the object is an iterable from TypeChecker phase.
                iteratorSymbol = getIterableObjectIteratorInvokableSymbol(collectionSymbol);
                blockNode = desugarForeachWithIteratorDef(foreach, dataVarDef, collectionSymbol, iteratorSymbol, false);
                break;
            default:
                blockNode = ASTBuilderUtil.createBlockStmt(foreach.pos);
                blockNode.stmts.add(0, dataVarDef);
                break;
        }

        // Rewrite the block.
        rewrite(blockNode, this.env);
        if (foreach.onFailClause != null) {
            rewrite(foreach.onFailClause, env);
        }
        result = blockNode;
        this.onFailFuncBlock = currentOnFailFuncBlock;
    }

    @Override
    public void visit(BLangDo doNode) {
        BLangBlockStmt currentOnFailFuncBlock = this.onFailFuncBlock;
        if (doNode.onFailClause != null) {
            rewrite(doNode.onFailClause, env);
        }
        doNode.body.isBreakable = true;
        result = rewrite(doNode.body, this.env);
        this.onFailFuncBlock = currentOnFailFuncBlock;
    }

    @Override
    public void visit(BLangOnFailClause onFailClause) {
        BLangType onFailReturnType = ASTBuilderUtil.createTypeNode(symTable.anyOrErrorType);

        BLangSimpleVariableDef onFailErrorVariableDef = (BLangSimpleVariableDef) onFailClause.variableDefinitionNode;
        BVarSymbol thrownErrorVarSymbol = new BVarSymbol(0, new Name("$thrownError$"),
                env.scope.owner.pkgID, symTable.errorType, env.scope.owner);
        thrownErrorVarSymbol.closure = true;
        //todo @chiran resolve onFailClause.varType
//        BLangSimpleVariable errorVar = ASTBuilderUtil.createVariable(onFailClause.pos, "$thrownError$",
//                onFailClause.varType, null, thrownErrorVarSymbol);
        BLangSimpleVariable errorVar = ASTBuilderUtil.createVariable(onFailClause.pos, "$thrownError$",
                onFailErrorVariableDef.var.type, null, thrownErrorVarSymbol);
        BLangLambdaFunction onFailFunc = createLambdaFunction(onFailClause.pos, "$onFailFunc$",
                Lists.of(errorVar), onFailReturnType, onFailClause.body.stmts,
                env, onFailClause.body.scope);
        onFailFunc.capturedClosureEnv = env;
        BLangSimpleVarRef thrownErrorRef = ASTBuilderUtil.createVariableRef(onFailClause.pos, errorVar.symbol);
        onFailErrorVariableDef.var.expr = thrownErrorRef;
        ((BLangBlockFunctionBody) onFailFunc.function.body).stmts.add(0, onFailErrorVariableDef);
        //  var $onFailFunc$ = function (error $thrownError$) returns any|error {
        //    <"Content in on fail clause goes here">
        //  };
        BVarSymbol onFailVarSymbol = new BVarSymbol(0, names.fromString("$onFailFunc$"),
                env.scope.owner.pkgID, onFailFunc.type, onFailFunc.function.symbol);
        BLangSimpleVariable onFailLambdaVariable = ASTBuilderUtil.createVariable(onFailClause.pos, "$onFailFunc$",
                onFailFunc.type, onFailFunc, onFailVarSymbol);
        BLangSimpleVariableDef onFailLambdaVariableDef = ASTBuilderUtil.createVariableDef(onFailClause.pos,
                onFailLambdaVariable);
        BLangSimpleVarRef onFailFuncRef = new BLangSimpleVarRef.BLangLocalVarRef(onFailLambdaVariable.symbol);
        onFailFuncBlock = ASTBuilderUtil.createBlockStmt(onFailClause.pos);
        onFailFuncBlock.stmts.add(onFailLambdaVariableDef);

        onFailLambdaInvocation = new BLangInvocation.BFunctionPointerInvocation(onFailClause.pos,
                onFailFuncRef, onFailFuncRef.symbol, symTable.anyOrErrorType);
        if (onFailClause.statementBlockReturns) {
            //  return <TypeCast>$onFailFunc$();
            BLangReturn returnStmt = ASTBuilderUtil.createReturnStmt(onFailClause.pos, onFailLambdaInvocation);
            onFailFuncBlock.stmts.add(returnStmt);
        } else {
            BLangExpressionStmt exprStmt = (BLangExpressionStmt) TreeBuilder.createExpressionStatementNode();
            exprStmt.expr = onFailLambdaInvocation;
            onFailFuncBlock.stmts.add(exprStmt);
        }
        result = onFailFunc;
    }

    private BLangBlockStmt desugarForeachWithIteratorDef(BLangForeach foreach,
                                                         BLangSimpleVariableDef dataVariableDefinition,
                                                         BVarSymbol collectionSymbol,
                                                         BInvokableSymbol iteratorInvokableSymbol,
                                                         boolean isIteratorFuncFromLangLib) {
        BLangSimpleVariableDef iteratorVarDef = getIteratorVariableDefinition(foreach.pos, collectionSymbol,
                iteratorInvokableSymbol, isIteratorFuncFromLangLib);
        BLangBlockStmt blockNode = desugarForeachToWhile(foreach, iteratorVarDef);
        blockNode.stmts.add(0, dataVariableDefinition);
        return blockNode;
    }

    public BInvokableSymbol getIterableObjectIteratorInvokableSymbol(BVarSymbol collectionSymbol) {
        BObjectTypeSymbol typeSymbol = (BObjectTypeSymbol) collectionSymbol.type.tsymbol;
        // We know for sure at this point, the object symbol should have the __iterator method
        BAttachedFunction iteratorFunc = null;
        for (BAttachedFunction func : typeSymbol.attachedFuncs) {
            if (func.funcName.value.equals(BLangCompilerConstants.ITERABLE_OBJECT_ITERATOR_FUNC)) {
                iteratorFunc = func;
                break;
            }
        }
        BAttachedFunction function = iteratorFunc;
        return function.symbol;
    }

    BInvokableSymbol getLangLibIteratorInvokableSymbol(BVarSymbol collectionSymbol) {
        return (BInvokableSymbol) symResolver.lookupLangLibMethod(collectionSymbol.type,
                names.fromString(BLangCompilerConstants.ITERABLE_COLLECTION_ITERATOR_FUNC));
    }

    private BLangBlockStmt desugarForeachToWhile(BLangForeach foreach, BLangSimpleVariableDef varDef) {

        // We desugar the foreach statement to a while loop here.
        //
        // int[] data = [1, 2, 3];
        //
        // // Before desugaring.
        // foreach int i in data {
        //     io:println(i);
        // }
        //
        // ---------- After desugaring -------------
        //
        // int[] $data$ = data;
        //
        // abstract object {public function next() returns record {|int value;|}? $iterator$ = $data$.iterator();
        // record {|int value;|}? $result$ = $iterator$.next();
        //
        // while $result$ is record {|int value;|} {
        //     int i = $result$.value;
        //     $result$ = $iterator$.next();
        //     ....
        //     [foreach node body]
        //     ....
        // }

        // Note - any $iterator$ = $data$.iterator();
        // -------------------------------------------------------------------

        // Note - $data$.iterator();

        BVarSymbol iteratorSymbol = varDef.var.symbol;

        // Create a new symbol for the $result$.
        BVarSymbol resultSymbol = new BVarSymbol(0, names.fromString("$result$"), this.env.scope.owner.pkgID,
                foreach.nillableResultType, this.env.scope.owner);

        // Note - map<T>? $result$ = $iterator$.next();
        BLangSimpleVariableDef resultVariableDefinition = getIteratorNextVariableDefinition(foreach.pos,
                foreach.nillableResultType, iteratorSymbol, resultSymbol);

        // Note - $result$ != ()
        BLangType userDefineType = getUserDefineTypeNode(foreach.resultType);
        BLangSimpleVarRef resultReferenceInWhile = ASTBuilderUtil.createVariableRef(foreach.pos, resultSymbol);
        BLangTypeTestExpr typeTestExpr = ASTBuilderUtil
                .createTypeTestExpr(foreach.pos, resultReferenceInWhile, userDefineType);
        // create while loop: while ($result$ != ())
        BLangWhile whileNode = (BLangWhile) TreeBuilder.createWhileNode();
        whileNode.pos = foreach.pos;
        whileNode.expr = typeTestExpr;
        whileNode.body = foreach.body;

        // Note - $result$ = $iterator$.next(); < this should go after initial assignment of `item`
        BLangAssignment resultAssignment = getIteratorNextAssignment(foreach.pos, iteratorSymbol, resultSymbol);
        VariableDefinitionNode variableDefinitionNode = foreach.variableDefinitionNode;

        // Generate $result$.value
        // However, we are within the while loop. hence the $result$ can never be nil nor error.
        // Therefore cast $result$ to non-nilable type. i.e `int item = <>$result$.value;`
        BLangFieldBasedAccess valueAccessExpr = getValueAccessExpression(foreach.pos, foreach.varType, resultSymbol);
        valueAccessExpr.expr = addConversionExprIfRequired(valueAccessExpr.expr,
                types.getSafeType(valueAccessExpr.expr.type, true, false));
        variableDefinitionNode.getVariable()
                .setInitialExpression(addConversionExprIfRequired(valueAccessExpr, foreach.varType));
        whileNode.body.stmts.add(0, (BLangStatement) variableDefinitionNode);
        whileNode.body.stmts.add(1, resultAssignment);

        // Create a new block statement node.
        BLangBlockStmt blockNode = ASTBuilderUtil.createBlockStmt(foreach.pos);

        // Add iterator variable to the block.
        blockNode.addStatement(varDef);

        // Add result variable to the block.
        blockNode.addStatement(resultVariableDefinition);

        // Add the while node to the block.
        blockNode.addStatement(whileNode);
        return blockNode;
    }

    private BLangType getUserDefineTypeNode(BType type) {
        BLangUserDefinedType recordType =
                new BLangUserDefinedType(ASTBuilderUtil.createIdentifier(null, ""),
                                         ASTBuilderUtil.createIdentifier(null, ""));
        recordType.type = type;
        return recordType;
    }

    @Override
    public void visit(BLangWhile whileNode) {
        BLangBlockStmt currentOnFailFuncBlock = this.onFailFuncBlock;
        whileNode.expr = rewriteExpr(whileNode.expr);
        whileNode.body = rewrite(whileNode.body, env);
        whileNode.body.isBreakable = true;
        result = whileNode;
        this.onFailFuncBlock = currentOnFailFuncBlock;
    }

    @Override
    public void visit(BLangLock lockNode) {
        // Lock nodes will get desugared to below code
        // before desugar -
        //
        // lock {
        //      a = a + 7;
        // }
        //
        // after desugar -
        //
        // lock ;
        // var res = trap a = a + 7;
        // unlock ;
        // if (res is error) {
        //      panic res;
        // }
        BLangBlockStmt blockStmt = ASTBuilderUtil.createBlockStmt(lockNode.pos);

        BLangLockStmt lockStmt = new BLangLockStmt(lockNode.pos);
        blockStmt.addStatement(lockStmt);

        enclLocks.push(lockStmt);

        BLangLiteral nilLiteral = ASTBuilderUtil.createLiteral(lockNode.pos, symTable.nilType, Names.NIL_VALUE);
        BType nillableError = BUnionType.create(null, symTable.errorType, symTable.nilType);
        BLangStatementExpression statementExpression = createStatementExpression(lockNode.body, nilLiteral);
        statementExpression.type = symTable.nilType;

        BLangTrapExpr trapExpr = (BLangTrapExpr) TreeBuilder.createTrapExpressionNode();
        trapExpr.type = nillableError;
        trapExpr.expr = statementExpression;
        BVarSymbol nillableErrorVarSymbol = new BVarSymbol(0, names.fromString("$errorResult"),
                this.env.scope.owner.pkgID, nillableError, this.env.scope.owner);
        BLangSimpleVariable simpleVariable = ASTBuilderUtil.createVariable(lockNode.pos, "$errorResult",
                nillableError, trapExpr, nillableErrorVarSymbol);
        BLangSimpleVariableDef simpleVariableDef = ASTBuilderUtil.createVariableDef(lockNode.pos, simpleVariable);
        blockStmt.addStatement(simpleVariableDef);

        BLangUnLockStmt unLockStmt = new BLangUnLockStmt(lockNode.pos);
        unLockStmt.relatedLock = lockStmt; // Used to find the related lock to unlock.
        blockStmt.addStatement(unLockStmt);
        BLangSimpleVarRef varRef = ASTBuilderUtil.createVariableRef(lockNode.pos, nillableErrorVarSymbol);

        BLangBlockStmt ifBody = ASTBuilderUtil.createBlockStmt(lockNode.pos);
        BLangPanic panicNode = (BLangPanic) TreeBuilder.createPanicNode();
        panicNode.pos = lockNode.pos;
        panicNode.expr = addConversionExprIfRequired(varRef, symTable.errorType);
        ifBody.addStatement(panicNode);

        BLangTypeTestExpr isErrorTest =
                ASTBuilderUtil.createTypeTestExpr(lockNode.pos, varRef, getErrorTypeNode());
        isErrorTest.type = symTable.booleanType;

        BLangIf ifelse = ASTBuilderUtil.createIfElseStmt(lockNode.pos, isErrorTest, ifBody, null);
        blockStmt.addStatement(ifelse);
        result = rewrite(blockStmt, env);
        enclLocks.pop();
    }

    @Override
    public void visit(BLangLockStmt lockStmt) {
        result = lockStmt;
    }

    @Override
    public void visit(BLangUnLockStmt unLockStmt) {
        result = unLockStmt;
    }

    @Override
    public void visit(BLangTransaction transactionNode) {
        BLangBlockStmt currentOnFailFuncBlock = this.onFailFuncBlock;
        BLangStatementExpression transactionStmtExpr = transactionDesugar.rewrite(transactionNode, env);
        result = createExpressionStatement(transactionNode.pos, transactionStmtExpr,
                transactionNode.statementBlockReturns, env);
        this.onFailFuncBlock = currentOnFailFuncBlock;
    }

    @Override
    public void visit(BLangRollback rollbackNode) {
        BLangStatementExpression rollbackStmtExpr = transactionDesugar.desugar(rollbackNode);
        BLangCheckedExpr checkedExpr = ASTBuilderUtil.createCheckExpr(rollbackNode.pos, rollbackStmtExpr,
                symTable.nilType);
        checkedExpr.equivalentErrorTypeList.add(symTable.errorType);
        BLangExpressionStmt rollbackExprStmt = (BLangExpressionStmt) TreeBuilder.createExpressionStatementNode();
        rollbackExprStmt.pos = rollbackNode.pos;
        rollbackExprStmt.expr = checkedExpr;
        result = rewrite(rollbackExprStmt, env);
    }

    BLangLambdaFunction createLambdaFunction(DiagnosticPos pos, String functionNamePrefix,
                                             List<BLangSimpleVariable> lambdaFunctionVariable,
                                             TypeNode returnType, BLangFunctionBody lambdaBody) {
        BLangLambdaFunction lambdaFunction = (BLangLambdaFunction) TreeBuilder.createLambdaFunctionNode();
        BLangFunction func = ASTBuilderUtil.createFunction(pos, functionNamePrefix + lambdaFunctionCount++);
        lambdaFunction.function = func;
        func.requiredParams.addAll(lambdaFunctionVariable);
        func.setReturnTypeNode(returnType);
        func.desugaredReturnType = true;
        defineFunction(func, env.enclPkg);
        lambdaFunctionVariable = func.requiredParams;

        func.body = lambdaBody;
        func.desugared = false;
        lambdaFunction.pos = pos;
        List<BType> paramTypes = new ArrayList<>();
        lambdaFunctionVariable.forEach(variable -> paramTypes.add(variable.symbol.type));
        lambdaFunction.type = new BInvokableType(paramTypes, func.symbol.type.getReturnType(),
                                                 null);
        return lambdaFunction;
    }

    protected BLangLambdaFunction createLambdaFunction(DiagnosticPos pos, String functionNamePrefix,
                                                     List<BLangSimpleVariable> lambdaFunctionVariable,
                                                     TypeNode returnType, List<BLangStatement> fnBodyStmts,
                                                     SymbolEnv env, Scope trxScope) {
        BLangBlockFunctionBody body = (BLangBlockFunctionBody) TreeBuilder.createBlockFunctionBodyNode();
        body.scope = trxScope;
        SymbolEnv bodyEnv = SymbolEnv.createFuncBodyEnv(body, env);
        body.stmts = rewriteStmt(fnBodyStmts, bodyEnv);
        return createLambdaFunction(pos, functionNamePrefix, lambdaFunctionVariable, returnType, body);
    }

    private BLangLambdaFunction createLambdaFunction(DiagnosticPos pos, String functionNamePrefix,
                                                     TypeNode returnType) {
        BLangLambdaFunction lambdaFunction = (BLangLambdaFunction) TreeBuilder.createLambdaFunctionNode();
        BLangFunction func = ASTBuilderUtil.createFunction(pos, functionNamePrefix + lambdaFunctionCount++);
        lambdaFunction.function = func;
        func.setReturnTypeNode(returnType);
        func.desugaredReturnType = true;
        defineFunction(func, env.enclPkg);
        func.desugared = false;
        lambdaFunction.pos = pos;
        return lambdaFunction;
    }

    private void defineFunction(BLangFunction funcNode, BLangPackage targetPkg) {
        final BPackageSymbol packageSymbol = targetPkg.symbol;
        final SymbolEnv packageEnv = this.symTable.pkgEnvMap.get(packageSymbol);
        symbolEnter.defineNode(funcNode, packageEnv);
        packageEnv.enclPkg.functions.add(funcNode);
        packageEnv.enclPkg.topLevelNodes.add(funcNode);
    }

    @Override
    public void visit(BLangForkJoin forkJoin) {
         result = forkJoin;
    }

    // Expressions

    @Override
    public void visit(BLangLiteral literalExpr) {
        if (literalExpr.type.tag == TypeTags.ARRAY && ((BArrayType) literalExpr.type).eType.tag == TypeTags.BYTE) {
            // this is blob literal as byte array
            result = rewriteBlobLiteral(literalExpr);
            return;
        }
        result = literalExpr;
    }

    private BLangNode rewriteBlobLiteral(BLangLiteral literalExpr) {
        String[] result = getBlobTextValue((String) literalExpr.value);
        byte[] values;
        if (BASE_64.equals(result[0])) {
            values = Base64.getDecoder().decode(result[1].getBytes(StandardCharsets.UTF_8));
        } else {
            values = hexStringToByteArray(result[1]);
        }
        BLangArrayLiteral arrayLiteralNode = (BLangArrayLiteral) TreeBuilder.createArrayLiteralExpressionNode();
        arrayLiteralNode.type = literalExpr.type;
        arrayLiteralNode.pos = literalExpr.pos;
        arrayLiteralNode.exprs = new ArrayList<>();
        for (byte b : values) {
            arrayLiteralNode.exprs.add(createByteLiteral(literalExpr.pos, b));
        }
        return arrayLiteralNode;
    }

    private String[] getBlobTextValue(String blobLiteralNodeText) {
        String nodeText = blobLiteralNodeText.replaceAll(" ", "");
        String[] result = new String[2];
        result[0] = nodeText.substring(0, nodeText.indexOf('`'));
        result[1] = nodeText.substring(nodeText.indexOf('`') + 1, nodeText.lastIndexOf('`'));
        return result;
    }

    private static byte[] hexStringToByteArray(String str) {
        int len = str.length();
        byte[] data = new byte[len / 2];
        for (int i = 0; i < len; i += 2) {
            data[i / 2] = (byte) ((Character.digit(str.charAt(i), 16) << 4) + Character.digit(str.charAt(i + 1), 16));
        }
        return data;
    }

    @Override
    public void visit(BLangListConstructorExpr listConstructor) {
        listConstructor.exprs = rewriteExprs(listConstructor.exprs);
        BLangExpression expr;
        if (listConstructor.type.tag == TypeTags.TUPLE) {
            expr = new BLangTupleLiteral(listConstructor.pos, listConstructor.exprs, listConstructor.type);
            result = rewriteExpr(expr);
        } else if (listConstructor.type.tag == TypeTags.JSON) {
            expr = new BLangJSONArrayLiteral(listConstructor.exprs, new BArrayType(listConstructor.type));
            result = rewriteExpr(expr);
        } else if (getElementType(listConstructor.type).tag == TypeTags.JSON) {
            expr = new BLangJSONArrayLiteral(listConstructor.exprs, listConstructor.type);
            result = rewriteExpr(expr);
        } else if (listConstructor.type.tag == TypeTags.TYPEDESC) {
            final BLangTypedescExpr typedescExpr = new BLangTypedescExpr();
            typedescExpr.resolvedType = listConstructor.typedescType;
            typedescExpr.type = symTable.typeDesc;
            result = rewriteExpr(typedescExpr);
        } else {
            expr = new BLangArrayLiteral(listConstructor.pos, listConstructor.exprs, listConstructor.type);
            result = rewriteExpr(expr);
        }
    }

    @Override
    public void visit(BLangTableConstructorExpr tableConstructorExpr) {
        rewriteExprs(tableConstructorExpr.recordLiteralList);
        result = tableConstructorExpr;
    }

    @Override
    public void visit(BLangArrayLiteral arrayLiteral) {
        arrayLiteral.exprs = rewriteExprs(arrayLiteral.exprs);

        if (arrayLiteral.type.tag == TypeTags.JSON) {
            result = new BLangJSONArrayLiteral(arrayLiteral.exprs, new BArrayType(arrayLiteral.type));
            return;
        } else if (getElementType(arrayLiteral.type).tag == TypeTags.JSON) {
            result = new BLangJSONArrayLiteral(arrayLiteral.exprs, arrayLiteral.type);
            return;
        }
        result = arrayLiteral;
    }

    @Override
    public void visit(BLangTupleLiteral tupleLiteral) {
        if (tupleLiteral.isTypedescExpr) {
            final BLangTypedescExpr typedescExpr = new BLangTypedescExpr();
            typedescExpr.resolvedType = tupleLiteral.typedescType;
            typedescExpr.type = symTable.typeDesc;
            result = rewriteExpr(typedescExpr);
            return;
        }
        tupleLiteral.exprs.forEach(expr -> {
            BType expType = expr.impConversionExpr == null ? expr.type : expr.impConversionExpr.type;
            types.setImplicitCastExpr(expr, expType, symTable.anyType);
        });
        tupleLiteral.exprs = rewriteExprs(tupleLiteral.exprs);
        result = tupleLiteral;
    }

    @Override
    public void visit(BLangGroupExpr groupExpr) {
        if (groupExpr.isTypedescExpr) {
            final BLangTypedescExpr typedescExpr = new BLangTypedescExpr();
            typedescExpr.resolvedType = groupExpr.typedescType;
            typedescExpr.type = symTable.typeDesc;
            result = rewriteExpr(typedescExpr);
        } else {
            result = rewriteExpr(groupExpr.expression);
        }
    }

    @Override
    public void visit(BLangRecordLiteral recordLiteral) {
        List<RecordLiteralNode.RecordField> fields =  recordLiteral.fields;
        fields.sort((v1, v2) -> Boolean.compare(isComputedKey(v1), isComputedKey(v2)));
        result = rewriteExpr(rewriteMappingConstructor(recordLiteral));
    }

    @Override
    public void visit(BLangSimpleVarRef varRefExpr) {
        BLangSimpleVarRef genVarRefExpr = varRefExpr;

        // XML qualified name reference. e.g: ns0:foo
        if (varRefExpr.pkgSymbol != null && varRefExpr.pkgSymbol.tag == SymTag.XMLNS) {
            BLangXMLQName qnameExpr = new BLangXMLQName(varRefExpr.variableName);
            qnameExpr.nsSymbol = (BXMLNSSymbol) varRefExpr.pkgSymbol;
            qnameExpr.localname = varRefExpr.variableName;
            qnameExpr.prefix = varRefExpr.pkgAlias;
            qnameExpr.namespaceURI = qnameExpr.nsSymbol.namespaceURI;
            qnameExpr.isUsedInXML = false;
            qnameExpr.pos = varRefExpr.pos;
            qnameExpr.type = symTable.stringType;
            result = qnameExpr;
            return;
        }

        if (varRefExpr.symbol == null) {
            result = varRefExpr;
            return;
        }

        // Restore the original symbol
        if ((varRefExpr.symbol.tag & SymTag.VARIABLE) == SymTag.VARIABLE) {
            BVarSymbol varSymbol = (BVarSymbol) varRefExpr.symbol;
            if (varSymbol.originalSymbol != null) {
                varRefExpr.symbol = varSymbol.originalSymbol;
            }
        }

        BSymbol ownerSymbol = varRefExpr.symbol.owner;
        if ((varRefExpr.symbol.tag & SymTag.FUNCTION) == SymTag.FUNCTION &&
                varRefExpr.symbol.type.tag == TypeTags.INVOKABLE) {
            genVarRefExpr = new BLangFunctionVarRef((BVarSymbol) varRefExpr.symbol);
        } else if ((varRefExpr.symbol.tag & SymTag.TYPE) == SymTag.TYPE &&
                !((varRefExpr.symbol.tag & SymTag.CONSTANT) == SymTag.CONSTANT)) {
            genVarRefExpr = new BLangTypeLoad(varRefExpr.symbol);
        } else if ((ownerSymbol.tag & SymTag.INVOKABLE) == SymTag.INVOKABLE ||
                (ownerSymbol.tag & SymTag.LET) == SymTag.LET) {
            // Local variable in a function/resource/action/worker/let
            genVarRefExpr = new BLangLocalVarRef((BVarSymbol) varRefExpr.symbol);
        } else if ((ownerSymbol.tag & SymTag.STRUCT) == SymTag.STRUCT) {
            genVarRefExpr = new BLangFieldVarRef((BVarSymbol) varRefExpr.symbol);
        } else if ((ownerSymbol.tag & SymTag.PACKAGE) == SymTag.PACKAGE ||
                (ownerSymbol.tag & SymTag.SERVICE) == SymTag.SERVICE) {

            // TODO: The following condition can be removed once constant propagation for mapping constructor
            // TODO: is resolved #issue-21127
            if ((varRefExpr.symbol.tag & SymTag.CONSTANT) == SymTag.CONSTANT) {
                BConstantSymbol constSymbol = (BConstantSymbol) varRefExpr.symbol;
                if (constSymbol.literalType.tag <= TypeTags.BOOLEAN || constSymbol.literalType.tag == TypeTags.NIL) {
                    BLangLiteral literal = ASTBuilderUtil.createLiteral(varRefExpr.pos, constSymbol.literalType,
                            constSymbol.value.value);
                    result = rewriteExpr(addConversionExprIfRequired(literal, varRefExpr.type));
                    return;
                }
            }

            // Package variable | service variable.
            // We consider both of them as package level variables.
            genVarRefExpr = new BLangPackageVarRef((BVarSymbol) varRefExpr.symbol);

            if (!enclLocks.isEmpty()) {
                enclLocks.peek().addLockVariable((BVarSymbol) varRefExpr.symbol);
            }
        }

        genVarRefExpr.type = varRefExpr.type;
        genVarRefExpr.pos = varRefExpr.pos;

        if ((varRefExpr.lhsVar)
                || genVarRefExpr.symbol.name.equals(IGNORE)) { //TODO temp fix to get this running in bvm
            genVarRefExpr.lhsVar = varRefExpr.lhsVar;
            genVarRefExpr.type = varRefExpr.symbol.type;
            result = genVarRefExpr;
            return;
        }

        // If the the variable is not used in lhs, then add a conversion if required.
        // This is done to make the types compatible for narrowed types.
        genVarRefExpr.lhsVar = varRefExpr.lhsVar;
        BType targetType = genVarRefExpr.type;
        genVarRefExpr.type = genVarRefExpr.symbol.type;
        BLangExpression expression = addConversionExprIfRequired(genVarRefExpr, targetType);
        result = expression.impConversionExpr != null ? expression.impConversionExpr : expression;
    }

    @Override
    public void visit(BLangFieldBasedAccess fieldAccessExpr) {
        if (safeNavigate(fieldAccessExpr)) {
            result = rewriteExpr(rewriteSafeNavigationExpr(fieldAccessExpr));
            return;
        }

        BLangAccessExpression targetVarRef = fieldAccessExpr;

        // First get the type and then visit the expr. Order matters, since the desugar
        // can change the type of the expression, if it is type narrowed.
        BType varRefType = fieldAccessExpr.expr.type;
        fieldAccessExpr.expr = rewriteExpr(fieldAccessExpr.expr);
        if (!types.isSameType(fieldAccessExpr.expr.type, varRefType)) {
            fieldAccessExpr.expr = addConversionExprIfRequired(fieldAccessExpr.expr, varRefType);
        }

        BLangLiteral stringLit = createStringLiteral(fieldAccessExpr.pos, fieldAccessExpr.field.value);
        int varRefTypeTag = varRefType.tag;
        if (varRefTypeTag == TypeTags.OBJECT ||
                (varRefTypeTag == TypeTags.UNION &&
                         ((BUnionType) varRefType).getMemberTypes().iterator().next().tag == TypeTags.OBJECT)) {
            if (fieldAccessExpr.symbol != null && fieldAccessExpr.symbol.type.tag == TypeTags.INVOKABLE &&
                    ((fieldAccessExpr.symbol.flags & Flags.ATTACHED) == Flags.ATTACHED)) {
                targetVarRef = new BLangStructFunctionVarRef(fieldAccessExpr.expr, (BVarSymbol) fieldAccessExpr.symbol);
            } else {
                boolean isStoreOnCreation = fieldAccessExpr.isStoreOnCreation;

                if (!isStoreOnCreation && varRefTypeTag == TypeTags.OBJECT && env.enclInvokable != null) {
                    BInvokableSymbol originalFuncSymbol = ((BLangFunction) env.enclInvokable).originalFuncSymbol;
                    BObjectTypeSymbol objectTypeSymbol = (BObjectTypeSymbol) varRefType.tsymbol;
                    BAttachedFunction initializerFunc = objectTypeSymbol.initializerFunc;
                    BAttachedFunction generatedInitializerFunc = objectTypeSymbol.generatedInitializerFunc;

                    if ((generatedInitializerFunc != null && originalFuncSymbol == generatedInitializerFunc.symbol) ||
                            (initializerFunc != null && originalFuncSymbol == initializerFunc.symbol)) {
                        isStoreOnCreation = true;
                    }
                }

                targetVarRef = new BLangStructFieldAccessExpr(fieldAccessExpr.pos, fieldAccessExpr.expr, stringLit,
                                                              (BVarSymbol) fieldAccessExpr.symbol, false,
                                                              isStoreOnCreation);
                // Only supporting object field lock at the moment
            }
        } else if (varRefTypeTag == TypeTags.RECORD ||
                (varRefTypeTag == TypeTags.UNION &&
                         ((BUnionType) varRefType).getMemberTypes().iterator().next().tag == TypeTags.RECORD)) {
            if (fieldAccessExpr.symbol != null && fieldAccessExpr.symbol.type.tag == TypeTags.INVOKABLE
                    && ((fieldAccessExpr.symbol.flags & Flags.ATTACHED) == Flags.ATTACHED)) {
                targetVarRef = new BLangStructFunctionVarRef(fieldAccessExpr.expr, (BVarSymbol) fieldAccessExpr.symbol);
            } else {
                targetVarRef = new BLangStructFieldAccessExpr(fieldAccessExpr.pos, fieldAccessExpr.expr, stringLit,
                        (BVarSymbol) fieldAccessExpr.symbol, false, fieldAccessExpr.isStoreOnCreation);
            }
        } else if (types.isLax(varRefType)) {
            if (!(varRefType.tag == TypeTags.XML || varRefType.tag == TypeTags.XML_ELEMENT)) {
                if (varRefType.tag == TypeTags.MAP && TypeTags.isXMLTypeTag(((BMapType) varRefType).constraint.tag)) {
                    result = rewriteExpr(rewriteLaxMapAccess(fieldAccessExpr));
                    return;
                }
                // Handle unions of lax types such as json|map<json>,
                // by casting to json and creating a BLangJSONAccessExpr.
                fieldAccessExpr.expr = addConversionExprIfRequired(fieldAccessExpr.expr, symTable.jsonType);
                targetVarRef = new BLangJSONAccessExpr(fieldAccessExpr.pos, fieldAccessExpr.expr, stringLit);
            } else {
                targetVarRef = rewriteXMLAttributeOrElemNameAccess(fieldAccessExpr);
            }
        } else if (varRefTypeTag == TypeTags.MAP) {
            // TODO: 7/1/19 remove once foreach field access usage is removed.
            targetVarRef = new BLangMapAccessExpr(fieldAccessExpr.pos, fieldAccessExpr.expr, stringLit,
                                                  fieldAccessExpr.isStoreOnCreation);
        } else if (TypeTags.isXMLTypeTag(varRefTypeTag)) {
            targetVarRef = new BLangXMLAccessExpr(fieldAccessExpr.pos, fieldAccessExpr.expr, stringLit,
                    fieldAccessExpr.fieldKind);
        }

        targetVarRef.lhsVar = fieldAccessExpr.lhsVar;
        targetVarRef.type = fieldAccessExpr.type;
        targetVarRef.optionalFieldAccess = fieldAccessExpr.optionalFieldAccess;
        result = targetVarRef;
    }

    private BLangStatementExpression rewriteLaxMapAccess(BLangFieldBasedAccess fieldAccessExpr) {
        BLangStatementExpression statementExpression = new BLangStatementExpression();
        BLangBlockStmt block = new BLangBlockStmt();
        statementExpression.stmt = block;
        BUnionType fieldAccessType = BUnionType.create(null, fieldAccessExpr.type, symTable.errorType);
        DiagnosticPos pos = fieldAccessExpr.pos;
        BLangSimpleVariableDef result = createVarDef("$mapAccessResult$", fieldAccessType, null, pos);
        block.addStatement(result);
        BLangSimpleVarRef resultRef = ASTBuilderUtil.createVariableRef(pos, result.var.symbol);
        resultRef.type = fieldAccessType;
        statementExpression.type = fieldAccessType;


        // create map access expr to get the field from it.
        // if it's nil, then return error, else return xml value or what ever the map content is
        BLangLiteral mapIndex = ASTBuilderUtil.createLiteral(
                        fieldAccessExpr.field.pos, symTable.stringType, fieldAccessExpr.field.value);
        BLangMapAccessExpr mapAccessExpr = new BLangMapAccessExpr(pos, fieldAccessExpr.expr, mapIndex);
        BUnionType xmlOrNil = BUnionType.create(null, fieldAccessExpr.type, symTable.nilType);
        mapAccessExpr.type = xmlOrNil;
        BLangSimpleVariableDef mapResult = createVarDef("$mapAccess", xmlOrNil, mapAccessExpr, pos);
        BLangSimpleVarRef mapResultRef = ASTBuilderUtil.createVariableRef(pos, mapResult.var.symbol);
        block.addStatement(mapResult);

        BLangIf ifStmt = ASTBuilderUtil.createIfStmt(pos, block);

        BLangIsLikeExpr isLikeNilExpr = createIsLikeExpression(pos, mapResultRef, symTable.nilType);

        ifStmt.expr = isLikeNilExpr;
        BLangBlockStmt resultNilBody = new BLangBlockStmt();
        ifStmt.body = resultNilBody;
        BLangBlockStmt resultHasValueBody = new BLangBlockStmt();
        ifStmt.elseStmt = resultHasValueBody;



        BLangInvocation errorInvocation = (BLangInvocation) TreeBuilder.createInvocationNode();
        BLangIdentifier name = (BLangIdentifier) TreeBuilder.createIdentifierNode();
        name.setLiteral(false);
        name.setValue("error");
        errorInvocation.name = name;
        errorInvocation.pkgAlias = (BLangIdentifier) TreeBuilder.createIdentifierNode();

        errorInvocation.symbol = symTable.errorConstructor;
        errorInvocation.type = symTable.errorType;
        ArrayList<BLangExpression> errorCtorArgs = new ArrayList<>();
        errorInvocation.requiredArgs = errorCtorArgs;
        errorCtorArgs.add(createStringLiteral(pos, "{" + BLangConstants.MAP_LANG_LIB + "}InvalidKey"));
        BLangNamedArgsExpression message = new BLangNamedArgsExpression();
        message.name = ASTBuilderUtil.createIdentifier(pos, "key");
        message.expr = createStringLiteral(pos, fieldAccessExpr.field.value);
        errorCtorArgs.add(message);

        BLangSimpleVariableDef errorDef =
                createVarDef("_$_invalid_key_error", symTable.errorType, errorInvocation, pos);
        resultNilBody.addStatement(errorDef);

        BLangSimpleVarRef errorRef = ASTBuilderUtil.createVariableRef(pos, errorDef.var.symbol);

        BLangAssignment errorVarAssignment = ASTBuilderUtil.createAssignmentStmt(pos, resultNilBody);
        errorVarAssignment.varRef = resultRef;
        errorVarAssignment.expr = errorRef;

        BLangAssignment mapResultAssignment = ASTBuilderUtil.createAssignmentStmt(
                pos, resultHasValueBody);
        mapResultAssignment.varRef = resultRef;
        mapResultAssignment.expr = mapResultRef;

        statementExpression.expr = resultRef;
        return statementExpression;
    }

    private BLangAccessExpression rewriteXMLAttributeOrElemNameAccess(BLangFieldBasedAccess fieldAccessExpr) {
        ArrayList<BLangExpression> args = new ArrayList<>();

        String fieldName = fieldAccessExpr.field.value;
        if (fieldAccessExpr.fieldKind == FieldKind.WITH_NS) {
            BLangFieldBasedAccess.BLangNSPrefixedFieldBasedAccess nsPrefixAccess =
                    (BLangFieldBasedAccess.BLangNSPrefixedFieldBasedAccess) fieldAccessExpr;
            fieldName = createExpandedQName(nsPrefixAccess.nsSymbol.namespaceURI, fieldName);
        }

        // Handle element name access.
        if (fieldName.equals("_")) {
            return createLanglibXMLInvocation(fieldAccessExpr.pos, XML_INTERNAL_GET_ELEMENT_NAME_NIL_LIFTING,
                    fieldAccessExpr.expr, new ArrayList<>(), new ArrayList<>());
        }

        BLangLiteral attributeNameLiteral = createStringLiteral(fieldAccessExpr.field.pos, fieldName);
        args.add(attributeNameLiteral);
        args.add(isOptionalAccessToLiteral(fieldAccessExpr));

        return createLanglibXMLInvocation(fieldAccessExpr.pos, XML_INTERNAL_GET_ATTRIBUTE, fieldAccessExpr.expr, args,
                new ArrayList<>());
    }

    private BLangExpression isOptionalAccessToLiteral(BLangFieldBasedAccess fieldAccessExpr) {
        return rewrite(
                createLiteral(fieldAccessExpr.pos, symTable.booleanType, fieldAccessExpr.isOptionalFieldAccess()), env);
    }

    private String createExpandedQName(String nsURI, String localName) {
        return "{" + nsURI + "}" + localName;
    }

    @Override
    public void visit(BLangIndexBasedAccess indexAccessExpr) {
        if (safeNavigate(indexAccessExpr)) {
            result = rewriteExpr(rewriteSafeNavigationExpr(indexAccessExpr));
            return;
        }

        BLangIndexBasedAccess targetVarRef = indexAccessExpr;
        indexAccessExpr.indexExpr = rewriteExpr(indexAccessExpr.indexExpr);

        // First get the type and then visit the expr. Order matters, since the desugar
        // can change the type of the expression, if it is type narrowed.
        BType varRefType = indexAccessExpr.expr.type;
        indexAccessExpr.expr = rewriteExpr(indexAccessExpr.expr);
        if (!types.isSameType(indexAccessExpr.expr.type, varRefType)) {
            indexAccessExpr.expr = addConversionExprIfRequired(indexAccessExpr.expr, varRefType);
        }

        if (varRefType.tag == TypeTags.MAP) {
            targetVarRef = new BLangMapAccessExpr(indexAccessExpr.pos, indexAccessExpr.expr,
                                                  indexAccessExpr.indexExpr, indexAccessExpr.isStoreOnCreation);
        } else if (types.isSubTypeOfMapping(types.getSafeType(varRefType, true, false))) {
            targetVarRef = new BLangStructFieldAccessExpr(indexAccessExpr.pos, indexAccessExpr.expr,
                                                          indexAccessExpr.indexExpr,
                                                          (BVarSymbol) indexAccessExpr.symbol, false);
        } else if (types.isSubTypeOfList(varRefType)) {
            targetVarRef = new BLangArrayAccessExpr(indexAccessExpr.pos, indexAccessExpr.expr,
                                                    indexAccessExpr.indexExpr);
        } else if (types.isAssignable(varRefType, symTable.stringType)) {
            indexAccessExpr.expr = addConversionExprIfRequired(indexAccessExpr.expr, symTable.stringType);
            targetVarRef = new BLangStringAccessExpr(indexAccessExpr.pos, indexAccessExpr.expr,
                                                     indexAccessExpr.indexExpr);
        } else if (TypeTags.isXMLTypeTag(varRefType.tag)) {
            targetVarRef = new BLangXMLAccessExpr(indexAccessExpr.pos, indexAccessExpr.expr,
                    indexAccessExpr.indexExpr);
        } else if (varRefType.tag == TypeTags.TABLE) {
            if (targetVarRef.indexExpr.getKind() == NodeKind.TABLE_MULTI_KEY) {
                BLangTupleLiteral listConstructorExpr = new BLangTupleLiteral();
                listConstructorExpr.exprs = ((BLangTableMultiKeyExpr) indexAccessExpr.indexExpr).multiKeyIndexExprs;
                List<BType> memberTypes = new ArrayList<>();
                ((BLangTableMultiKeyExpr) indexAccessExpr.indexExpr).multiKeyIndexExprs.
                        forEach(expression -> memberTypes.add(expression.type));
                listConstructorExpr.type = new BTupleType(memberTypes);
                indexAccessExpr.indexExpr = listConstructorExpr;
            }
            targetVarRef = new BLangTableAccessExpr(indexAccessExpr.pos, indexAccessExpr.expr,
                    indexAccessExpr.indexExpr);
        }

        targetVarRef.lhsVar = indexAccessExpr.lhsVar;
        targetVarRef.type = indexAccessExpr.type;
        result = targetVarRef;
    }

    @Override
    public void visit(BLangTableMultiKeyExpr tableMultiKeyExpr) {
        rewriteExprs(tableMultiKeyExpr.multiKeyIndexExprs);
        result = tableMultiKeyExpr;
    }

    @Override
    public void visit(BLangInvocation iExpr) {
        if (iExpr.symbol != null && iExpr.symbol.kind == SymbolKind.ERROR_CONSTRUCTOR) {
            result = rewriteErrorConstructor(iExpr);
        } else if (iExpr.symbol.kind == SymbolKind.FUNCTIONAL_CONSTRUCTOR) {
            String name = ((BConstructorSymbol) iExpr.symbol).name.value;

            String internalMethodName = name.substring(0, 1).toLowerCase() + name.substring(1) + "Ctor";
            BSymbol bSymbol = symResolver.lookupLangLibMethodInModule(
                    symTable.langInternalModuleSymbol, names.fromString(internalMethodName));
            iExpr.symbol = bSymbol;
        }

        rewriteInvocation(iExpr, false);
    }

    @Override
    public void visit(BLangInvocation.BLangActionInvocation actionInvocation) {
        rewriteInvocation(actionInvocation, actionInvocation.async);
    }

    private void rewriteInvocation(BLangInvocation invocation, boolean async) {
        BLangInvocation invRef = invocation;

        if (!enclLocks.isEmpty()) {
            BLangLockStmt lock = enclLocks.peek();
            lock.lockVariables.addAll(((BInvokableSymbol) invocation.symbol).dependentGlobalVars);
        }

        // Reorder the arguments to match the original function signature.
        reorderArguments(invocation);

        invocation.requiredArgs = rewriteExprs(invocation.requiredArgs);
        fixNonRestArgTypeCastInTypeParamInvocation(invocation);

        invocation.restArgs = rewriteExprs(invocation.restArgs);

        annotationDesugar.defineStatementAnnotations(invocation.annAttachments, invocation.pos,
                                                     invocation.symbol.pkgID, invocation.symbol.owner, env);

        if (invocation.functionPointerInvocation) {
            visitFunctionPointerInvocation(invocation);
            return;
        }
        invocation.expr = rewriteExpr(invocation.expr);
        result = invRef;

        BInvokableSymbol invSym = (BInvokableSymbol) invocation.symbol;
        if (Symbols.isFlagOn(invSym.retType.flags, Flags.PARAMETERIZED)) {
            BType retType = typeBuilder.build(invSym.retType);
            invocation.type = retType;
        }

        if (invocation.expr == null) {
            fixTypeCastInTypeParamInvocation(invocation, invRef);
            if (invocation.exprSymbol == null) {
                return;
            }
            invocation.expr = ASTBuilderUtil.createVariableRef(invocation.pos, invocation.exprSymbol);
            invocation.expr = rewriteExpr(invocation.expr);
        }
        switch (invocation.expr.type.tag) {
            case TypeTags.OBJECT:
            case TypeTags.RECORD:
                if (!invocation.langLibInvocation) {
                    List<BLangExpression> argExprs = new ArrayList<>(invocation.requiredArgs);
                    argExprs.add(0, invocation.expr);
                    BLangAttachedFunctionInvocation attachedFunctionInvocation =
                            new BLangAttachedFunctionInvocation(invocation.pos, argExprs, invocation.restArgs,
                                                                invocation.symbol, invocation.type, invocation.expr,
                                                                async);
                    attachedFunctionInvocation.name = invocation.name;
                    attachedFunctionInvocation.annAttachments = invocation.annAttachments;
                    result = invRef = attachedFunctionInvocation;
                }
                break;
        }

        fixTypeCastInTypeParamInvocation(invocation, invRef);
    }

    private void fixNonRestArgTypeCastInTypeParamInvocation(BLangInvocation iExpr) {
        if (!iExpr.langLibInvocation) {
            return;
        }

        List<BLangExpression> requiredArgs = iExpr.requiredArgs;

        List<BVarSymbol> params = ((BInvokableSymbol) iExpr.symbol).params;

        // Start from index `1`, since for langlib methods index `0` will be the value itself.
        for (int i = 1; i < requiredArgs.size(); i++) {
            requiredArgs.set(i, addConversionExprIfRequired(requiredArgs.get(i), params.get(i).type));
        }
    }

    private void fixTypeCastInTypeParamInvocation(BLangInvocation iExpr, BLangInvocation genIExpr) {

        if (iExpr.langLibInvocation || TypeParamAnalyzer.containsTypeParam(((BInvokableSymbol) iExpr.symbol).retType)) {
            BType originalInvType = genIExpr.type;
            genIExpr.type = ((BInvokableSymbol) genIExpr.symbol).retType;
            BLangExpression expr = addConversionExprIfRequired(genIExpr, originalInvType);

            // Prevent adding another type conversion
            if (expr.getKind() == NodeKind.TYPE_CONVERSION_EXPR) {
                this.result = expr;
                return;
            }

            BLangTypeConversionExpr conversionExpr = (BLangTypeConversionExpr) TreeBuilder.createTypeConversionNode();
            conversionExpr.expr = genIExpr;
            conversionExpr.targetType = originalInvType;
            conversionExpr.type = originalInvType;
            conversionExpr.pos = genIExpr.pos;

            this.result = conversionExpr;
        }
    }

    private BLangInvocation rewriteErrorConstructor(BLangInvocation iExpr) {
        BLangExpression message = iExpr.requiredArgs.get(0);
        if (message.impConversionExpr != null &&
                message.impConversionExpr.targetType.tag != TypeTags.STRING) {
            // Override casts to constants/finite types.
            // For reason expressions of any form, the cast has to be to string.
            message.impConversionExpr = null;
        }
        message = addConversionExprIfRequired(message, symTable.stringType);
        message = rewriteExpr(message);
        iExpr.requiredArgs.set(0, message);

        // If error cause is provided rewrite it, else inject nil.
        if (iExpr.requiredArgs.size() > 1) {
            BLangExpression errorCause = iExpr.requiredArgs.get(1);
            if (errorCause.getKind() != NodeKind.NAMED_ARGS_EXPR) {
                errorCause = rewriteExpr(addConversionExprIfRequired(errorCause, symTable.errorType));
                iExpr.requiredArgs.set(1, errorCause);
            } else {
                BLangLiteral literal = createNilLiteral();
                iExpr.requiredArgs.add(1, rewriteExpr(addConversionExprIfRequired(literal, symTable.errorType)));
            }
        } else {
            iExpr.requiredArgs.add(rewriteExpr(addConversionExprIfRequired(createNilLiteral(), symTable.errorType)));
        }

        BLangExpression errorDetail;
        BLangRecordLiteral recordLiteral = ASTBuilderUtil.createEmptyRecordLiteral(iExpr.pos,
                ((BErrorType) iExpr.symbol.type).detailType);
        List<BLangExpression> namedArgs = iExpr.requiredArgs.stream()
                .filter(a -> a.getKind() == NodeKind.NAMED_ARGS_EXPR)
                .collect(Collectors.toList());
        if (namedArgs.isEmpty()) {
            errorDetail = visitCloneReadonly(rewriteExpr(recordLiteral), recordLiteral.type);
        } else {
            for (BLangExpression arg : namedArgs) {
                BLangNamedArgsExpression namedArg = (BLangNamedArgsExpression) arg;
                BLangRecordLiteral.BLangRecordKeyValueField member = new BLangRecordLiteral.BLangRecordKeyValueField();
                member.key = new BLangRecordLiteral.BLangRecordKey(ASTBuilderUtil.createLiteral(namedArg.name.pos,
                        symTable.stringType, namedArg.name.value));

                if (recordLiteral.type.tag == TypeTags.RECORD) {
                    member.valueExpr = addConversionExprIfRequired(namedArg.expr, symTable.anyType);
                } else {
                    member.valueExpr = addConversionExprIfRequired(namedArg.expr, namedArg.expr.type);
                }
                recordLiteral.fields.add(member);
                iExpr.requiredArgs.remove(arg);
            }
            errorDetail = visitCloneReadonly(rewriteExpr(recordLiteral), ((BErrorType) iExpr.symbol.type).detailType);
        }
        iExpr.requiredArgs.add(errorDetail);
        return iExpr;
    }

    private BLangLiteral createNilLiteral() {
        BLangLiteral literal = (BLangLiteral) TreeBuilder.createLiteralExpression();
        literal.value = null;
        literal.type = symTable.nilType;
        return literal;
    }

    public void visit(BLangTypeInit typeInitExpr) {
        if (typeInitExpr.type.tag == TypeTags.STREAM) {
            result = rewriteExpr(desugarStreamTypeInit(typeInitExpr));
        } else {
            result = rewrite(desugarObjectTypeInit(typeInitExpr), env);
        }
    }

    private BLangStatementExpression desugarObjectTypeInit(BLangTypeInit typeInitExpr) {
        typeInitExpr.desugared = true;
        BLangBlockStmt blockStmt = ASTBuilderUtil.createBlockStmt(typeInitExpr.pos);

        // Person $obj$ = new;
        BType objType = getObjectType(typeInitExpr.type);
        BLangSimpleVariableDef objVarDef = createVarDef("$obj$", objType, typeInitExpr, typeInitExpr.pos);
        BLangSimpleVarRef objVarRef = ASTBuilderUtil.createVariableRef(typeInitExpr.pos, objVarDef.var.symbol);
        blockStmt.addStatement(objVarDef);
        typeInitExpr.initInvocation.exprSymbol = objVarDef.var.symbol;
        typeInitExpr.initInvocation.symbol = ((BObjectTypeSymbol) objType.tsymbol).generatedInitializerFunc.symbol;

        // init() returning nil is the common case and the type test is not needed for it.
        if (typeInitExpr.initInvocation.type.tag == TypeTags.NIL) {
            BLangExpressionStmt initInvExpr = ASTBuilderUtil.createExpressionStmt(typeInitExpr.pos, blockStmt);
            initInvExpr.expr = typeInitExpr.initInvocation;
            typeInitExpr.initInvocation.name.value = Names.GENERATED_INIT_SUFFIX.value;
            BLangStatementExpression stmtExpr = createStatementExpression(blockStmt, objVarRef);
            stmtExpr.type = objVarRef.symbol.type;
            return stmtExpr;
        }

        // var $temp$ = $obj$.init();
        BLangSimpleVariableDef initInvRetValVarDef = createVarDef("$temp$", typeInitExpr.initInvocation.type,
                                                                  typeInitExpr.initInvocation, typeInitExpr.pos);
        blockStmt.addStatement(initInvRetValVarDef);

        // Person|error $result$;
        BLangSimpleVariableDef resultVarDef = createVarDef("$result$", typeInitExpr.type, null, typeInitExpr.pos);
        blockStmt.addStatement(resultVarDef);

        // if ($temp$ is error) {
        //      $result$ = $temp$;
        // } else {
        //      $result$ = $obj$;
        // }

        // Condition
        BLangSimpleVarRef initRetValVarRefInCondition =
                ASTBuilderUtil.createVariableRef(typeInitExpr.pos, initInvRetValVarDef.var.symbol);
        BLangBlockStmt thenStmt = ASTBuilderUtil.createBlockStmt(typeInitExpr.pos);
        BLangTypeTestExpr isErrorTest =
                ASTBuilderUtil.createTypeTestExpr(typeInitExpr.pos, initRetValVarRefInCondition, getErrorTypeNode());
        isErrorTest.type = symTable.booleanType;

        // If body
        BLangSimpleVarRef thenInitRetValVarRef =
                ASTBuilderUtil.createVariableRef(typeInitExpr.pos, initInvRetValVarDef.var.symbol);
        BLangSimpleVarRef thenResultVarRef =
                ASTBuilderUtil.createVariableRef(typeInitExpr.pos, resultVarDef.var.symbol);
        BLangAssignment errAssignment =
                ASTBuilderUtil.createAssignmentStmt(typeInitExpr.pos, thenResultVarRef, thenInitRetValVarRef);
        thenStmt.addStatement(errAssignment);

        // Else body
        BLangSimpleVarRef elseResultVarRef =
                ASTBuilderUtil.createVariableRef(typeInitExpr.pos, resultVarDef.var.symbol);
        BLangAssignment objAssignment =
                ASTBuilderUtil.createAssignmentStmt(typeInitExpr.pos, elseResultVarRef, objVarRef);
        BLangBlockStmt elseStmt = ASTBuilderUtil.createBlockStmt(typeInitExpr.pos);
        elseStmt.addStatement(objAssignment);

        BLangIf ifelse = ASTBuilderUtil.createIfElseStmt(typeInitExpr.pos, isErrorTest, thenStmt, elseStmt);
        blockStmt.addStatement(ifelse);

        BLangSimpleVarRef resultVarRef =
                ASTBuilderUtil.createVariableRef(typeInitExpr.pos, resultVarDef.var.symbol);
        BLangStatementExpression stmtExpr = createStatementExpression(blockStmt, resultVarRef);
        stmtExpr.type = resultVarRef.symbol.type;
        return stmtExpr;
    }

    private BLangInvocation desugarStreamTypeInit(BLangTypeInit typeInitExpr) {
        BInvokableSymbol symbol = (BInvokableSymbol) symTable.langInternalModuleSymbol.scope
                .lookup(Names.CONSTRUCT_STREAM).symbol;
        BType targetType = ((BStreamType) typeInitExpr.type).constraint;
        BType errorType = ((BStreamType) typeInitExpr.type).error;
        BType typedescType = new BTypedescType(targetType, symTable.typeDesc.tsymbol);
        BLangTypedescExpr typedescExpr = new BLangTypedescExpr();
        typedescExpr.resolvedType = targetType;
        typedescExpr.type = typedescType;
        BLangExpression iteratorObj = typeInitExpr.argsExpr.get(0);

        BLangInvocation streamConstructInvocation = ASTBuilderUtil.createInvocationExprForMethod(
                typeInitExpr.pos, symbol, new ArrayList<>(Lists.of(typedescExpr, iteratorObj)),
                symResolver);
        streamConstructInvocation.type = new BStreamType(TypeTags.STREAM, targetType, errorType, null);
        return streamConstructInvocation;
    }

    private BLangSimpleVariableDef createVarDef(String name, BType type, BLangExpression expr, DiagnosticPos pos) {
        BSymbol objSym = symResolver.lookupSymbolInMainSpace(env, names.fromString(name));
        if (objSym == null || objSym == symTable.notFoundSymbol) {
            objSym = new BVarSymbol(0, names.fromString(name), this.env.scope.owner.pkgID, type, this.env.scope.owner);
        }
        BLangSimpleVariable objVar = ASTBuilderUtil.createVariable(pos, "$" + name + "$", type, expr,
                (BVarSymbol) objSym);
        BLangSimpleVariableDef objVarDef = ASTBuilderUtil.createVariableDef(pos);
        objVarDef.var = objVar;
        objVarDef.type = objVar.type;
        return objVarDef;
    }

    private BType getObjectType(BType type) {
        if (type.tag == TypeTags.OBJECT) {
            return type;
        } else if (type.tag == TypeTags.UNION) {
            return ((BUnionType) type).getMemberTypes().stream()
                    .filter(t -> t.tag == TypeTags.OBJECT)
                    .findFirst()
                    .orElse(symTable.noType);
        }

        throw new IllegalStateException("None object type '" + type.toString() + "' found in object init context");
    }

    BLangErrorType getErrorTypeNode() {
        BLangErrorType errorTypeNode = (BLangErrorType) TreeBuilder.createErrorTypeNode();
        errorTypeNode.type = symTable.errorType;
        return errorTypeNode;
    }

    @Override
    public void visit(BLangTernaryExpr ternaryExpr) {
        /*
         * First desugar to if-else:
         *
         * T $result$;
         * if () {
         *    $result$ = thenExpr;
         * } else {
         *    $result$ = elseExpr;
         * }
         *
         */
        BLangSimpleVariableDef resultVarDef = createVarDef("$ternary_result$", ternaryExpr.type, null, ternaryExpr.pos);
        BLangBlockStmt thenBody = ASTBuilderUtil.createBlockStmt(ternaryExpr.pos);
        BLangBlockStmt elseBody = ASTBuilderUtil.createBlockStmt(ternaryExpr.pos);

        // Create then assignment
        BLangSimpleVarRef thenResultVarRef = ASTBuilderUtil.createVariableRef(ternaryExpr.pos, resultVarDef.var.symbol);
        BLangAssignment thenAssignment =
                ASTBuilderUtil.createAssignmentStmt(ternaryExpr.pos, thenResultVarRef, ternaryExpr.thenExpr);
        thenBody.addStatement(thenAssignment);

        // Create else assignment
        BLangSimpleVarRef elseResultVarRef = ASTBuilderUtil.createVariableRef(ternaryExpr.pos, resultVarDef.var.symbol);
        BLangAssignment elseAssignment =
                ASTBuilderUtil.createAssignmentStmt(ternaryExpr.pos, elseResultVarRef, ternaryExpr.elseExpr);
        elseBody.addStatement(elseAssignment);

        // Then make it a expression-statement, with expression being the $result$
        BLangSimpleVarRef resultVarRef = ASTBuilderUtil.createVariableRef(ternaryExpr.pos, resultVarDef.var.symbol);
        BLangIf ifElse = ASTBuilderUtil.createIfElseStmt(ternaryExpr.pos, ternaryExpr.expr, thenBody, elseBody);

        BLangBlockStmt blockStmt = ASTBuilderUtil.createBlockStmt(ternaryExpr.pos, Lists.of(resultVarDef, ifElse));
        BLangStatementExpression stmtExpr = createStatementExpression(blockStmt, resultVarRef);
        stmtExpr.type = ternaryExpr.type;

        result = rewriteExpr(stmtExpr);
    }

    @Override
    public void visit(BLangWaitExpr waitExpr) {
        // Wait for any
        if (waitExpr.getExpression().getKind() == NodeKind.BINARY_EXPR) {
            waitExpr.exprList = collectAllBinaryExprs((BLangBinaryExpr) waitExpr.getExpression(), new ArrayList<>());
        } else { // Wait for one
            waitExpr.exprList = Collections.singletonList(rewriteExpr(waitExpr.getExpression()));
        }
        result = waitExpr;
    }

    private List<BLangExpression> collectAllBinaryExprs(BLangBinaryExpr binaryExpr, List<BLangExpression> exprs) {
        visitBinaryExprOfWait(binaryExpr.lhsExpr, exprs);
        visitBinaryExprOfWait(binaryExpr.rhsExpr, exprs);
        return exprs;
    }

    private void visitBinaryExprOfWait(BLangExpression expr, List<BLangExpression> exprs) {
        if (expr.getKind() == NodeKind.BINARY_EXPR) {
            collectAllBinaryExprs((BLangBinaryExpr) expr, exprs);
        } else {
            expr = rewriteExpr(expr);
            exprs.add(expr);
        }
    }

    @Override
    public void visit(BLangWaitForAllExpr waitExpr) {
        waitExpr.keyValuePairs.forEach(keyValue -> {
            if (keyValue.valueExpr != null) {
                keyValue.valueExpr = rewriteExpr(keyValue.valueExpr);
            } else {
                keyValue.keyExpr = rewriteExpr(keyValue.keyExpr);
            }
        });
        BLangExpression expr = new BLangWaitForAllExpr.BLangWaitLiteral(waitExpr.keyValuePairs, waitExpr.type);
        result = rewriteExpr(expr);
    }

    @Override
    public void visit(BLangTrapExpr trapExpr) {
        trapExpr.expr = rewriteExpr(trapExpr.expr);
        if (trapExpr.expr.type.tag != TypeTags.NIL) {
            trapExpr.expr = addConversionExprIfRequired(trapExpr.expr, trapExpr.type);
        }
        result = trapExpr;
    }

    @Override
    public void visit(BLangBinaryExpr binaryExpr) {
        if (binaryExpr.opKind == OperatorKind.HALF_OPEN_RANGE || binaryExpr.opKind == OperatorKind.CLOSED_RANGE) {
            if (binaryExpr.opKind == OperatorKind.HALF_OPEN_RANGE) {
                binaryExpr.rhsExpr = getModifiedIntRangeEndExpr(binaryExpr.rhsExpr);
            }
            result = rewriteExpr(replaceWithIntRange(binaryExpr.pos, binaryExpr.lhsExpr, binaryExpr.rhsExpr));
            return;
        }

        if (binaryExpr.opKind == OperatorKind.AND || binaryExpr.opKind == OperatorKind.OR) {
            visitBinaryLogicalExpr(binaryExpr);
            return;
        }

        OperatorKind binaryOpKind = binaryExpr.opKind;

        if (binaryOpKind == OperatorKind.ADD || binaryOpKind == OperatorKind.SUB ||
                binaryOpKind == OperatorKind.MUL || binaryOpKind == OperatorKind.DIV ||
                binaryOpKind == OperatorKind.MOD || binaryOpKind == OperatorKind.BITWISE_AND ||
                binaryOpKind == OperatorKind.BITWISE_OR || binaryOpKind == OperatorKind.BITWISE_XOR) {
            checkByteTypeIncompatibleOperations(binaryExpr);
        }

        binaryExpr.lhsExpr = rewriteExpr(binaryExpr.lhsExpr);
        binaryExpr.rhsExpr = rewriteExpr(binaryExpr.rhsExpr);
        result = binaryExpr;

        int rhsExprTypeTag = binaryExpr.rhsExpr.type.tag;
        int lhsExprTypeTag = binaryExpr.lhsExpr.type.tag;

        // Check for int and byte ==, != or === comparison and add type conversion to int for byte
        if (rhsExprTypeTag != lhsExprTypeTag && (binaryExpr.opKind == OperatorKind.EQUAL ||
                                                         binaryExpr.opKind == OperatorKind.NOT_EQUAL ||
                                                         binaryExpr.opKind == OperatorKind.REF_EQUAL ||
                                                         binaryExpr.opKind == OperatorKind.REF_NOT_EQUAL)) {
            if (lhsExprTypeTag == TypeTags.INT && rhsExprTypeTag == TypeTags.BYTE) {
                binaryExpr.rhsExpr = createTypeCastExpr(binaryExpr.rhsExpr, symTable.intType);
                return;
            }

            if (lhsExprTypeTag == TypeTags.BYTE && rhsExprTypeTag == TypeTags.INT) {
                binaryExpr.lhsExpr = createTypeCastExpr(binaryExpr.lhsExpr, symTable.intType);
                return;
            }
        }

        // Check lhs and rhs type compatibility
        if (lhsExprTypeTag == rhsExprTypeTag) {
            return;
        }

        if (TypeTags.isStringTypeTag(lhsExprTypeTag) && binaryExpr.opKind == OperatorKind.ADD) {
            // string + xml ==> (xml string) + xml
            if (TypeTags.isXMLTypeTag(rhsExprTypeTag)) {
                binaryExpr.lhsExpr = ASTBuilderUtil.createXMLTextLiteralNode(binaryExpr, binaryExpr.lhsExpr,
                        binaryExpr.lhsExpr.pos, symTable.xmlType);
                return;
            }
            binaryExpr.rhsExpr = createTypeCastExpr(binaryExpr.rhsExpr, binaryExpr.lhsExpr.type);
            return;
        }

        if (TypeTags.isStringTypeTag(rhsExprTypeTag) && binaryExpr.opKind == OperatorKind.ADD) {
            // xml + string ==> xml + (xml string)
            if (TypeTags.isXMLTypeTag(lhsExprTypeTag)) {
                binaryExpr.rhsExpr = ASTBuilderUtil.createXMLTextLiteralNode(binaryExpr, binaryExpr.rhsExpr,
                        binaryExpr.rhsExpr.pos, symTable.xmlType);
                return;
            }
            binaryExpr.lhsExpr = createTypeCastExpr(binaryExpr.lhsExpr, binaryExpr.rhsExpr.type);
            return;
        }

        if (lhsExprTypeTag == TypeTags.DECIMAL) {
            binaryExpr.rhsExpr = createTypeCastExpr(binaryExpr.rhsExpr, binaryExpr.lhsExpr.type);
            return;
        }

        if (rhsExprTypeTag == TypeTags.DECIMAL) {
            binaryExpr.lhsExpr = createTypeCastExpr(binaryExpr.lhsExpr, binaryExpr.rhsExpr.type);
            return;
        }

        if (lhsExprTypeTag == TypeTags.FLOAT) {
            binaryExpr.rhsExpr = createTypeCastExpr(binaryExpr.rhsExpr, binaryExpr.lhsExpr.type);
            return;
        }

        if (rhsExprTypeTag == TypeTags.FLOAT) {
            binaryExpr.lhsExpr = createTypeCastExpr(binaryExpr.lhsExpr, binaryExpr.rhsExpr.type);
        }
    }

    private BLangInvocation replaceWithIntRange(DiagnosticPos pos, BLangExpression lhsExpr, BLangExpression rhsExpr) {
        BInvokableSymbol symbol = (BInvokableSymbol) symTable.langInternalModuleSymbol.scope
                .lookup(Names.CREATE_INT_RANGE).symbol;
        BLangInvocation createIntRangeInvocation = ASTBuilderUtil.createInvocationExprForMethod(pos, symbol,
                new ArrayList<>(Lists.of(lhsExpr, rhsExpr)), symResolver);
        createIntRangeInvocation.type = symTable.intRangeType;
        return createIntRangeInvocation;
    }

    private void checkByteTypeIncompatibleOperations(BLangBinaryExpr binaryExpr) {
        if (binaryExpr.expectedType == null) {
            return;
        }

        int rhsExprTypeTag = binaryExpr.rhsExpr.type.tag;
        int lhsExprTypeTag = binaryExpr.lhsExpr.type.tag;
        if (rhsExprTypeTag != TypeTags.BYTE && lhsExprTypeTag != TypeTags.BYTE) {
            return;
        }

        int resultTypeTag = binaryExpr.expectedType.tag;
        if (resultTypeTag == TypeTags.INT) {
            if (rhsExprTypeTag == TypeTags.BYTE) {
                binaryExpr.rhsExpr = addConversionExprIfRequired(binaryExpr.rhsExpr, symTable.intType);
            }

            if (lhsExprTypeTag == TypeTags.BYTE) {
                binaryExpr.lhsExpr = addConversionExprIfRequired(binaryExpr.lhsExpr, symTable.intType);
            }
        }
    }

    /**
     * This method checks whether given binary expression is related to shift operation.
     * If its true, then both lhs and rhs of the binary expression will be converted to 'int' type.
     * <p>
     * byte a = 12;
     * byte b = 34;
     * int i = 234;
     * int j = -4;
     * <p>
     * true: where binary expression's expected type is 'int'
     * int i1 = a >> b;
     * int i2 = a << b;
     * int i3 = a >> i;
     * int i4 = a << i;
     * int i5 = i >> j;
     * int i6 = i << j;
     */
    private boolean isBitwiseShiftOperation(BLangBinaryExpr binaryExpr) {
        return binaryExpr.opKind == OperatorKind.BITWISE_LEFT_SHIFT ||
                binaryExpr.opKind == OperatorKind.BITWISE_RIGHT_SHIFT ||
                binaryExpr.opKind == OperatorKind.BITWISE_UNSIGNED_RIGHT_SHIFT;
    }

    public void visit(BLangElvisExpr elvisExpr) {
        BLangMatchExpression matchExpr = ASTBuilderUtil.createMatchExpression(elvisExpr.lhsExpr);
        matchExpr.patternClauses.add(getMatchNullPatternGivenExpression(elvisExpr.pos,
                rewriteExpr(elvisExpr.rhsExpr)));
        matchExpr.type = elvisExpr.type;
        matchExpr.pos = elvisExpr.pos;
        result = rewriteExpr(matchExpr);
    }

    @Override
    public void visit(BLangUnaryExpr unaryExpr) {
        if (OperatorKind.BITWISE_COMPLEMENT == unaryExpr.operator) {
            // If this is a bitwise complement (~) expression, then we desugar it to a binary xor expression with -1,
            // which is same as doing a bitwise 2's complement operation.
            rewriteBitwiseComplementOperator(unaryExpr);
            return;
        }
        unaryExpr.expr = rewriteExpr(unaryExpr.expr);
        result = unaryExpr;
    }

    /**
     * This method desugar a bitwise complement (~) unary expressions into a bitwise xor binary expression as below.
     * Example : ~a  -> a ^ -1;
     * ~ 11110011 -> 00001100
     * 11110011 ^ 11111111 -> 00001100
     *
     * @param unaryExpr the bitwise complement expression
     */
    private void rewriteBitwiseComplementOperator(BLangUnaryExpr unaryExpr) {
        final DiagnosticPos pos = unaryExpr.pos;
        final BLangBinaryExpr binaryExpr = (BLangBinaryExpr) TreeBuilder.createBinaryExpressionNode();
        binaryExpr.pos = pos;
        binaryExpr.opKind = OperatorKind.BITWISE_XOR;
        binaryExpr.lhsExpr = unaryExpr.expr;
        if (TypeTags.BYTE == unaryExpr.type.tag) {
            binaryExpr.type = symTable.byteType;
            binaryExpr.rhsExpr = ASTBuilderUtil.createLiteral(pos, symTable.byteType, 0xffL);
            binaryExpr.opSymbol = (BOperatorSymbol) symResolver.resolveBinaryOperator(OperatorKind.BITWISE_XOR,
                    symTable.byteType, symTable.byteType);
        } else {
            binaryExpr.type = symTable.intType;
            binaryExpr.rhsExpr = ASTBuilderUtil.createLiteral(pos, symTable.intType, -1L);
            binaryExpr.opSymbol = (BOperatorSymbol) symResolver.resolveBinaryOperator(OperatorKind.BITWISE_XOR,
                    symTable.intType, symTable.intType);
        }
        result = rewriteExpr(binaryExpr);
    }

    @Override
    public void visit(BLangTypeConversionExpr conversionExpr) {
        // Usually the parameter for a type-cast-expr includes a type-descriptor.
        // However, it is also allowed for the parameter to consist only of annotations; in
        // this case, the only effect of the type cast is for the contextually expected
        // type for expression to be augmented with the specified annotations.

        // No actual type-cast is implied here.
        if (conversionExpr.typeNode == null && !conversionExpr.annAttachments.isEmpty()) {
            result = rewriteExpr(conversionExpr.expr);
            return;
        }
        conversionExpr.typeNode = rewrite(conversionExpr.typeNode, env);
        if (conversionExpr.type.tag == TypeTags.STRING && conversionExpr.expr.type.tag == TypeTags.XML_TEXT) {
            result = convertXMLTextToString(conversionExpr);
            return;
        }
        conversionExpr.expr = rewriteExpr(conversionExpr.expr);
        result = conversionExpr;
    }

    private BLangExpression convertXMLTextToString(BLangTypeConversionExpr conversionExpr) {
        BLangInvocation invocationNode = createLanglibXMLInvocation(conversionExpr.pos, XML_GET_CONTENT_OF_TEXT,
                conversionExpr.expr, new ArrayList<>(), new ArrayList<>());
        BLangSimpleVariableDef tempVarDef = createVarDef("$$__xml_string__$$",
                conversionExpr.targetType, invocationNode, conversionExpr.pos);
        BLangSimpleVarRef tempVarRef = ASTBuilderUtil.createVariableRef(conversionExpr.pos, tempVarDef.var.symbol);

        BLangBlockStmt blockStmt = ASTBuilderUtil.createBlockStmt(conversionExpr.pos);
        blockStmt.addStatement(tempVarDef);
        BLangStatementExpression stmtExpr = ASTBuilderUtil.createStatementExpression(blockStmt, tempVarRef);
        stmtExpr.type = conversionExpr.type;
        return rewrite(stmtExpr, env);
    }

    @Override
    public void visit(BLangLambdaFunction bLangLambdaFunction) {
        // Collect all the lambda functions.
        env.enclPkg.lambdaFunctions.add(bLangLambdaFunction);
        result = bLangLambdaFunction;
    }

    @Override
    public void visit(BLangArrowFunction bLangArrowFunction) {
        BLangFunction bLangFunction = (BLangFunction) TreeBuilder.createFunctionNode();
        bLangFunction.setName(bLangArrowFunction.functionName);

        BLangLambdaFunction lambdaFunction = (BLangLambdaFunction) TreeBuilder.createLambdaFunctionNode();
        lambdaFunction.pos = bLangArrowFunction.pos;
        bLangFunction.addFlag(Flag.LAMBDA);
        lambdaFunction.function = bLangFunction;

        // Create function body with return node
        BLangValueType returnType = (BLangValueType) TreeBuilder.createValueTypeNode();
        returnType.type = bLangArrowFunction.body.expr.type;
        bLangFunction.setReturnTypeNode(returnType);
        bLangFunction.setBody(populateArrowExprBodyBlock(bLangArrowFunction));

        bLangArrowFunction.params.forEach(bLangFunction::addParameter);
        lambdaFunction.parent = bLangArrowFunction.parent;
        lambdaFunction.type = bLangArrowFunction.funcType;

        // Create function symbol.
        BLangFunction funcNode = lambdaFunction.function;
        BInvokableSymbol funcSymbol = Symbols.createFunctionSymbol(Flags.asMask(funcNode.flagSet),
                new Name(funcNode.name.value), env.enclPkg.symbol.pkgID, bLangArrowFunction.funcType,
                env.enclEnv.enclVarSym, true);
        SymbolEnv invokableEnv = SymbolEnv.createFunctionEnv(funcNode, funcSymbol.scope, env);
        defineInvokableSymbol(funcNode, funcSymbol, invokableEnv);

        List<BVarSymbol> paramSymbols = funcNode.requiredParams.stream().peek(varNode -> {
            Scope enclScope = invokableEnv.scope;
            varNode.symbol.kind = SymbolKind.FUNCTION;
            varNode.symbol.owner = invokableEnv.scope.owner;
            enclScope.define(varNode.symbol.name, varNode.symbol);
        }).map(varNode -> varNode.symbol).collect(Collectors.toList());

        funcSymbol.params = paramSymbols;
        funcSymbol.restParam = getRestSymbol(funcNode);
        funcSymbol.retType = funcNode.returnTypeNode.type;

        // Create function type.
        List<BType> paramTypes = paramSymbols.stream().map(paramSym -> paramSym.type).collect(Collectors.toList());
        funcNode.type = new BInvokableType(paramTypes, getRestType(funcSymbol), funcNode.returnTypeNode.type, null);

        lambdaFunction.function.pos = bLangArrowFunction.pos;
        lambdaFunction.function.body.pos = bLangArrowFunction.pos;
        // At this phase lambda function is semantically correct. Therefore simply env can be assigned.
        lambdaFunction.capturedClosureEnv = env;
        rewrite(lambdaFunction.function, env);
        env.enclPkg.addFunction(lambdaFunction.function);
        bLangArrowFunction.function = lambdaFunction.function;
        result = rewriteExpr(lambdaFunction);
    }

    private void defineInvokableSymbol(BLangInvokableNode invokableNode, BInvokableSymbol funcSymbol,
                                       SymbolEnv invokableEnv) {
        invokableNode.symbol = funcSymbol;
        funcSymbol.scope = new Scope(funcSymbol);
        invokableEnv.scope = funcSymbol.scope;
    }

    @Override
    public void visit(BLangXMLQName xmlQName) {
        result = xmlQName;
    }

    @Override
    public void visit(BLangXMLAttribute xmlAttribute) {
        xmlAttribute.name = rewriteExpr(xmlAttribute.name);
        xmlAttribute.value = rewriteExpr(xmlAttribute.value);
        result = xmlAttribute;
    }

    @Override
    public void visit(BLangXMLElementLiteral xmlElementLiteral) {
        xmlElementLiteral.startTagName = rewriteExpr(xmlElementLiteral.startTagName);
        xmlElementLiteral.endTagName = rewriteExpr(xmlElementLiteral.endTagName);
        xmlElementLiteral.modifiedChildren = rewriteExprs(xmlElementLiteral.modifiedChildren);
        xmlElementLiteral.attributes = rewriteExprs(xmlElementLiteral.attributes);

        // Separate the in-line namepsace declarations and attributes.
        Iterator<BLangXMLAttribute> attributesItr = xmlElementLiteral.attributes.iterator();
        while (attributesItr.hasNext()) {
            BLangXMLAttribute attribute = attributesItr.next();
            if (!attribute.isNamespaceDeclr) {
                continue;
            }

            // Create namepace declaration for all in-line namespace declarations
            BLangXMLNS xmlns;
            if ((xmlElementLiteral.scope.owner.tag & SymTag.PACKAGE) == SymTag.PACKAGE) {
                xmlns = new BLangPackageXMLNS();
            } else {
                xmlns = new BLangLocalXMLNS();
            }
            xmlns.namespaceURI = attribute.value.concatExpr;
            xmlns.prefix = ((BLangXMLQName) attribute.name).localname;
            xmlns.symbol = attribute.symbol;

            xmlElementLiteral.inlineNamespaces.add(xmlns);
        }

        result = xmlElementLiteral;
    }

    @Override
    public void visit(BLangXMLTextLiteral xmlTextLiteral) {
        xmlTextLiteral.concatExpr = rewriteExpr(constructStringTemplateConcatExpression(xmlTextLiteral.textFragments));
        result = xmlTextLiteral;
    }

    @Override
    public void visit(BLangXMLCommentLiteral xmlCommentLiteral) {
        xmlCommentLiteral.concatExpr = rewriteExpr(
                constructStringTemplateConcatExpression(xmlCommentLiteral.textFragments));
        result = xmlCommentLiteral;
    }

    @Override
    public void visit(BLangXMLProcInsLiteral xmlProcInsLiteral) {
        xmlProcInsLiteral.target = rewriteExpr(xmlProcInsLiteral.target);
        xmlProcInsLiteral.dataConcatExpr =
                rewriteExpr(constructStringTemplateConcatExpression(xmlProcInsLiteral.dataFragments));
        result = xmlProcInsLiteral;
    }

    @Override
    public void visit(BLangXMLQuotedString xmlQuotedString) {
        xmlQuotedString.concatExpr = rewriteExpr(
                constructStringTemplateConcatExpression(xmlQuotedString.textFragments));
        result = xmlQuotedString;
    }

    @Override
    public void visit(BLangStringTemplateLiteral stringTemplateLiteral) {
        result = rewriteExpr(constructStringTemplateConcatExpression(stringTemplateLiteral.exprs));
    }

    /**
     * The raw template literal gets desugared to a type init expression. For each literal, a new object class type
     * def is generated from the object type. The type init expression creates an instance of this generated object
     * type. For example, consider the following statements:
     *      string name = "Pubudu";
     *      'object:RawTemplate rt = `Hello ${name}!`;
     *
     * The raw template literal above is desugared to:
     *      type RawTemplate$Impl$0 object {
     *          public string[] strings = ["Hello ", "!"];
     *          public (any|error)[] insertions;
     *
     *          function init((any|error)[] insertions) {
     *              self.insertions = insertions;
     *          }
     *      };
     *
     *      // somewhere in code
     *      'object:RawTemplate rt = new RawTemplate$Impl$0([name]);
     *
     * @param rawTemplateLiteral The raw template literal to be desugared.
     */
    @Override
    public void visit(BLangRawTemplateLiteral rawTemplateLiteral) {
        DiagnosticPos pos = rawTemplateLiteral.pos;
        BObjectType objType = (BObjectType) rawTemplateLiteral.type;
        BLangTypeDefinition objClassDef = desugarTemplateLiteralObjectTypedef(rawTemplateLiteral.strings, objType, pos);
        BObjectType classObjType = (BObjectType) objClassDef.type;

        BVarSymbol insertionsSym = classObjType.fields.get("insertions").symbol;
        BLangListConstructorExpr insertionsList = ASTBuilderUtil.createListConstructorExpr(pos, insertionsSym.type);
        insertionsList.exprs.addAll(rawTemplateLiteral.insertions);
        insertionsList.expectedType = insertionsSym.type;

        // Create an instance of the generated object class
        BLangTypeInit typeNewExpr = ASTBuilderUtil.createEmptyTypeInit(pos, classObjType);
        typeNewExpr.argsExpr.add(insertionsList);
        typeNewExpr.initInvocation.argExprs.add(insertionsList);
        typeNewExpr.initInvocation.requiredArgs.add(insertionsList);

        result = rewriteExpr(typeNewExpr);
    }

    /**
     * This method desugars a raw template literal object class for the provided raw template object type as follows.
     * A literal defined as 'object:RawTemplate rt = `Hello ${name}!`;
     * is desugared to,
     *      type $anonType$0 object {
     *          public string[] strings = ["Hello ", "!"];
     *          public (any|error)[] insertions;
     *
     *          function init((any|error)[] insertions) {
     *              self.insertions = insertions;
     *          }
     *      };
     * @param strings    The string portions of the literal
     * @param objectType The abstract object type for which an object class needs to be generated
     * @param pos        The diagnostic position info for the type node
     * @return Returns the generated concrete object class def
     */
    private BLangTypeDefinition desugarTemplateLiteralObjectTypedef(List<BLangLiteral> strings, BObjectType objectType,
                                                                    DiagnosticPos pos) {
        // TODO: Use the anon model helper to generate the object name?
        BObjectTypeSymbol tSymbol = (BObjectTypeSymbol) objectType.tsymbol;
        Name objectClassName = names.fromString(
                anonModelHelper.getNextRawTemplateTypeKey(env.enclPkg.packageID, tSymbol.name));
        final int updatedFlags = Flags.unset(tSymbol.flags, Flags.ABSTRACT);
        BObjectTypeSymbol classTSymbol = Symbols.createObjectSymbol(updatedFlags, objectClassName,
                                                                    env.enclPkg.packageID, null, env.enclPkg.symbol);

        // Create a new concrete, class type for the provided abstract object type
        BObjectType objectClassType = new BObjectType(classTSymbol, updatedFlags);
        objectClassType.fields = objectType.fields;
        classTSymbol.type = objectClassType;

        // Create a new object type node and a type def from the concrete class type
        BLangObjectTypeNode objectClassNode = TypeDefBuilderHelper.createObjectTypeNode(objectClassType, pos);
        BLangTypeDefinition typeDef = TypeDefBuilderHelper.addTypeDefinition(objectClassType, objectClassType.tsymbol,
                                                                             objectClassNode, env);
        typeDef.name = ASTBuilderUtil.createIdentifier(pos, objectClassType.tsymbol.name.value);
        typeDef.pos = pos;

        // Create a list constructor expr for the strings field. This gets assigned to the corresponding field in the
        // object since this needs to be initialized in the generated init method.
        BType stringsType = objectClassType.fields.get("strings").symbol.type;
        BLangListConstructorExpr stringsList = ASTBuilderUtil.createListConstructorExpr(pos, stringsType);
        stringsList.exprs.addAll(strings);
        stringsList.expectedType = stringsType;
        objectClassNode.fields.get(0).expr = stringsList;

        // Create the init() method
        BLangFunction userDefinedInitFunction = createUserDefinedObjectInitFn(objectClassNode, env);
        objectClassNode.initFunction = userDefinedInitFunction;
        env.enclPkg.functions.add(userDefinedInitFunction);
        env.enclPkg.topLevelNodes.add(userDefinedInitFunction);

        // Create the initializer method for initializing default values
        BLangFunction tempGeneratedInitFunction = createGeneratedInitializerFunction(objectClassNode, env);
        tempGeneratedInitFunction.clonedEnv = SymbolEnv.createFunctionEnv(tempGeneratedInitFunction,
                                                                          tempGeneratedInitFunction.symbol.scope, env);
        this.semanticAnalyzer.analyzeNode(tempGeneratedInitFunction, env);
        objectClassNode.generatedInitFunction = tempGeneratedInitFunction;
        env.enclPkg.functions.add(objectClassNode.generatedInitFunction);
        env.enclPkg.topLevelNodes.add(objectClassNode.generatedInitFunction);

        return rewrite(typeDef, env);
    }

    /**
     * Creates a user-defined init() method for the provided object type node. If there are fields without default
     * values specified in the type node, this will add parameters for those fields in the init() method and assign the
     * param values to the respective fields in the method body.
     *
     * @param objectTypeNode The object type node for which the init() method is generated
     * @param env            The symbol env for the object type node
     * @return The generated init() method
     */
    private BLangFunction createUserDefinedObjectInitFn(BLangObjectTypeNode objectTypeNode, SymbolEnv env) {
        BLangFunction initFunction =
                TypeDefBuilderHelper.createInitFunctionForStructureType(objectTypeNode, env,
                                                                        Names.USER_DEFINED_INIT_SUFFIX, names,
                                                                        symTable);
        BObjectTypeSymbol typeSymbol = ((BObjectTypeSymbol) objectTypeNode.type.tsymbol);
        typeSymbol.initializerFunc = new BAttachedFunction(Names.USER_DEFINED_INIT_SUFFIX, initFunction.symbol,
                                                           (BInvokableType) initFunction.type);
        objectTypeNode.initFunction = initFunction;
        initFunction.returnTypeNode.type = symTable.nilType;

        BLangBlockFunctionBody initFuncBody = (BLangBlockFunctionBody) initFunction.body;
        BInvokableType initFnType = (BInvokableType) initFunction.type;
        for (BLangSimpleVariable field : objectTypeNode.fields) {
            if (field.expr != null) {
                continue;
            }
            BVarSymbol fieldSym = field.symbol;
            BVarSymbol paramSym = new BVarSymbol(Flags.FINAL, fieldSym.name, this.env.scope.owner.pkgID, fieldSym.type,
                                                 initFunction.symbol);
            BLangSimpleVariable param = ASTBuilderUtil.createVariable(objectTypeNode.pos, fieldSym.name.value,
                                                                      fieldSym.type, null, paramSym);
            param.flagSet.add(Flag.FINAL);
            initFunction.symbol.scope.define(paramSym.name, paramSym);
            initFunction.symbol.params.add(paramSym);
            initFnType.paramTypes.add(param.type);
            initFunction.requiredParams.add(param);

            BLangSimpleVarRef paramRef = ASTBuilderUtil.createVariableRef(initFunction.pos, paramSym);
            BLangAssignment fieldInit = createStructFieldUpdate(initFunction, paramRef, fieldSym, field.type,
                                                                initFunction.receiver.symbol, field.name);
            initFuncBody.addStatement(fieldInit);
        }

        return initFunction;
    }

    @Override
    public void visit(BLangWorkerSend workerSendNode) {
        workerSendNode.expr = visitCloneInvocation(rewriteExpr(workerSendNode.expr), workerSendNode.expr.type);
        if (workerSendNode.keyExpr != null) {
            workerSendNode.keyExpr = rewriteExpr(workerSendNode.keyExpr);
        }
        result = workerSendNode;
    }

    @Override
    public void visit(BLangWorkerSyncSendExpr syncSendExpr) {
        syncSendExpr.expr = visitCloneInvocation(rewriteExpr(syncSendExpr.expr), syncSendExpr.expr.type);
        result = syncSendExpr;
    }

    @Override
    public void visit(BLangWorkerReceive workerReceiveNode) {
        if (workerReceiveNode.keyExpr != null) {
            workerReceiveNode.keyExpr = rewriteExpr(workerReceiveNode.keyExpr);
        }
        result = workerReceiveNode;
    }

    @Override
    public void visit(BLangWorkerFlushExpr workerFlushExpr) {
        workerFlushExpr.workerIdentifierList = workerFlushExpr.cachedWorkerSendStmts
                .stream().map(send -> send.workerIdentifier).distinct().collect(Collectors.toList());
        result = workerFlushExpr;
    }

    @Override
    public void visit(BLangTransactionalExpr transactionalExpr) {
        BInvokableSymbol isTransactionalSymbol = (BInvokableSymbol) symResolver.
                lookupLangLibMethodInModule(symTable.langTransactionModuleSymbol, IS_TRANSACTIONAL);
        result = ASTBuilderUtil
                .createInvocationExprMethod(transactionalExpr.pos, isTransactionalSymbol, Collections.emptyList(),
                        Collections.emptyList(), symResolver);
    }

    @Override
    public void visit(BLangCommitExpr commitExpr) {
        BLangStatementExpression stmtExpr = transactionDesugar.desugar(commitExpr, env);
        result = rewriteExpr(stmtExpr);
    }

    @Override
    public void visit(BLangXMLAttributeAccess xmlAttributeAccessExpr) {
        xmlAttributeAccessExpr.indexExpr = rewriteExpr(xmlAttributeAccessExpr.indexExpr);
        xmlAttributeAccessExpr.expr = rewriteExpr(xmlAttributeAccessExpr.expr);

        if (xmlAttributeAccessExpr.indexExpr != null
                && xmlAttributeAccessExpr.indexExpr.getKind() == NodeKind.XML_QNAME) {
            ((BLangXMLQName) xmlAttributeAccessExpr.indexExpr).isUsedInXML = true;
        }

        xmlAttributeAccessExpr.desugared = true;

        // When XmlAttributeAccess expression is not a LHS target of a assignment and not a part of a index access
        // it will be converted to a 'map<string>.convert(xmlRef@)'
        if (xmlAttributeAccessExpr.lhsVar || xmlAttributeAccessExpr.indexExpr != null) {
            result = xmlAttributeAccessExpr;
        } else {
            result = rewriteExpr(xmlAttributeAccessExpr);
        }
    }

    @Override
<<<<<<< HEAD
    public void visit(BLangFail failNode) {
        if(onFailFuncBlock != null) {
            BLangStatementExpression expression = ASTBuilderUtil.createStatementExpression(onFailFuncBlock,
                    ASTBuilderUtil.createLiteral(failNode.pos, symTable.nilType, Names.NIL_VALUE));
            BLangExpressionStmt exprStmt = (BLangExpressionStmt) TreeBuilder.createExpressionStatementNode();
            exprStmt.expr = expression;
            exprStmt.pos = failNode.pos;
            failNode.exprStmt = exprStmt;
            result = failNode;
        } else {
            BLangReturn stmt = ASTBuilderUtil.createReturnStmt(failNode.pos, failNode.expr);
            result = rewrite(stmt, env);
        }
=======
    public void visit(BLangFailExpr failExpr) {
//        lambdaFunction.function = func;
//        func.requiredParams.addAll(lambdaFunctionVariable);
//        func.setReturnTypeNode(returnType);
//        func.desugaredReturnType = true;
//        defineFunction(func, env.enclPkg);
//        lambdaFunctionVariable = func.requiredParams;
//
//        func.body = lambdaBody;
//        func.desugared = false;
//        lambdaFunction.pos = pos;
//        List<BType> paramTypes = new ArrayList<>();
//        lambdaFunctionVariable.forEach(variable -> paramTypes.add(variable.symbol.type));
//        BLangSimpleVarRef errrRef = (BLangSimpleVarRef) failExpr.expr;
//        BLangSimpleVariable errVar = (BLangSimpleVariable) TreeBuilder.createSimpleVariableNode();
//        errVar.expr = errrRef;
//        errVar.symbol = (BVarSymbol) errrRef.symbol;
//        errVar.type = errrRef.type;
//        errVar.name = errrRef.variableName;
//        onFailFunc.function.requiredParams.add(errVar);
//        List<BType> paramTypes = new ArrayList();
//        onFailFunc.function.requiredParams.forEach(variable -> paramTypes.add(variable.symbol.type));
//        onFailFunc.type = new BInvokableType(paramTypes, onFailFunc..type.getReturnType(),
//                null);
        onFailLambdaInvocation.argExprs = Lists.of(rewrite(failExpr.expr, env));
        onFailLambdaInvocation.requiredArgs = onFailLambdaInvocation.argExprs;
        BLangStatementExpression expression = ASTBuilderUtil.createStatementExpression(onFailFuncBlock,
                ASTBuilderUtil.createLiteral(failExpr.pos, symTable.nilType, Names.NIL_VALUE));
        BLangExpressionStmt exprStmt = (BLangExpressionStmt) TreeBuilder.createExpressionStatementNode();
        exprStmt.expr = expression;
        exprStmt.pos = failExpr.pos;
        failExpr.exprStmt = exprStmt;
        result = failExpr;
>>>>>>> 6c3ed6e1
    }

    // Generated expressions. Following expressions are not part of the original syntax
    // tree which is coming out of the parser

    @Override
    public void visit(BLangLocalVarRef localVarRef) {
        result = localVarRef;
    }

    @Override
    public void visit(BLangFieldVarRef fieldVarRef) {
        result = fieldVarRef;
    }

    @Override
    public void visit(BLangPackageVarRef packageVarRef) {
        result = packageVarRef;
    }

    @Override
    public void visit(BLangFunctionVarRef functionVarRef) {
        result = functionVarRef;
    }

    @Override
    public void visit(BLangStructFieldAccessExpr fieldAccessExpr) {
        result = fieldAccessExpr;
    }

    @Override
    public void visit(BLangStructFunctionVarRef functionVarRef) {
        result = functionVarRef;
    }

    @Override
    public void visit(BLangMapAccessExpr mapKeyAccessExpr) {
        result = mapKeyAccessExpr;
    }

    @Override
    public void visit(BLangArrayAccessExpr arrayIndexAccessExpr) {
        result = arrayIndexAccessExpr;
    }

    @Override
    public void visit(BLangTupleAccessExpr arrayIndexAccessExpr) {
        result = arrayIndexAccessExpr;
    }

    @Override
    public void visit(BLangTableAccessExpr tableKeyAccessExpr) {
        result = tableKeyAccessExpr;
    }

    @Override
    public void visit(BLangMapLiteral mapLiteral) {
        result = mapLiteral;
    }

    @Override
    public void visit(BLangStructLiteral structLiteral) {
        result = structLiteral;
    }

    @Override
    public void visit(BLangWaitForAllExpr.BLangWaitLiteral waitLiteral) {
        result = waitLiteral;
    }

    @Override
    public void visit(BLangXMLElementAccess xmlElementAccess) {
        //todo: _ = short hand for getElementName;
        // todo: we need to handle multiple elements x.<a|b|c>
        xmlElementAccess.expr = rewriteExpr(xmlElementAccess.expr);

        ArrayList<BLangExpression> filters = expandFilters(xmlElementAccess.filters);

        BLangInvocation invocationNode = createLanglibXMLInvocation(xmlElementAccess.pos, XML_INTERNAL_GET_ELEMENTS,
                xmlElementAccess.expr, new ArrayList<>(), filters);
        result = rewriteExpr(invocationNode);
    }

    private ArrayList<BLangExpression> expandFilters(List<BLangXMLElementFilter> filters) {
        Map<Name, BXMLNSSymbol> nameBXMLNSSymbolMap = symResolver.resolveAllNamespaces(env);
        BXMLNSSymbol defaultNSSymbol = nameBXMLNSSymbolMap.get(names.fromString(XMLConstants.DEFAULT_NS_PREFIX));
        String defaultNS = defaultNSSymbol != null ? defaultNSSymbol.namespaceURI : null;

        ArrayList<BLangExpression> args = new ArrayList<>();
        for (BLangXMLElementFilter filter : filters) {
            BSymbol nsSymbol = symResolver.lookupSymbolInPrefixSpace(env, names.fromString(filter.namespace));
            if (nsSymbol == symTable.notFoundSymbol) {
                if (defaultNS != null && !filter.name.equals("*")) {
                    String expandedName = createExpandedQName(defaultNS, filter.name);
                    args.add(createStringLiteral(filter.elemNamePos, expandedName));
                } else {
                    args.add(createStringLiteral(filter.elemNamePos, filter.name));
                }
            } else {
                BXMLNSSymbol bxmlnsSymbol = (BXMLNSSymbol) nsSymbol;
                String expandedName = createExpandedQName(bxmlnsSymbol.namespaceURI, filter.name);
                BLangLiteral stringLiteral = createStringLiteral(filter.elemNamePos, expandedName);
                args.add(stringLiteral);
            }
        }
        return args;
    }

    private BLangInvocation createLanglibXMLInvocation(DiagnosticPos pos, String functionName,
                                                       BLangExpression invokeOnExpr,
                                                       ArrayList<BLangExpression> args,
                                                       ArrayList<BLangExpression> restArgs) {
        invokeOnExpr = rewriteExpr(invokeOnExpr);

        BLangInvocation invocationNode = (BLangInvocation) TreeBuilder.createInvocationNode();
        invocationNode.pos = pos;
        BLangIdentifier name = (BLangIdentifier) TreeBuilder.createIdentifierNode();
        name.setLiteral(false);
        name.setValue(functionName);
        name.pos = pos;
        invocationNode.name = name;
        invocationNode.pkgAlias = (BLangIdentifier) TreeBuilder.createIdentifierNode();

        invocationNode.expr = invokeOnExpr;

        invocationNode.symbol = symResolver.lookupLangLibMethod(symTable.xmlType, names.fromString(functionName));

        ArrayList<BLangExpression> requiredArgs = new ArrayList<>();
        requiredArgs.add(invokeOnExpr);
        requiredArgs.addAll(args);
        invocationNode.requiredArgs = requiredArgs;
        invocationNode.restArgs = rewriteExprs(restArgs);

        invocationNode.type = ((BInvokableType) invocationNode.symbol.type).getReturnType();
        invocationNode.langLibInvocation = true;
        return invocationNode;
    }

    @Override
    public void visit(BLangXMLNavigationAccess xmlNavigation) {
        xmlNavigation.expr = rewriteExpr(xmlNavigation.expr);
        xmlNavigation.childIndex = rewriteExpr(xmlNavigation.childIndex);

        ArrayList<BLangExpression> filters = expandFilters(xmlNavigation.filters);

        // xml/**/<elemName>
        if (xmlNavigation.navAccessType == XMLNavigationAccess.NavAccessType.DESCENDANTS) {
            BLangInvocation invocationNode = createLanglibXMLInvocation(xmlNavigation.pos,
                    XML_INTERNAL_SELECT_DESCENDANTS, xmlNavigation.expr, new ArrayList<>(), filters);
            result = rewriteExpr(invocationNode);
        } else if (xmlNavigation.navAccessType == XMLNavigationAccess.NavAccessType.CHILDREN) {
            // xml/*
            BLangInvocation invocationNode = createLanglibXMLInvocation(xmlNavigation.pos, XML_INTERNAL_CHILDREN,
                    xmlNavigation.expr, new ArrayList<>(), new ArrayList<>());
            result = rewriteExpr(invocationNode);
        } else {
            BLangExpression childIndexExpr;
            // xml/<elem>
            if (xmlNavigation.childIndex == null) {
                childIndexExpr = new BLangLiteral(Long.valueOf(-1), symTable.intType);
            } else {
                // xml/<elem>[index]
                childIndexExpr = xmlNavigation.childIndex;
            }
            ArrayList<BLangExpression> args = new ArrayList<>();
            args.add(rewriteExpr(childIndexExpr));

            BLangInvocation invocationNode = createLanglibXMLInvocation(xmlNavigation.pos,
                    XML_INTERNAL_GET_FILTERED_CHILDREN_FLAT, xmlNavigation.expr, args, filters);
            result = rewriteExpr(invocationNode);
        }
    }

    @Override
    public void visit(BLangIsAssignableExpr assignableExpr) {
        assignableExpr.lhsExpr = rewriteExpr(assignableExpr.lhsExpr);
        result = assignableExpr;
    }

    @Override
    public void visit(BFunctionPointerInvocation fpInvocation) {
        result = fpInvocation;
    }

    @Override
    public void visit(BLangTypedescExpr typedescExpr) {
        typedescExpr.typeNode = rewrite(typedescExpr.typeNode, env);
        result = typedescExpr;
    }

    @Override
    public void visit(BLangIntRangeExpression intRangeExpression) {
        if (!intRangeExpression.includeStart) {
            intRangeExpression.startExpr = getModifiedIntRangeStartExpr(intRangeExpression.startExpr);
        }
        if (!intRangeExpression.includeEnd) {
            intRangeExpression.endExpr = getModifiedIntRangeEndExpr(intRangeExpression.endExpr);
        }

        intRangeExpression.startExpr = rewriteExpr(intRangeExpression.startExpr);
        intRangeExpression.endExpr = rewriteExpr(intRangeExpression.endExpr);
        result = intRangeExpression;
    }

    @Override
    public void visit(BLangRestArgsExpression bLangVarArgsExpression) {
        result = rewriteExpr(bLangVarArgsExpression.expr);
    }

    @Override
    public void visit(BLangNamedArgsExpression bLangNamedArgsExpression) {
        bLangNamedArgsExpression.expr = rewriteExpr(bLangNamedArgsExpression.expr);
        result = bLangNamedArgsExpression.expr;
    }

    @Override
    public void visit(BLangMatchExpression bLangMatchExpression) {
        // Add the implicit default pattern, that returns the original expression's value.
        addMatchExprDefaultCase(bLangMatchExpression);

        // Create a temp local var to hold the temp result of the match expression
        // eg: T a;
        String matchTempResultVarName = GEN_VAR_PREFIX.value + "temp_result";
        BLangSimpleVariable tempResultVar = ASTBuilderUtil.createVariable(bLangMatchExpression.pos,
                matchTempResultVarName, bLangMatchExpression.type, null,
                new BVarSymbol(0, names.fromString(matchTempResultVarName), this.env.scope.owner.pkgID,
                        bLangMatchExpression.type, this.env.scope.owner));

        BLangSimpleVariableDef tempResultVarDef =
                ASTBuilderUtil.createVariableDef(bLangMatchExpression.pos, tempResultVar);
        tempResultVarDef.desugared = true;

        BLangBlockStmt stmts = ASTBuilderUtil.createBlockStmt(bLangMatchExpression.pos, Lists.of(tempResultVarDef));
        List<BLangMatchTypedBindingPatternClause> patternClauses = new ArrayList<>();

        for (int i = 0; i < bLangMatchExpression.patternClauses.size(); i++) {
            BLangMatchExprPatternClause pattern = bLangMatchExpression.patternClauses.get(i);
            pattern.expr = rewriteExpr(pattern.expr);

            // Create var ref for the temp result variable
            // eg: var ref for 'a'
            BLangVariableReference tempResultVarRef =
                    ASTBuilderUtil.createVariableRef(bLangMatchExpression.pos, tempResultVar.symbol);

            // Create an assignment node. Add a conversion from rhs to lhs of the pattern, if required.
            pattern.expr = addConversionExprIfRequired(pattern.expr, tempResultVarRef.type);
            BLangAssignment assignmentStmt =
                    ASTBuilderUtil.createAssignmentStmt(pattern.pos, tempResultVarRef, pattern.expr);
            BLangBlockStmt patternBody = ASTBuilderUtil.createBlockStmt(pattern.pos, Lists.of(assignmentStmt));

            // Create the pattern
            // R b => a = b;
            patternClauses.add(ASTBuilderUtil.createMatchStatementPattern(pattern.pos, pattern.variable, patternBody));
        }

        stmts.addStatement(ASTBuilderUtil.createMatchStatement(bLangMatchExpression.pos, bLangMatchExpression.expr,
                patternClauses));
        BLangVariableReference tempResultVarRef =
                ASTBuilderUtil.createVariableRef(bLangMatchExpression.pos, tempResultVar.symbol);
        BLangStatementExpression statementExpr = createStatementExpression(stmts, tempResultVarRef);
        statementExpr.type = bLangMatchExpression.type;
        result = rewriteExpr(statementExpr);
    }

    @Override
    public void visit(BLangCheckedExpr checkedExpr) {
        visitCheckAndCheckPanicExpr(checkedExpr, false);
    }

    @Override
    public void visit(BLangCheckPanickedExpr checkedExpr) {
        visitCheckAndCheckPanicExpr(checkedExpr, true);
    }

    private void visitCheckAndCheckPanicExpr(BLangCheckedExpr checkedExpr, boolean isCheckPanic) {
        //
        //  person p = bar(check foo()); // foo(): person | error
        //
        //    ==>
        //
        //  person _$$_;
        //  switch foo() {
        //      person p1 => _$$_ = p1;
        //      error e1 => return e1 or throw e1
        //  }
        //  person p = bar(_$$_);

        // Create a temporary variable to hold the checked expression result value e.g. _$$_
        String checkedExprVarName = GEN_VAR_PREFIX.value;
        BLangSimpleVariable checkedExprVar = ASTBuilderUtil.createVariable(checkedExpr.pos,
                checkedExprVarName, checkedExpr.type, null, new BVarSymbol(0,
                        names.fromString(checkedExprVarName),
                        this.env.scope.owner.pkgID, checkedExpr.type, this.env.scope.owner));
        BLangSimpleVariableDef checkedExprVarDef = ASTBuilderUtil.createVariableDef(checkedExpr.pos, checkedExprVar);
        checkedExprVarDef.desugared = true;

        // Create the pattern to match the success case
        BLangMatchTypedBindingPatternClause patternSuccessCase =
                getSafeAssignSuccessPattern(checkedExprVar.pos, checkedExprVar.symbol.type, true,
                        checkedExprVar.symbol, null);
        BLangMatchTypedBindingPatternClause patternErrorCase = getSafeAssignErrorPattern(checkedExpr.pos,
                this.env.scope.owner, checkedExpr.equivalentErrorTypeList, isCheckPanic);

        // Create the match statement
        BLangMatch matchStmt = ASTBuilderUtil.createMatchStatement(checkedExpr.pos, checkedExpr.expr,
                new ArrayList<BLangMatchTypedBindingPatternClause>() {{
                    add(patternSuccessCase);
                    add(patternErrorCase);
                }});

        // Create the block statement
        BLangBlockStmt generatedStmtBlock = ASTBuilderUtil.createBlockStmt(checkedExpr.pos,
                new ArrayList<BLangStatement>() {{
                    add(checkedExprVarDef);
                    add(matchStmt);
                }});

        // Create the variable ref expression for the checkedExprVar
        BLangSimpleVarRef tempCheckedExprVarRef = ASTBuilderUtil.createVariableRef(
                checkedExpr.pos, checkedExprVar.symbol);

        BLangStatementExpression statementExpr = createStatementExpression(
                generatedStmtBlock, tempCheckedExprVarRef);
        statementExpr.type = checkedExpr.type;
        result = rewriteExpr(statementExpr);
    }

    @Override
    public void visit(BLangServiceConstructorExpr serviceConstructorExpr) {
        final BLangTypeInit typeInit = ASTBuilderUtil.createEmptyTypeInit(serviceConstructorExpr.pos,
                serviceConstructorExpr.serviceNode.serviceTypeDefinition.symbol.type);
        serviceConstructorExpr.serviceNode.annAttachments.forEach(attachment ->  rewrite(attachment, env));
        result = rewriteExpr(typeInit);
    }

    @Override
    public void visit(BLangTypeTestExpr typeTestExpr) {
        BLangExpression expr = typeTestExpr.expr;
        if (types.isValueType(expr.type)) {
            addConversionExprIfRequired(expr, symTable.anyType);
        }
        typeTestExpr.expr = rewriteExpr(expr);
        typeTestExpr.typeNode = rewrite(typeTestExpr.typeNode, env);
        result = typeTestExpr;
    }

    @Override
    public void visit(BLangAnnotAccessExpr annotAccessExpr) {
        BLangBinaryExpr binaryExpr = (BLangBinaryExpr) TreeBuilder.createBinaryExpressionNode();
        binaryExpr.pos = annotAccessExpr.pos;
        binaryExpr.opKind = OperatorKind.ANNOT_ACCESS;
        binaryExpr.lhsExpr = annotAccessExpr.expr;
        binaryExpr.rhsExpr = ASTBuilderUtil.createLiteral(annotAccessExpr.pkgAlias.pos, symTable.stringType,
                                                          annotAccessExpr.annotationSymbol.bvmAlias());
        binaryExpr.type = annotAccessExpr.type;
        binaryExpr.opSymbol = new BOperatorSymbol(names.fromString(OperatorKind.ANNOT_ACCESS.value()), null,
                                                  new BInvokableType(Lists.of(binaryExpr.lhsExpr.type,
                                                                              binaryExpr.rhsExpr.type),
                                                          annotAccessExpr.type, null), null);
        result = rewriteExpr(binaryExpr);
    }

    @Override
    public void visit(BLangIsLikeExpr isLikeExpr) {
        isLikeExpr.expr = rewriteExpr(isLikeExpr.expr);
        result = isLikeExpr;
    }

    @Override
    public void visit(BLangStatementExpression bLangStatementExpression) {
        bLangStatementExpression.expr = rewriteExpr(bLangStatementExpression.expr);
        bLangStatementExpression.stmt = rewrite(bLangStatementExpression.stmt, env);
        result = bLangStatementExpression;
    }

    @Override
    public void visit(BLangQueryExpr queryExpr) {
        BLangStatementExpression stmtExpr = queryDesugar.desugar(queryExpr, env);
        result = rewrite(stmtExpr, env);
    }

    @Override
    public void visit(BLangQueryAction queryAction) {
        BLangStatementExpression stmtExpr = queryDesugar.desugar(queryAction, env);
        result = rewrite(stmtExpr, env);
    }

    @Override
    public void visit(BLangJSONArrayLiteral jsonArrayLiteral) {
        jsonArrayLiteral.exprs = rewriteExprs(jsonArrayLiteral.exprs);
        result = jsonArrayLiteral;
    }

    @Override
    public void visit(BLangConstant constant) {

        BConstantSymbol constSymbol = constant.symbol;
        if (constSymbol.literalType.tag <= TypeTags.BOOLEAN || constSymbol.literalType.tag == TypeTags.NIL) {
            if (constSymbol.literalType.tag != TypeTags.NIL && constSymbol.value.value == null) {
                throw new IllegalStateException();
            }
            BLangLiteral literal = ASTBuilderUtil.createLiteral(constant.expr.pos, constSymbol.literalType,
                    constSymbol.value.value);
            constant.expr = rewriteExpr(literal);
        } else {
            constant.expr = rewriteExpr(constant.expr);
        }
        constant.annAttachments.forEach(attachment ->  rewrite(attachment, env));
        result = constant;
    }

    @Override
    public void visit(BLangIgnoreExpr ignoreExpr) {
        result = ignoreExpr;
    }

    @Override
    public void visit(BLangConstRef constantRef) {
        result = ASTBuilderUtil.createLiteral(constantRef.pos, constantRef.type, constantRef.value);
    }

    // private functions

    // Foreach desugar helper method.
    BLangSimpleVariableDef getIteratorVariableDefinition(DiagnosticPos pos, BVarSymbol collectionSymbol,
                                                                 BInvokableSymbol iteratorInvokableSymbol,
                                                                 boolean isIteratorFuncFromLangLib) {


        BLangSimpleVarRef dataReference = ASTBuilderUtil.createVariableRef(pos, collectionSymbol);
        BLangInvocation iteratorInvocation = (BLangInvocation) TreeBuilder.createInvocationNode();
        iteratorInvocation.pos = pos;
        iteratorInvocation.expr = dataReference;
        iteratorInvocation.symbol = iteratorInvokableSymbol;
        iteratorInvocation.type = iteratorInvokableSymbol.retType;
        iteratorInvocation.argExprs = Lists.of(dataReference);
        iteratorInvocation.requiredArgs = iteratorInvocation.argExprs;
        iteratorInvocation.langLibInvocation = isIteratorFuncFromLangLib;
        BVarSymbol iteratorSymbol = new BVarSymbol(0, names.fromString("$iterator$"), this.env.scope.owner.pkgID,
                iteratorInvokableSymbol.retType, this.env.scope.owner);

        // Note - any $iterator$ = $data$.iterator();
        BLangSimpleVariable iteratorVariable = ASTBuilderUtil.createVariable(pos, "$iterator$",
                iteratorInvokableSymbol.retType, iteratorInvocation, iteratorSymbol);
        return ASTBuilderUtil.createVariableDef(pos, iteratorVariable);
    }

    // Foreach desugar helper method.
    BLangSimpleVariableDef getIteratorNextVariableDefinition(DiagnosticPos pos, BType nillableResultType,
                                                                     BVarSymbol iteratorSymbol,
                                                                     BVarSymbol resultSymbol) {
        BLangInvocation nextInvocation = createIteratorNextInvocation(pos, iteratorSymbol);
        BLangSimpleVariable resultVariable = ASTBuilderUtil.createVariable(pos, "$result$",
                nillableResultType, nextInvocation, resultSymbol);
        return ASTBuilderUtil.createVariableDef(pos, resultVariable);
    }

    // Foreach desugar helper method.
    BLangAssignment getIteratorNextAssignment(DiagnosticPos pos,
                                                      BVarSymbol iteratorSymbol, BVarSymbol resultSymbol) {
        BLangSimpleVarRef resultReferenceInAssignment = ASTBuilderUtil.createVariableRef(pos, resultSymbol);

        // Note - $iterator$.next();
        BLangInvocation nextInvocation = createIteratorNextInvocation(pos, iteratorSymbol);

        // we are inside the while loop. hence the iterator cannot be nil. hence remove nil from iterator's type
        nextInvocation.expr.type = types.getSafeType(nextInvocation.expr.type, true, false);

        return ASTBuilderUtil.createAssignmentStmt(pos, resultReferenceInAssignment, nextInvocation, false);
    }

    BLangInvocation createIteratorNextInvocation(DiagnosticPos pos, BVarSymbol iteratorSymbol) {
        BLangIdentifier nextIdentifier = ASTBuilderUtil.createIdentifier(pos, "next");
        BLangSimpleVarRef iteratorReferenceInNext = ASTBuilderUtil.createVariableRef(pos, iteratorSymbol);
        BInvokableSymbol nextFuncSymbol = getNextFunc((BObjectType) iteratorSymbol.type).symbol;
        BLangInvocation nextInvocation = (BLangInvocation) TreeBuilder.createInvocationNode();
        nextInvocation.pos = pos;
        nextInvocation.name = nextIdentifier;
        nextInvocation.expr = iteratorReferenceInNext;
        nextInvocation.requiredArgs = Lists.of(ASTBuilderUtil.createVariableRef(pos, iteratorSymbol));
        nextInvocation.argExprs = nextInvocation.requiredArgs;
        nextInvocation.symbol = nextFuncSymbol;
        nextInvocation.type = nextFuncSymbol.retType;
        return nextInvocation;
    }

    private BAttachedFunction getNextFunc(BObjectType iteratorType) {
        BObjectTypeSymbol iteratorSymbol = (BObjectTypeSymbol) iteratorType.tsymbol;
        for (BAttachedFunction bAttachedFunction : iteratorSymbol.attachedFuncs) {
            if (bAttachedFunction.funcName.value.equals("next")) {
                return bAttachedFunction;
            }
        }
        return null;
    }

    // Foreach desugar helper method.
    BLangFieldBasedAccess getValueAccessExpression(DiagnosticPos pos, BType varType, BVarSymbol resultSymbol) {
        return getFieldAccessExpression(pos, "value", varType, resultSymbol);
    }

    BLangFieldBasedAccess getFieldAccessExpression(DiagnosticPos pos, String fieldName, BType varType,
                                                   BVarSymbol resultSymbol) {
        BLangSimpleVarRef resultReferenceInVariableDef = ASTBuilderUtil.createVariableRef(pos, resultSymbol);
        BLangIdentifier valueIdentifier = ASTBuilderUtil.createIdentifier(pos, fieldName);

        BLangFieldBasedAccess fieldBasedAccessExpression =
                ASTBuilderUtil.createFieldAccessExpr(resultReferenceInVariableDef, valueIdentifier);
        fieldBasedAccessExpression.pos = pos;
        fieldBasedAccessExpression.type = varType;
        fieldBasedAccessExpression.originalType = fieldBasedAccessExpression.type;
        return fieldBasedAccessExpression;
    }

    private BlockFunctionBodyNode populateArrowExprBodyBlock(BLangArrowFunction bLangArrowFunction) {
        BlockFunctionBodyNode blockNode = TreeBuilder.createBlockFunctionBodyNode();
        BLangReturn returnNode = (BLangReturn) TreeBuilder.createReturnNode();
        returnNode.pos = bLangArrowFunction.body.expr.pos;
        returnNode.setExpression(bLangArrowFunction.body.expr);
        blockNode.addStatement(returnNode);
        return blockNode;
    }

    private BLangInvocation createInvocationNode(String functionName, List<BLangExpression> args, BType retType) {
        BLangInvocation invocationNode = (BLangInvocation) TreeBuilder.createInvocationNode();
        BLangIdentifier name = (BLangIdentifier) TreeBuilder.createIdentifierNode();
        name.setLiteral(false);
        name.setValue(functionName);
        invocationNode.name = name;
        invocationNode.pkgAlias = (BLangIdentifier) TreeBuilder.createIdentifierNode();

        // TODO: 2/28/18 need to find a good way to refer to symbols
        invocationNode.symbol = symTable.rootScope.lookup(new Name(functionName)).symbol;
        invocationNode.type = retType;
        invocationNode.requiredArgs = args;
        return invocationNode;
    }

    private BLangInvocation createLangLibInvocationNode(String functionName,
                                                        BLangExpression onExpr,
                                                        List<BLangExpression> args,
                                                        BType retType,
                                                        DiagnosticPos pos) {
        BLangInvocation invocationNode = (BLangInvocation) TreeBuilder.createInvocationNode();
        invocationNode.pos = pos;
        BLangIdentifier name = (BLangIdentifier) TreeBuilder.createIdentifierNode();
        name.setLiteral(false);
        name.setValue(functionName);
        name.pos = pos;
        invocationNode.name = name;
        invocationNode.pkgAlias = (BLangIdentifier) TreeBuilder.createIdentifierNode();

        invocationNode.expr = onExpr;



        invocationNode.symbol = symResolver.lookupLangLibMethod(onExpr.type, names.fromString(functionName));

        ArrayList<BLangExpression> requiredArgs = new ArrayList<>();
        requiredArgs.add(onExpr);
        requiredArgs.addAll(args);
        invocationNode.requiredArgs = requiredArgs;

        invocationNode.type = retType != null ? retType : ((BInvokableSymbol) invocationNode.symbol).retType;
        invocationNode.langLibInvocation = true;
        return invocationNode;
    }

    private BLangArrayLiteral createArrayLiteralExprNode() {
        BLangArrayLiteral expr = (BLangArrayLiteral) TreeBuilder.createArrayLiteralExpressionNode();
        expr.exprs = new ArrayList<>();
        expr.type = new BArrayType(symTable.anyType);
        return expr;
    }

    private void visitFunctionPointerInvocation(BLangInvocation iExpr) {
        BLangVariableReference expr;
        if (iExpr.expr == null) {
            expr = new BLangSimpleVarRef();
        } else {
            BLangFieldBasedAccess fieldBasedAccess = new BLangFieldBasedAccess();
            fieldBasedAccess.expr = iExpr.expr;
            fieldBasedAccess.field = iExpr.name;
            expr = fieldBasedAccess;
        }
        expr.symbol = iExpr.symbol;
        expr.type = iExpr.symbol.type;

        BLangExpression rewritten = rewriteExpr(expr);
        result = new BFunctionPointerInvocation(iExpr, rewritten);
    }

    private BLangExpression visitCloneInvocation(BLangExpression expr, BType lhsType) {
        if (types.isValueType(expr.type)) {
            return expr;
        }
        if (expr.type.tag == TypeTags.ERROR) {
            return expr;
        }
        BLangInvocation cloneInvok = createLangLibInvocationNode("clone", expr, new ArrayList<>(), expr.type, expr.pos);
        return addConversionExprIfRequired(cloneInvok, lhsType);
    }

    private BLangExpression visitCloneReadonly(BLangExpression expr, BType lhsType) {
        if (types.isValueType(expr.type)) {
            return expr;
        }
        if (expr.type.tag == TypeTags.ERROR) {
            return expr;
        }
        BLangInvocation cloneInvok = createLangLibInvocationNode("cloneReadOnly", expr, new ArrayList<>(), expr.type,
                expr.pos);
        return addConversionExprIfRequired(cloneInvok, lhsType);
    }

    @SuppressWarnings("unchecked")
    <E extends BLangNode> E rewrite(E node, SymbolEnv env) {
        if (node == null) {
            return null;
        }

        if (node.desugared) {
            return node;
        }

        SymbolEnv previousEnv = this.env;
        this.env = env;

        node.accept(this);
        BLangNode resultNode = this.result;
        this.result = null;
        resultNode.desugared = true;

        this.env = previousEnv;
        return (E) resultNode;
    }

    @SuppressWarnings("unchecked")
    <E extends BLangExpression> E rewriteExpr(E node) {
        if (node == null) {
            return null;
        }

        if (node.desugared) {
            return node;
        }

        BLangExpression expr = node;
        if (node.impConversionExpr != null) {
            expr = node.impConversionExpr;
            node.impConversionExpr = null;
        }

        expr.accept(this);
        BLangNode resultNode = this.result;
        this.result = null;
        resultNode.desugared = true;

        return (E) resultNode;
    }

    @SuppressWarnings("unchecked")
    <E extends BLangStatement> E rewrite(E statement, SymbolEnv env) {
        if (statement == null) {
            return null;
        }
        BLangStatementLink link = new BLangStatementLink();
        link.parent = currentLink;
        currentLink = link;
        BLangStatement stmt = (BLangStatement) rewrite((BLangNode) statement, env);
        // Link Statements.
        link.statement = stmt;
        stmt.statementLink = link;
        currentLink = link.parent;
        return (E) stmt;
    }

    private <E extends BLangStatement> List<E> rewriteStmt(List<E> nodeList, SymbolEnv env) {
        for (int i = 0; i < nodeList.size(); i++) {
            nodeList.set(i, rewrite(nodeList.get(i), env));
        }
        return nodeList;
    }

    private <E extends BLangNode> List<E> rewrite(List<E> nodeList, SymbolEnv env) {
        for (int i = 0; i < nodeList.size(); i++) {
            nodeList.set(i, rewrite(nodeList.get(i), env));
        }
        return nodeList;
    }

    private <E extends BLangExpression> List<E> rewriteExprs(List<E> nodeList) {
        for (int i = 0; i < nodeList.size(); i++) {
            nodeList.set(i, rewriteExpr(nodeList.get(i)));
        }
        return nodeList;
    }

    private BLangLiteral createStringLiteral(DiagnosticPos pos, String value) {
        BLangLiteral stringLit = new BLangLiteral(value, symTable.stringType);
        stringLit.pos = pos;
        return stringLit;
    }

    private BLangLiteral createIntLiteral(long value) {
        BLangLiteral literal = (BLangLiteral) TreeBuilder.createLiteralExpression();
        literal.value = value;
        literal.type = symTable.intType;
        return literal;
    }

    private BLangLiteral createByteLiteral(DiagnosticPos pos, Byte value) {
        BLangLiteral byteLiteral = new BLangLiteral(Byte.toUnsignedInt(value), symTable.byteType);
        byteLiteral.pos = pos;
        return byteLiteral;
    }

    private BLangExpression createTypeCastExpr(BLangExpression expr, BType targetType) {
        BLangTypeConversionExpr conversionExpr = (BLangTypeConversionExpr) TreeBuilder.createTypeConversionNode();
        conversionExpr.pos = expr.pos;
        conversionExpr.expr = expr;
        conversionExpr.type = targetType;
        conversionExpr.targetType = targetType;
        return conversionExpr;
    }

    private BType getElementType(BType type) {
        if (type.tag != TypeTags.ARRAY) {
            return type;
        }

        return getElementType(((BArrayType) type).getElementType());
    }

    // TODO: See if this is needed at all. Can't this be done when rewriting the function body?
    private void addReturnIfNotPresent(BLangInvokableNode invokableNode) {
        if (Symbols.isNative(invokableNode.symbol) ||
                (invokableNode.hasBody() && invokableNode.body.getKind() != NodeKind.BLOCK_FUNCTION_BODY)) {
            return;
        }
        //This will only check whether last statement is a return and just add a return statement.
        //This won't analyse if else blocks etc to see whether return statements are present
        BLangBlockFunctionBody funcBody = (BLangBlockFunctionBody) invokableNode.body;
        boolean isNeverOrNilableReturn = invokableNode.symbol.type.getReturnType().tag == TypeTags.NEVER ||
                invokableNode.symbol.type.getReturnType().isNullable();
        if (invokableNode.workers.size() == 0 && isNeverOrNilableReturn && (funcBody.stmts.size() < 1 ||
                funcBody.stmts.get(funcBody.stmts.size() - 1).getKind() != NodeKind.RETURN)) {
            DiagnosticPos invPos = invokableNode.pos;
            DiagnosticPos returnStmtPos = new DiagnosticPos(invPos.src, invPos.eLine, invPos.eLine, invPos.sCol,
                                                            invPos.sCol);
            BLangReturn returnStmt = ASTBuilderUtil.createNilReturnStmt(returnStmtPos, symTable.nilType);
            funcBody.addStatement(returnStmt);
        }
    }

    /**
     * Reorder the invocation arguments to match the original function signature.
     *
     * @param iExpr Function invocation expressions to reorder the arguments
     */
    private void reorderArguments(BLangInvocation iExpr) {
        BSymbol symbol = iExpr.symbol;

        if (symbol == null || symbol.type.tag != TypeTags.INVOKABLE) {
            return;
        }

        BInvokableSymbol invokableSymbol = (BInvokableSymbol) symbol;

        List<BLangExpression> restArgs = iExpr.restArgs;
        int originalRequiredArgCount = iExpr.requiredArgs.size();

        // Constructs used when the vararg provides args for required/defaultable params.
        BLangSimpleVarRef varargRef = null;
        BLangBlockStmt blockStmt = null;
        BType varargVarType = null;

        int restArgCount = restArgs.size();

        if (restArgCount > 0 &&
                restArgs.get(restArgCount - 1).getKind() == NodeKind.REST_ARGS_EXPR &&
                originalRequiredArgCount < invokableSymbol.params.size()) {
            // All or part of the args for the required and defaultable parameters are provided via the vararg.
            // We have to first evaluate the vararg's expression, define a variable, and pass a reference to it
            // to use for member access when adding such required arguments from the vararg.
            BLangExpression expr = ((BLangRestArgsExpression) restArgs.get(restArgCount - 1)).expr;
            DiagnosticPos varargExpPos = expr.pos;
            varargVarType = expr.type;
            String varargVarName = DESUGARED_VARARG_KEY + this.varargCount++;

            BVarSymbol varargVarSymbol = new BVarSymbol(0, names.fromString(varargVarName), this.env.scope.owner.pkgID,
                                                        varargVarType, this.env.scope.owner);
            varargRef = ASTBuilderUtil.createVariableRef(varargExpPos, varargVarSymbol);

            BLangSimpleVariable var = createVariable(varargExpPos, varargVarName, varargVarType, expr, varargVarSymbol);

            BLangSimpleVariableDef varDef = ASTBuilderUtil.createVariableDef(varargExpPos);
            varDef.var = var;
            varDef.type = varargVarType;

            blockStmt = createBlockStmt(varargExpPos);
            blockStmt.stmts.add(varDef);
        }

        if (!invokableSymbol.params.isEmpty()) {
            // Re-order the arguments
            reorderNamedArgs(iExpr, invokableSymbol, varargRef);
        }

        // There are no rest args at all or args for the rest param are only given as individual args (i.e., no vararg).
        if (restArgCount == 0 || restArgs.get(restArgCount - 1).getKind() != NodeKind.REST_ARGS_EXPR) {
            if (invokableSymbol.restParam == null) {
                return;
            }

            BLangArrayLiteral arrayLiteral = (BLangArrayLiteral) TreeBuilder.createArrayLiteralExpressionNode();
            List<BLangExpression> exprs = new ArrayList<>();

            BArrayType arrayType = (BArrayType) invokableSymbol.restParam.type;
            BType elemType = arrayType.eType;

            for (BLangExpression restArg : restArgs) {
                exprs.add(addConversionExprIfRequired(restArg, elemType));
            }

            arrayLiteral.exprs = exprs;
            arrayLiteral.type = arrayType;

            if (restArgCount != 0) {
                iExpr.restArgs = new ArrayList<>();
            }

            iExpr.restArgs.add(arrayLiteral);
            return;
        }

        // There are no individual rest args, but there is a single vararg.
        if (restArgCount == 1 && restArgs.get(0).getKind() == NodeKind.REST_ARGS_EXPR) {

            // If the number of expressions in `iExpr.requiredArgs` hasn't changed, the vararg only contained
            // arguments for the rest parameter.
            if (iExpr.requiredArgs.size() == originalRequiredArgCount) {
                return;
            }

            // Args for some or all of the required/defaultable parameters have been provided via the vararg.
            // Remove the first required arg and add a statement expression instead.
            // The removed first arg is set as the expression and the vararg expression definition is set as
            // statement(s).
            BLangExpression firstNonRestArg = iExpr.requiredArgs.remove(0);
            BLangStatementExpression stmtExpression = createStatementExpression(blockStmt, firstNonRestArg);
            stmtExpression.type = firstNonRestArg.type;
            iExpr.requiredArgs.add(0, stmtExpression);

            // If there's no rest param, the vararg only provided for required/defaultable params.
            if (invokableSymbol.restParam == null) {
                restArgs.remove(0);
                return;
            }

            // If there is a rest param, the vararg could provide for the rest param too.
            // Create a new array with just the members of the original vararg specified for the rest param.
            // All the values in the original list passed as a vararg, that were not passed for a
            // required/defaultable parameter are added to the new array.
            BLangRestArgsExpression restArgsExpression = (BLangRestArgsExpression) restArgs.remove(0);
            BArrayType restParamType = (BArrayType) invokableSymbol.restParam.type;
            DiagnosticPos pos = restArgsExpression.pos;

            BLangArrayLiteral newArrayLiteral = createArrayLiteralExprNode();
            newArrayLiteral.type = restParamType;

            String name = DESUGARED_VARARG_KEY + this.varargCount++;
            BVarSymbol varSymbol = new BVarSymbol(0, names.fromString(name), this.env.scope.owner.pkgID,
                                                  restParamType, this.env.scope.owner);
            BLangSimpleVarRef arrayVarRef = ASTBuilderUtil.createVariableRef(pos, varSymbol);

            BLangSimpleVariable var = createVariable(pos, name, restParamType, newArrayLiteral, varSymbol);
            BLangSimpleVariableDef varDef = ASTBuilderUtil.createVariableDef(pos);
            varDef.var = var;
            varDef.type = restParamType;

            BLangLiteral startIndex = createIntLiteral(invokableSymbol.params.size() - originalRequiredArgCount);
            BLangInvocation lengthInvocation = createLengthInvocation(pos, varargRef);
            BLangInvocation intRangeInvocation = replaceWithIntRange(pos, startIndex,
                                                                     getModifiedIntRangeEndExpr(lengthInvocation));

            BLangForeach foreach = (BLangForeach) TreeBuilder.createForeachNode();
            foreach.pos = pos;
            foreach.collection = intRangeInvocation;
            types.setForeachTypedBindingPatternType(foreach);

            final BLangSimpleVariable foreachVariable = ASTBuilderUtil.createVariable(pos, "$foreach$i",
                                                                                      foreach.varType);
            foreachVariable.symbol = new BVarSymbol(0, names.fromIdNode(foreachVariable.name),
                                                    this.env.scope.owner.pkgID, foreachVariable.type,
                                                    this.env.scope.owner);
            BLangSimpleVarRef foreachVarRef = ASTBuilderUtil.createVariableRef(pos, foreachVariable.symbol);
            foreach.variableDefinitionNode = ASTBuilderUtil.createVariableDef(pos, foreachVariable);
            foreach.isDeclaredWithVar = true;
            BLangBlockStmt foreachBody = ASTBuilderUtil.createBlockStmt(pos);

            BLangIndexBasedAccess valueExpr = ASTBuilderUtil.createIndexAccessExpr(varargRef, foreachVarRef);
            valueExpr.type = varargVarType.tag == TypeTags.ARRAY ? ((BArrayType) varargVarType).eType :
                    symTable.anyType; // Use any for tuple since it's a ref array.

            BLangExpression pushExpr = addConversionExprIfRequired(valueExpr, restParamType.eType);
            BLangExpressionStmt expressionStmt = createExpressionStmt(pos, foreachBody);
            BLangInvocation pushInvocation = createLangLibInvocationNode(PUSH_LANGLIB_METHOD, arrayVarRef,
                                                                         new ArrayList<BLangExpression>() {{
                                                                             add(pushExpr);
                                                                         }}, restParamType, pos);
            pushInvocation.restArgs.add(pushInvocation.requiredArgs.remove(1));
            expressionStmt.expr = pushInvocation;
            foreach.body = foreachBody;
            BLangBlockStmt newArrayBlockStmt = createBlockStmt(pos);
            newArrayBlockStmt.addStatement(varDef);
            newArrayBlockStmt.addStatement(foreach);

            BLangStatementExpression newArrayStmtExpression = createStatementExpression(newArrayBlockStmt, arrayVarRef);
            newArrayStmtExpression.type = restParamType;

            restArgs.add(addConversionExprIfRequired(newArrayStmtExpression, restParamType));
            return;
        }

        // Now the `restArgs` list has both individual rest args and a vararg, all for the rest param.
        // We create a new array with the individual rest args and push the list passed as the vararg to it.
        BArrayType restParamType = (BArrayType) invokableSymbol.restParam.type;

        BLangArrayLiteral arrayLiteral = (BLangArrayLiteral) TreeBuilder.createArrayLiteralExpressionNode();
        arrayLiteral.type = restParamType;

        BType elemType = restParamType.eType;
        DiagnosticPos pos = restArgs.get(0).pos;

        List<BLangExpression> exprs = new ArrayList<>();

        for (int i = 0; i < restArgCount - 1; i++) {
            exprs.add(addConversionExprIfRequired(restArgs.get(i), elemType));
        }
        arrayLiteral.exprs = exprs;

        BLangRestArgsExpression pushRestArgsExpr = (BLangRestArgsExpression) TreeBuilder.createVarArgsNode();
        pushRestArgsExpr.pos = pos;
        pushRestArgsExpr.expr = restArgs.remove(restArgCount - 1);

        String name = DESUGARED_VARARG_KEY + this.varargCount++;
        BVarSymbol varSymbol = new BVarSymbol(0, names.fromString(name), this.env.scope.owner.pkgID, restParamType,
                                              this.env.scope.owner);
        BLangSimpleVarRef arrayVarRef = ASTBuilderUtil.createVariableRef(pos, varSymbol);

        BLangSimpleVariable var = createVariable(pos, name, restParamType, arrayLiteral, varSymbol);
        BLangSimpleVariableDef varDef = ASTBuilderUtil.createVariableDef(pos);
        varDef.var = var;
        varDef.type = restParamType;

        BLangBlockStmt pushBlockStmt = createBlockStmt(pos);
        pushBlockStmt.stmts.add(varDef);

        BLangExpressionStmt expressionStmt = createExpressionStmt(pos, pushBlockStmt);
        BLangInvocation pushInvocation = createLangLibInvocationNode(PUSH_LANGLIB_METHOD, arrayVarRef,
                                                                     new ArrayList<BLangExpression>() {{
                                                                         add(pushRestArgsExpr);
                                                                     }}, restParamType, pos);
        pushInvocation.restArgs.add(pushInvocation.requiredArgs.remove(1));
        expressionStmt.expr = pushInvocation;

        BLangStatementExpression stmtExpression = createStatementExpression(pushBlockStmt, arrayVarRef);
        stmtExpression.type = restParamType;

        iExpr.restArgs = new ArrayList<BLangExpression>(1) {{ add(stmtExpression); }};
    }

    private void reorderNamedArgs(BLangInvocation iExpr, BInvokableSymbol invokableSymbol, BLangExpression varargRef) {
        List<BLangExpression> args = new ArrayList<>();
        Map<String, BLangExpression> namedArgs = new HashMap<>();
        iExpr.requiredArgs.stream()
                .filter(expr -> expr.getKind() == NodeKind.NAMED_ARGS_EXPR)
                .forEach(expr -> namedArgs.put(((NamedArgNode) expr).getName().value, expr));

        List<BVarSymbol> params = invokableSymbol.params;

        int varargIndex = 0;

        BType varargType = null;
        boolean tupleTypedVararg = false;

        if (varargRef != null) {
            varargType = varargRef.type;
            tupleTypedVararg = varargType.tag == TypeTags.TUPLE;
        }

        // Iterate over the required args.
        for (int i = 0; i < params.size(); i++) {
            BVarSymbol param = params.get(i);
            if (iExpr.requiredArgs.size() > i && iExpr.requiredArgs.get(i).getKind() != NodeKind.NAMED_ARGS_EXPR) {
                // If a positional arg is given in the same position, it will be used.
                args.add(iExpr.requiredArgs.get(i));
            } else if (namedArgs.containsKey(param.name.value)) {
                // Else check if named arg is given.
                args.add(namedArgs.get(param.name.value));
            } else if (varargRef == null) {
                // Else create a dummy expression with an ignore flag.
                BLangExpression expr = new BLangIgnoreExpr();
                expr.type = param.type;
                args.add(expr);
            } else {
                // If a vararg is provided, no parameter defaults are added and no named args are specified.
                // Thus, any missing args should come from the vararg.
                BLangIndexBasedAccess memberAccessExpr =
                        (BLangIndexBasedAccess) TreeBuilder.createIndexBasedAccessNode();
                memberAccessExpr.pos = varargRef.pos;
                memberAccessExpr.expr = varargRef;
                memberAccessExpr.indexExpr = rewriteExpr(createIntLiteral(varargIndex));
                memberAccessExpr.type = tupleTypedVararg ? ((BTupleType) varargType).tupleTypes.get(varargIndex) :
                        ((BArrayType) varargType).eType;
                varargIndex++;
                args.add(addConversionExprIfRequired(memberAccessExpr, param.type));
            }
        }
        iExpr.requiredArgs = args;
    }

    private BLangMatchTypedBindingPatternClause getSafeAssignErrorPattern(
            DiagnosticPos pos, BSymbol invokableSymbol, List<BType> equivalentErrorTypes, boolean isCheckPanicExpr) {
        // From here onwards we assume that this function has only one return type
        // Owner of the variable symbol must be an invokable symbol
        BType enclosingFuncReturnType = ((BInvokableType) invokableSymbol.type).retType;
        Set<BType> returnTypeSet = enclosingFuncReturnType.tag == TypeTags.UNION ?
                ((BUnionType) enclosingFuncReturnType).getMemberTypes() :
                new LinkedHashSet<BType>() {{
                    add(enclosingFuncReturnType);
                }};

        // For each error type, there has to be at least one equivalent return type in the enclosing function
        boolean returnOnError = equivalentErrorTypes.stream()
                .allMatch(errorType -> returnTypeSet.stream()
                        .anyMatch(retType -> types.isAssignable(errorType, retType)));

        // Create the pattern to match the error type
        //      1) Create the pattern variable
        String patternFailureCaseVarName = GEN_VAR_PREFIX.value + "t_failure";
        BLangSimpleVariable patternFailureCaseVar = ASTBuilderUtil.createVariable(pos,
                patternFailureCaseVarName, symTable.errorType, null, new BVarSymbol(0,
                        names.fromString(patternFailureCaseVarName),
                        this.env.scope.owner.pkgID, symTable.errorType, this.env.scope.owner));

        //      2) Create the pattern block
        BLangVariableReference patternFailureCaseVarRef = ASTBuilderUtil.createVariableRef(pos,
                patternFailureCaseVar.symbol);

        BLangBlockStmt patternBlockFailureCase = (BLangBlockStmt) TreeBuilder.createBlockNode();
        patternBlockFailureCase.pos = pos;
        if (!isCheckPanicExpr && returnOnError) {
            if (onFailFuncBlock == null) {
                //return e;
                BLangReturn returnStmt = (BLangReturn) TreeBuilder.createReturnNode();
                returnStmt.pos = pos;
                returnStmt.expr = patternFailureCaseVarRef;
                patternBlockFailureCase.stmts.add(returnStmt);
            } else {
                BLangFail failExpressionNode = (BLangFail) TreeBuilder.createFailNode();
                BLangStatementExpression expression = ASTBuilderUtil.createStatementExpression(onFailFuncBlock,
                        ASTBuilderUtil.createLiteral(pos, symTable.nilType, Names.NIL_VALUE));
                BLangExpressionStmt exprStmt = (BLangExpressionStmt) TreeBuilder.createExpressionStatementNode();
                exprStmt.expr = expression;
                exprStmt.pos = pos;
                failExpressionNode.exprStmt = exprStmt;
                patternBlockFailureCase.stmts.add(failExpressionNode);
            }
        } else {
            // throw e
            BLangPanic panicNode = (BLangPanic) TreeBuilder.createPanicNode();
            panicNode.pos = pos;
            panicNode.expr = patternFailureCaseVarRef;
            patternBlockFailureCase.stmts.add(panicNode);
        }

        return ASTBuilderUtil.createMatchStatementPattern(pos, patternFailureCaseVar, patternBlockFailureCase);
    }

    private BLangMatchTypedBindingPatternClause getSafeAssignSuccessPattern(DiagnosticPos pos, BType lhsType,
            boolean isVarDef, BVarSymbol varSymbol, BLangExpression lhsExpr) {
        //  File _$_f1 => f = _$_f1;
        // 1) Create the pattern variable
        String patternSuccessCaseVarName = GEN_VAR_PREFIX.value + "t_match";
        BLangSimpleVariable patternSuccessCaseVar = ASTBuilderUtil.createVariable(pos,
                patternSuccessCaseVarName, lhsType, null, new BVarSymbol(0,
                        names.fromString(patternSuccessCaseVarName),
                        this.env.scope.owner.pkgID, lhsType, this.env.scope.owner));

        //2) Create the pattern body
        BLangExpression varRefExpr;
        if (isVarDef) {
            varRefExpr = ASTBuilderUtil.createVariableRef(pos, varSymbol);
        } else {
            varRefExpr = lhsExpr;
        }

        BLangVariableReference patternSuccessCaseVarRef = ASTBuilderUtil.createVariableRef(pos,
                patternSuccessCaseVar.symbol);
        BLangAssignment assignmentStmtSuccessCase = ASTBuilderUtil.createAssignmentStmt(pos,
                varRefExpr, patternSuccessCaseVarRef, false);

        BLangBlockStmt patternBlockSuccessCase = ASTBuilderUtil.createBlockStmt(pos,
                new ArrayList<BLangStatement>() {{
                    add(assignmentStmtSuccessCase);
                }});
        return ASTBuilderUtil.createMatchStatementPattern(pos,
                patternSuccessCaseVar, patternBlockSuccessCase);
    }

    private BLangStatement generateIfElseStmt(BLangMatch matchStmt, BLangSimpleVariable matchExprVar) {
        List<BLangMatchBindingPatternClause> patterns = matchStmt.patternClauses;

        BLangIf parentIfNode = generateIfElseStmt(patterns.get(0), matchExprVar);
        BLangIf currentIfNode = parentIfNode;
        for (int i = 1; i < patterns.size(); i++) {
            BLangMatchBindingPatternClause patternClause = patterns.get(i);
            if (i == patterns.size() - 1 && patternClause.isLastPattern) { // This is the last pattern
                currentIfNode.elseStmt = getMatchPatternElseBody(patternClause, matchExprVar);
            } else {
                currentIfNode.elseStmt = generateIfElseStmt(patternClause, matchExprVar);
                currentIfNode = (BLangIf) currentIfNode.elseStmt;
            }
        }

        // TODO handle json and any
        // only one pattern no if just a block
        // last one just a else block..
        // json handle it specially
        //
        return parentIfNode;
    }


    /**
     * Generate an if-else statement from the given match statement.
     *
     * @param pattern match pattern statement node
     * @param matchExprVar  variable node of the match expression
     * @return if else statement node
     */
    private BLangIf generateIfElseStmt(BLangMatchBindingPatternClause pattern, BLangSimpleVariable matchExprVar) {
        BLangExpression ifCondition = createPatternIfCondition(pattern, matchExprVar.symbol);
        if (NodeKind.MATCH_TYPED_PATTERN_CLAUSE == pattern.getKind()) {
            BLangBlockStmt patternBody = getMatchPatternBody(pattern, matchExprVar);
            return ASTBuilderUtil.createIfElseStmt(pattern.pos, ifCondition, patternBody, null);
        }

        // Cast matched expression into matched type.
        BType expectedType = matchExprVar.type;
        if (pattern.getKind() == NodeKind.MATCH_STRUCTURED_PATTERN_CLAUSE) {
            BLangMatchStructuredBindingPatternClause matchPattern = (BLangMatchStructuredBindingPatternClause) pattern;
            expectedType = getStructuredBindingPatternType(matchPattern.bindingPatternVariable);
        }

        if (NodeKind.MATCH_STRUCTURED_PATTERN_CLAUSE == pattern.getKind()) { // structured match patterns
            BLangMatchStructuredBindingPatternClause structuredPattern =
                    (BLangMatchStructuredBindingPatternClause) pattern;
            BLangSimpleVariableDef varDef = forceCastIfApplicable(matchExprVar.symbol, pattern.pos, expectedType);

            // Create a variable reference for _$$_
            BLangSimpleVarRef matchExprVarRef = ASTBuilderUtil.createVariableRef(pattern.pos, varDef.var.symbol);
            structuredPattern.bindingPatternVariable.expr = matchExprVarRef;

            BLangStatement varDefStmt;
            if (NodeKind.TUPLE_VARIABLE == structuredPattern.bindingPatternVariable.getKind()) {
                varDefStmt = ASTBuilderUtil.createTupleVariableDef(pattern.pos,
                        (BLangTupleVariable) structuredPattern.bindingPatternVariable);
            } else if (NodeKind.RECORD_VARIABLE == structuredPattern.bindingPatternVariable.getKind()) {
                varDefStmt = ASTBuilderUtil.createRecordVariableDef(pattern.pos,
                        (BLangRecordVariable) structuredPattern.bindingPatternVariable);
            } else if (NodeKind.ERROR_VARIABLE == structuredPattern.bindingPatternVariable.getKind()) {
                varDefStmt = ASTBuilderUtil.createErrorVariableDef(pattern.pos,
                        (BLangErrorVariable) structuredPattern.bindingPatternVariable);
            } else {
                varDefStmt = ASTBuilderUtil
                        .createVariableDef(pattern.pos, (BLangSimpleVariable) structuredPattern.bindingPatternVariable);
            }

            if (structuredPattern.typeGuardExpr != null) {
                BLangBlockStmt blockStmt = ASTBuilderUtil.createBlockStmt(structuredPattern.pos);
                blockStmt.addStatement(varDef);
                blockStmt.addStatement(varDefStmt);
                BLangStatementExpression stmtExpr = createStatementExpression(blockStmt,
                                                                              structuredPattern.typeGuardExpr);
                stmtExpr.type = symTable.booleanType;

                ifCondition = ASTBuilderUtil
                        .createBinaryExpr(pattern.pos, ifCondition, stmtExpr, symTable.booleanType, OperatorKind.AND,
                                (BOperatorSymbol) symResolver
                                        .resolveBinaryOperator(OperatorKind.AND, symTable.booleanType,
                                                symTable.booleanType));
            } else {
                structuredPattern.body.stmts.add(0, varDef);
                structuredPattern.body.stmts.add(1, varDefStmt);
            }
        }

        return ASTBuilderUtil.createIfElseStmt(pattern.pos, ifCondition, pattern.body, null);
    }

    private BLangBlockStmt getMatchPatternBody(BLangMatchBindingPatternClause pattern,
                                               BLangSimpleVariable matchExprVar) {

        BLangBlockStmt body;

        BLangMatchTypedBindingPatternClause patternClause = (BLangMatchTypedBindingPatternClause) pattern;
        // Add the variable definition to the body of the pattern` clause
        if (patternClause.variable.name.value.equals(Names.IGNORE.value)) {
            return patternClause.body;
        }

        // create TypeName i = <TypeName> _$$_
        // Create a variable reference for _$$_
        BLangSimpleVarRef matchExprVarRef = ASTBuilderUtil.createVariableRef(patternClause.pos,
                matchExprVar.symbol);
        BLangExpression patternVarExpr = addConversionExprIfRequired(matchExprVarRef, patternClause.variable.type);

        // Add the variable def statement
        BLangSimpleVariable patternVar = ASTBuilderUtil.createVariable(patternClause.pos, "",
                patternClause.variable.type, patternVarExpr, patternClause.variable.symbol);
        BLangSimpleVariableDef patternVarDef = ASTBuilderUtil.createVariableDef(patternVar.pos, patternVar);
        patternClause.body.stmts.add(0, patternVarDef);
        body = patternClause.body;

        return body;
    }

    private BLangBlockStmt getMatchPatternElseBody(BLangMatchBindingPatternClause pattern,
            BLangSimpleVariable matchExprVar) {

        BLangBlockStmt body = pattern.body;

        if (NodeKind.MATCH_STRUCTURED_PATTERN_CLAUSE == pattern.getKind()) { // structured match patterns

            // Create a variable reference for _$$_
            BLangSimpleVarRef matchExprVarRef = ASTBuilderUtil.createVariableRef(pattern.pos, matchExprVar.symbol);

            BLangMatchStructuredBindingPatternClause structuredPattern =
                    (BLangMatchStructuredBindingPatternClause) pattern;

            structuredPattern.bindingPatternVariable.expr = matchExprVarRef;

            BLangStatement varDefStmt;
            if (NodeKind.TUPLE_VARIABLE == structuredPattern.bindingPatternVariable.getKind()) {
                varDefStmt = ASTBuilderUtil.createTupleVariableDef(pattern.pos,
                        (BLangTupleVariable) structuredPattern.bindingPatternVariable);
            } else if (NodeKind.RECORD_VARIABLE == structuredPattern.bindingPatternVariable.getKind()) {
                varDefStmt = ASTBuilderUtil.createRecordVariableDef(pattern.pos,
                        (BLangRecordVariable) structuredPattern.bindingPatternVariable);
            } else if (NodeKind.ERROR_VARIABLE == structuredPattern.bindingPatternVariable.getKind()) {
                varDefStmt = ASTBuilderUtil.createErrorVariableDef(pattern.pos,
                        (BLangErrorVariable) structuredPattern.bindingPatternVariable);
            } else {
                varDefStmt = ASTBuilderUtil
                        .createVariableDef(pattern.pos, (BLangSimpleVariable) structuredPattern.bindingPatternVariable);
            }
            structuredPattern.body.stmts.add(0, varDefStmt);
            body = structuredPattern.body;
        }

        return body;
    }

    BLangExpression addConversionExprIfRequired(BLangExpression expr, BType lhsType) {
        if (lhsType.tag == TypeTags.NONE) {
            return expr;
        }

        BType rhsType = expr.type;
        if (types.isSameType(rhsType, lhsType)) {
            return expr;
        }

        types.setImplicitCastExpr(expr, rhsType, lhsType);
        if (expr.impConversionExpr != null) {
            return expr;
        }

        if (lhsType.tag == TypeTags.JSON && rhsType.tag == TypeTags.NIL) {
            return expr;
        }

        if (lhsType.tag == TypeTags.NIL && rhsType.isNullable()) {
            return expr;
        }

        if (lhsType.tag == TypeTags.ARRAY && rhsType.tag == TypeTags.TUPLE) {
            return expr;
        }

        // Create a type cast expression
        BLangTypeConversionExpr conversionExpr = (BLangTypeConversionExpr)
                TreeBuilder.createTypeConversionNode();
        conversionExpr.expr = expr;
        conversionExpr.targetType = lhsType;
        conversionExpr.type = lhsType;
        conversionExpr.pos = expr.pos;
        conversionExpr.checkTypes = false;
        return conversionExpr;
    }

    private BLangExpression createPatternIfCondition(BLangMatchBindingPatternClause patternClause,
                                                     BVarSymbol varSymbol) {
        BType patternType;

        switch (patternClause.getKind()) {
            case MATCH_STATIC_PATTERN_CLAUSE:
                BLangMatchStaticBindingPatternClause staticPattern =
                        (BLangMatchStaticBindingPatternClause) patternClause;
                patternType = staticPattern.literal.type;
                break;
            case MATCH_STRUCTURED_PATTERN_CLAUSE:
                BLangMatchStructuredBindingPatternClause structuredPattern =
                        (BLangMatchStructuredBindingPatternClause) patternClause;
                patternType = getStructuredBindingPatternType(structuredPattern.bindingPatternVariable);
                break;
            default:
                BLangMatchTypedBindingPatternClause simplePattern = (BLangMatchTypedBindingPatternClause) patternClause;
                patternType = simplePattern.variable.type;
                break;
        }

        BLangExpression binaryExpr;
        BType[] memberTypes;
        if (patternType.tag == TypeTags.UNION) {
            BUnionType unionType = (BUnionType) patternType;
            memberTypes = unionType.getMemberTypes().toArray(new BType[0]);
        } else {
            memberTypes = new BType[1];
            memberTypes[0] = patternType;
        }

        if (memberTypes.length == 1) {
            binaryExpr = createPatternMatchBinaryExpr(patternClause, varSymbol, memberTypes[0]);
        } else {
            BLangExpression lhsExpr = createPatternMatchBinaryExpr(patternClause, varSymbol, memberTypes[0]);
            BLangExpression rhsExpr = createPatternMatchBinaryExpr(patternClause, varSymbol, memberTypes[1]);
            binaryExpr = ASTBuilderUtil.createBinaryExpr(patternClause.pos, lhsExpr, rhsExpr,
                    symTable.booleanType, OperatorKind.OR,
                    (BOperatorSymbol) symResolver.resolveBinaryOperator(OperatorKind.OR,
                            lhsExpr.type, rhsExpr.type));
            for (int i = 2; i < memberTypes.length; i++) {
                lhsExpr = createPatternMatchBinaryExpr(patternClause, varSymbol, memberTypes[i]);
                rhsExpr = binaryExpr;
                binaryExpr = ASTBuilderUtil.createBinaryExpr(patternClause.pos, lhsExpr, rhsExpr,
                        symTable.booleanType, OperatorKind.OR,
                        (BOperatorSymbol) symResolver.resolveBinaryOperator(OperatorKind.OR,
                                lhsExpr.type, rhsExpr.type));
            }
        }
        return binaryExpr;
    }

    private BType getStructuredBindingPatternType(BLangVariable bindingPatternVariable) {
        if (NodeKind.TUPLE_VARIABLE == bindingPatternVariable.getKind()) {
            BLangTupleVariable tupleVariable = (BLangTupleVariable) bindingPatternVariable;
            List<BType> memberTypes = new ArrayList<>();
            for (int i = 0; i < tupleVariable.memberVariables.size(); i++) {
                memberTypes.add(getStructuredBindingPatternType(tupleVariable.memberVariables.get(i)));
            }
            BTupleType tupleType = new BTupleType(memberTypes);
            if (tupleVariable.restVariable != null) {
                BArrayType restArrayType = (BArrayType) getStructuredBindingPatternType(tupleVariable.restVariable);
                tupleType.restType = restArrayType.eType;
            }
            return tupleType;
        }

        if (NodeKind.RECORD_VARIABLE == bindingPatternVariable.getKind()) {
            BLangRecordVariable recordVariable = (BLangRecordVariable) bindingPatternVariable;

            BRecordTypeSymbol recordSymbol =
                    Symbols.createRecordSymbol(0, names.fromString("$anonRecordType$" + recordCount++),
                                               env.enclPkg.symbol.pkgID, null, env.scope.owner);
            recordSymbol.initializerFunc = createRecordInitFunc();
            recordSymbol.scope = new Scope(recordSymbol);
            recordSymbol.scope.define(
                    names.fromString(recordSymbol.name.value + "." + recordSymbol.initializerFunc.funcName.value),
                    recordSymbol.initializerFunc.symbol);

            LinkedHashMap<String, BField> fields = new LinkedHashMap<>();
            List<BLangSimpleVariable> typeDefFields = new ArrayList<>();

            for (int i = 0; i < recordVariable.variableList.size(); i++) {
                String fieldNameStr = recordVariable.variableList.get(i).key.value;
                Name fieldName = names.fromString(fieldNameStr);
                BType fieldType = getStructuredBindingPatternType(
                        recordVariable.variableList.get(i).valueBindingPattern);
                BVarSymbol fieldSymbol = new BVarSymbol(Flags.REQUIRED, fieldName,
                        env.enclPkg.symbol.pkgID, fieldType, recordSymbol);

                //TODO check below field position
                fields.put(fieldName.value, new BField(fieldName, bindingPatternVariable.pos, fieldSymbol));
                typeDefFields.add(ASTBuilderUtil.createVariable(null, fieldNameStr, fieldType, null, fieldSymbol));
                recordSymbol.scope.define(fieldName, fieldSymbol);
            }

            BRecordType recordVarType = new BRecordType(recordSymbol);
            recordVarType.fields = fields;

            // if rest param is null we treat it as an open record with anydata rest param
            recordVarType.restFieldType = recordVariable.restParam != null ?
                        ((BMapType) ((BLangSimpleVariable) recordVariable.restParam).type).constraint :
                    symTable.anydataType;
            recordSymbol.type = recordVarType;
            recordVarType.tsymbol = recordSymbol;

            BLangRecordTypeNode recordTypeNode = TypeDefBuilderHelper.createRecordTypeNode(typeDefFields,
                                                                                           recordVarType,
                                                                                           bindingPatternVariable.pos);
            recordTypeNode.initFunction =
                    rewrite(TypeDefBuilderHelper.createInitFunctionForRecordType(recordTypeNode, env, names, symTable),
                            env);
            TypeDefBuilderHelper.addTypeDefinition(recordVarType, recordSymbol, recordTypeNode, env);

            return recordVarType;
        }

        if (NodeKind.ERROR_VARIABLE == bindingPatternVariable.getKind()) {
            BLangErrorVariable errorVariable = (BLangErrorVariable) bindingPatternVariable;
            BErrorTypeSymbol errorTypeSymbol = new BErrorTypeSymbol(
                    SymTag.ERROR,
                    Flags.PUBLIC,
                    names.fromString("$anonErrorType$" + errorCount++),
                    env.enclPkg.symbol.pkgID,
                    null, null);
            BType detailType;
            if ((errorVariable.detail == null || errorVariable.detail.isEmpty()) && errorVariable.restDetail != null) {
                detailType = symTable.detailType;
            } else {
                detailType = createDetailType(errorVariable.detail, errorVariable.restDetail, errorCount++);

                BLangRecordTypeNode recordTypeNode = createRecordTypeNode(errorVariable, (BRecordType) detailType);
                recordTypeNode.initFunction = TypeDefBuilderHelper
                        .createInitFunctionForRecordType(recordTypeNode, env, names, symTable);
                TypeDefBuilderHelper.addTypeDefinition(detailType, detailType.tsymbol, recordTypeNode, env);
            }
            BErrorType errorType = new BErrorType(errorTypeSymbol, detailType);
            errorTypeSymbol.type = errorType;

            TypeDefBuilderHelper.addTypeDefinition(errorType, errorTypeSymbol, createErrorTypeNode(errorType), env);
            return errorType;
        }

        return bindingPatternVariable.type;
    }

    private BLangRecordTypeNode createRecordTypeNode(BLangErrorVariable errorVariable, BRecordType detailType) {
        List<BLangSimpleVariable> fieldList = new ArrayList<>();
        for (BLangErrorVariable.BLangErrorDetailEntry field : errorVariable.detail) {
            BVarSymbol symbol = field.valueBindingPattern.symbol;
            if (symbol == null) {
                symbol = new BVarSymbol(
                        Flags.PUBLIC,
                        names.fromString(field.key.value + "$"),
                        this.env.enclPkg.packageID,
                        symTable.pureType,
                        null);
            }
            BLangSimpleVariable fieldVar = ASTBuilderUtil.createVariable(
                    field.valueBindingPattern.pos,
                    symbol.name.value,
                    field.valueBindingPattern.type,
                    field.valueBindingPattern.expr,
                    symbol);
            fieldList.add(fieldVar);
        }
        return TypeDefBuilderHelper.createRecordTypeNode(fieldList, detailType, errorVariable.pos);
    }

    private BType createDetailType(List<BLangErrorVariable.BLangErrorDetailEntry> detail,
                                   BLangSimpleVariable restDetail, int errorNo) {
        BRecordTypeSymbol detailRecordTypeSymbol = new BRecordTypeSymbol(
                SymTag.RECORD,
                Flags.PUBLIC,
                names.fromString("$anonErrorType$" + errorNo + "$detailType"),
                env.enclPkg.symbol.pkgID, null, null);

        detailRecordTypeSymbol.initializerFunc = createRecordInitFunc();
        detailRecordTypeSymbol.scope = new Scope(detailRecordTypeSymbol);
        detailRecordTypeSymbol.scope.define(
                names.fromString(detailRecordTypeSymbol.name.value + "." +
                        detailRecordTypeSymbol.initializerFunc.funcName.value),
                detailRecordTypeSymbol.initializerFunc.symbol);

        BRecordType detailRecordType = new BRecordType(detailRecordTypeSymbol);
        detailRecordType.restFieldType = symTable.anydataType;

        if (restDetail == null) {
            detailRecordType.sealed = true;
        }

        for (BLangErrorVariable.BLangErrorDetailEntry detailEntry : detail) {
            Name fieldName = names.fromIdNode(detailEntry.key);
            BType fieldType = getStructuredBindingPatternType(detailEntry.valueBindingPattern);
            BVarSymbol fieldSym = new BVarSymbol(
                        Flags.PUBLIC, fieldName, detailRecordTypeSymbol.pkgID, fieldType, detailRecordTypeSymbol);
            detailRecordType.fields.put(fieldName.value, new BField(fieldName, detailEntry.key.pos, fieldSym));
            detailRecordTypeSymbol.scope.define(fieldName, fieldSym);
        }

        return detailRecordType;
    }

    private BAttachedFunction createRecordInitFunc() {
        BInvokableType bInvokableType = new BInvokableType(new ArrayList<>(), symTable.nilType, null);
        BInvokableSymbol initFuncSymbol = Symbols.createFunctionSymbol(
                Flags.PUBLIC, Names.EMPTY, env.enclPkg.symbol.pkgID, bInvokableType, env.scope.owner, false);
        initFuncSymbol.retType = symTable.nilType;
        return new BAttachedFunction(Names.INIT_FUNCTION_SUFFIX, initFuncSymbol, bInvokableType);
    }

    BLangErrorType createErrorTypeNode(BErrorType errorType) {
        BLangErrorType errorTypeNode = (BLangErrorType) TreeBuilder.createErrorTypeNode();
        errorTypeNode.type = errorType;
        return errorTypeNode;
    }

    private BLangExpression createPatternMatchBinaryExpr(BLangMatchBindingPatternClause patternClause,
                                                         BVarSymbol varSymbol, BType patternType) {
        DiagnosticPos pos = patternClause.pos;

        BLangSimpleVarRef varRef = ASTBuilderUtil.createVariableRef(pos, varSymbol);

        if (NodeKind.MATCH_STATIC_PATTERN_CLAUSE == patternClause.getKind()) {
            BLangMatchStaticBindingPatternClause pattern = (BLangMatchStaticBindingPatternClause) patternClause;
            return createBinaryExpression(pos, varRef, pattern.literal);
        }

        if (NodeKind.MATCH_STRUCTURED_PATTERN_CLAUSE == patternClause.getKind()) {
            return createIsLikeExpression(pos, ASTBuilderUtil.createVariableRef(pos, varSymbol), patternType);
        }

        if (patternType == symTable.nilType) {
            BLangLiteral bLangLiteral = ASTBuilderUtil.createLiteral(pos, symTable.nilType, null);
            return ASTBuilderUtil.createBinaryExpr(pos, varRef, bLangLiteral, symTable.booleanType,
                    OperatorKind.EQUAL, (BOperatorSymbol) symResolver.resolveBinaryOperator(OperatorKind.EQUAL,
                            symTable.anyType, symTable.nilType));
        } else {
            return createIsAssignableExpression(pos, varSymbol, patternType);
        }
    }

    private BLangExpression createBinaryExpression(DiagnosticPos pos, BLangSimpleVarRef varRef,
            BLangExpression expression) {

        BLangBinaryExpr binaryExpr;
        if (NodeKind.GROUP_EXPR == expression.getKind()) {
            return createBinaryExpression(pos, varRef, ((BLangGroupExpr) expression).expression);
        }

        if (NodeKind.BINARY_EXPR == expression.getKind()) {
            binaryExpr = (BLangBinaryExpr) expression;
            BLangExpression lhsExpr = createBinaryExpression(pos, varRef, binaryExpr.lhsExpr);
            BLangExpression rhsExpr = createBinaryExpression(pos, varRef, binaryExpr.rhsExpr);

            binaryExpr = ASTBuilderUtil.createBinaryExpr(pos, lhsExpr, rhsExpr, symTable.booleanType, OperatorKind.OR,
                    (BOperatorSymbol) symResolver
                            .resolveBinaryOperator(OperatorKind.OR, symTable.booleanType, symTable.booleanType));
        } else if (expression.getKind() == NodeKind.SIMPLE_VARIABLE_REF
                && ((BLangSimpleVarRef) expression).variableName.value.equals(IGNORE.value)) {
            BLangValueType anyType = (BLangValueType) TreeBuilder.createValueTypeNode();
            anyType.type = symTable.anyType;
            anyType.typeKind = TypeKind.ANY;
            return ASTBuilderUtil.createTypeTestExpr(pos, varRef, anyType);
        } else {
            binaryExpr = ASTBuilderUtil
                    .createBinaryExpr(pos, varRef, expression, symTable.booleanType, OperatorKind.EQUAL, null);

            BSymbol opSymbol = symResolver.resolveBinaryOperator(OperatorKind.EQUAL, varRef.type, expression.type);
            if (opSymbol == symTable.notFoundSymbol) {
                opSymbol = symResolver
                        .getBinaryEqualityForTypeSets(OperatorKind.EQUAL, symTable.anydataType, expression.type,
                                binaryExpr);
            }
            binaryExpr.opSymbol = (BOperatorSymbol) opSymbol;
        }
        return binaryExpr;
    }

    private BLangIsAssignableExpr createIsAssignableExpression(DiagnosticPos pos,
                                                               BVarSymbol varSymbol,
                                                               BType patternType) {
        //  _$$_ isassignable patternType
        // Create a variable reference for _$$_
        BLangSimpleVarRef varRef = ASTBuilderUtil.createVariableRef(pos, varSymbol);

        // Binary operator for equality
        return ASTBuilderUtil.createIsAssignableExpr(pos, varRef, patternType, symTable.booleanType, names);
    }

    private BLangIsLikeExpr createIsLikeExpression(DiagnosticPos pos, BLangExpression expr, BType type) {
        return ASTBuilderUtil.createIsLikeExpr(pos, expr, ASTBuilderUtil.createTypeNode(type), symTable.booleanType);
    }

    private BLangAssignment createAssignmentStmt(BLangSimpleVariable variable) {
        BLangSimpleVarRef varRef = (BLangSimpleVarRef) TreeBuilder.createSimpleVariableReferenceNode();
        varRef.pos = variable.pos;
        varRef.variableName = variable.name;
        varRef.symbol = variable.symbol;
        varRef.type = variable.type;

        BLangAssignment assignmentStmt = (BLangAssignment) TreeBuilder.createAssignmentNode();
        assignmentStmt.expr = variable.expr;
        assignmentStmt.pos = variable.pos;
        assignmentStmt.setVariable(varRef);
        return assignmentStmt;
    }

    private BLangAssignment createStructFieldUpdate(BLangFunction function, BLangSimpleVariable variable,
                                                    BVarSymbol selfSymbol) {
        return createStructFieldUpdate(function, variable.expr, variable.symbol, variable.type, selfSymbol,
                                       variable.name);
    }

    private BLangAssignment createStructFieldUpdate(BLangFunction function, BLangExpression expr,
                                                    BVarSymbol fieldSymbol, BType fieldType, BVarSymbol selfSymbol,
                                                    BLangIdentifier fieldName) {
        BLangSimpleVarRef selfVarRef = ASTBuilderUtil.createVariableRef(function.pos, selfSymbol);
        BLangFieldBasedAccess fieldAccess = ASTBuilderUtil.createFieldAccessExpr(selfVarRef, fieldName);
        fieldAccess.symbol = fieldSymbol;
        fieldAccess.type = fieldType;
        fieldAccess.isStoreOnCreation = true;

        BLangAssignment assignmentStmt = (BLangAssignment) TreeBuilder.createAssignmentNode();
        assignmentStmt.expr = expr;
        assignmentStmt.pos = function.pos;
        assignmentStmt.setVariable(fieldAccess);

        SymbolEnv initFuncEnv = SymbolEnv.createFunctionEnv(function, function.symbol.scope, env);
        return rewrite(assignmentStmt, initFuncEnv);
    }

    private void addMatchExprDefaultCase(BLangMatchExpression bLangMatchExpression) {
        List<BType> exprTypes;
        List<BType> unmatchedTypes = new ArrayList<>();

        if (bLangMatchExpression.expr.type.tag == TypeTags.UNION) {
            BUnionType unionType = (BUnionType) bLangMatchExpression.expr.type;
            exprTypes = new ArrayList<>(unionType.getMemberTypes());
        } else {
            exprTypes = Lists.of(bLangMatchExpression.type);
        }

        // find the types that do not match to any of the patterns.
        for (BType type : exprTypes) {
            boolean assignable = false;
            for (BLangMatchExprPatternClause pattern : bLangMatchExpression.patternClauses) {
                if (this.types.isAssignable(type, pattern.variable.type)) {
                    assignable = true;
                    break;
                }
            }

            if (!assignable) {
                unmatchedTypes.add(type);
            }
        }

        if (unmatchedTypes.isEmpty()) {
            return;
        }

        BType defaultPatternType;
        if (unmatchedTypes.size() == 1) {
            defaultPatternType = unmatchedTypes.get(0);
        } else {
            defaultPatternType = BUnionType.create(null, new LinkedHashSet<>(unmatchedTypes));
        }

        String patternCaseVarName = GEN_VAR_PREFIX.value + "t_match_default";
        BLangSimpleVariable patternMatchCaseVar = ASTBuilderUtil.createVariable(bLangMatchExpression.pos,
                patternCaseVarName, defaultPatternType, null, new BVarSymbol(0, names.fromString(patternCaseVarName),
                        this.env.scope.owner.pkgID, defaultPatternType, this.env.scope.owner));

        BLangMatchExprPatternClause defaultPattern =
                (BLangMatchExprPatternClause) TreeBuilder.createMatchExpressionPattern();
        defaultPattern.variable = patternMatchCaseVar;
        defaultPattern.expr = ASTBuilderUtil.createVariableRef(bLangMatchExpression.pos, patternMatchCaseVar.symbol);
        defaultPattern.pos = bLangMatchExpression.pos;
        bLangMatchExpression.patternClauses.add(defaultPattern);
    }

    private boolean safeNavigate(BLangAccessExpression accessExpr) {
        if (accessExpr.lhsVar || accessExpr.expr == null) {
            return false;
        }

        if (accessExpr.errorSafeNavigation || accessExpr.nilSafeNavigation) {
            return true;
        }

        NodeKind kind = accessExpr.expr.getKind();
        if (kind == NodeKind.FIELD_BASED_ACCESS_EXPR ||
                kind == NodeKind.INDEX_BASED_ACCESS_EXPR) {
            return safeNavigate((BLangAccessExpression) accessExpr.expr);
        }

        return false;
    }

    private BLangExpression rewriteSafeNavigationExpr(BLangAccessExpression accessExpr) {
        BType originalExprType = accessExpr.type;
        // Create a temp variable to hold the intermediate result of the acces expression.
        String matchTempResultVarName = GEN_VAR_PREFIX.value + "temp_result";
        BLangSimpleVariable tempResultVar = ASTBuilderUtil.createVariable(accessExpr.pos, matchTempResultVarName,
                accessExpr.type, null, new BVarSymbol(0, names.fromString(matchTempResultVarName),
                        this.env.scope.owner.pkgID, accessExpr.type, this.env.scope.owner));
        BLangSimpleVariableDef tempResultVarDef = ASTBuilderUtil.createVariableDef(accessExpr.pos, tempResultVar);
        BLangVariableReference tempResultVarRef =
                ASTBuilderUtil.createVariableRef(accessExpr.pos, tempResultVar.symbol);

        // Create a chain of match statements
        handleSafeNavigation(accessExpr, accessExpr.type, tempResultVar);

        // Create a statement-expression including the match statement
        BLangMatch matcEXpr = this.matchStmtStack.firstElement();
        BLangBlockStmt blockStmt =
                ASTBuilderUtil.createBlockStmt(accessExpr.pos, Lists.of(tempResultVarDef, matcEXpr));
        BLangStatementExpression stmtExpression = createStatementExpression(blockStmt, tempResultVarRef);
        stmtExpression.type = originalExprType;

        // Reset the variables
        this.matchStmtStack = new Stack<>();
        this.accessExprStack = new Stack<>();
        this.successPattern = null;
        this.safeNavigationAssignment = null;
        return stmtExpression;
    }

    private void handleSafeNavigation(BLangAccessExpression accessExpr, BType type, BLangSimpleVariable tempResultVar) {
        if (accessExpr.expr == null) {
            return;
        }

        // If the parent of current expr is the root, terminate
        NodeKind kind = accessExpr.expr.getKind();
        if (kind == NodeKind.FIELD_BASED_ACCESS_EXPR ||
                kind == NodeKind.INDEX_BASED_ACCESS_EXPR ||
                kind == NodeKind.INVOCATION) {
            handleSafeNavigation((BLangAccessExpression) accessExpr.expr, type, tempResultVar);
        }

        if (!(accessExpr.errorSafeNavigation || accessExpr.nilSafeNavigation)) {
            BType originalType = accessExpr.originalType;
            if (TypeTags.isXMLTypeTag(originalType.tag)) {
                accessExpr.type = BUnionType.create(null, originalType, symTable.errorType);
            } else {
                accessExpr.type = originalType;
            }
            if (this.safeNavigationAssignment != null) {
                this.safeNavigationAssignment.expr = addConversionExprIfRequired(accessExpr, tempResultVar.type);
            }
            return;
        }

        /*
         * If the field access is a safe navigation, create a match expression.
         * Then chain the current expression as the success-pattern of the parent
         * match expr, if available.
         * eg:
         * x but {              <--- parent match expr
         *   error e => e,
         *   T t => t.y but {   <--- current expr
         *      error e => e,
         *      R r => r.z
         *   }
         * }
         */

        BLangMatch matchStmt = ASTBuilderUtil.createMatchStatement(accessExpr.pos, accessExpr.expr, new ArrayList<>());

        boolean isAllTypesRecords = false;
        LinkedHashSet<BType> memTypes = new LinkedHashSet<>();
        if (accessExpr.expr.type.tag == TypeTags.UNION) {
            memTypes = new LinkedHashSet<>(((BUnionType) accessExpr.expr.type).getMemberTypes());
            isAllTypesRecords = isAllTypesAreRecordsInUnion(memTypes);
        }

        // Add pattern to lift nil
        if (accessExpr.nilSafeNavigation) {
            matchStmt.patternClauses.add(getMatchNullPattern(accessExpr, tempResultVar));
            matchStmt.type = type;
            memTypes.remove(symTable.nilType);
        }

        // Add pattern to lift error, only if the safe navigation is used
        if (accessExpr.errorSafeNavigation) {
            matchStmt.patternClauses.add(getMatchErrorPattern(accessExpr, tempResultVar));
            matchStmt.type = type;
            matchStmt.pos = accessExpr.pos;
            memTypes.remove(symTable.errorType);
        }

        BLangMatchTypedBindingPatternClause successPattern = null;
        Name field = getFieldName(accessExpr);
        if (field == Names.EMPTY) {
            successPattern = getSuccessPattern(accessExpr.expr.type, accessExpr, tempResultVar,
                    accessExpr.errorSafeNavigation);
            matchStmt.patternClauses.add(successPattern);
            pushToMatchStatementStack(matchStmt, accessExpr, successPattern);
            return;
        }

        if (isAllTypesRecords) {
            for (BType memberType : memTypes) {
                if (((BRecordType) memberType).fields.containsKey(field.value)) {
                    successPattern = getSuccessPattern(memberType, accessExpr, tempResultVar,
                            accessExpr.errorSafeNavigation);
                    matchStmt.patternClauses.add(successPattern);
                }
            }
            matchStmt.patternClauses.add(getMatchAllAndNilReturnPattern(accessExpr, tempResultVar));
            pushToMatchStatementStack(matchStmt, accessExpr, successPattern);
            return;
        }

        // Create the pattern for success scenario. i.e: not null and not error (if applicable).
        successPattern =
                getSuccessPattern(accessExpr.expr.type, accessExpr, tempResultVar, accessExpr.errorSafeNavigation);
        matchStmt.patternClauses.add(successPattern);
        pushToMatchStatementStack(matchStmt, accessExpr, successPattern);
    }

    private void pushToMatchStatementStack(BLangMatch matchStmt, BLangAccessExpression accessExpr,
                                           BLangMatchTypedBindingPatternClause successPattern) {
        this.matchStmtStack.push(matchStmt);
        if (this.successPattern != null) {
            this.successPattern.body = ASTBuilderUtil.createBlockStmt(accessExpr.pos, Lists.of(matchStmt));
        }
        this.successPattern = successPattern;
    }

    private Name getFieldName(BLangAccessExpression accessExpr) {
        Name field = Names.EMPTY;
        if (accessExpr.getKind() == NodeKind.FIELD_BASED_ACCESS_EXPR) {
            field = new Name(((BLangFieldBasedAccess) accessExpr).field.value);
        } else if (accessExpr.getKind() == NodeKind.INDEX_BASED_ACCESS_EXPR) {
            BLangExpression indexBasedExpression = ((BLangIndexBasedAccess) accessExpr).indexExpr;
            if (indexBasedExpression.getKind() == NodeKind.LITERAL) {
                field = new Name(((BLangLiteral) indexBasedExpression).value.toString());
            }
        }
        return field;
    }

    private boolean isAllTypesAreRecordsInUnion(LinkedHashSet<BType> memTypes) {
        for (BType memType : memTypes) {
            int typeTag = memType.tag;
            if (typeTag != TypeTags.RECORD && typeTag != TypeTags.ERROR && typeTag != TypeTags.NIL) {
                return false;
            }
        }
        return true;
    }

    private BLangMatchTypedBindingPatternClause getMatchErrorPattern(BLangExpression expr,
                                                                         BLangSimpleVariable tempResultVar) {
        String errorPatternVarName = GEN_VAR_PREFIX.value + "t_match_error";
        BLangSimpleVariable errorPatternVar = ASTBuilderUtil.createVariable(expr.pos, errorPatternVarName,
                symTable.errorType, null, new BVarSymbol(0, names.fromString(errorPatternVarName),
                        this.env.scope.owner.pkgID, symTable.errorType, this.env.scope.owner));

        // Create assignment to temp result
        BLangSimpleVarRef assignmentRhsExpr = ASTBuilderUtil.createVariableRef(expr.pos, errorPatternVar.symbol);
        BLangVariableReference tempResultVarRef = ASTBuilderUtil.createVariableRef(expr.pos, tempResultVar.symbol);
        BLangAssignment assignmentStmt =
                ASTBuilderUtil.createAssignmentStmt(expr.pos, tempResultVarRef, assignmentRhsExpr, false);
        BLangBlockStmt patternBody = ASTBuilderUtil.createBlockStmt(expr.pos, Lists.of(assignmentStmt));

        // Create the pattern
        // R b => a = b;
        BLangMatchTypedBindingPatternClause errorPattern = ASTBuilderUtil
                .createMatchStatementPattern(expr.pos, errorPatternVar, patternBody);
        return errorPattern;
    }

    private BLangMatchExprPatternClause getMatchNullPatternGivenExpression(DiagnosticPos pos,
                                                                           BLangExpression expr) {
        String nullPatternVarName = IGNORE.toString();
        BLangSimpleVariable errorPatternVar = ASTBuilderUtil.createVariable(pos, nullPatternVarName, symTable.nilType,
                null, new BVarSymbol(0, names.fromString(nullPatternVarName),
                        this.env.scope.owner.pkgID, symTable.nilType, this.env.scope.owner));

        BLangMatchExprPatternClause nullPattern =
                (BLangMatchExprPatternClause) TreeBuilder.createMatchExpressionPattern();
        nullPattern.variable = errorPatternVar;
        nullPattern.expr = expr;
        nullPattern.pos = pos;
        return nullPattern;
    }

    private BLangMatchTypedBindingPatternClause getMatchNullPattern(BLangExpression expr,
            BLangSimpleVariable tempResultVar) {
        // TODO: optimize following by replacing var with underscore, and assigning null literal
        String nullPatternVarName = GEN_VAR_PREFIX.value + "t_match_null";
        BLangSimpleVariable nullPatternVar = ASTBuilderUtil.createVariable(expr.pos, nullPatternVarName,
                symTable.nilType, null, new BVarSymbol(0, names.fromString(nullPatternVarName),
                        this.env.scope.owner.pkgID, symTable.nilType, this.env.scope.owner));

        // Create assignment to temp result
        BLangSimpleVarRef assignmentRhsExpr = ASTBuilderUtil.createVariableRef(expr.pos, nullPatternVar.symbol);
        BLangVariableReference tempResultVarRef = ASTBuilderUtil.createVariableRef(expr.pos, tempResultVar.symbol);
        BLangAssignment assignmentStmt =
                ASTBuilderUtil.createAssignmentStmt(expr.pos, tempResultVarRef, assignmentRhsExpr, false);
        BLangBlockStmt patternBody = ASTBuilderUtil.createBlockStmt(expr.pos, Lists.of(assignmentStmt));

        // Create the pattern
        // R b => a = b;
        BLangMatchTypedBindingPatternClause nullPattern = ASTBuilderUtil
                .createMatchStatementPattern(expr.pos, nullPatternVar, patternBody);
        return nullPattern;
    }

    private BLangMatchStaticBindingPatternClause getMatchAllAndNilReturnPattern(BLangExpression expr,
                                                                                BLangSimpleVariable tempResultVar) {

        BLangVariableReference tempResultVarRef = ASTBuilderUtil.createVariableRef(expr.pos, tempResultVar.symbol);
        BLangAssignment assignmentStmt =
                ASTBuilderUtil.createAssignmentStmt(expr.pos, tempResultVarRef, createLiteral(expr.pos,
                        symTable.nilType, Names.NIL_VALUE), false);
        BLangBlockStmt patternBody = ASTBuilderUtil.createBlockStmt(expr.pos, Lists.of(assignmentStmt));

        BLangMatchStaticBindingPatternClause matchAllPattern =
                (BLangMatchStaticBindingPatternClause) TreeBuilder.createMatchStatementStaticBindingPattern();
        String matchAllVarName = "_";
        matchAllPattern.literal = ASTBuilderUtil.createVariableRef(expr.pos, new BVarSymbol(0,
                names.fromString(matchAllVarName), this.env.scope.owner.pkgID, symTable.anyType, this.env.scope.owner));
        matchAllPattern.body = patternBody;

        return matchAllPattern;
    }

    private BLangMatchTypedBindingPatternClause getSuccessPattern(BType type, BLangAccessExpression accessExpr,
                                                                  BLangSimpleVariable tempResultVar,
                                                                  boolean liftError) {
        type = types.getSafeType(type, true, liftError);
        String successPatternVarName = GEN_VAR_PREFIX.value + "t_match_success";

        BVarSymbol  successPatternSymbol;
        if (type.tag == TypeTags.INVOKABLE) {
            successPatternSymbol = new BInvokableSymbol(SymTag.VARIABLE, 0, names.fromString(successPatternVarName),
                    this.env.scope.owner.pkgID, type, this.env.scope.owner);
        } else {
            successPatternSymbol = new BVarSymbol(0, names.fromString(successPatternVarName),
                    this.env.scope.owner.pkgID, type, this.env.scope.owner);
        }

        BLangSimpleVariable successPatternVar = ASTBuilderUtil.createVariable(accessExpr.pos, successPatternVarName,
                type, null, successPatternSymbol);

        BLangAccessExpression tempAccessExpr = nodeCloner.clone(accessExpr);
        if (accessExpr.getKind() == NodeKind.INDEX_BASED_ACCESS_EXPR) {
            ((BLangIndexBasedAccess) tempAccessExpr).indexExpr = ((BLangIndexBasedAccess) accessExpr).indexExpr;
        }
        if (accessExpr instanceof BLangFieldBasedAccess.BLangNSPrefixedFieldBasedAccess) {
            ((BLangFieldBasedAccess.BLangNSPrefixedFieldBasedAccess) tempAccessExpr).nsSymbol =
                    ((BLangFieldBasedAccess.BLangNSPrefixedFieldBasedAccess) accessExpr).nsSymbol;
        }

        tempAccessExpr.expr = ASTBuilderUtil.createVariableRef(accessExpr.pos, successPatternVar.symbol);
        tempAccessExpr.errorSafeNavigation = false;
        tempAccessExpr.nilSafeNavigation = false;
        accessExpr.cloneRef = null;

        // Type of the field access expression should be always taken from the child type.
        // Because the type assigned to expression contains the inherited error/nil types,
        // and may not reflect the actual type of the child/field expr.
        if (TypeTags.isXMLTypeTag(tempAccessExpr.expr.type.tag)) {
            // todo: add discription why this is special here
            tempAccessExpr.type = BUnionType.create(null, accessExpr.originalType, symTable.errorType,
                    symTable.nilType);
        } else {
            tempAccessExpr.type = accessExpr.originalType;
        }
        tempAccessExpr.optionalFieldAccess = accessExpr.optionalFieldAccess;

        BLangVariableReference tempResultVarRef =
                ASTBuilderUtil.createVariableRef(accessExpr.pos, tempResultVar.symbol);

        BLangExpression assignmentRhsExpr = addConversionExprIfRequired(tempAccessExpr, tempResultVarRef.type);
        BLangAssignment assignmentStmt =
                ASTBuilderUtil.createAssignmentStmt(accessExpr.pos, tempResultVarRef, assignmentRhsExpr, false);
        BLangBlockStmt patternBody = ASTBuilderUtil.createBlockStmt(accessExpr.pos, Lists.of(assignmentStmt));

        // Create the pattern
        // R b => a = x.foo;
        BLangMatchTypedBindingPatternClause successPattern =
                ASTBuilderUtil.createMatchStatementPattern(accessExpr.pos, successPatternVar, patternBody);
        this.safeNavigationAssignment = assignmentStmt;
        return successPattern;
    }

    private boolean safeNavigateLHS(BLangExpression expr) {
        if (expr.getKind() != NodeKind.FIELD_BASED_ACCESS_EXPR && expr.getKind() != NodeKind.INDEX_BASED_ACCESS_EXPR) {
            return false;
        }

        BLangExpression varRef = ((BLangAccessExpression) expr).expr;
        if (varRef.type.isNullable()) {
            return true;
        }

        return safeNavigateLHS(varRef);
    }

    private BLangStatement rewriteSafeNavigationAssignment(BLangAccessExpression accessExpr, BLangExpression rhsExpr,
                                                           boolean safeAssignment) {
        // --- original code ---
        // A? a = ();
        // a.b = 4;
        // --- desugared code ---
        // A? a = ();
        // if(a is ()) {
        //    panic error("NullReferenceException");
        // }
        // (<A> a).b = 4;
        // This will get chained and will get added more if cases as required,
        // For invocation exprs, this will create a temp var to store that, so it won't get executed
        // multiple times.
        this.accessExprStack = new Stack<>();
        List<BLangStatement> stmts = new ArrayList<>();
        createLHSSafeNavigation(stmts, accessExpr.expr);
        BLangAssignment assignment = ASTBuilderUtil.createAssignmentStmt(accessExpr.pos,
                cloneExpression(accessExpr), rhsExpr);
        stmts.add(assignment);
        return ASTBuilderUtil.createBlockStmt(accessExpr.pos, stmts);
    }

    private void createLHSSafeNavigation(List<BLangStatement> stmts, BLangExpression expr) {
        NodeKind kind = expr.getKind();
        boolean root = false;
        if (kind == NodeKind.FIELD_BASED_ACCESS_EXPR || kind == NodeKind.INDEX_BASED_ACCESS_EXPR ||
                kind == NodeKind.INVOCATION) {
            BLangAccessExpression accessExpr = (BLangAccessExpression) expr;
            createLHSSafeNavigation(stmts, accessExpr.expr);
            accessExpr.expr = accessExprStack.pop();
        } else {
            root = true;
        }

        // If expression is an invocation, then create a temp var to store the invocation value, so that
        // invocation will happen only one time
        if (expr.getKind() == NodeKind.INVOCATION) {
            BLangInvocation invocation = (BLangInvocation) expr;
            BVarSymbol interMediateSymbol = new BVarSymbol(0, names.fromString(GEN_VAR_PREFIX.value
                    + "i_intermediate"), this.env.scope.owner.pkgID, invocation.type, this.env.scope.owner);
            BLangSimpleVariable intermediateVariable = ASTBuilderUtil.createVariable(expr.pos,
                    interMediateSymbol.name.value, invocation.type, invocation, interMediateSymbol);
            BLangSimpleVariableDef intermediateVariableDefinition = ASTBuilderUtil.createVariableDef(invocation.pos,
                    intermediateVariable);
            stmts.add(intermediateVariableDefinition);

            expr = ASTBuilderUtil.createVariableRef(invocation.pos, interMediateSymbol);
        }

        if (expr.type.isNullable()) {
            BLangTypeTestExpr isNillTest = ASTBuilderUtil.createTypeTestExpr(expr.pos, expr, getNillTypeNode());
            isNillTest.type = symTable.booleanType;

            BLangBlockStmt thenStmt = ASTBuilderUtil.createBlockStmt(expr.pos);

            //Cloning the expression and set the nil lifted type.
            expr = cloneExpression(expr);
            expr.type = types.getSafeType(expr.type, true, false);

            if (isDefaultableMappingType(expr.type) && !root) { // TODO for records, type should be defaultable as well
                // This will properly get desugered later to a json literal
                BLangRecordLiteral jsonLiteral = (BLangRecordLiteral) TreeBuilder.createRecordLiteralNode();
                jsonLiteral.type = expr.type;
                jsonLiteral.pos = expr.pos;
                BLangAssignment assignment = ASTBuilderUtil.createAssignmentStmt(expr.pos,
                        expr, jsonLiteral);
                thenStmt.addStatement(assignment);
            } else {
                BLangLiteral literal = (BLangLiteral) TreeBuilder.createLiteralExpression();
                literal.value = ERROR_REASON_NULL_REFERENCE_ERROR;
                literal.type = symTable.stringType;

                BLangInvocation errorCtorInvocation = (BLangInvocation) TreeBuilder.createInvocationNode();
                errorCtorInvocation.pos = expr.pos;
                errorCtorInvocation.argExprs.add(literal);
                errorCtorInvocation.requiredArgs.add(literal);
                errorCtorInvocation.type = symTable.errorType;
                errorCtorInvocation.symbol = symTable.errorConstructor;

                BLangPanic panicNode = (BLangPanic) TreeBuilder.createPanicNode();
                panicNode.expr = errorCtorInvocation;
                panicNode.pos = expr.pos;
                thenStmt.addStatement(panicNode);
            }

            BLangIf ifelse = ASTBuilderUtil.createIfElseStmt(expr.pos, isNillTest, thenStmt, null);
            stmts.add(ifelse);
        }

        accessExprStack.push(expr);
    }

    BLangValueType getNillTypeNode() {
        BLangValueType nillTypeNode = (BLangValueType) TreeBuilder.createValueTypeNode();
        nillTypeNode.typeKind = TypeKind.NIL;
        nillTypeNode.type = symTable.nilType;
        return nillTypeNode;
    }

    private BLangVariableReference cloneExpression(BLangExpression expr) {
        switch (expr.getKind()) {
            case SIMPLE_VARIABLE_REF:
                return ASTBuilderUtil.createVariableRef(expr.pos, ((BLangSimpleVarRef) expr).symbol);
            case FIELD_BASED_ACCESS_EXPR:
            case INDEX_BASED_ACCESS_EXPR:
            case INVOCATION:
                return cloneAccessExpr((BLangAccessExpression) expr);
            default:
                throw new IllegalStateException();
        }
    }

    private BLangAccessExpression cloneAccessExpr(BLangAccessExpression originalAccessExpr) {
        if (originalAccessExpr.expr == null) {
            return originalAccessExpr;
        }

        BLangVariableReference varRef;
        NodeKind kind = originalAccessExpr.expr.getKind();
        if (kind == NodeKind.FIELD_BASED_ACCESS_EXPR || kind == NodeKind.INDEX_BASED_ACCESS_EXPR ||
                kind == NodeKind.INVOCATION) {
            varRef = cloneAccessExpr((BLangAccessExpression) originalAccessExpr.expr);
        } else {
            varRef = cloneExpression(originalAccessExpr.expr);
        }
        varRef.type = types.getSafeType(originalAccessExpr.expr.type, true, false);

        BLangAccessExpression accessExpr;
        switch (originalAccessExpr.getKind()) {
            case FIELD_BASED_ACCESS_EXPR:
                accessExpr = ASTBuilderUtil.createFieldAccessExpr(varRef,
                        ((BLangFieldBasedAccess) originalAccessExpr).field);
                break;
            case INDEX_BASED_ACCESS_EXPR:
                accessExpr = ASTBuilderUtil.createIndexAccessExpr(varRef,
                        ((BLangIndexBasedAccess) originalAccessExpr).indexExpr);
                break;
            case INVOCATION:
                // TODO
                accessExpr = null;
                break;
            default:
                throw new IllegalStateException();
        }

        accessExpr.originalType = originalAccessExpr.originalType;
        accessExpr.pos = originalAccessExpr.pos;
        accessExpr.lhsVar = originalAccessExpr.lhsVar;
        accessExpr.symbol = originalAccessExpr.symbol;
        accessExpr.errorSafeNavigation = false;
        accessExpr.nilSafeNavigation = false;

        // Type of the field access expression should be always taken from the child type.
        // Because the type assigned to expression contains the inherited error/nil types,
        // and may not reflect the actual type of the child/field expr.
        accessExpr.type = originalAccessExpr.originalType;
        return accessExpr;
    }

    private BLangBinaryExpr getModifiedIntRangeStartExpr(BLangExpression expr) {
        BLangLiteral constOneLiteral = ASTBuilderUtil.createLiteral(expr.pos, symTable.intType, 1L);
        return ASTBuilderUtil.createBinaryExpr(expr.pos, expr, constOneLiteral, symTable.intType, OperatorKind.ADD,
                (BOperatorSymbol) symResolver.resolveBinaryOperator(OperatorKind.ADD,
                        symTable.intType,
                        symTable.intType));
    }

    private BLangBinaryExpr getModifiedIntRangeEndExpr(BLangExpression expr) {
        BLangLiteral constOneLiteral = ASTBuilderUtil.createLiteral(expr.pos, symTable.intType, 1L);
        return ASTBuilderUtil.createBinaryExpr(expr.pos, expr, constOneLiteral, symTable.intType, OperatorKind.SUB,
                (BOperatorSymbol) symResolver.resolveBinaryOperator(OperatorKind.SUB,
                        symTable.intType,
                        symTable.intType));
    }

    private BLangLiteral getBooleanLiteral(boolean value) {
        BLangLiteral literal = (BLangLiteral) TreeBuilder.createLiteralExpression();
        literal.value = value;
        literal.type = symTable.booleanType;
        return literal;
    }

    private boolean isDefaultableMappingType(BType type) {
        switch (types.getSafeType(type, true, false).tag) {
            case TypeTags.JSON:
            case TypeTags.MAP:
            case TypeTags.RECORD:
                return true;
            default:
                return false;
        }
    }

    private BLangFunction createInitFunctionForObjectType(BLangObjectTypeNode structureTypeNode, SymbolEnv env) {
        BLangFunction initFunction =
                TypeDefBuilderHelper.createInitFunctionForStructureType(structureTypeNode, env,
                                                                        Names.GENERATED_INIT_SUFFIX, names, symTable);
        BObjectTypeSymbol typeSymbol = ((BObjectTypeSymbol) structureTypeNode.type.tsymbol);
        typeSymbol.generatedInitializerFunc = new BAttachedFunction(Names.GENERATED_INIT_SUFFIX, initFunction.symbol,
                (BInvokableType) initFunction.type);
        structureTypeNode.generatedInitFunction = initFunction;
        initFunction.returnTypeNode.type = symTable.nilType;
        return rewrite(initFunction, env);
    }

    private void visitBinaryLogicalExpr(BLangBinaryExpr binaryExpr) {
        /*
         * Desugar (lhsExpr && rhsExpr) to following if-else:
         *
         * logical AND:
         * -------------
         * T $result$;
         * if (lhsExpr) {
         *    $result$ = rhsExpr;
         * } else {
         *    $result$ = false;
         * }
         *
         * logical OR:
         * -------------
         * T $result$;
         * if (lhsExpr) {
         *    $result$ = true;
         * } else {
         *    $result$ = rhsExpr;
         * }
         *
         */
        BLangSimpleVariableDef resultVarDef = createVarDef("$result$", binaryExpr.type, null, binaryExpr.pos);
        BLangBlockStmt thenBody = ASTBuilderUtil.createBlockStmt(binaryExpr.pos);
        BLangBlockStmt elseBody = ASTBuilderUtil.createBlockStmt(binaryExpr.pos);

        // Create then assignment
        BLangSimpleVarRef thenResultVarRef = ASTBuilderUtil.createVariableRef(binaryExpr.pos, resultVarDef.var.symbol);
        BLangExpression thenResult;
        if (binaryExpr.opKind == OperatorKind.AND) {
            thenResult = binaryExpr.rhsExpr;
        } else {
            thenResult = getBooleanLiteral(true);
        }
        BLangAssignment thenAssignment =
                ASTBuilderUtil.createAssignmentStmt(binaryExpr.pos, thenResultVarRef, thenResult);
        thenBody.addStatement(thenAssignment);

        // Create else assignment
        BLangExpression elseResult;
        BLangSimpleVarRef elseResultVarRef = ASTBuilderUtil.createVariableRef(binaryExpr.pos, resultVarDef.var.symbol);
        if (binaryExpr.opKind == OperatorKind.AND) {
            elseResult = getBooleanLiteral(false);
        } else {
            elseResult = binaryExpr.rhsExpr;
        }
        BLangAssignment elseAssignment =
                ASTBuilderUtil.createAssignmentStmt(binaryExpr.pos, elseResultVarRef, elseResult);
        elseBody.addStatement(elseAssignment);

        // Then make it a expression-statement, with expression being the $result$
        BLangSimpleVarRef resultVarRef = ASTBuilderUtil.createVariableRef(binaryExpr.pos, resultVarDef.var.symbol);
        BLangIf ifElse = ASTBuilderUtil.createIfElseStmt(binaryExpr.pos, binaryExpr.lhsExpr, thenBody, elseBody);

        BLangBlockStmt blockStmt = ASTBuilderUtil.createBlockStmt(binaryExpr.pos, Lists.of(resultVarDef, ifElse));
        BLangStatementExpression stmtExpr = createStatementExpression(blockStmt, resultVarRef);
        stmtExpr.type = binaryExpr.type;

        result = rewriteExpr(stmtExpr);
    }

    /**
     * Split packahe init function into several smaller functions.
     *
     * @param packageNode package node
     * @param env symbol environment
     * @return initial init function but trimmed in size
     */
    private BLangFunction splitInitFunction(BLangPackage packageNode, SymbolEnv env) {
        int methodSize = INIT_METHOD_SPLIT_SIZE;
        BLangBlockFunctionBody funcBody = (BLangBlockFunctionBody) packageNode.initFunction.body;
        if (!isJvmTarget) {
            return packageNode.initFunction;
        }
        BLangFunction initFunction = packageNode.initFunction;

        List<BLangFunction> generatedFunctions = new ArrayList<>();
        List<BLangStatement> stmts = new ArrayList<>(funcBody.stmts);
        funcBody.stmts.clear();
        BLangFunction newFunc = initFunction;
        BLangBlockFunctionBody newFuncBody = (BLangBlockFunctionBody) newFunc.body;

        // until we get to a varDef, stmts are independent, divide it based on methodSize
        int varDefIndex = 0;
        for (int i = 0; i < stmts.size(); i++) {
            BLangStatement statement = stmts.get(i);
            if (statement.getKind() == NodeKind.VARIABLE_DEF) {
                break;
            }
            varDefIndex++;
            if (i > 0 && (i % methodSize == 0 || isAssignmentWithInitOrRecordLiteralExpr(statement))) {
                generatedFunctions.add(newFunc);
                newFunc = createIntermediateInitFunction(packageNode, env);
                newFuncBody = (BLangBlockFunctionBody) newFunc.body;
                symTable.rootScope.define(names.fromIdNode(newFunc.name), newFunc.symbol);
            }

            newFuncBody.stmts.add(stmts.get(i));
        }

        // from a varDef to a service constructor, those stmts should be within single method
        List<BLangStatement> chunkStmts = new ArrayList<>();
        for (int i = varDefIndex; i < stmts.size(); i++) {
            BLangStatement stmt = stmts.get(i);
            chunkStmts.add(stmt);
            varDefIndex++;
            if ((stmt.getKind() == NodeKind.ASSIGNMENT) &&
                    (((BLangAssignment) stmt).expr.getKind() == NodeKind.SERVICE_CONSTRUCTOR) &&
                    (newFuncBody.stmts.size() + chunkStmts.size() > methodSize)) {
                // enf of current chunk
                if (newFuncBody.stmts.size() + chunkStmts.size() > methodSize) {
                    generatedFunctions.add(newFunc);
                    newFunc = createIntermediateInitFunction(packageNode, env);
                    newFuncBody = (BLangBlockFunctionBody) newFunc.body;
                    symTable.rootScope.define(names.fromIdNode(newFunc.name), newFunc.symbol);
                }
                newFuncBody.stmts.addAll(chunkStmts);
                chunkStmts.clear();
            } else if ((stmt.getKind() == NodeKind.ASSIGNMENT) &&
                    (((BLangAssignment) stmt).varRef instanceof BLangPackageVarRef) &&
                    Symbols.isFlagOn(((BLangPackageVarRef) ((BLangAssignment) stmt).varRef).varSymbol.flags,
                            Flags.LISTENER)
            ) {
                // this is where listener registrations starts, they are independent stmts
                break;
            }
        }
        newFuncBody.stmts.addAll(chunkStmts);

        // rest of the statements can be split without chunks
        for (int i = varDefIndex; i < stmts.size(); i++) {
            if (i > 0 && i % methodSize == 0) {
                generatedFunctions.add(newFunc);
                newFunc = createIntermediateInitFunction(packageNode, env);
                newFuncBody = (BLangBlockFunctionBody) newFunc.body;
                symTable.rootScope.define(names.fromIdNode(newFunc.name), newFunc.symbol);
            }
            newFuncBody.stmts.add(stmts.get(i));
        }

        generatedFunctions.add(newFunc);

        for (int j = 0; j < generatedFunctions.size() - 1; j++) {
            BLangFunction thisFunction = generatedFunctions.get(j);

            BLangCheckedExpr checkedExpr =
                    ASTBuilderUtil.createCheckExpr(initFunction.pos,
                                                   createInvocationNode(generatedFunctions.get(j + 1).name.value,
                                                                        new ArrayList<>(), symTable.errorOrNilType),
                                                   symTable.nilType);
            checkedExpr.equivalentErrorTypeList.add(symTable.errorType);

            BLangExpressionStmt expressionStmt = ASTBuilderUtil
                    .createExpressionStmt(thisFunction.pos, (BLangBlockFunctionBody) thisFunction.body);
            expressionStmt.expr = checkedExpr;
            expressionStmt.expr.pos = initFunction.pos;

            if (j > 0) { // skip init func
                thisFunction = rewrite(thisFunction, env);
                packageNode.functions.add(thisFunction);
                packageNode.topLevelNodes.add(thisFunction);
            }
        }

        if (generatedFunctions.size() > 1) {
            // add last func
            BLangFunction lastFunc = generatedFunctions.get(generatedFunctions.size() - 1);
            lastFunc = rewrite(lastFunc, env);
            packageNode.functions.add(lastFunc);
            packageNode.topLevelNodes.add(lastFunc);
        }

        return generatedFunctions.get(0);
    }

    private boolean isAssignmentWithInitOrRecordLiteralExpr(BLangStatement statement) {
        if (statement.getKind() == NodeKind.ASSIGNMENT) {
            NodeKind exprKind = ((BLangAssignment) statement).getExpression().getKind();
            return exprKind == NodeKind.TYPE_INIT_EXPR || exprKind == NodeKind.RECORD_LITERAL_EXPR;
        }
        return false;
    }

    /**
     * Create an intermediate package init function.
     *
     * @param pkgNode package node
     * @param env     symbol environment of package
     */
    private BLangFunction createIntermediateInitFunction(BLangPackage pkgNode, SymbolEnv env) {
        String alias = pkgNode.symbol.pkgID.toString();
        BLangFunction initFunction = ASTBuilderUtil
                .createInitFunctionWithErrorOrNilReturn(pkgNode.pos, alias,
                                                        new Name(Names.INIT_FUNCTION_SUFFIX.value
                                                                + this.initFuncIndex++), symTable);
        // Create invokable symbol for init function
        createInvokableSymbol(initFunction, env);
        return initFunction;
    }

    private BType getRestType(BInvokableSymbol invokableSymbol) {
        if (invokableSymbol != null && invokableSymbol.restParam != null) {
            return invokableSymbol.restParam.type;
        }
        return null;
    }

    private BType getRestType(BLangFunction function) {
        if (function != null && function.restParam != null) {
            return function.restParam.type;
        }
        return null;
    }

    private BVarSymbol getRestSymbol(BLangFunction function) {
        if (function != null && function.restParam != null) {
            return function.restParam.symbol;
        }
        return null;
    }

    private boolean isComputedKey(RecordLiteralNode.RecordField field) {
        if (!field.isKeyValueField()) {
            return false;
        }
        return ((BLangRecordLiteral.BLangRecordKeyValueField) field).key.computedKey;
    }

    private BLangRecordLiteral rewriteMappingConstructor(BLangRecordLiteral mappingConstructorExpr) {
        List<RecordLiteralNode.RecordField> fields = mappingConstructorExpr.fields;

        BType type = mappingConstructorExpr.type;
        DiagnosticPos pos = mappingConstructorExpr.pos;

        List<RecordLiteralNode.RecordField> rewrittenFields = new ArrayList<>(fields.size());

        for (RecordLiteralNode.RecordField field : fields) {
            if (field.isKeyValueField()) {
                BLangRecordLiteral.BLangRecordKeyValueField keyValueField =
                        (BLangRecordLiteral.BLangRecordKeyValueField) field;

                BLangRecordLiteral.BLangRecordKey key = keyValueField.key;
                BLangExpression origKey = key.expr;
                BLangExpression keyExpr = key.computedKey ? origKey :
                        origKey.getKind() == NodeKind.SIMPLE_VARIABLE_REF ?
                                createStringLiteral(pos, ((BLangSimpleVarRef) origKey).variableName.value) :
                                ((BLangLiteral) origKey);

                rewrittenFields.add(ASTBuilderUtil.createBLangRecordKeyValue(rewriteExpr(keyExpr),
                                                                             rewriteExpr(keyValueField.valueExpr)));
            } else if (field.getKind() == NodeKind.SIMPLE_VARIABLE_REF) {
                BLangSimpleVarRef varRefField = (BLangSimpleVarRef) field;
                rewrittenFields.add(ASTBuilderUtil.createBLangRecordKeyValue(
                        rewriteExpr(createStringLiteral(pos, varRefField.variableName.value)),
                        rewriteExpr(varRefField)));
            } else {
                BLangRecordLiteral.BLangRecordSpreadOperatorField spreadOpField =
                        (BLangRecordLiteral.BLangRecordSpreadOperatorField) field;
                spreadOpField.expr = rewriteExpr(spreadOpField.expr);
                rewrittenFields.add(spreadOpField);
            }
        }

        fields.clear();
        return type.tag == TypeTags.RECORD ? new BLangStructLiteral(pos, type, rewrittenFields) :
                new BLangMapLiteral(pos, type, rewrittenFields);
    }
}<|MERGE_RESOLUTION|>--- conflicted
+++ resolved
@@ -4668,22 +4668,7 @@
     }
 
     @Override
-<<<<<<< HEAD
     public void visit(BLangFail failNode) {
-        if(onFailFuncBlock != null) {
-            BLangStatementExpression expression = ASTBuilderUtil.createStatementExpression(onFailFuncBlock,
-                    ASTBuilderUtil.createLiteral(failNode.pos, symTable.nilType, Names.NIL_VALUE));
-            BLangExpressionStmt exprStmt = (BLangExpressionStmt) TreeBuilder.createExpressionStatementNode();
-            exprStmt.expr = expression;
-            exprStmt.pos = failNode.pos;
-            failNode.exprStmt = exprStmt;
-            result = failNode;
-        } else {
-            BLangReturn stmt = ASTBuilderUtil.createReturnStmt(failNode.pos, failNode.expr);
-            result = rewrite(stmt, env);
-        }
-=======
-    public void visit(BLangFailExpr failExpr) {
 //        lambdaFunction.function = func;
 //        func.requiredParams.addAll(lambdaFunctionVariable);
 //        func.setReturnTypeNode(returnType);
@@ -4707,16 +4692,20 @@
 //        onFailFunc.function.requiredParams.forEach(variable -> paramTypes.add(variable.symbol.type));
 //        onFailFunc.type = new BInvokableType(paramTypes, onFailFunc..type.getReturnType(),
 //                null);
-        onFailLambdaInvocation.argExprs = Lists.of(rewrite(failExpr.expr, env));
-        onFailLambdaInvocation.requiredArgs = onFailLambdaInvocation.argExprs;
-        BLangStatementExpression expression = ASTBuilderUtil.createStatementExpression(onFailFuncBlock,
-                ASTBuilderUtil.createLiteral(failExpr.pos, symTable.nilType, Names.NIL_VALUE));
-        BLangExpressionStmt exprStmt = (BLangExpressionStmt) TreeBuilder.createExpressionStatementNode();
-        exprStmt.expr = expression;
-        exprStmt.pos = failExpr.pos;
-        failExpr.exprStmt = exprStmt;
-        result = failExpr;
->>>>>>> 6c3ed6e1
+        if(onFailFuncBlock != null) {
+            onFailLambdaInvocation.argExprs = Lists.of(rewrite(failNode.expr, env));
+            onFailLambdaInvocation.requiredArgs = onFailLambdaInvocation.argExprs;
+            BLangStatementExpression expression = ASTBuilderUtil.createStatementExpression(onFailFuncBlock,
+                    ASTBuilderUtil.createLiteral(failNode.pos, symTable.nilType, Names.NIL_VALUE));
+            BLangExpressionStmt exprStmt = (BLangExpressionStmt) TreeBuilder.createExpressionStatementNode();
+            exprStmt.expr = expression;
+            exprStmt.pos = failNode.pos;
+            failNode.exprStmt = exprStmt;
+            result = failNode;
+        } else {
+            BLangReturn stmt = ASTBuilderUtil.createReturnStmt(failNode.pos, failNode.expr);
+            result = rewrite(stmt, env);
+        }
     }
 
     // Generated expressions. Following expressions are not part of the original syntax
