/*
 *  Copyright (c) 2017, WSO2 Inc. (http://www.wso2.org) All Rights Reserved.
 *
 *  WSO2 Inc. licenses this file to you under the Apache License,
 *  Version 2.0 (the "License"); you may not use this file except
 *  in compliance with the License.
 *  You may obtain a copy of the License at
 *
 *    http://www.apache.org/licenses/LICENSE-2.0
 *
 *  Unless required by applicable law or agreed to in writing,
 *  software distributed under the License is distributed on an
 *  "AS IS" BASIS, WITHOUT WARRANTIES OR CONDITIONS OF ANY
 *  KIND, either express or implied.  See the License for the
 *  specific language governing permissions and limitations
 *  under the License.
 */
package org.wso2.ballerinalang.compiler.desugar;

import org.ballerinalang.compiler.CompilerPhase;
import org.ballerinalang.model.TreeBuilder;
import org.ballerinalang.model.elements.Flag;
import org.ballerinalang.model.elements.TableColumnFlag;
import org.ballerinalang.model.tree.NodeKind;
import org.ballerinalang.model.tree.OperatorKind;
import org.ballerinalang.model.tree.RecordVariableNode.BLangRecordVariableKeyValueNode;
import org.ballerinalang.model.tree.clauses.JoinStreamingInput;
import org.ballerinalang.model.tree.expressions.NamedArgNode;
import org.ballerinalang.model.tree.statements.BlockNode;
import org.ballerinalang.model.tree.statements.StreamingQueryStatementNode;
import org.ballerinalang.model.types.TypeKind;
import org.wso2.ballerinalang.compiler.semantics.analyzer.SymbolResolver;
import org.wso2.ballerinalang.compiler.semantics.analyzer.TaintAnalyzer;
import org.wso2.ballerinalang.compiler.semantics.analyzer.Types;
import org.wso2.ballerinalang.compiler.semantics.model.BLangBuiltInMethod;
import org.wso2.ballerinalang.compiler.semantics.model.Scope;
import org.wso2.ballerinalang.compiler.semantics.model.SymbolEnv;
import org.wso2.ballerinalang.compiler.semantics.model.SymbolTable;
import org.wso2.ballerinalang.compiler.semantics.model.iterable.IterableContext;
import org.wso2.ballerinalang.compiler.semantics.model.iterable.IterableKind;
import org.wso2.ballerinalang.compiler.semantics.model.iterable.Operation;
import org.wso2.ballerinalang.compiler.semantics.model.symbols.BAttachedFunction;
import org.wso2.ballerinalang.compiler.semantics.model.symbols.BConstantSymbol;
import org.wso2.ballerinalang.compiler.semantics.model.symbols.BConversionOperatorSymbol;
import org.wso2.ballerinalang.compiler.semantics.model.symbols.BEndpointVarSymbol;
import org.wso2.ballerinalang.compiler.semantics.model.symbols.BInvokableSymbol;
import org.wso2.ballerinalang.compiler.semantics.model.symbols.BObjectTypeSymbol;
import org.wso2.ballerinalang.compiler.semantics.model.symbols.BOperatorSymbol;
import org.wso2.ballerinalang.compiler.semantics.model.symbols.BPackageSymbol;
import org.wso2.ballerinalang.compiler.semantics.model.symbols.BSymbol;
import org.wso2.ballerinalang.compiler.semantics.model.symbols.BVarSymbol;
import org.wso2.ballerinalang.compiler.semantics.model.symbols.BXMLNSSymbol;
import org.wso2.ballerinalang.compiler.semantics.model.symbols.SymTag;
import org.wso2.ballerinalang.compiler.semantics.model.symbols.Symbols;
import org.wso2.ballerinalang.compiler.semantics.model.symbols.TaintRecord;
import org.wso2.ballerinalang.compiler.semantics.model.types.BArrayType;
import org.wso2.ballerinalang.compiler.semantics.model.types.BIntermediateCollectionType;
import org.wso2.ballerinalang.compiler.semantics.model.types.BInvokableType;
import org.wso2.ballerinalang.compiler.semantics.model.types.BJSONType;
import org.wso2.ballerinalang.compiler.semantics.model.types.BMapType;
import org.wso2.ballerinalang.compiler.semantics.model.types.BStructureType;
import org.wso2.ballerinalang.compiler.semantics.model.types.BTableType;
import org.wso2.ballerinalang.compiler.semantics.model.types.BTupleType;
import org.wso2.ballerinalang.compiler.semantics.model.types.BType;
import org.wso2.ballerinalang.compiler.semantics.model.types.BUnionType;
import org.wso2.ballerinalang.compiler.tree.BLangAction;
import org.wso2.ballerinalang.compiler.tree.BLangEndpoint;
import org.wso2.ballerinalang.compiler.tree.BLangFunction;
import org.wso2.ballerinalang.compiler.tree.BLangIdentifier;
import org.wso2.ballerinalang.compiler.tree.BLangImportPackage;
import org.wso2.ballerinalang.compiler.tree.BLangInvokableNode;
import org.wso2.ballerinalang.compiler.tree.BLangNode;
import org.wso2.ballerinalang.compiler.tree.BLangNodeVisitor;
import org.wso2.ballerinalang.compiler.tree.BLangPackage;
import org.wso2.ballerinalang.compiler.tree.BLangRecordVariable;
import org.wso2.ballerinalang.compiler.tree.BLangRecordVariable.BLangRecordVariableKeyValue;
import org.wso2.ballerinalang.compiler.tree.BLangResource;
import org.wso2.ballerinalang.compiler.tree.BLangService;
import org.wso2.ballerinalang.compiler.tree.BLangSimpleVariable;
import org.wso2.ballerinalang.compiler.tree.BLangTupleVariable;
import org.wso2.ballerinalang.compiler.tree.BLangTypeDefinition;
import org.wso2.ballerinalang.compiler.tree.BLangVariable;
import org.wso2.ballerinalang.compiler.tree.BLangWorker;
import org.wso2.ballerinalang.compiler.tree.BLangXMLNS;
import org.wso2.ballerinalang.compiler.tree.BLangXMLNS.BLangLocalXMLNS;
import org.wso2.ballerinalang.compiler.tree.BLangXMLNS.BLangPackageXMLNS;
import org.wso2.ballerinalang.compiler.tree.expressions.BLangAccessExpression;
import org.wso2.ballerinalang.compiler.tree.expressions.BLangArrayLiteral;
import org.wso2.ballerinalang.compiler.tree.expressions.BLangArrayLiteral.BLangJSONArrayLiteral;
import org.wso2.ballerinalang.compiler.tree.expressions.BLangArrowFunction;
import org.wso2.ballerinalang.compiler.tree.expressions.BLangAwaitExpr;
import org.wso2.ballerinalang.compiler.tree.expressions.BLangBinaryExpr;
import org.wso2.ballerinalang.compiler.tree.expressions.BLangBracedOrTupleExpr;
import org.wso2.ballerinalang.compiler.tree.expressions.BLangCheckedExpr;
import org.wso2.ballerinalang.compiler.tree.expressions.BLangElvisExpr;
import org.wso2.ballerinalang.compiler.tree.expressions.BLangErrorConstructorExpr;
import org.wso2.ballerinalang.compiler.tree.expressions.BLangExpression;
import org.wso2.ballerinalang.compiler.tree.expressions.BLangFieldBasedAccess;
import org.wso2.ballerinalang.compiler.tree.expressions.BLangFieldBasedAccess.BLangStructFunctionVarRef;
import org.wso2.ballerinalang.compiler.tree.expressions.BLangIndexBasedAccess;
import org.wso2.ballerinalang.compiler.tree.expressions.BLangIndexBasedAccess.BLangArrayAccessExpr;
import org.wso2.ballerinalang.compiler.tree.expressions.BLangIndexBasedAccess.BLangJSONAccessExpr;
import org.wso2.ballerinalang.compiler.tree.expressions.BLangIndexBasedAccess.BLangMapAccessExpr;
import org.wso2.ballerinalang.compiler.tree.expressions.BLangIndexBasedAccess.BLangStructFieldAccessExpr;
import org.wso2.ballerinalang.compiler.tree.expressions.BLangIndexBasedAccess.BLangTupleAccessExpr;
import org.wso2.ballerinalang.compiler.tree.expressions.BLangIndexBasedAccess.BLangXMLAccessExpr;
import org.wso2.ballerinalang.compiler.tree.expressions.BLangIntRangeExpression;
import org.wso2.ballerinalang.compiler.tree.expressions.BLangInvocation;
import org.wso2.ballerinalang.compiler.tree.expressions.BLangInvocation.BFunctionPointerInvocation;
import org.wso2.ballerinalang.compiler.tree.expressions.BLangInvocation.BLangActionInvocation;
import org.wso2.ballerinalang.compiler.tree.expressions.BLangInvocation.BLangAttachedFunctionInvocation;
import org.wso2.ballerinalang.compiler.tree.expressions.BLangInvocation.BLangBuiltInMethodInvocation;
import org.wso2.ballerinalang.compiler.tree.expressions.BLangIsAssignableExpr;
import org.wso2.ballerinalang.compiler.tree.expressions.BLangLambdaFunction;
import org.wso2.ballerinalang.compiler.tree.expressions.BLangLiteral;
import org.wso2.ballerinalang.compiler.tree.expressions.BLangMatchExpression;
import org.wso2.ballerinalang.compiler.tree.expressions.BLangMatchExpression.BLangMatchExprPatternClause;
import org.wso2.ballerinalang.compiler.tree.expressions.BLangNamedArgsExpression;
import org.wso2.ballerinalang.compiler.tree.expressions.BLangRecordLiteral;
import org.wso2.ballerinalang.compiler.tree.expressions.BLangRecordLiteral.BLangChannelLiteral;
import org.wso2.ballerinalang.compiler.tree.expressions.BLangRecordLiteral.BLangJSONLiteral;
import org.wso2.ballerinalang.compiler.tree.expressions.BLangRecordLiteral.BLangMapLiteral;
import org.wso2.ballerinalang.compiler.tree.expressions.BLangRecordLiteral.BLangStreamLiteral;
import org.wso2.ballerinalang.compiler.tree.expressions.BLangRecordLiteral.BLangStructLiteral;
import org.wso2.ballerinalang.compiler.tree.expressions.BLangRecordVarRef;
import org.wso2.ballerinalang.compiler.tree.expressions.BLangRecordVarRef.BLangRecordVarRefKeyValue;
import org.wso2.ballerinalang.compiler.tree.expressions.BLangRestArgsExpression;
import org.wso2.ballerinalang.compiler.tree.expressions.BLangSimpleVarRef;
import org.wso2.ballerinalang.compiler.tree.expressions.BLangSimpleVarRef.BLangFieldVarRef;
import org.wso2.ballerinalang.compiler.tree.expressions.BLangSimpleVarRef.BLangFunctionVarRef;
import org.wso2.ballerinalang.compiler.tree.expressions.BLangSimpleVarRef.BLangLocalVarRef;
import org.wso2.ballerinalang.compiler.tree.expressions.BLangSimpleVarRef.BLangPackageVarRef;
import org.wso2.ballerinalang.compiler.tree.expressions.BLangSimpleVarRef.BLangTypeLoad;
import org.wso2.ballerinalang.compiler.tree.expressions.BLangStatementExpression;
import org.wso2.ballerinalang.compiler.tree.expressions.BLangStringTemplateLiteral;
import org.wso2.ballerinalang.compiler.tree.expressions.BLangTableLiteral;
import org.wso2.ballerinalang.compiler.tree.expressions.BLangTableQueryExpression;
import org.wso2.ballerinalang.compiler.tree.expressions.BLangTernaryExpr;
import org.wso2.ballerinalang.compiler.tree.expressions.BLangTrapExpr;
import org.wso2.ballerinalang.compiler.tree.expressions.BLangTupleVarRef;
import org.wso2.ballerinalang.compiler.tree.expressions.BLangTypeConversionExpr;
import org.wso2.ballerinalang.compiler.tree.expressions.BLangTypeInit;
import org.wso2.ballerinalang.compiler.tree.expressions.BLangTypeTestExpr;
import org.wso2.ballerinalang.compiler.tree.expressions.BLangTypedescExpr;
import org.wso2.ballerinalang.compiler.tree.expressions.BLangUnaryExpr;
import org.wso2.ballerinalang.compiler.tree.expressions.BLangVariableReference;
import org.wso2.ballerinalang.compiler.tree.expressions.BLangXMLAttribute;
import org.wso2.ballerinalang.compiler.tree.expressions.BLangXMLAttributeAccess;
import org.wso2.ballerinalang.compiler.tree.expressions.BLangXMLCommentLiteral;
import org.wso2.ballerinalang.compiler.tree.expressions.BLangXMLElementLiteral;
import org.wso2.ballerinalang.compiler.tree.expressions.BLangXMLProcInsLiteral;
import org.wso2.ballerinalang.compiler.tree.expressions.BLangXMLQName;
import org.wso2.ballerinalang.compiler.tree.expressions.BLangXMLQuotedString;
import org.wso2.ballerinalang.compiler.tree.expressions.BLangXMLSequenceLiteral;
import org.wso2.ballerinalang.compiler.tree.expressions.BLangXMLTextLiteral;
import org.wso2.ballerinalang.compiler.tree.statements.BLangAbort;
import org.wso2.ballerinalang.compiler.tree.statements.BLangAssignment;
import org.wso2.ballerinalang.compiler.tree.statements.BLangBlockStmt;
import org.wso2.ballerinalang.compiler.tree.statements.BLangBreak;
import org.wso2.ballerinalang.compiler.tree.statements.BLangCompensate;
import org.wso2.ballerinalang.compiler.tree.statements.BLangCompoundAssignment;
import org.wso2.ballerinalang.compiler.tree.statements.BLangContinue;
import org.wso2.ballerinalang.compiler.tree.statements.BLangDone;
import org.wso2.ballerinalang.compiler.tree.statements.BLangExpressionStmt;
import org.wso2.ballerinalang.compiler.tree.statements.BLangForeach;
import org.wso2.ballerinalang.compiler.tree.statements.BLangForever;
import org.wso2.ballerinalang.compiler.tree.statements.BLangForkJoin;
import org.wso2.ballerinalang.compiler.tree.statements.BLangIf;
import org.wso2.ballerinalang.compiler.tree.statements.BLangLock;
import org.wso2.ballerinalang.compiler.tree.statements.BLangMatch;
import org.wso2.ballerinalang.compiler.tree.statements.BLangMatch.BLangMatchStaticBindingPatternClause;
import org.wso2.ballerinalang.compiler.tree.statements.BLangMatch.BLangMatchTypedBindingPatternClause;
import org.wso2.ballerinalang.compiler.tree.statements.BLangPanic;
import org.wso2.ballerinalang.compiler.tree.statements.BLangRecordDestructure;
import org.wso2.ballerinalang.compiler.tree.statements.BLangRecordVariableDef;
import org.wso2.ballerinalang.compiler.tree.statements.BLangRetry;
import org.wso2.ballerinalang.compiler.tree.statements.BLangReturn;
import org.wso2.ballerinalang.compiler.tree.statements.BLangScope;
import org.wso2.ballerinalang.compiler.tree.statements.BLangSimpleVariableDef;
import org.wso2.ballerinalang.compiler.tree.statements.BLangStatement;
import org.wso2.ballerinalang.compiler.tree.statements.BLangStatement.BLangStatementLink;
import org.wso2.ballerinalang.compiler.tree.statements.BLangTransaction;
import org.wso2.ballerinalang.compiler.tree.statements.BLangTupleDestructure;
import org.wso2.ballerinalang.compiler.tree.statements.BLangTupleVariableDef;
import org.wso2.ballerinalang.compiler.tree.statements.BLangWhile;
import org.wso2.ballerinalang.compiler.tree.statements.BLangWorkerReceive;
import org.wso2.ballerinalang.compiler.tree.statements.BLangWorkerSend;
import org.wso2.ballerinalang.compiler.tree.statements.BLangXMLNSStatement;
import org.wso2.ballerinalang.compiler.tree.types.BLangObjectTypeNode;
import org.wso2.ballerinalang.compiler.tree.types.BLangRecordTypeNode;
import org.wso2.ballerinalang.compiler.tree.types.BLangValueType;
import org.wso2.ballerinalang.compiler.util.CompilerContext;
import org.wso2.ballerinalang.compiler.util.Name;
import org.wso2.ballerinalang.compiler.util.Names;
import org.wso2.ballerinalang.compiler.util.TypeTags;
import org.wso2.ballerinalang.compiler.util.diagnotic.DiagnosticPos;
import org.wso2.ballerinalang.programfile.InstructionCodes;
import org.wso2.ballerinalang.util.Flags;
import org.wso2.ballerinalang.util.Lists;

import java.nio.charset.StandardCharsets;
import java.util.ArrayList;
import java.util.Base64;
import java.util.Collections;
import java.util.Comparator;
import java.util.EnumSet;
import java.util.HashMap;
import java.util.Iterator;
import java.util.LinkedHashSet;
import java.util.List;
import java.util.Map;
import java.util.Map.Entry;
import java.util.Optional;
import java.util.Set;
import java.util.Stack;
import java.util.stream.Collectors;

import static org.wso2.ballerinalang.compiler.util.Names.GEN_VAR_PREFIX;
import static org.wso2.ballerinalang.compiler.util.Names.IGNORE;

/**
 * @since 0.94
 */
public class Desugar extends BLangNodeVisitor {

    private static final CompilerContext.Key<Desugar> DESUGAR_KEY =
            new CompilerContext.Key<>();
    private static final String QUERY_TABLE_WITH_JOIN_CLAUSE = "queryTableWithJoinClause";
    private static final String QUERY_TABLE_WITHOUT_JOIN_CLAUSE = "queryTableWithoutJoinClause";
    private static final String CREATE_FOREVER = "startForever";
    private static final String BASE_64 = "base64";

    private SymbolTable symTable;
    private SymbolResolver symResolver;
    private IterableCodeDesugar iterableCodeDesugar;
    private StreamingCodeDesugar streamingCodeDesugar;
    private AnnotationDesugar annotationDesugar;
    private EndpointDesugar endpointDesugar;
    private InMemoryTableQueryBuilder inMemoryTableQueryBuilder;
    private Types types;
    private Names names;
    private SiddhiQueryBuilder siddhiQueryBuilder;
    private HttpFiltersDesugar httpFiltersDesugar;

    private BLangNode result;

    private BLangStatementLink currentLink;
    private Stack<BLangWorker> workerStack = new Stack<>();

    public Stack<BLangLock> enclLocks = new Stack<>();

    private SymbolEnv env;
    private int lambdaFunctionCount = 0;

    // Safe navigation related variables
    private Stack<BLangMatch> matchStmtStack = new Stack<>();
    Stack<BLangAccessExpression> accessExprStack = new Stack<>();
    private BLangMatchTypedBindingPatternClause successPattern;
    private BLangAssignment safeNavigationAssignment;

    public static Desugar getInstance(CompilerContext context) {
        Desugar desugar = context.get(DESUGAR_KEY);
        if (desugar == null) {
            desugar = new Desugar(context);
        }

        return desugar;
    }

    private Desugar(CompilerContext context) {
        context.put(DESUGAR_KEY, this);
        this.symTable = SymbolTable.getInstance(context);
        this.symResolver = SymbolResolver.getInstance(context);
        this.iterableCodeDesugar = IterableCodeDesugar.getInstance(context);
        this.streamingCodeDesugar = StreamingCodeDesugar.getInstance(context);
        this.annotationDesugar = AnnotationDesugar.getInstance(context);
        this.endpointDesugar = EndpointDesugar.getInstance(context);
        this.inMemoryTableQueryBuilder = InMemoryTableQueryBuilder.getInstance(context);
        this.types = Types.getInstance(context);
        this.names = Names.getInstance(context);
        this.siddhiQueryBuilder = SiddhiQueryBuilder.getInstance(context);
        this.names = Names.getInstance(context);
        httpFiltersDesugar = HttpFiltersDesugar.getInstance(context);
    }

    public BLangPackage perform(BLangPackage pkgNode) {
        // Initialize the annotation map
        annotationDesugar.initializeAnnotationMap(pkgNode);
        return rewrite(pkgNode, env);
    }

    private void addAttachedFunctionsToPackageLevel(BLangPackage pkgNode, SymbolEnv env) {
        for (BLangTypeDefinition typeDef : pkgNode.typeDefinitions) {
            if (typeDef.typeNode.getKind() == NodeKind.USER_DEFINED_TYPE) {
                continue;
            }
            if (typeDef.symbol.tag == SymTag.OBJECT) {
                BLangObjectTypeNode objectTypeNode = (BLangObjectTypeNode) typeDef.typeNode;

                objectTypeNode.functions.forEach(f -> {
                    if (!pkgNode.objAttachedFunctions.contains(f.symbol)) {
                        pkgNode.functions.add(f);
                        pkgNode.topLevelNodes.add(f);
                    }
                });

                if (objectTypeNode.flagSet.contains(Flag.ABSTRACT)) {
                    continue;
                }

                if (objectTypeNode.initFunction == null) {
                    objectTypeNode.initFunction = createDefaultObjectConstructor(objectTypeNode, env);
                }
                pkgNode.functions.add(objectTypeNode.initFunction);
                pkgNode.topLevelNodes.add(objectTypeNode.initFunction);
            } else if (typeDef.symbol.tag == SymTag.RECORD) {
                BLangRecordTypeNode recordTypeNod = (BLangRecordTypeNode) typeDef.typeNode;
                pkgNode.functions.add(recordTypeNod.initFunction);
                pkgNode.topLevelNodes.add(recordTypeNod.initFunction);
            }
        }
    }

    /**
     * Create package init functions.
     *
     * @param pkgNode package node
     * @param env     symbol environment of package
     */
    private void createPackageInitFunctions(BLangPackage pkgNode, SymbolEnv env) {
        String alias = pkgNode.symbol.pkgID.toString();
        pkgNode.initFunction = ASTBuilderUtil.createInitFunction(pkgNode.pos, alias, Names.INIT_FUNCTION_SUFFIX);
        // Add package level namespace declarations to the init function
        pkgNode.xmlnsList.forEach(xmlns -> {
            pkgNode.initFunction.body.addStatement(createNamespaceDeclrStatement(xmlns));
        });
        pkgNode.startFunction = ASTBuilderUtil.createInitFunction(pkgNode.pos, alias, Names.START_FUNCTION_SUFFIX);
        pkgNode.stopFunction = ASTBuilderUtil.createInitFunction(pkgNode.pos, alias, Names.STOP_FUNCTION_SUFFIX);
        // Create invokable symbol for init function
        createInvokableSymbol(pkgNode.initFunction, env);
        // Create invokable symbol for start function
        createInvokableSymbol(pkgNode.startFunction, env);
        addInitReturnStatement(pkgNode.startFunction.body);
        // Create invokable symbol for stop function
        createInvokableSymbol(pkgNode.stopFunction, env);
        addInitReturnStatement(pkgNode.stopFunction.body);
    }

    /**
     * Create invokable symbol for function.
     *
     * @param bLangFunction function node
     * @param env           Symbol environment
     */
    private void createInvokableSymbol(BLangFunction bLangFunction, SymbolEnv env) {
        BInvokableSymbol functionSymbol = Symbols.createFunctionSymbol(Flags.asMask(bLangFunction.flagSet),
                new Name(bLangFunction.name.value),
                env.enclPkg.packageID, bLangFunction.type,
                env.enclPkg.symbol, true);
        functionSymbol.retType = bLangFunction.returnTypeNode.type;
        // Add parameters
        for (BLangVariable param : bLangFunction.requiredParams) {
            functionSymbol.params.add(param.symbol);
        }

        functionSymbol.scope = new Scope(functionSymbol);
        functionSymbol.type = new BInvokableType(new ArrayList<>(), symTable.nilType, null);
        bLangFunction.symbol = functionSymbol;
    }

    /**
     * Add init return statments.
     *
     * @param bLangBlockStmt block statement node
     */
    private void addInitReturnStatement(BLangBlockStmt bLangBlockStmt) {
        BLangReturn returnStmt = ASTBuilderUtil.createNilReturnStmt(bLangBlockStmt.pos, symTable.nilType);
        bLangBlockStmt.addStatement(returnStmt);
    }

    /**
     * Create namespace declaration statement for XMNLNS.
     *
     * @param xmlns XMLNS node
     * @return XMLNS statement
     */
    private BLangXMLNSStatement createNamespaceDeclrStatement(BLangXMLNS xmlns) {
        BLangXMLNSStatement xmlnsStmt = (BLangXMLNSStatement) TreeBuilder.createXMLNSDeclrStatementNode();
        xmlnsStmt.xmlnsDecl = xmlns;
        xmlnsStmt.pos = xmlns.pos;
        return xmlnsStmt;
    }
    // visitors

    @Override
    public void visit(BLangPackage pkgNode) {
        if (pkgNode.completedPhases.contains(CompilerPhase.DESUGAR)) {
            result = pkgNode;
            return;
        }
        SymbolEnv env = this.symTable.pkgEnvMap.get(pkgNode.symbol);
        createPackageInitFunctions(pkgNode, env);
        // Adding object functions to package level.
        addAttachedFunctionsToPackageLevel(pkgNode, env);

        pkgNode.constants.forEach(constant-> pkgNode.typeDefinitions.add(constant.associatedTypeDefinition));

        pkgNode.globalVars.forEach(globalVar -> {
            BLangAssignment assignment = createAssignmentStmt(globalVar);
            if (assignment.expr == null) {
                assignment.expr = getInitExpr(globalVar);
            }
            if (assignment.expr != null) {
                pkgNode.initFunction.body.stmts.add(assignment);
            }
        });
        annotationDesugar.rewritePackageAnnotations(pkgNode);
        //Sort type definitions with precedence
        pkgNode.typeDefinitions.sort(Comparator.comparing(t -> t.precedence));

        pkgNode.typeDefinitions = rewrite(pkgNode.typeDefinitions, env);
        pkgNode.xmlnsList = rewrite(pkgNode.xmlnsList, env);
        pkgNode.globalVars = rewrite(pkgNode.globalVars, env);
        endpointDesugar.rewriteAnonymousEndpointsInPkg(pkgNode, env);
        pkgNode.globalEndpoints = rewrite(pkgNode.globalEndpoints, env);
        pkgNode.globalEndpoints.forEach(endpoint -> endpointDesugar.defineGlobalEndpoint(endpoint, env));
        endpointDesugar.rewriteAllEndpointsInPkg(pkgNode, env);
        endpointDesugar.rewriteServiceBoundToEndpointInPkg(pkgNode, env);
        pkgNode.services = rewrite(pkgNode.services, env);
        pkgNode.functions = rewrite(pkgNode.functions, env);

        pkgNode.initFunction = rewrite(pkgNode.initFunction, env);
        pkgNode.startFunction = rewrite(pkgNode.startFunction, env);
        pkgNode.stopFunction = rewrite(pkgNode.stopFunction, env);
        pkgNode.getTestablePkgs().forEach(testablePackage -> visit((BLangPackage) testablePackage));
        pkgNode.completedPhases.add(CompilerPhase.DESUGAR);
        result = pkgNode;
    }

    @Override
    public void visit(BLangImportPackage importPkgNode) {
        BPackageSymbol pkgSymbol = importPkgNode.symbol;
        SymbolEnv pkgEnv = this.symTable.pkgEnvMap.get(pkgSymbol);
        rewrite(pkgEnv.node, pkgEnv);
        result = importPkgNode;
    }

    @Override
    public void visit(BLangTypeDefinition typeDef) {
        if (typeDef.typeNode.getKind() == NodeKind.OBJECT_TYPE
                || typeDef.typeNode.getKind() == NodeKind.RECORD_TYPE) {
            typeDef.typeNode = rewrite(typeDef.typeNode, env);
        }
        result = typeDef;
    }

    @Override
    public void visit(BLangObjectTypeNode objectTypeNode) {
        // Merge the fields defined within the object and the fields that
        // get inherited via the type references.
        objectTypeNode.fields.addAll(objectTypeNode.referencedFields);

        if (objectTypeNode.flagSet.contains(Flag.ABSTRACT)) {
            result = objectTypeNode;
            return;
        }

        // Add object level variables to the init function.
        Map<BSymbol, BLangStatement> initFunctionStmts = objectTypeNode.initFunction.initFunctionStmts;
        objectTypeNode.fields.stream()
                // skip if the field is already have an value set by the constructor.
                .filter(field -> !initFunctionStmts.containsKey(field.symbol))
                .map(field -> {
                    // If the rhs value is not given in-line inside the struct
                    // then get the default value literal for that particular struct.
                    if (field.expr == null) {
                        field.expr = getInitExpr(field);
                    }
                    return field;
                })
                .filter(field -> field.expr != null)
                .forEachOrdered(field -> {
                    initFunctionStmts.put(field.symbol, createAssignmentStmt(field));
                });

        // Adding init statements to the init function.
        BLangStatement[] initStmts = initFunctionStmts.values().toArray(new BLangStatement[0]);
        for (int i = 0; i < initFunctionStmts.size(); i++) {
            objectTypeNode.initFunction.body.stmts.add(i, initStmts[i]);
        }

        result = objectTypeNode;
    }

    @Override
    public void visit(BLangRecordTypeNode recordTypeNode) {
        int maskOptional = Flags.asMask(EnumSet.of(Flag.OPTIONAL));
        // Add struct level variables to the init function.
        recordTypeNode.fields.stream()
                // Only add a field if it is required. Checking if it's required is enough since non-defaultable
                // required fields will have been caught in the type checking phase.
                .filter(field -> !recordTypeNode.initFunction.initFunctionStmts.containsKey(field.symbol) &&
                            !Symbols.isFlagOn(field.symbol.flags, maskOptional))
                .map(field -> {
                    // If the rhs value is not given in-line inside the struct
                    // then get the default value literal for that particular struct.
                    if (field.expr == null) {
                        field.expr = getInitExpr(field);
                    }
                    return field;
                })
                .filter(field -> field.expr != null)
                .forEachOrdered(field -> {
                    recordTypeNode.initFunction.initFunctionStmts.put(field.symbol,
                            createAssignmentStmt(field));
                });

        //Adding init statements to the init function.
        BLangStatement[] initStmts = recordTypeNode.initFunction.initFunctionStmts
                .values().toArray(new BLangStatement[0]);
        for (int i = 0; i < recordTypeNode.initFunction.initFunctionStmts.size(); i++) {
            recordTypeNode.initFunction.body.stmts.add(i, initStmts[i]);
        }

        result = recordTypeNode;
    }

    @Override
    public void visit(BLangFunction funcNode) {
        SymbolEnv fucEnv = SymbolEnv.createFunctionEnv(funcNode, funcNode.symbol.scope, env);
        if (!funcNode.interfaceFunction) {
            addReturnIfNotPresent(funcNode);
        }

        Collections.reverse(funcNode.endpoints); // To preserve endpoint code gen order.
        funcNode.endpoints = rewrite(funcNode.endpoints, fucEnv);

        // Duplicate the invokable symbol and the invokable type.
        funcNode.originalFuncSymbol = funcNode.symbol;
        BInvokableSymbol dupFuncSymbol = ASTBuilderUtil.duplicateInvokableSymbol(funcNode.symbol);
        funcNode.symbol = dupFuncSymbol;
        BInvokableType dupFuncType = (BInvokableType) dupFuncSymbol.type;

        //write closure vars
        funcNode.closureVarSymbols.stream()
                .filter(symbol -> !isFunctionArgument(symbol, funcNode.symbol.params))
                .forEach(symbol -> {
                    symbol.closure = true;
                    dupFuncSymbol.params.add(0, symbol);
                    dupFuncType.paramTypes.add(0, symbol.type);
                });

        funcNode.body = rewrite(funcNode.body, fucEnv);
        funcNode.workers = rewrite(funcNode.workers, fucEnv);
        result = funcNode;
    }

    private boolean isFunctionArgument(BVarSymbol symbol, List<BVarSymbol> params) {
        return params.stream().anyMatch(param -> (param.name.equals(symbol.name) && param.type.tag == symbol.type.tag));
    }

    @Override
    public void visit(BLangService serviceNode) {
        SymbolEnv serviceEnv = SymbolEnv.createServiceEnv(serviceNode, serviceNode.symbol.scope, env);
        serviceNode.resources = rewrite(serviceNode.resources, serviceEnv);

        serviceNode.nsDeclarations.forEach(xmlns -> serviceNode.initFunction.body.stmts.add(xmlns));
        serviceNode.vars.forEach(v -> {
            BLangAssignment assignment = (BLangAssignment) createAssignmentStmt(v.var);
            if (assignment.expr == null) {
                assignment.expr = getInitExpr(v.var);
            }
            if (assignment.expr != null) {
                serviceNode.initFunction.body.stmts.add(assignment);
            }
        });

        serviceNode.vars = rewrite(serviceNode.vars, serviceEnv);
        serviceNode.endpoints = rewrite(serviceNode.endpoints, serviceEnv);
        BLangReturn returnStmt = ASTBuilderUtil.createNilReturnStmt(serviceNode.pos, symTable.nilType);
        serviceNode.initFunction.body.stmts.add(returnStmt);
        serviceNode.initFunction = rewrite(serviceNode.initFunction, serviceEnv);
        result = serviceNode;
    }

    public void visit(BLangForever foreverStatement) {
        if (foreverStatement.isSiddhiRuntimeEnabled()) {
            siddhiQueryBuilder.visit(foreverStatement);
            BLangExpressionStmt stmt = (BLangExpressionStmt) TreeBuilder.createExpressionStatementNode();
            stmt.expr = createInvocationForForeverBlock(foreverStatement);
            stmt.pos = foreverStatement.pos;
            stmt.addWS(foreverStatement.getWS());
            result = rewrite(stmt, env);
        } else {
            result = streamingCodeDesugar.desugar(foreverStatement);
            result = rewrite(result, env);
        }
    }

    @Override
    public void visit(BLangResource resourceNode) {
        addReturnIfNotPresent(resourceNode);
        httpFiltersDesugar.invokeFilters(resourceNode, env);
        SymbolEnv resourceEnv = SymbolEnv.createResourceActionSymbolEnv(resourceNode, resourceNode.symbol.scope, env);
        Collections.reverse(resourceNode.endpoints); // To preserve endpoint code gen order at resource
        resourceNode.endpoints = rewrite(resourceNode.endpoints, resourceEnv);
        resourceNode.body = rewrite(resourceNode.body, resourceEnv);
        resourceNode.workers = rewrite(resourceNode.workers, resourceEnv);
        result = resourceNode;
    }

    @Override
    public void visit(BLangAction actionNode) {
        addReturnIfNotPresent(actionNode);
        SymbolEnv actionEnv = SymbolEnv.createResourceActionSymbolEnv(actionNode, actionNode.symbol.scope, env);
        Collections.reverse(actionNode.endpoints); // To preserve endpoint code gen order at action.
        actionNode.endpoints = rewrite(actionNode.endpoints, actionEnv);
        actionNode.body = rewrite(actionNode.body, actionEnv);
        actionNode.workers = rewrite(actionNode.workers, actionEnv);

        // we rewrite it's parameter list to have the receiver variable as the first parameter
        BInvokableSymbol actionSymbol = actionNode.symbol;
        List<BVarSymbol> params = actionSymbol.params;
        BVarSymbol receiverSymbol = actionNode.symbol.receiverSymbol;
        params.add(0, receiverSymbol);
        BInvokableType actionType = (BInvokableType) actionSymbol.type;
        if (receiverSymbol != null) {
            actionType.paramTypes.add(0, receiverSymbol.type);
        }
        result = actionNode;
    }

    @Override
    public void visit(BLangWorker workerNode) {
        this.workerStack.push(workerNode);
        workerNode.body = rewrite(workerNode.body, env);
        this.workerStack.pop();
        result = workerNode;
    }

    @Override
    public void visit(BLangEndpoint endpoint) {
        result = endpoint;
    }

    @Override
    public void visit(BLangSimpleVariable varNode) {
        if ((varNode.symbol.owner.tag & SymTag.INVOKABLE) != SymTag.INVOKABLE) {
            varNode.expr = null;
            result = varNode;
            return;
        }

        // Return if this assignment is not a safe assignment
        varNode.expr = rewriteExpr(varNode.expr);
        result = varNode;

    }

    @Override
    public void visit(BLangTupleVariable varNode) {
        result = varNode;
    }

    @Override
    public void visit(BLangRecordVariable varNode) {
        result = varNode;
    }

    // Statements

    @Override
    public void visit(BLangBlockStmt block) {
        SymbolEnv blockEnv = SymbolEnv.createBlockEnv(block, env);
        block.stmts = rewriteStmt(block.stmts, blockEnv);
        result = block;
    }

    @Override
    public void visit(BLangSimpleVariableDef varDefNode) {
        varDefNode.var = rewrite(varDefNode.var, env);
        BLangSimpleVariable varNode = varDefNode.var;

        // Generate default init expression, if rhs expr is null
        if (varNode.expr == null) {
            varNode.expr = getInitExpr(varNode);
        }
        result = varDefNode;

    }

    @Override
    public void visit(BLangTupleVariableDef varDefNode) {
        //  case 1:
        //  (string, int) (a, b) = (tuple)
        //
        //  any[] x = (tuple);
        //  string a = x[0];
        //  int b = x[1];
        //
        //  case 2:
        //  ((string, float) int)) ((a, b), c)) = (tuple)
        //
        //  any[] x = (tuple);
        //  string a = x[0][0];
        //  float b = x[0][1];
        //  int c = x[1];
        varDefNode.var = rewrite(varDefNode.var, env);
        BLangTupleVariable tupleVariable = varDefNode.var;

        //create tuple destruct block stmt
        final BLangBlockStmt blockStmt = ASTBuilderUtil.createBlockStmt(varDefNode.pos);

        //create a array of any-type based on the dimension
        BType runTimeType = new BArrayType(symTable.anyType);

        //create a simple var for the array 'any[] x = (tuple)' based on the dimension for x
        final BLangSimpleVariable tuple = ASTBuilderUtil.createVariable(varDefNode.pos, "", runTimeType, null,
                new BVarSymbol(0, names.fromString("tuple"), this.env.scope.owner.pkgID, runTimeType,
                        this.env.scope.owner));
        tuple.expr = tupleVariable.expr;
        final BLangSimpleVariableDef variableDef = ASTBuilderUtil.createVariableDefStmt(varDefNode.pos, blockStmt);
        variableDef.var = tuple;

        //create the variable definition statements using the root block stmt created
        createVarDefStmts(tupleVariable, blockStmt, tuple.symbol, null);

        //finally rewrite the populated block statement
        result = rewrite(blockStmt, env);
    }

    @Override
    public void visit(BLangRecordVariableDef varDefNode) {

        BLangRecordVariable varNode = varDefNode.var;

        final BLangBlockStmt blockStmt = ASTBuilderUtil.createBlockStmt(varDefNode.pos);

        BType runTimeType = new BMapType(TypeTags.RECORD, symTable.anyType, null);

        final BLangSimpleVariable mapVariable = ASTBuilderUtil.createVariable(varDefNode.pos, "", runTimeType,
                null, new BVarSymbol(0, names.fromString("$map$0"), this.env.scope.owner.pkgID,
                        runTimeType, this.env.scope.owner));
        mapVariable.expr = varDefNode.var.expr;
        final BLangSimpleVariableDef variableDef = ASTBuilderUtil.createVariableDefStmt(varDefNode.pos, blockStmt);
        variableDef.var = mapVariable;

        createVarDefStmts(varNode, blockStmt, mapVariable.symbol, null);

        result = rewrite(blockStmt, env);
    }

    /**
     * This method iterate through each member of the tupleVar and create the relevant var def statements. This method
     * does the check for node kind of each member and call the related var def creation method.
     *
     * Example:
     * ((string, float) int)) ((a, b), c)) = (tuple)
     *
     * (a, b) is again a tuple, so it is a recursive var def creation.
     *
     * c is a simple var, so a simple var def will be created.
     *
     */
    private void createVarDefStmts(BLangTupleVariable parentTupleVariable, BLangBlockStmt parentBlockStmt,
                                   BVarSymbol tupleVarSymbol, BLangIndexBasedAccess parentIndexAccessExpr) {

        final List<BLangVariable> memberVars = parentTupleVariable.memberVariables;
        for (int index = 0; index < memberVars.size(); index++) {
            BLangVariable variable = memberVars.get(index);
            if (NodeKind.VARIABLE == variable.getKind()) { //if this is simple var, then create a simple var def stmt
                BLangLiteral indexExpr = ASTBuilderUtil.createLiteral(variable.pos, symTable.intType, (long) index);
                createSimpleVarDefStmt((BLangSimpleVariable) variable, parentBlockStmt, indexExpr, tupleVarSymbol,
                        parentIndexAccessExpr);
            } else if (variable.getKind() == NodeKind.TUPLE_VARIABLE) { //else recursively create the var def statements
                BLangTupleVariable tupleVariable = (BLangTupleVariable) variable;
                BLangLiteral indexExpr = ASTBuilderUtil.createLiteral(tupleVariable.pos, symTable.intType,
                        (long) index);
                BLangIndexBasedAccess arrayAccessExpr = ASTBuilderUtil.createIndexBasesAccessExpr(tupleVariable.pos,
                        new BArrayType(symTable.anyType), tupleVarSymbol, indexExpr);
                if (parentIndexAccessExpr != null) {
                    arrayAccessExpr.expr = parentIndexAccessExpr;
                }
                createVarDefStmts((BLangTupleVariable) variable, parentBlockStmt, tupleVarSymbol, arrayAccessExpr);
            } else if (variable.getKind() == NodeKind.RECORD_VARIABLE) {
                BLangRecordVariable recordVariable = (BLangRecordVariable) variable;
                BLangLiteral indexExpr = ASTBuilderUtil.createLiteral(recordVariable.pos, symTable.intType,
                        (long) index);
                BLangIndexBasedAccess arrayAccessExpr = ASTBuilderUtil.createIndexBasesAccessExpr(
                        parentTupleVariable.pos, new BMapType(TypeTags.RECORD, symTable.anyType, null),
                        tupleVarSymbol, indexExpr);
                if (parentIndexAccessExpr != null) {
                    arrayAccessExpr.expr = parentIndexAccessExpr;
                }
                createVarDefStmts((BLangRecordVariable) variable, parentBlockStmt, tupleVarSymbol, arrayAccessExpr);
            }
        }
    }

    /**
     * Overloaded method to handle record variables.
     * This method iterate through each member of the recordVar and create the relevant var def statements. This method
     * does the check for node kind of each member and call the related var def creation method.
     *
     * Example:
     * type Foo record {
     *     string name;
     *     (int, string) age;
     *     Address address;
     * };
     *
     * Foo {name: a, age: (b, c), address: d} = {record literal}
     *
     *  a is a simple var, so a simple var def will be created.
     *
     * (b, c) is a tuple, so it is a recursive var def creation.
     *
     * d is a record, so it is a recursive var def creation.
     *
     */
    private void createVarDefStmts(BLangRecordVariable parentRecordVariable, BLangBlockStmt parentBlockStmt,
                                   BVarSymbol recordVarSymbol, BLangIndexBasedAccess parentIndexAccessExpr) {

        List<BLangRecordVariableKeyValue> variableList = parentRecordVariable.variableList;
        for (BLangRecordVariableKeyValue recordFieldKeyValue : variableList) {
            if (recordFieldKeyValue.valueBindingPattern.getKind() == NodeKind.VARIABLE) {
                BLangLiteral indexExpr = ASTBuilderUtil.
                        createLiteral((recordFieldKeyValue.valueBindingPattern).pos, symTable.stringType,
                                recordFieldKeyValue.key.value);
                createSimpleVarDefStmt((BLangSimpleVariable) recordFieldKeyValue.valueBindingPattern, parentBlockStmt,
                        indexExpr, recordVarSymbol, parentIndexAccessExpr);
            } else if (recordFieldKeyValue.valueBindingPattern.getKind() == NodeKind.TUPLE_VARIABLE) {
                BLangTupleVariable tupleVariable = (BLangTupleVariable) recordFieldKeyValue.valueBindingPattern;
                BLangLiteral indexExpr = ASTBuilderUtil.createLiteral(tupleVariable.pos, symTable.stringType,
                        recordFieldKeyValue.key.value);
                BLangIndexBasedAccess arrayAccessExpr = ASTBuilderUtil.createIndexBasesAccessExpr(tupleVariable.pos,
                        new BArrayType(symTable.anyType), recordVarSymbol, indexExpr);
                if (parentIndexAccessExpr != null) {
                    arrayAccessExpr.expr = parentIndexAccessExpr;
                }
                createVarDefStmts((BLangTupleVariable) recordFieldKeyValue.valueBindingPattern,
                        parentBlockStmt, recordVarSymbol, arrayAccessExpr);
            } else if (recordFieldKeyValue.valueBindingPattern.getKind() == NodeKind.RECORD_VARIABLE) {
                BLangRecordVariable recordVariable = (BLangRecordVariable) recordFieldKeyValue.valueBindingPattern;
                BLangLiteral indexExpr = ASTBuilderUtil.createLiteral(recordVariable.pos, symTable.stringType,
                        recordFieldKeyValue.key.value);
                BLangIndexBasedAccess arrayAccessExpr = ASTBuilderUtil.createIndexBasesAccessExpr(
                        parentRecordVariable.pos, new BMapType(TypeTags.RECORD, symTable.anyType, null),
                        recordVarSymbol, indexExpr);
                if (parentIndexAccessExpr != null) {
                    arrayAccessExpr.expr = parentIndexAccessExpr;
                }
                createVarDefStmts((BLangRecordVariable) recordFieldKeyValue.valueBindingPattern, parentBlockStmt,
                        recordVarSymbol, arrayAccessExpr);
            }
        }

        if (parentRecordVariable.restParam != null) {
            // The restParam is desugared to a filter iterable operation that filters out the fields provided in the
            // record variable
            // map<any> restParam = $map$0.filter($lambdaArg$0);

            DiagnosticPos pos = parentBlockStmt.pos;
            BMapType anyConstrainedMapType = new BMapType(TypeTags.MAP, symTable.anyType, null);
            BLangVariableReference variableReference;

            if (parentIndexAccessExpr != null) {
                BLangSimpleVariable mapVariable = ASTBuilderUtil.createVariable(pos, "$map$1", anyConstrainedMapType,
                        null, new BVarSymbol(0, names.fromString("$map$1"), this.env.scope.owner.pkgID,
                                anyConstrainedMapType, this.env.scope.owner));
                mapVariable.expr = parentIndexAccessExpr;
                BLangSimpleVariableDef variableDef = ASTBuilderUtil.createVariableDefStmt(pos, parentBlockStmt);
                variableDef.var = mapVariable;

                variableReference = ASTBuilderUtil.createVariableRef(pos, mapVariable.symbol);
            } else {
                variableReference = ASTBuilderUtil.createVariableRef(pos,
                        ((BLangSimpleVariableDef) parentBlockStmt.stmts.get(0)).var.symbol);
            }

            // Create rest param variable definition
            BLangSimpleVariable restParam = (BLangSimpleVariable) parentRecordVariable.restParam;
            BLangSimpleVariableDef restParamVarDef = ASTBuilderUtil.createVariableDefStmt(pos,
                    parentBlockStmt);
            restParamVarDef.var = restParam;
            restParamVarDef.var.type = anyConstrainedMapType;

            // Create lambda function to be passed into the filter iterable operation (i.e. $lambdaArg$0)
            BLangLambdaFunction lambdaFunction = createFuncToFilterOutRestParam(parentRecordVariable, pos);

            // Create filter iterator operation
            BLangInvocation filterIterator = (BLangInvocation) TreeBuilder.createInvocationNode();
            restParam.expr = filterIterator;

            filterIterator.iterableOperationInvocation = true;
            filterIterator.argExprs.add(lambdaFunction);
            filterIterator.requiredArgs.add(lambdaFunction);

            // Variable reference to the 1st variable of this block. i.e. the map ..
            filterIterator.expr = variableReference;

            filterIterator.type = new BIntermediateCollectionType(getStringAnyTupleType());

            IterableContext iterableContext = new IterableContext(filterIterator.expr, env);
            iterableContext.foreachTypes = getStringAnyTupleType().tupleTypes;
            filterIterator.iContext = iterableContext;

            iterableContext.resultType = anyConstrainedMapType;
            Operation filterOperation = new Operation(IterableKind.FILTER, filterIterator, iterableContext.resultType);
            filterOperation.pos = pos;
            filterOperation.collectionType = filterOperation.expectedType = anyConstrainedMapType;
            filterOperation.inputType = filterOperation.outputType = getStringAnyTupleType();
            iterableContext.operations.add(filterOperation);
        }
    }

    private BLangLambdaFunction createFuncToFilterOutRestParam(BLangRecordVarRef recordVarRef, DiagnosticPos pos) {

        // Creates following anonymous function
        //
        // function ((string, any) $lambdaArg$0) returns boolean {
        //     Following if block is generated for all parameters given in the record variable
        //     if ($lambdaArg$0[0] == "name") {
        //         return false;
        //     }
        //     if ($lambdaArg$0[0] == "age") {
        //         return false;
        //     }
        //      return true;
        // }

        BLangFunction function = ASTBuilderUtil.createFunction(pos, "$anonFunc$" + lambdaFunctionCount++);
        BVarSymbol keyValSymbol = new BVarSymbol(0, names.fromString("$lambdaArg$0"), this.env.scope.owner.pkgID,
                getStringAnyTupleType(), this.env.scope.owner);
        BLangBlockStmt functionBlock = createAnonymousFunctionBlock(pos, function, keyValSymbol);

        // Create the if statements
        for (BLangRecordVarRefKeyValue variableKeyValueNode : recordVarRef.recordRefFields) {
            createIfStmt(pos, keyValSymbol, functionBlock, variableKeyValueNode.variableName.getValue());
        }

        // Create the final return true statement
        BInvokableSymbol functionSymbol = createReturnTrueStatement(pos, function, functionBlock);

        // Create and return a lambda function
        return createLambdaFunction(function, functionSymbol);
    }

    private BLangLambdaFunction createFuncToFilterOutRestParam(BLangRecordVariable recordVariable, DiagnosticPos pos) {

        // Creates following anonymous function
        //
        // function ((string, any) $lambdaArg$0) returns boolean {
        //     Following if block is generated for all parameters given in the record variable
        //     if ($lambdaArg$0[0] == "name") {
        //         return false;
        //     }
        //     if ($lambdaArg$0[0] == "age") {
        //         return false;
        //     }
        //      return true;
        // }

        BLangFunction function = ASTBuilderUtil.createFunction(pos, "$anonFunc$" + lambdaFunctionCount++);
        BVarSymbol keyValSymbol = new BVarSymbol(0, names.fromString("$lambdaArg$0"), this.env.scope.owner.pkgID,
                getStringAnyTupleType(), this.env.scope.owner);
        BLangBlockStmt functionBlock = createAnonymousFunctionBlock(pos, function, keyValSymbol);

        // Create the if statements
        for (BLangRecordVariableKeyValueNode variableKeyValueNode : recordVariable.variableList) {
            createIfStmt(pos, keyValSymbol, functionBlock, variableKeyValueNode.getKey().getValue());
        }

        // Create the final return true statement
        BInvokableSymbol functionSymbol = createReturnTrueStatement(pos, function, functionBlock);

        // Create and return a lambda function
        return createLambdaFunction(function, functionSymbol);
    }

    private void createIfStmt(DiagnosticPos pos, BVarSymbol keyValSymbol, BLangBlockStmt functionBlock, String key) {
        BLangIf ifStmt = ASTBuilderUtil.createIfStmt(pos, functionBlock);

        BLangBlockStmt ifBlock = ASTBuilderUtil.createBlockStmt(pos, new ArrayList<>());
        BLangReturn returnStmt = ASTBuilderUtil.createReturnStmt(pos, ifBlock);
        returnStmt.expr = ASTBuilderUtil.createLiteral(pos, symTable.booleanType, false);
        ifStmt.body = ifBlock;

        BLangBracedOrTupleExpr tupleExpr = new BLangBracedOrTupleExpr();
        tupleExpr.isBracedExpr = true;
        tupleExpr.type = symTable.booleanType;

        BLangIndexBasedAccess indexBasesAccessExpr = ASTBuilderUtil.createIndexBasesAccessExpr(pos,
                symTable.stringType, keyValSymbol, ASTBuilderUtil.createLiteral(pos, symTable.intType, (long) 0));

        BLangBinaryExpr binaryExpr = ASTBuilderUtil.createBinaryExpr(pos, indexBasesAccessExpr,
                ASTBuilderUtil.createLiteral(pos, symTable.stringType, key),
                symTable.booleanType, OperatorKind.EQUAL, null);

        binaryExpr.opSymbol = (BOperatorSymbol) symResolver.resolveBinaryOperator(
                binaryExpr.opKind, binaryExpr.lhsExpr.type, binaryExpr.rhsExpr.type);

        tupleExpr.expressions.add(binaryExpr);
        ifStmt.expr = tupleExpr;
    }

    private BLangLambdaFunction createLambdaFunction(BLangFunction function, BInvokableSymbol functionSymbol) {
        BLangLambdaFunction lambdaFunction = (BLangLambdaFunction) TreeBuilder.createLambdaFunctionNode();
        lambdaFunction.function = function;
        lambdaFunction.type = functionSymbol.type;
        return lambdaFunction;
    }

    private BInvokableSymbol createReturnTrueStatement(DiagnosticPos pos, BLangFunction function,
                                                       BLangBlockStmt functionBlock) {
        BLangReturn trueReturnStmt = ASTBuilderUtil.createReturnStmt(pos, functionBlock);
        trueReturnStmt.expr = ASTBuilderUtil.createLiteral(pos, symTable.booleanType, true);

        // Create function symbol before visiting desugar phase for the function
        BInvokableSymbol functionSymbol = Symbols.createFunctionSymbol(Flags.asMask(function.flagSet),
                new Name(function.name.value), env.enclPkg.packageID, function.type, env.enclEnv.enclVarSym, true);
        functionSymbol.retType = function.returnTypeNode.type;
        functionSymbol.params = function.requiredParams.stream()
                .map(param -> param.symbol)
                .collect(Collectors.toList());
        functionSymbol.scope = env.scope;
        functionSymbol.type = new BInvokableType(Collections.singletonList(getStringAnyTupleType()),
                symTable.booleanType, null);
        function.symbol = functionSymbol;
        rewrite(function, env);
        env.enclPkg.addFunction(function);
        return functionSymbol;
    }

    private BLangBlockStmt createAnonymousFunctionBlock(DiagnosticPos pos, BLangFunction function,
                                                        BVarSymbol keyValSymbol) {
        BLangSimpleVariable inputParameter = ASTBuilderUtil.createVariable(pos, null, getStringAnyTupleType(),
                null, keyValSymbol);
        function.requiredParams.add(inputParameter);
        BLangValueType booleanTypeKind = new BLangValueType();
        booleanTypeKind.typeKind = TypeKind.BOOLEAN;
        function.returnTypeNode = booleanTypeKind;

        BLangBlockStmt functionBlock = ASTBuilderUtil.createBlockStmt(pos, new ArrayList<>());
        function.body = functionBlock;
        return functionBlock;
    }

    private BTupleType getStringAnyTupleType() {
        ArrayList<BType> typeList = new ArrayList<BType>() {{
            add(symTable.stringType);
            add(symTable.anyType);
        }};
        return new BTupleType(typeList);
    }

    /**
     * This method creates a simple variable def and assigns and array expression based on the given indexExpr.
     *
     *  case 1: when there is no parent array access expression, but with the indexExpr : 1
     *  string s = x[1];
     *
     *  case 2: when there is a parent array expression : x[2] and indexExpr : 3
     *  string s = x[2][3];
     *
     *  case 3: when there is no parent array access expression, but with the indexExpr : name
     *  string s = x[name];
     *
     *  case 4: when there is a parent map expression : x[name] and indexExpr : fName
     *  string s = x[name][fName]; // record variable inside record variable
     *
     *  case 5: when there is a parent map expression : x[name] and indexExpr : 1
     *  string s = x[name][1]; // tuple variable inside record variable
     */
    private void createSimpleVarDefStmt(BLangSimpleVariable simpleVariable, BLangBlockStmt parentBlockStmt,
                                        BLangLiteral indexExpr, BVarSymbol tupleVarSymbol,
                                        BLangIndexBasedAccess parentArrayAccessExpr) {

        Name varName = names.fromIdNode(simpleVariable.name);
        if (varName == Names.IGNORE) {
            return;
        }

        final BLangSimpleVariableDef simpleVariableDef = ASTBuilderUtil.createVariableDefStmt(simpleVariable.pos,
                parentBlockStmt);
        simpleVariableDef.var = simpleVariable;

        simpleVariable.expr = createIndexBasedAccessExpr(simpleVariable.type, simpleVariable.pos,
                indexExpr, tupleVarSymbol, parentArrayAccessExpr);
    }

    @Override
    public void visit(BLangAssignment assignNode) {
        if (safeNavigateLHS(assignNode.varRef)) {
            BLangAccessExpression accessExpr = (BLangAccessExpression) assignNode.varRef;
            accessExpr.leafNode = true;
            result = rewriteSafeNavigationAssignment(accessExpr, assignNode.expr, assignNode.safeAssignment);
            result = rewrite(result, env);
            return;
        }

        assignNode.varRef = rewriteExpr(assignNode.varRef);
        assignNode.expr = rewriteExpr(assignNode.expr);
        result = assignNode;

    }

    @Override
    public void visit(BLangTupleDestructure tupleDestructure) {
        //  case 1:
        //  a is string, b is float
        //  (a, b) = (tuple)
        //
        //  any[] x = (tuple);
        //  string a = x[0];
        //  int b = x[1];
        //
        //  case 2:
        //  a is string, b is float, c is int
        //  ((a, b), c)) = (tuple)
        //
        //  any[] x = (tuple);
        //  string a = x[0][0];
        //  float b = x[0][1];
        //  int c = x[1];


        //create tuple destruct block stmt
        final BLangBlockStmt blockStmt = ASTBuilderUtil.createBlockStmt(tupleDestructure.pos);

        //create a array of any-type based on the dimension
        BType runTimeType = new BArrayType(symTable.anyType);

        //create a simple var for the array 'any[] x = (tuple)' based on the dimension for x
        final BLangSimpleVariable tuple = ASTBuilderUtil.createVariable(tupleDestructure.pos, "", runTimeType, null,
                new BVarSymbol(0, names.fromString("tuple"), this.env.scope.owner.pkgID, runTimeType,
                        this.env.scope.owner));
        tuple.expr = tupleDestructure.expr;
        final BLangSimpleVariableDef variableDef = ASTBuilderUtil.createVariableDefStmt(tupleDestructure.pos,
                blockStmt);
        variableDef.var = tuple;

        //create the variable definition statements using the root block stmt created
        createVarRefAssignmentStmts(tupleDestructure.varRef, blockStmt, tuple.symbol, null);

        //finally rewrite the populated block statement
        result = rewrite(blockStmt, env);
    }

    /**
     * This method iterate through each member of the tupleVarRef and create the relevant var ref assignment statements.
     * This method does the check for node kind of each member and call the related var ref creation method.
     *
     * Example:
     * ((a, b), c)) = (tuple)
     *
     * (a, b) is again a tuple, so it is a recursive var ref creation.
     *
     * c is a simple var, so a simple var def will be created.
     *
     */
    private void createVarRefAssignmentStmts(BLangTupleVarRef parentTupleVariable, BLangBlockStmt parentBlockStmt,
                                             BVarSymbol tupleVarSymbol, BLangIndexBasedAccess parentIndexAccessExpr) {

        final List<BLangExpression> expressions = parentTupleVariable.expressions;
        for (int index = 0; index < expressions.size(); index++) {
            BLangExpression expression = expressions.get(index);
            if (NodeKind.SIMPLE_VARIABLE_REF == expression.getKind() ||
                    NodeKind.FIELD_BASED_ACCESS_EXPR == expression.getKind() ||
                    NodeKind.INDEX_BASED_ACCESS_EXPR == expression.getKind() ||
                    NodeKind.XML_ATTRIBUTE_ACCESS_EXPR == expression.getKind()) {
                //if this is simple var, then create a simple var def stmt
                BLangLiteral indexExpr = ASTBuilderUtil.createLiteral(expression.pos, symTable.intType, (long) index);
                createSimpleVarRefAssignmentStmt((BLangVariableReference) expression, parentBlockStmt, indexExpr,
                        tupleVarSymbol, parentIndexAccessExpr);
            } else if (expression.getKind() == NodeKind.TUPLE_VARIABLE_REF) {
                //else recursively create the var def statements for tuple var ref
                BLangTupleVarRef tupleVarRef = (BLangTupleVarRef) expression;
                BLangLiteral indexExpr = ASTBuilderUtil.createLiteral(tupleVarRef.pos, symTable.intType, (long) index);
                BLangIndexBasedAccess arrayAccessExpr = ASTBuilderUtil.createIndexBasesAccessExpr(tupleVarRef.pos,
                        new BArrayType(symTable.anyType), tupleVarSymbol, indexExpr);
                if (parentIndexAccessExpr != null) {
                    arrayAccessExpr.expr = parentIndexAccessExpr;
                }
                createVarRefAssignmentStmts((BLangTupleVarRef) expression, parentBlockStmt, tupleVarSymbol,
                        arrayAccessExpr);
            } else if (expression.getKind() == NodeKind.RECORD_VARIABLE_REF) {
                //else recursively create the var def statements for record var ref
                BLangRecordVarRef recordVarRef = (BLangRecordVarRef) expression;
                BLangLiteral indexExpr = ASTBuilderUtil.createLiteral(recordVarRef.pos, symTable.intType,
                        (long) index);
                BLangIndexBasedAccess arrayAccessExpr = ASTBuilderUtil.createIndexBasesAccessExpr(
                        parentTupleVariable.pos, new BMapType(TypeTags.RECORD, symTable.anyType, null),
                        tupleVarSymbol, indexExpr);
                if (parentIndexAccessExpr != null) {
                    arrayAccessExpr.expr = parentIndexAccessExpr;
                }
                createVarRefAssignmentStmts((BLangRecordVarRef) expression, parentBlockStmt, tupleVarSymbol,
                        arrayAccessExpr);
            }
        }
    }

    /**
     * This method creates a assignment statement and assigns and array expression based on the given indexExpr.
     *
     */
    private void createSimpleVarRefAssignmentStmt(BLangVariableReference simpleVarRef, BLangBlockStmt parentBlockStmt,
                                                  BLangLiteral indexExpr, BVarSymbol tupleVarSymbol,
                                                  BLangIndexBasedAccess parentArrayAccessExpr) {

        if (simpleVarRef.getKind() == NodeKind.SIMPLE_VARIABLE_REF) {
            Name varName = names.fromIdNode(((BLangSimpleVarRef) simpleVarRef).variableName);
            if (varName == Names.IGNORE) {
                return;
            }
        }

        final BLangExpression assignmentExpr = createIndexBasedAccessExpr(simpleVarRef.type, simpleVarRef.pos,
                indexExpr, tupleVarSymbol, parentArrayAccessExpr);

        final BLangAssignment assignmentStmt = ASTBuilderUtil.createAssignmentStmt(parentBlockStmt.pos,
                parentBlockStmt);
        assignmentStmt.varRef = simpleVarRef;
        assignmentStmt.expr = assignmentExpr;
    }

    private BLangExpression createIndexBasedAccessExpr(BType varType, DiagnosticPos varPos, BLangLiteral indexExpr,
                                                       BVarSymbol tupleVarSymbol, BLangIndexBasedAccess parentExpr) {

        BLangIndexBasedAccess arrayAccess = ASTBuilderUtil.createIndexBasesAccessExpr(varPos,
                symTable.anyType, tupleVarSymbol, indexExpr);

        if (parentExpr != null) {
            arrayAccess.expr = parentExpr;
        }

        final BLangExpression assignmentExpr;
        if (types.isValueType(varType)) {
            BLangTypeConversionExpr castExpr = (BLangTypeConversionExpr) TreeBuilder.createTypeConversionNode();
            castExpr.expr = arrayAccess;
            castExpr.conversionSymbol = Symbols.createUnboxValueTypeOpSymbol(symTable.anyType, varType);
            castExpr.type = varType;
            assignmentExpr = castExpr;
        } else {
            assignmentExpr = arrayAccess;
        }
        return assignmentExpr;
    }

    @Override
    public void visit(BLangRecordDestructure recordDestructure) {

        final BLangBlockStmt blockStmt = ASTBuilderUtil.createBlockStmt(recordDestructure.pos);

        BType runTimeType = new BMapType(TypeTags.RECORD, symTable.anyType, null);

        final BLangSimpleVariable mapVariable = ASTBuilderUtil.createVariable(recordDestructure.pos, "", runTimeType,
                null, new BVarSymbol(0, names.fromString("$map$0"), this.env.scope.owner.pkgID,
                        runTimeType, this.env.scope.owner));
        mapVariable.expr = recordDestructure.expr;
        final BLangSimpleVariableDef variableDef = ASTBuilderUtil.
                createVariableDefStmt(recordDestructure.pos, blockStmt);
        variableDef.var = mapVariable;

        //create the variable definition statements using the root block stmt created
        createVarRefAssignmentStmts(recordDestructure.varRef, blockStmt, mapVariable.symbol, null);

        //finally rewrite the populated block statement
        result = rewrite(blockStmt, env);
    }

    private void createVarRefAssignmentStmts(BLangRecordVarRef parentRecordVarRef, BLangBlockStmt parentBlockStmt,
                                             BVarSymbol recordVarSymbol, BLangIndexBasedAccess parentIndexAccessExpr) {
        final List<BLangRecordVarRefKeyValue> variableRefList = parentRecordVarRef.recordRefFields;
        for (BLangRecordVarRefKeyValue varRefKeyValue : variableRefList) {
            BLangExpression variableReference = varRefKeyValue.variableReference;
            if (NodeKind.SIMPLE_VARIABLE_REF == variableReference.getKind() ||
                    NodeKind.FIELD_BASED_ACCESS_EXPR == variableReference.getKind() ||
                    NodeKind.INDEX_BASED_ACCESS_EXPR == variableReference.getKind() ||
                    NodeKind.XML_ATTRIBUTE_ACCESS_EXPR == variableReference.getKind()) {
                BLangLiteral indexExpr = ASTBuilderUtil.
                        createLiteral(variableReference.pos, symTable.stringType,
                                varRefKeyValue.variableName.getValue());
                createSimpleVarRefAssignmentStmt((BLangVariableReference) variableReference, parentBlockStmt,
                        indexExpr, recordVarSymbol, parentIndexAccessExpr);
            } else if (NodeKind.RECORD_VARIABLE_REF == variableReference.getKind()) {
                BLangRecordVarRef recordVariable = (BLangRecordVarRef) variableReference;
                BLangLiteral indexExpr = ASTBuilderUtil.createLiteral(recordVariable.pos, symTable.stringType,
                        varRefKeyValue.variableName.getValue());
                BLangIndexBasedAccess arrayAccessExpr = ASTBuilderUtil.createIndexBasesAccessExpr(
                        parentRecordVarRef.pos, new BMapType(TypeTags.RECORD, symTable.anyType, null),
                        recordVarSymbol, indexExpr);
                if (parentIndexAccessExpr != null) {
                    arrayAccessExpr.expr = parentIndexAccessExpr;
                }
                createVarRefAssignmentStmts(recordVariable, parentBlockStmt, recordVarSymbol, arrayAccessExpr);
            } else if (NodeKind.TUPLE_VARIABLE_REF == variableReference.getKind()) {
                BLangTupleVarRef tupleVariable = (BLangTupleVarRef) variableReference;
                BLangLiteral indexExpr = ASTBuilderUtil.createLiteral(tupleVariable.pos, symTable.stringType,
                        varRefKeyValue.variableName.getValue());
                BLangIndexBasedAccess arrayAccessExpr = ASTBuilderUtil.createIndexBasesAccessExpr(tupleVariable.pos,
                        new BArrayType(symTable.anyType), recordVarSymbol, indexExpr);
                if (parentIndexAccessExpr != null) {
                    arrayAccessExpr.expr = parentIndexAccessExpr;
                }
                createVarRefAssignmentStmts(tupleVariable, parentBlockStmt, recordVarSymbol, arrayAccessExpr);
            }
        }

        if (parentRecordVarRef.restParam != null) {
            // The restParam is desugared to a filter iterable operation that filters out the fields provided in the
            // record variable
            // map<any> restParam = $map$0.filter($lambdaArg$0);

            DiagnosticPos pos = parentBlockStmt.pos;
            BMapType anyConstrainedMapType = new BMapType(TypeTags.MAP, symTable.anyType, null);
            BLangVariableReference variableReference;

            if (parentIndexAccessExpr != null) {
                BLangSimpleVariable mapVariable = ASTBuilderUtil.createVariable(pos, "$map$1", anyConstrainedMapType,
                        null, new BVarSymbol(0, names.fromString("$map$1"), this.env.scope.owner.pkgID,
                                anyConstrainedMapType, this.env.scope.owner));
                mapVariable.expr = parentIndexAccessExpr;
                BLangSimpleVariableDef variableDef = ASTBuilderUtil.createVariableDefStmt(pos, parentBlockStmt);
                variableDef.var = mapVariable;

                variableReference = ASTBuilderUtil.createVariableRef(pos, mapVariable.symbol);
            } else {
                variableReference = ASTBuilderUtil.createVariableRef(pos,
                        ((BLangSimpleVariableDef) parentBlockStmt.stmts.get(0)).var.symbol);
            }

            // Create rest param variable definition
            BLangSimpleVarRef restParam = (BLangSimpleVarRef) parentRecordVarRef.restParam;
            BLangAssignment restParamAssignment = ASTBuilderUtil.createAssignmentStmt(pos, parentBlockStmt);
            restParamAssignment.varRef = restParam;
            restParamAssignment.varRef.type = anyConstrainedMapType;

            // Create lambda function to be passed into the filter iterable operation (i.e. $lambdaArg$0)
            BLangLambdaFunction lambdaFunction = createFuncToFilterOutRestParam(parentRecordVarRef, pos);

            // Create filter iterator operation
            BLangInvocation filterIterator = (BLangInvocation) TreeBuilder.createInvocationNode();
            restParamAssignment.expr = filterIterator;

            filterIterator.iterableOperationInvocation = true;
            filterIterator.argExprs.add(lambdaFunction);
            filterIterator.requiredArgs.add(lambdaFunction);

            // Variable reference to the 1st variable of this block. i.e. the map ..
            filterIterator.expr = variableReference;

            filterIterator.type = new BIntermediateCollectionType(getStringAnyTupleType());

            IterableContext iterableContext = new IterableContext(filterIterator.expr, env);
            iterableContext.foreachTypes = getStringAnyTupleType().tupleTypes;
            filterIterator.iContext = iterableContext;

            iterableContext.resultType = anyConstrainedMapType;
            Operation filterOperation = new Operation(IterableKind.FILTER, filterIterator, iterableContext.resultType);
            filterOperation.pos = pos;
            filterOperation.collectionType = filterOperation.expectedType = anyConstrainedMapType;
            filterOperation.inputType = filterOperation.outputType = getStringAnyTupleType();
            iterableContext.operations.add(filterOperation);
        }
    }

    @Override
    public void visit(BLangAbort abortNode) {
        result = abortNode;
    }

    @Override
    public void visit(BLangDone doneNode) {
        result = doneNode;
    }

    @Override
    public void visit(BLangRetry retryNode) {
        result = retryNode;
    }

    @Override
    public void visit(BLangContinue nextNode) {
        result = nextNode;
    }

    @Override
    public void visit(BLangBreak breakNode) {
        result = breakNode;
    }

    @Override
    public void visit(BLangReturn returnNode) {
        // If the return node do not have an expression, we add `done` statement instead of a return statement. This is
        // to distinguish between returning nil value specifically and not returning any value.
        if (returnNode.expr == null) {
            BLangDone doneStmt = (BLangDone) TreeBuilder.createDoneNode();
            doneStmt.pos = returnNode.pos;
            result = doneStmt;
        } else {
            returnNode.expr = rewriteExpr(returnNode.expr);
        }
        result = returnNode;
    }

    @Override
    public void visit(BLangPanic panicNode) {
        panicNode.expr = rewriteExpr(panicNode.expr);
        result = panicNode;
    }

    @Override
    public void visit(BLangXMLNSStatement xmlnsStmtNode) {
        xmlnsStmtNode.xmlnsDecl = rewrite(xmlnsStmtNode.xmlnsDecl, env);
        result = xmlnsStmtNode;
    }

    @Override
    public void visit(BLangXMLNS xmlnsNode) {
        BLangXMLNS generatedXMLNSNode;
        xmlnsNode.namespaceURI = rewriteExpr(xmlnsNode.namespaceURI);
        BSymbol ownerSymbol = xmlnsNode.symbol.owner;

        // Local namespace declaration in a function/resource/action/worker
        if ((ownerSymbol.tag & SymTag.INVOKABLE) == SymTag.INVOKABLE ||
                (ownerSymbol.tag & SymTag.SERVICE) == SymTag.SERVICE) {
            generatedXMLNSNode = new BLangLocalXMLNS();
        } else {
            generatedXMLNSNode = new BLangPackageXMLNS();
        }

        generatedXMLNSNode.namespaceURI = xmlnsNode.namespaceURI;
        generatedXMLNSNode.prefix = xmlnsNode.prefix;
        generatedXMLNSNode.symbol = xmlnsNode.symbol;
        result = generatedXMLNSNode;
    }

    public void visit(BLangCompoundAssignment compoundAssignment) {
        BLangAssignment assignStmt = (BLangAssignment) TreeBuilder.createAssignmentNode();
        assignStmt.pos = compoundAssignment.pos;
        assignStmt.setVariable(rewriteExpr((BLangVariableReference) compoundAssignment.varRef));
        assignStmt.expr = rewriteExpr(compoundAssignment.modifiedExpr);
        result = assignStmt;
    }

    @Override
    public void visit(BLangExpressionStmt exprStmtNode) {
        exprStmtNode.expr = rewriteExpr(exprStmtNode.expr);
        result = exprStmtNode;
    }

    @Override
    public void visit(BLangIf ifNode) {
        ifNode.expr = rewriteExpr(ifNode.expr);

        defineTypeGuards(ifNode.pos, ifNode.ifTypeGuards, ifNode.body);
        ifNode.body = rewrite(ifNode.body, env);

        if (ifNode.elseStmt != null && ifNode.elseStmt.getKind() == NodeKind.BLOCK) {
            defineTypeGuards(ifNode.pos, ifNode.elseTypeGuards, (BLangBlockStmt) ifNode.elseStmt);
        }
        ifNode.elseStmt = rewrite(ifNode.elseStmt, env);
        result = ifNode;
    }

    @Override
    public void visit(BLangMatch matchStmt) {
        // Here we generate an if-else statement for the match statement
        // Here is an example match statement
        //
        //  case 1 (old match)
        //
        //      match expr {
        //          int k => io:println("int value: " + k);
        //          string s => io:println("string value: " + s);
        //          json j => io:println("json value: " + s);
        //
        //      }
        //
        //  Here is how we convert the match statement to an if-else statement. The last clause should always be the
        //  else clause
        //
        //  string | int | json | any _$$_matchexpr = expr;
        //  if ( _$$_matchexpr isassignable int ){
        //      int k = (int) _$$_matchexpr; // unbox
        //      io:println("int value: " + k);
        //
        //  } else if (_$$_matchexpr isassignable string ) {
        //      string s = (string) _$$_matchexpr; // unbox
        //      io:println("string value: " + s);
        //
        //  } else if ( _$$_matchexpr isassignable float ||    // should we consider json[] as well
        //                  _$$_matchexpr isassignable boolean ||
        //                  _$$_matchexpr isassignable json) {
        //
        //  } else {
        //      // handle the last pattern
        //      any case..
        //  }
        //
        //  case 2 (new match)
        //      match expr {
        //          12 => io:println("Matched Int Value 12");
        //          35 => io:println("Matched Int Value 35");
        //          true => io:println("Matched Boolean Value true");
        //          "Hello" => io:println("Matched String Value Hello");
        //      }
        //
        //  This will be desugared as below :
        //
        //  string | int | boolean _$$_matchexpr = expr;
        //  if ((<int>_$$_matchexpr) == 12){
        //      io:println("Matched Int Value 12");
        //
        //  } else if ((<int>_$$_matchexpr) == 35) {
        //      io:println("Matched Int Value 35");
        //
        //  } else if ((<boolean>_$$_matchexpr) == true) {
        //      io:println("Matched Boolean Value true");
        //
        //  } else if ((<string>_$$_matchexpr) == "Hello") {
        //      io:println("Matched String Value Hello");
        //
        //  }

        // First create a block statement to hold generated statements
        BLangBlockStmt matchBlockStmt = (BLangBlockStmt) TreeBuilder.createBlockNode();
        matchBlockStmt.pos = matchStmt.pos;

        // Create a variable definition to store the value of the match expression
        String matchExprVarName = GEN_VAR_PREFIX.value;
        BLangSimpleVariable matchExprVar = ASTBuilderUtil.createVariable(matchStmt.expr.pos,
                matchExprVarName, matchStmt.expr.type, matchStmt.expr, new BVarSymbol(0,
                        names.fromString(matchExprVarName),
                        this.env.scope.owner.pkgID, matchStmt.expr.type, this.env.scope.owner));

        // Now create a variable definition node
        BLangSimpleVariableDef matchExprVarDef = ASTBuilderUtil.createVariableDef(matchBlockStmt.pos, matchExprVar);

        // Add the var def statement to the block statement
        //      string | int _$$_matchexpr = expr;
        matchBlockStmt.stmts.add(matchExprVarDef);

        // Create if/else blocks with typeof binary expressions for each pattern
        matchBlockStmt.stmts.add(generateIfElseStmt(matchStmt, matchExprVar));

        rewrite(matchBlockStmt, this.env);
        result = matchBlockStmt;
    }

    @Override
    public void visit(BLangForeach foreach) {
        foreach.varRefs = rewrite(foreach.varRefs, env);
        foreach.collection = rewriteExpr(foreach.collection);
        foreach.body = rewrite(foreach.body, env);
        result = foreach;
    }

    @Override
    public void visit(BLangWhile whileNode) {
        whileNode.expr = rewriteExpr(whileNode.expr);
        whileNode.body = rewrite(whileNode.body, env);
        result = whileNode;
    }

    @Override
    public void visit(BLangLock lockNode) {
        enclLocks.push(lockNode);
        lockNode.body = rewrite(lockNode.body, env);
        enclLocks.pop();
        lockNode.lockVariables = lockNode.lockVariables.stream().sorted((v1, v2) -> {
            String o1FullName = String.join(":", v1.pkgID.getName().getValue(), v1.name.getValue());
            String o2FullName = String.join(":", v2.pkgID.getName().getValue(), v2.name.getValue());
            return o1FullName.compareTo(o2FullName);
        }).collect(Collectors.toSet());
        result = lockNode;
    }

    @Override
    public void visit(BLangTransaction transactionNode) {
        transactionNode.transactionBody = rewrite(transactionNode.transactionBody, env);
        transactionNode.onRetryBody = rewrite(transactionNode.onRetryBody, env);
        transactionNode.retryCount = rewriteExpr(transactionNode.retryCount);
        transactionNode.onCommitFunction = rewriteExpr(transactionNode.onCommitFunction);
        transactionNode.onAbortFunction = rewriteExpr(transactionNode.onAbortFunction);
        result = transactionNode;
    }

    @Override
    public void visit(BLangForkJoin forkJoin) {
        forkJoin.workers = rewrite(forkJoin.workers, env);
        forkJoin.joinResultVar = rewrite(forkJoin.joinResultVar, env);
        forkJoin.joinedBody = rewrite(forkJoin.joinedBody, env);
        forkJoin.timeoutBody = rewrite(forkJoin.timeoutBody, env);
        result = forkJoin;
    }

    @Override
    public void visit(BLangCompensate compensateNode) {
        result = compensateNode;
    }

    @Override
    public void visit(BLangScope scopeNode) {
        scopeNode.scopeBody = rewrite(scopeNode.scopeBody, env);
        scopeNode.compensationFunction = rewrite(scopeNode.getCompensationFunction(), env);
        visit(scopeNode.compensationFunction.function);
        env.enclPkg.functions.add(scopeNode.getCompensationFunction().function);
        env.enclPkg.topLevelNodes.add(scopeNode.compensationFunction.function);
        result = scopeNode;
    }

    // Expressions

    @Override
    public void visit(BLangLiteral literalExpr) {
        if (TypeTags.BYTE_ARRAY == literalExpr.typeTag) { // this is blob literal as byte array
            result = rewriteBlobLiteral(literalExpr);
            return;
        }
        result = literalExpr;
    }

    private BLangNode rewriteBlobLiteral(BLangLiteral literalExpr) {
        String[] result = getBlobTextValue((String) literalExpr.value);
        if (BASE_64.equals(result[0])) {
            literalExpr.value = Base64.getDecoder().decode(result[1].getBytes(StandardCharsets.UTF_8));
        } else {
            literalExpr.value = hexStringToByteArray(result[1]);
        }
        return literalExpr;
    }

    private String[] getBlobTextValue(String blobLiteralNodeText) {
        String nodeText = blobLiteralNodeText.replaceAll(" ", "");
        String[] result = new String[2];
        result[0] = nodeText.substring(0, nodeText.indexOf('`'));
        result[1] = nodeText.substring(nodeText.indexOf('`') + 1, nodeText.lastIndexOf('`'));
        return result;
    }

    private static byte[] hexStringToByteArray(String str) {
        int len = str.length();
        byte[] data = new byte[len / 2];
        for (int i = 0; i < len; i += 2) {
            data[i / 2] = (byte) ((Character.digit(str.charAt(i), 16) << 4) + Character.digit(str.charAt(i + 1), 16));
        }
        return data;
    }

    @Override
    public void visit(BLangArrayLiteral arrayLiteral) {
        arrayLiteral.exprs = rewriteExprs(arrayLiteral.exprs);

        if (arrayLiteral.type.tag == TypeTags.JSON) {
            result = new BLangJSONArrayLiteral(arrayLiteral.exprs, new BArrayType(arrayLiteral.type));
            return;
        } else if (getElementType(arrayLiteral.type).tag == TypeTags.JSON) {
            result = new BLangJSONArrayLiteral(arrayLiteral.exprs, arrayLiteral.type);
            return;
        }
        result = arrayLiteral;
    }

    @Override
    public void visit(BLangRecordLiteral recordLiteral) {
        // Process the key-val pairs in the record literal
        recordLiteral.keyValuePairs.forEach(keyValue -> {
            BLangExpression keyExpr = keyValue.key.expr;
            if (keyExpr.getKind() == NodeKind.SIMPLE_VARIABLE_REF) {
                BLangSimpleVarRef varRef = (BLangSimpleVarRef) keyExpr;
                keyValue.key.expr = createStringLiteral(varRef.pos, varRef.variableName.value);
            } else {
                keyValue.key.expr = rewriteExpr(keyValue.key.expr);
            }

            keyValue.valueExpr = rewriteExpr(keyValue.valueExpr);
        });

        BLangExpression expr;
        if (recordLiteral.type.tag == TypeTags.RECORD) {
            expr = new BLangStructLiteral(recordLiteral.keyValuePairs, recordLiteral.type);
        } else if (recordLiteral.type.tag == TypeTags.MAP) {
            expr = new BLangMapLiteral(recordLiteral.keyValuePairs, recordLiteral.type);
        } else if (recordLiteral.type.tag == TypeTags.STREAM) {
            expr = new BLangStreamLiteral(recordLiteral.type, recordLiteral.name);
        } else {
            expr = new BLangJSONLiteral(recordLiteral.keyValuePairs, recordLiteral.type);
        }

        result = rewriteExpr(expr);
    }

    @Override
    public void visit(BLangTableLiteral tableLiteral) {
        tableLiteral.tableDataRows = rewriteExprs(tableLiteral.tableDataRows);
        //Generate key columns Array
        List<String> keyColumns = new ArrayList<>();
        for (BLangTableLiteral.BLangTableColumn column : tableLiteral.columns) {
            if (column.flagSet.contains(TableColumnFlag.PRIMARYKEY)) {
                keyColumns.add(column.columnName);
            }
        }
        BLangArrayLiteral keyColumnsArrayLiteral = createArrayLiteralExprNode();
        keyColumnsArrayLiteral.exprs = keyColumns.stream()
                .map(expr -> ASTBuilderUtil.createLiteral(tableLiteral.pos, symTable.stringType, expr))
                .collect(Collectors.toList());
        keyColumnsArrayLiteral.type = new BArrayType(symTable.stringType);
        tableLiteral.keyColumnsArrayLiteral = keyColumnsArrayLiteral;
        //Generate index columns Array
        List<String> indexColumns = new ArrayList<>();
        for (BLangTableLiteral.BLangTableColumn column : tableLiteral.columns) {
            if (column.flagSet.contains(TableColumnFlag.INDEX)) {
                indexColumns.add(column.columnName);
            }
        }
        BLangArrayLiteral indexColumnsArrayLiteral = createArrayLiteralExprNode();
        indexColumnsArrayLiteral.exprs = indexColumns.stream()
                .map(expr -> ASTBuilderUtil.createLiteral(tableLiteral.pos, symTable.stringType, expr))
                .collect(Collectors.toList());
        indexColumnsArrayLiteral.type = new BArrayType(symTable.stringType);
        tableLiteral.indexColumnsArrayLiteral = indexColumnsArrayLiteral;
        result = tableLiteral;
    }

    private BLangInvocation createInvocationForForeverBlock(BLangForever forever) {
        List<BLangExpression> args = new ArrayList<>();
        BLangLiteral streamingQueryLiteral = ASTBuilderUtil.createLiteral(forever.pos, symTable.stringType,
                forever.getSiddhiQuery());
        args.add(streamingQueryLiteral);
        addReferenceVariablesToArgs(args, siddhiQueryBuilder.getInStreamRefs());
        addReferenceVariablesToArgs(args, siddhiQueryBuilder.getInTableRefs());
        addReferenceVariablesToArgs(args, siddhiQueryBuilder.getOutStreamRefs());
        addReferenceVariablesToArgs(args, siddhiQueryBuilder.getOutTableRefs());
        addFunctionPointersToArgs(args, forever.getStreamingQueryStatements());
        return createInvocationNode(CREATE_FOREVER, args, symTable.noType);
    }

    private void addReferenceVariablesToArgs(List<BLangExpression> args, List<BLangExpression> varRefs) {
        BLangArrayLiteral localRefs = createArrayLiteralExprNode();
        varRefs.forEach(varRef -> localRefs.exprs.add(rewrite(varRef, env)));
        args.add(localRefs);
    }

    private void addFunctionPointersToArgs(List<BLangExpression> args, List<StreamingQueryStatementNode>
            streamingStmts) {
        BLangArrayLiteral funcPointers = createArrayLiteralExprNode();
        for (StreamingQueryStatementNode stmt : streamingStmts) {
            funcPointers.exprs.add(rewrite((BLangExpression) stmt.getStreamingAction().getInvokableBody(), env));
        }
        args.add(funcPointers);
    }

    @Override
    public void visit(BLangSimpleVarRef varRefExpr) {
        BLangSimpleVarRef genVarRefExpr = varRefExpr;

        // XML qualified name reference. e.g: ns0:foo
        if (varRefExpr.pkgSymbol != null && varRefExpr.pkgSymbol.tag == SymTag.XMLNS) {
            BLangXMLQName qnameExpr = new BLangXMLQName(varRefExpr.variableName);
            qnameExpr.nsSymbol = (BXMLNSSymbol) varRefExpr.pkgSymbol;
            qnameExpr.localname = varRefExpr.variableName;
            qnameExpr.prefix = varRefExpr.pkgAlias;
            qnameExpr.namespaceURI = qnameExpr.nsSymbol.namespaceURI;
            qnameExpr.isUsedInXML = false;
            qnameExpr.pos = varRefExpr.pos;
            qnameExpr.type = symTable.stringType;
            result = qnameExpr;
            return;
        }

        BSymbol ownerSymbol = varRefExpr.symbol.owner;
        if ((varRefExpr.symbol.tag & SymTag.FUNCTION) == SymTag.FUNCTION &&
                varRefExpr.symbol.type.tag == TypeTags.INVOKABLE) {
            genVarRefExpr = new BLangFunctionVarRef((BVarSymbol) varRefExpr.symbol);
        } else if ((varRefExpr.symbol.tag & SymTag.TYPE) == SymTag.TYPE) {
            genVarRefExpr = new BLangTypeLoad(varRefExpr.symbol);
        } else if ((ownerSymbol.tag & SymTag.INVOKABLE) == SymTag.INVOKABLE) {
            // Local variable in a function/resource/action/worker
            genVarRefExpr = new BLangLocalVarRef((BVarSymbol) varRefExpr.symbol);
        } else if ((ownerSymbol.tag & SymTag.STRUCT) == SymTag.STRUCT) {
            genVarRefExpr = new BLangFieldVarRef((BVarSymbol) varRefExpr.symbol);
        } else if ((ownerSymbol.tag & SymTag.PACKAGE) == SymTag.PACKAGE ||
                (ownerSymbol.tag & SymTag.SERVICE) == SymTag.SERVICE) {
            if (varRefExpr.symbol.tag == SymTag.CONSTANT) {
                BConstantSymbol symbol = (BConstantSymbol) varRefExpr.symbol;
                // We need to get a copy of the literal value and set it as the result. Otherwise there will be
                // issues because registry allocation will be only done one time.
                BLangLiteral literal = ASTBuilderUtil.createLiteral(varRefExpr.pos, symbol.literalValueType,
                        symbol.literalValue);
                literal.typeTag = symbol.literalValueTypeTag;
                result = rewriteExpr(addConversionExprIfRequired(literal, varRefExpr.type));
                return;
            } else {
                // Package variable | service variable.
                // We consider both of them as package level variables.
                genVarRefExpr = new BLangPackageVarRef((BVarSymbol) varRefExpr.symbol);

                // Only locking service level and package level variables.
                if (!enclLocks.isEmpty()) {
                    enclLocks.peek().addLockVariable((BVarSymbol) varRefExpr.symbol);
                }
            }
        }

        genVarRefExpr.type = varRefExpr.type;
        genVarRefExpr.pos = varRefExpr.pos;
        result = genVarRefExpr;
    }

    @Override
    public void visit(BLangFieldBasedAccess fieldAccessExpr) {
        if (safeNavigate(fieldAccessExpr)) {
            result = rewriteExpr(rewriteSafeNavigationExpr(fieldAccessExpr));
            return;
        }

        BLangVariableReference targetVarRef = fieldAccessExpr;
        fieldAccessExpr.expr = rewriteExpr(fieldAccessExpr.expr);
        BLangLiteral stringLit = createStringLiteral(fieldAccessExpr.pos, fieldAccessExpr.field.value);
        BType varRefType = fieldAccessExpr.expr.type;
        if (varRefType.tag == TypeTags.OBJECT) {
            if (fieldAccessExpr.symbol != null && fieldAccessExpr.symbol.type.tag == TypeTags.INVOKABLE &&
                    ((fieldAccessExpr.symbol.flags & Flags.ATTACHED) == Flags.ATTACHED)) {
                targetVarRef = new BLangStructFunctionVarRef((BLangVariableReference) fieldAccessExpr.expr,
                        (BVarSymbol) fieldAccessExpr.symbol);
            } else {
                targetVarRef = new BLangStructFieldAccessExpr(fieldAccessExpr.pos,
                        (BLangVariableReference) fieldAccessExpr.expr, stringLit,
                        (BVarSymbol) fieldAccessExpr.symbol, false);
            }
        } else if (varRefType.tag == TypeTags.RECORD) {
            if (fieldAccessExpr.symbol != null && fieldAccessExpr.symbol.type.tag == TypeTags.INVOKABLE
                    && ((fieldAccessExpr.symbol.flags & Flags.ATTACHED) == Flags.ATTACHED)) {
                targetVarRef = new BLangStructFunctionVarRef(((BLangVariableReference) fieldAccessExpr.expr),
                        (BVarSymbol) fieldAccessExpr.symbol);
            } else {
                targetVarRef = new BLangStructFieldAccessExpr(fieldAccessExpr.pos,
                        (BLangVariableReference) fieldAccessExpr.expr, stringLit, (BVarSymbol) fieldAccessExpr.symbol,
                        true);
            }
        } else if (varRefType.tag == TypeTags.MAP) {
            targetVarRef = new BLangMapAccessExpr(fieldAccessExpr.pos, (BLangVariableReference) fieldAccessExpr.expr,
                    stringLit);
        } else if (varRefType.tag == TypeTags.JSON) {
            targetVarRef = new BLangJSONAccessExpr(fieldAccessExpr.pos, (BLangVariableReference) fieldAccessExpr.expr,
                    stringLit);
        } else if (varRefType.tag == TypeTags.XML) {
            targetVarRef = new BLangXMLAccessExpr(fieldAccessExpr.pos, (BLangVariableReference) fieldAccessExpr.expr,
                    stringLit, fieldAccessExpr.fieldKind);
        }

        targetVarRef.lhsVar = fieldAccessExpr.lhsVar;
        targetVarRef.type = fieldAccessExpr.type;
        result = targetVarRef;
    }

    @Override
    public void visit(BLangIndexBasedAccess indexAccessExpr) {
        if (safeNavigate(indexAccessExpr)) {
            result = rewriteExpr(rewriteSafeNavigationExpr(indexAccessExpr));
            return;
        }

        BLangVariableReference targetVarRef = indexAccessExpr;
        indexAccessExpr.indexExpr = rewriteExpr(indexAccessExpr.indexExpr);
        indexAccessExpr.expr = rewriteExpr(indexAccessExpr.expr);
        BType varRefType = indexAccessExpr.expr.type;
        if (varRefType.tag == TypeTags.OBJECT || varRefType.tag == TypeTags.RECORD) {
            targetVarRef = new BLangStructFieldAccessExpr(indexAccessExpr.pos,
                    (BLangVariableReference) indexAccessExpr.expr, indexAccessExpr.indexExpr,
                    (BVarSymbol) indexAccessExpr.symbol, false);
        } else if (varRefType.tag == TypeTags.MAP) {
            targetVarRef = new BLangMapAccessExpr(indexAccessExpr.pos, (BLangVariableReference) indexAccessExpr.expr,
                    indexAccessExpr.indexExpr, !indexAccessExpr.type.isNullable());
        } else if (varRefType.tag == TypeTags.JSON || getElementType(varRefType).tag == TypeTags.JSON) {
            targetVarRef = new BLangJSONAccessExpr(indexAccessExpr.pos, (BLangVariableReference) indexAccessExpr.expr,
                    indexAccessExpr.indexExpr);
        } else if (varRefType.tag == TypeTags.ARRAY) {
            targetVarRef = new BLangArrayAccessExpr(indexAccessExpr.pos, (BLangVariableReference) indexAccessExpr.expr,
                    indexAccessExpr.indexExpr);
        } else if (varRefType.tag == TypeTags.XML) {
            targetVarRef = new BLangXMLAccessExpr(indexAccessExpr.pos, (BLangVariableReference) indexAccessExpr.expr,
                    indexAccessExpr.indexExpr);
        } else if (varRefType.tag == TypeTags.TUPLE) {
            targetVarRef = new BLangTupleAccessExpr(indexAccessExpr.pos, (BLangVariableReference) indexAccessExpr.expr,
                    indexAccessExpr.indexExpr);
        }

        targetVarRef.lhsVar = indexAccessExpr.lhsVar;
        targetVarRef.type = indexAccessExpr.type;
        result = targetVarRef;
    }

    @Override
    public void visit(BLangInvocation iExpr) {
        BLangInvocation genIExpr = iExpr;

        if (safeNavigate(iExpr)) {
            result = rewriteExpr(rewriteSafeNavigationExpr(iExpr));
            return;
        }

        // Reorder the arguments to match the original function signature.
        reorderArguments(iExpr);
        iExpr.requiredArgs = rewriteExprs(iExpr.requiredArgs);
        iExpr.namedArgs = rewriteExprs(iExpr.namedArgs);
        iExpr.restArgs = rewriteExprs(iExpr.restArgs);

        if (iExpr.functionPointerInvocation) {
            visitFunctionPointerInvocation(iExpr);
            return;
        } else if (iExpr.iterableOperationInvocation) {
            visitIterableOperationInvocation(iExpr);
            return;
        }
        if (iExpr.actionInvocation) {
            visitActionInvocationEndpoint(iExpr);
        }
        iExpr.expr = rewriteExpr(iExpr.expr);
        if (iExpr.builtinMethodInvocation) {
            visitBuiltInMethodInvocation(iExpr);
            return;
        }
        result = genIExpr;
        if (iExpr.expr == null) {
            if (iExpr.exprSymbol == null) {
                return;
            }
            iExpr.expr = ASTBuilderUtil.createVariableRef(iExpr.pos, (BVarSymbol) iExpr.exprSymbol);
            iExpr.expr = rewriteExpr(iExpr.expr);
        }

        switch (iExpr.expr.type.tag) {
            case TypeTags.BOOLEAN:
            case TypeTags.STRING:
            case TypeTags.INT:
            case TypeTags.FLOAT:
            case TypeTags.DECIMAL:
            case TypeTags.JSON:
            case TypeTags.XML:
            case TypeTags.MAP:
            case TypeTags.TABLE:
            case TypeTags.STREAM:
            case TypeTags.FUTURE:
            case TypeTags.OBJECT:
                List<BLangExpression> argExprs = new ArrayList<>(iExpr.requiredArgs);
                argExprs.add(0, iExpr.expr);
                final BLangAttachedFunctionInvocation attachedFunctionInvocation =
                        new BLangAttachedFunctionInvocation(iExpr.pos, argExprs, iExpr.namedArgs, iExpr.restArgs,
                                iExpr.symbol, iExpr.type, iExpr.expr, iExpr.async);
                attachedFunctionInvocation.actionInvocation = iExpr.actionInvocation;
                result = attachedFunctionInvocation;
                break;
            case TypeTags.ENDPOINT:
                List<BLangExpression> actionArgExprs = new ArrayList<>(iExpr.requiredArgs);
                actionArgExprs.add(0, iExpr.expr);
                result = new BLangActionInvocation(iExpr.pos, actionArgExprs, iExpr.namedArgs, iExpr.restArgs,
                        iExpr.symbol, iExpr.type, iExpr.async);
                break;
        }
    }

    public void visit(BLangTypeInit typeInitExpr) {
        if (typeInitExpr.type.tag == TypeTags.OBJECT &&
                typeInitExpr.objectInitInvocation.symbol == null) {
            typeInitExpr.objectInitInvocation.symbol =
                    ((BObjectTypeSymbol) typeInitExpr.type.tsymbol).initializerFunc.symbol;
        }
        typeInitExpr.objectInitInvocation = rewriteExpr(typeInitExpr.objectInitInvocation);
        result = typeInitExpr;
    }

    @Override
    public void visit(BLangTernaryExpr ternaryExpr) {
        ternaryExpr.expr = rewriteExpr(ternaryExpr.expr);

        for (Entry<BVarSymbol, BVarSymbol> typeGuard : ternaryExpr.typeGuards.entrySet()) {
            BVarSymbol guardedSymbol = typeGuard.getValue();

            // Create a varRef to the original variable
            BLangSimpleVarRef varRef = ASTBuilderUtil.createVariableRef(ternaryExpr.expr.pos, typeGuard.getKey());

            // Create a variable definition
            BLangExpression conversionExpr = addConversionExprIfRequired(varRef, guardedSymbol.type);
            BLangSimpleVariable var = ASTBuilderUtil.createVariable(ternaryExpr.expr.pos, guardedSymbol.name.value,
                    guardedSymbol.type, conversionExpr, guardedSymbol);
            BLangSimpleVariableDef varDef = ASTBuilderUtil.createVariableDef(ternaryExpr.expr.pos, var);

            // Replace the expression with the var def and the existing expression
            BLangStatementExpression stmtExpr = ASTBuilderUtil.createStatementExpression(varDef, ternaryExpr.thenExpr);
            stmtExpr.type = ternaryExpr.thenExpr.type;
            ternaryExpr.thenExpr = stmtExpr;
        }

        ternaryExpr.thenExpr = rewriteExpr(ternaryExpr.thenExpr);
        ternaryExpr.elseExpr = rewriteExpr(ternaryExpr.elseExpr);
        result = ternaryExpr;
    }

    @Override
    public void visit(BLangAwaitExpr awaitExpr) {
        awaitExpr.expr = rewriteExpr(awaitExpr.expr);
        result = awaitExpr;
    }

    @Override
    public void visit(BLangTrapExpr trapExpr) {
        trapExpr.expr = rewriteExpr(trapExpr.expr);
        result = trapExpr;
    }

    @Override
    public void visit(BLangBinaryExpr binaryExpr) {
        if (binaryExpr.opKind == OperatorKind.HALF_OPEN_RANGE) {
            binaryExpr.rhsExpr = getModifiedIntRangeEndExpr(binaryExpr.rhsExpr);
        }

        binaryExpr.lhsExpr = rewriteExpr(binaryExpr.lhsExpr);
        binaryExpr.rhsExpr = rewriteExpr(binaryExpr.rhsExpr);
        result = binaryExpr;

        int rhsExprTypeTag = binaryExpr.rhsExpr.type.tag;
        int lhsExprTypeTag = binaryExpr.lhsExpr.type.tag;

        // Check for bitwise shift operator and add type conversion to int
        if (isBitwiseShiftOperation(binaryExpr) && TypeTags.BYTE == rhsExprTypeTag) {
            binaryExpr.rhsExpr = createTypeConversionExpr(binaryExpr.rhsExpr, binaryExpr.rhsExpr.type,
                    symTable.intType);
            return;
        }

        // Check for int and byte ==, != or === comparison and add type conversion to int for byte
        if (rhsExprTypeTag != lhsExprTypeTag && (binaryExpr.opKind == OperatorKind.EQUAL ||
                                                         binaryExpr.opKind == OperatorKind.NOT_EQUAL ||
                                                         binaryExpr.opKind == OperatorKind.REF_EQUAL ||
                                                         binaryExpr.opKind == OperatorKind.REF_NOT_EQUAL)) {
            if (lhsExprTypeTag == TypeTags.INT && rhsExprTypeTag == TypeTags.BYTE) {
                binaryExpr.rhsExpr = createTypeConversionExpr(binaryExpr.rhsExpr, binaryExpr.rhsExpr.type,
                                                              symTable.intType);
                return;
            }

            if (lhsExprTypeTag == TypeTags.BYTE && rhsExprTypeTag == TypeTags.INT) {
                binaryExpr.lhsExpr = createTypeConversionExpr(binaryExpr.lhsExpr, binaryExpr.lhsExpr.type,
                                                              symTable.intType);
                return;
            }
        }

        // Check lhs and rhs type compatibility
        if (lhsExprTypeTag == rhsExprTypeTag) {
            return;
        }

        if (lhsExprTypeTag == TypeTags.STRING && binaryExpr.opKind == OperatorKind.ADD) {
            binaryExpr.rhsExpr = createTypeConversionExpr(binaryExpr.rhsExpr, binaryExpr.rhsExpr.type,
                                                          binaryExpr.lhsExpr.type);
            return;
        }

        if (rhsExprTypeTag == TypeTags.STRING && binaryExpr.opKind == OperatorKind.ADD) {
            binaryExpr.lhsExpr = createTypeConversionExpr(binaryExpr.lhsExpr, binaryExpr.lhsExpr.type,
                                                          binaryExpr.rhsExpr.type);
            return;
        }

        if (lhsExprTypeTag == TypeTags.DECIMAL) {
            binaryExpr.rhsExpr = createTypeConversionExpr(binaryExpr.rhsExpr, binaryExpr.rhsExpr.type,
                                                          binaryExpr.lhsExpr.type);
            return;
        }

        if (rhsExprTypeTag == TypeTags.DECIMAL) {
            binaryExpr.lhsExpr = createTypeConversionExpr(binaryExpr.lhsExpr, binaryExpr.lhsExpr.type,
                                                          binaryExpr.rhsExpr.type);
            return;
        }

        if (lhsExprTypeTag == TypeTags.FLOAT) {
            binaryExpr.rhsExpr = createTypeConversionExpr(binaryExpr.rhsExpr, binaryExpr.rhsExpr.type,
                                                          binaryExpr.lhsExpr.type);
            return;
        }

        if (rhsExprTypeTag == TypeTags.FLOAT) {
            binaryExpr.lhsExpr = createTypeConversionExpr(binaryExpr.lhsExpr, binaryExpr.lhsExpr.type,
                                                          binaryExpr.rhsExpr.type);
        }
    }

    /**
     * This method checks whether given binary expression is related to shift operation.
     * If its true, then both lhs and rhs of the binary expression will be converted to 'int' type.
     * <p>
     * byte a = 12;
     * byte b = 34;
     * int i = 234;
     * int j = -4;
     * <p>
     * true: where binary expression's expected type is 'int'
     * int i1 = a >> b;
     * int i2 = a << b;
     * int i3 = a >> i;
     * int i4 = a << i;
     * int i5 = i >> j;
     * int i6 = i << j;
     */
    private boolean isBitwiseShiftOperation(BLangBinaryExpr binaryExpr) {
        return binaryExpr.opKind == OperatorKind.BITWISE_LEFT_SHIFT ||
                binaryExpr.opKind == OperatorKind.BITWISE_RIGHT_SHIFT ||
                binaryExpr.opKind == OperatorKind.BITWISE_UNSIGNED_RIGHT_SHIFT;
    }

    public void visit(BLangElvisExpr elvisExpr) {
        BLangMatchExpression matchExpr = ASTBuilderUtil.createMatchExpression(elvisExpr.lhsExpr);
        matchExpr.patternClauses.add(getMatchNullPatternGivenExpression(elvisExpr.pos,
                rewriteExpr(elvisExpr.rhsExpr)));
        matchExpr.type = elvisExpr.type;
        matchExpr.pos = elvisExpr.pos;
        result = rewriteExpr(matchExpr);
    }

    @Override
    public void visit(BLangBracedOrTupleExpr bracedOrTupleExpr) {
        if (bracedOrTupleExpr.isTypedescExpr) {
            final BLangTypedescExpr typedescExpr = new BLangTypedescExpr();
            typedescExpr.resolvedType = bracedOrTupleExpr.typedescType;
            typedescExpr.type = symTable.typeDesc;
            result = rewriteExpr(typedescExpr);
            return;
        }
        if (bracedOrTupleExpr.isBracedExpr) {
            result = rewriteExpr(bracedOrTupleExpr.expressions.get(0));
            return;
        }
        bracedOrTupleExpr.expressions.forEach(expr -> {
            BType expType = expr.impConversionExpr == null ? expr.type : expr.impConversionExpr.type;
            types.setImplicitCastExpr(expr, expType, symTable.anyType);
        });
        bracedOrTupleExpr.expressions = rewriteExprs(bracedOrTupleExpr.expressions);
        result = bracedOrTupleExpr;
    }

    @Override
    public void visit(BLangUnaryExpr unaryExpr) {
        if (OperatorKind.BITWISE_COMPLEMENT == unaryExpr.operator) {
            // If this is a bitwise complement (~) expression, then we desugar it to a binary xor expression with -1,
            // which is same as doing a bitwise 2's complement operation.
            rewriteBitwiseComplementOperator(unaryExpr);
            return;
        }
        unaryExpr.expr = rewriteExpr(unaryExpr.expr);
        result = unaryExpr;
    }

    /**
     * This method desugar a bitwise complement (~) unary expressions into a bitwise xor binary expression as below.
     * Example : ~a  -> a ^ -1;
     * ~ 11110011 -> 00001100
     * 11110011 ^ 11111111 -> 00001100
     *
     * @param unaryExpr the bitwise complement expression
     */
    private void rewriteBitwiseComplementOperator(BLangUnaryExpr unaryExpr) {
        final DiagnosticPos pos = unaryExpr.pos;
        final BLangBinaryExpr binaryExpr = (BLangBinaryExpr) TreeBuilder.createBinaryExpressionNode();
        binaryExpr.pos = pos;
        binaryExpr.opKind = OperatorKind.BITWISE_XOR;
        binaryExpr.lhsExpr = unaryExpr.expr;
        if (TypeTags.BYTE == unaryExpr.type.tag) {
            binaryExpr.type = symTable.byteType;
            binaryExpr.rhsExpr = ASTBuilderUtil.createLiteral(pos, symTable.byteType, (byte) -1);
            binaryExpr.opSymbol = (BOperatorSymbol) symResolver.resolveBinaryOperator(OperatorKind.BITWISE_XOR,
                    symTable.byteType, symTable.byteType);
        } else {
            binaryExpr.type = symTable.intType;
            binaryExpr.rhsExpr = ASTBuilderUtil.createLiteral(pos, symTable.intType, -1L);
            binaryExpr.opSymbol = (BOperatorSymbol) symResolver.resolveBinaryOperator(OperatorKind.BITWISE_XOR,
                    symTable.intType, symTable.intType);
        }
        result = rewriteExpr(binaryExpr);
    }

    @Override
    public void visit(BLangTypeConversionExpr conversionExpr) {
        conversionExpr.expr = rewriteExpr(conversionExpr.expr);
        result = conversionExpr;
    }

    @Override
    public void visit(BLangLambdaFunction bLangLambdaFunction) {
        result = bLangLambdaFunction;
    }

    @Override
    public void visit(BLangArrowFunction bLangArrowFunction) {
        BLangFunction bLangFunction = (BLangFunction) TreeBuilder.createFunctionNode();
        bLangFunction.setName(bLangArrowFunction.functionName);

        BLangLambdaFunction lambdaFunction = (BLangLambdaFunction) TreeBuilder.createLambdaFunctionNode();
        lambdaFunction.pos = bLangArrowFunction.pos;
        bLangFunction.addFlag(Flag.LAMBDA);
        lambdaFunction.function = bLangFunction;

        // Create function body with return node
        BLangValueType returnType = (BLangValueType) TreeBuilder.createValueTypeNode();
        returnType.type = bLangArrowFunction.expression.type;
        bLangFunction.setReturnTypeNode(returnType);
        bLangFunction.setBody(populateArrowExprBodyBlock(bLangArrowFunction));

        bLangArrowFunction.params.forEach(bLangFunction::addParameter);
        lambdaFunction.parent = bLangArrowFunction.parent;
        lambdaFunction.type = bLangArrowFunction.funcType;

        // Create function symbol
        BLangFunction function = lambdaFunction.function;
        BInvokableSymbol functionSymbol = Symbols.createFunctionSymbol(Flags.asMask(lambdaFunction.function.flagSet),
                new Name(function.name.value), env.enclPkg.packageID, function.type, env.enclEnv.enclVarSym, true);
        functionSymbol.retType = function.returnTypeNode.type;
        functionSymbol.params = function.requiredParams.stream()
                .map(param -> param.symbol)
                .collect(Collectors.toList());
        functionSymbol.scope = env.scope;
        functionSymbol.type = bLangArrowFunction.funcType;
        function.symbol = functionSymbol;

        lambdaFunction.function.closureVarSymbols = bLangArrowFunction.closureVarSymbols;
        rewrite(lambdaFunction.function, env);
        env.enclPkg.addFunction(lambdaFunction.function);
        bLangArrowFunction.function = lambdaFunction.function;
        result = lambdaFunction;
    }

    @Override
    public void visit(BLangXMLQName xmlQName) {
        result = xmlQName;
    }

    @Override
    public void visit(BLangXMLAttribute xmlAttribute) {
        xmlAttribute.name = rewriteExpr(xmlAttribute.name);
        xmlAttribute.value = rewriteExpr(xmlAttribute.value);
        result = xmlAttribute;
    }

    @Override
    public void visit(BLangXMLElementLiteral xmlElementLiteral) {
        xmlElementLiteral.startTagName = rewriteExpr(xmlElementLiteral.startTagName);
        xmlElementLiteral.endTagName = rewriteExpr(xmlElementLiteral.endTagName);
        xmlElementLiteral.modifiedChildren = rewriteExprs(xmlElementLiteral.modifiedChildren);
        xmlElementLiteral.attributes = rewriteExprs(xmlElementLiteral.attributes);

        // Separate the in-line namepsace declarations and attributes.
        Iterator<BLangXMLAttribute> attributesItr = xmlElementLiteral.attributes.iterator();
        while (attributesItr.hasNext()) {
            BLangXMLAttribute attribute = attributesItr.next();
            if (!attribute.isNamespaceDeclr) {
                continue;
            }

            // Create namepace declaration for all in-line namespace declarations
            BLangXMLNS xmlns;
            if ((xmlElementLiteral.scope.owner.tag & SymTag.PACKAGE) == SymTag.PACKAGE) {
                xmlns = new BLangPackageXMLNS();
            } else {
                xmlns = new BLangLocalXMLNS();
            }
            xmlns.namespaceURI = attribute.value.concatExpr;
            xmlns.prefix = ((BLangXMLQName) attribute.name).localname;
            xmlns.symbol = attribute.symbol;

            xmlElementLiteral.inlineNamespaces.add(xmlns);
            attributesItr.remove();
        }

        result = xmlElementLiteral;
    }

    @Override
    public void visit(BLangXMLTextLiteral xmlTextLiteral) {
        xmlTextLiteral.concatExpr = rewriteExpr(xmlTextLiteral.concatExpr);
        result = xmlTextLiteral;
    }

    @Override
    public void visit(BLangXMLCommentLiteral xmlCommentLiteral) {
        xmlCommentLiteral.concatExpr = rewriteExpr(xmlCommentLiteral.concatExpr);
        result = xmlCommentLiteral;
    }

    @Override
    public void visit(BLangXMLProcInsLiteral xmlProcInsLiteral) {
        xmlProcInsLiteral.target = rewriteExpr(xmlProcInsLiteral.target);
        xmlProcInsLiteral.dataConcatExpr = rewriteExpr(xmlProcInsLiteral.dataConcatExpr);
        result = xmlProcInsLiteral;
    }

    @Override
    public void visit(BLangXMLQuotedString xmlQuotedString) {
        xmlQuotedString.concatExpr = rewriteExpr(xmlQuotedString.concatExpr);
        result = xmlQuotedString;
    }

    @Override
    public void visit(BLangStringTemplateLiteral stringTemplateLiteral) {
        stringTemplateLiteral.concatExpr = rewriteExpr(stringTemplateLiteral.concatExpr);
        result = stringTemplateLiteral;
    }

    @Override
    public void visit(BLangWorkerSend workerSendNode) {
        workerSendNode.expr = rewriteExpr(workerSendNode.expr);
        if (workerSendNode.keyExpr != null) {
            workerSendNode.keyExpr = rewriteExpr(workerSendNode.keyExpr);
        }
        result = workerSendNode;
    }

    @Override
    public void visit(BLangWorkerReceive workerReceiveNode) {
        workerReceiveNode.expr = rewriteExpr(workerReceiveNode.expr);
        if (workerReceiveNode.keyExpr != null) {
            workerReceiveNode.keyExpr = rewriteExpr(workerReceiveNode.keyExpr);
        }
        result = workerReceiveNode;
    }

    @Override
    public void visit(BLangXMLAttributeAccess xmlAttributeAccessExpr) {
        xmlAttributeAccessExpr.indexExpr = rewriteExpr(xmlAttributeAccessExpr.indexExpr);
        xmlAttributeAccessExpr.expr = rewriteExpr(xmlAttributeAccessExpr.expr);

        if (xmlAttributeAccessExpr.indexExpr != null
                && xmlAttributeAccessExpr.indexExpr.getKind() == NodeKind.XML_QNAME) {
            ((BLangXMLQName) xmlAttributeAccessExpr.indexExpr).isUsedInXML = true;
        }

        result = xmlAttributeAccessExpr;
    }

    // Generated expressions. Following expressions are not part of the original syntax
    // tree which is coming out of the parser

    @Override
    public void visit(BLangLocalVarRef localVarRef) {
        result = localVarRef;
    }

    @Override
    public void visit(BLangFieldVarRef fieldVarRef) {
        result = fieldVarRef;
    }

    @Override
    public void visit(BLangPackageVarRef packageVarRef) {
        result = packageVarRef;
    }

    @Override
    public void visit(BLangFunctionVarRef functionVarRef) {
        result = functionVarRef;
    }

    @Override
    public void visit(BLangStructFieldAccessExpr fieldAccessExpr) {
        BType expType = fieldAccessExpr.type;
        fieldAccessExpr.type = symTable.anyType;
        result = addConversionExprIfRequired(fieldAccessExpr, expType);
    }

    @Override
    public void visit(BLangStructFunctionVarRef functionVarRef) {
        result = functionVarRef;
    }

    @Override
    public void visit(BLangMapAccessExpr mapKeyAccessExpr) {
        result = mapKeyAccessExpr;
    }

    @Override
    public void visit(BLangArrayAccessExpr arrayIndexAccessExpr) {
        result = arrayIndexAccessExpr;
    }

    @Override
    public void visit(BLangTupleAccessExpr arrayIndexAccessExpr) {
        result = arrayIndexAccessExpr;
    }

    @Override
    public void visit(BLangJSONLiteral jsonLiteral) {
        result = jsonLiteral;
    }

    @Override
    public void visit(BLangMapLiteral mapLiteral) {
        result = mapLiteral;
    }

    public void visit(BLangStreamLiteral streamLiteral) {
        result = streamLiteral;
    }

    @Override
    public void visit(BLangStructLiteral structLiteral) {
        result = structLiteral;
    }

    @Override
    public void visit(BLangIsAssignableExpr assignableExpr) {
        assignableExpr.lhsExpr = rewriteExpr(assignableExpr.lhsExpr);
        result = assignableExpr;
    }

    @Override
    public void visit(BFunctionPointerInvocation fpInvocation) {
        result = fpInvocation;
    }

    @Override
    public void visit(BLangTypedescExpr accessExpr) {
        result = accessExpr;
    }

    @Override
    public void visit(BLangIntRangeExpression intRangeExpression) {
        if (!intRangeExpression.includeStart) {
            intRangeExpression.startExpr = getModifiedIntRangeStartExpr(intRangeExpression.startExpr);
        }
        if (!intRangeExpression.includeEnd) {
            intRangeExpression.endExpr = getModifiedIntRangeEndExpr(intRangeExpression.endExpr);
        }

        intRangeExpression.startExpr = rewriteExpr(intRangeExpression.startExpr);
        intRangeExpression.endExpr = rewriteExpr(intRangeExpression.endExpr);
        result = intRangeExpression;
    }

    @Override
    public void visit(BLangRestArgsExpression bLangVarArgsExpression) {
        result = rewriteExpr(bLangVarArgsExpression.expr);
    }

    @Override
    public void visit(BLangNamedArgsExpression bLangNamedArgsExpression) {
        bLangNamedArgsExpression.expr = rewriteExpr(bLangNamedArgsExpression.expr);
        result = bLangNamedArgsExpression.expr;
    }

    public void visit(BLangTableQueryExpression tableQueryExpression) {
        inMemoryTableQueryBuilder.visit(tableQueryExpression);

        /*replace the table expression with a function invocation,
         so that we manually call a native function "queryTable". */
        result = createInvocationFromTableExpr(tableQueryExpression);
    }

    @Override
    public void visit(BLangMatchExpression bLangMatchExpression) {
        // Add the implicit default pattern, that returns the original expression's value.
        addMatchExprDefaultCase(bLangMatchExpression);

        // Create a temp local var to hold the temp result of the match expression
        // eg: T a;
        String matchTempResultVarName = GEN_VAR_PREFIX.value + "temp_result";
        BLangSimpleVariable tempResultVar = ASTBuilderUtil.createVariable(bLangMatchExpression.pos,
                matchTempResultVarName, bLangMatchExpression.type, null,
                new BVarSymbol(0, names.fromString(matchTempResultVarName), this.env.scope.owner.pkgID,
                        bLangMatchExpression.type, this.env.scope.owner));

        BLangSimpleVariableDef tempResultVarDef =
                ASTBuilderUtil.createVariableDef(bLangMatchExpression.pos, tempResultVar);
        tempResultVarDef.desugared = true;

        BLangBlockStmt stmts = ASTBuilderUtil.createBlockStmt(bLangMatchExpression.pos, Lists.of(tempResultVarDef));
        List<BLangMatchTypedBindingPatternClause> patternClauses = new ArrayList<>();

        for (int i = 0; i < bLangMatchExpression.patternClauses.size(); i++) {
            BLangMatchExprPatternClause pattern = bLangMatchExpression.patternClauses.get(i);
            pattern.expr = rewriteExpr(pattern.expr);

            // Create var ref for the temp result variable
            // eg: var ref for 'a'
            BLangVariableReference tempResultVarRef =
                    ASTBuilderUtil.createVariableRef(bLangMatchExpression.pos, tempResultVar.symbol);

            // Create an assignment node. Add a conversion from rhs to lhs of the pattern, if required.
            pattern.expr = addConversionExprIfRequired(pattern.expr, tempResultVarRef.type);
            BLangAssignment assignmentStmt =
                    ASTBuilderUtil.createAssignmentStmt(pattern.pos, tempResultVarRef, pattern.expr, false);
            BLangBlockStmt patternBody = ASTBuilderUtil.createBlockStmt(pattern.pos, Lists.of(assignmentStmt));

            // Create the pattern
            // R b => a = b;
            patternClauses.add(ASTBuilderUtil.createMatchStatementPattern(pattern.pos, pattern.variable, patternBody));
        }

        stmts.addStatement(ASTBuilderUtil.createMatchStatement(bLangMatchExpression.pos, bLangMatchExpression.expr,
                patternClauses));
        BLangVariableReference tempResultVarRef =
                ASTBuilderUtil.createVariableRef(bLangMatchExpression.pos, tempResultVar.symbol);
        BLangStatementExpression statementExpr = ASTBuilderUtil.createStatementExpression(stmts, tempResultVarRef);
        statementExpr.type = bLangMatchExpression.type;
        result = rewriteExpr(statementExpr);
    }

    @Override
    public void visit(BLangCheckedExpr checkedExpr) {

        //
        //  person p = bar(check foo()); // foo(): person | error
        //
        //    ==>
        //
        //  person _$$_;
        //  switch foo() {
        //      person p1 => _$$_ = p1;
        //      error e1 => return e1 or throw e1
        //  }
        //  person p = bar(_$$_);

        // Create a temporary variable to hold the checked expression result value e.g. _$$_
        String checkedExprVarName = GEN_VAR_PREFIX.value;
        BLangSimpleVariable checkedExprVar = ASTBuilderUtil.createVariable(checkedExpr.pos,
                checkedExprVarName, checkedExpr.type, null, new BVarSymbol(0,
                        names.fromString(checkedExprVarName),
                        this.env.scope.owner.pkgID, checkedExpr.type, this.env.scope.owner));
        BLangSimpleVariableDef checkedExprVarDef = ASTBuilderUtil.createVariableDef(checkedExpr.pos, checkedExprVar);
        checkedExprVarDef.desugared = true;

        // Create the pattern to match the success case
        BLangMatchTypedBindingPatternClause patternSuccessCase =
                getSafeAssignSuccessPattern(checkedExprVar.pos, checkedExprVar.symbol.type, true,
                        checkedExprVar.symbol, null);
        BLangMatchTypedBindingPatternClause patternErrorCase =
                getSafeAssignErrorPattern(checkedExpr.pos, this.env.scope.owner, checkedExpr.equivalentErrorTypeList);

        // Create the match statement
        BLangMatch matchStmt = ASTBuilderUtil.createMatchStatement(checkedExpr.pos,
                checkedExpr.expr, new ArrayList<BLangMatchTypedBindingPatternClause>() {{
                    add(patternSuccessCase);
                    add(patternErrorCase);
                }});

        // Create the block statement
        BLangBlockStmt generatedStmtBlock = ASTBuilderUtil.createBlockStmt(checkedExpr.pos,
                new ArrayList<BLangStatement>() {{
                    add(checkedExprVarDef);
                    add(matchStmt);
                }});

        // Create the variable ref expression for the checkedExprVar
        BLangSimpleVarRef tempCheckedExprVarRef = ASTBuilderUtil.createVariableRef(
                checkedExpr.pos, checkedExprVar.symbol);

        BLangStatementExpression statementExpr = ASTBuilderUtil.createStatementExpression(
                generatedStmtBlock, tempCheckedExprVarRef);
        statementExpr.type = checkedExpr.type;
        result = rewriteExpr(statementExpr);
    }
    @Override
    public void visit(BLangErrorConstructorExpr errConstExpr) {
        errConstExpr.reasonExpr = rewriteExpr(errConstExpr.reasonExpr);
        errConstExpr.detailsExpr = rewriteExpr(Optional.ofNullable(errConstExpr.detailsExpr)
                .orElseGet(() -> ASTBuilderUtil.createEmptyRecordLiteral(errConstExpr.pos, symTable.mapType)));
        result = errConstExpr;
    }

    @Override
    public void visit(BLangTypeTestExpr typeTestExpr) {
        typeTestExpr.expr = rewriteExpr(typeTestExpr.expr);
        result = typeTestExpr;
    }

    @Override
    public void visit(BLangStatementExpression bLangStatementExpression) {
        bLangStatementExpression.expr = rewriteExpr(bLangStatementExpression.expr);
        bLangStatementExpression.stmt = rewrite(bLangStatementExpression.stmt, env);
        result = bLangStatementExpression;
    }

    @Override
    public void visit(BLangJSONArrayLiteral jsonArrayLiteral) {
        jsonArrayLiteral.exprs = rewriteExprs(jsonArrayLiteral.exprs);
        result = jsonArrayLiteral;
    }

    // private functions

    private BlockNode populateArrowExprBodyBlock(BLangArrowFunction bLangArrowFunction) {
        BlockNode blockNode = TreeBuilder.createBlockNode();
        BLangReturn returnNode = (BLangReturn) TreeBuilder.createReturnNode();
        returnNode.pos = bLangArrowFunction.expression.pos;
        returnNode.setExpression(bLangArrowFunction.expression);
        blockNode.addStatement(returnNode);
        return blockNode;
    }

    private BLangInvocation createInvocationFromTableExpr(BLangTableQueryExpression tableQueryExpression) {
        List<BLangExpression> args = new ArrayList<>();
        String functionName = QUERY_TABLE_WITHOUT_JOIN_CLAUSE;
        //Order matters, because these are the args for a function invocation.
        args.add(getSQLPreparedStatement(tableQueryExpression));
        args.add(getFromTableVarRef(tableQueryExpression));
        // BLangTypeofExpr
        BType retType = tableQueryExpression.type;
        BLangSimpleVarRef joinTable = getJoinTableVarRef(tableQueryExpression);
        if (joinTable != null) {
            args.add(joinTable);
            functionName = QUERY_TABLE_WITH_JOIN_CLAUSE;
        }
        args.add(getSQLStatementParameters(tableQueryExpression));
        args.add(getReturnType(tableQueryExpression));
        return createInvocationNode(functionName, args, retType);
    }

    private BLangInvocation createInvocationNode(String functionName, List<BLangExpression> args, BType retType) {
        BLangInvocation invocationNode = (BLangInvocation) TreeBuilder.createInvocationNode();
        BLangIdentifier name = (BLangIdentifier) TreeBuilder.createIdentifierNode();
        name.setLiteral(false);
        name.setValue(functionName);
        invocationNode.name = name;
        invocationNode.pkgAlias = (BLangIdentifier) TreeBuilder.createIdentifierNode();

        // TODO: 2/28/18 need to find a good way to refer to symbols
        invocationNode.symbol = symTable.rootScope.lookup(new Name(functionName)).symbol;
        invocationNode.type = retType;
        invocationNode.requiredArgs = args;
        return invocationNode;
    }

    private BLangLiteral getSQLPreparedStatement(BLangTableQueryExpression
                                                         tableQueryExpression) {
        //create a literal to represent the sql query.
        BLangLiteral sqlQueryLiteral = (BLangLiteral) TreeBuilder.createLiteralExpression();
        sqlQueryLiteral.typeTag = TypeTags.STRING;

        //assign the sql query from table expression to the literal.
        sqlQueryLiteral.value = tableQueryExpression.getSqlQuery();
        sqlQueryLiteral.type = symTable.getTypeFromTag(sqlQueryLiteral.typeTag);
        return sqlQueryLiteral;
    }

    private BLangStructLiteral getReturnType(BLangTableQueryExpression
                                                     tableQueryExpression) {
        //create a literal to represent the sql query.
        BTableType tableType = (BTableType) tableQueryExpression.type;
        BStructureType structType = (BStructureType) tableType.constraint;
        return new BLangStructLiteral(new ArrayList<>(), structType);
    }

    private BLangArrayLiteral getSQLStatementParameters(BLangTableQueryExpression tableQueryExpression) {
        BLangArrayLiteral expr = createArrayLiteralExprNode();
        List<BLangExpression> params = tableQueryExpression.getParams();

        params.stream().map(param -> (BLangLiteral) param).forEach(literal -> {
            Object value = literal.getValue();
            int type = TypeTags.STRING;
            if (value instanceof Integer || value instanceof Long) {
                type = TypeTags.INT;
            } else if (value instanceof Double || value instanceof Float) {
                type = TypeTags.FLOAT;
            } else if (value instanceof Boolean) {
                type = TypeTags.BOOLEAN;
            } else if (value instanceof Object[]) {
                type = TypeTags.ARRAY;
            }
            literal.type = symTable.getTypeFromTag(type);
            types.setImplicitCastExpr(literal, new BType(type, null), symTable.anyType);
            expr.exprs.add(literal.impConversionExpr);
        });
        return expr;
    }

    private BLangArrayLiteral createArrayLiteralExprNode() {
        BLangArrayLiteral expr = (BLangArrayLiteral) TreeBuilder.createArrayLiteralNode();
        expr.exprs = new ArrayList<>();
        expr.type = new BArrayType(symTable.anyType);
        return expr;
    }

    private BLangSimpleVarRef getJoinTableVarRef(BLangTableQueryExpression tableQueryExpression) {
        JoinStreamingInput joinStreamingInput = tableQueryExpression.getTableQuery().getJoinStreamingInput();
        BLangSimpleVarRef joinTable = null;
        if (joinStreamingInput != null) {
            joinTable = (BLangSimpleVarRef) joinStreamingInput.getStreamingInput().getStreamReference();
            joinTable = rewrite(joinTable, env);
        }
        return joinTable;
    }

    private BLangSimpleVarRef getFromTableVarRef(BLangTableQueryExpression tableQueryExpression) {
        BLangSimpleVarRef fromTable = (BLangSimpleVarRef) tableQueryExpression.getTableQuery().getStreamingInput()
                .getStreamReference();
        return rewrite(fromTable, env);
    }

    private void visitFunctionPointerInvocation(BLangInvocation iExpr) {
        BLangVariableReference expr;
        if (iExpr.expr == null) {
            expr = new BLangSimpleVarRef();
        } else {
            BLangFieldBasedAccess fieldBasedAccess = new BLangFieldBasedAccess();
            fieldBasedAccess.expr = iExpr.expr;
            fieldBasedAccess.field = iExpr.name;
            expr = fieldBasedAccess;
        }
        expr.symbol = iExpr.symbol;
        expr.type = iExpr.symbol.type;
        expr = rewriteExpr(expr);
        result = new BFunctionPointerInvocation(iExpr, expr);
    }

    private void visitBuiltInMethodInvocation(BLangInvocation iExpr) {
        switch (iExpr.builtInMethod) {
            case IS_NAN:
                BOperatorSymbol notEqSymbol = (BOperatorSymbol) symResolver.resolveBinaryOperator(
                        OperatorKind.NOT_EQUAL, symTable.floatType, symTable.floatType);
                BLangBinaryExpr binaryExprNaN = ASTBuilderUtil.createBinaryExpr(iExpr.pos, iExpr.expr, iExpr.expr,
                                                                             symTable.booleanType,
                                                                             OperatorKind.NOT_EQUAL, notEqSymbol);
                result = rewriteExpr(binaryExprNaN);
                break;
            case IS_FINITE:
                BOperatorSymbol equalSymbol = (BOperatorSymbol) symResolver.resolveBinaryOperator(OperatorKind.EQUAL,
                                                                                                  symTable.floatType,
                                                                                                  symTable.floatType);
                BOperatorSymbol notEqualSymbol = (BOperatorSymbol) symResolver.resolveBinaryOperator(
                        OperatorKind.NOT_EQUAL, symTable.floatType, symTable.floatType);
                BOperatorSymbol andEqualSymbol = (BOperatorSymbol) symResolver.resolveBinaryOperator(
                        OperatorKind.AND, symTable.booleanType, symTable.booleanType);
                // v==v
                BLangBinaryExpr binaryExprLHS = ASTBuilderUtil.createBinaryExpr(iExpr.pos, iExpr.expr, iExpr.expr,
                                                                                symTable.booleanType,
                                                                                OperatorKind.EQUAL, equalSymbol);
                // v != positive_infinity
                BLangLiteral posInfLiteral = ASTBuilderUtil.createLiteral(iExpr.pos, symTable.floatType,
                                                                          Double.POSITIVE_INFINITY);
                BLangBinaryExpr nestedLHSExpr = ASTBuilderUtil.createBinaryExpr(iExpr.pos, posInfLiteral, iExpr.expr,
                                                                                symTable.booleanType,
                                                                                OperatorKind.NOT_EQUAL, notEqualSymbol);

                // v != negative_infinity
                BLangLiteral negInfLiteral = ASTBuilderUtil.createLiteral(iExpr.pos, symTable.floatType,
                                                                          Double.NEGATIVE_INFINITY);
                BLangBinaryExpr nestedRHSExpr = ASTBuilderUtil.createBinaryExpr(iExpr.pos, negInfLiteral, iExpr.expr,
                                                                                symTable.booleanType,
                                                                                OperatorKind.NOT_EQUAL, notEqualSymbol);
                // v != positive_infinity && v != negative_infinity
                BLangBinaryExpr binaryExprRHS = ASTBuilderUtil.createBinaryExpr(iExpr.pos, nestedLHSExpr, nestedRHSExpr,
                                                                                symTable.booleanType, OperatorKind.AND,
                                                                                andEqualSymbol);
                // Final expression : v==v && v != positive_infinity && v != negative_infinity
                BLangBinaryExpr binaryExpr = ASTBuilderUtil.createBinaryExpr(iExpr.pos, binaryExprLHS, binaryExprRHS,
                                                                             symTable.booleanType, OperatorKind.AND,
                                                                             andEqualSymbol);
                result = rewriteExpr(binaryExpr);
                break;
            case IS_INFINITE:
                BOperatorSymbol eqSymbol = (BOperatorSymbol) symResolver.resolveBinaryOperator(OperatorKind.EQUAL,
                                                                                                  symTable.floatType,
                                                                                                  symTable.floatType);
                BOperatorSymbol orSymbol = (BOperatorSymbol) symResolver.resolveBinaryOperator(OperatorKind.OR,
                                                                                               symTable.booleanType,
                                                                                               symTable.booleanType);
                // v == positive_infinity
                BLangLiteral posInflitExpr = ASTBuilderUtil.createLiteral(iExpr.pos, symTable.floatType,
                                                                          Double.POSITIVE_INFINITY);
                BLangBinaryExpr binaryExprPosInf = ASTBuilderUtil.createBinaryExpr(iExpr.pos, iExpr.expr, posInflitExpr,
                                                                                symTable.booleanType,
                                                                                OperatorKind.EQUAL, eqSymbol);
                // v == negative_infinity
                BLangLiteral negInflitExpr = ASTBuilderUtil.createLiteral(iExpr.pos, symTable.floatType,
                                                                          Double.NEGATIVE_INFINITY);
                BLangBinaryExpr binaryExprNegInf = ASTBuilderUtil.createBinaryExpr(iExpr.pos, iExpr.expr, negInflitExpr,
                                                                                symTable.booleanType,
                                                                                OperatorKind.EQUAL, eqSymbol);
                // v == positive_infinity || v == negative_infinity
                BLangBinaryExpr binaryExprInf = ASTBuilderUtil.createBinaryExpr(iExpr.pos, binaryExprPosInf,
                                                                                binaryExprNegInf, symTable.booleanType,
                                                                                OperatorKind.OR, orSymbol);
                result = rewriteExpr(binaryExprInf);
                break;
            case FREEZE:
            case IS_FROZEN:
                visitFreezeBuiltInMethodInvocation(iExpr);
                break;
            default:
                result = new BLangBuiltInMethodInvocation(iExpr, iExpr.builtInMethod);
        }
    }

    private void visitFreezeBuiltInMethodInvocation(BLangInvocation iExpr) {
        if (types.isValueType(iExpr.expr.type)) {
            if (iExpr.builtInMethod == BLangBuiltInMethod.FREEZE) {
                // since x.freeze() === x, replace the invocation with the invocation expression
                result = iExpr.expr;
            } else {
                // iExpr.builtInMethod == BLangBuiltInMethod.IS_FROZEN, set true since value types are always frozen
                result = ASTBuilderUtil.createLiteral(iExpr.pos, symTable.booleanType, true);
            }
            return;
        }
        result = new BLangBuiltInMethodInvocation(iExpr, iExpr.builtInMethod);
    }

    private void visitIterableOperationInvocation(BLangInvocation iExpr) {
        IterableContext iContext = iExpr.iContext;
        if (iContext.operations.getLast().iExpr != iExpr) {
            result = null;
            return;
        }
        iContext.operations.forEach(operation -> rewrite(operation.iExpr.argExprs, env));
        iterableCodeDesugar.desugar(iContext);
        result = rewriteExpr(iContext.iteratorCaller);
    }

    private void visitActionInvocationEndpoint(BLangInvocation iExpr) {
        final BEndpointVarSymbol epSymbol = (BEndpointVarSymbol) ((BLangVariableReference) iExpr.expr).symbol;
        // Convert to endpoint.getClient(). iExpr has to be a VarRef.
        final BLangInvocation getClientExpr = ASTBuilderUtil.createInvocationExpr(iExpr.expr.pos,
                epSymbol.getClientFunction, Collections.emptyList(), symResolver);
        getClientExpr.expr = iExpr.expr;
        iExpr.expr = getClientExpr;
    }

    @SuppressWarnings("unchecked")
    private <E extends BLangNode> E rewrite(E node, SymbolEnv env) {
        if (node == null) {
            return null;
        }

        if (node.desugared) {
            return node;
        }

        SymbolEnv previousEnv = this.env;
        this.env = env;

        node.accept(this);
        BLangNode resultNode = this.result;
        this.result = null;
        resultNode.desugared = true;

        this.env = previousEnv;
        return (E) resultNode;
    }

    @SuppressWarnings("unchecked")
    private <E extends BLangExpression> E rewriteExpr(E node) {
        if (node == null) {
            return null;
        }

        if (node.desugared) {
            return node;
        }

        BLangExpression expr = node;
        if (node.impConversionExpr != null) {
            expr = node.impConversionExpr;
            node.impConversionExpr = null;
        }

        expr.accept(this);
        BLangNode resultNode = this.result;
        this.result = null;
        resultNode.desugared = true;
        return (E) resultNode;
    }

    @SuppressWarnings("unchecked")
    private <E extends BLangStatement> E rewrite(E statement, SymbolEnv env) {
        if (statement == null) {
            return null;
        }
        BLangStatementLink link = new BLangStatementLink();
        link.parent = currentLink;
        currentLink = link;
        BLangStatement stmt = (BLangStatement) rewrite((BLangNode) statement, env);
        // Link Statements.
        link.statement = stmt;
        stmt.statementLink = link;
        currentLink = link.parent;
        return (E) stmt;
    }

    private <E extends BLangStatement> List<E> rewriteStmt(List<E> nodeList, SymbolEnv env) {
        for (int i = 0; i < nodeList.size(); i++) {
            nodeList.set(i, rewrite(nodeList.get(i), env));
        }
        return nodeList;
    }

    private <E extends BLangNode> List<E> rewrite(List<E> nodeList, SymbolEnv env) {
        for (int i = 0; i < nodeList.size(); i++) {
            nodeList.set(i, rewrite(nodeList.get(i), env));
        }
        return nodeList;
    }

    private <E extends BLangExpression> List<E> rewriteExprs(List<E> nodeList) {
        for (int i = 0; i < nodeList.size(); i++) {
            nodeList.set(i, rewriteExpr(nodeList.get(i)));
        }
        return nodeList;
    }

    private BLangLiteral createStringLiteral(DiagnosticPos pos, String value) {
        BLangLiteral stringLit = new BLangLiteral();
        stringLit.pos = pos;
        stringLit.value = value;
        stringLit.type = symTable.stringType;
        return stringLit;
    }

    private BLangExpression createTypeConversionExpr(BLangExpression expr, BType sourceType, BType targetType) {
        BConversionOperatorSymbol symbol = (BConversionOperatorSymbol)
                symResolver.resolveConversionOperator(sourceType, targetType);
        BLangTypeConversionExpr conversionExpr = (BLangTypeConversionExpr) TreeBuilder.createTypeConversionNode();
        conversionExpr.pos = expr.pos;
        conversionExpr.expr = expr;
        conversionExpr.type = targetType;
        conversionExpr.conversionSymbol = symbol;
        return conversionExpr;
    }

    private BType getElementType(BType type) {
        if (type.tag != TypeTags.ARRAY) {
            return type;
        }

        return getElementType(((BArrayType) type).getElementType());
    }

    private void addReturnIfNotPresent(BLangInvokableNode invokableNode) {
        if (Symbols.isNative(invokableNode.symbol)) {
            return;
        }
        //This will only check whether last statement is a return and just add a return statement.
        //This won't analyse if else blocks etc to see whether return statements are present
        BLangBlockStmt blockStmt = invokableNode.body;
        if (invokableNode.workers.size() == 0 &&
                invokableNode.returnTypeNode.type == this.symTable.nilType
                && (blockStmt.stmts.size() < 1 ||
                blockStmt.stmts.get(blockStmt.stmts.size() - 1).getKind() != NodeKind.RETURN)) {

            DiagnosticPos invPos = invokableNode.pos;
            DiagnosticPos returnStmtPos = new DiagnosticPos(invPos.src,
                    invPos.eLine, invPos.eLine, invPos.sCol, invPos.sCol);
            BLangReturn returnStmt = ASTBuilderUtil.createNilReturnStmt(returnStmtPos, symTable.nilType);
            blockStmt.addStatement(returnStmt);
        }
    }

    /**
     * Reorder the invocation arguments to match the original function signature.
     *
     * @param iExpr Function invocation expressions to reorder the arguments
     */
    private void reorderArguments(BLangInvocation iExpr) {
        BSymbol symbol = iExpr.symbol;

        if (symbol == null || symbol.type.tag != TypeTags.INVOKABLE) {
            return;
        }

        BInvokableSymbol invocableSymbol = (BInvokableSymbol) symbol;
        if (invocableSymbol.defaultableParams != null && !invocableSymbol.defaultableParams.isEmpty()) {
            // Re-order the named args
            reorderNamedArgs(iExpr, invocableSymbol);
        }

        if (invocableSymbol.restParam == null) {
            return;
        }

        // Create an array out of all the rest arguments, and pass it as a single argument.
        // If there is only one optional argument and its type is restArg (i.e: ...x), then
        // leave it as is.
        if (iExpr.restArgs.size() == 1 && iExpr.restArgs.get(0).getKind() == NodeKind.REST_ARGS_EXPR) {
            return;
        }
        BLangArrayLiteral arrayLiteral = (BLangArrayLiteral) TreeBuilder.createArrayLiteralNode();
        arrayLiteral.exprs = iExpr.restArgs;
        arrayLiteral.type = invocableSymbol.restParam.type;
        iExpr.restArgs = new ArrayList<>();
        iExpr.restArgs.add(arrayLiteral);
    }

    private void reorderNamedArgs(BLangInvocation iExpr, BInvokableSymbol invokableSymbol) {
        Map<String, BLangExpression> namedArgs = new HashMap<>();
        iExpr.namedArgs.forEach(expr -> namedArgs.put(((NamedArgNode) expr).getName().value, expr));

        // Re-order the named arguments
        List<BLangExpression> args = new ArrayList<>();
        for (BVarSymbol param : invokableSymbol.defaultableParams) {
            // If some named parameter is not passed when invoking the function, get the 
            // default value for that parameter from the parameter symbol.
            BLangExpression expr;
            if (namedArgs.containsKey(param.name.value)) {
                expr = namedArgs.get(param.name.value);
            } else {
                expr = getDefaultValueLiteral(param.defaultValue, param.type.tag);
                expr = addConversionExprIfRequired(expr, param.type);
            }
            args.add(expr);
        }
        iExpr.namedArgs = args;
    }

    private BLangMatchTypedBindingPatternClause getSafeAssignErrorPattern(
            DiagnosticPos pos, BSymbol invokableSymbol, List<BType> equivalentErrorTypes) {
        // From here onwards we assume that this function has only one return type
        // Owner of the variable symbol must be an invokable symbol
        BType enclosingFuncReturnType = ((BInvokableType) invokableSymbol.type).retType;
        Set<BType> returnTypeSet = enclosingFuncReturnType.tag == TypeTags.UNION ?
                ((BUnionType) enclosingFuncReturnType).memberTypes :
                new LinkedHashSet<BType>() {{
                    add(enclosingFuncReturnType);
                }};

        // For each error type, there has to be at least one equivalent return type in the enclosing function
        boolean returnOnError = equivalentErrorTypes.stream()
                .allMatch(errorType -> returnTypeSet.stream()
                        .anyMatch(retType -> types.isAssignable(errorType, retType)));

        // Create the pattern to match the error type
        //      1) Create the pattern variable
        String patternFailureCaseVarName = GEN_VAR_PREFIX.value + "t_failure";
        BLangSimpleVariable patternFailureCaseVar = ASTBuilderUtil.createVariable(pos,
                patternFailureCaseVarName, symTable.errorType, null, new BVarSymbol(0,
                        names.fromString(patternFailureCaseVarName),
                        this.env.scope.owner.pkgID, symTable.errorType, this.env.scope.owner));

        //      2) Create the pattern block
        BLangVariableReference patternFailureCaseVarRef = ASTBuilderUtil.createVariableRef(pos,
                patternFailureCaseVar.symbol);

        BLangBlockStmt patternBlockFailureCase = (BLangBlockStmt) TreeBuilder.createBlockNode();
        patternBlockFailureCase.pos = pos;
        if (returnOnError) {
            //return e;
            BLangReturn returnStmt = (BLangReturn) TreeBuilder.createReturnNode();
            returnStmt.pos = pos;
            returnStmt.expr = patternFailureCaseVarRef;
            patternBlockFailureCase.stmts.add(returnStmt);
        } else {
            // throw e
            BLangPanic panicNode = (BLangPanic) TreeBuilder.createPanicNode();
            panicNode.pos = pos;
            panicNode.expr = patternFailureCaseVarRef;
            patternBlockFailureCase.stmts.add(panicNode);
        }

        return ASTBuilderUtil.createMatchStatementPattern(pos, patternFailureCaseVar, patternBlockFailureCase);
    }

    private BLangMatchTypedBindingPatternClause getSafeAssignSuccessPattern(DiagnosticPos pos,
                                                                            BType lhsType,
                                                                            boolean isVarDef,
                                                                            BVarSymbol varSymbol,
                                                                            BLangExpression lhsExpr) {
        //  File _$_f1 => f = _$_f1;
        // 1) Create the pattern variable
        String patternSuccessCaseVarName = GEN_VAR_PREFIX.value + "t_match";
        BLangSimpleVariable patternSuccessCaseVar = ASTBuilderUtil.createVariable(pos,
                patternSuccessCaseVarName, lhsType, null, new BVarSymbol(0,
                        names.fromString(patternSuccessCaseVarName),
                        this.env.scope.owner.pkgID, lhsType, this.env.scope.owner));

        //2) Create the pattern body
        BLangExpression varRefExpr;
        if (isVarDef) {
            varRefExpr = ASTBuilderUtil.createVariableRef(pos, varSymbol);
        } else {
            varRefExpr = lhsExpr;
        }

        BLangVariableReference patternSuccessCaseVarRef = ASTBuilderUtil.createVariableRef(pos,
                patternSuccessCaseVar.symbol);
        BLangAssignment assignmentStmtSuccessCase = ASTBuilderUtil.createAssignmentStmt(pos,
                varRefExpr, patternSuccessCaseVarRef, false);

        BLangBlockStmt patternBlockSuccessCase = ASTBuilderUtil.createBlockStmt(pos,
                new ArrayList<BLangStatement>() {{
                    add(assignmentStmtSuccessCase);
                }});
        return ASTBuilderUtil.createMatchStatementPattern(pos,
                patternSuccessCaseVar, patternBlockSuccessCase);
    }

    private BLangStatement generateIfElseStmt(BLangMatch matchStmt, BLangSimpleVariable matchExprVar) {
        List<BLangMatch.BLangMatchBindingPatternClause> patterns = matchStmt.patternClauses;

        BLangIf parentIfNode = generateIfElseStmt(patterns.get(0), matchExprVar);
        BLangIf currentIfNode = parentIfNode;
        for (int i = 1; i < patterns.size(); i++) {
            currentIfNode.elseStmt = generateIfElseStmt(patterns.get(i), matchExprVar);
            currentIfNode = (BLangIf) currentIfNode.elseStmt;
        }

        // TODO handle json and any
        // only one pattern no if just a block
        // last one just a else block..
        // json handle it specially
        //
        return parentIfNode;
    }


    /**
     * Generate an if-else statement from the given match statement.
     *
     * @param patternClause match pattern statement node
     * @param matchExprVar  variable node of the match expression
     * @return if else statement node
     */
    private BLangIf generateIfElseStmt(BLangMatch.BLangMatchBindingPatternClause patternClause,
                                       BLangSimpleVariable matchExprVar) {
        BLangExpression patternIfCondition = createPatternIfCondition(patternClause, matchExprVar.symbol);
        BLangBlockStmt patternBody = getMatchPatternBody(patternClause, matchExprVar);
        return ASTBuilderUtil.createIfElseStmt(patternClause.pos,
                patternIfCondition, patternBody, null);
    }

    private BLangBlockStmt getMatchPatternBody(BLangMatch.BLangMatchBindingPatternClause pattern,
                                               BLangSimpleVariable matchExprVar) {

        BLangBlockStmt body = null;

        if (NodeKind.MATCH_STATIC_PATTERN_CLAUSE == pattern.getKind()) { // static match patterns
            body = pattern.body;
        } else if (NodeKind.MATCH_TYPED_PATTERN_CLAUSE == pattern.getKind()) { // old match patterns
            BLangMatchTypedBindingPatternClause patternClause = (BLangMatchTypedBindingPatternClause) pattern;
            // Add the variable definition to the body of the pattern clause
            if (patternClause.variable.name.value.equals(Names.IGNORE.value)) {
                return patternClause.body;
            }

            // create TypeName i = <TypeName> _$$_
            // Create a variable reference for _$$_
            BLangSimpleVarRef matchExprVarRef = ASTBuilderUtil.createVariableRef(patternClause.pos,
                    matchExprVar.symbol);
            BLangExpression patternVarExpr = addConversionExprIfRequired(matchExprVarRef, patternClause.variable.type);

            // Add the variable def statement
            BLangSimpleVariable patternVar = ASTBuilderUtil.createVariable(patternClause.pos, "",
                    patternClause.variable.type, patternVarExpr, patternClause.variable.symbol);
            BLangSimpleVariableDef patternVarDef = ASTBuilderUtil.createVariableDef(patternVar.pos, patternVar);
            patternClause.body.stmts.add(0, patternVarDef);
            body = patternClause.body;
        }

        return body;
    }

    BLangExpression addConversionExprIfRequired(BLangExpression expr, BType lhsType) {
        BType rhsType = expr.type;
        if (types.isSameType(rhsType, lhsType)) {
            return expr;
        }

        types.setImplicitCastExpr(expr, rhsType, lhsType);
        if (expr.impConversionExpr != null) {
            return expr;
        }

        if (lhsType.tag == TypeTags.JSON && rhsType.tag == TypeTags.NIL) {
            return expr;
        }

        if (lhsType.tag == TypeTags.NIL && rhsType.isNullable()) {
            return expr;
        }

        BConversionOperatorSymbol conversionSymbol;
        if (types.isValueType(lhsType)) {
            conversionSymbol = Symbols.createUnboxValueTypeOpSymbol(rhsType, lhsType);
        } else if (lhsType.tag == TypeTags.UNION || rhsType.tag == TypeTags.UNION) {
            conversionSymbol = Symbols.createConversionOperatorSymbol(rhsType, lhsType, symTable.errorType,
                    false, true, InstructionCodes.NOP, null, null);
        } else {
            conversionSymbol = (BConversionOperatorSymbol) symResolver.resolveConversionOperator(rhsType, lhsType);
        }

        // Create a type cast expression
        BLangTypeConversionExpr conversionExpr = (BLangTypeConversionExpr)
                TreeBuilder.createTypeConversionNode();
        conversionExpr.expr = expr;
        conversionExpr.targetType = lhsType;
        conversionExpr.conversionSymbol = conversionSymbol;
        conversionExpr.type = lhsType;
        return conversionExpr;
    }

    private BLangExpression createPatternIfCondition(BLangMatch.BLangMatchBindingPatternClause patternClause,
                                                     BVarSymbol varSymbol) {
        BType patternType;

        switch (patternClause.getKind()) {
            case MATCH_STATIC_PATTERN_CLAUSE:
                BLangMatchStaticBindingPatternClause staticPattern =
                        (BLangMatchStaticBindingPatternClause) patternClause;
                patternType = staticPattern.literal.type;
                break;
            default:
                BLangMatchTypedBindingPatternClause simplePattern =
                        (BLangMatchTypedBindingPatternClause) patternClause;
                patternType = simplePattern.variable.type;
        }

        BLangExpression binaryExpr;
        BType[] memberTypes;
        if (patternType.tag == TypeTags.UNION) {
            BUnionType unionType = (BUnionType) patternType;
            memberTypes = unionType.memberTypes.toArray(new BType[0]);
        } else {
            memberTypes = new BType[1];
            memberTypes[0] = patternType;
        }

        if (memberTypes.length == 1) {
            binaryExpr = createPatternMatchBinaryExpr(patternClause, varSymbol, memberTypes[0]);
        } else {
            BLangExpression lhsExpr = createPatternMatchBinaryExpr(patternClause, varSymbol, memberTypes[0]);
            BLangExpression rhsExpr = createPatternMatchBinaryExpr(patternClause, varSymbol, memberTypes[1]);
            binaryExpr = ASTBuilderUtil.createBinaryExpr(patternClause.pos, lhsExpr, rhsExpr,
                    symTable.booleanType, OperatorKind.OR,
                    (BOperatorSymbol) symResolver.resolveBinaryOperator(OperatorKind.OR,
                            lhsExpr.type, rhsExpr.type));
            for (int i = 2; i < memberTypes.length; i++) {
                lhsExpr = createPatternMatchBinaryExpr(patternClause, varSymbol, memberTypes[i]);
                rhsExpr = binaryExpr;
                binaryExpr = ASTBuilderUtil.createBinaryExpr(patternClause.pos, lhsExpr, rhsExpr,
                        symTable.booleanType, OperatorKind.OR,
                        (BOperatorSymbol) symResolver.resolveBinaryOperator(OperatorKind.OR,
                                lhsExpr.type, rhsExpr.type));
            }
        }
        return binaryExpr;
    }

    private BLangExpression createPatternMatchBinaryExpr(BLangMatch.BLangMatchBindingPatternClause patternClause,
                                                         BVarSymbol varSymbol, BType patternType) {
        DiagnosticPos pos = patternClause.pos;
        if (NodeKind.MATCH_STATIC_PATTERN_CLAUSE == patternClause.getKind()) {
            BLangMatchStaticBindingPatternClause pattern = (BLangMatchStaticBindingPatternClause) patternClause;
            BLangSimpleVarRef varRef = ASTBuilderUtil.createVariableRef(pos, varSymbol);
            BLangExpression binaryExpr = ASTBuilderUtil.createBinaryExpr(pos, varRef, pattern.literal,
                    symTable.booleanType, OperatorKind.EQUAL, null);

            BSymbol opSymbol = symResolver.resolveBinaryOperator(OperatorKind.EQUAL, varRef.type, pattern.literal.type);
            if (opSymbol == symTable.notFoundSymbol) {
                opSymbol = symResolver.getBinaryEqualityForTypeSets(OperatorKind.EQUAL, symTable.anydataType,
                        pattern.literal.type, (BLangBinaryExpr) binaryExpr);
            }
            ((BLangBinaryExpr) binaryExpr).opSymbol = (BOperatorSymbol) opSymbol;
            return binaryExpr;
        }

        if (patternType == symTable.nilType) {
            BLangSimpleVarRef varRef = ASTBuilderUtil.createVariableRef(pos, varSymbol);
            BLangLiteral bLangLiteral = ASTBuilderUtil.createLiteral(pos, symTable.nilType, null);
            return ASTBuilderUtil.createBinaryExpr(pos, varRef, bLangLiteral, symTable.booleanType,
                    OperatorKind.EQUAL, (BOperatorSymbol) symResolver.resolveBinaryOperator(OperatorKind.EQUAL,
                            symTable.anyType, symTable.nilType));
        } else {
            return createIsAssignableExpression(pos, varSymbol, patternType);
        }
    }

    private BLangIsAssignableExpr createIsAssignableExpression(DiagnosticPos pos,
                                                               BVarSymbol varSymbol,
                                                               BType patternType) {
        //  _$$_ isassignable patternType
        // Create a variable reference for _$$_
        BLangSimpleVarRef varRef = ASTBuilderUtil.createVariableRef(pos, varSymbol);

        // Binary operator for equality
        return ASTBuilderUtil.createIsAssignableExpr(pos, varRef, patternType, symTable.booleanType, names);
    }

    private BLangExpression getInitExpr(BLangSimpleVariable varNode) {
        return getInitExpr(varNode.type, varNode.name);
    }

    private BLangExpression getInitExpr(BType type, BLangIdentifier name) {
        // Don't need to create an empty init expressions if the type allows null.
        if (type.isNullable()) {
            return getNullLiteral();
        }

        switch (type.tag) {
            case TypeTags.INT:
                return getIntLiteral(0);
            case TypeTags.FLOAT:
                return getFloatLiteral(0);
            case TypeTags.DECIMAL:
                return getDecimalLiteral("0.0");
            case TypeTags.BOOLEAN:
                return getBooleanLiteral(false);
            case TypeTags.STRING:
                return getStringLiteral("");
            case TypeTags.XML:
                return new BLangXMLSequenceLiteral(type);
            case TypeTags.MAP:
                return new BLangMapLiteral(new ArrayList<>(), type);
            case TypeTags.STREAM:
                return new BLangStreamLiteral(type, name);
            case TypeTags.OBJECT:
                return ASTBuilderUtil.createEmptyTypeInit(null, type);
            case TypeTags.RECORD:
                return new BLangStructLiteral(new ArrayList<>(), type);
            case TypeTags.TABLE:
                if (((BTableType) type).getConstraint().tag == TypeTags.RECORD) {
                    BLangTableLiteral table = new BLangTableLiteral();
                    table.type = type;
                    return rewriteExpr(table);
                } else if (((BTableType) type).getConstraint().tag == TypeTags.NONE) {
                    BLangTableLiteral table = new BLangTableLiteral();
                    table.type = new BTableType(TypeTags.TABLE, symTable.noType, symTable.tableType.tsymbol);
                    return rewriteExpr(table);
                }
                break;
            case TypeTags.ARRAY:
                BLangArrayLiteral array = new BLangArrayLiteral();
                array.exprs = new ArrayList<>();
                array.type = type;
                return rewriteExpr(array);
            case TypeTags.TUPLE:
                BLangBracedOrTupleExpr tuple = new BLangBracedOrTupleExpr();
                tuple.type = type;
                return rewriteExpr(tuple);
            case TypeTags.CHANNEL:
                return new BLangChannelLiteral(type, name);
            default:
                break;
        }
        return null;
    }

    private BLangAssignment createAssignmentStmt(BLangSimpleVariable variable) {
        BLangSimpleVarRef varRef = (BLangSimpleVarRef) TreeBuilder.createSimpleVariableReferenceNode();
        varRef.pos = variable.pos;
        varRef.variableName = variable.name;
        varRef.symbol = variable.symbol;
        varRef.type = variable.type;

        BLangAssignment assignmentStmt = (BLangAssignment) TreeBuilder.createAssignmentNode();
        assignmentStmt.expr = variable.expr;
        assignmentStmt.pos = variable.pos;
        assignmentStmt.setVariable(varRef);
        return assignmentStmt;
    }

    private void addMatchExprDefaultCase(BLangMatchExpression bLangMatchExpression) {
        List<BType> exprTypes;
        List<BType> unmatchedTypes = new ArrayList<>();

        if (bLangMatchExpression.expr.type.tag == TypeTags.UNION) {
            BUnionType unionType = (BUnionType) bLangMatchExpression.expr.type;
            exprTypes = new ArrayList<>(unionType.memberTypes);
        } else {
            exprTypes = Lists.of(bLangMatchExpression.type);
        }

        // find the types that do not match to any of the patterns.
        for (BType type : exprTypes) {
            boolean assignable = false;
            for (BLangMatchExprPatternClause pattern : bLangMatchExpression.patternClauses) {
                if (this.types.isAssignable(type, pattern.variable.type)) {
                    assignable = true;
                    break;
                }
            }

            if (!assignable) {
                unmatchedTypes.add(type);
            }
        }

        if (unmatchedTypes.isEmpty()) {
            return;
        }

        BType defaultPatternType;
        if (unmatchedTypes.size() == 1) {
            defaultPatternType = unmatchedTypes.get(0);
        } else {
            defaultPatternType = new BUnionType(null, new LinkedHashSet<>(unmatchedTypes), false);
        }

        String patternCaseVarName = GEN_VAR_PREFIX.value + "t_match_default";
        BLangSimpleVariable patternMatchCaseVar = ASTBuilderUtil.createVariable(bLangMatchExpression.pos,
                patternCaseVarName, defaultPatternType, null, new BVarSymbol(0, names.fromString(patternCaseVarName),
                        this.env.scope.owner.pkgID, defaultPatternType, this.env.scope.owner));

        BLangMatchExprPatternClause defaultPattern =
                (BLangMatchExprPatternClause) TreeBuilder.createMatchExpressionPattern();
        defaultPattern.variable = patternMatchCaseVar;
        defaultPattern.expr = ASTBuilderUtil.createVariableRef(bLangMatchExpression.pos, patternMatchCaseVar.symbol);
        defaultPattern.pos = bLangMatchExpression.pos;
        bLangMatchExpression.patternClauses.add(defaultPattern);
    }

    private boolean safeNavigate(BLangAccessExpression accessExpr) {
        if (accessExpr.lhsVar || accessExpr.expr == null) {
            return false;
        }

        if (accessExpr.safeNavigate) {
            return true;
        }

        if (safeNavigateType(accessExpr.expr.type)) {
            if (accessExpr.getKind() == NodeKind.INVOCATION && ((BLangInvocation) accessExpr).builtinMethodInvocation) {
                return isSafeNavigationAllowedBuiltinInvocation((BLangInvocation) accessExpr);
            }
            return true;
        }

        NodeKind kind = accessExpr.expr.getKind();
        if (kind == NodeKind.FIELD_BASED_ACCESS_EXPR ||
                kind == NodeKind.INDEX_BASED_ACCESS_EXPR ||
                kind == NodeKind.INVOCATION) {
            return safeNavigate((BLangAccessExpression) accessExpr.expr);
        }

        return false;
    }

    private boolean safeNavigateType(BType type) {
        // Do not add safe navigation checks for JSON. Because null is a valid value for json,
        // we handle it at runtime. This is also required to make function on json such as
        // j.toString(), j.keys() to work.
        if (type.tag == TypeTags.JSON) {
            return false;
        }

        if (type.isNullable()) {
            return true;
        }

        if (type.tag != TypeTags.UNION) {
            return false;
        }

        return ((BUnionType) type).memberTypes.contains(symTable.nilType);
    }

    private BLangExpression rewriteSafeNavigationExpr(BLangAccessExpression accessExpr) {
        BType originalExprType = accessExpr.type;
        // Create a temp variable to hold the intermediate result of the acces expression.
        String matchTempResultVarName = GEN_VAR_PREFIX.value + "temp_result";
        BLangSimpleVariable tempResultVar = ASTBuilderUtil.createVariable(accessExpr.pos, matchTempResultVarName,
                accessExpr.type, null, new BVarSymbol(0, names.fromString(matchTempResultVarName),
                        this.env.scope.owner.pkgID, accessExpr.type, this.env.scope.owner));
        BLangSimpleVariableDef tempResultVarDef = ASTBuilderUtil.createVariableDef(accessExpr.pos, tempResultVar);
        BLangVariableReference tempResultVarRef =
                ASTBuilderUtil.createVariableRef(accessExpr.pos, tempResultVar.symbol);

        // Create a chain of match statements
        handleSafeNavigation(accessExpr, accessExpr.type, tempResultVar);

        // Create a statement-expression including the match statement
        BLangMatch matcEXpr = this.matchStmtStack.firstElement();
        BLangBlockStmt blockStmt =
                ASTBuilderUtil.createBlockStmt(accessExpr.pos, Lists.of(tempResultVarDef, matcEXpr));
        BLangStatementExpression stmtExpression = ASTBuilderUtil.createStatementExpression(blockStmt, tempResultVarRef);
        stmtExpression.type = originalExprType;

        // Reset the variables
        this.matchStmtStack = new Stack<>();
        this.accessExprStack = new Stack<>();
        this.successPattern = null;
        this.safeNavigationAssignment = null;
        return stmtExpression;
    }

    private void handleSafeNavigation(BLangAccessExpression accessExpr, BType type, BLangSimpleVariable tempResultVar) {
        if (accessExpr.expr == null) {
            return;
        }

        // If the parent of current expr is the root, terminate
        NodeKind kind = accessExpr.expr.getKind();
        if (kind == NodeKind.FIELD_BASED_ACCESS_EXPR ||
                kind == NodeKind.INDEX_BASED_ACCESS_EXPR ||
                kind == NodeKind.INVOCATION) {
            handleSafeNavigation((BLangAccessExpression) accessExpr.expr, type, tempResultVar);
        }

        if (!accessExpr.safeNavigate && !accessExpr.expr.type.isNullable()) {
            accessExpr.type = accessExpr.originalType;
            if (this.safeNavigationAssignment != null) {
                this.safeNavigationAssignment.expr = addConversionExprIfRequired(accessExpr, tempResultVar.type);
            }
            return;
        }

        /*
         * If the field access is a safe navigation, create a match expression.
         * Then chain the current expression as the success-pattern of the parent
         * match expr, if available.
         * eg:
         * x but {              <--- parent match expr
         *   error e => e,
         *   T t => t.y but {   <--- current expr
         *      error e => e,
         *      R r => r.z
         *   }
         * }
         */

        // Add pattern to lift nil
        BLangMatch matchStmt = ASTBuilderUtil.createMatchStatement(accessExpr.pos, accessExpr.expr, new ArrayList<>());
        matchStmt.patternClauses.add(getMatchNullPattern(accessExpr, tempResultVar));
        matchStmt.type = type;

        // Add pattern to lift error, only if the safe navigation is used
        if (accessExpr.safeNavigate) {
            matchStmt.patternClauses.add(getMatchErrorPattern(accessExpr, tempResultVar));
            matchStmt.type = type;
            matchStmt.pos = accessExpr.pos;

        }

        // Create the pattern for success scenario. i.e: not null and not error (if applicable).
        BLangMatchTypedBindingPatternClause successPattern =
                getSuccessPattern(accessExpr, tempResultVar, accessExpr.safeNavigate);
        matchStmt.patternClauses.add(successPattern);
        this.matchStmtStack.push(matchStmt);
        if (this.successPattern != null) {
            this.successPattern.body = ASTBuilderUtil.createBlockStmt(accessExpr.pos, Lists.of(matchStmt));
        }
        this.successPattern = successPattern;
    }

<<<<<<< HEAD
    private BLangMatchTypedBindingPatternClause getMatchErrorPattern(BLangExpression expr,
                                                                     BLangSimpleVariable tempResultVar) {
=======
    private boolean isSafeNavigationAllowedBuiltinInvocation(BLangInvocation iExpr) {
        if (iExpr.builtInMethod == BLangBuiltInMethod.FREEZE) {
            if (iExpr.expr.type.tag == TypeTags.UNION && iExpr.expr.type.isNullable()) {
                BUnionType unionType = (BUnionType) iExpr.expr.type;
                return unionType.memberTypes.size() == 2 && unionType.memberTypes.stream()
                        .noneMatch(type -> type.tag != TypeTags.NIL && types.isValueType(type));
            }
        } else if (iExpr.builtInMethod == BLangBuiltInMethod.IS_FROZEN) {
            return false;
        }
        return true;
    }

    private BLangMatchStmtTypedBindingPatternClause getMatchErrorPattern(BLangExpression expr,
                                                                         BLangSimpleVariable tempResultVar) {
>>>>>>> c595a43b
        String errorPatternVarName = GEN_VAR_PREFIX.value + "t_match_error";
        BLangSimpleVariable errorPatternVar = ASTBuilderUtil.createVariable(expr.pos, errorPatternVarName,
                symTable.errorType, null, new BVarSymbol(0, names.fromString(errorPatternVarName),
                        this.env.scope.owner.pkgID, symTable.errorType, this.env.scope.owner));

        // Create assignment to temp result
        BLangSimpleVarRef assignmentRhsExpr = ASTBuilderUtil.createVariableRef(expr.pos, errorPatternVar.symbol);
        BLangVariableReference tempResultVarRef = ASTBuilderUtil.createVariableRef(expr.pos, tempResultVar.symbol);
        BLangAssignment assignmentStmt =
                ASTBuilderUtil.createAssignmentStmt(expr.pos, tempResultVarRef, assignmentRhsExpr, false);
        BLangBlockStmt patternBody = ASTBuilderUtil.createBlockStmt(expr.pos, Lists.of(assignmentStmt));

        // Create the pattern
        // R b => a = b;
        BLangMatchTypedBindingPatternClause errorPattern = ASTBuilderUtil
                .createMatchStatementPattern(expr.pos, errorPatternVar, patternBody);
        return errorPattern;
    }

    private BLangMatchExprPatternClause getMatchNullPatternGivenExpression(DiagnosticPos pos,
                                                                           BLangExpression expr) {
        String nullPatternVarName = IGNORE.toString();
        BLangSimpleVariable errorPatternVar = ASTBuilderUtil.createVariable(pos, nullPatternVarName, symTable.nilType,
                null, new BVarSymbol(0, names.fromString(nullPatternVarName),
                        this.env.scope.owner.pkgID, symTable.nilType, this.env.scope.owner));

        BLangMatchExprPatternClause nullPattern =
                (BLangMatchExprPatternClause) TreeBuilder.createMatchExpressionPattern();
        nullPattern.variable = errorPatternVar;
        nullPattern.expr = expr;
        nullPattern.pos = pos;
        return nullPattern;
    }

    private BLangMatchTypedBindingPatternClause getMatchNullPattern(BLangExpression expr,
                                                                    BLangSimpleVariable tempResultVar) {
        // TODO: optimize following by replacing var with underscore, and assigning null literal
        String nullPatternVarName = GEN_VAR_PREFIX.value + "t_match_null";
        BLangSimpleVariable nullPatternVar = ASTBuilderUtil.createVariable(expr.pos, nullPatternVarName,
                symTable.nilType, null, new BVarSymbol(0, names.fromString(nullPatternVarName),
                        this.env.scope.owner.pkgID, symTable.nilType, this.env.scope.owner));

        // Create assignment to temp result
        BLangSimpleVarRef assignmentRhsExpr = ASTBuilderUtil.createVariableRef(expr.pos, nullPatternVar.symbol);
        BLangVariableReference tempResultVarRef = ASTBuilderUtil.createVariableRef(expr.pos, tempResultVar.symbol);
        BLangAssignment assignmentStmt =
                ASTBuilderUtil.createAssignmentStmt(expr.pos, tempResultVarRef, assignmentRhsExpr, false);
        BLangBlockStmt patternBody = ASTBuilderUtil.createBlockStmt(expr.pos, Lists.of(assignmentStmt));

        // Create the pattern
        // R b => a = b;
        BLangMatchTypedBindingPatternClause nullPattern = ASTBuilderUtil
                .createMatchStatementPattern(expr.pos, nullPatternVar, patternBody);
        return nullPattern;
    }

    private BLangMatchTypedBindingPatternClause getSuccessPattern(BLangAccessExpression accessExpr,
                                                                  BLangSimpleVariable tempResultVar,
                                                                  boolean liftError) {
        BType type = getSafeType(accessExpr.expr.type, liftError);
        String successPatternVarName = GEN_VAR_PREFIX.value + "t_match_success";
        BLangSimpleVariable successPatternVar = ASTBuilderUtil.createVariable(accessExpr.pos, successPatternVarName,
                type, null, new BVarSymbol(0, names.fromString(successPatternVarName), this.env.scope.owner.pkgID, type,
                        this.env.scope.owner));

        // Create x.foo, by replacing the varRef expr of the current expression, with the new temp var ref
        accessExpr.expr = ASTBuilderUtil.createVariableRef(accessExpr.pos, successPatternVar.symbol);
        accessExpr.safeNavigate = false;

        // Type of the field access expression should be always taken from the child type.
        // Because the type assigned to expression contains the inherited error/nil types,
        // and may not reflect the actual type of the child/field expr.
        accessExpr.type = accessExpr.originalType;

        BLangVariableReference tempResultVarRef =
                ASTBuilderUtil.createVariableRef(accessExpr.pos, tempResultVar.symbol);

        BLangExpression assignmentRhsExpr = addConversionExprIfRequired(accessExpr, tempResultVarRef.type);
        BLangAssignment assignmentStmt =
                ASTBuilderUtil.createAssignmentStmt(accessExpr.pos, tempResultVarRef, assignmentRhsExpr, false);
        BLangBlockStmt patternBody = ASTBuilderUtil.createBlockStmt(accessExpr.pos, Lists.of(assignmentStmt));

        // Create the pattern
        // R b => a = x.foo;
        BLangMatchTypedBindingPatternClause successPattern =
                ASTBuilderUtil.createMatchStatementPattern(accessExpr.pos, successPatternVar, patternBody);
        this.safeNavigationAssignment = assignmentStmt;
        return successPattern;
    }

    private BType getSafeType(BType type, boolean liftError) {
        // Since JSON is by default contains null, we need to create a new json type which
        // is not-nullable.
        if (type.tag == TypeTags.JSON) {
            BJSONType jsonType = (BJSONType) type;
            return new BJSONType(jsonType.tag, jsonType.constraint, jsonType.tsymbol, false);
        }

        if (type.tag != TypeTags.UNION) {
            return type;
        }

        BUnionType unionType = (BUnionType) type;
        BUnionType errorLiftedType =
                new BUnionType(null, new LinkedHashSet<>(unionType.memberTypes), unionType.isNullable());

        // Lift nil always. Lift error only if safe navigation is used.
        errorLiftedType.memberTypes.remove(symTable.nilType);
        if (liftError) {
            errorLiftedType.memberTypes.remove(symTable.errorType);
        }

        if (errorLiftedType.memberTypes.size() == 1) {
            return errorLiftedType.memberTypes.toArray(new BType[0])[0];
        }
        return errorLiftedType;
    }

    private boolean safeNavigateLHS(BLangExpression expr) {
        if (expr.getKind() != NodeKind.FIELD_BASED_ACCESS_EXPR && expr.getKind() != NodeKind.INDEX_BASED_ACCESS_EXPR) {
            return false;
        }

        BLangVariableReference varRef = (BLangVariableReference) ((BLangAccessExpression) expr).expr;
        if (varRef.type.isNullable()) {
            return true;
        }

        return safeNavigateLHS(varRef);
    }

    private BLangStatement rewriteSafeNavigationAssignment(BLangAccessExpression accessExpr, BLangExpression rhsExpr,
                                                           boolean safeAssignment) {
        List<BLangStatement> stmts = createLHSSafeNavigation(accessExpr, accessExpr.type, rhsExpr, safeAssignment);
        BLangBlockStmt blockStmt = ASTBuilderUtil.createBlockStmt(accessExpr.pos, stmts);
        return blockStmt;
    }

    private List<BLangStatement> createLHSSafeNavigation(BLangVariableReference expr, BType type,
                                                         BLangExpression rhsExpr, boolean safeAssignment) {
        List<BLangStatement> stmts = new ArrayList<>();
        NodeKind kind = expr.getKind();
        if (kind == NodeKind.FIELD_BASED_ACCESS_EXPR || kind == NodeKind.INDEX_BASED_ACCESS_EXPR ||
                kind == NodeKind.INVOCATION) {
            BLangAccessExpression accessExpr = (BLangAccessExpression) expr;
            if (accessExpr.expr != null) {
                this.accessExprStack.push(accessExpr);
                // If the parent of current expr is the root, terminate
                stmts.addAll(createLHSSafeNavigation((BLangVariableReference) accessExpr.expr, type, rhsExpr,
                        safeAssignment));

                this.accessExprStack.pop();
            }
            accessExpr.type = accessExpr.originalType;

            // if its the leaf node, assign the original rhs expression to the access expression
            if (accessExpr.leafNode) {
                BLangVariableReference accessExprForFinalAssignment = cloneExpression(accessExpr);
                BLangAssignment assignmentStmt = ASTBuilderUtil.createAssignmentStmt(accessExpr.pos,
                        accessExprForFinalAssignment, rhsExpr, false);
                assignmentStmt.safeAssignment = safeAssignment;
                stmts.add(assignmentStmt);
                return stmts;
            }
        } else if (expr.type.tag != TypeTags.JSON) {
            // Do not create any default init statement for the very first varRef, unless its a JSON.
            // i.e: In a field access expression a.b.c.d, do not create an init for 'a', if it is not JSON
            return stmts;
        }

        if (expr.type.isNullable() && isDefaultableMappingType(expr.type)) {
            BLangIf ifStmt = getSafeNaviDefaultInitStmt(expr);
            stmts.add(ifStmt);
        }

        return stmts;
    }

    private BLangIf getSafeNaviDefaultInitStmt(BLangVariableReference accessExpr) {
        // Create if-condition. eg:
        // if (a.b == () )
        BLangVariableReference accessExprForNullCheck = cloneExpression(accessExpr);
        BLangLiteral bLangLiteral = ASTBuilderUtil.createLiteral(accessExpr.pos, symTable.nilType, null);
        BLangBinaryExpr ifCondition = ASTBuilderUtil.createBinaryExpr(accessExpr.pos, accessExprForNullCheck,
                bLangLiteral, symTable.booleanType, OperatorKind.EQUAL, (BOperatorSymbol) symResolver
                        .resolveBinaryOperator(OperatorKind.EQUAL, symTable.anyType, symTable.nilType));

        // Create if body. eg:
        // a.b = {};
        BLangVariableReference accessExprForInit = cloneExpression(accessExpr);
        // Look one step ahead to determine the type of the child, and get the default value expression
        BLangExpression defaultValue = getDefaultValueExpr(this.accessExprStack.peek());
        BLangAssignment assignmentStmt =
                ASTBuilderUtil.createAssignmentStmt(accessExpr.pos, accessExprForInit, defaultValue, false);

        // Create If-statement
        BLangBlockStmt ifBody = ASTBuilderUtil.createBlockStmt(accessExpr.pos, Lists.of(assignmentStmt));
        return ASTBuilderUtil.createIfElseStmt(accessExpr.pos, ifCondition, ifBody, null);
    }

    private BLangVariableReference cloneExpression(BLangVariableReference expr) {
        switch (expr.getKind()) {
            case SIMPLE_VARIABLE_REF:
                return ASTBuilderUtil.createVariableRef(expr.pos, (BVarSymbol) ((BLangSimpleVarRef) expr).symbol);
            case FIELD_BASED_ACCESS_EXPR:
            case INDEX_BASED_ACCESS_EXPR:
            case INVOCATION:
                return cloneAccessExpr((BLangAccessExpression) expr);
            default:
                throw new IllegalStateException();
        }
    }

    private BLangAccessExpression cloneAccessExpr(BLangAccessExpression originalAccessExpr) {
        if (originalAccessExpr.expr == null) {
            return originalAccessExpr;
        }

        BLangVariableReference varRef;
        NodeKind kind = originalAccessExpr.expr.getKind();
        if (kind == NodeKind.FIELD_BASED_ACCESS_EXPR || kind == NodeKind.INDEX_BASED_ACCESS_EXPR ||
                kind == NodeKind.INVOCATION) {
            varRef = cloneAccessExpr((BLangAccessExpression) originalAccessExpr.expr);
        } else {
            varRef = cloneExpression((BLangVariableReference) originalAccessExpr.expr);
        }
        varRef.type = getSafeType(originalAccessExpr.expr.type, false);

        BLangAccessExpression accessExpr;
        switch (originalAccessExpr.getKind()) {
            case FIELD_BASED_ACCESS_EXPR:
                accessExpr = ASTBuilderUtil.createFieldAccessExpr(varRef,
                        ((BLangFieldBasedAccess) originalAccessExpr).field);
                break;
            case INDEX_BASED_ACCESS_EXPR:
                accessExpr = ASTBuilderUtil.createIndexAccessExpr(varRef,
                        ((BLangIndexBasedAccess) originalAccessExpr).indexExpr);
                break;
            case INVOCATION:
                // TODO
                accessExpr = null;
                break;
            default:
                throw new IllegalStateException();
        }

        accessExpr.originalType = originalAccessExpr.originalType;
        accessExpr.pos = originalAccessExpr.pos;
        accessExpr.lhsVar = originalAccessExpr.lhsVar;
        accessExpr.symbol = originalAccessExpr.symbol;
        accessExpr.safeNavigate = false;

        // Type of the field access expression should be always taken from the child type.
        // Because the type assigned to expression contains the inherited error/nil types,
        // and may not reflect the actual type of the child/field expr.
        accessExpr.type = originalAccessExpr.originalType;
        return accessExpr;
    }

    private BLangBinaryExpr getModifiedIntRangeStartExpr(BLangExpression expr) {
        BLangLiteral constOneLiteral = ASTBuilderUtil.createLiteral(expr.pos, symTable.intType, 1L);
        return ASTBuilderUtil.createBinaryExpr(expr.pos, expr, constOneLiteral, symTable.intType, OperatorKind.ADD,
                (BOperatorSymbol) symResolver.resolveBinaryOperator(OperatorKind.ADD,
                        symTable.intType,
                        symTable.intType));
    }

    private BLangBinaryExpr getModifiedIntRangeEndExpr(BLangExpression expr) {
        BLangLiteral constOneLiteral = ASTBuilderUtil.createLiteral(expr.pos, symTable.intType, 1L);
        return ASTBuilderUtil.createBinaryExpr(expr.pos, expr, constOneLiteral, symTable.intType, OperatorKind.SUB,
                (BOperatorSymbol) symResolver.resolveBinaryOperator(OperatorKind.SUB,
                        symTable.intType,
                        symTable.intType));
    }

    private BLangExpression getDefaultValueExpr(BLangAccessExpression accessExpr) {
        BType fieldType = accessExpr.originalType;
        BType type = getSafeType(accessExpr.expr.type, false);
        switch (type.tag) {
            case TypeTags.JSON:
                if (accessExpr.getKind() == NodeKind.INDEX_BASED_ACCESS_EXPR &&
                        ((BLangIndexBasedAccess) accessExpr).indexExpr.type.tag == TypeTags.INT) {
                    return new BLangJSONArrayLiteral(new ArrayList<>(), new BArrayType(fieldType));
                }
                return new BLangJSONLiteral(new ArrayList<>(), fieldType);
            case TypeTags.MAP:
                return new BLangMapLiteral(new ArrayList<>(), type);
            case TypeTags.RECORD:
                return new BLangRecordLiteral(type);
            default:
                throw new IllegalStateException();
        }
    }

    // TODO: Allowing decimal defaultable args may break some cases of the union type defaultable args.
    // TODO: We need to preserve the literal type to resolve this.
    private BLangExpression getDefaultValueLiteral(Object value, int typeTag) {
        if (value == null) {
            return getNullLiteral();
        }
        if (value instanceof Long) {
            switch (typeTag) {
                case TypeTags.FLOAT:
                    return getFloatLiteral(((Long) value).doubleValue());
                case TypeTags.DECIMAL:
                    return getDecimalLiteral(String.valueOf(value));
                default:
                    return getIntLiteral((Long) value);
            }
        }
        if (value instanceof String) {
            switch (typeTag) {
                case TypeTags.FLOAT:
                    return getFloatLiteral(Double.parseDouble((String) value));
                case TypeTags.DECIMAL:
                    return getDecimalLiteral(String.valueOf(value));
                default:
                    return getStringLiteral((String) value);
            }
        }
        if (value instanceof Boolean) {
            return getBooleanLiteral((Boolean) value);
        }
        throw new IllegalStateException("Unsupported default value type");
    }

    private BLangLiteral getStringLiteral(String value) {
        BLangLiteral literal = (BLangLiteral) TreeBuilder.createLiteralExpression();
        literal.value = value;
        literal.typeTag = TypeTags.STRING;
        literal.type = symTable.stringType;
        return literal;
    }

    private BLangLiteral getIntLiteral(long value) {
        BLangLiteral literal = (BLangLiteral) TreeBuilder.createLiteralExpression();
        literal.value = value;
        literal.typeTag = TypeTags.INT;
        literal.type = symTable.intType;
        return literal;
    }

    private BLangLiteral getFloatLiteral(double value) {
        BLangLiteral literal = (BLangLiteral) TreeBuilder.createLiteralExpression();
        literal.value = value;
        literal.typeTag = TypeTags.FLOAT;
        literal.type = symTable.floatType;
        return literal;
    }

    private BLangLiteral getDecimalLiteral(String value) {
        BLangLiteral literal = (BLangLiteral) TreeBuilder.createLiteralExpression();
        literal.value = value;
        literal.typeTag = TypeTags.FLOAT;
        literal.type = symTable.decimalType;
        return literal;
    }

    private BLangLiteral getBooleanLiteral(boolean value) {
        BLangLiteral literal = (BLangLiteral) TreeBuilder.createLiteralExpression();
        literal.value = value;
        literal.typeTag = TypeTags.BOOLEAN;
        literal.type = symTable.booleanType;
        return literal;
    }

    private BLangLiteral getNullLiteral() {
        BLangLiteral literal = (BLangLiteral) TreeBuilder.createLiteralExpression();
        literal.typeTag = TypeTags.NIL;
        literal.type = symTable.nilType;
        return literal;
    }

    private boolean isDefaultableMappingType(BType type) {
        switch (getSafeType(type, false).tag) {
            case TypeTags.JSON:
            case TypeTags.MAP:
            case TypeTags.RECORD:
                return true;
            default:
                return false;
        }
    }

    private BLangFunction createDefaultObjectConstructor(BLangObjectTypeNode objectTypeNode, SymbolEnv env) {
        BLangFunction initFunction =
                ASTBuilderUtil.createInitFunction(objectTypeNode.pos, Names.EMPTY.value, Names.OBJECT_INIT_SUFFIX);

        // Create the receiver
        initFunction.receiver = ASTBuilderUtil.createReceiver(objectTypeNode.pos, objectTypeNode.type);
        BVarSymbol receiverSymbol =
                new BVarSymbol(Flags.asMask(EnumSet.noneOf(Flag.class)), names.fromIdNode(initFunction.receiver.name),
                        env.enclPkg.symbol.pkgID, objectTypeNode.type, env.scope.owner);
        env.scope.define(receiverSymbol.name, receiverSymbol);
        initFunction.receiver.symbol = receiverSymbol;

        initFunction.type = new BInvokableType(new ArrayList<>(), symTable.nilType, null);
        initFunction.attachedFunction = true;
        initFunction.flagSet.add(Flag.ATTACHED);

        // Create function symbol
        Name funcSymbolName = names.fromString(Symbols.getAttachedFuncSymbolName(objectTypeNode.type.tsymbol.name.value,
                Names.OBJECT_INIT_SUFFIX.value));
        initFunction.symbol = Symbols.createFunctionSymbol(Flags.asMask(initFunction.flagSet), funcSymbolName,
                env.enclPkg.symbol.pkgID, initFunction.type, env.scope.owner, initFunction.body != null);
        initFunction.symbol.scope = new Scope(initFunction.symbol);
        initFunction.symbol.receiverSymbol = receiverSymbol;

        // Set the taint information to the constructed init function
        initFunction.symbol.taintTable = new HashMap<>();
        TaintRecord taintRecord = new TaintRecord(Boolean.FALSE, new ArrayList<>());
        initFunction.symbol.taintTable.put(TaintAnalyzer.ALL_UNTAINTED_TABLE_ENTRY_INDEX, taintRecord);

        // Update Object type with attached function details
        BObjectTypeSymbol objectSymbol = ((BObjectTypeSymbol) objectTypeNode.type.tsymbol);
        objectSymbol.initializerFunc = new BAttachedFunction(Names.OBJECT_INIT_SUFFIX, initFunction.symbol,
                (BInvokableType) initFunction.type);
        objectSymbol.attachedFuncs.add(objectSymbol.initializerFunc);
        objectTypeNode.initFunction = initFunction;
        return initFunction;
    }

    private void defineTypeGuards(DiagnosticPos pos, Map<BVarSymbol, BVarSymbol> typeGuards, BLangBlockStmt target) {
        for (Entry<BVarSymbol, BVarSymbol> typeGuard : typeGuards.entrySet()) {
            BVarSymbol guardedSymbol = typeGuard.getValue();

            // Create a varRef to the original variable
            BLangSimpleVarRef varRef = ASTBuilderUtil.createVariableRef(pos, typeGuard.getKey());

            // Create a variable definition and add it to the beginning of the if-body
            // i.e: T x = <T> y
            BLangExpression conversionExpr = addConversionExprIfRequired(varRef, guardedSymbol.type);
            BLangSimpleVariable var = ASTBuilderUtil.createVariable(pos, guardedSymbol.name.value,
                    guardedSymbol.type, conversionExpr, guardedSymbol);
            BLangSimpleVariableDef varDef = ASTBuilderUtil.createVariableDef(pos, var);
            target.stmts.add(0, varDef);
        }
    }
}<|MERGE_RESOLUTION|>--- conflicted
+++ resolved
@@ -3541,10 +3541,6 @@
         this.successPattern = successPattern;
     }
 
-<<<<<<< HEAD
-    private BLangMatchTypedBindingPatternClause getMatchErrorPattern(BLangExpression expr,
-                                                                     BLangSimpleVariable tempResultVar) {
-=======
     private boolean isSafeNavigationAllowedBuiltinInvocation(BLangInvocation iExpr) {
         if (iExpr.builtInMethod == BLangBuiltInMethod.FREEZE) {
             if (iExpr.expr.type.tag == TypeTags.UNION && iExpr.expr.type.isNullable()) {
@@ -3558,9 +3554,8 @@
         return true;
     }
 
-    private BLangMatchStmtTypedBindingPatternClause getMatchErrorPattern(BLangExpression expr,
+    private BLangMatchTypedBindingPatternClause getMatchErrorPattern(BLangExpression expr,
                                                                          BLangSimpleVariable tempResultVar) {
->>>>>>> c595a43b
         String errorPatternVarName = GEN_VAR_PREFIX.value + "t_match_error";
         BLangSimpleVariable errorPatternVar = ASTBuilderUtil.createVariable(expr.pos, errorPatternVarName,
                 symTable.errorType, null, new BVarSymbol(0, names.fromString(errorPatternVarName),
