/*
 *  Copyright (c) 2017, WSO2 Inc. (http://www.wso2.org) All Rights Reserved.
 *
 *  WSO2 Inc. licenses this file to you under the Apache License,
 *  Version 2.0 (the "License"); you may not use this file except
 *  in compliance with the License.
 *  You may obtain a copy of the License at
 *
 *    http://www.apache.org/licenses/LICENSE-2.0
 *
 *  Unless required by applicable law or agreed to in writing,
 *  software distributed under the License is distributed on an
 *  "AS IS" BASIS, WITHOUT WARRANTIES OR CONDITIONS OF ANY
 *  KIND, either express or implied.  See the License for the
 *  specific language governing permissions and limitations
 *  under the License.
 */
package org.wso2.ballerinalang.compiler.desugar;

import org.ballerinalang.compiler.CompilerPhase;
import org.ballerinalang.model.TreeBuilder;
import org.ballerinalang.model.tree.NodeKind;
import org.ballerinalang.model.tree.OperatorKind;
import org.ballerinalang.model.tree.clauses.JoinStreamingInput;
import org.wso2.ballerinalang.compiler.semantics.analyzer.SymbolEnter;
import org.wso2.ballerinalang.compiler.semantics.analyzer.SymbolResolver;
import org.wso2.ballerinalang.compiler.semantics.analyzer.Types;
import org.wso2.ballerinalang.compiler.semantics.model.SymbolEnv;
import org.wso2.ballerinalang.compiler.semantics.model.SymbolTable;
import org.wso2.ballerinalang.compiler.semantics.model.symbols.BConversionOperatorSymbol;
import org.wso2.ballerinalang.compiler.semantics.model.symbols.BInvokableSymbol;
import org.wso2.ballerinalang.compiler.semantics.model.symbols.BPackageSymbol;
import org.wso2.ballerinalang.compiler.semantics.model.symbols.BSymbol;
import org.wso2.ballerinalang.compiler.semantics.model.symbols.BVarSymbol;
import org.wso2.ballerinalang.compiler.semantics.model.symbols.BXMLNSSymbol;
import org.wso2.ballerinalang.compiler.semantics.model.symbols.SymTag;
import org.wso2.ballerinalang.compiler.semantics.model.symbols.Symbols;
import org.wso2.ballerinalang.compiler.semantics.model.types.BArrayType;
import org.wso2.ballerinalang.compiler.semantics.model.types.BInvokableType;
import org.wso2.ballerinalang.compiler.semantics.model.types.BTableType;
import org.wso2.ballerinalang.compiler.semantics.model.types.BType;
import org.wso2.ballerinalang.compiler.tree.BLangAction;
import org.wso2.ballerinalang.compiler.tree.BLangConnector;
import org.wso2.ballerinalang.compiler.tree.BLangFunction;
import org.wso2.ballerinalang.compiler.tree.BLangIdentifier;
import org.wso2.ballerinalang.compiler.tree.BLangImportPackage;
import org.wso2.ballerinalang.compiler.tree.BLangInvokableNode;
import org.wso2.ballerinalang.compiler.tree.BLangNode;
import org.wso2.ballerinalang.compiler.tree.BLangNodeVisitor;
import org.wso2.ballerinalang.compiler.tree.BLangPackage;
import org.wso2.ballerinalang.compiler.tree.BLangResource;
import org.wso2.ballerinalang.compiler.tree.BLangService;
import org.wso2.ballerinalang.compiler.tree.BLangStreamlet;
import org.wso2.ballerinalang.compiler.tree.BLangTransformer;
import org.wso2.ballerinalang.compiler.tree.BLangVariable;
import org.wso2.ballerinalang.compiler.tree.BLangWorker;
import org.wso2.ballerinalang.compiler.tree.BLangXMLNS;
import org.wso2.ballerinalang.compiler.tree.BLangXMLNS.BLangLocalXMLNS;
import org.wso2.ballerinalang.compiler.tree.BLangXMLNS.BLangPackageXMLNS;
import org.wso2.ballerinalang.compiler.tree.expressions.BLangArrayLiteral;
import org.wso2.ballerinalang.compiler.tree.expressions.BLangArrayLiteral.BLangJSONArrayLiteral;
import org.wso2.ballerinalang.compiler.tree.expressions.BLangBinaryExpr;
import org.wso2.ballerinalang.compiler.tree.expressions.BLangConnectorInit;
import org.wso2.ballerinalang.compiler.tree.expressions.BLangExpression;
import org.wso2.ballerinalang.compiler.tree.expressions.BLangFieldBasedAccess;
import org.wso2.ballerinalang.compiler.tree.expressions.BLangFieldBasedAccess.BLangEnumeratorAccessExpr;
import org.wso2.ballerinalang.compiler.tree.expressions.BLangFieldBasedAccess.BLangStructFieldAccessExpr;
import org.wso2.ballerinalang.compiler.tree.expressions.BLangIndexBasedAccess;
import org.wso2.ballerinalang.compiler.tree.expressions.BLangIndexBasedAccess.BLangArrayAccessExpr;
import org.wso2.ballerinalang.compiler.tree.expressions.BLangIndexBasedAccess.BLangJSONAccessExpr;
import org.wso2.ballerinalang.compiler.tree.expressions.BLangIndexBasedAccess.BLangMapAccessExpr;
import org.wso2.ballerinalang.compiler.tree.expressions.BLangIndexBasedAccess.BLangXMLAccessExpr;
import org.wso2.ballerinalang.compiler.tree.expressions.BLangIntRangeExpression;
import org.wso2.ballerinalang.compiler.tree.expressions.BLangInvocation;
import org.wso2.ballerinalang.compiler.tree.expressions.BLangInvocation.BFunctionPointerInvocation;
import org.wso2.ballerinalang.compiler.tree.expressions.BLangInvocation.BLangActionInvocation;
import org.wso2.ballerinalang.compiler.tree.expressions.BLangInvocation.BLangAttachedFunctionInvocation;
import org.wso2.ballerinalang.compiler.tree.expressions.BLangInvocation.BLangTransformerInvocation;
import org.wso2.ballerinalang.compiler.tree.expressions.BLangLambdaFunction;
import org.wso2.ballerinalang.compiler.tree.expressions.BLangLiteral;
import org.wso2.ballerinalang.compiler.tree.expressions.BLangRecordLiteral;
import org.wso2.ballerinalang.compiler.tree.expressions.BLangRecordLiteral.BLangJSONLiteral;
import org.wso2.ballerinalang.compiler.tree.expressions.BLangRecordLiteral.BLangMapLiteral;
import org.wso2.ballerinalang.compiler.tree.expressions.BLangRecordLiteral.BLangStreamLiteral;
import org.wso2.ballerinalang.compiler.tree.expressions.BLangRecordLiteral.BLangStructLiteral;
import org.wso2.ballerinalang.compiler.tree.expressions.BLangRecordLiteral.BLangTableLiteral;
import org.wso2.ballerinalang.compiler.tree.expressions.BLangSimpleVarRef;
import org.wso2.ballerinalang.compiler.tree.expressions.BLangSimpleVarRef.BLangFieldVarRef;
import org.wso2.ballerinalang.compiler.tree.expressions.BLangSimpleVarRef.BLangFunctionVarRef;
import org.wso2.ballerinalang.compiler.tree.expressions.BLangSimpleVarRef.BLangLocalVarRef;
import org.wso2.ballerinalang.compiler.tree.expressions.BLangSimpleVarRef.BLangPackageVarRef;
import org.wso2.ballerinalang.compiler.tree.expressions.BLangStringTemplateLiteral;
import org.wso2.ballerinalang.compiler.tree.expressions.BLangTableQueryExpression;
import org.wso2.ballerinalang.compiler.tree.expressions.BLangTernaryExpr;
import org.wso2.ballerinalang.compiler.tree.expressions.BLangTypeCastExpr;
import org.wso2.ballerinalang.compiler.tree.expressions.BLangTypeConversionExpr;
import org.wso2.ballerinalang.compiler.tree.expressions.BLangTypeofExpr;
import org.wso2.ballerinalang.compiler.tree.expressions.BLangUnaryExpr;
import org.wso2.ballerinalang.compiler.tree.expressions.BLangVariableReference;
import org.wso2.ballerinalang.compiler.tree.expressions.BLangXMLAttribute;
import org.wso2.ballerinalang.compiler.tree.expressions.BLangXMLAttributeAccess;
import org.wso2.ballerinalang.compiler.tree.expressions.BLangXMLCommentLiteral;
import org.wso2.ballerinalang.compiler.tree.expressions.BLangXMLElementLiteral;
import org.wso2.ballerinalang.compiler.tree.expressions.BLangXMLProcInsLiteral;
import org.wso2.ballerinalang.compiler.tree.expressions.BLangXMLQName;
import org.wso2.ballerinalang.compiler.tree.expressions.BLangXMLQuotedString;
import org.wso2.ballerinalang.compiler.tree.expressions.BLangXMLTextLiteral;
import org.wso2.ballerinalang.compiler.tree.statements.BLangAbort;
import org.wso2.ballerinalang.compiler.tree.statements.BLangAssignment;
import org.wso2.ballerinalang.compiler.tree.statements.BLangBind;
import org.wso2.ballerinalang.compiler.tree.statements.BLangBlockStmt;
import org.wso2.ballerinalang.compiler.tree.statements.BLangBreak;
import org.wso2.ballerinalang.compiler.tree.statements.BLangCatch;
import org.wso2.ballerinalang.compiler.tree.statements.BLangExpressionStmt;
import org.wso2.ballerinalang.compiler.tree.statements.BLangForeach;
import org.wso2.ballerinalang.compiler.tree.statements.BLangForkJoin;
import org.wso2.ballerinalang.compiler.tree.statements.BLangIf;
import org.wso2.ballerinalang.compiler.tree.statements.BLangLock;
import org.wso2.ballerinalang.compiler.tree.statements.BLangNext;
import org.wso2.ballerinalang.compiler.tree.statements.BLangReturn;
import org.wso2.ballerinalang.compiler.tree.statements.BLangReturn.BLangWorkerReturn;
import org.wso2.ballerinalang.compiler.tree.statements.BLangStatement;
import org.wso2.ballerinalang.compiler.tree.statements.BLangStatement.BLangStatementLink;
import org.wso2.ballerinalang.compiler.tree.statements.BLangThrow;
import org.wso2.ballerinalang.compiler.tree.statements.BLangTransaction;
import org.wso2.ballerinalang.compiler.tree.statements.BLangTryCatchFinally;
import org.wso2.ballerinalang.compiler.tree.statements.BLangVariableDef;
import org.wso2.ballerinalang.compiler.tree.statements.BLangWhile;
import org.wso2.ballerinalang.compiler.tree.statements.BLangWorkerReceive;
import org.wso2.ballerinalang.compiler.tree.statements.BLangWorkerSend;
import org.wso2.ballerinalang.compiler.tree.statements.BLangXMLNSStatement;
import org.wso2.ballerinalang.compiler.util.CompilerContext;
import org.wso2.ballerinalang.compiler.util.Name;
import org.wso2.ballerinalang.compiler.util.TypeTags;
import org.wso2.ballerinalang.compiler.util.diagnotic.DiagnosticPos;
import org.wso2.ballerinalang.util.Lists;

import java.util.ArrayList;
import java.util.Arrays;
import java.util.Iterator;
import java.util.List;
import java.util.Stack;
import java.util.stream.Collectors;

/**
 * @since 0.94
 */
public class Desugar extends BLangNodeVisitor {

    private static final CompilerContext.Key<Desugar> DESUGAR_KEY =
            new CompilerContext.Key<>();
    private static final String QUERY_TABLE_WITH_JOIN_CLAUSE = "queryTableWithJoinClause";
    private static final String QUERY_TABLE_WITHOUT_JOIN_CLAUSE = "queryTableWithoutJoinClause";

    private SymbolTable symTable;
    private SymbolResolver symResolver;
    private SymbolEnter symbolEnter;
    private IterableCodeDesugar iterableCodeDesugar;
    private SqlQueryBuilder sqlQueryBuilder;
<<<<<<< HEAD
    private SiddhiQueryBuilder siddhiQueryBuilder;
=======
    private Types types;
>>>>>>> 900374ae

    private BLangNode result;

    private BLangStatementLink currentLink;
    private Stack<BLangWorker> workerStack = new Stack<>();

    public Stack<BLangLock> enclLocks = new Stack<>();

    public static Desugar getInstance(CompilerContext context) {
        Desugar desugar = context.get(DESUGAR_KEY);
        if (desugar == null) {
            desugar = new Desugar(context);
        }

        return desugar;
    }

    private Desugar(CompilerContext context) {
        context.put(DESUGAR_KEY, this);

        this.symTable = SymbolTable.getInstance(context);
        this.symResolver = SymbolResolver.getInstance(context);
        this.symbolEnter = SymbolEnter.getInstance(context);
        this.iterableCodeDesugar = IterableCodeDesugar.getInstance(context);
        this.sqlQueryBuilder = SqlQueryBuilder.getInstance(context);
<<<<<<< HEAD
        this.siddhiQueryBuilder = SiddhiQueryBuilder.getInstance(context);
=======
        this.types = Types.getInstance(context);
>>>>>>> 900374ae
    }

    public BLangPackage perform(BLangPackage pkgNode) {
        return rewrite(pkgNode);
    }

    // visitors

    @Override
    public void visit(BLangPackage pkgNode) {
        if (pkgNode.completedPhases.contains(CompilerPhase.DESUGAR)) {
            result = pkgNode;
            return;
        }
        pkgNode.imports = rewrite(pkgNode.imports);
        pkgNode.xmlnsList = rewrite(pkgNode.xmlnsList);
        pkgNode.globalVars = rewrite(pkgNode.globalVars);
        pkgNode.transformers = rewrite(pkgNode.transformers);
        pkgNode.functions = rewrite(pkgNode.functions);
        pkgNode.connectors = rewrite(pkgNode.connectors);
        pkgNode.streamlets = rewrite(pkgNode.streamlets);
        pkgNode.services = rewrite(pkgNode.services);
        pkgNode.initFunction = rewrite(pkgNode.initFunction);
        pkgNode.completedPhases.add(CompilerPhase.DESUGAR);
        result = pkgNode;
    }

    @Override
    public void visit(BLangImportPackage importPkgNode) {
        BPackageSymbol pkgSymbol = importPkgNode.symbol;
        SymbolEnv pkgEnv = this.symTable.pkgEnvMap.get(pkgSymbol);
        rewrite(pkgEnv.node);
        result = importPkgNode;
    }

    @Override
    public void visit(BLangFunction funcNode) {
        addReturnIfNotPresent(funcNode);
        funcNode.body = rewrite(funcNode.body);
        funcNode.workers = rewrite(funcNode.workers);

        // If the function has a receiver, we rewrite it's parameter list to have
        // the struct variable as the first parameter
        if (funcNode.receiver != null) {
            BInvokableSymbol funcSymbol = funcNode.symbol;
            List<BVarSymbol> params = funcSymbol.params;
            params.add(0, funcNode.receiver.symbol);
            BInvokableType funcType = (BInvokableType) funcSymbol.type;
            funcType.paramTypes.add(0, funcNode.receiver.type);
        }

        result = funcNode;
    }

    @Override
    public void visit(BLangService serviceNode) {
        serviceNode.resources = rewrite(serviceNode.resources);
        serviceNode.vars = rewrite(serviceNode.vars);
        serviceNode.initFunction = rewrite(serviceNode.initFunction);
        result = serviceNode;
    }


    public void visit(BLangStreamlet streamletNode) {
        siddhiQueryBuilder.visit(streamletNode);
        result = streamletNode;
    }

    @Override
    public void visit(BLangResource resourceNode) {
        addReturnIfNotPresent(resourceNode);
        resourceNode.body = rewrite(resourceNode.body);
        resourceNode.workers = rewrite(resourceNode.workers);
        result = resourceNode;
    }

    @Override
    public void visit(BLangConnector connectorNode) {
        connectorNode.params = rewrite(connectorNode.params);
        connectorNode.actions = rewrite(connectorNode.actions);
        connectorNode.varDefs = rewrite(connectorNode.varDefs);
        connectorNode.initFunction = rewrite(connectorNode.initFunction);
        connectorNode.initAction = rewrite(connectorNode.initAction);
        result = connectorNode;
    }

    @Override
    public void visit(BLangAction actionNode) {
        addReturnIfNotPresent(actionNode);
        actionNode.body = rewrite(actionNode.body);
        actionNode.workers = rewrite(actionNode.workers);

        // we rewrite it's parameter list to have the receiver variable as the first parameter
        BInvokableSymbol actionSymbol = actionNode.symbol;
        List<BVarSymbol> params = actionSymbol.params;
        BVarSymbol receiverSymbol = actionNode.symbol.receiverSymbol;
        params.add(0, receiverSymbol);
        BInvokableType actionType = (BInvokableType) actionSymbol.type;
        if (receiverSymbol != null) {
            actionType.paramTypes.add(0, receiverSymbol.type);
        }
        result = actionNode;
    }

    @Override
    public void visit(BLangWorker workerNode) {
        this.workerStack.push(workerNode);
        workerNode.body = rewrite(workerNode.body);
        this.workerStack.pop();
        result = workerNode;
    }

    @Override
    public void visit(BLangVariable varNode) {
        if ((varNode.symbol.owner.tag & SymTag.INVOKABLE) == SymTag.INVOKABLE) {
            varNode.expr = rewriteExpr(varNode.expr);
        } else {
            varNode.expr = null;
        }
        result = varNode;
    }

    public void visit(BLangTransformer transformerNode) {
        addTransformerReturn(transformerNode);
        transformerNode.body = rewrite(transformerNode.body);

        addArgInitExpr(transformerNode, transformerNode.retParams.get(0));

        BInvokableSymbol transformerSymbol = transformerNode.symbol;
        List<BVarSymbol> params = transformerSymbol.params;
        params.add(0, transformerNode.source.symbol);
        BInvokableType transformerType = (BInvokableType) transformerSymbol.type;
        transformerType.paramTypes.add(0, transformerNode.source.type);

        result = transformerNode;
    }

    // Statements

    @Override
    public void visit(BLangBlockStmt block) {
        block.stmts = rewriteStmt(block.stmts);
        result = block;
    }

    @Override
    public void visit(BLangVariableDef varDefNode) {
        if (varDefNode.var.expr instanceof BLangRecordLiteral &&
                ((BLangRecordLiteral) varDefNode.var.expr).type.tag == TypeTags.STREAM) {
            ((BLangRecordLiteral) varDefNode.var.expr).name = varDefNode.var.name;
        }
        varDefNode.var = rewrite(varDefNode.var);
        result = varDefNode;
    }

    @Override
    public void visit(BLangAssignment assignNode) {
        if (assignNode.expr.type.tag == TypeTags.STREAM && assignNode.varRefs.get(0) instanceof BLangSimpleVarRef) {
                ((BLangRecordLiteral) assignNode.expr).name =
                        ((BLangSimpleVarRef) assignNode.varRefs.get(0)).variableName;
        }
        assignNode.varRefs = rewriteExprs(assignNode.varRefs);
        assignNode.expr = rewriteExpr(assignNode.expr);
        result = assignNode;
    }

    @Override
    public void visit(BLangBind bindNode) {
        bindNode.varRef = rewriteExpr(bindNode.varRef);
        bindNode.expr = rewriteExpr(bindNode.expr);
        result = new BLangAssignment(bindNode.pos, Arrays.asList(bindNode.varRef), bindNode.expr, false);
    }

    @Override
    public void visit(BLangAbort abortNode) {
        result = abortNode;
    }

    @Override
    public void visit(BLangNext nextNode) {
        result = nextNode;
    }

    @Override
    public void visit(BLangBreak breakNode) {
        result = breakNode;
    }

    @Override
    public void visit(BLangReturn returnNode) {
        if (returnNode.namedReturnVariables != null) {
            // Handled named returns.
            for (BLangVariable variable : returnNode.namedReturnVariables) {
                BLangSimpleVarRef varRef = (BLangSimpleVarRef) TreeBuilder.createSimpleVariableReferenceNode();
                varRef.variableName = variable.name;
                varRef.symbol = variable.symbol;
                varRef.type = variable.type;
                varRef.pos = returnNode.pos;
                returnNode.exprs.add(varRef);
            }
        }
        returnNode.exprs = rewriteExprs(returnNode.exprs);
        if (!workerStack.empty()) {
            result = new BLangWorkerReturn(returnNode.exprs);
            result.pos = returnNode.pos;
            return;
        }
        result = returnNode;
    }

    @Override
    public void visit(BLangThrow throwNode) {
        throwNode.expr = rewriteExpr(throwNode.expr);
        result = throwNode;
    }

    @Override
    public void visit(BLangXMLNSStatement xmlnsStmtNode) {
        xmlnsStmtNode.xmlnsDecl = rewrite(xmlnsStmtNode.xmlnsDecl);
        result = xmlnsStmtNode;
    }


    @Override
    public void visit(BLangXMLNS xmlnsNode) {
        BLangXMLNS generatedXMLNSNode;
        xmlnsNode.namespaceURI = rewriteExpr(xmlnsNode.namespaceURI);
        BSymbol ownerSymbol = xmlnsNode.symbol.owner;

        // Local namespace declaration in a function/resource/action/worker
        if ((ownerSymbol.tag & SymTag.INVOKABLE) == SymTag.INVOKABLE) {
            generatedXMLNSNode = new BLangLocalXMLNS();
        } else {
            generatedXMLNSNode = new BLangPackageXMLNS();
        }

        generatedXMLNSNode.namespaceURI = xmlnsNode.namespaceURI;
        generatedXMLNSNode.prefix = xmlnsNode.prefix;
        generatedXMLNSNode.symbol = xmlnsNode.symbol;
        result = generatedXMLNSNode;
    }

    @Override
    public void visit(BLangExpressionStmt exprStmtNode) {
        exprStmtNode.expr = rewriteExpr(exprStmtNode.expr);
        result = exprStmtNode;
    }

    @Override
    public void visit(BLangIf ifNode) {
        ifNode.expr = rewriteExpr(ifNode.expr);
        ifNode.body = rewrite(ifNode.body);
        ifNode.elseStmt = rewrite(ifNode.elseStmt);
        result = ifNode;
    }

    @Override
    public void visit(BLangForeach foreach) {
        foreach.varRefs = rewrite(foreach.varRefs);
        foreach.collection = rewriteExpr(foreach.collection);
        foreach.body = rewrite(foreach.body);
        result = foreach;
    }

    @Override
    public void visit(BLangWhile whileNode) {
        whileNode.expr = rewriteExpr(whileNode.expr);
        whileNode.body = rewrite(whileNode.body);
        result = whileNode;
    }

    @Override
    public void visit(BLangLock lockNode) {
        enclLocks.push(lockNode);
        lockNode.body = rewrite(lockNode.body);
        enclLocks.pop();
        lockNode.lockVariables = lockNode.lockVariables.stream().sorted((v1, v2) -> {
            String o1FullName = String.join(":", v1.pkgID.getName().getValue(), v1.name.getValue());
            String o2FullName = String.join(":", v2.pkgID.getName().getValue(), v2.name.getValue());
            return o1FullName.compareTo(o2FullName);
        }).collect(Collectors.toSet());
        result = lockNode;
    }

    @Override
    public void visit(BLangTransaction transactionNode) {
        transactionNode.transactionBody = rewrite(transactionNode.transactionBody);
        transactionNode.failedBody = rewrite(transactionNode.failedBody);
        transactionNode.retryCount = rewriteExpr(transactionNode.retryCount);
        result = transactionNode;
    }

    @Override
    public void visit(BLangTryCatchFinally tryNode) {
        tryNode.tryBody = rewrite(tryNode.tryBody);
        tryNode.catchBlocks = rewrite(tryNode.catchBlocks);
        tryNode.finallyBody = rewrite(tryNode.finallyBody);
        result = tryNode;
    }

    @Override
    public void visit(BLangCatch catchNode) {
        catchNode.body = rewrite(catchNode.body);
        result = catchNode;
    }

    @Override
    public void visit(BLangForkJoin forkJoin) {
        forkJoin.workers = rewrite(forkJoin.workers);
        forkJoin.joinResultVar = rewrite(forkJoin.joinResultVar);
        forkJoin.joinedBody = rewrite(forkJoin.joinedBody);
        forkJoin.timeoutBody = rewrite(forkJoin.timeoutBody);
        result = forkJoin;
    }


    // Expressions

    @Override
    public void visit(BLangLiteral literalExpr) {
        result = literalExpr;
    }

    @Override
    public void visit(BLangArrayLiteral arrayLiteral) {
        arrayLiteral.exprs = rewriteExprs(arrayLiteral.exprs);

        if (arrayLiteral.type.tag == TypeTags.JSON || getElementType(arrayLiteral.type).tag == TypeTags.JSON) {
            result = new BLangJSONArrayLiteral(arrayLiteral.exprs, arrayLiteral.type);
            return;
        }
        result = arrayLiteral;
    }

    @Override
    public void visit(BLangRecordLiteral recordLiteral) {
        recordLiteral.keyValuePairs.forEach(keyValue -> {
            BLangExpression keyExpr = keyValue.key.expr;
            if (keyExpr.getKind() == NodeKind.SIMPLE_VARIABLE_REF) {
                BLangSimpleVarRef varRef = (BLangSimpleVarRef) keyExpr;
                keyValue.key.expr = createStringLiteral(varRef.pos, varRef.variableName.value);
            } else {
                keyValue.key.expr = rewriteExpr(keyValue.key.expr);
            }

            keyValue.valueExpr = rewriteExpr(keyValue.valueExpr);
        });

        if (recordLiteral.type.tag == TypeTags.STRUCT) {
            result = new BLangStructLiteral(recordLiteral.keyValuePairs, recordLiteral.type);
        } else if (recordLiteral.type.tag == TypeTags.MAP) {
            result = new BLangMapLiteral(recordLiteral.keyValuePairs, recordLiteral.type);
        } else if (recordLiteral.type.tag == TypeTags.TABLE) {
            result = new BLangTableLiteral(recordLiteral.type);
        } else if (recordLiteral.type.tag == TypeTags.STREAM) {
            result = new BLangStreamLiteral(recordLiteral.type, recordLiteral.name);
        } else if (recordLiteral.type.tag == TypeTags.STREAMLET) {
            result = new BLangRecordLiteral.BLangStreamletLiteral(recordLiteral.type);
        } else {
            result = new BLangJSONLiteral(recordLiteral.keyValuePairs, recordLiteral.type);
        }
    }

    @Override
    public void visit(BLangSimpleVarRef varRefExpr) {
        BLangSimpleVarRef genVarRefExpr = varRefExpr;

        // XML qualified name reference. e.g: ns0:foo
        if (varRefExpr.pkgSymbol != null && varRefExpr.pkgSymbol.tag == SymTag.XMLNS) {
            BLangXMLQName qnameExpr = new BLangXMLQName(varRefExpr.variableName);
            qnameExpr.nsSymbol = (BXMLNSSymbol) varRefExpr.pkgSymbol;
            qnameExpr.localname = varRefExpr.variableName;
            qnameExpr.prefix = varRefExpr.pkgAlias;
            qnameExpr.namespaceURI = qnameExpr.nsSymbol.namespaceURI;
            qnameExpr.isUsedInXML = false;
            qnameExpr.pos = varRefExpr.pos;
            qnameExpr.type = symTable.stringType;
            result = qnameExpr;
            return;
        }

        BSymbol ownerSymbol = varRefExpr.symbol.owner;
        if ((varRefExpr.symbol.tag & SymTag.FUNCTION) == SymTag.FUNCTION &&
                varRefExpr.symbol.type.tag == TypeTags.INVOKABLE) {
            genVarRefExpr = new BLangFunctionVarRef(varRefExpr.symbol);
        } else if ((ownerSymbol.tag & SymTag.INVOKABLE) == SymTag.INVOKABLE) {
            // Local variable in a function/resource/action/worker
            genVarRefExpr = new BLangLocalVarRef(varRefExpr.symbol);
        } else if ((ownerSymbol.tag & SymTag.CONNECTOR) == SymTag.CONNECTOR) {
            // Field variable in a receiver
            genVarRefExpr = new BLangFieldVarRef(varRefExpr.symbol);
        } else if ((ownerSymbol.tag & SymTag.STREAMLET) == SymTag.STREAMLET) {
            // Field variable in a receiver
            genVarRefExpr = new BLangFieldVarRef(varRefExpr.symbol);
        } else if ((ownerSymbol.tag & SymTag.PACKAGE) == SymTag.PACKAGE ||
                (ownerSymbol.tag & SymTag.SERVICE) == SymTag.SERVICE) {
            // Package variable | service variable
            // We consider both of them as package level variables
            genVarRefExpr = new BLangPackageVarRef(varRefExpr.symbol);

            //Only locking service level and package level variables
            if (!enclLocks.isEmpty()) {
                enclLocks.peek().addLockVariable(varRefExpr.symbol);
            }
        }

        genVarRefExpr.type = varRefExpr.type;
        result = genVarRefExpr;
    }

    @Override
    public void visit(BLangFieldBasedAccess fieldAccessExpr) {
        BLangVariableReference targetVarRef = fieldAccessExpr;
        if (fieldAccessExpr.expr.type.tag == TypeTags.ENUM) {
            targetVarRef = new BLangEnumeratorAccessExpr(fieldAccessExpr.pos,
                    fieldAccessExpr.field, fieldAccessExpr.symbol);
        } else {
            fieldAccessExpr.expr = rewrite(fieldAccessExpr.expr);
            BType varRefType = fieldAccessExpr.expr.type;
            if (varRefType.tag == TypeTags.STRUCT) {
                targetVarRef = new BLangStructFieldAccessExpr(fieldAccessExpr.pos,
                        fieldAccessExpr.expr, fieldAccessExpr.symbol);
            } else if (varRefType.tag == TypeTags.MAP) {
                BLangLiteral stringLit = createStringLiteral(fieldAccessExpr.pos, fieldAccessExpr.field.value);
                targetVarRef = new BLangMapAccessExpr(fieldAccessExpr.pos, fieldAccessExpr.expr, stringLit);
            } else if (varRefType.tag == TypeTags.JSON) {
                BLangLiteral stringLit = createStringLiteral(fieldAccessExpr.pos, fieldAccessExpr.field.value);
                targetVarRef = new BLangJSONAccessExpr(fieldAccessExpr.pos, fieldAccessExpr.expr, stringLit);
            }
        }

        targetVarRef.lhsVar = fieldAccessExpr.lhsVar;
        targetVarRef.type = fieldAccessExpr.type;
        result = targetVarRef;
    }

    @Override
    public void visit(BLangIndexBasedAccess indexAccessExpr) {
        BLangVariableReference targetVarRef = indexAccessExpr;
        indexAccessExpr.indexExpr = rewrite(indexAccessExpr.indexExpr);
        indexAccessExpr.expr = rewrite(indexAccessExpr.expr);
        BType varRefType = indexAccessExpr.expr.type;
        if (varRefType.tag == TypeTags.STRUCT) {
            targetVarRef = new BLangStructFieldAccessExpr(indexAccessExpr.pos,
                    indexAccessExpr.expr, indexAccessExpr.symbol);
        } else if (varRefType.tag == TypeTags.MAP) {
            targetVarRef = new BLangMapAccessExpr(indexAccessExpr.pos,
                    indexAccessExpr.expr, indexAccessExpr.indexExpr);
        } else if (varRefType.tag == TypeTags.JSON || getElementType(varRefType).tag == TypeTags.JSON) {
            targetVarRef = new BLangJSONAccessExpr(indexAccessExpr.pos, indexAccessExpr.expr,
                    indexAccessExpr.indexExpr);
        } else if (varRefType.tag == TypeTags.ARRAY) {
            targetVarRef = new BLangArrayAccessExpr(indexAccessExpr.pos,
                    indexAccessExpr.expr, indexAccessExpr.indexExpr);
        } else if (varRefType.tag == TypeTags.XML) {
            targetVarRef = new BLangXMLAccessExpr(indexAccessExpr.pos,
                    indexAccessExpr.expr, indexAccessExpr.indexExpr);
        }

        targetVarRef.lhsVar = indexAccessExpr.lhsVar;
        targetVarRef.type = indexAccessExpr.type;
        result = targetVarRef;
    }

    @Override
    public void visit(BLangInvocation iExpr) {
        BLangInvocation genIExpr = iExpr;
        iExpr.argExprs = rewriteExprs(iExpr.argExprs);
        if (iExpr.functionPointerInvocation) {
            visitFunctionPointerInvocation(iExpr);
            return;
        } else if (iExpr.iterableOperationInvocation) {
            visitIterableOperationInvocation(iExpr);
            return;
        }
        iExpr.expr = rewriteExpr(iExpr.expr);
        result = genIExpr;
        if (iExpr.expr == null) {
            return;
        }

        switch (iExpr.expr.type.tag) {
            case TypeTags.BOOLEAN:
            case TypeTags.STRING:
            case TypeTags.INT:
            case TypeTags.FLOAT:
            case TypeTags.BLOB:
            case TypeTags.JSON:
            case TypeTags.XML:
            case TypeTags.MAP:
            case TypeTags.TABLE:
            case TypeTags.STREAM:
            case TypeTags.STRUCT:
                List<BLangExpression> argExprs = new ArrayList<>(iExpr.argExprs);
                argExprs.add(0, iExpr.expr);
                result = new BLangAttachedFunctionInvocation(iExpr.pos, argExprs, iExpr.symbol,
                        iExpr.types, iExpr.expr);
                break;
            case TypeTags.ENDPOINT:
                List<BLangExpression> actionArgExprs = new ArrayList<>(iExpr.argExprs);
                actionArgExprs.add(0, iExpr.expr);
                result = new BLangActionInvocation(iExpr.pos, actionArgExprs, iExpr.symbol, iExpr.types);
                break;
        }
    }

    public void visit(BLangConnectorInit connectorInitExpr) {
        connectorInitExpr.argsExpr = rewriteExprs(connectorInitExpr.argsExpr);
        result = connectorInitExpr;
    }

    @Override
    public void visit(BLangTernaryExpr ternaryExpr) {
        ternaryExpr.expr = rewriteExpr(ternaryExpr.expr);
        ternaryExpr.thenExpr = rewriteExpr(ternaryExpr.thenExpr);
        ternaryExpr.elseExpr = rewriteExpr(ternaryExpr.elseExpr);
        result = ternaryExpr;
    }

    @Override
    public void visit(BLangBinaryExpr binaryExpr) {
        binaryExpr.lhsExpr = rewriteExpr(binaryExpr.lhsExpr);
        binaryExpr.rhsExpr = rewriteExpr(binaryExpr.rhsExpr);
        result = binaryExpr;

        // Check lhs and rhs type compatibility
        if (binaryExpr.lhsExpr.type.tag == binaryExpr.rhsExpr.type.tag) {
            return;
        }

        if (binaryExpr.lhsExpr.type.tag == TypeTags.STRING && binaryExpr.opKind == OperatorKind.ADD) {
            binaryExpr.rhsExpr = createTypeConversionExpr(binaryExpr.rhsExpr,
                    binaryExpr.rhsExpr.type, binaryExpr.lhsExpr.type);
            return;
        }

        if (binaryExpr.rhsExpr.type.tag == TypeTags.STRING && binaryExpr.opKind == OperatorKind.ADD) {
            binaryExpr.lhsExpr = createTypeConversionExpr(binaryExpr.lhsExpr,
                    binaryExpr.lhsExpr.type, binaryExpr.rhsExpr.type);
            return;
        }

        if (binaryExpr.lhsExpr.type.tag == TypeTags.FLOAT) {
            binaryExpr.rhsExpr = createTypeConversionExpr(binaryExpr.rhsExpr,
                    binaryExpr.rhsExpr.type, binaryExpr.lhsExpr.type);
            return;
        }

        if (binaryExpr.rhsExpr.type.tag == TypeTags.FLOAT) {
            binaryExpr.lhsExpr = createTypeConversionExpr(binaryExpr.lhsExpr,
                    binaryExpr.lhsExpr.type, binaryExpr.rhsExpr.type);
        }
    }

    @Override
    public void visit(BLangUnaryExpr unaryExpr) {
        unaryExpr.expr = rewriteExpr(unaryExpr.expr);
        if (unaryExpr.expr.getKind() == NodeKind.TYPEOF_EXPRESSION) {
            result = unaryExpr.expr;
        } else {
            result = unaryExpr;
        }
    }

    @Override
    public void visit(BLangTypeCastExpr castExpr) {
        castExpr.expr = rewriteExpr(castExpr.expr);
        result = castExpr;
    }

    @Override
    public void visit(BLangTypeConversionExpr conversionExpr) {
        conversionExpr.expr = rewriteExpr(conversionExpr.expr);

        // Built-in conversion
        if (conversionExpr.conversionSymbol.tag != SymTag.TRANSFORMER) {
            result = conversionExpr;
            return;
        }

        // Named transformer invocation
        if (conversionExpr.transformerInvocation != null) {
            conversionExpr.transformerInvocation = rewrite(conversionExpr.transformerInvocation);
            // Add the rExpr as the first argument
            conversionExpr.transformerInvocation.argExprs.add(0, conversionExpr.expr);
            result = new BLangTransformerInvocation(conversionExpr.pos, conversionExpr.transformerInvocation.argExprs,
                    conversionExpr.transformerInvocation.symbol, conversionExpr.types);
            return;
        }

        // Unnamed transformer invocation
        BConversionOperatorSymbol transformerSym = conversionExpr.conversionSymbol;
        BLangTransformerInvocation transformerInvoc = new BLangTransformerInvocation(conversionExpr.pos,
                Lists.of(conversionExpr.expr), transformerSym, conversionExpr.types);
        transformerInvoc.types = transformerSym.type.getReturnTypes();
        result = transformerInvoc;
    }

    @Override
    public void visit(BLangLambdaFunction bLangLambdaFunction) {
        result = bLangLambdaFunction;
    }

    @Override
    public void visit(BLangXMLQName xmlQName) {
        result = xmlQName;
    }

    @Override
    public void visit(BLangXMLAttribute xmlAttribute) {
        xmlAttribute.name = rewriteExpr(xmlAttribute.name);
        xmlAttribute.value = rewriteExpr(xmlAttribute.value);
        result = xmlAttribute;
    }

    @Override
    public void visit(BLangXMLElementLiteral xmlElementLiteral) {
        xmlElementLiteral.startTagName = rewriteExpr(xmlElementLiteral.startTagName);
        xmlElementLiteral.endTagName = rewriteExpr(xmlElementLiteral.endTagName);
        xmlElementLiteral.modifiedChildren = rewriteExprs(xmlElementLiteral.modifiedChildren);
        xmlElementLiteral.attributes = rewriteExprs(xmlElementLiteral.attributes);

        // Separate the in-line namepsace declarations and attributes.
        Iterator<BLangXMLAttribute> attributesItr = xmlElementLiteral.attributes.iterator();
        while (attributesItr.hasNext()) {
            BLangXMLAttribute attribute = attributesItr.next();
            if (!attribute.isNamespaceDeclr) {
                continue;
            }

            // Create local namepace declaration for all in-line namespace declarations
            BLangLocalXMLNS xmlns = new BLangLocalXMLNS();
            xmlns.namespaceURI = attribute.value.concatExpr;
            xmlns.prefix = ((BLangXMLQName) attribute.name).localname;
            xmlns.symbol = (BXMLNSSymbol) attribute.symbol;

            xmlElementLiteral.inlineNamespaces.add(xmlns);
            attributesItr.remove();
        }

        result = xmlElementLiteral;
    }

    @Override
    public void visit(BLangXMLTextLiteral xmlTextLiteral) {
        xmlTextLiteral.concatExpr = rewriteExpr(xmlTextLiteral.concatExpr);
        result = xmlTextLiteral;
    }

    @Override
    public void visit(BLangXMLCommentLiteral xmlCommentLiteral) {
        xmlCommentLiteral.concatExpr = rewriteExpr(xmlCommentLiteral.concatExpr);
        result = xmlCommentLiteral;
    }

    @Override
    public void visit(BLangXMLProcInsLiteral xmlProcInsLiteral) {
        xmlProcInsLiteral.target = rewriteExpr(xmlProcInsLiteral.target);
        xmlProcInsLiteral.dataConcatExpr = rewriteExpr(xmlProcInsLiteral.dataConcatExpr);
        result = xmlProcInsLiteral;
    }

    @Override
    public void visit(BLangXMLQuotedString xmlQuotedString) {
        xmlQuotedString.concatExpr = rewriteExpr(xmlQuotedString.concatExpr);
        result = xmlQuotedString;
    }

    @Override
    public void visit(BLangStringTemplateLiteral stringTemplateLiteral) {
        stringTemplateLiteral.concatExpr = rewriteExpr(stringTemplateLiteral.concatExpr);
        result = stringTemplateLiteral;
    }

    @Override
    public void visit(BLangWorkerSend workerSendNode) {
        workerSendNode.exprs = rewriteExprs(workerSendNode.exprs);
        result = workerSendNode;
    }

    @Override
    public void visit(BLangWorkerReceive workerReceiveNode) {
        workerReceiveNode.exprs = rewriteExprs(workerReceiveNode.exprs);
        result = workerReceiveNode;
    }

    @Override
    public void visit(BLangXMLAttributeAccess xmlAttributeAccessExpr) {
        xmlAttributeAccessExpr.indexExpr = rewrite(xmlAttributeAccessExpr.indexExpr);
        xmlAttributeAccessExpr.expr = rewrite(xmlAttributeAccessExpr.expr);

        if (xmlAttributeAccessExpr.indexExpr != null
                && xmlAttributeAccessExpr.indexExpr.getKind() == NodeKind.XML_QNAME) {
            ((BLangXMLQName) xmlAttributeAccessExpr.indexExpr).isUsedInXML = true;
        }

        result = xmlAttributeAccessExpr;
    }

    // Generated expressions. Following expressions are not part of the original syntax
    // tree which is coming out of the parser

    @Override
    public void visit(BLangLocalVarRef localVarRef) {
        result = localVarRef;
    }

    @Override
    public void visit(BLangFieldVarRef fieldVarRef) {
        result = fieldVarRef;
    }

    @Override
    public void visit(BLangPackageVarRef packageVarRef) {
        result = packageVarRef;
    }

    @Override
    public void visit(BLangFunctionVarRef functionVarRef) {
        result = functionVarRef;
    }

    @Override
    public void visit(BLangStructFieldAccessExpr fieldAccessExpr) {
        result = fieldAccessExpr;
    }

    @Override
    public void visit(BLangMapAccessExpr mapKeyAccessExpr) {
        result = mapKeyAccessExpr;
    }

    @Override
    public void visit(BLangArrayAccessExpr arrayIndexAccessExpr) {
        result = arrayIndexAccessExpr;
    }

    @Override
    public void visit(BLangJSONLiteral jsonLiteral) {
        result = jsonLiteral;
    }

    @Override
    public void visit(BLangMapLiteral mapLiteral) {
        result = mapLiteral;
    }

    @Override
    public void visit(BLangStructLiteral structLiteral) {
        result = structLiteral;
    }

    @Override
    public void visit(BFunctionPointerInvocation fpInvocation) {
        result = fpInvocation;
    }

    @Override
    public void visit(BLangTypeofExpr accessExpr) {
        result = accessExpr;
    }

    @Override
    public void visit(BLangIntRangeExpression intRangeExpression) {
        intRangeExpression.startExpr = rewriteExpr(intRangeExpression.startExpr);
        intRangeExpression.endExpr = rewriteExpr(intRangeExpression.endExpr);
        result = intRangeExpression;
    }

    @Override
    public void visit(BLangTableQueryExpression tableQueryExpression) {
        sqlQueryBuilder.visit(tableQueryExpression);

        /*replace the table expression with a function invocation,
         so that we manually call a native function "queryTable". */
        result = createInvocationFromTableExpr(tableQueryExpression);
    }

    private BLangInvocation createInvocationFromTableExpr(BLangTableQueryExpression tableQueryExpression) {
        List<BLangExpression> args = new ArrayList<>();
        String functionName = QUERY_TABLE_WITHOUT_JOIN_CLAUSE;
        //Order matters, because these are the args for a function invocation.
        args.add(getSQLPreparedStatement(tableQueryExpression));
        args.add(getFromTableVarRef(tableQueryExpression));
        BLangSimpleVarRef joinTable = getJoinTableVarRef(tableQueryExpression);
        if (joinTable != null) {
            args.add(joinTable);
            functionName = QUERY_TABLE_WITH_JOIN_CLAUSE;
        }
        args.add(getSQLStatementParameters(tableQueryExpression));
        return createQueryTableInvocation(functionName, args);
    }

    private BLangInvocation createQueryTableInvocation(String functionName, List<BLangExpression> args) {
        BLangInvocation invocationNode = (BLangInvocation) TreeBuilder.createInvocationNode();
        BLangIdentifier name = (BLangIdentifier) TreeBuilder.createIdentifierNode();
        name.setLiteral(false);
        name.setValue(functionName);
        invocationNode.name = name;
        invocationNode.pkgAlias = (BLangIdentifier) TreeBuilder.createIdentifierNode();

        // TODO: 2/28/18 need to find a good way to refer to symbols
        invocationNode.symbol = symTable.rootScope.lookup(new Name(functionName)).symbol;
        invocationNode.types.add(new BTableType(invocationNode.symbol.tag, null,
                invocationNode.symbol.type.tsymbol));
        invocationNode.argExprs = args;
        return invocationNode;
    }

    private BLangLiteral getSQLPreparedStatement(BLangTableQueryExpression
            tableQueryExpression) {
        //create a literal to represent the sql query.
        BLangLiteral sqlQueryLiteral = (BLangLiteral) TreeBuilder.createLiteralExpression();
        sqlQueryLiteral.typeTag = TypeTags.STRING;

        //assign the sql query from table expression to the literal.
        sqlQueryLiteral.value = tableQueryExpression.getSqlQuery();
        sqlQueryLiteral.type = symTable.getTypeFromTag(sqlQueryLiteral.typeTag);
        return sqlQueryLiteral;
    }

    private BLangArrayLiteral getSQLStatementParameters(BLangTableQueryExpression tableQueryExpression) {
        BLangArrayLiteral expr = createArrayLiteralExprNode();
        List<BLangExpression> params = tableQueryExpression.getParams();

        params.stream().map(param -> (BLangLiteral) param).forEach(literal -> {
            Object value = literal.getValue();
            int type = TypeTags.STRING;
            if (value instanceof Integer || value instanceof Long) {
                type = TypeTags.INT;
            } else if (value instanceof Double || value instanceof Float) {
                type = TypeTags.FLOAT;
            } else if (value instanceof Boolean) {
                type = TypeTags.BOOLEAN;
            }
            literal.type = symTable.getTypeFromTag(type);
            types.setImplicitCastExpr(literal, new BType(type, null), symTable.anyType);
            expr.exprs.add(literal.impCastExpr);
        });
        return expr;
    }

    private BLangArrayLiteral createArrayLiteralExprNode() {
        BLangArrayLiteral expr = (BLangArrayLiteral) TreeBuilder.createArrayLiteralNode();
        expr.exprs = new ArrayList<>();
        expr.type = symTable.anyType;
        return expr;
    }

    private BLangSimpleVarRef getJoinTableVarRef(BLangTableQueryExpression tableQueryExpression) {
        JoinStreamingInput joinStreamingInput = tableQueryExpression.getTableQuery().getJoinStreamingInput();
        BLangSimpleVarRef joinTable = null;
        if (joinStreamingInput != null) {
            joinTable = (BLangSimpleVarRef) joinStreamingInput.getStreamingInput().getTableReference();
            joinTable = new BLangLocalVarRef(joinTable.symbol);
        }
        return joinTable;
    }

    private BLangLocalVarRef getFromTableVarRef(BLangTableQueryExpression tableQueryExpression) {
        BLangSimpleVarRef fromTable = (BLangSimpleVarRef) tableQueryExpression.getTableQuery().getStreamingInput()
                .getTableReference();
        return new BLangLocalVarRef(fromTable.symbol);
    }

    // private functions

    private void visitFunctionPointerInvocation(BLangInvocation iExpr) {
        BLangVariableReference expr;
        if (iExpr.expr == null) {
            expr = new BLangSimpleVarRef();
        } else {
            BLangFieldBasedAccess fieldBasedAccess = new BLangFieldBasedAccess();
            fieldBasedAccess.expr = iExpr.expr;
            fieldBasedAccess.field = iExpr.name;
            expr = fieldBasedAccess;
        }
        expr.symbol = (BVarSymbol) iExpr.symbol;
        expr.type = iExpr.symbol.type;
        expr = rewriteExpr(expr);
        result = new BFunctionPointerInvocation(iExpr, expr);
    }

    private void visitIterableOperationInvocation(BLangInvocation iExpr) {
        if (iExpr.iContext.operations.getLast().iExpr != iExpr) {
            result = null;
            return;
        }
        iterableCodeDesugar.desugar(iExpr.iContext);
        result = rewrite(iExpr.iContext.iteratorCaller);
    }

    @SuppressWarnings("unchecked")
    private <E extends BLangNode> E rewrite(E node) {
        if (node == null) {
            return null;
        }

        node.accept(this);
        BLangNode resultNode = this.result;
        this.result = null;
        return (E) resultNode;
    }

    @SuppressWarnings("unchecked")
    private <E extends BLangExpression> E rewriteExpr(E node) {
        if (node == null) {
            return null;
        }

        BLangExpression expr = node;
        if (node.impCastExpr != null) {
            expr = node.impCastExpr;
            node.impCastExpr = null;
        }

        expr.accept(this);
        BLangNode resultNode = this.result;
        this.result = null;
        return (E) resultNode;
    }

    @SuppressWarnings("unchecked")
    private <E extends BLangStatement> E rewrite(E statement) {
        if (statement == null) {
            return null;
        }
        BLangStatementLink link = new BLangStatementLink();
        link.parent = currentLink;
        currentLink = link;
        BLangStatement stmt = (BLangStatement) rewrite((BLangNode) statement);
        // Link Statements.
        link.statement = stmt;
        stmt.statementLink = link;
        currentLink = link.parent;
        return (E) stmt;
    }

    private <E extends BLangStatement> List<E> rewriteStmt(List<E> nodeList) {
        for (int i = 0; i < nodeList.size(); i++) {
            nodeList.set(i, rewrite(nodeList.get(i)));
        }
        return nodeList;
    }

    private <E extends BLangNode> List<E> rewrite(List<E> nodeList) {
        for (int i = 0; i < nodeList.size(); i++) {
            nodeList.set(i, rewrite(nodeList.get(i)));
        }
        return nodeList;
    }

    private <E extends BLangExpression> List<E> rewriteExprs(List<E> nodeList) {
        for (int i = 0; i < nodeList.size(); i++) {
            nodeList.set(i, rewriteExpr(nodeList.get(i)));
        }
        return nodeList;
    }

    private BLangLiteral createStringLiteral(DiagnosticPos pos, String value) {
        BLangLiteral stringLit = new BLangLiteral();
        stringLit.pos = pos;
        stringLit.value = value;
        stringLit.type = symTable.stringType;
        return stringLit;
    }

    private BLangExpression createTypeConversionExpr(BLangExpression expr, BType sourceType, BType targetType) {
        BConversionOperatorSymbol symbol = (BConversionOperatorSymbol)
                symResolver.resolveConversionOperator(sourceType, targetType);
        BLangTypeConversionExpr conversionExpr = (BLangTypeConversionExpr) TreeBuilder.createTypeConversionNode();
        conversionExpr.pos = expr.pos;
        conversionExpr.expr = expr;
        conversionExpr.type = targetType;
        conversionExpr.types = Lists.of(targetType);
        conversionExpr.conversionSymbol = symbol;
        return conversionExpr;
    }

    private BType getElementType(BType type) {
        if (type.tag != TypeTags.ARRAY) {
            return type;
        }

        return getElementType(((BArrayType) type).getElementType());
    }

    private void addReturnIfNotPresent(BLangInvokableNode invokableNode) {
        if (Symbols.isNative(invokableNode.symbol)) {
            return;
        }
        //This will only check whether last statement is a return and just add a return statement.
        //This won't analyse if else blocks etc to see whether return statements are present
        BLangBlockStmt blockStmt = invokableNode.body;
        if (invokableNode.workers.size() == 0 && invokableNode.retParams.isEmpty() && (blockStmt.stmts.size() < 1
                || blockStmt.stmts.get(blockStmt.stmts.size() - 1).getKind() != NodeKind.RETURN)) {
            BLangReturn returnStmt = (BLangReturn) TreeBuilder.createReturnNode();
            DiagnosticPos invPos = invokableNode.pos;
            DiagnosticPos pos = new DiagnosticPos(invPos.src, invPos.eLine, invPos.eLine, invPos.sCol, invPos.sCol);
            returnStmt.pos = pos;
            blockStmt.addStatement(returnStmt);
        }
    }

    private void addTransformerReturn(BLangTransformer transformerNode) {
        //This will only check whether last statement is a return and just add a return statement.
        //This won't analyze if else blocks etc to see whether return statements are present
        BLangBlockStmt blockStmt = transformerNode.body;
        if (transformerNode.workers.size() == 0 && (blockStmt.stmts.size() < 1
                || blockStmt.stmts.get(blockStmt.stmts.size() - 1).getKind() != NodeKind.RETURN)) {
            BLangReturn returnStmt = (BLangReturn) TreeBuilder.createReturnNode();
            DiagnosticPos invPos = transformerNode.pos;
            DiagnosticPos pos = new DiagnosticPos(invPos.src, invPos.eLine, invPos.eLine, invPos.sCol, invPos.sCol);
            returnStmt.pos = pos;

            if (!transformerNode.retParams.isEmpty()) {
                returnStmt.namedReturnVariables = transformerNode.retParams;
            }
            blockStmt.addStatement(returnStmt);
        }
    }

    private void addArgInitExpr(BLangTransformer transformerNode, BLangVariable var) {
        BLangSimpleVarRef varRef = new BLangLocalVarRef(var.symbol);
        varRef.lhsVar = true;
        varRef.pos = var.pos;
        varRef.type = var.type;

        BLangExpression initExpr = null;
        switch (var.type.tag) {
            case TypeTags.MAP:
                initExpr = new BLangMapLiteral(new ArrayList<>(), var.type);
                break;
            case TypeTags.JSON:
                initExpr = new BLangJSONLiteral(new ArrayList<>(), var.type);
                break;
            case TypeTags.STRUCT:
                initExpr = new BLangStructLiteral(new ArrayList<>(), var.type);
                break;
            case TypeTags.INT:
            case TypeTags.FLOAT:
            case TypeTags.STRING:
            case TypeTags.BOOLEAN:
            case TypeTags.BLOB:
            case TypeTags.XML:
                return;
            case TypeTags.TABLE:
            case TypeTags.STREAM:
                // TODO: add this once the able initializing is supported.
                return;
            default:
                return;
        }
        initExpr.pos = var.pos;

        BLangAssignment assignStmt = (BLangAssignment) TreeBuilder.createAssignmentNode();
        assignStmt.pos = var.pos;
        assignStmt.addVariable(varRef);
        assignStmt.expr = initExpr;

        transformerNode.body.stmts.add(0, assignStmt);
    }
}<|MERGE_RESOLUTION|>--- conflicted
+++ resolved
@@ -157,11 +157,8 @@
     private SymbolEnter symbolEnter;
     private IterableCodeDesugar iterableCodeDesugar;
     private SqlQueryBuilder sqlQueryBuilder;
-<<<<<<< HEAD
+    private Types types;
     private SiddhiQueryBuilder siddhiQueryBuilder;
-=======
-    private Types types;
->>>>>>> 900374ae
 
     private BLangNode result;
 
@@ -187,11 +184,8 @@
         this.symbolEnter = SymbolEnter.getInstance(context);
         this.iterableCodeDesugar = IterableCodeDesugar.getInstance(context);
         this.sqlQueryBuilder = SqlQueryBuilder.getInstance(context);
-<<<<<<< HEAD
+        this.types = Types.getInstance(context);
         this.siddhiQueryBuilder = SiddhiQueryBuilder.getInstance(context);
-=======
-        this.types = Types.getInstance(context);
->>>>>>> 900374ae
     }
 
     public BLangPackage perform(BLangPackage pkgNode) {
