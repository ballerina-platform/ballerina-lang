/*
 *  Copyright (c) 2017, WSO2 Inc. (http://www.wso2.org) All Rights Reserved.
 *
 *  WSO2 Inc. licenses this file to you under the Apache License,
 *  Version 2.0 (the "License"); you may not use this file except
 *  in compliance with the License.
 *  You may obtain a copy of the License at
 *
 *    http://www.apache.org/licenses/LICENSE-2.0
 *
 *  Unless required by applicable law or agreed to in writing,
 *  software distributed under the License is distributed on an
 *  "AS IS" BASIS, WITHOUT WARRANTIES OR CONDITIONS OF ANY
 *  KIND, either express or implied.  See the License for the
 *  specific language governing permissions and limitations
 *  under the License.
 */
package org.wso2.ballerinalang.compiler.desugar;

import org.ballerinalang.compiler.CompilerOptionName;
import org.ballerinalang.compiler.CompilerPhase;
import org.ballerinalang.model.TreeBuilder;
import org.ballerinalang.model.elements.Flag;
import org.ballerinalang.model.elements.TableColumnFlag;
import org.ballerinalang.model.symbols.SymbolKind;
import org.ballerinalang.model.tree.NodeKind;
import org.ballerinalang.model.tree.OperatorKind;
import org.ballerinalang.model.tree.RecordVariableNode.BLangRecordVariableKeyValueNode;
import org.ballerinalang.model.tree.clauses.JoinStreamingInput;
import org.ballerinalang.model.tree.expressions.NamedArgNode;
import org.ballerinalang.model.tree.statements.BlockNode;
import org.ballerinalang.model.tree.statements.StreamingQueryStatementNode;
import org.ballerinalang.model.tree.statements.VariableDefinitionNode;
import org.ballerinalang.model.types.TypeKind;
import org.wso2.ballerinalang.compiler.semantics.analyzer.SymbolResolver;
import org.wso2.ballerinalang.compiler.semantics.analyzer.TaintAnalyzer;
import org.wso2.ballerinalang.compiler.semantics.analyzer.Types;
import org.wso2.ballerinalang.compiler.semantics.model.BLangBuiltInMethod;
import org.wso2.ballerinalang.compiler.semantics.model.Scope;
import org.wso2.ballerinalang.compiler.semantics.model.SymbolEnv;
import org.wso2.ballerinalang.compiler.semantics.model.SymbolTable;
import org.wso2.ballerinalang.compiler.semantics.model.iterable.IterableContext;
import org.wso2.ballerinalang.compiler.semantics.model.iterable.IterableKind;
import org.wso2.ballerinalang.compiler.semantics.model.iterable.Operation;
import org.wso2.ballerinalang.compiler.semantics.model.symbols.BAttachedFunction;
import org.wso2.ballerinalang.compiler.semantics.model.symbols.BCastOperatorSymbol;
import org.wso2.ballerinalang.compiler.semantics.model.symbols.BConstantSymbol;
import org.wso2.ballerinalang.compiler.semantics.model.symbols.BConversionOperatorSymbol;
import org.wso2.ballerinalang.compiler.semantics.model.symbols.BErrorTypeSymbol;
import org.wso2.ballerinalang.compiler.semantics.model.symbols.BInvokableSymbol;
import org.wso2.ballerinalang.compiler.semantics.model.symbols.BObjectTypeSymbol;
import org.wso2.ballerinalang.compiler.semantics.model.symbols.BOperatorSymbol;
import org.wso2.ballerinalang.compiler.semantics.model.symbols.BPackageSymbol;
import org.wso2.ballerinalang.compiler.semantics.model.symbols.BRecordTypeSymbol;
import org.wso2.ballerinalang.compiler.semantics.model.symbols.BStructureTypeSymbol;
import org.wso2.ballerinalang.compiler.semantics.model.symbols.BSymbol;
import org.wso2.ballerinalang.compiler.semantics.model.symbols.BTypeSymbol;
import org.wso2.ballerinalang.compiler.semantics.model.symbols.BVarSymbol;
import org.wso2.ballerinalang.compiler.semantics.model.symbols.BXMLNSSymbol;
import org.wso2.ballerinalang.compiler.semantics.model.symbols.SymTag;
import org.wso2.ballerinalang.compiler.semantics.model.symbols.Symbols;
import org.wso2.ballerinalang.compiler.semantics.model.symbols.TaintRecord;
import org.wso2.ballerinalang.compiler.semantics.model.types.BArrayType;
import org.wso2.ballerinalang.compiler.semantics.model.types.BErrorType;
import org.wso2.ballerinalang.compiler.semantics.model.types.BField;
import org.wso2.ballerinalang.compiler.semantics.model.types.BIntermediateCollectionType;
import org.wso2.ballerinalang.compiler.semantics.model.types.BInvokableType;
import org.wso2.ballerinalang.compiler.semantics.model.types.BMapType;
import org.wso2.ballerinalang.compiler.semantics.model.types.BRecordType;
import org.wso2.ballerinalang.compiler.semantics.model.types.BStructureType;
import org.wso2.ballerinalang.compiler.semantics.model.types.BTableType;
import org.wso2.ballerinalang.compiler.semantics.model.types.BTupleType;
import org.wso2.ballerinalang.compiler.semantics.model.types.BType;
import org.wso2.ballerinalang.compiler.semantics.model.types.BUnionType;
import org.wso2.ballerinalang.compiler.tree.BLangErrorVariable;
import org.wso2.ballerinalang.compiler.tree.BLangFunction;
import org.wso2.ballerinalang.compiler.tree.BLangIdentifier;
import org.wso2.ballerinalang.compiler.tree.BLangImportPackage;
import org.wso2.ballerinalang.compiler.tree.BLangInvokableNode;
import org.wso2.ballerinalang.compiler.tree.BLangNode;
import org.wso2.ballerinalang.compiler.tree.BLangNodeVisitor;
import org.wso2.ballerinalang.compiler.tree.BLangPackage;
import org.wso2.ballerinalang.compiler.tree.BLangRecordVariable;
import org.wso2.ballerinalang.compiler.tree.BLangRecordVariable.BLangRecordVariableKeyValue;
import org.wso2.ballerinalang.compiler.tree.BLangResource;
import org.wso2.ballerinalang.compiler.tree.BLangSimpleVariable;
import org.wso2.ballerinalang.compiler.tree.BLangTupleVariable;
import org.wso2.ballerinalang.compiler.tree.BLangTypeDefinition;
import org.wso2.ballerinalang.compiler.tree.BLangVariable;
import org.wso2.ballerinalang.compiler.tree.BLangWorker;
import org.wso2.ballerinalang.compiler.tree.BLangXMLNS;
import org.wso2.ballerinalang.compiler.tree.BLangXMLNS.BLangLocalXMLNS;
import org.wso2.ballerinalang.compiler.tree.BLangXMLNS.BLangPackageXMLNS;
import org.wso2.ballerinalang.compiler.tree.expressions.BLangAccessExpression;
import org.wso2.ballerinalang.compiler.tree.expressions.BLangArrowFunction;
import org.wso2.ballerinalang.compiler.tree.expressions.BLangBinaryExpr;
import org.wso2.ballerinalang.compiler.tree.expressions.BLangCheckPanickedExpr;
import org.wso2.ballerinalang.compiler.tree.expressions.BLangCheckedExpr;
import org.wso2.ballerinalang.compiler.tree.expressions.BLangConstant;
import org.wso2.ballerinalang.compiler.tree.expressions.BLangElvisExpr;
import org.wso2.ballerinalang.compiler.tree.expressions.BLangErrorConstructorExpr;
import org.wso2.ballerinalang.compiler.tree.expressions.BLangErrorVarRef;
import org.wso2.ballerinalang.compiler.tree.expressions.BLangExpression;
import org.wso2.ballerinalang.compiler.tree.expressions.BLangFieldBasedAccess;
import org.wso2.ballerinalang.compiler.tree.expressions.BLangFieldBasedAccess.BLangStructFunctionVarRef;
import org.wso2.ballerinalang.compiler.tree.expressions.BLangGroupExpr;
import org.wso2.ballerinalang.compiler.tree.expressions.BLangIgnoreExpr;
import org.wso2.ballerinalang.compiler.tree.expressions.BLangIndexBasedAccess;
import org.wso2.ballerinalang.compiler.tree.expressions.BLangIndexBasedAccess.BLangArrayAccessExpr;
import org.wso2.ballerinalang.compiler.tree.expressions.BLangIndexBasedAccess.BLangJSONAccessExpr;
import org.wso2.ballerinalang.compiler.tree.expressions.BLangIndexBasedAccess.BLangMapAccessExpr;
import org.wso2.ballerinalang.compiler.tree.expressions.BLangIndexBasedAccess.BLangStructFieldAccessExpr;
import org.wso2.ballerinalang.compiler.tree.expressions.BLangIndexBasedAccess.BLangTupleAccessExpr;
import org.wso2.ballerinalang.compiler.tree.expressions.BLangIndexBasedAccess.BLangXMLAccessExpr;
import org.wso2.ballerinalang.compiler.tree.expressions.BLangIntRangeExpression;
import org.wso2.ballerinalang.compiler.tree.expressions.BLangInvocation;
import org.wso2.ballerinalang.compiler.tree.expressions.BLangInvocation.BFunctionPointerInvocation;
import org.wso2.ballerinalang.compiler.tree.expressions.BLangInvocation.BLangAttachedFunctionInvocation;
import org.wso2.ballerinalang.compiler.tree.expressions.BLangInvocation.BLangBuiltInMethodInvocation;
import org.wso2.ballerinalang.compiler.tree.expressions.BLangIsAssignableExpr;
import org.wso2.ballerinalang.compiler.tree.expressions.BLangIsLikeExpr;
import org.wso2.ballerinalang.compiler.tree.expressions.BLangLambdaFunction;
import org.wso2.ballerinalang.compiler.tree.expressions.BLangListConstructorExpr;
import org.wso2.ballerinalang.compiler.tree.expressions.BLangListConstructorExpr.BLangArrayLiteral;
import org.wso2.ballerinalang.compiler.tree.expressions.BLangListConstructorExpr.BLangJSONArrayLiteral;
import org.wso2.ballerinalang.compiler.tree.expressions.BLangListConstructorExpr.BLangTupleLiteral;
import org.wso2.ballerinalang.compiler.tree.expressions.BLangLiteral;
import org.wso2.ballerinalang.compiler.tree.expressions.BLangMatchExpression;
import org.wso2.ballerinalang.compiler.tree.expressions.BLangMatchExpression.BLangMatchExprPatternClause;
import org.wso2.ballerinalang.compiler.tree.expressions.BLangNamedArgsExpression;
import org.wso2.ballerinalang.compiler.tree.expressions.BLangRecordLiteral;
import org.wso2.ballerinalang.compiler.tree.expressions.BLangRecordLiteral.BLangChannelLiteral;
import org.wso2.ballerinalang.compiler.tree.expressions.BLangRecordLiteral.BLangJSONLiteral;
import org.wso2.ballerinalang.compiler.tree.expressions.BLangRecordLiteral.BLangMapLiteral;
import org.wso2.ballerinalang.compiler.tree.expressions.BLangRecordLiteral.BLangStreamLiteral;
import org.wso2.ballerinalang.compiler.tree.expressions.BLangRecordLiteral.BLangStructLiteral;
import org.wso2.ballerinalang.compiler.tree.expressions.BLangRecordVarRef;
import org.wso2.ballerinalang.compiler.tree.expressions.BLangRecordVarRef.BLangRecordVarRefKeyValue;
import org.wso2.ballerinalang.compiler.tree.expressions.BLangRestArgsExpression;
import org.wso2.ballerinalang.compiler.tree.expressions.BLangServiceConstructorExpr;
import org.wso2.ballerinalang.compiler.tree.expressions.BLangSimpleVarRef;
import org.wso2.ballerinalang.compiler.tree.expressions.BLangSimpleVarRef.BLangConstRef;
import org.wso2.ballerinalang.compiler.tree.expressions.BLangSimpleVarRef.BLangFieldVarRef;
import org.wso2.ballerinalang.compiler.tree.expressions.BLangSimpleVarRef.BLangFunctionVarRef;
import org.wso2.ballerinalang.compiler.tree.expressions.BLangSimpleVarRef.BLangLocalVarRef;
import org.wso2.ballerinalang.compiler.tree.expressions.BLangSimpleVarRef.BLangPackageVarRef;
import org.wso2.ballerinalang.compiler.tree.expressions.BLangSimpleVarRef.BLangTypeLoad;
import org.wso2.ballerinalang.compiler.tree.expressions.BLangStatementExpression;
import org.wso2.ballerinalang.compiler.tree.expressions.BLangStringTemplateLiteral;
import org.wso2.ballerinalang.compiler.tree.expressions.BLangTableLiteral;
import org.wso2.ballerinalang.compiler.tree.expressions.BLangTableQueryExpression;
import org.wso2.ballerinalang.compiler.tree.expressions.BLangTernaryExpr;
import org.wso2.ballerinalang.compiler.tree.expressions.BLangTrapExpr;
import org.wso2.ballerinalang.compiler.tree.expressions.BLangTupleVarRef;
import org.wso2.ballerinalang.compiler.tree.expressions.BLangTypeConversionExpr;
import org.wso2.ballerinalang.compiler.tree.expressions.BLangTypeInit;
import org.wso2.ballerinalang.compiler.tree.expressions.BLangTypeTestExpr;
import org.wso2.ballerinalang.compiler.tree.expressions.BLangTypedescExpr;
import org.wso2.ballerinalang.compiler.tree.expressions.BLangUnaryExpr;
import org.wso2.ballerinalang.compiler.tree.expressions.BLangVariableReference;
import org.wso2.ballerinalang.compiler.tree.expressions.BLangWaitExpr;
import org.wso2.ballerinalang.compiler.tree.expressions.BLangWaitForAllExpr;
import org.wso2.ballerinalang.compiler.tree.expressions.BLangWorkerFlushExpr;
import org.wso2.ballerinalang.compiler.tree.expressions.BLangWorkerReceive;
import org.wso2.ballerinalang.compiler.tree.expressions.BLangWorkerSyncSendExpr;
import org.wso2.ballerinalang.compiler.tree.expressions.BLangXMLAttribute;
import org.wso2.ballerinalang.compiler.tree.expressions.BLangXMLAttributeAccess;
import org.wso2.ballerinalang.compiler.tree.expressions.BLangXMLCommentLiteral;
import org.wso2.ballerinalang.compiler.tree.expressions.BLangXMLElementLiteral;
import org.wso2.ballerinalang.compiler.tree.expressions.BLangXMLProcInsLiteral;
import org.wso2.ballerinalang.compiler.tree.expressions.BLangXMLQName;
import org.wso2.ballerinalang.compiler.tree.expressions.BLangXMLQuotedString;
import org.wso2.ballerinalang.compiler.tree.expressions.BLangXMLTextLiteral;
import org.wso2.ballerinalang.compiler.tree.statements.BLangAbort;
import org.wso2.ballerinalang.compiler.tree.statements.BLangAssignment;
import org.wso2.ballerinalang.compiler.tree.statements.BLangBlockStmt;
import org.wso2.ballerinalang.compiler.tree.statements.BLangBreak;
import org.wso2.ballerinalang.compiler.tree.statements.BLangCompoundAssignment;
import org.wso2.ballerinalang.compiler.tree.statements.BLangContinue;
import org.wso2.ballerinalang.compiler.tree.statements.BLangErrorDestructure;
import org.wso2.ballerinalang.compiler.tree.statements.BLangErrorVariableDef;
import org.wso2.ballerinalang.compiler.tree.statements.BLangExpressionStmt;
import org.wso2.ballerinalang.compiler.tree.statements.BLangForeach;
import org.wso2.ballerinalang.compiler.tree.statements.BLangForever;
import org.wso2.ballerinalang.compiler.tree.statements.BLangForkJoin;
import org.wso2.ballerinalang.compiler.tree.statements.BLangIf;
import org.wso2.ballerinalang.compiler.tree.statements.BLangLock;
import org.wso2.ballerinalang.compiler.tree.statements.BLangMatch;
import org.wso2.ballerinalang.compiler.tree.statements.BLangMatch.BLangMatchBindingPatternClause;
import org.wso2.ballerinalang.compiler.tree.statements.BLangMatch.BLangMatchStaticBindingPatternClause;
import org.wso2.ballerinalang.compiler.tree.statements.BLangMatch.BLangMatchStructuredBindingPatternClause;
import org.wso2.ballerinalang.compiler.tree.statements.BLangMatch.BLangMatchTypedBindingPatternClause;
import org.wso2.ballerinalang.compiler.tree.statements.BLangPanic;
import org.wso2.ballerinalang.compiler.tree.statements.BLangRecordDestructure;
import org.wso2.ballerinalang.compiler.tree.statements.BLangRecordVariableDef;
import org.wso2.ballerinalang.compiler.tree.statements.BLangRetry;
import org.wso2.ballerinalang.compiler.tree.statements.BLangReturn;
import org.wso2.ballerinalang.compiler.tree.statements.BLangSimpleVariableDef;
import org.wso2.ballerinalang.compiler.tree.statements.BLangStatement;
import org.wso2.ballerinalang.compiler.tree.statements.BLangStatement.BLangStatementLink;
import org.wso2.ballerinalang.compiler.tree.statements.BLangTransaction;
import org.wso2.ballerinalang.compiler.tree.statements.BLangTupleDestructure;
import org.wso2.ballerinalang.compiler.tree.statements.BLangTupleVariableDef;
import org.wso2.ballerinalang.compiler.tree.statements.BLangWhile;
import org.wso2.ballerinalang.compiler.tree.statements.BLangWorkerSend;
import org.wso2.ballerinalang.compiler.tree.statements.BLangXMLNSStatement;
import org.wso2.ballerinalang.compiler.tree.types.BLangErrorType;
import org.wso2.ballerinalang.compiler.tree.types.BLangObjectTypeNode;
import org.wso2.ballerinalang.compiler.tree.types.BLangRecordTypeNode;
import org.wso2.ballerinalang.compiler.tree.types.BLangStructureTypeNode;
import org.wso2.ballerinalang.compiler.tree.types.BLangType;
import org.wso2.ballerinalang.compiler.tree.types.BLangValueType;
import org.wso2.ballerinalang.compiler.util.CompilerContext;
import org.wso2.ballerinalang.compiler.util.CompilerOptions;
import org.wso2.ballerinalang.compiler.util.DefaultValueLiteral;
import org.wso2.ballerinalang.compiler.util.Name;
import org.wso2.ballerinalang.compiler.util.Names;
import org.wso2.ballerinalang.compiler.util.TypeTags;
import org.wso2.ballerinalang.compiler.util.diagnotic.DiagnosticPos;
import org.wso2.ballerinalang.programfile.InstructionCodes;
import org.wso2.ballerinalang.util.Flags;
import org.wso2.ballerinalang.util.Lists;

import java.nio.charset.StandardCharsets;
import java.util.ArrayList;
import java.util.Base64;
import java.util.Collections;
import java.util.Comparator;
import java.util.EnumSet;
import java.util.HashMap;
import java.util.Iterator;
import java.util.LinkedHashSet;
import java.util.LinkedList;
import java.util.List;
import java.util.Map;
import java.util.Set;
import java.util.Stack;
import java.util.stream.Collectors;

import static org.wso2.ballerinalang.compiler.semantics.model.BLangBuiltInMethod.SIMPLE_VALUE_CONVERT;
import static org.wso2.ballerinalang.compiler.util.Names.GEN_VAR_PREFIX;
import static org.wso2.ballerinalang.compiler.util.Names.IGNORE;

/**
 * @since 0.94
 */
public class Desugar extends BLangNodeVisitor {

    private static final CompilerContext.Key<Desugar> DESUGAR_KEY =
            new CompilerContext.Key<>();
    private static final String QUERY_TABLE_WITH_JOIN_CLAUSE = "queryTableWithJoinClause";
    private static final String QUERY_TABLE_WITHOUT_JOIN_CLAUSE = "queryTableWithoutJoinClause";
    private static final String CREATE_FOREVER = "startForever";
    private static final String BASE_64 = "base64";
    private static final String ERROR_REASON_FUNCTION_NAME = "reason";
    private static final String ERROR_DETAIL_FUNCTION_NAME = "detail";
    private static final String ERROR_REASON_NULL_REFERENCE_ERROR = "NullReferenceException";

    private SymbolTable symTable;
    private SymbolResolver symResolver;
    private IterableCodeDesugar iterableCodeDesugar;
    private ClosureDesugar closureDesugar;
    private StreamingCodeDesugar streamingCodeDesugar;
    private AnnotationDesugar annotationDesugar;
    private InMemoryTableQueryBuilder inMemoryTableQueryBuilder;
    private Types types;
    private Names names;
    private SiddhiQueryBuilder siddhiQueryBuilder;
    private ServiceDesugar serviceDesugar;
    private BLangNode result;

    private BLangStatementLink currentLink;
    private Stack<BLangWorker> workerStack = new Stack<>();
    public Stack<BLangLock> enclLocks = new Stack<>();

    private SymbolEnv env;
    private int lambdaFunctionCount = 0;
    private int recordCount = 0;
    private int errorCount = 0;

    // Safe navigation related variables
    private Stack<BLangMatch> matchStmtStack = new Stack<>();
    Stack<BLangExpression> accessExprStack = new Stack<>();
    private BLangMatchTypedBindingPatternClause successPattern;
    private BLangAssignment safeNavigationAssignment;
    static boolean isJvmTarget = false;

    public static Desugar getInstance(CompilerContext context) {
        Desugar desugar = context.get(DESUGAR_KEY);
        if (desugar == null) {
            desugar = new Desugar(context);
        }

        return desugar;
    }

    private Desugar(CompilerContext context) {
        // This is a temporary flag to differentiate desugaring to BVM vs BIR
        // TODO: remove this once bootstraping is added.
        isJvmTarget = CompilerPhase.BIR_GEN.toString()
                .equalsIgnoreCase(CompilerOptions.getInstance(context).get(CompilerOptionName.COMPILER_PHASE));

        context.put(DESUGAR_KEY, this);
        this.symTable = SymbolTable.getInstance(context);
        this.symResolver = SymbolResolver.getInstance(context);
        this.iterableCodeDesugar = IterableCodeDesugar.getInstance(context);
        this.closureDesugar = ClosureDesugar.getInstance(context);
        this.streamingCodeDesugar = StreamingCodeDesugar.getInstance(context);
        this.annotationDesugar = AnnotationDesugar.getInstance(context);
        this.inMemoryTableQueryBuilder = InMemoryTableQueryBuilder.getInstance(context);
        this.types = Types.getInstance(context);
        this.names = Names.getInstance(context);
        this.siddhiQueryBuilder = SiddhiQueryBuilder.getInstance(context);
        this.names = Names.getInstance(context);
        this.serviceDesugar = ServiceDesugar.getInstance(context);
    }

    public BLangPackage perform(BLangPackage pkgNode) {
        // Initialize the annotation map
        annotationDesugar.initializeAnnotationMap(pkgNode);
        return rewrite(pkgNode, env);
    }

    private void addAttachedFunctionsToPackageLevel(BLangPackage pkgNode, SymbolEnv env) {
        for (BLangTypeDefinition typeDef : pkgNode.typeDefinitions) {
            if (typeDef.typeNode.getKind() == NodeKind.USER_DEFINED_TYPE) {
                continue;
            }
            if (typeDef.symbol.tag == SymTag.OBJECT) {
                BLangObjectTypeNode objectTypeNode = (BLangObjectTypeNode) typeDef.typeNode;

                objectTypeNode.functions.forEach(f -> {
                    if (!pkgNode.objAttachedFunctions.contains(f.symbol)) {
                        pkgNode.functions.add(f);
                        pkgNode.topLevelNodes.add(f);
                    }
                });

                if (objectTypeNode.flagSet.contains(Flag.ABSTRACT)) {
                    continue;
                }

                if (objectTypeNode.initFunction == null) {
                    objectTypeNode.initFunction = createInitFunctionForStructureType(objectTypeNode, env,
                                                                                     Names.OBJECT_INIT_SUFFIX);
                }

                // Add init function to the attached function list
                BObjectTypeSymbol objectSymbol = ((BObjectTypeSymbol) objectTypeNode.type.tsymbol);
                objectSymbol.attachedFuncs.add(objectSymbol.initializerFunc);

                pkgNode.functions.add(objectTypeNode.initFunction);
                pkgNode.topLevelNodes.add(objectTypeNode.initFunction);
            } else if (typeDef.symbol.tag == SymTag.RECORD) {
                BLangRecordTypeNode recordTypeNod = (BLangRecordTypeNode) typeDef.typeNode;
                pkgNode.functions.add(recordTypeNod.initFunction);
                pkgNode.topLevelNodes.add(recordTypeNod.initFunction);
            }
        }
    }

    /**
     * Create package init functions.
     *
     * @param pkgNode package node
     * @param env     symbol environment of package
     */
    private void createPackageInitFunctions(BLangPackage pkgNode, SymbolEnv env) {
        String alias = pkgNode.symbol.pkgID.toString();
        pkgNode.initFunction = ASTBuilderUtil.createInitFunction(pkgNode.pos, alias, Names.INIT_FUNCTION_SUFFIX);
        // Add package level namespace declarations to the init function
        pkgNode.xmlnsList.forEach(xmlns -> {
            pkgNode.initFunction.body.addStatement(createNamespaceDeclrStatement(xmlns));
        });
        pkgNode.startFunction = ASTBuilderUtil.createInitFunction(pkgNode.pos, alias, Names.START_FUNCTION_SUFFIX);
        pkgNode.stopFunction = ASTBuilderUtil.createInitFunction(pkgNode.pos, alias, Names.STOP_FUNCTION_SUFFIX);
        // Create invokable symbol for init function
        createInvokableSymbol(pkgNode.initFunction, env);
        // Create invokable symbol for start function
        createInvokableSymbol(pkgNode.startFunction, env);
        addInitReturnStatement(pkgNode.startFunction.body);
        // Create invokable symbol for stop function
        createInvokableSymbol(pkgNode.stopFunction, env);
        addInitReturnStatement(pkgNode.stopFunction.body);
    }

    /**
     * Create invokable symbol for function.
     *
     * @param bLangFunction function node
     * @param env           Symbol environment
     */
    private void createInvokableSymbol(BLangFunction bLangFunction, SymbolEnv env) {
        BInvokableType invokableType = new BInvokableType(new ArrayList<>(), symTable.nilType, null);
        BInvokableSymbol functionSymbol = Symbols.createFunctionSymbol(Flags.asMask(bLangFunction.flagSet),
                new Name(bLangFunction.name.value), env.enclPkg.packageID, invokableType, env.enclPkg.symbol, true);
        functionSymbol.retType = bLangFunction.returnTypeNode.type == null ?
                symResolver.resolveTypeNode(bLangFunction.returnTypeNode, env) : bLangFunction.returnTypeNode.type;
        // Add parameters
        for (BLangVariable param : bLangFunction.requiredParams) {
            functionSymbol.params.add(param.symbol);
        }

        functionSymbol.scope = new Scope(functionSymbol);
        bLangFunction.symbol = functionSymbol;
    }

    /**
     * Add init return statments.
     *
     * @param bLangBlockStmt block statement node
     */
    private void addInitReturnStatement(BLangBlockStmt bLangBlockStmt) {
        BLangReturn returnStmt = ASTBuilderUtil.createNilReturnStmt(bLangBlockStmt.pos, symTable.nilType);
        bLangBlockStmt.addStatement(returnStmt);
    }

    /**
     * Create namespace declaration statement for XMNLNS.
     *
     * @param xmlns XMLNS node
     * @return XMLNS statement
     */
    private BLangXMLNSStatement createNamespaceDeclrStatement(BLangXMLNS xmlns) {
        BLangXMLNSStatement xmlnsStmt = (BLangXMLNSStatement) TreeBuilder.createXMLNSDeclrStatementNode();
        xmlnsStmt.xmlnsDecl = xmlns;
        xmlnsStmt.pos = xmlns.pos;
        return xmlnsStmt;
    }
    // visitors

    @Override
    public void visit(BLangPackage pkgNode) {
        if (pkgNode.completedPhases.contains(CompilerPhase.DESUGAR)) {
            result = pkgNode;
            return;
        }
        SymbolEnv env = this.symTable.pkgEnvMap.get(pkgNode.symbol);
        createPackageInitFunctions(pkgNode, env);
        // Adding object functions to package level.
        addAttachedFunctionsToPackageLevel(pkgNode, env);

        pkgNode.constants.stream()
                .filter(constant -> constant.expr.getKind() == NodeKind.LITERAL ||
                        constant.expr.getKind() == NodeKind.NUMERIC_LITERAL)
                .forEach(constant -> pkgNode.typeDefinitions.add(constant.associatedTypeDefinition));

        BLangBlockStmt serviceAttachments = serviceDesugar.rewriteServiceVariables(pkgNode.services, env);

        pkgNode.constants.stream()
                .filter(constant -> constant.symbol.type.tag == TypeTags.MAP)
                .forEach(constant -> {
                    BLangSimpleVarRef constVarRef = ASTBuilderUtil.createVariableRef(constant.pos, constant.symbol);
                    constant.expr = rewriteExpr(constant.expr);
                    BLangInvocation frozenConstValExpr =
                            visitUtilMethodInvocation(constant.pos, BLangBuiltInMethod.FREEZE, Lists.of(constant.expr));
                    BLangAssignment constInit =
                            ASTBuilderUtil.createAssignmentStmt(constant.pos, constVarRef, frozenConstValExpr);
                    pkgNode.initFunction.body.stmts.add(constInit);
                });

        pkgNode.globalVars.forEach(globalVar -> {
            BLangAssignment assignment = createAssignmentStmt(globalVar);
            if (assignment.expr != null) {
                pkgNode.initFunction.body.stmts.add(assignment);
            }
        });
        annotationDesugar.rewritePackageAnnotations(pkgNode);
        //Sort type definitions with precedence
        pkgNode.typeDefinitions.sort(Comparator.comparing(t -> t.precedence));

        pkgNode.typeDefinitions = rewrite(pkgNode.typeDefinitions, env);
        pkgNode.xmlnsList = rewrite(pkgNode.xmlnsList, env);
        pkgNode.constants = rewrite(pkgNode.constants, env);
        pkgNode.globalVars = rewrite(pkgNode.globalVars, env);

        pkgNode.services.forEach(service -> serviceDesugar.engageCustomServiceDesugar(service, env));

        pkgNode.functions = rewrite(pkgNode.functions, env);

        serviceDesugar.rewriteListeners(pkgNode.globalVars, env);
        serviceDesugar.rewriteServiceAttachments(serviceAttachments, env);

        pkgNode.initFunction = rewrite(pkgNode.initFunction, env);
        pkgNode.startFunction = rewrite(pkgNode.startFunction, env);
        pkgNode.stopFunction = rewrite(pkgNode.stopFunction, env);

        // Invoke closure desugar.
        closureDesugar.visit(pkgNode);

        pkgNode.getTestablePkgs().forEach(testablePackage -> visit((BLangPackage) testablePackage));
        pkgNode.completedPhases.add(CompilerPhase.DESUGAR);
        result = pkgNode;
    }

    @Override
    public void visit(BLangImportPackage importPkgNode) {
        BPackageSymbol pkgSymbol = importPkgNode.symbol;
        SymbolEnv pkgEnv = this.symTable.pkgEnvMap.get(pkgSymbol);
        rewrite(pkgEnv.node, pkgEnv);
        result = importPkgNode;
    }

    @Override
    public void visit(BLangTypeDefinition typeDef) {
        if (typeDef.typeNode.getKind() == NodeKind.OBJECT_TYPE
                || typeDef.typeNode.getKind() == NodeKind.RECORD_TYPE) {
            typeDef.typeNode = rewrite(typeDef.typeNode, env);
        }
        result = typeDef;
    }

    @Override
    public void visit(BLangObjectTypeNode objectTypeNode) {
        // Merge the fields defined within the object and the fields that
        // get inherited via the type references.
        objectTypeNode.fields.addAll(objectTypeNode.referencedFields);

        if (objectTypeNode.flagSet.contains(Flag.ABSTRACT)) {
            result = objectTypeNode;
            return;
        }

        // Add object level variables to the init function.
        Map<BSymbol, BLangStatement> initFunctionStmts = objectTypeNode.initFunction.initFunctionStmts;
        objectTypeNode.fields.stream()
                // skip if the field is already have an value set by the constructor.
                .filter(field -> !initFunctionStmts.containsKey(field.symbol))
                .filter(field -> field.expr != null)
                .forEachOrdered(field -> {
                    initFunctionStmts.put(field.symbol,
                            createStructFieldUpdate(objectTypeNode.initFunction, field));
                });

        // Adding init statements to the init function.
        BLangStatement[] initStmts = initFunctionStmts.values().toArray(new BLangStatement[0]);
        for (int i = 0; i < initFunctionStmts.size(); i++) {
            objectTypeNode.initFunction.body.stmts.add(i, initStmts[i]);
        }

        result = objectTypeNode;
    }

    @Override
    public void visit(BLangRecordTypeNode recordTypeNode) {
        recordTypeNode.fields.addAll(recordTypeNode.referencedFields);
        // Add struct level variables to the init function.
        recordTypeNode.fields.stream()
                // Only add a field if it is required. Checking if it's required is enough since non-defaultable
                // required fields will have been caught in the type checking phase.
                .filter(field -> !recordTypeNode.initFunction.initFunctionStmts.containsKey(field.symbol) &&
                        !Symbols.isOptional(field.symbol))
                .filter(field -> field.expr != null)
                .forEachOrdered(field -> {
                    recordTypeNode.initFunction.initFunctionStmts.put(field.symbol,
                            createStructFieldUpdate(recordTypeNode.initFunction, field));
                });

        //Adding init statements to the init function.
        BLangStatement[] initStmts = recordTypeNode.initFunction.initFunctionStmts
                .values().toArray(new BLangStatement[0]);
        for (int i = 0; i < recordTypeNode.initFunction.initFunctionStmts.size(); i++) {
            recordTypeNode.initFunction.body.stmts.add(i, initStmts[i]);
        }

        // TODO:
        // Add invocations for the initializers of each of the type referenced records. Here, the initializers of the
        // referenced types are invoked on the current record type.

        result = recordTypeNode;
    }

    @Override
    public void visit(BLangFunction funcNode) {
        SymbolEnv fucEnv = SymbolEnv.createFunctionEnv(funcNode, funcNode.symbol.scope, env);
        if (!funcNode.interfaceFunction) {
            addReturnIfNotPresent(funcNode);
        }

        // Duplicate the invokable symbol and the invokable type.
        funcNode.originalFuncSymbol = funcNode.symbol;
        BInvokableSymbol dupFuncSymbol = ASTBuilderUtil.duplicateInvokableSymbol(funcNode.symbol);
        funcNode.symbol = dupFuncSymbol;

        funcNode.requiredParams = rewrite(funcNode.requiredParams, fucEnv);
        funcNode.body = rewrite(funcNode.body, fucEnv);
        funcNode.workers = rewrite(funcNode.workers, fucEnv);

        result = funcNode;
    }

    public void visit(BLangForever foreverStatement) {
        if (foreverStatement.isSiddhiRuntimeEnabled()) {
            siddhiQueryBuilder.visit(foreverStatement);
            BLangExpressionStmt stmt = (BLangExpressionStmt) TreeBuilder.createExpressionStatementNode();
            stmt.expr = createInvocationForForeverBlock(foreverStatement);
            stmt.pos = foreverStatement.pos;
            stmt.addWS(foreverStatement.getWS());
            result = rewrite(stmt, env);
        } else {
            result = streamingCodeDesugar.desugar(foreverStatement);
            result = rewrite(result, env);

            // The result will be a block statement. All variable definitions in the block statement are defined in its
            // scope.
            ((BLangBlockStmt) result).stmts.stream().filter(stmt -> stmt.getKind() == NodeKind.VARIABLE_DEF)
                    .map(stmt -> (BLangSimpleVariableDef) stmt).forEach(varDef ->
                    ((BLangBlockStmt) result).scope.define(varDef.var.symbol.name, varDef.var.symbol));
        }
    }

    @Override
    public void visit(BLangResource resourceNode) {
    }

    @Override
    public void visit(BLangWorker workerNode) {
        this.workerStack.push(workerNode);
        workerNode.body = rewrite(workerNode.body, env);
        this.workerStack.pop();
        result = workerNode;
    }

    @Override
    public void visit(BLangSimpleVariable varNode) {
        if ((varNode.symbol.owner.tag & SymTag.INVOKABLE) != SymTag.INVOKABLE) {
            varNode.expr = null;
            result = varNode;
            return;
        }

        // Return if this assignment is not a safe assignment
        BLangExpression bLangExpression = rewriteExpr(varNode.expr);
        if (bLangExpression != null) {
            bLangExpression = addConversionExprIfRequired(bLangExpression, varNode.type);
        }
        varNode.expr = bLangExpression;
        result = varNode;
    }

    @Override
    public void visit(BLangTupleVariable varNode) {
        result = varNode;
    }

    @Override
    public void visit(BLangRecordVariable varNode) {
        result = varNode;
    }

    @Override
    public void visit(BLangErrorVariable varNode) {
        result = varNode;
    }

    // Statements

    @Override
    public void visit(BLangBlockStmt block) {
        SymbolEnv blockEnv = SymbolEnv.createBlockEnv(block, env);
        block.stmts = rewriteStmt(block.stmts, blockEnv);
        result = block;
    }

    @Override
    public void visit(BLangSimpleVariableDef varDefNode) {
        varDefNode.var = rewrite(varDefNode.var, env);
        result = varDefNode;
    }

    @Override
    public void visit(BLangTupleVariableDef varDefNode) {
        //  case 1:
        //  (string, int) (a, b) = (tuple)
        //
        //  any[] x = (tuple);
        //  string a = x[0];
        //  int b = x[1];
        //
        //  case 2:
        //  ((string, float) int)) ((a, b), c)) = (tuple)
        //
        //  any[] x = (tuple);
        //  string a = x[0][0];
        //  float b = x[0][1];
        //  int c = x[1];
        varDefNode.var = rewrite(varDefNode.var, env);
        BLangTupleVariable tupleVariable = varDefNode.var;

        //create tuple destruct block stmt
        final BLangBlockStmt blockStmt = ASTBuilderUtil.createBlockStmt(varDefNode.pos);

        //create a array of any-type based on the dimension
        BType runTimeType = new BArrayType(symTable.anyType);

        //create a simple var for the array 'any[] x = (tuple)' based on the dimension for x
        final BLangSimpleVariable tuple = ASTBuilderUtil.createVariable(varDefNode.pos, "", runTimeType, null,
                new BVarSymbol(0, names.fromString("tuple"), this.env.scope.owner.pkgID, runTimeType,
                        this.env.scope.owner));
        tuple.expr = tupleVariable.expr;
        final BLangSimpleVariableDef variableDef = ASTBuilderUtil.createVariableDefStmt(varDefNode.pos, blockStmt);
        variableDef.var = tuple;

        //create the variable definition statements using the root block stmt created
        createVarDefStmts(tupleVariable, blockStmt, tuple.symbol, null);

        //finally rewrite the populated block statement
        result = rewrite(blockStmt, env);
    }

    @Override
    public void visit(BLangRecordVariableDef varDefNode) {

        BLangRecordVariable varNode = varDefNode.var;

        final BLangBlockStmt blockStmt = ASTBuilderUtil.createBlockStmt(varDefNode.pos);
        final BLangSimpleVariable mapVariable = ASTBuilderUtil.createVariable(varDefNode.pos, "", 
                symTable.mapType, null, new BVarSymbol(0, names.fromString("$map$0"), this.env.scope.owner.pkgID,
                                                       symTable.mapType, this.env.scope.owner));
        mapVariable.expr = varDefNode.var.expr;
        final BLangSimpleVariableDef variableDef = ASTBuilderUtil.createVariableDefStmt(varDefNode.pos, blockStmt);
        variableDef.var = mapVariable;

        createVarDefStmts(varNode, blockStmt, mapVariable.symbol, null);

        result = rewrite(blockStmt, env);
    }

    @Override
    public void visit(BLangErrorVariableDef varDefNode) {
        BLangErrorVariable errorVariable = varDefNode.errorVariable;

        // Create error destruct block stmt.
        final BLangBlockStmt blockStmt = ASTBuilderUtil.createBlockStmt(varDefNode.pos);

        // Create a simple var for the error 'error x = ($error$)'.
        final BLangSimpleVariable error = ASTBuilderUtil.createVariable(varDefNode.pos, "", symTable.errorType, null,
                new BVarSymbol(0, names.fromString("$error$"), this.env.scope.owner.pkgID, symTable.errorType,
                        this.env.scope.owner));
        error.expr = errorVariable.expr;
        final BLangSimpleVariableDef variableDef = ASTBuilderUtil.createVariableDefStmt(varDefNode.pos, blockStmt);
        variableDef.var = error;

        // Create the variable definition statements using the root block stmt created.
        createVarDefStmts(errorVariable, blockStmt, error.symbol, null);

        // Finally rewrite the populated block statement.
        result = rewrite(blockStmt, env);
    }

    /**
     * This method iterate through each member of the tupleVar and create the relevant var def statements. This method
     * does the check for node kind of each member and call the related var def creation method.
     *
     * Example:
     * ((string, float) int)) ((a, b), c)) = (tuple)
     *
     * (a, b) is again a tuple, so it is a recursive var def creation.
     *
     * c is a simple var, so a simple var def will be created.
     *
     */
    private void createVarDefStmts(BLangTupleVariable parentTupleVariable, BLangBlockStmt parentBlockStmt,
                                   BVarSymbol tupleVarSymbol, BLangIndexBasedAccess parentIndexAccessExpr) {

        final List<BLangVariable> memberVars = parentTupleVariable.memberVariables;
        for (int index = 0; index < memberVars.size(); index++) {
            BLangVariable variable = memberVars.get(index);
            BLangLiteral indexExpr = ASTBuilderUtil.createLiteral(variable.pos, symTable.intType, (long) index);

            if (NodeKind.VARIABLE == variable.getKind()) { //if this is simple var, then create a simple var def stmt
                createSimpleVarDefStmt((BLangSimpleVariable) variable, parentBlockStmt, indexExpr, tupleVarSymbol,
                        parentIndexAccessExpr);
                continue;
            }

            if (variable.getKind() == NodeKind.TUPLE_VARIABLE) { // Else recursively create the var def statements.
                BLangTupleVariable tupleVariable = (BLangTupleVariable) variable;
                BLangIndexBasedAccess arrayAccessExpr = ASTBuilderUtil.createIndexBasesAccessExpr(tupleVariable.pos,
                        new BArrayType(symTable.anyType), tupleVarSymbol, indexExpr);
                if (parentIndexAccessExpr != null) {
                    arrayAccessExpr.expr = parentIndexAccessExpr;
                }
                createVarDefStmts((BLangTupleVariable) variable, parentBlockStmt, tupleVarSymbol, arrayAccessExpr);
                continue;
            }

            if (variable.getKind() == NodeKind.RECORD_VARIABLE) {
                BLangIndexBasedAccess arrayAccessExpr = ASTBuilderUtil.createIndexBasesAccessExpr(
                        parentTupleVariable.pos, symTable.mapType, tupleVarSymbol, indexExpr);
                if (parentIndexAccessExpr != null) {
                    arrayAccessExpr.expr = parentIndexAccessExpr;
                }
                createVarDefStmts((BLangRecordVariable) variable, parentBlockStmt, tupleVarSymbol, arrayAccessExpr);
                continue;
            }

            if (variable.getKind() == NodeKind.ERROR_VARIABLE) {
                BLangIndexBasedAccess arrayAccessExpr = ASTBuilderUtil.createIndexBasesAccessExpr(
                        parentTupleVariable.pos, symTable.errorType, tupleVarSymbol, indexExpr);
                if (parentIndexAccessExpr != null) {
                    arrayAccessExpr.expr = parentIndexAccessExpr;
                }
                createVarDefStmts((BLangErrorVariable) variable, parentBlockStmt, tupleVarSymbol, arrayAccessExpr);
            }
        }
    }

    /**
     * Overloaded method to handle record variables.
     * This method iterate through each member of the recordVar and create the relevant var def statements. This method
     * does the check for node kind of each member and call the related var def creation method.
     *
     * Example:
     * type Foo record {
     *     string name;
     *     (int, string) age;
     *     Address address;
     * };
     *
     * Foo {name: a, age: (b, c), address: d} = {record literal}
     *
     *  a is a simple var, so a simple var def will be created.
     *
     * (b, c) is a tuple, so it is a recursive var def creation.
     *
     * d is a record, so it is a recursive var def creation.
     *
     */
    private void createVarDefStmts(BLangRecordVariable parentRecordVariable, BLangBlockStmt parentBlockStmt,
                                   BVarSymbol recordVarSymbol, BLangIndexBasedAccess parentIndexAccessExpr) {

        List<BLangRecordVariableKeyValue> variableList = parentRecordVariable.variableList;
        for (BLangRecordVariableKeyValue recordFieldKeyValue : variableList) {
            BLangVariable variable = recordFieldKeyValue.valueBindingPattern;
            BLangLiteral indexExpr = ASTBuilderUtil.createLiteral(variable.pos, symTable.stringType,
                    recordFieldKeyValue.key.value);

            if (recordFieldKeyValue.valueBindingPattern.getKind() == NodeKind.VARIABLE) {
                createSimpleVarDefStmt((BLangSimpleVariable) recordFieldKeyValue.valueBindingPattern, parentBlockStmt,
                        indexExpr, recordVarSymbol, parentIndexAccessExpr);
                continue;
            }

            if (recordFieldKeyValue.valueBindingPattern.getKind() == NodeKind.TUPLE_VARIABLE) {
                BLangTupleVariable tupleVariable = (BLangTupleVariable) recordFieldKeyValue.valueBindingPattern;
                BLangIndexBasedAccess arrayAccessExpr = ASTBuilderUtil.createIndexBasesAccessExpr(tupleVariable.pos,
                        new BArrayType(symTable.anyType), recordVarSymbol, indexExpr);
                if (parentIndexAccessExpr != null) {
                    arrayAccessExpr.expr = parentIndexAccessExpr;
                }
                createVarDefStmts((BLangTupleVariable) recordFieldKeyValue.valueBindingPattern,
                        parentBlockStmt, recordVarSymbol, arrayAccessExpr);
                continue;
            }

            if (recordFieldKeyValue.valueBindingPattern.getKind() == NodeKind.RECORD_VARIABLE) {
                BLangIndexBasedAccess arrayAccessExpr = ASTBuilderUtil.createIndexBasesAccessExpr(
                        parentRecordVariable.pos, symTable.mapType, recordVarSymbol, indexExpr);
                if (parentIndexAccessExpr != null) {
                    arrayAccessExpr.expr = parentIndexAccessExpr;
                }
                createVarDefStmts((BLangRecordVariable) recordFieldKeyValue.valueBindingPattern, parentBlockStmt,
                        recordVarSymbol, arrayAccessExpr);
                continue;
            }

            if (variable.getKind() == NodeKind.ERROR_VARIABLE) {
                BLangIndexBasedAccess arrayAccessExpr = ASTBuilderUtil.createIndexBasesAccessExpr(
                        parentRecordVariable.pos, variable.type, recordVarSymbol, indexExpr);
                if (parentIndexAccessExpr != null) {
                    arrayAccessExpr.expr = parentIndexAccessExpr;
                }
                createVarDefStmts((BLangErrorVariable) variable, parentBlockStmt, recordVarSymbol, arrayAccessExpr);
            }
        }

        if (parentRecordVariable.restParam != null) {
            // The restParam is desugared to a filter iterable operation that filters out the fields provided in the
            // record variable
            // map<any> restParam = $map$0.filter($lambdaArg$0);

            DiagnosticPos pos = parentBlockStmt.pos;
            BMapType restParamType = (BMapType) ((BLangVariable) parentRecordVariable.restParam).type;
            BLangVariableReference variableReference;

            if (parentIndexAccessExpr != null) {
                BLangSimpleVariable mapVariable = ASTBuilderUtil.createVariable(pos, "$map$1", restParamType,
                        null, new BVarSymbol(0, names.fromString("$map$1"), this.env.scope.owner.pkgID,
                                restParamType, this.env.scope.owner));
                mapVariable.expr = parentIndexAccessExpr;
                BLangSimpleVariableDef variableDef = ASTBuilderUtil.createVariableDefStmt(pos, parentBlockStmt);
                variableDef.var = mapVariable;

                variableReference = ASTBuilderUtil.createVariableRef(pos, mapVariable.symbol);
            } else {
                variableReference = ASTBuilderUtil.createVariableRef(pos,
                        ((BLangSimpleVariableDef) parentBlockStmt.stmts.get(0)).var.symbol);
            }

            // Create rest param variable definition
            BLangSimpleVariable restParam = (BLangSimpleVariable) parentRecordVariable.restParam;
            BLangSimpleVariableDef restParamVarDef = ASTBuilderUtil.createVariableDefStmt(pos,
                    parentBlockStmt);
            restParamVarDef.var = restParam;
            restParamVarDef.var.type = restParamType;

            // Create lambda function to be passed into the filter iterable operation (i.e. $lambdaArg$0)
            BLangLambdaFunction lambdaFunction = createFuncToFilterOutRestParam(parentRecordVariable, pos);

            // Create filter iterator operation
            BLangInvocation filterIterator = (BLangInvocation) TreeBuilder.createInvocationNode();
            restParam.expr = filterIterator;

            filterIterator.iterableOperationInvocation = true;
            filterIterator.argExprs.add(lambdaFunction);
            filterIterator.requiredArgs.add(lambdaFunction);

            // Variable reference to the 1st variable of this block. i.e. the map ..
            filterIterator.expr = variableReference;

            filterIterator.type = new BIntermediateCollectionType(getStringAnyTupleType());

            IterableContext iterableContext = new IterableContext(filterIterator.expr, env);
            iterableContext.foreachTypes = getStringAnyTupleType().tupleTypes;
            filterIterator.iContext = iterableContext;

            iterableContext.resultType = restParamType;
            Operation filterOperation = new Operation(IterableKind.FILTER, filterIterator, iterableContext.resultType);
            filterOperation.pos = pos;
            filterOperation.collectionType = filterOperation.expectedType = restParamType;
            filterOperation.inputType = filterOperation.outputType = getStringAnyTupleType();
            iterableContext.operations.add(filterOperation);
        }
    }

    /**
     * This method will create the relevant var def statements for reason and details of the error variable.
     * The var def statements are created by creating the reason() and detail() builtin methods.
     */
    private void createVarDefStmts(BLangErrorVariable parentErrorVariable, BLangBlockStmt parentBlockStmt,
                                   BVarSymbol errorVarySymbol, BLangIndexBasedAccess parentIndexBasedAccess) {
        parentErrorVariable.reason.expr = generateErrorReasonBuiltinFunction(parentErrorVariable.reason.pos,
                parentErrorVariable.reason.type, errorVarySymbol, parentIndexBasedAccess);
        if (names.fromIdNode((parentErrorVariable.reason).name) == Names.IGNORE) {
            parentErrorVariable.reason = null;
        } else {
            BLangSimpleVariableDef reasonVariableDef =
                    ASTBuilderUtil.createVariableDefStmt(parentErrorVariable.reason.pos, parentBlockStmt);
            reasonVariableDef.var = parentErrorVariable.reason;
        }

        if (parentErrorVariable.detail == null) {
            return;
        }
        parentErrorVariable.detail.expr = generateErrorDetailBuiltinFunction(parentErrorVariable.detail.pos,
                parentErrorVariable.detail.type, parentBlockStmt, errorVarySymbol, parentIndexBasedAccess);
        if (parentErrorVariable.detail.getKind() == NodeKind.VARIABLE) {
            if (names.fromIdNode(((BLangSimpleVariable) parentErrorVariable.detail).name) == Names.IGNORE) {
                parentErrorVariable.detail = null;
                return;
            }
            final BLangSimpleVariableDef detailVariableDef =
                    ASTBuilderUtil.createVariableDefStmt(parentErrorVariable.detail.pos, parentBlockStmt);
            detailVariableDef.var = (BLangSimpleVariable) parentErrorVariable.detail;
        }
        if (parentErrorVariable.detail.getKind() == NodeKind.RECORD_VARIABLE) {
            BLangRecordVariableDef recordVariableDef = ASTBuilderUtil.createRecordVariableDef(
                    parentErrorVariable.detail.pos, (BLangRecordVariable) parentErrorVariable.detail);
            parentBlockStmt.addStatement(recordVariableDef);
        }
    }

    // TODO: Move the logic on binding patterns to a seperate class
    private BLangInvocation generateErrorDetailBuiltinFunction(DiagnosticPos pos, BType detailType,
                                                               BLangBlockStmt parentBlockStmt,
                                                               BVarSymbol errorVarySymbol,
                                                               BLangIndexBasedAccess parentIndexBasedAccess) {
        BLangInvocation detailInvocation = createInvocationNode(
                ERROR_DETAIL_FUNCTION_NAME, new ArrayList<>(), detailType);
        detailInvocation.builtinMethodInvocation = true;
        detailInvocation.builtInMethod = BLangBuiltInMethod.getFromString(ERROR_DETAIL_FUNCTION_NAME);
        if (parentIndexBasedAccess != null) {
            detailInvocation.expr = parentIndexBasedAccess;
            detailInvocation.symbol = symResolver.createSymbolForDetailBuiltInMethod(
                    ASTBuilderUtil.createIdentifier(parentIndexBasedAccess.pos, ERROR_DETAIL_FUNCTION_NAME),
                    parentIndexBasedAccess.type);
        } else {
            detailInvocation.expr = ASTBuilderUtil.createVariableRef(pos, errorVarySymbol);
            BSymbol bSymbol = symResolver.resolveBuiltinOperator(
                    names.fromString(ERROR_DETAIL_FUNCTION_NAME), errorVarySymbol.type);
            if (bSymbol == symTable.notFoundSymbol) {
                bSymbol = symResolver.createSymbolForDetailBuiltInMethod(
                        ASTBuilderUtil.createIdentifier(parentBlockStmt.pos, ERROR_DETAIL_FUNCTION_NAME),
                        errorVarySymbol.type);
            }
            detailInvocation.symbol = bSymbol;
        }
        return detailInvocation;
    }

    private BLangInvocation generateErrorReasonBuiltinFunction(DiagnosticPos pos, BType reasonType,
                                                               BVarSymbol errorVarSymbol,
                                                               BLangIndexBasedAccess parentIndexBasedAccess) {
        BLangInvocation reasonInvocation = createInvocationNode(ERROR_REASON_FUNCTION_NAME,
                new ArrayList<>(), reasonType);
        reasonInvocation.builtinMethodInvocation = true;
        reasonInvocation.builtInMethod = BLangBuiltInMethod.getFromString(ERROR_REASON_FUNCTION_NAME);
        if (parentIndexBasedAccess != null) {
            reasonInvocation.expr = parentIndexBasedAccess;
            reasonInvocation.symbol = symResolver.resolveBuiltinOperator(
                    names.fromString(ERROR_REASON_FUNCTION_NAME), parentIndexBasedAccess.type);
        } else {
            reasonInvocation.expr = ASTBuilderUtil.createVariableRef(pos, errorVarSymbol);
            reasonInvocation.symbol = symResolver.resolveBuiltinOperator(
                    names.fromString(ERROR_REASON_FUNCTION_NAME), errorVarSymbol.type);
        }
        return reasonInvocation;
    }

    private BLangLambdaFunction createFuncToFilterOutRestParam(BLangRecordVarRef recordVarRef, DiagnosticPos pos) {

        // Creates following anonymous function
        //
        // function ((string, any) $lambdaArg$0) returns boolean {
        //     Following if block is generated for all parameters given in the record variable
        //     if ($lambdaArg$0[0] == "name") {
        //         return false;
        //     }
        //     if ($lambdaArg$0[0] == "age") {
        //         return false;
        //     }
        //      return true;
        // }

        BLangFunction function = ASTBuilderUtil.createFunction(pos, "$anonFunc$" + lambdaFunctionCount++);
        BVarSymbol keyValSymbol = new BVarSymbol(0, names.fromString("$lambdaArg$0"), this.env.scope.owner.pkgID,
                getStringAnyTupleType(), this.env.scope.owner);
        BLangBlockStmt functionBlock = createAnonymousFunctionBlock(pos, function, keyValSymbol);

        // Create the if statements
        for (BLangRecordVarRefKeyValue variableKeyValueNode : recordVarRef.recordRefFields) {
            createIfStmt(pos, keyValSymbol, functionBlock, variableKeyValueNode.variableName.getValue());
        }

        // Create the final return true statement
        BInvokableSymbol functionSymbol = createReturnTrueStatement(pos, function, functionBlock);

        // Create and return a lambda function
        return createLambdaFunction(function, functionSymbol);
    }

    private BLangLambdaFunction createFuncToFilterOutRestParam(BLangRecordVariable recordVariable, DiagnosticPos pos) {

        // Creates following anonymous function
        //
        // function ((string, any) $lambdaArg$0) returns boolean {
        //     Following if block is generated for all parameters given in the record variable
        //     if ($lambdaArg$0[0] == "name") {
        //         return false;
        //     }
        //     if ($lambdaArg$0[0] == "age") {
        //         return false;
        //     }
        //      return true;
        // }

        BLangFunction function = ASTBuilderUtil.createFunction(pos, "$anonFunc$" + lambdaFunctionCount++);
        BVarSymbol keyValSymbol = new BVarSymbol(0, names.fromString("$lambdaArg$0"), this.env.scope.owner.pkgID,
                getStringAnyTupleType(), this.env.scope.owner);
        BLangBlockStmt functionBlock = createAnonymousFunctionBlock(pos, function, keyValSymbol);

        // Create the if statements
        for (BLangRecordVariableKeyValueNode variableKeyValueNode : recordVariable.variableList) {
            createIfStmt(pos, keyValSymbol, functionBlock, variableKeyValueNode.getKey().getValue());
        }

        // Create the final return true statement
        BInvokableSymbol functionSymbol = createReturnTrueStatement(pos, function, functionBlock);

        // Create and return a lambda function
        return createLambdaFunction(function, functionSymbol);
    }

    private void createIfStmt(DiagnosticPos pos, BVarSymbol keyValSymbol, BLangBlockStmt functionBlock, String key) {
        BLangIf ifStmt = ASTBuilderUtil.createIfStmt(pos, functionBlock);

        BLangBlockStmt ifBlock = ASTBuilderUtil.createBlockStmt(pos, new ArrayList<>());
        BLangReturn returnStmt = ASTBuilderUtil.createReturnStmt(pos, ifBlock);
        returnStmt.expr = ASTBuilderUtil.createLiteral(pos, symTable.booleanType, false);
        ifStmt.body = ifBlock;

        BLangGroupExpr groupExpr = new BLangGroupExpr();
        groupExpr.type = symTable.booleanType;

        BLangIndexBasedAccess indexBasesAccessExpr = ASTBuilderUtil.createIndexBasesAccessExpr(pos,
                symTable.stringType, keyValSymbol, ASTBuilderUtil.createLiteral(pos, symTable.intType, (long) 0));

        BLangBinaryExpr binaryExpr = ASTBuilderUtil.createBinaryExpr(pos, indexBasesAccessExpr,
                ASTBuilderUtil.createLiteral(pos, symTable.stringType, key),
                symTable.booleanType, OperatorKind.EQUAL, null);

        binaryExpr.opSymbol = (BOperatorSymbol) symResolver.resolveBinaryOperator(
                binaryExpr.opKind, binaryExpr.lhsExpr.type, binaryExpr.rhsExpr.type);

        groupExpr.expression = binaryExpr;
        ifStmt.expr = groupExpr;
    }

    private BLangLambdaFunction createLambdaFunction(BLangFunction function, BInvokableSymbol functionSymbol) {
        BLangLambdaFunction lambdaFunction = (BLangLambdaFunction) TreeBuilder.createLambdaFunctionNode();
        lambdaFunction.function = function;
        lambdaFunction.type = functionSymbol.type;
        return lambdaFunction;
    }

    private BInvokableSymbol createReturnTrueStatement(DiagnosticPos pos, BLangFunction function,
                                                       BLangBlockStmt functionBlock) {
        BLangReturn trueReturnStmt = ASTBuilderUtil.createReturnStmt(pos, functionBlock);
        trueReturnStmt.expr = ASTBuilderUtil.createLiteral(pos, symTable.booleanType, true);

        // Create function symbol before visiting desugar phase for the function
        BInvokableSymbol functionSymbol = Symbols.createFunctionSymbol(Flags.asMask(function.flagSet),
                new Name(function.name.value), env.enclPkg.packageID, function.type, env.enclEnv.enclVarSym, true);
        functionSymbol.retType = function.returnTypeNode.type;
        functionSymbol.params = function.requiredParams.stream()
                .map(param -> param.symbol)
                .collect(Collectors.toList());
        functionSymbol.scope = env.scope;
        functionSymbol.type = new BInvokableType(Collections.singletonList(getStringAnyTupleType()),
                symTable.booleanType, null);
        function.symbol = functionSymbol;
        rewrite(function, env);
        env.enclPkg.addFunction(function);
        return functionSymbol;
    }

    private BLangBlockStmt createAnonymousFunctionBlock(DiagnosticPos pos, BLangFunction function,
                                                        BVarSymbol keyValSymbol) {
        BLangSimpleVariable inputParameter = ASTBuilderUtil.createVariable(pos, null, getStringAnyTupleType(),
                null, keyValSymbol);
        function.requiredParams.add(inputParameter);
        BLangValueType booleanTypeKind = new BLangValueType();
        booleanTypeKind.typeKind = TypeKind.BOOLEAN;
        function.returnTypeNode = booleanTypeKind;

        BLangBlockStmt functionBlock = ASTBuilderUtil.createBlockStmt(pos, new ArrayList<>());
        function.body = functionBlock;
        return functionBlock;
    }

    private BTupleType getStringAnyTupleType() {
        ArrayList<BType> typeList = new ArrayList<BType>() {{
            add(symTable.stringType);
            add(symTable.anyType);
        }};
        return new BTupleType(typeList);
    }

    /**
     * This method creates a simple variable def and assigns and array expression based on the given indexExpr.
     *
     *  case 1: when there is no parent array access expression, but with the indexExpr : 1
     *  string s = x[1];
     *
     *  case 2: when there is a parent array expression : x[2] and indexExpr : 3
     *  string s = x[2][3];
     *
     *  case 3: when there is no parent array access expression, but with the indexExpr : name
     *  string s = x[name];
     *
     *  case 4: when there is a parent map expression : x[name] and indexExpr : fName
     *  string s = x[name][fName]; // record variable inside record variable
     *
     *  case 5: when there is a parent map expression : x[name] and indexExpr : 1
     *  string s = x[name][1]; // tuple variable inside record variable
     */
    private void createSimpleVarDefStmt(BLangSimpleVariable simpleVariable, BLangBlockStmt parentBlockStmt,
                                        BLangLiteral indexExpr, BVarSymbol tupleVarSymbol,
                                        BLangIndexBasedAccess parentArrayAccessExpr) {

        Name varName = names.fromIdNode(simpleVariable.name);
        if (varName == Names.IGNORE) {
            return;
        }

        final BLangSimpleVariableDef simpleVariableDef = ASTBuilderUtil.createVariableDefStmt(simpleVariable.pos,
                parentBlockStmt);
        simpleVariableDef.var = simpleVariable;

        simpleVariable.expr = createIndexBasedAccessExpr(simpleVariable.type, simpleVariable.pos,
                indexExpr, tupleVarSymbol, parentArrayAccessExpr);
    }

    @Override
    public void visit(BLangAssignment assignNode) {
        if (safeNavigateLHS(assignNode.varRef)) {
            BLangAccessExpression accessExpr = (BLangAccessExpression) assignNode.varRef;
            accessExpr.leafNode = true;
            result = rewriteSafeNavigationAssignment(accessExpr, assignNode.expr, assignNode.safeAssignment);
            result = rewrite(result, env);
            return;
        }

        assignNode.varRef = rewriteExpr(assignNode.varRef);
        assignNode.expr = rewriteExpr(assignNode.expr);
        result = assignNode;
    }

    @Override
    public void visit(BLangTupleDestructure tupleDestructure) {
        //  case 1:
        //  a is string, b is float
        //  (a, b) = (tuple)
        //
        //  any[] x = (tuple);
        //  string a = x[0];
        //  int b = x[1];
        //
        //  case 2:
        //  a is string, b is float, c is int
        //  ((a, b), c)) = (tuple)
        //
        //  any[] x = (tuple);
        //  string a = x[0][0];
        //  float b = x[0][1];
        //  int c = x[1];


        //create tuple destruct block stmt
        final BLangBlockStmt blockStmt = ASTBuilderUtil.createBlockStmt(tupleDestructure.pos);

        //create a array of any-type based on the dimension
        BType runTimeType = new BArrayType(symTable.anyType);

        //create a simple var for the array 'any[] x = (tuple)' based on the dimension for x
        final BLangSimpleVariable tuple = ASTBuilderUtil.createVariable(tupleDestructure.pos, "", runTimeType, null,
                new BVarSymbol(0, names.fromString("tuple"), this.env.scope.owner.pkgID, runTimeType,
                        this.env.scope.owner));
        tuple.expr = tupleDestructure.expr;
        final BLangSimpleVariableDef variableDef = ASTBuilderUtil.createVariableDefStmt(tupleDestructure.pos,
                blockStmt);
        variableDef.var = tuple;

        //create the variable definition statements using the root block stmt created
        createVarRefAssignmentStmts(tupleDestructure.varRef, blockStmt, tuple.symbol, null);

        //finally rewrite the populated block statement
        result = rewrite(blockStmt, env);
    }

    /**
     * This method iterate through each member of the tupleVarRef and create the relevant var ref assignment statements.
     * This method does the check for node kind of each member and call the related var ref creation method.
     *
     * Example:
     * ((a, b), c)) = (tuple)
     *
     * (a, b) is again a tuple, so it is a recursive var ref creation.
     *
     * c is a simple var, so a simple var def will be created.
     *
     */
    private void createVarRefAssignmentStmts(BLangTupleVarRef parentTupleVariable, BLangBlockStmt parentBlockStmt,
                                             BVarSymbol tupleVarSymbol, BLangIndexBasedAccess parentIndexAccessExpr) {

        final List<BLangExpression> expressions = parentTupleVariable.expressions;
        for (int index = 0; index < expressions.size(); index++) {
            BLangExpression expression = expressions.get(index);
            if (NodeKind.SIMPLE_VARIABLE_REF == expression.getKind() ||
                    NodeKind.FIELD_BASED_ACCESS_EXPR == expression.getKind() ||
                    NodeKind.INDEX_BASED_ACCESS_EXPR == expression.getKind() ||
                    NodeKind.XML_ATTRIBUTE_ACCESS_EXPR == expression.getKind()) {
                //if this is simple var, then create a simple var def stmt
                BLangLiteral indexExpr = ASTBuilderUtil.createLiteral(expression.pos, symTable.intType, (long) index);
                createSimpleVarRefAssignmentStmt((BLangVariableReference) expression, parentBlockStmt, indexExpr,
                        tupleVarSymbol, parentIndexAccessExpr);
                continue;
            }

            if (expression.getKind() == NodeKind.TUPLE_VARIABLE_REF) {
                //else recursively create the var def statements for tuple var ref
                BLangTupleVarRef tupleVarRef = (BLangTupleVarRef) expression;
                BLangLiteral indexExpr = ASTBuilderUtil.createLiteral(tupleVarRef.pos, symTable.intType, (long) index);
                BLangIndexBasedAccess arrayAccessExpr = ASTBuilderUtil.createIndexBasesAccessExpr(tupleVarRef.pos,
                        new BArrayType(symTable.anyType), tupleVarSymbol, indexExpr);
                if (parentIndexAccessExpr != null) {
                    arrayAccessExpr.expr = parentIndexAccessExpr;
                }
                createVarRefAssignmentStmts((BLangTupleVarRef) expression, parentBlockStmt, tupleVarSymbol,
                        arrayAccessExpr);
                continue;
            }

            if (expression.getKind() == NodeKind.RECORD_VARIABLE_REF) {
                //else recursively create the var def statements for record var ref
                BLangRecordVarRef recordVarRef = (BLangRecordVarRef) expression;
                BLangLiteral indexExpr = ASTBuilderUtil.createLiteral(recordVarRef.pos, symTable.intType,
                                                                      (long) index);
                BLangIndexBasedAccess arrayAccessExpr = ASTBuilderUtil.createIndexBasesAccessExpr(
                        parentTupleVariable.pos, symTable.mapType, tupleVarSymbol, indexExpr);
                if (parentIndexAccessExpr != null) {
                    arrayAccessExpr.expr = parentIndexAccessExpr;
                }
                createVarRefAssignmentStmts((BLangRecordVarRef) expression, parentBlockStmt, tupleVarSymbol,
                        arrayAccessExpr);
                continue;
            }

            if (expression.getKind() == NodeKind.ERROR_VARIABLE_REF) {
                // Else recursively create the var def statements for record var ref.
                BLangErrorVarRef errorVarRef = (BLangErrorVarRef) expression;
                BLangLiteral indexExpr = ASTBuilderUtil.createLiteral(errorVarRef.pos, symTable.intType,
                        (long) index);
                BLangIndexBasedAccess arrayAccessExpr = ASTBuilderUtil.createIndexBasesAccessExpr(
                        parentTupleVariable.pos, symTable.mapType, tupleVarSymbol, indexExpr);
                if (parentIndexAccessExpr != null) {
                    arrayAccessExpr.expr = parentIndexAccessExpr;
                }
                createVarRefAssignmentStmts((BLangErrorVarRef) expression, parentBlockStmt, tupleVarSymbol,
                        arrayAccessExpr);
            }
        }
    }

    /**
     * This method creates a assignment statement and assigns and array expression based on the given indexExpr.
     *
     */
    private void createSimpleVarRefAssignmentStmt(BLangVariableReference simpleVarRef, BLangBlockStmt parentBlockStmt,
                                                  BLangLiteral indexExpr, BVarSymbol tupleVarSymbol,
                                                  BLangIndexBasedAccess parentArrayAccessExpr) {

        if (simpleVarRef.getKind() == NodeKind.SIMPLE_VARIABLE_REF) {
            Name varName = names.fromIdNode(((BLangSimpleVarRef) simpleVarRef).variableName);
            if (varName == Names.IGNORE) {
                return;
            }
        }

        BLangExpression assignmentExpr = createIndexBasedAccessExpr(simpleVarRef.type, simpleVarRef.pos,
                indexExpr, tupleVarSymbol, parentArrayAccessExpr);

        assignmentExpr = addConversionExprIfRequired(assignmentExpr, simpleVarRef.type);

        final BLangAssignment assignmentStmt = ASTBuilderUtil.createAssignmentStmt(parentBlockStmt.pos,
                parentBlockStmt);
        assignmentStmt.varRef = simpleVarRef;
        assignmentStmt.expr = assignmentExpr;
    }

    private BLangExpression createIndexBasedAccessExpr(BType varType, DiagnosticPos varPos, BLangLiteral indexExpr,
                                                       BVarSymbol tupleVarSymbol, BLangIndexBasedAccess parentExpr) {

        BLangIndexBasedAccess arrayAccess = ASTBuilderUtil.createIndexBasesAccessExpr(varPos,
                symTable.anyType, tupleVarSymbol, indexExpr);

        if (parentExpr != null) {
            arrayAccess.expr = parentExpr;
        }

        final BLangExpression assignmentExpr;
        if (types.isValueType(varType)) {
            BLangTypeConversionExpr castExpr = (BLangTypeConversionExpr) TreeBuilder.createTypeConversionNode();
            castExpr.expr = arrayAccess;
            castExpr.conversionSymbol = Symbols.createUnboxValueTypeOpSymbol(symTable.anyType, varType);
            castExpr.type = varType;
            assignmentExpr = castExpr;
        } else {
            assignmentExpr = arrayAccess;
        }
        return assignmentExpr;
    }

    @Override
    public void visit(BLangRecordDestructure recordDestructure) {

        final BLangBlockStmt blockStmt = ASTBuilderUtil.createBlockStmt(recordDestructure.pos);
        final BLangSimpleVariable mapVariable = ASTBuilderUtil.createVariable(recordDestructure.pos, "", 
                symTable.mapType, null, new BVarSymbol(0, names.fromString("$map$0"), this.env.scope.owner.pkgID,
                                                       symTable.mapType, this.env.scope.owner));
        mapVariable.expr = recordDestructure.expr;
        final BLangSimpleVariableDef variableDef = ASTBuilderUtil.
                createVariableDefStmt(recordDestructure.pos, blockStmt);
        variableDef.var = mapVariable;

        //create the variable definition statements using the root block stmt created
        createVarRefAssignmentStmts(recordDestructure.varRef, blockStmt, mapVariable.symbol, null);

        //finally rewrite the populated block statement
        result = rewrite(blockStmt, env);
    }

    @Override
    public void visit(BLangErrorDestructure errorDestructure) {
        final BLangBlockStmt blockStmt = ASTBuilderUtil.createBlockStmt(errorDestructure.pos);
        final BLangSimpleVariable errorVar = ASTBuilderUtil.createVariable(errorDestructure.pos, "",
                symTable.errorType, null, new BVarSymbol(0, names.fromString("$error$"),
                        this.env.scope.owner.pkgID, symTable.errorType, this.env.scope.owner));
        errorVar.expr = errorDestructure.expr;
        final BLangSimpleVariableDef variableDef = ASTBuilderUtil.createVariableDefStmt(errorDestructure.pos,
                blockStmt);
        variableDef.var = errorVar;
        createVarRefAssignmentStmts(errorDestructure.varRef, blockStmt, errorVar.symbol, null);
        result = rewrite(blockStmt, env);
    }

    private void createVarRefAssignmentStmts(BLangRecordVarRef parentRecordVarRef, BLangBlockStmt parentBlockStmt,
                                             BVarSymbol recordVarSymbol, BLangIndexBasedAccess parentIndexAccessExpr) {
        final List<BLangRecordVarRefKeyValue> variableRefList = parentRecordVarRef.recordRefFields;
        for (BLangRecordVarRefKeyValue varRefKeyValue : variableRefList) {
            BLangExpression variableReference = varRefKeyValue.variableReference;
            BLangLiteral indexExpr = ASTBuilderUtil.createLiteral(variableReference.pos, symTable.stringType,
                    varRefKeyValue.variableName.getValue());

            if (NodeKind.SIMPLE_VARIABLE_REF == variableReference.getKind() ||
                    NodeKind.FIELD_BASED_ACCESS_EXPR == variableReference.getKind() ||
                    NodeKind.INDEX_BASED_ACCESS_EXPR == variableReference.getKind() ||
                    NodeKind.XML_ATTRIBUTE_ACCESS_EXPR == variableReference.getKind()) {
                createSimpleVarRefAssignmentStmt((BLangVariableReference) variableReference, parentBlockStmt,
                        indexExpr, recordVarSymbol, parentIndexAccessExpr);
                continue;
            }

            if (NodeKind.RECORD_VARIABLE_REF == variableReference.getKind()) {
                BLangRecordVarRef recordVariable = (BLangRecordVarRef) variableReference;
                BLangIndexBasedAccess arrayAccessExpr = ASTBuilderUtil.createIndexBasesAccessExpr(
                        parentRecordVarRef.pos, symTable.mapType, recordVarSymbol, indexExpr);
                if (parentIndexAccessExpr != null) {
                    arrayAccessExpr.expr = parentIndexAccessExpr;
                }
                createVarRefAssignmentStmts(recordVariable, parentBlockStmt, recordVarSymbol, arrayAccessExpr);
                continue;
            }

            if (NodeKind.TUPLE_VARIABLE_REF == variableReference.getKind()) {
                BLangTupleVarRef tupleVariable = (BLangTupleVarRef) variableReference;
                BLangIndexBasedAccess arrayAccessExpr = ASTBuilderUtil.createIndexBasesAccessExpr(tupleVariable.pos,
                        new BArrayType(symTable.anyType), recordVarSymbol, indexExpr);
                if (parentIndexAccessExpr != null) {
                    arrayAccessExpr.expr = parentIndexAccessExpr;
                }
                createVarRefAssignmentStmts(tupleVariable, parentBlockStmt, recordVarSymbol, arrayAccessExpr);
                continue;
            }

            if (NodeKind.ERROR_VARIABLE_REF == variableReference.getKind()) {
                BLangIndexBasedAccess arrayAccessExpr = ASTBuilderUtil.createIndexBasesAccessExpr(variableReference.pos,
                        new BArrayType(symTable.anyType), recordVarSymbol, indexExpr);
                if (parentIndexAccessExpr != null) {
                    arrayAccessExpr.expr = parentIndexAccessExpr;
                }
                createVarRefAssignmentStmts(
                        (BLangErrorVarRef) variableReference, parentBlockStmt, recordVarSymbol, arrayAccessExpr);
            }
        }

        if (parentRecordVarRef.restParam != null) {
            // The restParam is desugared to a filter iterable operation that filters out the fields provided in the
            // record variable
            // map<any> restParam = $map$0.filter($lambdaArg$0);

            DiagnosticPos pos = parentBlockStmt.pos;
            BMapType restParamType = (BMapType) ((BLangSimpleVarRef) parentRecordVarRef.restParam).type;
            BLangVariableReference variableReference;

            if (parentIndexAccessExpr != null) {
                BLangSimpleVariable mapVariable = ASTBuilderUtil.createVariable(pos, "$map$1", restParamType,
                        null, new BVarSymbol(0, names.fromString("$map$1"), this.env.scope.owner.pkgID,
                                restParamType, this.env.scope.owner));
                mapVariable.expr = parentIndexAccessExpr;
                BLangSimpleVariableDef variableDef = ASTBuilderUtil.createVariableDefStmt(pos, parentBlockStmt);
                variableDef.var = mapVariable;

                variableReference = ASTBuilderUtil.createVariableRef(pos, mapVariable.symbol);
            } else {
                variableReference = ASTBuilderUtil.createVariableRef(pos,
                        ((BLangSimpleVariableDef) parentBlockStmt.stmts.get(0)).var.symbol);
            }

            // Create rest param variable definition
            BLangSimpleVarRef restParam = (BLangSimpleVarRef) parentRecordVarRef.restParam;
            BLangAssignment restParamAssignment = ASTBuilderUtil.createAssignmentStmt(pos, parentBlockStmt);
            restParamAssignment.varRef = restParam;
            restParamAssignment.varRef.type = restParamType;

            // Create lambda function to be passed into the filter iterable operation (i.e. $lambdaArg$0)
            BLangLambdaFunction lambdaFunction = createFuncToFilterOutRestParam(parentRecordVarRef, pos);

            // Create filter iterator operation
            BLangInvocation filterIterator = (BLangInvocation) TreeBuilder.createInvocationNode();
            restParamAssignment.expr = filterIterator;

            filterIterator.iterableOperationInvocation = true;
            filterIterator.argExprs.add(lambdaFunction);
            filterIterator.requiredArgs.add(lambdaFunction);

            // Variable reference to the 1st variable of this block. i.e. the map ..
            filterIterator.expr = variableReference;

            filterIterator.type = new BIntermediateCollectionType(getStringAnyTupleType());

            IterableContext iterableContext = new IterableContext(filterIterator.expr, env);
            iterableContext.foreachTypes = getStringAnyTupleType().tupleTypes;
            filterIterator.iContext = iterableContext;

            iterableContext.resultType = restParamType;
            Operation filterOperation = new Operation(IterableKind.FILTER, filterIterator, iterableContext.resultType);
            filterOperation.pos = pos;
            filterOperation.collectionType = filterOperation.expectedType = restParamType;
            filterOperation.inputType = filterOperation.outputType = getStringAnyTupleType();
            iterableContext.operations.add(filterOperation);
        }
    }

    private void createVarRefAssignmentStmts(BLangErrorVarRef parentErrorVarRef, BLangBlockStmt parentBlockStmt,
                                             BVarSymbol errorVarySymbol, BLangIndexBasedAccess parentIndexAccessExpr) {
        if (parentErrorVarRef.reason.getKind() != NodeKind.SIMPLE_VARIABLE_REF ||
                names.fromIdNode(((BLangSimpleVarRef) parentErrorVarRef.reason).variableName) != Names.IGNORE) {
            BLangAssignment reasonAssignment = ASTBuilderUtil
                    .createAssignmentStmt(parentBlockStmt.pos, parentBlockStmt);
            reasonAssignment.expr = generateErrorReasonBuiltinFunction(parentErrorVarRef.reason.pos,
                    symTable.stringType, errorVarySymbol, parentIndexAccessExpr);
            reasonAssignment.expr = addConversionExprIfRequired(reasonAssignment.expr, parentErrorVarRef.reason.type);
            reasonAssignment.varRef = parentErrorVarRef.reason;
        }

        if (parentErrorVarRef.detail == null) {
            return;
        }
        if (parentErrorVarRef.detail.getKind() == NodeKind.SIMPLE_VARIABLE_REF &&
                names.fromIdNode(((BLangSimpleVarRef) parentErrorVarRef.detail).variableName) == Names.IGNORE) {
            return;
        }
        BLangInvocation errorDetailBuiltinFunction = generateErrorDetailBuiltinFunction(parentErrorVarRef.detail.pos,
                parentErrorVarRef.detail.type, parentBlockStmt, errorVarySymbol, parentIndexAccessExpr);
        if (parentErrorVarRef.detail.getKind() == NodeKind.RECORD_VARIABLE_REF) {
            ASTBuilderUtil.createRecordDestructureStmt(parentErrorVarRef.pos,
                    errorDetailBuiltinFunction, (BLangRecordVarRef) parentErrorVarRef.detail, parentBlockStmt);
            return;
        }
        BLangAssignment detailAssignment = ASTBuilderUtil.createAssignmentStmt(parentBlockStmt.pos,
                parentBlockStmt);
        detailAssignment.varRef = parentErrorVarRef.detail;
        detailAssignment.expr = errorDetailBuiltinFunction;
    }

    @Override
    public void visit(BLangAbort abortNode) {
        result = abortNode;
    }

    @Override
    public void visit(BLangRetry retryNode) {
        result = retryNode;
    }

    @Override
    public void visit(BLangContinue nextNode) {
        result = nextNode;
    }

    @Override
    public void visit(BLangBreak breakNode) {
        result = breakNode;
    }

    @Override
    public void visit(BLangReturn returnNode) {
        // If the return node do not have an expression, we add `done` statement instead of a return statement. This is
        // to distinguish between returning nil value specifically and not returning any value.
        if (returnNode.expr != null) {
            returnNode.expr = rewriteExpr(returnNode.expr);
        }
        result = returnNode;
    }

    @Override
    public void visit(BLangPanic panicNode) {
        panicNode.expr = rewriteExpr(panicNode.expr);
        result = panicNode;
    }

    @Override
    public void visit(BLangXMLNSStatement xmlnsStmtNode) {
        xmlnsStmtNode.xmlnsDecl = rewrite(xmlnsStmtNode.xmlnsDecl, env);
        result = xmlnsStmtNode;
    }

    @Override
    public void visit(BLangXMLNS xmlnsNode) {
        BLangXMLNS generatedXMLNSNode;
        xmlnsNode.namespaceURI = rewriteExpr(xmlnsNode.namespaceURI);
        BSymbol ownerSymbol = xmlnsNode.symbol.owner;

        // Local namespace declaration in a function/resource/action/worker
        if ((ownerSymbol.tag & SymTag.INVOKABLE) == SymTag.INVOKABLE ||
                (ownerSymbol.tag & SymTag.SERVICE) == SymTag.SERVICE) {
            generatedXMLNSNode = new BLangLocalXMLNS();
        } else {
            generatedXMLNSNode = new BLangPackageXMLNS();
        }

        generatedXMLNSNode.namespaceURI = xmlnsNode.namespaceURI;
        generatedXMLNSNode.prefix = xmlnsNode.prefix;
        generatedXMLNSNode.symbol = xmlnsNode.symbol;
        result = generatedXMLNSNode;
    }

    public void visit(BLangCompoundAssignment compoundAssignment) {
        BLangAssignment assignStmt = (BLangAssignment) TreeBuilder.createAssignmentNode();
        assignStmt.pos = compoundAssignment.pos;
        BLangVariableReference varRef = compoundAssignment.varRef;

        // Create a new varRef if this is a simpleVarRef. Because this can be a
        // narrowed type var. In that case, lhs and rhs must be visited in two
        // different manners.
        if (varRef.getKind() == NodeKind.SIMPLE_VARIABLE_REF) {
            varRef = ASTBuilderUtil.createVariableRef(compoundAssignment.varRef.pos, varRef.symbol);
            varRef.lhsVar = true;
        }

        assignStmt.setVariable(rewriteExpr(varRef));
        assignStmt.expr = rewriteExpr(compoundAssignment.modifiedExpr);
        result = assignStmt;
    }

    @Override
    public void visit(BLangExpressionStmt exprStmtNode) {
        exprStmtNode.expr = rewriteExpr(exprStmtNode.expr);
        result = exprStmtNode;
    }

    @Override
    public void visit(BLangIf ifNode) {
        ifNode.expr = rewriteExpr(ifNode.expr);
        ifNode.body = rewrite(ifNode.body, env);
        ifNode.elseStmt = rewrite(ifNode.elseStmt, env);

        result = ifNode;
    }

    @Override
    public void visit(BLangMatch matchStmt) {
        // Here we generate an if-else statement for the match statement
        // Here is an example match statement
        //
        //  case 1 (old match)
        //
        //      match expr {
        //          int k => io:println("int value: " + k);
        //          string s => io:println("string value: " + s);
        //          json j => io:println("json value: " + s);
        //
        //      }
        //
        //  Here is how we convert the match statement to an if-else statement. The last clause should always be the
        //  else clause
        //
        //  string | int | json | any _$$_matchexpr = expr;
        //  if ( _$$_matchexpr isassignable int ){
        //      int k = (int) _$$_matchexpr; // unbox
        //      io:println("int value: " + k);
        //
        //  } else if (_$$_matchexpr isassignable string ) {
        //      string s = (string) _$$_matchexpr; // unbox
        //      io:println("string value: " + s);
        //
        //  } else if ( _$$_matchexpr isassignable float ||    // should we consider json[] as well
        //                  _$$_matchexpr isassignable boolean ||
        //                  _$$_matchexpr isassignable json) {
        //
        //  } else {
        //      // handle the last pattern
        //      any case..
        //  }
        //
        //  case 2 (new match)
        //      match expr {
        //          12 => io:println("Matched Int Value 12");
        //          35 => io:println("Matched Int Value 35");
        //          true => io:println("Matched Boolean Value true");
        //          "Hello" => io:println("Matched String Value Hello");
        //      }
        //
        //  This will be desugared as below :
        //
        //  string | int | boolean _$$_matchexpr = expr;
        //  if ((<int>_$$_matchexpr) == 12){
        //      io:println("Matched Int Value 12");
        //
        //  } else if ((<int>_$$_matchexpr) == 35) {
        //      io:println("Matched Int Value 35");
        //
        //  } else if ((<boolean>_$$_matchexpr) == true) {
        //      io:println("Matched Boolean Value true");
        //
        //  } else if ((<string>_$$_matchexpr) == "Hello") {
        //      io:println("Matched String Value Hello");
        //
        //  }

        // First create a block statement to hold generated statements
        BLangBlockStmt matchBlockStmt = (BLangBlockStmt) TreeBuilder.createBlockNode();
        matchBlockStmt.pos = matchStmt.pos;

        // Create a variable definition to store the value of the match expression
        String matchExprVarName = GEN_VAR_PREFIX.value;
        BLangSimpleVariable matchExprVar = ASTBuilderUtil.createVariable(matchStmt.expr.pos,
                matchExprVarName, matchStmt.expr.type, matchStmt.expr, new BVarSymbol(0,
                        names.fromString(matchExprVarName),
                        this.env.scope.owner.pkgID, matchStmt.expr.type, this.env.scope.owner));

        // Now create a variable definition node
        BLangSimpleVariableDef matchExprVarDef = ASTBuilderUtil.createVariableDef(matchBlockStmt.pos, matchExprVar);

        // Add the var def statement to the block statement
        //      string | int _$$_matchexpr = expr;
        matchBlockStmt.stmts.add(matchExprVarDef);

        // Create if/else blocks with typeof binary expressions for each pattern
        matchBlockStmt.stmts.add(generateIfElseStmt(matchStmt, matchExprVar));

        rewrite(matchBlockStmt, this.env);
        result = matchBlockStmt;
    }

    @Override
    public void visit(BLangForeach foreach) {
        BLangBlockStmt blockNode;

        // We need to create a new variable for the expression as well. This is needed because integer ranges can be
        // added as the expression so we cannot get the symbol in such cases.
        BVarSymbol dataSymbol = new BVarSymbol(0, names.fromString("$data$"), this.env.scope.owner.pkgID,
                foreach.collection.type, this.env.scope.owner);
        BLangSimpleVariable dataVariable = ASTBuilderUtil.createVariable(foreach.pos, "$data$",
                foreach.collection.type, foreach.collection, dataSymbol);
        BLangSimpleVariableDef dataVariableDefinition = ASTBuilderUtil.createVariableDef(foreach.pos, dataVariable);

        // Get the symbol of the variable (collection).
        BVarSymbol collectionSymbol = dataVariable.symbol;
        switch (foreach.collection.type.tag) {
            case TypeTags.ARRAY:
            case TypeTags.TUPLE:
            case TypeTags.XML:
            case TypeTags.MAP:
            case TypeTags.TABLE:
            case TypeTags.RECORD:
                blockNode = desugarForeachToWhile(foreach, collectionSymbol);
                break;
            default:
                blockNode = ASTBuilderUtil.createBlockStmt(foreach.pos);
                break;
        }

        blockNode.stmts.add(0, dataVariableDefinition);
        // Rewrite the block.
        rewrite(blockNode, this.env);
        result = blockNode;
    }

    private BLangBlockStmt desugarForeachToWhile(BLangForeach foreach, BVarSymbol collectionSymbol) {

        // We desugar the foreach statement to a while loop here.
        //
        // int[] data = [1, 2, 3];
        //
        // // Before desugaring.
        // foreach int i in data {
        //     io:println(i);
        // }
        //
        // ---------- After desugaring -------------
        //
        // int[] $data$ = data;
        //
        // any $iterator$ = $data$.iterate();
        // map<T>? $result$ = $iterator$.next();
        //
        // while $result$ != () {
        //     T i = $result$.value;
        //     $result$ = $iterator$.next();
        //     ....
        //     [foreach node body]
        //     ....
        // }

        // Note - any $iterator$ = $data$.iterate(); -------------------------------------------------------------------

        // Create a new symbol for the $size$.
        BVarSymbol iteratorSymbol = new BVarSymbol(0, names.fromString("$iterator$"), this.env.scope.owner.pkgID,
                symTable.anyType, this.env.scope.owner);

        // Note - $data$.iterate();
        BLangSimpleVariableDef iteratorVariableDefinition =
                getIteratorVariableDefinition(foreach, collectionSymbol, iteratorSymbol);

        // Create a new symbol for the $result$.
        BVarSymbol resultSymbol = new BVarSymbol(0, names.fromString("$result$"), this.env.scope.owner.pkgID,
                foreach.nillableResultType, this.env.scope.owner);

        // Note - map<T>? $result$ = $iterator$.next();
        BLangSimpleVariableDef resultVariableDefinition =
                getIteratorNextVariableDefinition(foreach, collectionSymbol, iteratorSymbol, resultSymbol);

        // Note - $result$ != ()
        BLangSimpleVarRef resultReferenceInWhile = ASTBuilderUtil.createVariableRef(foreach.pos, resultSymbol);
        BLangLiteral nilLiteral = ASTBuilderUtil.createLiteral(foreach.pos, symTable.nilType, Names.NIL_VALUE);
        BOperatorSymbol operatorSymbol = (BOperatorSymbol) symResolver.resolveBinaryOperator(OperatorKind.NOT_EQUAL,
                symTable.anyType, nilLiteral.type);
        BLangBinaryExpr binaryExpr = ASTBuilderUtil.createBinaryExpr(foreach.pos, resultReferenceInWhile, nilLiteral,
                symTable.booleanType, OperatorKind.NOT_EQUAL, operatorSymbol);

        // create while loop: while ($result$ != ())
        BLangWhile whileNode = (BLangWhile) TreeBuilder.createWhileNode();
        whileNode.pos = foreach.pos;
        whileNode.expr = binaryExpr;
        whileNode.body = foreach.body;

        // Generate $result$.value
        // However, we are within the while loop. hence the $result$ can never be nil. Therefore
        // cast $result$ to non-nilable  type.
        BLangFieldBasedAccess valueAccessExpr = getValueAccessExpression(foreach, resultSymbol);
        valueAccessExpr.expr =
                addConversionExprIfRequired(valueAccessExpr.expr, types.getSafeType(valueAccessExpr.expr.type, false));

        VariableDefinitionNode variableDefinitionNode = foreach.variableDefinitionNode;
        variableDefinitionNode.getVariable().setInitialExpression(valueAccessExpr);
        whileNode.body.stmts.add(0, (BLangStatement) variableDefinitionNode);

        // Note - $result$ = $iterator$.next();
        BLangAssignment resultAssignment =
                getIteratorNextAssignment(foreach, collectionSymbol, iteratorSymbol, resultSymbol);
        whileNode.body.stmts.add(1, resultAssignment);

        // Create a new block statement node.
        BLangBlockStmt blockNode = ASTBuilderUtil.createBlockStmt(foreach.pos);

        // Add iterator variable to the block.
        blockNode.addStatement(iteratorVariableDefinition);

        // Add result variable to the block.
        blockNode.addStatement(resultVariableDefinition);

        // Add the while node to the block.
        blockNode.addStatement(whileNode);
        return blockNode;
    }

    @Override
    public void visit(BLangWhile whileNode) {
        whileNode.expr = rewriteExpr(whileNode.expr);
        whileNode.body = rewrite(whileNode.body, env);
        result = whileNode;
    }

    @Override
    public void visit(BLangLock lockNode) {
        enclLocks.push(lockNode);
        lockNode.body = rewrite(lockNode.body, env);
        enclLocks.pop();
        lockNode.lockVariables = lockNode.lockVariables.stream().sorted((v1, v2) -> {
            String o1FullName = String.join(":", v1.pkgID.getName().getValue(), v1.name.getValue());
            String o2FullName = String.join(":", v2.pkgID.getName().getValue(), v2.name.getValue());
            return o1FullName.compareTo(o2FullName);
        }).collect(Collectors.toSet());

        //check both a field and parent are in locked variables
        if (!lockNode.lockVariables.isEmpty()) {
            lockNode.fieldVariables.values().forEach(exprSet -> exprSet.removeIf(expr -> isParentLocked(lockNode,
                    expr)));
        }
        result = lockNode;
    }

    boolean isParentLocked(BLangLock lock, BLangVariableReference expr) {
        if (lock.lockVariables.contains(expr.symbol)) {
            return true;
        } else if (expr instanceof BLangStructFieldAccessExpr) {
            return isParentLocked(lock, (BLangVariableReference) ((BLangStructFieldAccessExpr) expr).expr);
        }
        return false;
    }

    @Override
    public void visit(BLangTransaction transactionNode) {
        transactionNode.transactionBody = rewrite(transactionNode.transactionBody, env);
        transactionNode.onRetryBody = rewrite(transactionNode.onRetryBody, env);
        transactionNode.committedBody = rewrite(transactionNode.committedBody, env);
        transactionNode.abortedBody = rewrite(transactionNode.abortedBody, env);
        transactionNode.retryCount = rewriteExpr(transactionNode.retryCount);
        result = transactionNode;
    }

    @Override
    public void visit(BLangForkJoin forkJoin) {
         result = forkJoin;
    }

    // Expressions

    @Override
    public void visit(BLangLiteral literalExpr) {
        if (literalExpr.type.tag == TypeTags.ARRAY && ((BArrayType) literalExpr.type).eType.tag == TypeTags.BYTE) {
            // this is blob literal as byte array
            result = rewriteBlobLiteral(literalExpr);
            return;
        }
        result = literalExpr;
    }

    private BLangNode rewriteBlobLiteral(BLangLiteral literalExpr) {
        String[] result = getBlobTextValue((String) literalExpr.value);
        byte[] values;
        if (BASE_64.equals(result[0])) {
            values = Base64.getDecoder().decode(result[1].getBytes(StandardCharsets.UTF_8));
        } else {
            values = hexStringToByteArray(result[1]);
        }
        BLangArrayLiteral arrayLiteralNode = (BLangArrayLiteral) TreeBuilder.createArrayLiteralExpressionNode();
        arrayLiteralNode.type = literalExpr.type;
        arrayLiteralNode.pos = literalExpr.pos;
        arrayLiteralNode.exprs = new ArrayList<>();
        for (byte b : values) {
            arrayLiteralNode.exprs.add(createByteLiteral(literalExpr.pos, b));
        }
        return arrayLiteralNode;
    }

    private String[] getBlobTextValue(String blobLiteralNodeText) {
        String nodeText = blobLiteralNodeText.replaceAll(" ", "");
        String[] result = new String[2];
        result[0] = nodeText.substring(0, nodeText.indexOf('`'));
        result[1] = nodeText.substring(nodeText.indexOf('`') + 1, nodeText.lastIndexOf('`'));
        return result;
    }

    private static byte[] hexStringToByteArray(String str) {
        int len = str.length();
        byte[] data = new byte[len / 2];
        for (int i = 0; i < len; i += 2) {
            data[i / 2] = (byte) ((Character.digit(str.charAt(i), 16) << 4) + Character.digit(str.charAt(i + 1), 16));
        }
        return data;
    }

    @Override
    public void visit(BLangListConstructorExpr listConstructor) {
        listConstructor.exprs = rewriteExprs(listConstructor.exprs);
        BLangExpression expr;
        if (listConstructor.type.tag == TypeTags.TUPLE) {
            expr = new BLangTupleLiteral(listConstructor.pos, listConstructor.exprs, listConstructor.type);
            result = rewriteExpr(expr);
        } else if (listConstructor.type.tag == TypeTags.JSON) {
            expr = new BLangJSONArrayLiteral(listConstructor.exprs, new BArrayType(listConstructor.type));
            result = rewriteExpr(expr);
        } else if (getElementType(listConstructor.type).tag == TypeTags.JSON) {
            expr = new BLangJSONArrayLiteral(listConstructor.exprs, listConstructor.type);
            result = rewriteExpr(expr);
        } else if (listConstructor.type.tag == TypeTags.TYPEDESC) {
            final BLangTypedescExpr typedescExpr = new BLangTypedescExpr();
            typedescExpr.resolvedType = listConstructor.typedescType;
            typedescExpr.type = symTable.typeDesc;
            result = rewriteExpr(typedescExpr);
        } else {
            expr = new BLangArrayLiteral(listConstructor.pos, listConstructor.exprs, listConstructor.type);
            result = rewriteExpr(expr);
        }
    }

    @Override
    public void visit(BLangArrayLiteral arrayLiteral) {
        arrayLiteral.exprs = rewriteExprs(arrayLiteral.exprs);

        if (arrayLiteral.type.tag == TypeTags.JSON) {
            result = new BLangJSONArrayLiteral(arrayLiteral.exprs, new BArrayType(arrayLiteral.type));
            return;
        } else if (getElementType(arrayLiteral.type).tag == TypeTags.JSON) {
            result = new BLangJSONArrayLiteral(arrayLiteral.exprs, arrayLiteral.type);
            return;
        }
        result = arrayLiteral;
    }

    @Override
    public void visit(BLangTupleLiteral tupleLiteral) {
        if (tupleLiteral.isTypedescExpr) {
            final BLangTypedescExpr typedescExpr = new BLangTypedescExpr();
            typedescExpr.resolvedType = tupleLiteral.typedescType;
            typedescExpr.type = symTable.typeDesc;
            result = rewriteExpr(typedescExpr);
            return;
        }
        tupleLiteral.exprs.forEach(expr -> {
            BType expType = expr.impConversionExpr == null ? expr.type : expr.impConversionExpr.type;
            types.setImplicitCastExpr(expr, expType, symTable.anyType);
        });
        tupleLiteral.exprs = rewriteExprs(tupleLiteral.exprs);
        result = tupleLiteral;
    }

    @Override
    public void visit(BLangGroupExpr groupExpr) {
        if (groupExpr.isTypedescExpr) {
            final BLangTypedescExpr typedescExpr = new BLangTypedescExpr();
            typedescExpr.resolvedType = groupExpr.typedescType;
            typedescExpr.type = symTable.typeDesc;
            result = rewriteExpr(typedescExpr);
        } else {
            result = rewriteExpr(groupExpr.expression);
        }
    }

    @Override
    public void visit(BLangRecordLiteral recordLiteral) {
        // Process the key-val pairs in the record literal
        recordLiteral.keyValuePairs.forEach(keyValue -> {
            BLangExpression keyExpr = keyValue.key.expr;
            if (keyExpr.getKind() == NodeKind.SIMPLE_VARIABLE_REF) {
                BLangSimpleVarRef varRef = (BLangSimpleVarRef) keyExpr;
                keyValue.key.expr = createStringLiteral(varRef.pos, varRef.variableName.value);
            } else {
                keyValue.key.expr = rewriteExpr(keyValue.key.expr);
            }

            keyValue.valueExpr = rewriteExpr(keyValue.valueExpr);
        });

        BLangExpression expr;
        if (recordLiteral.type.tag == TypeTags.RECORD) {
            expr = new BLangStructLiteral(recordLiteral.pos, recordLiteral.keyValuePairs, recordLiteral.type);
        } else if (recordLiteral.type.tag == TypeTags.MAP) {
            expr = new BLangMapLiteral(recordLiteral.pos, recordLiteral.keyValuePairs, recordLiteral.type);
        } else {
            expr = new BLangJSONLiteral(recordLiteral.pos, recordLiteral.keyValuePairs, recordLiteral.type);
        }

        result = rewriteExpr(expr);
    }

    @Override
    public void visit(BLangTableLiteral tableLiteral) {
        tableLiteral.tableDataRows = rewriteExprs(tableLiteral.tableDataRows);
        //Generate key columns Array
        List<String> keyColumns = new ArrayList<>();
        for (BLangTableLiteral.BLangTableColumn column : tableLiteral.columns) {
            if (column.flagSet.contains(TableColumnFlag.PRIMARYKEY)) {
                keyColumns.add(column.columnName);
            }
        }
        BLangArrayLiteral keyColumnsArrayLiteral = createArrayLiteralExprNode();
        keyColumnsArrayLiteral.exprs = keyColumns.stream()
                .map(expr -> ASTBuilderUtil.createLiteral(tableLiteral.pos, symTable.stringType, expr))
                .collect(Collectors.toList());
        keyColumnsArrayLiteral.type = new BArrayType(symTable.stringType);
        tableLiteral.keyColumnsArrayLiteral = keyColumnsArrayLiteral;
        //Generate index columns Array
        List<String> indexColumns = new ArrayList<>();
        for (BLangTableLiteral.BLangTableColumn column : tableLiteral.columns) {
            if (column.flagSet.contains(TableColumnFlag.INDEX)) {
                indexColumns.add(column.columnName);
            }
        }
        BLangArrayLiteral indexColumnsArrayLiteral = createArrayLiteralExprNode();
        indexColumnsArrayLiteral.exprs = indexColumns.stream()
                .map(expr -> ASTBuilderUtil.createLiteral(tableLiteral.pos, symTable.stringType, expr))
                .collect(Collectors.toList());
        indexColumnsArrayLiteral.type = new BArrayType(symTable.stringType);
        tableLiteral.indexColumnsArrayLiteral = indexColumnsArrayLiteral;
        result = tableLiteral;
    }

    private BLangInvocation createInvocationForForeverBlock(BLangForever forever) {
        List<BLangExpression> args = new ArrayList<>();
        BLangLiteral streamingQueryLiteral = ASTBuilderUtil.createLiteral(forever.pos, symTable.stringType,
                forever.getSiddhiQuery());
        args.add(streamingQueryLiteral);
        addReferenceVariablesToArgs(args, siddhiQueryBuilder.getInStreamRefs());
        addReferenceVariablesToArgs(args, siddhiQueryBuilder.getInTableRefs());
        addReferenceVariablesToArgs(args, siddhiQueryBuilder.getOutStreamRefs());
        addReferenceVariablesToArgs(args, siddhiQueryBuilder.getOutTableRefs());
        addFunctionPointersToArgs(args, forever.getStreamingQueryStatements());
        return createInvocationNode(CREATE_FOREVER, args, symTable.noType);
    }

    private void addReferenceVariablesToArgs(List<BLangExpression> args, List<BLangExpression> varRefs) {
        BLangArrayLiteral localRefs = createArrayLiteralExprNode();
        varRefs.forEach(varRef -> localRefs.exprs.add(rewrite(varRef, env)));
        args.add(localRefs);
    }

    private void addFunctionPointersToArgs(List<BLangExpression> args, List<StreamingQueryStatementNode>
            streamingStmts) {
        BLangArrayLiteral funcPointers = createArrayLiteralExprNode();
        for (StreamingQueryStatementNode stmt : streamingStmts) {
            funcPointers.exprs.add(rewrite((BLangExpression) stmt.getStreamingAction().getInvokableBody(), env));
        }
        args.add(funcPointers);
    }

    @Override
    public void visit(BLangSimpleVarRef varRefExpr) {
        BLangSimpleVarRef genVarRefExpr = varRefExpr;

        // XML qualified name reference. e.g: ns0:foo
        if (varRefExpr.pkgSymbol != null && varRefExpr.pkgSymbol.tag == SymTag.XMLNS) {
            BLangXMLQName qnameExpr = new BLangXMLQName(varRefExpr.variableName);
            qnameExpr.nsSymbol = (BXMLNSSymbol) varRefExpr.pkgSymbol;
            qnameExpr.localname = varRefExpr.variableName;
            qnameExpr.prefix = varRefExpr.pkgAlias;
            qnameExpr.namespaceURI = qnameExpr.nsSymbol.namespaceURI;
            qnameExpr.isUsedInXML = false;
            qnameExpr.pos = varRefExpr.pos;
            qnameExpr.type = symTable.stringType;
            result = qnameExpr;
            return;
        }

        // Restore the original symbol
        if ((varRefExpr.symbol.tag & SymTag.VARIABLE) == SymTag.VARIABLE) {
            BVarSymbol varSymbol = (BVarSymbol) varRefExpr.symbol;
            if (varSymbol.originalSymbol != null) {
                varRefExpr.symbol = varSymbol.originalSymbol;
            }
        }

        BSymbol ownerSymbol = varRefExpr.symbol.owner;
        if ((varRefExpr.symbol.tag & SymTag.FUNCTION) == SymTag.FUNCTION &&
                varRefExpr.symbol.type.tag == TypeTags.INVOKABLE) {
            genVarRefExpr = new BLangFunctionVarRef((BVarSymbol) varRefExpr.symbol);
        } else if ((varRefExpr.symbol.tag & SymTag.TYPE) == SymTag.TYPE) {
            genVarRefExpr = new BLangTypeLoad(varRefExpr.symbol);
        } else if ((ownerSymbol.tag & SymTag.INVOKABLE) == SymTag.INVOKABLE) {
            // Local variable in a function/resource/action/worker
            genVarRefExpr = new BLangLocalVarRef((BVarSymbol) varRefExpr.symbol);
        } else if ((ownerSymbol.tag & SymTag.STRUCT) == SymTag.STRUCT) {
            genVarRefExpr = new BLangFieldVarRef((BVarSymbol) varRefExpr.symbol);
        } else if ((ownerSymbol.tag & SymTag.PACKAGE) == SymTag.PACKAGE ||
                (ownerSymbol.tag & SymTag.SERVICE) == SymTag.SERVICE) {
            // If the var ref is a const-ref of value type, then replace the ref
            // from a simple literal
            if ((varRefExpr.symbol.tag & SymTag.CONSTANT) == SymTag.CONSTANT) {
                BConstantSymbol constSymbol = (BConstantSymbol) varRefExpr.symbol;
                if (constSymbol.literalType.tag <= TypeTags.BOOLEAN || constSymbol.literalType.tag == TypeTags.NIL) {
                    BLangLiteral literal = ASTBuilderUtil.createLiteral(varRefExpr.pos, constSymbol.literalType,
                            constSymbol.value.value);
                    result = rewriteExpr(addConversionExprIfRequired(literal, varRefExpr.type));
                    return;
                }
            }

            // Package variable | service variable.
            // We consider both of them as package level variables.
            genVarRefExpr = new BLangPackageVarRef((BVarSymbol) varRefExpr.symbol);
            
            if (!enclLocks.isEmpty()) {
                enclLocks.peek().addLockVariable((BVarSymbol) varRefExpr.symbol);
            }
        }

        genVarRefExpr.type = varRefExpr.type;
        genVarRefExpr.pos = varRefExpr.pos;

        if ((varRefExpr.lhsVar && types.isValueType(genVarRefExpr.type))
                || genVarRefExpr.symbol.name.equals(IGNORE)) { //TODO temp fix to get this running in bvm
            genVarRefExpr.lhsVar = varRefExpr.lhsVar;
            result = genVarRefExpr;
            return;
        }

        // If the the variable is not used in lhs, and if the current type or original type
        // is a value type, then add a conversion if required. This is done
        // to unbox or box a narrowed type.
        genVarRefExpr.lhsVar = varRefExpr.lhsVar;
        BType targetType = genVarRefExpr.type;
        genVarRefExpr.type = genVarRefExpr.symbol.type;
        BLangExpression expression = addConversionExprIfRequired(genVarRefExpr, targetType);
        result = expression.impConversionExpr != null ? expression.impConversionExpr : expression;
    }

    @Override
    public void visit(BLangFieldBasedAccess fieldAccessExpr) {
        if (safeNavigate(fieldAccessExpr)) {
            result = rewriteExpr(rewriteSafeNavigationExpr(fieldAccessExpr));
            return;
        }

        BLangVariableReference targetVarRef = fieldAccessExpr;
        fieldAccessExpr.expr = rewriteExpr(fieldAccessExpr.expr);
        BLangLiteral stringLit = createStringLiteral(fieldAccessExpr.pos, fieldAccessExpr.field.value);
        BType varRefType = fieldAccessExpr.expr.type;
        if (varRefType.tag == TypeTags.OBJECT) {
            if (fieldAccessExpr.symbol != null && fieldAccessExpr.symbol.type.tag == TypeTags.INVOKABLE &&
                    ((fieldAccessExpr.symbol.flags & Flags.ATTACHED) == Flags.ATTACHED)) {
                targetVarRef = new BLangStructFunctionVarRef(fieldAccessExpr.expr, (BVarSymbol) fieldAccessExpr.symbol);
            } else {
                targetVarRef = new BLangStructFieldAccessExpr(fieldAccessExpr.pos, fieldAccessExpr.expr, stringLit,
                        (BVarSymbol) fieldAccessExpr.symbol, false);
                addToLocks(fieldAccessExpr, targetVarRef);
            }
        } else if (varRefType.tag == TypeTags.RECORD) {
            if (fieldAccessExpr.symbol != null && fieldAccessExpr.symbol.type.tag == TypeTags.INVOKABLE
                    && ((fieldAccessExpr.symbol.flags & Flags.ATTACHED) == Flags.ATTACHED)) {
                targetVarRef = new BLangStructFunctionVarRef(fieldAccessExpr.expr, (BVarSymbol) fieldAccessExpr.symbol);
            } else {
                targetVarRef = new BLangStructFieldAccessExpr(fieldAccessExpr.pos, fieldAccessExpr.expr, stringLit,
                        (BVarSymbol) fieldAccessExpr.symbol, true);
                addToLocks(fieldAccessExpr, targetVarRef);
            }
        } else if (varRefType.tag == TypeTags.MAP) {
            targetVarRef = new BLangMapAccessExpr(fieldAccessExpr.pos, fieldAccessExpr.expr, stringLit);
        } else if (varRefType.tag == TypeTags.JSON) {
            targetVarRef = new BLangJSONAccessExpr(fieldAccessExpr.pos, fieldAccessExpr.expr, stringLit);
        } else if (varRefType.tag == TypeTags.XML) {
            targetVarRef = new BLangXMLAccessExpr(fieldAccessExpr.pos, fieldAccessExpr.expr, stringLit,
                    fieldAccessExpr.fieldKind);
        }

        targetVarRef.lhsVar = fieldAccessExpr.lhsVar;
        targetVarRef.type = fieldAccessExpr.type;
        result = targetVarRef;
    }

    private void addToLocks(BLangExpression expr, BLangVariableReference targetVarRef) {
        if (enclLocks.isEmpty()) {
            return;
        }

        if (expr.getKind() == NodeKind.TYPE_CONVERSION_EXPR) {
            expr = ((BLangTypeConversionExpr) expr).expr;
        }

        // expr symbol is null when their is a array as the field
        if (expr.getKind() == NodeKind.SIMPLE_VARIABLE_REF && ((BLangVariableReference) expr).symbol != null) {
            enclLocks.peek().addFieldVariable((BLangStructFieldAccessExpr) targetVarRef);
        }
    }

    @Override
    public void visit(BLangIndexBasedAccess indexAccessExpr) {
        if (safeNavigate(indexAccessExpr)) {
            result = rewriteExpr(rewriteSafeNavigationExpr(indexAccessExpr));
            return;
        }

        BLangVariableReference targetVarRef = indexAccessExpr;
        indexAccessExpr.indexExpr = rewriteExpr(indexAccessExpr.indexExpr);
        indexAccessExpr.expr = rewriteExpr(indexAccessExpr.expr);
        BType varRefType = indexAccessExpr.expr.type;
        if (varRefType.tag == TypeTags.OBJECT || varRefType.tag == TypeTags.RECORD) {
            targetVarRef = new BLangStructFieldAccessExpr(indexAccessExpr.pos, indexAccessExpr.expr,
                    indexAccessExpr.indexExpr, (BVarSymbol) indexAccessExpr.symbol, false);
        } else if (varRefType.tag == TypeTags.MAP) {
            targetVarRef = new BLangMapAccessExpr(indexAccessExpr.pos, indexAccessExpr.expr,
                    indexAccessExpr.indexExpr, !indexAccessExpr.type.isNullable());
        } else if (varRefType.tag == TypeTags.JSON || getElementType(varRefType).tag == TypeTags.JSON) {
            targetVarRef = new BLangJSONAccessExpr(indexAccessExpr.pos, indexAccessExpr.expr,
                    indexAccessExpr.indexExpr);
        } else if (varRefType.tag == TypeTags.ARRAY) {
            targetVarRef = new BLangArrayAccessExpr(indexAccessExpr.pos, indexAccessExpr.expr,
                    indexAccessExpr.indexExpr);
        } else if (varRefType.tag == TypeTags.XML) {
            targetVarRef = new BLangXMLAccessExpr(indexAccessExpr.pos, indexAccessExpr.expr,
                    indexAccessExpr.indexExpr);
        } else if (varRefType.tag == TypeTags.TUPLE) {
            targetVarRef = new BLangTupleAccessExpr(indexAccessExpr.pos, indexAccessExpr.expr,
                    indexAccessExpr.indexExpr);
        }

        targetVarRef.lhsVar = indexAccessExpr.lhsVar;
        targetVarRef.type = indexAccessExpr.type;
        result = targetVarRef;
    }

    @Override
    public void visit(BLangInvocation iExpr) {
        BLangInvocation genIExpr = iExpr;

        if (safeNavigate(iExpr)) {
            result = rewriteExpr(rewriteSafeNavigationExpr(iExpr));
            return;
        }

        // Reorder the arguments to match the original function signature.
        reorderArguments(iExpr);
        iExpr.requiredArgs = rewriteExprs(iExpr.requiredArgs);
        iExpr.restArgs = rewriteExprs(iExpr.restArgs);

        if (iExpr.functionPointerInvocation) {
            visitFunctionPointerInvocation(iExpr);
            return;
        } else if (iExpr.iterableOperationInvocation) {
            visitIterableOperationInvocation(iExpr);
            return;
        }
        iExpr.expr = rewriteExpr(iExpr.expr);
        if (iExpr.builtinMethodInvocation) {
            visitBuiltInMethodInvocation(iExpr);
            return;
        }
        result = genIExpr;
        if (iExpr.expr == null) {
            if (iExpr.exprSymbol == null) {
                return;
            }
            iExpr.expr = ASTBuilderUtil.createVariableRef(iExpr.pos, iExpr.exprSymbol);
            iExpr.expr = rewriteExpr(iExpr.expr);
        }

        switch (iExpr.expr.type.tag) {
            case TypeTags.BOOLEAN:
            case TypeTags.STRING:
            case TypeTags.INT:
            case TypeTags.FLOAT:
            case TypeTags.DECIMAL:
            case TypeTags.JSON:
            case TypeTags.XML:
            case TypeTags.MAP:
            case TypeTags.TABLE:
            case TypeTags.STREAM:
            case TypeTags.FUTURE:
            case TypeTags.OBJECT:
            case TypeTags.RECORD:
                List<BLangExpression> argExprs = new ArrayList<>(iExpr.requiredArgs);
                argExprs.add(0, iExpr.expr);
                final BLangAttachedFunctionInvocation attachedFunctionInvocation =
                        new BLangAttachedFunctionInvocation(iExpr.pos, argExprs, iExpr.restArgs,
                                iExpr.symbol, iExpr.type, iExpr.expr, iExpr.async);
                attachedFunctionInvocation.actionInvocation = iExpr.actionInvocation;
                attachedFunctionInvocation.name = iExpr.name;
                result = attachedFunctionInvocation;
                break;
        }
    }

    public void visit(BLangTypeInit typeInitExpr) {
        switch (typeInitExpr.type.tag) {
            case TypeTags.STREAM:
            case TypeTags.CHANNEL:
                result = getInitExpr(typeInitExpr.type, typeInitExpr);
                break;
            default:
                if (typeInitExpr.type.tag == TypeTags.OBJECT && typeInitExpr.initInvocation.symbol == null) {
                    typeInitExpr.initInvocation.symbol =
                            ((BObjectTypeSymbol) typeInitExpr.type.tsymbol).initializerFunc.symbol;
                }
                result = rewrite(desugarObjectTypeInit(typeInitExpr), env);
        }
    }

    private BLangStatementExpression desugarObjectTypeInit(BLangTypeInit typeInitExpr) {
        typeInitExpr.desugared = true;
        BLangBlockStmt blockStmt = ASTBuilderUtil.createBlockStmt(typeInitExpr.pos);

        // Person $obj$ = new;
        BType objType = getObjectType(typeInitExpr.type);
        BLangSimpleVariableDef objVarDef = createVarDef("$obj$", objType, typeInitExpr, typeInitExpr.pos);
        BLangSimpleVarRef objVarRef = ASTBuilderUtil.createVariableRef(typeInitExpr.pos, objVarDef.var.symbol);
        blockStmt.addStatement(objVarDef);
        typeInitExpr.initInvocation.exprSymbol = objVarDef.var.symbol;

        // __init() returning nil is the common case and the type test is not needed for it.
        if (typeInitExpr.initInvocation.type.tag == TypeTags.NIL) {
            BLangExpressionStmt initInvExpr = ASTBuilderUtil.createExpressionStmt(typeInitExpr.pos, blockStmt);
            initInvExpr.expr = typeInitExpr.initInvocation;
            typeInitExpr.initInvocation.name.value = Names.OBJECT_INIT_SUFFIX.value;
            BLangStatementExpression stmtExpr = ASTBuilderUtil.createStatementExpression(blockStmt, objVarRef);
            stmtExpr.type = objVarRef.symbol.type;
            return stmtExpr;
        }

        // var $temp$ = $obj$.__init();
        BLangSimpleVariableDef initInvRetValVarDef = createVarDef("$temp$", typeInitExpr.initInvocation.type,
                                                                  typeInitExpr.initInvocation, typeInitExpr.pos);
        BLangSimpleVarRef initRetValVarRef = ASTBuilderUtil.createVariableRef(typeInitExpr.pos,
                                                                              initInvRetValVarDef.var.symbol);
        blockStmt.addStatement(initInvRetValVarDef);

        // Person|error $result$;
        BLangSimpleVariableDef resultVarDef = createVarDef("$result$", typeInitExpr.type, null, typeInitExpr.pos);
        BLangSimpleVarRef resultVarRef = ASTBuilderUtil.createVariableRef(typeInitExpr.pos, resultVarDef.var.symbol);
        blockStmt.addStatement(resultVarDef);

        // if ($temp$ is error) {
        //      $result$ = $temp$;
        // } else {
        //      $result$ = $obj$;
        // }
        BLangBlockStmt thenStmt = ASTBuilderUtil.createBlockStmt(typeInitExpr.pos);
        BLangTypeTestExpr isErrorTest = ASTBuilderUtil.createTypeTestExpr(typeInitExpr.pos, initRetValVarRef,
                                                                          getErrorTypeNode());
        isErrorTest.type = symTable.booleanType;

        BLangAssignment errAssignment = ASTBuilderUtil.createAssignmentStmt(typeInitExpr.pos, resultVarRef,
                                                                            initRetValVarRef);
        thenStmt.addStatement(errAssignment);

        BLangBlockStmt elseStmt = ASTBuilderUtil.createBlockStmt(typeInitExpr.pos);
        BLangAssignment objAssignment = ASTBuilderUtil.createAssignmentStmt(typeInitExpr.pos, resultVarRef, objVarRef);
        elseStmt.addStatement(objAssignment);

        BLangIf ifelse = ASTBuilderUtil.createIfElseStmt(typeInitExpr.pos, isErrorTest, thenStmt, elseStmt);
        blockStmt.addStatement(ifelse);

        BLangStatementExpression stmtExpr = ASTBuilderUtil.createStatementExpression(blockStmt, resultVarRef);
        stmtExpr.type = resultVarRef.symbol.type;
        return stmtExpr;
    }

    private BLangSimpleVariableDef createVarDef(String name, BType type, BLangExpression expr, DiagnosticPos pos) {
        BVarSymbol objSym = new BVarSymbol(0, names.fromString(name), this.env.scope.owner.pkgID,
                                           type, this.env.scope.owner);
        BLangSimpleVariable objVar = ASTBuilderUtil.createVariable(pos, "", type, expr, objSym);
        BLangSimpleVariableDef objVarDef = ASTBuilderUtil.createVariableDef(pos);
        objVarDef.var = objVar;
        return objVarDef;
    }

    private BType getObjectType(BType type) {
        if (type.tag == TypeTags.OBJECT) {
            return type;
        } else if (type.tag == TypeTags.UNION) {
            return ((BUnionType) type).getMemberTypes().stream()
                    .filter(t -> t.tag == TypeTags.OBJECT)
                    .findFirst()
                    .orElse(symTable.noType);
        }

        throw new IllegalStateException("None object type '" + type.toString() + "' found in object init conext");
    }

    private BLangErrorType getErrorTypeNode() {
        BLangErrorType errorTypeNode = (BLangErrorType) TreeBuilder.createErrorTypeNode();
        errorTypeNode.type = symTable.errorType;
        return errorTypeNode;
    }

    @Override
    public void visit(BLangTernaryExpr ternaryExpr) {
        /*
         * First desugar to if-else:
         * 
         * T $result$;
         * if () {
         *    $result$ = thenExpr;
         * } else {
         *    $result$ = elseExpr;
         * }
         * 
         */
        BLangSimpleVariableDef resultVarDef = createVarDef("$ternary_result$", ternaryExpr.type, null, ternaryExpr.pos);
        BLangBlockStmt thenBody = ASTBuilderUtil.createBlockStmt(ternaryExpr.pos);
        BLangBlockStmt elseBody = ASTBuilderUtil.createBlockStmt(ternaryExpr.pos);

        // Create then assignment
        BLangSimpleVarRef thenResultVarRef = ASTBuilderUtil.createVariableRef(ternaryExpr.pos, resultVarDef.var.symbol);
        BLangAssignment thenAssignment =
                ASTBuilderUtil.createAssignmentStmt(ternaryExpr.pos, thenResultVarRef, ternaryExpr.thenExpr);
        thenBody.addStatement(thenAssignment);

        // Create else assignment
        BLangSimpleVarRef elseResultVarRef = ASTBuilderUtil.createVariableRef(ternaryExpr.pos, resultVarDef.var.symbol);
        BLangAssignment elseAssignment =
                ASTBuilderUtil.createAssignmentStmt(ternaryExpr.pos, elseResultVarRef, ternaryExpr.elseExpr);
        elseBody.addStatement(elseAssignment);

        // Then make it a expression-statement, with expression being the $result$
        BLangSimpleVarRef resultVarRef = ASTBuilderUtil.createVariableRef(ternaryExpr.pos, resultVarDef.var.symbol);
        BLangIf ifElse = ASTBuilderUtil.createIfElseStmt(ternaryExpr.pos, ternaryExpr.expr, thenBody, elseBody);

        BLangBlockStmt blockStmt = ASTBuilderUtil.createBlockStmt(ternaryExpr.pos, Lists.of(resultVarDef, ifElse));
        BLangStatementExpression stmtExpr = ASTBuilderUtil.createStatementExpression(blockStmt, resultVarRef);
        stmtExpr.type = ternaryExpr.type;

        result = rewriteExpr(stmtExpr);
    }

    @Override
    public void visit(BLangWaitExpr waitExpr) {
        // Wait for any
        if (waitExpr.getExpression().getKind() == NodeKind.BINARY_EXPR) {
            waitExpr.exprList = collectAllBinaryExprs((BLangBinaryExpr) waitExpr.getExpression(), new ArrayList<>());
        } else { // Wait for one
            waitExpr.exprList = Collections.singletonList(rewriteExpr(waitExpr.getExpression()));
        }
        result = waitExpr;
    }

    private List<BLangExpression> collectAllBinaryExprs(BLangBinaryExpr binaryExpr, List<BLangExpression> exprs) {
        visitBinaryExprOfWait(binaryExpr.lhsExpr, exprs);
        visitBinaryExprOfWait(binaryExpr.rhsExpr, exprs);
        return exprs;
    }

    private void visitBinaryExprOfWait(BLangExpression expr, List<BLangExpression> exprs) {
        if (expr.getKind() == NodeKind.BINARY_EXPR) {
            collectAllBinaryExprs((BLangBinaryExpr) expr, exprs);
        } else {
            expr = rewriteExpr(expr);
            exprs.add(expr);
        }
    }

    @Override
    public void visit(BLangWaitForAllExpr waitExpr) {
        waitExpr.keyValuePairs.forEach(keyValue -> {
            if (keyValue.valueExpr != null) {
                keyValue.valueExpr = rewriteExpr(keyValue.valueExpr);
            } else {
                keyValue.keyExpr = rewriteExpr(keyValue.keyExpr);
            }
        });
        BLangExpression expr = new BLangWaitForAllExpr.BLangWaitLiteral(waitExpr.keyValuePairs, waitExpr.type);
        result = rewriteExpr(expr);
    }

    @Override
    public void visit(BLangTrapExpr trapExpr) {
        trapExpr.expr = rewriteExpr(trapExpr.expr);
        if (trapExpr.expr.type.tag != TypeTags.NIL) {
            trapExpr.expr = addConversionExprIfRequired(trapExpr.expr, trapExpr.type);
        }
        result = trapExpr;
    }

    @Override
    public void visit(BLangBinaryExpr binaryExpr) {
        if (binaryExpr.opKind == OperatorKind.HALF_OPEN_RANGE) {
            binaryExpr.rhsExpr = getModifiedIntRangeEndExpr(binaryExpr.rhsExpr);
        }

        if (binaryExpr.opKind == OperatorKind.AND || binaryExpr.opKind == OperatorKind.OR) {
            visitBinaryLogicalExpr(binaryExpr);
            return;
        }

        OperatorKind binaryOpKind = binaryExpr.opKind;

        if (binaryOpKind == OperatorKind.ADD || binaryOpKind == OperatorKind.SUB ||
                binaryOpKind == OperatorKind.MUL || binaryOpKind == OperatorKind.DIV ||
                binaryOpKind == OperatorKind.MOD || binaryOpKind == OperatorKind.BITWISE_AND ||
                binaryOpKind == OperatorKind.BITWISE_OR || binaryOpKind == OperatorKind.BITWISE_XOR) {
            checkByteTypeIncompatibleOperations(binaryExpr);
        }

        binaryExpr.lhsExpr = rewriteExpr(binaryExpr.lhsExpr);
        binaryExpr.rhsExpr = rewriteExpr(binaryExpr.rhsExpr);
        result = binaryExpr;

        int rhsExprTypeTag = binaryExpr.rhsExpr.type.tag;
        int lhsExprTypeTag = binaryExpr.lhsExpr.type.tag;

        // Check for int and byte ==, != or === comparison and add type conversion to int for byte
        if (rhsExprTypeTag != lhsExprTypeTag && (binaryExpr.opKind == OperatorKind.EQUAL ||
                                                         binaryExpr.opKind == OperatorKind.NOT_EQUAL ||
                                                         binaryExpr.opKind == OperatorKind.REF_EQUAL ||
                                                         binaryExpr.opKind == OperatorKind.REF_NOT_EQUAL)) {
            if (lhsExprTypeTag == TypeTags.INT && rhsExprTypeTag == TypeTags.BYTE) {
                binaryExpr.rhsExpr = createTypeCastExpr(binaryExpr.rhsExpr, binaryExpr.rhsExpr.type,
                                                        symTable.intType);
                return;
            }

            if (lhsExprTypeTag == TypeTags.BYTE && rhsExprTypeTag == TypeTags.INT) {
                binaryExpr.lhsExpr = createTypeCastExpr(binaryExpr.lhsExpr, binaryExpr.lhsExpr.type,
                                                        symTable.intType);
                return;
            }
        }

        // Check lhs and rhs type compatibility
        if (lhsExprTypeTag == rhsExprTypeTag) {
            return;
        }

        if (lhsExprTypeTag == TypeTags.STRING && binaryExpr.opKind == OperatorKind.ADD) {
            // string + xml ==> (xml string) + xml
            if (rhsExprTypeTag == TypeTags.XML) {
                binaryExpr.lhsExpr = ASTBuilderUtil.createXMLTextLiteralNode(binaryExpr, binaryExpr.lhsExpr,
                        binaryExpr.lhsExpr.pos, symTable.xmlType);
                return;
            }
            binaryExpr.rhsExpr = createTypeCastExpr(binaryExpr.rhsExpr, binaryExpr.rhsExpr.type,
                                                    binaryExpr.lhsExpr.type);
            return;
        }

        if (rhsExprTypeTag == TypeTags.STRING && binaryExpr.opKind == OperatorKind.ADD) {
            // xml + string ==> xml + (xml string)
            if (lhsExprTypeTag == TypeTags.XML) {
                binaryExpr.rhsExpr = ASTBuilderUtil.createXMLTextLiteralNode(binaryExpr, binaryExpr.rhsExpr,
                        binaryExpr.rhsExpr.pos, symTable.xmlType);
                return;
            }
            binaryExpr.lhsExpr = createTypeCastExpr(binaryExpr.lhsExpr, binaryExpr.lhsExpr.type,
                    binaryExpr.rhsExpr.type);
            return;
        }

        if (lhsExprTypeTag == TypeTags.DECIMAL) {
            binaryExpr.rhsExpr = createTypeCastExpr(binaryExpr.rhsExpr, binaryExpr.rhsExpr.type,
                                                    binaryExpr.lhsExpr.type);
            return;
        }

        if (rhsExprTypeTag == TypeTags.DECIMAL) {
            binaryExpr.lhsExpr = createTypeCastExpr(binaryExpr.lhsExpr, binaryExpr.lhsExpr.type,
                    binaryExpr.rhsExpr.type);
            return;
        }

        if (lhsExprTypeTag == TypeTags.FLOAT) {
            binaryExpr.rhsExpr = createTypeCastExpr(binaryExpr.rhsExpr, binaryExpr.rhsExpr.type,
                                                    binaryExpr.lhsExpr.type);
            return;
        }

        if (rhsExprTypeTag == TypeTags.FLOAT) {
            binaryExpr.lhsExpr = createTypeCastExpr(binaryExpr.lhsExpr, binaryExpr.lhsExpr.type,
                                                    binaryExpr.rhsExpr.type);
        }
    }

    private void checkByteTypeIncompatibleOperations(BLangBinaryExpr binaryExpr) {

        if (binaryExpr.parent == null || binaryExpr.parent.type == null) {
            return;
        }

        int rhsExprTypeTag = binaryExpr.rhsExpr.type.tag;
        int lhsExprTypeTag = binaryExpr.lhsExpr.type.tag;

        if (rhsExprTypeTag != TypeTags.BYTE && lhsExprTypeTag != TypeTags.BYTE) {
            return;
        }

        int parentTypeTag = binaryExpr.parent.type.tag;

        if (parentTypeTag == TypeTags.INT) {
            if (rhsExprTypeTag == TypeTags.BYTE) {
                binaryExpr.rhsExpr = addConversionExprIfRequired(binaryExpr.rhsExpr, symTable.intType);
            }

            if (lhsExprTypeTag == TypeTags.BYTE) {
                binaryExpr.lhsExpr = addConversionExprIfRequired(binaryExpr.lhsExpr, symTable.intType);
            }
        }
    }

    /**
     * This method checks whether given binary expression is related to shift operation.
     * If its true, then both lhs and rhs of the binary expression will be converted to 'int' type.
     * <p>
     * byte a = 12;
     * byte b = 34;
     * int i = 234;
     * int j = -4;
     * <p>
     * true: where binary expression's expected type is 'int'
     * int i1 = a >> b;
     * int i2 = a << b;
     * int i3 = a >> i;
     * int i4 = a << i;
     * int i5 = i >> j;
     * int i6 = i << j;
     */
    private boolean isBitwiseShiftOperation(BLangBinaryExpr binaryExpr) {
        return binaryExpr.opKind == OperatorKind.BITWISE_LEFT_SHIFT ||
                binaryExpr.opKind == OperatorKind.BITWISE_RIGHT_SHIFT ||
                binaryExpr.opKind == OperatorKind.BITWISE_UNSIGNED_RIGHT_SHIFT;
    }

    public void visit(BLangElvisExpr elvisExpr) {
        BLangMatchExpression matchExpr = ASTBuilderUtil.createMatchExpression(elvisExpr.lhsExpr);
        matchExpr.patternClauses.add(getMatchNullPatternGivenExpression(elvisExpr.pos,
                rewriteExpr(elvisExpr.rhsExpr)));
        matchExpr.type = elvisExpr.type;
        matchExpr.pos = elvisExpr.pos;
        result = rewriteExpr(matchExpr);
    }

    @Override
    public void visit(BLangUnaryExpr unaryExpr) {
        if (OperatorKind.BITWISE_COMPLEMENT == unaryExpr.operator) {
            // If this is a bitwise complement (~) expression, then we desugar it to a binary xor expression with -1,
            // which is same as doing a bitwise 2's complement operation.
            rewriteBitwiseComplementOperator(unaryExpr);
            return;
        }
        unaryExpr.expr = rewriteExpr(unaryExpr.expr);
        result = unaryExpr;
    }

    /**
     * This method desugar a bitwise complement (~) unary expressions into a bitwise xor binary expression as below.
     * Example : ~a  -> a ^ -1;
     * ~ 11110011 -> 00001100
     * 11110011 ^ 11111111 -> 00001100
     *
     * @param unaryExpr the bitwise complement expression
     */
    private void rewriteBitwiseComplementOperator(BLangUnaryExpr unaryExpr) {
        final DiagnosticPos pos = unaryExpr.pos;
        final BLangBinaryExpr binaryExpr = (BLangBinaryExpr) TreeBuilder.createBinaryExpressionNode();
        binaryExpr.pos = pos;
        binaryExpr.opKind = OperatorKind.BITWISE_XOR;
        binaryExpr.lhsExpr = unaryExpr.expr;
        if (TypeTags.BYTE == unaryExpr.type.tag) {
            binaryExpr.type = symTable.byteType;
            binaryExpr.rhsExpr = ASTBuilderUtil.createLiteral(pos, symTable.byteType, 0xffL);
            binaryExpr.opSymbol = (BOperatorSymbol) symResolver.resolveBinaryOperator(OperatorKind.BITWISE_XOR,
                    symTable.byteType, symTable.byteType);
        } else {
            binaryExpr.type = symTable.intType;
            binaryExpr.rhsExpr = ASTBuilderUtil.createLiteral(pos, symTable.intType, -1L);
            binaryExpr.opSymbol = (BOperatorSymbol) symResolver.resolveBinaryOperator(OperatorKind.BITWISE_XOR,
                    symTable.intType, symTable.intType);
        }
        result = rewriteExpr(binaryExpr);
    }

    @Override
    public void visit(BLangTypeConversionExpr conversionExpr) {
        conversionExpr.expr = rewriteExpr(conversionExpr.expr);
        result = conversionExpr;
    }

    @Override
    public void visit(BLangLambdaFunction bLangLambdaFunction) {
        // Collect all the lambda functions.
        env.enclPkg.lambdaFunctions.add(bLangLambdaFunction);
        result = bLangLambdaFunction;
    }

    @Override
    public void visit(BLangArrowFunction bLangArrowFunction) {
        BLangFunction bLangFunction = (BLangFunction) TreeBuilder.createFunctionNode();
        bLangFunction.setName(bLangArrowFunction.functionName);

        BLangLambdaFunction lambdaFunction = (BLangLambdaFunction) TreeBuilder.createLambdaFunctionNode();
        lambdaFunction.pos = bLangArrowFunction.pos;
        bLangFunction.addFlag(Flag.LAMBDA);
        lambdaFunction.function = bLangFunction;

        // Create function body with return node
        BLangValueType returnType = (BLangValueType) TreeBuilder.createValueTypeNode();
        returnType.type = bLangArrowFunction.expression.type;
        bLangFunction.setReturnTypeNode(returnType);
        bLangFunction.setBody(populateArrowExprBodyBlock(bLangArrowFunction));

        bLangArrowFunction.params.forEach(bLangFunction::addParameter);
        lambdaFunction.parent = bLangArrowFunction.parent;
        lambdaFunction.type = bLangArrowFunction.funcType;

        // Create function symbol.
        BLangFunction funcNode = lambdaFunction.function;
        BInvokableSymbol funcSymbol = Symbols.createFunctionSymbol(Flags.asMask(funcNode.flagSet),
                new Name(funcNode.name.value), env.enclPkg.symbol.pkgID, bLangArrowFunction.funcType,
                env.enclEnv.enclVarSym, true);
        SymbolEnv invokableEnv = SymbolEnv.createFunctionEnv(funcNode, funcSymbol.scope, env);
        defineInvokableSymbol(funcNode, funcSymbol, invokableEnv);

        List<BVarSymbol> paramSymbols = funcNode.requiredParams.stream().peek(varNode -> {
            Scope enclScope = invokableEnv.scope;
            varNode.symbol.kind = SymbolKind.FUNCTION;
            varNode.symbol.owner = invokableEnv.scope.owner;
            enclScope.define(varNode.symbol.name, varNode.symbol);
        }).map(varNode -> varNode.symbol).collect(Collectors.toList());

        funcSymbol.params = paramSymbols;
        funcSymbol.retType = funcNode.returnTypeNode.type;

        // Create function type.
        List<BType> paramTypes = paramSymbols.stream().map(paramSym -> paramSym.type).collect(Collectors.toList());
        funcNode.type = new BInvokableType(paramTypes, funcNode.returnTypeNode.type, null);

        lambdaFunction.function.pos = bLangArrowFunction.pos;
        lambdaFunction.function.body.pos = bLangArrowFunction.pos;
        rewrite(lambdaFunction.function, env);
        env.enclPkg.addFunction(lambdaFunction.function);
        bLangArrowFunction.function = lambdaFunction.function;
        result = rewriteExpr(lambdaFunction);
    }

    private void defineInvokableSymbol(BLangInvokableNode invokableNode, BInvokableSymbol funcSymbol,
                                       SymbolEnv invokableEnv) {
        invokableNode.symbol = funcSymbol;
        funcSymbol.scope = new Scope(funcSymbol);
        invokableEnv.scope = funcSymbol.scope;
    }

    @Override
    public void visit(BLangXMLQName xmlQName) {
        result = xmlQName;
    }

    @Override
    public void visit(BLangXMLAttribute xmlAttribute) {
        xmlAttribute.name = rewriteExpr(xmlAttribute.name);
        xmlAttribute.value = rewriteExpr(xmlAttribute.value);
        result = xmlAttribute;
    }

    @Override
    public void visit(BLangXMLElementLiteral xmlElementLiteral) {
        xmlElementLiteral.startTagName = rewriteExpr(xmlElementLiteral.startTagName);
        xmlElementLiteral.endTagName = rewriteExpr(xmlElementLiteral.endTagName);
        xmlElementLiteral.modifiedChildren = rewriteExprs(xmlElementLiteral.modifiedChildren);
        xmlElementLiteral.attributes = rewriteExprs(xmlElementLiteral.attributes);

        // Separate the in-line namepsace declarations and attributes.
        Iterator<BLangXMLAttribute> attributesItr = xmlElementLiteral.attributes.iterator();
        while (attributesItr.hasNext()) {
            BLangXMLAttribute attribute = attributesItr.next();
            if (!attribute.isNamespaceDeclr) {
                continue;
            }

            // Create namepace declaration for all in-line namespace declarations
            BLangXMLNS xmlns;
            if ((xmlElementLiteral.scope.owner.tag & SymTag.PACKAGE) == SymTag.PACKAGE) {
                xmlns = new BLangPackageXMLNS();
            } else {
                xmlns = new BLangLocalXMLNS();
            }
            xmlns.namespaceURI = attribute.value.concatExpr;
            xmlns.prefix = ((BLangXMLQName) attribute.name).localname;
            xmlns.symbol = attribute.symbol;

            xmlElementLiteral.inlineNamespaces.add(xmlns);
            attributesItr.remove();
        }

        result = xmlElementLiteral;
    }

    @Override
    public void visit(BLangXMLTextLiteral xmlTextLiteral) {
        xmlTextLiteral.concatExpr = rewriteExpr(xmlTextLiteral.concatExpr);
        result = xmlTextLiteral;
    }

    @Override
    public void visit(BLangXMLCommentLiteral xmlCommentLiteral) {
        xmlCommentLiteral.concatExpr = rewriteExpr(xmlCommentLiteral.concatExpr);
        result = xmlCommentLiteral;
    }

    @Override
    public void visit(BLangXMLProcInsLiteral xmlProcInsLiteral) {
        xmlProcInsLiteral.target = rewriteExpr(xmlProcInsLiteral.target);
        xmlProcInsLiteral.dataConcatExpr = rewriteExpr(xmlProcInsLiteral.dataConcatExpr);
        result = xmlProcInsLiteral;
    }

    @Override
    public void visit(BLangXMLQuotedString xmlQuotedString) {
        xmlQuotedString.concatExpr = rewriteExpr(xmlQuotedString.concatExpr);
        result = xmlQuotedString;
    }

    @Override
    public void visit(BLangStringTemplateLiteral stringTemplateLiteral) {
        result = rewriteExpr(stringTemplateLiteral.concatExpr);
    }

    @Override
    public void visit(BLangWorkerSend workerSendNode) {
        workerSendNode.expr = visitCloneInvocation(rewriteExpr(workerSendNode.expr), workerSendNode.expr.type);
        if (workerSendNode.keyExpr != null) {
            workerSendNode.keyExpr = rewriteExpr(workerSendNode.keyExpr);
        }
        result = workerSendNode;
    }

    @Override
    public void visit(BLangWorkerSyncSendExpr syncSendExpr) {
        syncSendExpr.expr = visitCloneInvocation(rewriteExpr(syncSendExpr.expr), syncSendExpr.expr.type);
        result = syncSendExpr;
    }

    @Override
    public void visit(BLangWorkerReceive workerReceiveNode) {
        if (workerReceiveNode.keyExpr != null) {
            workerReceiveNode.keyExpr = rewriteExpr(workerReceiveNode.keyExpr);
        }
        result = workerReceiveNode;
    }

    @Override
    public void visit(BLangWorkerFlushExpr workerFlushExpr) {
        workerFlushExpr.workerIdentifierList = workerFlushExpr.cachedWorkerSendStmts
                .stream().map(send -> send.workerIdentifier).distinct().collect(Collectors.toList());
        result = workerFlushExpr;
    }

    @Override
    public void visit(BLangXMLAttributeAccess xmlAttributeAccessExpr) {
        xmlAttributeAccessExpr.indexExpr = rewriteExpr(xmlAttributeAccessExpr.indexExpr);
        xmlAttributeAccessExpr.expr = rewriteExpr(xmlAttributeAccessExpr.expr);

        if (xmlAttributeAccessExpr.indexExpr != null
                && xmlAttributeAccessExpr.indexExpr.getKind() == NodeKind.XML_QNAME) {
            ((BLangXMLQName) xmlAttributeAccessExpr.indexExpr).isUsedInXML = true;
        }

        xmlAttributeAccessExpr.desugared = true;

        // When XmlAttributeAccess expression is not a LHS target of a assignment and not a part of a index access
        // it will be converted to a 'map<string>.convert(xmlRef@)'
        if (xmlAttributeAccessExpr.lhsVar || xmlAttributeAccessExpr.indexExpr != null) {
            result = xmlAttributeAccessExpr;
        } else {
            result = rewriteExpr(xmlAttributeAccessExpr);
        }
    }

    // Generated expressions. Following expressions are not part of the original syntax
    // tree which is coming out of the parser

    @Override
    public void visit(BLangLocalVarRef localVarRef) {
        result = localVarRef;
    }

    @Override
    public void visit(BLangFieldVarRef fieldVarRef) {
        result = fieldVarRef;
    }

    @Override
    public void visit(BLangPackageVarRef packageVarRef) {
        result = packageVarRef;
    }

    @Override
    public void visit(BLangFunctionVarRef functionVarRef) {
        result = functionVarRef;
    }

    @Override
    public void visit(BLangStructFieldAccessExpr fieldAccessExpr) {
        BType expType = fieldAccessExpr.type;
        fieldAccessExpr.type = symTable.anyType;
        result = addConversionExprIfRequired(fieldAccessExpr, expType);
    }

    @Override
    public void visit(BLangStructFunctionVarRef functionVarRef) {
        result = functionVarRef;
    }

    @Override
    public void visit(BLangMapAccessExpr mapKeyAccessExpr) {
        result = mapKeyAccessExpr;
    }

    @Override
    public void visit(BLangArrayAccessExpr arrayIndexAccessExpr) {
        result = arrayIndexAccessExpr;
    }

    @Override
    public void visit(BLangTupleAccessExpr arrayIndexAccessExpr) {
        result = arrayIndexAccessExpr;
    }

    @Override
    public void visit(BLangJSONLiteral jsonLiteral) {
        result = jsonLiteral;
    }

    @Override
    public void visit(BLangMapLiteral mapLiteral) {
        result = mapLiteral;
    }

    public void visit(BLangStreamLiteral streamLiteral) {
        result = streamLiteral;
    }

    @Override
    public void visit(BLangStructLiteral structLiteral) {
        result = structLiteral;
    }

    @Override
    public void visit(BLangWaitForAllExpr.BLangWaitLiteral waitLiteral) {
        result = waitLiteral;
    }

    @Override
    public void visit(BLangIsAssignableExpr assignableExpr) {
        assignableExpr.lhsExpr = rewriteExpr(assignableExpr.lhsExpr);
        result = assignableExpr;
    }

    @Override
    public void visit(BFunctionPointerInvocation fpInvocation) {
        result = fpInvocation;
    }

    @Override
    public void visit(BLangTypedescExpr accessExpr) {
        result = accessExpr;
    }

    @Override
    public void visit(BLangIntRangeExpression intRangeExpression) {
        if (!intRangeExpression.includeStart) {
            intRangeExpression.startExpr = getModifiedIntRangeStartExpr(intRangeExpression.startExpr);
        }
        if (!intRangeExpression.includeEnd) {
            intRangeExpression.endExpr = getModifiedIntRangeEndExpr(intRangeExpression.endExpr);
        }

        intRangeExpression.startExpr = rewriteExpr(intRangeExpression.startExpr);
        intRangeExpression.endExpr = rewriteExpr(intRangeExpression.endExpr);
        result = intRangeExpression;
    }

    @Override
    public void visit(BLangRestArgsExpression bLangVarArgsExpression) {
        result = rewriteExpr(bLangVarArgsExpression.expr);
    }

    @Override
    public void visit(BLangNamedArgsExpression bLangNamedArgsExpression) {
        bLangNamedArgsExpression.expr = rewriteExpr(bLangNamedArgsExpression.expr);
        result = bLangNamedArgsExpression.expr;
    }

    public void visit(BLangTableQueryExpression tableQueryExpression) {
        inMemoryTableQueryBuilder.visit(tableQueryExpression);

        /*replace the table expression with a function invocation,
         so that we manually call a native function "queryTable". */
        result = createInvocationFromTableExpr(tableQueryExpression);
    }

    @Override
    public void visit(BLangMatchExpression bLangMatchExpression) {
        // Add the implicit default pattern, that returns the original expression's value.
        addMatchExprDefaultCase(bLangMatchExpression);

        // Create a temp local var to hold the temp result of the match expression
        // eg: T a;
        String matchTempResultVarName = GEN_VAR_PREFIX.value + "temp_result";
        BLangSimpleVariable tempResultVar = ASTBuilderUtil.createVariable(bLangMatchExpression.pos,
                matchTempResultVarName, bLangMatchExpression.type, null,
                new BVarSymbol(0, names.fromString(matchTempResultVarName), this.env.scope.owner.pkgID,
                        bLangMatchExpression.type, this.env.scope.owner));

        BLangSimpleVariableDef tempResultVarDef =
                ASTBuilderUtil.createVariableDef(bLangMatchExpression.pos, tempResultVar);
        tempResultVarDef.desugared = true;

        BLangBlockStmt stmts = ASTBuilderUtil.createBlockStmt(bLangMatchExpression.pos, Lists.of(tempResultVarDef));
        List<BLangMatchTypedBindingPatternClause> patternClauses = new ArrayList<>();

        for (int i = 0; i < bLangMatchExpression.patternClauses.size(); i++) {
            BLangMatchExprPatternClause pattern = bLangMatchExpression.patternClauses.get(i);
            pattern.expr = rewriteExpr(pattern.expr);

            // Create var ref for the temp result variable
            // eg: var ref for 'a'
            BLangVariableReference tempResultVarRef =
                    ASTBuilderUtil.createVariableRef(bLangMatchExpression.pos, tempResultVar.symbol);

            // Create an assignment node. Add a conversion from rhs to lhs of the pattern, if required.
            pattern.expr = addConversionExprIfRequired(pattern.expr, tempResultVarRef.type);
            BLangAssignment assignmentStmt =
                    ASTBuilderUtil.createAssignmentStmt(pattern.pos, tempResultVarRef, pattern.expr);
            BLangBlockStmt patternBody = ASTBuilderUtil.createBlockStmt(pattern.pos, Lists.of(assignmentStmt));

            // Create the pattern
            // R b => a = b;
            patternClauses.add(ASTBuilderUtil.createMatchStatementPattern(pattern.pos, pattern.variable, patternBody));
        }

        stmts.addStatement(ASTBuilderUtil.createMatchStatement(bLangMatchExpression.pos, bLangMatchExpression.expr,
                patternClauses));
        BLangVariableReference tempResultVarRef =
                ASTBuilderUtil.createVariableRef(bLangMatchExpression.pos, tempResultVar.symbol);
        BLangStatementExpression statementExpr = ASTBuilderUtil.createStatementExpression(stmts, tempResultVarRef);
        statementExpr.type = bLangMatchExpression.type;
        result = rewriteExpr(statementExpr);
    }

    @Override
    public void visit(BLangCheckedExpr checkedExpr) {
        visitCheckAndCheckPanicExpr(checkedExpr, false);
    }

    @Override
    public void visit(BLangCheckPanickedExpr checkedExpr) {
        visitCheckAndCheckPanicExpr(checkedExpr, true);
    }

    private void visitCheckAndCheckPanicExpr(BLangCheckedExpr checkedExpr, boolean isCheckPanic) {
        //
        //  person p = bar(check foo()); // foo(): person | error
        //
        //    ==>
        //
        //  person _$$_;
        //  switch foo() {
        //      person p1 => _$$_ = p1;
        //      error e1 => return e1 or throw e1
        //  }
        //  person p = bar(_$$_);

        // Create a temporary variable to hold the checked expression result value e.g. _$$_
        String checkedExprVarName = GEN_VAR_PREFIX.value;
        BLangSimpleVariable checkedExprVar = ASTBuilderUtil.createVariable(checkedExpr.pos,
                checkedExprVarName, checkedExpr.type, null, new BVarSymbol(0,
                        names.fromString(checkedExprVarName),
                        this.env.scope.owner.pkgID, checkedExpr.type, this.env.scope.owner));
        BLangSimpleVariableDef checkedExprVarDef = ASTBuilderUtil.createVariableDef(checkedExpr.pos, checkedExprVar);
        checkedExprVarDef.desugared = true;

        // Create the pattern to match the success case
        BLangMatchTypedBindingPatternClause patternSuccessCase =
                getSafeAssignSuccessPattern(checkedExprVar.pos, checkedExprVar.symbol.type, true,
                        checkedExprVar.symbol, null);
        BLangMatchTypedBindingPatternClause patternErrorCase = getSafeAssignErrorPattern(checkedExpr.pos,
                this.env.scope.owner, checkedExpr.equivalentErrorTypeList, isCheckPanic);

        // Create the match statement
        BLangMatch matchStmt = ASTBuilderUtil.createMatchStatement(checkedExpr.pos, checkedExpr.expr,
                new ArrayList<BLangMatchTypedBindingPatternClause>() {{
                    add(patternSuccessCase);
                    add(patternErrorCase);
                }});

        // Create the block statement
        BLangBlockStmt generatedStmtBlock = ASTBuilderUtil.createBlockStmt(checkedExpr.pos,
                new ArrayList<BLangStatement>() {{
                    add(checkedExprVarDef);
                    add(matchStmt);
                }});

        // Create the variable ref expression for the checkedExprVar
        BLangSimpleVarRef tempCheckedExprVarRef = ASTBuilderUtil.createVariableRef(
                checkedExpr.pos, checkedExprVar.symbol);

        BLangStatementExpression statementExpr = ASTBuilderUtil.createStatementExpression(
                generatedStmtBlock, tempCheckedExprVarRef);
        statementExpr.type = checkedExpr.type;
        result = rewriteExpr(statementExpr);
    }

    @Override
    public void visit(BLangErrorConstructorExpr errConstExpr) {
        if (errConstExpr.reasonExpr.impConversionExpr != null &&
                errConstExpr.reasonExpr.impConversionExpr.targetType.tag != TypeTags.STRING) {
            // Override casts to constants/finite types.
            // For reason expressions of any form, the cast has to be to string.
            errConstExpr.reasonExpr.impConversionExpr = null;
        }
        errConstExpr.reasonExpr = addConversionExprIfRequired(errConstExpr.reasonExpr, symTable.stringType);
        errConstExpr.reasonExpr = rewriteExpr(errConstExpr.reasonExpr);
        if (errConstExpr.detailsExpr == null) {
            errConstExpr.detailsExpr = visitUtilMethodInvocation(errConstExpr.pos,
                                                                 BLangBuiltInMethod.FREEZE,
                                                                 Lists.of(rewriteExpr(
                                                                         ASTBuilderUtil.createEmptyRecordLiteral(
                                                                                 errConstExpr.pos,
                                                                                 symTable.pureTypeConstrainedMap))));
        } else {
            errConstExpr.detailsExpr = visitUtilMethodInvocation(errConstExpr.detailsExpr.pos,
                                                                 BLangBuiltInMethod.FREEZE,
                                                                 Lists.of(visitCloneInvocation(
                                                                         rewriteExpr(errConstExpr.detailsExpr),
                                                                         errConstExpr.detailsExpr.type)));
        }
        result = errConstExpr;
    }

    @Override
    public void visit(BLangServiceConstructorExpr serviceConstructorExpr) {
        final BLangTypeInit typeInit = ASTBuilderUtil.createEmptyTypeInit(serviceConstructorExpr.pos,
                serviceConstructorExpr.serviceNode.serviceTypeDefinition.symbol.type);
        result = rewriteExpr(typeInit);
    }

    @Override
    public void visit(BLangTypeTestExpr typeTestExpr) {
        BLangExpression expr = typeTestExpr.expr;
        if (types.isValueType(expr.type)) {
            addConversionExprIfRequired(expr, symTable.anyType);
        }
        typeTestExpr.expr = rewriteExpr(expr);
        result = typeTestExpr;
    }

    @Override
    public void visit(BLangIsLikeExpr isLikeExpr) {
        isLikeExpr.expr = rewriteExpr(isLikeExpr.expr);
        result = isLikeExpr;
    }

    @Override
    public void visit(BLangStatementExpression bLangStatementExpression) {
        bLangStatementExpression.expr = rewriteExpr(bLangStatementExpression.expr);
        bLangStatementExpression.stmt = rewrite(bLangStatementExpression.stmt, env);
        result = bLangStatementExpression;
    }

    @Override
    public void visit(BLangJSONArrayLiteral jsonArrayLiteral) {
        jsonArrayLiteral.exprs = rewriteExprs(jsonArrayLiteral.exprs);
        result = jsonArrayLiteral;
    }

    @Override
    public void visit(BLangConstant constant) {
        constant.expr = rewriteExpr(constant.expr);
        result = constant;
    }

    @Override
<<<<<<< HEAD
    public void visit(BLangIgnoreExpr ignoreExpr) {
        result = ignoreExpr;
=======
    public void visit(BLangConstRef constantRef) {
        result = constantRef;
>>>>>>> 661df44a
    }

    // private functions

    // Foreach desugar helper method.
    private BLangSimpleVariableDef getIteratorVariableDefinition(BLangForeach foreach, BVarSymbol collectionSymbol,
                                                                 BVarSymbol iteratorSymbol) {
        BLangIdentifier iterateIdentifier = ASTBuilderUtil.createIdentifier(foreach.pos, "iterate");
        BLangSimpleVarRef dataReference = ASTBuilderUtil.createVariableRef(foreach.pos, collectionSymbol);

        BLangInvocation iteratorInvocation = (BLangInvocation) TreeBuilder.createInvocationNode();
        iteratorInvocation.pos = foreach.pos;
        iteratorInvocation.name = iterateIdentifier;
        iteratorInvocation.builtinMethodInvocation = true;
        iteratorInvocation.builtInMethod = BLangBuiltInMethod.ITERATE;
        iteratorInvocation.expr = dataReference;
        LinkedList<BType> paramTypes = new LinkedList<>();
        paramTypes.add(collectionSymbol.type);
        iteratorInvocation.symbol = symTable.createOperator(names.fromIdNode(iterateIdentifier), paramTypes,
                symTable.anyType, InstructionCodes.NOP);
        iteratorInvocation.type = symTable.intType;

        // Note - any $iterator$ = $data$.iterate();
        BLangSimpleVariable iteratorVariable = ASTBuilderUtil.createVariable(foreach.pos, "$iterator$",
                symTable.anyType, iteratorInvocation, iteratorSymbol);
        return ASTBuilderUtil.createVariableDef(foreach.pos, iteratorVariable);
    }

    // Foreach desugar helper method.
    private BLangSimpleVariableDef getIteratorNextVariableDefinition(BLangForeach foreach, BVarSymbol collectionSymbol,
                                                                     BVarSymbol iteratorSymbol,
                                                                     BVarSymbol resultSymbol) {
        BLangInvocation nextInvocation = createIteratorNextInvocation(foreach, collectionSymbol, iteratorSymbol);
        BLangSimpleVariable resultVariable = ASTBuilderUtil.createVariable(foreach.pos, "$result$",
                foreach.nillableResultType, nextInvocation, resultSymbol);
        return ASTBuilderUtil.createVariableDef(foreach.pos, resultVariable);
    }

    // Foreach desugar helper method.
    private BLangAssignment getIteratorNextAssignment(BLangForeach foreach, BVarSymbol collectionSymbol,
                                                      BVarSymbol iteratorSymbol, BVarSymbol resultSymbol) {
        BLangSimpleVarRef resultReferenceInAssignment = ASTBuilderUtil.createVariableRef(foreach.pos, resultSymbol);

        // Note - $iterator$.next();
        BLangInvocation nextInvocation = createIteratorNextInvocation(foreach, collectionSymbol, iteratorSymbol);

        // we are inside the while loop. hence the iterator cannot be nil. hence remove nil from iterator's type
        nextInvocation.expr.type = types.getSafeType(nextInvocation.expr.type, false);

        return ASTBuilderUtil.createAssignmentStmt(foreach.pos, resultReferenceInAssignment, nextInvocation, false);
    }

    private BLangInvocation createIteratorNextInvocation(BLangForeach foreach, BVarSymbol collectionSymbol,
                                                         BVarSymbol iteratorSymbol) {
        BLangIdentifier nextIdentifier = ASTBuilderUtil.createIdentifier(foreach.pos, "next");
        BLangSimpleVarRef iteratorReferenceInNext = ASTBuilderUtil.createVariableRef(foreach.pos, iteratorSymbol);

        BLangInvocation nextInvocation = (BLangInvocation) TreeBuilder.createInvocationNode();
        nextInvocation.pos = foreach.pos;
        nextInvocation.name = nextIdentifier;
        nextInvocation.builtinMethodInvocation = true;
        nextInvocation.builtInMethod = BLangBuiltInMethod.NEXT;
        nextInvocation.expr = iteratorReferenceInNext;

        LinkedList<BType> paramTypes = new LinkedList<>();
        paramTypes.add(collectionSymbol.type);

        nextInvocation.symbol = symTable.createOperator(names.fromIdNode(nextIdentifier), paramTypes, symTable.anyType,
                InstructionCodes.ITR_NEXT);

        nextInvocation.type = foreach.nillableResultType;
        nextInvocation.originalType = foreach.nillableResultType;
        return nextInvocation;
    }

    // Foreach desugar helper method.
    private BLangIf getIfStatement(BLangForeach foreach, BVarSymbol resultSymbol,
                                   BLangTypeTestExpr typeTestExpressionNode, BLangBlockStmt ifStatementBody) {
        BLangIf ifStatement = (BLangIf) TreeBuilder.createIfElseStatementNode();
        ifStatement.pos = foreach.pos;
        ifStatement.type = symTable.booleanType;
        ifStatement.expr = typeTestExpressionNode;
        ifStatement.body = ifStatementBody;
        return ifStatement;
    }

    // Foreach desugar helper method.
    private BLangTypeTestExpr getTypeTestExpression(BLangForeach foreach, BVarSymbol resultSymbol) {
        BLangSimpleVarRef resultReferenceInTypeTest = ASTBuilderUtil.createVariableRef(foreach.pos, resultSymbol);

        BLangValueType nilTypeNode = (BLangValueType) TreeBuilder.createValueTypeNode();
        nilTypeNode.pos = foreach.pos;
        nilTypeNode.type = symTable.nilType;
        nilTypeNode.typeKind = TypeKind.NIL;

        BLangTypeTestExpr typeTestExpressionNode = (BLangTypeTestExpr) TreeBuilder.createTypeTestExpressionNode();
        typeTestExpressionNode.pos = foreach.pos;
        typeTestExpressionNode.expr = resultReferenceInTypeTest;
        typeTestExpressionNode.typeNode = nilTypeNode;
        typeTestExpressionNode.type = symTable.booleanType;
        return typeTestExpressionNode;
    }

    // Foreach desugar helper method.
    private BLangFieldBasedAccess getValueAccessExpression(BLangForeach foreach, BVarSymbol resultSymbol) {
        BLangSimpleVarRef resultReferenceInVariableDef = ASTBuilderUtil.createVariableRef(foreach.pos, resultSymbol);
        BLangIdentifier valueIdentifier = ASTBuilderUtil.createIdentifier(foreach.pos, "value");

        BLangFieldBasedAccess fieldBasedAccessExpression =
                ASTBuilderUtil.createFieldAccessExpr(resultReferenceInVariableDef, valueIdentifier);
        fieldBasedAccessExpression.pos = foreach.pos;
        fieldBasedAccessExpression.type = foreach.varType;
        fieldBasedAccessExpression.originalType = foreach.varType;
        return fieldBasedAccessExpression;
    }

    private BlockNode populateArrowExprBodyBlock(BLangArrowFunction bLangArrowFunction) {
        BlockNode blockNode = TreeBuilder.createBlockNode();
        BLangReturn returnNode = (BLangReturn) TreeBuilder.createReturnNode();
        returnNode.pos = bLangArrowFunction.expression.pos;
        returnNode.setExpression(bLangArrowFunction.expression);
        blockNode.addStatement(returnNode);
        return blockNode;
    }

    private BLangInvocation createInvocationFromTableExpr(BLangTableQueryExpression tableQueryExpression) {
        List<BLangExpression> args = new ArrayList<>();
        String functionName = QUERY_TABLE_WITHOUT_JOIN_CLAUSE;
        //Order matters, because these are the args for a function invocation.
        args.add(getSQLPreparedStatement(tableQueryExpression));
        args.add(getFromTableVarRef(tableQueryExpression));
        // BLangTypeofExpr
        BType retType = tableQueryExpression.type;
        BLangExpression joinTable = getJoinTableVarRef(tableQueryExpression);
        if (joinTable != null) {
            args.add(joinTable);
            functionName = QUERY_TABLE_WITH_JOIN_CLAUSE;
        }
        args.add(getSQLStatementParameters(tableQueryExpression));
        args.add(getReturnType(tableQueryExpression));
        return createInvocationNode(functionName, args, retType);
    }

    private BLangInvocation createInvocationNode(String functionName, List<BLangExpression> args, BType retType) {
        BLangInvocation invocationNode = (BLangInvocation) TreeBuilder.createInvocationNode();
        BLangIdentifier name = (BLangIdentifier) TreeBuilder.createIdentifierNode();
        name.setLiteral(false);
        name.setValue(functionName);
        invocationNode.name = name;
        invocationNode.pkgAlias = (BLangIdentifier) TreeBuilder.createIdentifierNode();

        // TODO: 2/28/18 need to find a good way to refer to symbols
        invocationNode.symbol = symTable.rootScope.lookup(new Name(functionName)).symbol;
        invocationNode.type = retType;
        invocationNode.requiredArgs = args;
        return invocationNode;
    }

    private BLangLiteral getSQLPreparedStatement(BLangTableQueryExpression
                                                         tableQueryExpression) {
        //create a literal to represent the sql query.
        BLangLiteral sqlQueryLiteral = (BLangLiteral) TreeBuilder.createLiteralExpression();

        //assign the sql query from table expression to the literal.
        sqlQueryLiteral.value = tableQueryExpression.getSqlQuery();
        sqlQueryLiteral.type = symTable.stringType;
        return sqlQueryLiteral;
    }

    private BLangStructLiteral getReturnType(BLangTableQueryExpression
                                                     tableQueryExpression) {
        //create a literal to represent the sql query.
        BTableType tableType = (BTableType) tableQueryExpression.type;
        BStructureType structType = (BStructureType) tableType.constraint;
        return new BLangStructLiteral(tableQueryExpression.pos, new ArrayList<>(), structType);
    }

    private BLangArrayLiteral getSQLStatementParameters(BLangTableQueryExpression tableQueryExpression) {
        BLangArrayLiteral expr = createArrayLiteralExprNode();
        List<BLangExpression> params = tableQueryExpression.getParams();

        params.stream().map(param -> (BLangLiteral) param).forEach(literal -> {
            Object value = literal.getValue();
            int type = TypeTags.STRING;
            if (value instanceof Integer || value instanceof Long) {
                type = TypeTags.INT;
            } else if (value instanceof Double || value instanceof Float) {
                type = TypeTags.FLOAT;
            } else if (value instanceof Boolean) {
                type = TypeTags.BOOLEAN;
            } else if (value instanceof Object[]) {
                type = TypeTags.ARRAY;
            }
            literal.type = symTable.getTypeFromTag(type);
            types.setImplicitCastExpr(literal, new BType(type, null), symTable.anyType);
            expr.exprs.add(literal.impConversionExpr);
        });
        return expr;
    }

    private BLangArrayLiteral createArrayLiteralExprNode() {
        BLangArrayLiteral expr = (BLangArrayLiteral) TreeBuilder.createArrayLiteralExpressionNode();
        expr.exprs = new ArrayList<>();
        expr.type = new BArrayType(symTable.anyType);
        return expr;
    }

    private BLangExpression getJoinTableVarRef(BLangTableQueryExpression tableQueryExpression) {
        JoinStreamingInput joinStreamingInput = tableQueryExpression.getTableQuery().getJoinStreamingInput();
        BLangExpression joinTable = null;
        if (joinStreamingInput != null) {
            joinTable = (BLangExpression) joinStreamingInput.getStreamingInput().getStreamReference();
            joinTable = rewrite(joinTable, env);
        }
        return joinTable;
    }

    private BLangExpression getFromTableVarRef(BLangTableQueryExpression tableQueryExpression) {
        BLangExpression fromTable = (BLangExpression) tableQueryExpression.getTableQuery().getStreamingInput()
                .getStreamReference();
        return rewrite(fromTable, env);
    }

    private void visitFunctionPointerInvocation(BLangInvocation iExpr) {
        BLangVariableReference expr;
        if (iExpr.expr == null) {
            expr = new BLangSimpleVarRef();
        } else {
            BLangFieldBasedAccess fieldBasedAccess = new BLangFieldBasedAccess();
            fieldBasedAccess.expr = iExpr.expr;
            fieldBasedAccess.field = iExpr.name;
            expr = fieldBasedAccess;
        }
        expr.symbol = iExpr.symbol;
        expr.type = iExpr.symbol.type;
        expr = rewriteExpr(expr);
        result = new BFunctionPointerInvocation(iExpr, expr);
    }

    private void visitBuiltInMethodInvocation(BLangInvocation iExpr) {
        switch (iExpr.builtInMethod) {
            case IS_NAN:
                if (iExpr.expr.type.tag == TypeTags.FLOAT) {
                    BOperatorSymbol notEqSymbol = (BOperatorSymbol) symResolver.resolveBinaryOperator(
                            OperatorKind.NOT_EQUAL, symTable.floatType, symTable.floatType);
                    BLangBinaryExpr binaryExprNaN = ASTBuilderUtil.createBinaryExpr(iExpr.pos, iExpr.expr, iExpr.expr,
                                                                                    symTable.booleanType,
                                                                                    OperatorKind.NOT_EQUAL,
                                                                                    notEqSymbol);
                    result = rewriteExpr(binaryExprNaN);
                } else {
                    BOperatorSymbol greaterEqualSymbol = (BOperatorSymbol) symResolver.resolveBinaryOperator(
                            OperatorKind.GREATER_EQUAL, symTable.decimalType, symTable.decimalType);
                    BOperatorSymbol lessThanSymbol = (BOperatorSymbol) symResolver.resolveBinaryOperator(
                            OperatorKind.LESS_THAN, symTable.decimalType, symTable.decimalType);
                    BOperatorSymbol orSymbol = (BOperatorSymbol) symResolver.resolveBinaryOperator(
                            OperatorKind.OR, symTable.booleanType, symTable.booleanType);
                    BOperatorSymbol notSymbol = (BOperatorSymbol) symResolver.resolveUnaryOperator(
                            iExpr.pos, OperatorKind.NOT, symTable.booleanType);
                    BLangLiteral literalZero = ASTBuilderUtil.createLiteral(iExpr.pos, symTable.decimalType, "0");
                    // v >= 0
                    BLangBinaryExpr binaryExprLHS = ASTBuilderUtil.createBinaryExpr(iExpr.pos, iExpr.expr, literalZero,
                                                                                    symTable.booleanType,
                                                                                    OperatorKind.GREATER_EQUAL,
                                                                                    greaterEqualSymbol);
                    // v < 0
                    BLangBinaryExpr binaryExprRHS = ASTBuilderUtil.createBinaryExpr(iExpr.pos, iExpr.expr, literalZero,
                                                                                    symTable.booleanType,
                                                                                    OperatorKind.LESS_THAN,
                                                                                    lessThanSymbol);
                    // v >= 0 || v < 0
                    BLangBinaryExpr binaryExpr = ASTBuilderUtil.createBinaryExpr(iExpr.pos, binaryExprLHS,
                                                                                    binaryExprRHS,
                                                                                    symTable.booleanType,
                                                                                    OperatorKind.OR, orSymbol);
                    // Final expression: !(v >= 0 || v < 0)
                    BLangUnaryExpr finalExprNaN = ASTBuilderUtil.createUnaryExpr(iExpr.pos, binaryExpr,
                                                                                    symTable.booleanType,
                                                                                    OperatorKind.NOT, notSymbol);
                    result = rewriteExpr(finalExprNaN);
                }
                break;
            case IS_FINITE:
                if (iExpr.expr.type.tag == TypeTags.FLOAT) {
                    BOperatorSymbol equalSymbol = (BOperatorSymbol) symResolver.resolveBinaryOperator(
                            OperatorKind.EQUAL, symTable.floatType, symTable.floatType);
                    BOperatorSymbol notEqualSymbol = (BOperatorSymbol) symResolver.resolveBinaryOperator(
                            OperatorKind.NOT_EQUAL, symTable.floatType, symTable.floatType);
                    BOperatorSymbol andEqualSymbol = (BOperatorSymbol) symResolver.resolveBinaryOperator(
                            OperatorKind.AND, symTable.booleanType, symTable.booleanType);
                    // v==v
                    BLangBinaryExpr binaryExprLHS = ASTBuilderUtil.createBinaryExpr(iExpr.pos, iExpr.expr, iExpr.expr,
                                                                                    symTable.booleanType,
                                                                                    OperatorKind.EQUAL, equalSymbol);
                    // v != positive_infinity
                    BLangLiteral posInfLiteral = ASTBuilderUtil.createLiteral(iExpr.pos, symTable.floatType,
                                                                                    Double.POSITIVE_INFINITY);
                    BLangBinaryExpr nestedLHSExpr = ASTBuilderUtil.createBinaryExpr(iExpr.pos, posInfLiteral,
                                                                                    iExpr.expr, symTable.booleanType,
                                                                                    OperatorKind.NOT_EQUAL,
                                                                                    notEqualSymbol);

                    // v != negative_infinity
                    BLangLiteral negInfLiteral = ASTBuilderUtil.createLiteral(iExpr.pos, symTable.floatType,
                                                                                    Double.NEGATIVE_INFINITY);
                    BLangBinaryExpr nestedRHSExpr = ASTBuilderUtil.createBinaryExpr(iExpr.pos, negInfLiteral,
                                                                                    iExpr.expr, symTable.booleanType,
                                                                                    OperatorKind.NOT_EQUAL,
                                                                                    notEqualSymbol);
                    // v != positive_infinity && v != negative_infinity
                    BLangBinaryExpr binaryExprRHS = ASTBuilderUtil.createBinaryExpr(iExpr.pos, nestedLHSExpr,
                                                                                    nestedRHSExpr,
                                                                                    symTable.booleanType,
                                                                                    OperatorKind.AND, andEqualSymbol);
                    // Final expression : v==v && v != positive_infinity && v != negative_infinity
                    BLangBinaryExpr binaryExpr = ASTBuilderUtil.createBinaryExpr(iExpr.pos, binaryExprLHS,
                                                                                    binaryExprRHS, symTable.booleanType,
                                                                                    OperatorKind.AND, andEqualSymbol);
                    result = rewriteExpr(binaryExpr);
                } else {
                    BOperatorSymbol isEqualSymbol = (BOperatorSymbol) symResolver.resolveBinaryOperator(
                            OperatorKind.EQUAL, symTable.decimalType, symTable.decimalType);
                    // v == v
                    BLangBinaryExpr finalExprFinite = ASTBuilderUtil.createBinaryExpr(iExpr.pos, iExpr.expr, iExpr.expr,
                                                                                    symTable.booleanType,
                                                                                    OperatorKind.EQUAL, isEqualSymbol);
                    result = rewriteExpr(finalExprFinite);
                }
                break;
            case IS_INFINITE:
                if (iExpr.expr.type.tag == TypeTags.FLOAT) {
                    BOperatorSymbol eqSymbol = (BOperatorSymbol) symResolver.resolveBinaryOperator(
                            OperatorKind.EQUAL, symTable.floatType, symTable.floatType);
                    BOperatorSymbol orSymbol = (BOperatorSymbol) symResolver.resolveBinaryOperator(
                            OperatorKind.OR, symTable.booleanType, symTable.booleanType);
                    // v == positive_infinity
                    BLangLiteral posInflitExpr = ASTBuilderUtil.createLiteral(iExpr.pos, symTable.floatType,
                                                                                    Double.POSITIVE_INFINITY);
                    BLangBinaryExpr binaryExprPosInf = ASTBuilderUtil.createBinaryExpr(iExpr.pos, iExpr.expr,
                                                                                    posInflitExpr, symTable.booleanType,
                                                                                    OperatorKind.EQUAL, eqSymbol);
                    // v == negative_infinity
                    BLangLiteral negInflitExpr = ASTBuilderUtil.createLiteral(iExpr.pos, symTable.floatType,
                                                                                    Double.NEGATIVE_INFINITY);
                    BLangBinaryExpr binaryExprNegInf = ASTBuilderUtil.createBinaryExpr(iExpr.pos, iExpr.expr,
                                                                                    negInflitExpr, symTable.booleanType,
                                                                                    OperatorKind.EQUAL, eqSymbol);
                    // v == positive_infinity || v == negative_infinity
                    BLangBinaryExpr binaryExprInf = ASTBuilderUtil.createBinaryExpr(iExpr.pos, binaryExprPosInf,
                                                                                    binaryExprNegInf,
                                                                                    symTable.booleanType,
                                                                                    OperatorKind.OR, orSymbol);
                    result = rewriteExpr(binaryExprInf);
                } else {
                    BLangLiteral literalZero = ASTBuilderUtil.createLiteral(iExpr.pos, symTable.decimalType, "0");
                    BLangLiteral literalOne = ASTBuilderUtil.createLiteral(iExpr.pos, symTable.decimalType, "1");
                    BOperatorSymbol isEqualSymbol = (BOperatorSymbol) symResolver.resolveBinaryOperator(
                            OperatorKind.EQUAL, symTable.decimalType, symTable.decimalType);
                    BOperatorSymbol divideSymbol = (BOperatorSymbol) symResolver.resolveBinaryOperator(
                            OperatorKind.DIV, symTable.decimalType, symTable.decimalType);
                    // 1/v
                    BLangBinaryExpr divideExpr = ASTBuilderUtil.createBinaryExpr(iExpr.pos, literalOne, iExpr.expr,
                                                                                    symTable.decimalType,
                                                                                    OperatorKind.DIV, divideSymbol);
                    // Final expression: 1/v == 0
                    BLangBinaryExpr finalExprInf = ASTBuilderUtil.createBinaryExpr(iExpr.pos, divideExpr, literalZero,
                                                                                    symTable.booleanType,
                                                                                    OperatorKind.EQUAL, isEqualSymbol);
                    result = rewriteExpr(finalExprInf);
                }
                break;
            case CLONE:
                result = visitCloneInvocation(iExpr.expr, iExpr.type);
                break;
            case LENGTH:
                result = visitLengthInvocation(iExpr);
                break;
            case FREEZE:
            case IS_FROZEN:
                visitFreezeBuiltInMethodInvocation(iExpr);
                break;
            case STAMP:
                result = visitTypeConversionInvocation(iExpr.expr.pos, iExpr.builtInMethod, iExpr.expr,
                                                       iExpr.requiredArgs.get(0), iExpr.type);
                break;
            case CONVERT:
                result = visitConvertInvocation(iExpr);
                break;
            case DETAIL:
                result = visitDetailInvocation(iExpr);
                break;
            case REASON:
            case ITERATE:
                result = visitUtilMethodInvocation(iExpr.expr.pos, iExpr.builtInMethod, Lists.of(iExpr.expr));
                break;
            case CALL:
                visitCallBuiltInMethodInvocation(iExpr);
                break;
            case NEXT:
                if (isJvmTarget) {
                    result = visitNextBuiltInMethodInvocation(iExpr);
                } else {
                    result = new BLangBuiltInMethodInvocation(iExpr, iExpr.builtInMethod);
                }
                break;
            default:
                throw new IllegalStateException();
        }
    }

    private BLangInvocation visitUtilMethodInvocation(DiagnosticPos pos, BLangBuiltInMethod builtInMethod,
                                                      List<BLangExpression> requiredArgs) {
        BInvokableSymbol invokableSymbol
                = (BInvokableSymbol) symResolver.lookupSymbol(symTable.pkgEnvMap.get(symTable.utilsPackageSymbol),
                                                              names.fromString(builtInMethod.getName()),
                                                              SymTag.FUNCTION);
        for (int i = 0; i < invokableSymbol.params.size(); i++) {
            requiredArgs.set(i, addConversionExprIfRequired(requiredArgs.get(i), invokableSymbol.params.get(i).type));
        }
        BLangInvocation invocationExprMethod = ASTBuilderUtil
                .createInvocationExprMethod(pos, invokableSymbol, requiredArgs,
                                            new ArrayList<>(), symResolver);
        return rewrite(invocationExprMethod, env);
    }

    private BLangExpression visitNextBuiltInMethodInvocation(BLangInvocation iExpr) {
        BInvokableSymbol invokableSymbol =
                (BInvokableSymbol) symResolver.lookupSymbol(symTable.pkgEnvMap.get(symTable.utilsPackageSymbol),
                        names.fromString(iExpr.builtInMethod.getName()), SymTag.FUNCTION);
        List<BLangExpression> requiredArgs = Lists.of(iExpr.expr);
        BLangExpression invocationExprMethod = ASTBuilderUtil.createInvocationExprMethod(iExpr.pos, invokableSymbol,
                requiredArgs, new ArrayList<>(), symResolver);
        invocationExprMethod = addConversionExprIfRequired(invocationExprMethod, iExpr.type);
        return rewriteExpr(invocationExprMethod);
    }

    private BLangExpression visitCloneInvocation(BLangExpression expr, BType lhsType) {
        if (types.isValueType(expr.type)) {
            return expr;
        }
        return addConversionExprIfRequired(visitUtilMethodInvocation(expr.pos, BLangBuiltInMethod.CLONE,
                                                                     Lists.of(expr)), lhsType);
    }

    private BLangExpression visitConvertInvocation(BLangInvocation iExpr) {
        BType targetType = iExpr.type;
        if (iExpr.expr instanceof BLangTypedescExpr) {
            targetType = ((BLangTypedescExpr) iExpr.expr).resolvedType;
        }
        boolean safe;
        if (!types.isValueType(targetType)) {
            if (iExpr.symbol.kind == SymbolKind.CONVERSION_OPERATOR ||
                    iExpr.symbol.kind == SymbolKind.CAST_OPERATOR) {
                // TODO: These should be desugared to specific util functions since convert can be done only if source
                // shape is a member set of shapes of the target type. ex. datatable to json.
                return createTypeCastExpr(iExpr.requiredArgs.get(0), targetType, (BOperatorSymbol) iExpr.symbol);
            }
            // Handle conversions which can be done with clone.stamp.
            return visitTypeConversionInvocation(iExpr.expr.pos, iExpr.builtInMethod, iExpr.expr,
                                                 iExpr.requiredArgs.get(0), iExpr.type);
        }
        // Handle simple value conversion.
        if (iExpr.symbol instanceof BCastOperatorSymbol) {
            safe = ((BCastOperatorSymbol) iExpr.symbol).safe;
        } else {
            safe = ((BConversionOperatorSymbol) iExpr.symbol).safe;
        }
        // TODO: We need to cast the conversion input and output values because simple convert method use anydata.
        // We can improve code by adding specific convert function so we can get rid of those below casting.
        BLangExpression inputTypeCastExpr = iExpr.requiredArgs.get(0);
        if (types.isValueType(iExpr.requiredArgs.get(0).type)) {
            inputTypeCastExpr = createTypeCastExpr(iExpr.requiredArgs.get(0), iExpr.requiredArgs.get(0).type,
                                                   symTable.anydataType);
        }
        BLangExpression invocationExpr = visitTypeConversionInvocation(iExpr.expr.pos, SIMPLE_VALUE_CONVERT,
                                                                       iExpr.expr, inputTypeCastExpr, iExpr.type);
        return invocationExpr;
    }

    private BLangExpression visitDetailInvocation(BLangInvocation iExpr) {
        BLangInvocation utilMethod = visitUtilMethodInvocation(iExpr.expr.pos, iExpr.builtInMethod,
                                                               Lists.of(iExpr.expr));
        utilMethod.type = iExpr.type;
        return utilMethod;
    }

    private BLangExpression visitTypeConversionInvocation(DiagnosticPos pos, BLangBuiltInMethod builtInMethod,
                                                          BLangExpression typeDesc, BLangExpression valExpr,
                                                          BType lhType) {
        return addConversionExprIfRequired(visitUtilMethodInvocation(pos, builtInMethod, Lists.of(typeDesc, valExpr)),
                                           lhType);
    }

    private BLangExpression visitLengthInvocation(BLangInvocation iExpr) {
        if (iExpr.expr.type.tag == TypeTags.STRING) {
            // Builtin module provides string.length() function hence reusing it.
            BInvokableSymbol bInvokableSymbol = (BInvokableSymbol) symResolver
                    .lookupSymbol(symTable.pkgEnvMap.get(symTable.builtInPackageSymbol),
                                  names.fromString(BLangBuiltInMethod.STRING_LENGTH.getName()), SymTag.FUNCTION);
            BLangInvocation builtInLengthMethod = ASTBuilderUtil
                    .createInvocationExprMethod(iExpr.pos, bInvokableSymbol, new ArrayList<>(),
                                                new ArrayList<>(), symResolver);
            builtInLengthMethod.expr = iExpr.expr;
            return rewrite(builtInLengthMethod, env);
        }
        return visitUtilMethodInvocation(iExpr.pos, BLangBuiltInMethod.LENGTH, Lists.of(iExpr.expr));
    }

    private void visitFreezeBuiltInMethodInvocation(BLangInvocation iExpr) {
        if (types.isValueType(iExpr.expr.type)) {
            if (iExpr.builtInMethod == BLangBuiltInMethod.FREEZE) {
                // since x.freeze() === x, replace the invocation with the invocation expression
                result = iExpr.expr;
            } else {
                // iExpr.builtInMethod == BLangBuiltInMethod.IS_FROZEN, set true since value types are always frozen
                result = ASTBuilderUtil.createLiteral(iExpr.pos, symTable.booleanType, true);
            }
            return;
        }
        result = addConversionExprIfRequired(visitUtilMethodInvocation(iExpr.pos, iExpr.builtInMethod,
                                                                       Lists.of(iExpr.expr)), iExpr.type);
    }

    private void visitCallBuiltInMethodInvocation(BLangInvocation iExpr) {
        BLangExpression expr = iExpr.expr;
        if (iExpr.expr.getKind() == NodeKind.SIMPLE_VARIABLE_REF) {
            iExpr.symbol = ((BLangVariableReference) iExpr.expr).symbol;
            iExpr.expr = null;
        } else if (iExpr.expr.getKind() == NodeKind.TYPE_CONVERSION_EXPR) {
            iExpr.symbol = ((BLangVariableReference) ((BLangTypeConversionExpr) iExpr.expr).expr).symbol;
            iExpr.expr = null;
        } else {
            iExpr.expr = ((BLangAccessExpression) iExpr.expr).expr;
        }

        Name funcPointerName = iExpr.symbol.name;
        iExpr.name = ASTBuilderUtil.createIdentifier(iExpr.pos, funcPointerName.value);
        iExpr.builtinMethodInvocation = false;
        iExpr.functionPointerInvocation = true;

        result = new BFunctionPointerInvocation(iExpr, expr);
    }

    private void visitIterableOperationInvocation(BLangInvocation iExpr) {
        IterableContext iContext = iExpr.iContext;
        if (iContext.operations.getLast().iExpr != iExpr) {
            result = null;
            return;
        }
        for (Operation operation : iContext.operations) {
            if (operation.iExpr.argExprs.size() > 0) {
                operation.argExpression = rewrite(operation.iExpr.argExprs.get(0), env);
            }
        }
        iterableCodeDesugar.desugar(iContext);
        result = rewriteExpr(iContext.iteratorCaller);
    }


    @SuppressWarnings("unchecked")
    <E extends BLangNode> E rewrite(E node, SymbolEnv env) {
        if (node == null) {
            return null;
        }

        if (node.desugared) {
            return node;
        }

        SymbolEnv previousEnv = this.env;
        this.env = env;

        node.accept(this);
        BLangNode resultNode = this.result;
        this.result = null;
        resultNode.desugared = true;

        this.env = previousEnv;
        return (E) resultNode;
    }

    @SuppressWarnings("unchecked")
    <E extends BLangExpression> E rewriteExpr(E node) {
        if (node == null) {
            return null;
        }

        if (node.desugared) {
            return node;
        }

        BLangExpression expr = node;
        if (node.impConversionExpr != null) {
            expr = node.impConversionExpr;
            node.impConversionExpr = null;
        }

        expr.accept(this);
        BLangNode resultNode = this.result;
        this.result = null;
        resultNode.desugared = true;
        return (E) resultNode;
    }

    @SuppressWarnings("unchecked")
    <E extends BLangStatement> E rewrite(E statement, SymbolEnv env) {
        if (statement == null) {
            return null;
        }
        BLangStatementLink link = new BLangStatementLink();
        link.parent = currentLink;
        currentLink = link;
        BLangStatement stmt = (BLangStatement) rewrite((BLangNode) statement, env);
        // Link Statements.
        link.statement = stmt;
        stmt.statementLink = link;
        currentLink = link.parent;
        return (E) stmt;
    }

    private <E extends BLangStatement> List<E> rewriteStmt(List<E> nodeList, SymbolEnv env) {
        for (int i = 0; i < nodeList.size(); i++) {
            nodeList.set(i, rewrite(nodeList.get(i), env));
        }
        return nodeList;
    }

    private <E extends BLangNode> List<E> rewrite(List<E> nodeList, SymbolEnv env) {
        for (int i = 0; i < nodeList.size(); i++) {
            nodeList.set(i, rewrite(nodeList.get(i), env));
        }
        return nodeList;
    }

    private <E extends BLangExpression> List<E> rewriteExprs(List<E> nodeList) {
        for (int i = 0; i < nodeList.size(); i++) {
            nodeList.set(i, rewriteExpr(nodeList.get(i)));
        }
        return nodeList;
    }

    private BLangLiteral createStringLiteral(DiagnosticPos pos, String value) {
        BLangLiteral stringLit = new BLangLiteral(value, symTable.stringType);
        stringLit.pos = pos;
        return stringLit;
    }

    private BLangLiteral createByteLiteral(DiagnosticPos pos, Byte value) {
        BLangLiteral byteLiteral = new BLangLiteral(value, symTable.byteType);
        byteLiteral.pos = pos;
        return byteLiteral;
    }

    private BLangExpression createTypeCastExpr(BLangExpression expr, BType sourceType, BType targetType) {
        BOperatorSymbol symbol = (BOperatorSymbol) symResolver.resolveConversionOperator(sourceType, targetType);
        return createTypeCastExpr(expr, targetType, symbol);
    }

    private BLangExpression createTypeCastExpr(BLangExpression expr, BType targetType,
                                               BOperatorSymbol symbol) {
        BLangTypeConversionExpr conversionExpr = (BLangTypeConversionExpr) TreeBuilder.createTypeConversionNode();
        conversionExpr.pos = expr.pos;
        conversionExpr.expr = expr;
        conversionExpr.type = targetType;
        conversionExpr.targetType = targetType;
        conversionExpr.conversionSymbol = symbol;
        return conversionExpr;
    }

    private BType getElementType(BType type) {
        if (type.tag != TypeTags.ARRAY) {
            return type;
        }

        return getElementType(((BArrayType) type).getElementType());
    }

    private void addReturnIfNotPresent(BLangInvokableNode invokableNode) {
        if (Symbols.isNative(invokableNode.symbol)) {
            return;
        }
        //This will only check whether last statement is a return and just add a return statement.
        //This won't analyse if else blocks etc to see whether return statements are present
        BLangBlockStmt blockStmt = invokableNode.body;
        if (invokableNode.workers.size() == 0 &&
                invokableNode.symbol.type.getReturnType().isNullable()
                && (blockStmt.stmts.size() < 1 ||
                blockStmt.stmts.get(blockStmt.stmts.size() - 1).getKind() != NodeKind.RETURN)) {

            DiagnosticPos invPos = invokableNode.pos;
            DiagnosticPos returnStmtPos = new DiagnosticPos(invPos.src,
                    invPos.eLine, invPos.eLine, invPos.sCol, invPos.sCol);
            BLangReturn returnStmt = ASTBuilderUtil.createNilReturnStmt(returnStmtPos, symTable.nilType);
            blockStmt.addStatement(returnStmt);
        }
    }

    /**
     * Reorder the invocation arguments to match the original function signature.
     *
     * @param iExpr Function invocation expressions to reorder the arguments
     */
    private void reorderArguments(BLangInvocation iExpr) {
        BSymbol symbol = iExpr.symbol;

        if (symbol == null || symbol.type.tag != TypeTags.INVOKABLE) {
            return;
        }

        BInvokableSymbol invokableSymbol = (BInvokableSymbol) symbol;
        if (!invokableSymbol.params.isEmpty()) {
            // Re-order the arguments
            reorderNamedArgs(iExpr, invokableSymbol);
        }

        if (invokableSymbol.restParam == null) {
            return;
        }

        // Create an array out of all the rest arguments, and pass it as a single argument.
        // If there is only one optional argument and its type is restArg (i.e: ...x), then
        // leave it as is.
        if (iExpr.restArgs.size() == 1 && iExpr.restArgs.get(0).getKind() == NodeKind.REST_ARGS_EXPR) {
            return;
        }
        BLangArrayLiteral arrayLiteral = (BLangArrayLiteral) TreeBuilder.createArrayLiteralExpressionNode();
        arrayLiteral.exprs = iExpr.restArgs;
        arrayLiteral.type = invokableSymbol.restParam.type;
        iExpr.restArgs = new ArrayList<>();
        iExpr.restArgs.add(arrayLiteral);
    }

    private void reorderNamedArgs(BLangInvocation iExpr, BInvokableSymbol invokableSymbol) {
        List<BLangExpression> args = new ArrayList<>();
        Map<String, BLangExpression> namedArgs = new HashMap<>();
        iExpr.requiredArgs.stream()
                .filter(expr -> expr.getKind() == NodeKind.NAMED_ARGS_EXPR)
                .forEach(expr -> namedArgs.put(((NamedArgNode) expr).getName().value, expr));

        List<BVarSymbol> params = invokableSymbol.params;

        // Iterate over the required args.
        int i = 0;
        for (; i < params.size(); i++) {
            BVarSymbol param = params.get(i);
            if (iExpr.requiredArgs.size() > i && iExpr.requiredArgs.get(i).getKind() != NodeKind.NAMED_ARGS_EXPR) {
                // If a positional arg is given in the same position, it will be used.
                args.add(iExpr.requiredArgs.get(i));
            } else if (namedArgs.containsKey(param.name.value)) {
                // Else check if named arg is given.
                args.add(namedArgs.get(param.name.value));
            } else {
                // Else create a dummy expression with an ignore flag.
                BLangExpression expr = new BLangIgnoreExpr();
                expr.type = param.type;
                args.add(expr);
            }
        }
        iExpr.requiredArgs = args;
    }

    private BLangMatchTypedBindingPatternClause getSafeAssignErrorPattern(
            DiagnosticPos pos, BSymbol invokableSymbol, List<BType> equivalentErrorTypes, boolean isCheckPanicExpr) {
        // From here onwards we assume that this function has only one return type
        // Owner of the variable symbol must be an invokable symbol
        BType enclosingFuncReturnType = ((BInvokableType) invokableSymbol.type).retType;
        Set<BType> returnTypeSet = enclosingFuncReturnType.tag == TypeTags.UNION ?
                ((BUnionType) enclosingFuncReturnType).getMemberTypes() :
                new LinkedHashSet<BType>() {{
                    add(enclosingFuncReturnType);
                }};

        // For each error type, there has to be at least one equivalent return type in the enclosing function
        boolean returnOnError = equivalentErrorTypes.stream()
                .allMatch(errorType -> returnTypeSet.stream()
                        .anyMatch(retType -> types.isAssignable(errorType, retType)));

        // Create the pattern to match the error type
        //      1) Create the pattern variable
        String patternFailureCaseVarName = GEN_VAR_PREFIX.value + "t_failure";
        BLangSimpleVariable patternFailureCaseVar = ASTBuilderUtil.createVariable(pos,
                patternFailureCaseVarName, symTable.errorType, null, new BVarSymbol(0,
                        names.fromString(patternFailureCaseVarName),
                        this.env.scope.owner.pkgID, symTable.errorType, this.env.scope.owner));

        //      2) Create the pattern block
        BLangVariableReference patternFailureCaseVarRef = ASTBuilderUtil.createVariableRef(pos,
                patternFailureCaseVar.symbol);

        BLangBlockStmt patternBlockFailureCase = (BLangBlockStmt) TreeBuilder.createBlockNode();
        patternBlockFailureCase.pos = pos;
        if (!isCheckPanicExpr && returnOnError) {
            //return e;
            BLangReturn returnStmt = (BLangReturn) TreeBuilder.createReturnNode();
            returnStmt.pos = pos;
            returnStmt.expr = patternFailureCaseVarRef;
            patternBlockFailureCase.stmts.add(returnStmt);
        } else {
            // throw e
            BLangPanic panicNode = (BLangPanic) TreeBuilder.createPanicNode();
            panicNode.pos = pos;
            panicNode.expr = patternFailureCaseVarRef;
            patternBlockFailureCase.stmts.add(panicNode);
        }

        return ASTBuilderUtil.createMatchStatementPattern(pos, patternFailureCaseVar, patternBlockFailureCase);
    }

    private BLangMatchTypedBindingPatternClause getSafeAssignSuccessPattern(DiagnosticPos pos, BType lhsType,
            boolean isVarDef, BVarSymbol varSymbol, BLangExpression lhsExpr) {
        //  File _$_f1 => f = _$_f1;
        // 1) Create the pattern variable
        String patternSuccessCaseVarName = GEN_VAR_PREFIX.value + "t_match";
        BLangSimpleVariable patternSuccessCaseVar = ASTBuilderUtil.createVariable(pos,
                patternSuccessCaseVarName, lhsType, null, new BVarSymbol(0,
                        names.fromString(patternSuccessCaseVarName),
                        this.env.scope.owner.pkgID, lhsType, this.env.scope.owner));

        //2) Create the pattern body
        BLangExpression varRefExpr;
        if (isVarDef) {
            varRefExpr = ASTBuilderUtil.createVariableRef(pos, varSymbol);
        } else {
            varRefExpr = lhsExpr;
        }

        BLangVariableReference patternSuccessCaseVarRef = ASTBuilderUtil.createVariableRef(pos,
                patternSuccessCaseVar.symbol);
        BLangAssignment assignmentStmtSuccessCase = ASTBuilderUtil.createAssignmentStmt(pos,
                varRefExpr, patternSuccessCaseVarRef, false);

        BLangBlockStmt patternBlockSuccessCase = ASTBuilderUtil.createBlockStmt(pos,
                new ArrayList<BLangStatement>() {{
                    add(assignmentStmtSuccessCase);
                }});
        return ASTBuilderUtil.createMatchStatementPattern(pos,
                patternSuccessCaseVar, patternBlockSuccessCase);
    }

    private BLangStatement generateIfElseStmt(BLangMatch matchStmt, BLangSimpleVariable matchExprVar) {
        List<BLangMatchBindingPatternClause> patterns = matchStmt.patternClauses;

        BLangIf parentIfNode = generateIfElseStmt(patterns.get(0), matchExprVar);
        BLangIf currentIfNode = parentIfNode;
        for (int i = 1; i < patterns.size(); i++) {
            BLangMatchBindingPatternClause patternClause = patterns.get(i);
            if (i == patterns.size() - 1 && patternClause.isLastPattern) { // This is the last pattern
                currentIfNode.elseStmt = getMatchPatternElseBody(patternClause, matchExprVar);
            } else {
                currentIfNode.elseStmt = generateIfElseStmt(patternClause, matchExprVar);
                currentIfNode = (BLangIf) currentIfNode.elseStmt;
            }
        }

        // TODO handle json and any
        // only one pattern no if just a block
        // last one just a else block..
        // json handle it specially
        //
        return parentIfNode;
    }


    /**
     * Generate an if-else statement from the given match statement.
     *
     * @param pattern match pattern statement node
     * @param matchExprVar  variable node of the match expression
     * @return if else statement node
     */
    private BLangIf generateIfElseStmt(BLangMatchBindingPatternClause pattern, BLangSimpleVariable matchExprVar) {
        BLangExpression ifCondition = createPatternIfCondition(pattern, matchExprVar.symbol);
        if (NodeKind.MATCH_TYPED_PATTERN_CLAUSE == pattern.getKind()) {
            BLangBlockStmt patternBody = getMatchPatternBody(pattern, matchExprVar);
            return ASTBuilderUtil.createIfElseStmt(pattern.pos, ifCondition, patternBody, null);
        }

        // Create a variable reference for _$$_
        BLangSimpleVarRef matchExprVarRef = ASTBuilderUtil.createVariableRef(pattern.pos, matchExprVar.symbol);

        if (NodeKind.MATCH_STRUCTURED_PATTERN_CLAUSE == pattern.getKind()) { // structured match patterns
            BLangMatchStructuredBindingPatternClause structuredPattern =
                    (BLangMatchStructuredBindingPatternClause) pattern;

            structuredPattern.bindingPatternVariable.expr = matchExprVarRef;

            BLangStatement varDefStmt;
            if (NodeKind.TUPLE_VARIABLE == structuredPattern.bindingPatternVariable.getKind()) {
                varDefStmt = ASTBuilderUtil.createTupleVariableDef(pattern.pos,
                        (BLangTupleVariable) structuredPattern.bindingPatternVariable);
            } else if (NodeKind.RECORD_VARIABLE == structuredPattern.bindingPatternVariable.getKind()) {
                varDefStmt = ASTBuilderUtil.createRecordVariableDef(pattern.pos,
                        (BLangRecordVariable) structuredPattern.bindingPatternVariable);
            } else if (NodeKind.ERROR_VARIABLE == structuredPattern.bindingPatternVariable.getKind()) {
                varDefStmt = ASTBuilderUtil.createErrorVariableDef(pattern.pos,
                        (BLangErrorVariable) structuredPattern.bindingPatternVariable);
            } else {
                varDefStmt = ASTBuilderUtil
                        .createVariableDef(pattern.pos, (BLangSimpleVariable) structuredPattern.bindingPatternVariable);
            }

            if (structuredPattern.typeGuardExpr != null) {
                BLangStatementExpression stmtExpr = ASTBuilderUtil
                        .createStatementExpression(varDefStmt, structuredPattern.typeGuardExpr);
                stmtExpr.type = symTable.booleanType;

                ifCondition = ASTBuilderUtil
                        .createBinaryExpr(pattern.pos, ifCondition, stmtExpr, symTable.booleanType, OperatorKind.AND,
                                (BOperatorSymbol) symResolver
                                        .resolveBinaryOperator(OperatorKind.AND, symTable.booleanType,
                                                symTable.booleanType));
            } else {
                structuredPattern.body.stmts.add(0, varDefStmt);
            }
        }

        BLangIf ifNode = ASTBuilderUtil.createIfElseStmt(pattern.pos, ifCondition, pattern.body, null);
        return ifNode;
    }

    private BLangBlockStmt getMatchPatternBody(BLangMatchBindingPatternClause pattern,
                                               BLangSimpleVariable matchExprVar) {

        BLangBlockStmt body;

        BLangMatchTypedBindingPatternClause patternClause = (BLangMatchTypedBindingPatternClause) pattern;
        // Add the variable definition to the body of the pattern` clause
        if (patternClause.variable.name.value.equals(Names.IGNORE.value)) {
            return patternClause.body;
        }

        // create TypeName i = <TypeName> _$$_
        // Create a variable reference for _$$_
        BLangSimpleVarRef matchExprVarRef = ASTBuilderUtil.createVariableRef(patternClause.pos,
                matchExprVar.symbol);
        BLangExpression patternVarExpr = addConversionExprIfRequired(matchExprVarRef, patternClause.variable.type);

        // Add the variable def statement
        BLangSimpleVariable patternVar = ASTBuilderUtil.createVariable(patternClause.pos, "",
                patternClause.variable.type, patternVarExpr, patternClause.variable.symbol);
        BLangSimpleVariableDef patternVarDef = ASTBuilderUtil.createVariableDef(patternVar.pos, patternVar);
        patternClause.body.stmts.add(0, patternVarDef);
        body = patternClause.body;

        return body;
    }

    private BLangBlockStmt getMatchPatternElseBody(BLangMatchBindingPatternClause pattern,
            BLangSimpleVariable matchExprVar) {

        BLangBlockStmt body = pattern.body;

        if (NodeKind.MATCH_STRUCTURED_PATTERN_CLAUSE == pattern.getKind()) { // structured match patterns

            // Create a variable reference for _$$_
            BLangSimpleVarRef matchExprVarRef = ASTBuilderUtil.createVariableRef(pattern.pos, matchExprVar.symbol);

            BLangMatchStructuredBindingPatternClause structuredPattern =
                    (BLangMatchStructuredBindingPatternClause) pattern;

            structuredPattern.bindingPatternVariable.expr = matchExprVarRef;

            BLangStatement varDefStmt;
            if (NodeKind.TUPLE_VARIABLE == structuredPattern.bindingPatternVariable.getKind()) {
                varDefStmt = ASTBuilderUtil.createTupleVariableDef(pattern.pos,
                        (BLangTupleVariable) structuredPattern.bindingPatternVariable);
            } else if (NodeKind.RECORD_VARIABLE == structuredPattern.bindingPatternVariable.getKind()) {
                varDefStmt = ASTBuilderUtil.createRecordVariableDef(pattern.pos,
                        (BLangRecordVariable) structuredPattern.bindingPatternVariable);
            } else if (NodeKind.ERROR_VARIABLE == structuredPattern.bindingPatternVariable.getKind()) {
                varDefStmt = ASTBuilderUtil.createErrorVariableDef(pattern.pos,
                        (BLangErrorVariable) structuredPattern.bindingPatternVariable);
            } else {
                varDefStmt = ASTBuilderUtil
                        .createVariableDef(pattern.pos, (BLangSimpleVariable) structuredPattern.bindingPatternVariable);
            }
            structuredPattern.body.stmts.add(0, varDefStmt);
            body = structuredPattern.body;
        }

        return body;
    }

    BLangExpression addConversionExprIfRequired(BLangExpression expr, BType lhsType) {
        BType rhsType = expr.type;
        if (types.isSameType(rhsType, lhsType)) {
            return expr;
        }

        types.setImplicitCastExpr(expr, rhsType, lhsType);
        if (expr.impConversionExpr != null) {
            return expr;
        }

        if (lhsType.tag == TypeTags.JSON && rhsType.tag == TypeTags.NIL) {
            return expr;
        }

        if (lhsType.tag == TypeTags.NIL && rhsType.isNullable()) {
            return expr;
        }

        if (lhsType.tag == TypeTags.ARRAY && rhsType.tag == TypeTags.TUPLE) {
            return expr;
        }

        BOperatorSymbol conversionSymbol;
        if (types.isValueType(lhsType)) {
            conversionSymbol = Symbols.createUnboxValueTypeOpSymbol(rhsType, lhsType);
        } else if (lhsType.tag == TypeTags.UNION || rhsType.tag == TypeTags.UNION) {
            conversionSymbol = Symbols.createCastOperatorSymbol(rhsType, lhsType, symTable.errorType, false, true,
                                                                InstructionCodes.NOP, null, null);
        } else if (lhsType.tag == TypeTags.MAP || rhsType.tag == TypeTags.MAP) {
            conversionSymbol = Symbols.createCastOperatorSymbol(rhsType, lhsType, symTable.errorType, false, true,
                                                                InstructionCodes.NOP, null, null);
        } else if (lhsType.tag == TypeTags.TABLE || rhsType.tag == TypeTags.TABLE) {
            conversionSymbol = Symbols.createCastOperatorSymbol(rhsType, lhsType, symTable.errorType, false, true, 
                                                                InstructionCodes.NOP, null, null);
        } else {
            conversionSymbol = (BOperatorSymbol) symResolver.resolveCastOperator(expr, rhsType, lhsType);
        }

        // Create a type cast expression
        BLangTypeConversionExpr conversionExpr = (BLangTypeConversionExpr)
                TreeBuilder.createTypeConversionNode();
        conversionExpr.expr = expr;
        conversionExpr.targetType = lhsType;
        conversionExpr.conversionSymbol = conversionSymbol;
        conversionExpr.type = lhsType;
        conversionExpr.pos = expr.pos;
        return conversionExpr;
    }

    private BLangExpression createPatternIfCondition(BLangMatchBindingPatternClause patternClause,
                                                     BVarSymbol varSymbol) {
        BType patternType;

        switch (patternClause.getKind()) {
            case MATCH_STATIC_PATTERN_CLAUSE:
                BLangMatchStaticBindingPatternClause staticPattern =
                        (BLangMatchStaticBindingPatternClause) patternClause;
                patternType = staticPattern.literal.type;
                break;
            case MATCH_STRUCTURED_PATTERN_CLAUSE:
                BLangMatchStructuredBindingPatternClause structuredPattern =
                        (BLangMatchStructuredBindingPatternClause) patternClause;
                patternType = getStructuredBindingPatternType(structuredPattern.bindingPatternVariable);
                break;
            default:
                BLangMatchTypedBindingPatternClause simplePattern = (BLangMatchTypedBindingPatternClause) patternClause;
                patternType = simplePattern.variable.type;
                break;
        }

        BLangExpression binaryExpr;
        BType[] memberTypes;
        if (patternType.tag == TypeTags.UNION) {
            BUnionType unionType = (BUnionType) patternType;
            memberTypes = unionType.getMemberTypes().toArray(new BType[0]);
        } else {
            memberTypes = new BType[1];
            memberTypes[0] = patternType;
        }

        if (memberTypes.length == 1) {
            binaryExpr = createPatternMatchBinaryExpr(patternClause, varSymbol, memberTypes[0]);
        } else {
            BLangExpression lhsExpr = createPatternMatchBinaryExpr(patternClause, varSymbol, memberTypes[0]);
            BLangExpression rhsExpr = createPatternMatchBinaryExpr(patternClause, varSymbol, memberTypes[1]);
            binaryExpr = ASTBuilderUtil.createBinaryExpr(patternClause.pos, lhsExpr, rhsExpr,
                    symTable.booleanType, OperatorKind.OR,
                    (BOperatorSymbol) symResolver.resolveBinaryOperator(OperatorKind.OR,
                            lhsExpr.type, rhsExpr.type));
            for (int i = 2; i < memberTypes.length; i++) {
                lhsExpr = createPatternMatchBinaryExpr(patternClause, varSymbol, memberTypes[i]);
                rhsExpr = binaryExpr;
                binaryExpr = ASTBuilderUtil.createBinaryExpr(patternClause.pos, lhsExpr, rhsExpr,
                        symTable.booleanType, OperatorKind.OR,
                        (BOperatorSymbol) symResolver.resolveBinaryOperator(OperatorKind.OR,
                                lhsExpr.type, rhsExpr.type));
            }
        }
        return binaryExpr;
    }

    private BType getStructuredBindingPatternType(BLangVariable bindingPatternVariable) {
        if (NodeKind.TUPLE_VARIABLE == bindingPatternVariable.getKind()) {
            BLangTupleVariable tupleVariable = (BLangTupleVariable) bindingPatternVariable;
            List<BType> memberTypes = new ArrayList<>();
            for (int i = 0; i < tupleVariable.memberVariables.size(); i++) {
                memberTypes.add(getStructuredBindingPatternType(tupleVariable.memberVariables.get(i)));
            }
            return new BTupleType(memberTypes);
        }

        if (NodeKind.RECORD_VARIABLE == bindingPatternVariable.getKind()) {
            BLangRecordVariable recordVariable = (BLangRecordVariable) bindingPatternVariable;

            BRecordTypeSymbol recordSymbol =
                    Symbols.createRecordSymbol(0, names.fromString("$anonRecordType$" + recordCount++),
                                               env.enclPkg.symbol.pkgID, null, env.scope.owner);
            recordSymbol.scope = new Scope(recordSymbol);
            List<BField> fields = new ArrayList<>();
            List<BLangSimpleVariable> typeDefFields = new ArrayList<>();

            for (int i = 0; i < recordVariable.variableList.size(); i++) {
                String fieldName = recordVariable.variableList.get(i).key.value;
                BType fieldType = getStructuredBindingPatternType(
                        recordVariable.variableList.get(i).valueBindingPattern);
                BVarSymbol fieldSymbol = new BVarSymbol(Flags.REQUIRED, names.fromString(fieldName),
                        env.enclPkg.symbol.pkgID, fieldType, recordSymbol);

                //TODO check below field position
                fields.add(new BField(names.fromString(fieldName), bindingPatternVariable.pos, fieldSymbol));
                typeDefFields.add(ASTBuilderUtil.createVariable(null, fieldName, fieldType, null, fieldSymbol));
                recordSymbol.scope.define(fieldSymbol.name, fieldSymbol);
            }

            BRecordType recordVarType = new BRecordType(recordSymbol);
            recordVarType.fields = fields;
            if (recordVariable.isClosed) {
                recordVarType.sealed = true;
            } else {
                // if rest param is null we treat it as an open record with anydata rest param
                recordVarType.restFieldType = recordVariable.restParam != null ?
                        ((BMapType) ((BLangSimpleVariable) recordVariable.restParam).type).constraint :
                        symTable.anydataType;
            }
            BLangRecordTypeNode recordTypeNode = createRecordTypeNode(typeDefFields, recordVarType);
            recordTypeNode.pos = bindingPatternVariable.pos;
            recordSymbol.type = recordVarType;
            recordVarType.tsymbol = recordSymbol;
            recordTypeNode.symbol = recordSymbol;
            recordTypeNode.initFunction = createInitFunctionForStructureType(recordTypeNode, env,
                                                                             Names.INIT_FUNCTION_SUFFIX);
            recordSymbol.scope.define(recordSymbol.initializerFunc.symbol.name, recordSymbol.initializerFunc.symbol);
            createTypeDefinition(recordVarType, recordSymbol, recordTypeNode);

            return recordVarType;
        }

        if (NodeKind.ERROR_VARIABLE == bindingPatternVariable.getKind()) {
            BLangErrorVariable errorVariable = (BLangErrorVariable) bindingPatternVariable;
            BErrorTypeSymbol errorTypeSymbol = new BErrorTypeSymbol(SymTag.ERROR, Flags.PUBLIC,
                                                                    names.fromString("$anonErrorType$" + errorCount++),
                                                                    env.enclPkg.symbol.pkgID,
                                                                    null, null);
            BErrorType errorType = new BErrorType(errorTypeSymbol, symTable.stringType,
                                                  errorVariable.detail == null ||
                                                          errorVariable.detail.type == symTable.noType ?
                                                          symTable.pureTypeConstrainedMap :
                                                          getStructuredBindingPatternType(errorVariable.detail));
            errorTypeSymbol.type = errorType;

            createTypeDefinition(errorType, errorTypeSymbol, createErrorTypeNode(errorType));
            return errorType;
        }

        return bindingPatternVariable.type;
    }

    private BLangRecordTypeNode createRecordTypeNode(List<BLangSimpleVariable> typeDefFields,
            BRecordType recordVarType) {
        BLangRecordTypeNode recordTypeNode = (BLangRecordTypeNode) TreeBuilder.createRecordTypeNode();
        recordTypeNode.type = recordVarType;
        recordTypeNode.fields = typeDefFields;
        return recordTypeNode;
    }

    private BLangErrorType createErrorTypeNode(BErrorType errorType) {
        BLangErrorType errorTypeNode = (BLangErrorType) TreeBuilder.createErrorTypeNode();
        errorTypeNode.type = errorType;
        return errorTypeNode;
    }

    private void createTypeDefinition(BType type, BTypeSymbol symbol, BLangType typeNode) {
        BLangTypeDefinition typeDefinition = (BLangTypeDefinition) TreeBuilder.createTypeDefinition();
        env.enclPkg.addTypeDefinition(typeDefinition);
        typeDefinition.typeNode = typeNode;
        typeDefinition.type = type;
        typeDefinition.symbol = symbol;
    }

    private BLangExpression createPatternMatchBinaryExpr(BLangMatchBindingPatternClause patternClause,
                                                         BVarSymbol varSymbol, BType patternType) {
        DiagnosticPos pos = patternClause.pos;

        BLangSimpleVarRef varRef = ASTBuilderUtil.createVariableRef(pos, varSymbol);

        if (NodeKind.MATCH_STATIC_PATTERN_CLAUSE == patternClause.getKind()) {
            BLangMatchStaticBindingPatternClause pattern = (BLangMatchStaticBindingPatternClause) patternClause;
            return createBinaryExpression(pos, varRef, pattern.literal);
        }

        if (NodeKind.MATCH_STRUCTURED_PATTERN_CLAUSE == patternClause.getKind()) {
            return createIsLikeExpression(pos, ASTBuilderUtil.createVariableRef(pos, varSymbol), patternType);
        }

        if (patternType == symTable.nilType) {
            BLangLiteral bLangLiteral = ASTBuilderUtil.createLiteral(pos, symTable.nilType, null);
            return ASTBuilderUtil.createBinaryExpr(pos, varRef, bLangLiteral, symTable.booleanType,
                    OperatorKind.EQUAL, (BOperatorSymbol) symResolver.resolveBinaryOperator(OperatorKind.EQUAL,
                            symTable.anyType, symTable.nilType));
        } else {
            return createIsAssignableExpression(pos, varSymbol, patternType);
        }
    }

    private BLangBinaryExpr createBinaryExpression(DiagnosticPos pos, BLangSimpleVarRef varRef,
            BLangExpression expression) {

        BLangBinaryExpr binaryExpr;
        if (NodeKind.GROUP_EXPR == expression.getKind()) {
            return createBinaryExpression(pos, varRef, ((BLangGroupExpr) expression).expression);
        }

        if (NodeKind.BINARY_EXPR == expression.getKind()) {
            binaryExpr = (BLangBinaryExpr) expression;
            BLangExpression lhsExpr = createBinaryExpression(pos, varRef, binaryExpr.lhsExpr);
            BLangExpression rhsExpr = createBinaryExpression(pos, varRef, binaryExpr.rhsExpr);

            binaryExpr = ASTBuilderUtil.createBinaryExpr(pos, lhsExpr, rhsExpr, symTable.booleanType, OperatorKind.OR,
                    (BOperatorSymbol) symResolver
                            .resolveBinaryOperator(OperatorKind.OR, symTable.booleanType, symTable.booleanType));
        } else {
            binaryExpr = ASTBuilderUtil
                    .createBinaryExpr(pos, varRef, expression, symTable.booleanType, OperatorKind.EQUAL, null);

            BSymbol opSymbol = symResolver.resolveBinaryOperator(OperatorKind.EQUAL, varRef.type, expression.type);
            if (opSymbol == symTable.notFoundSymbol) {
                opSymbol = symResolver
                        .getBinaryEqualityForTypeSets(OperatorKind.EQUAL, symTable.anydataType, expression.type,
                                binaryExpr);
            }
            binaryExpr.opSymbol = (BOperatorSymbol) opSymbol;
        }
        return binaryExpr;
    }

    private BLangIsAssignableExpr createIsAssignableExpression(DiagnosticPos pos,
                                                               BVarSymbol varSymbol,
                                                               BType patternType) {
        //  _$$_ isassignable patternType
        // Create a variable reference for _$$_
        BLangSimpleVarRef varRef = ASTBuilderUtil.createVariableRef(pos, varSymbol);

        // Binary operator for equality
        return ASTBuilderUtil.createIsAssignableExpr(pos, varRef, patternType, symTable.booleanType, names);
    }

    private BLangIsLikeExpr createIsLikeExpression(DiagnosticPos pos, BLangExpression expr, BType type) {
        return ASTBuilderUtil.createIsLikeExpr(pos, expr, ASTBuilderUtil.createTypeNode(type), symTable.booleanType);
    }

    private BLangAssignment createAssignmentStmt(BLangSimpleVariable variable) {
        BLangSimpleVarRef varRef = (BLangSimpleVarRef) TreeBuilder.createSimpleVariableReferenceNode();
        varRef.pos = variable.pos;
        varRef.variableName = variable.name;
        varRef.symbol = variable.symbol;
        varRef.type = variable.type;

        BLangAssignment assignmentStmt = (BLangAssignment) TreeBuilder.createAssignmentNode();
        assignmentStmt.expr = variable.expr;
        assignmentStmt.pos = variable.pos;
        assignmentStmt.setVariable(varRef);
        return assignmentStmt;
    }

    private BLangAssignment createStructFieldUpdate(BLangFunction function, BLangSimpleVariable variable) {
        BLangSimpleVarRef selfVarRef = ASTBuilderUtil.createVariableRef(variable.pos, function.receiver.symbol);
        BLangFieldBasedAccess fieldAccess = ASTBuilderUtil.createFieldAccessExpr(selfVarRef, variable.name);
        fieldAccess.symbol = variable.symbol;
        fieldAccess.type = variable.type;

        BLangAssignment assignmentStmt = (BLangAssignment) TreeBuilder.createAssignmentNode();
        assignmentStmt.expr = variable.expr;
        assignmentStmt.pos = variable.pos;
        assignmentStmt.setVariable(fieldAccess);

        SymbolEnv initFuncEnv = SymbolEnv.createFunctionEnv(function, function.symbol.scope, env);
        return rewrite(assignmentStmt, initFuncEnv);
    }

    private void addMatchExprDefaultCase(BLangMatchExpression bLangMatchExpression) {
        List<BType> exprTypes;
        List<BType> unmatchedTypes = new ArrayList<>();

        if (bLangMatchExpression.expr.type.tag == TypeTags.UNION) {
            BUnionType unionType = (BUnionType) bLangMatchExpression.expr.type;
            exprTypes = new ArrayList<>(unionType.getMemberTypes());
        } else {
            exprTypes = Lists.of(bLangMatchExpression.type);
        }

        // find the types that do not match to any of the patterns.
        for (BType type : exprTypes) {
            boolean assignable = false;
            for (BLangMatchExprPatternClause pattern : bLangMatchExpression.patternClauses) {
                if (this.types.isAssignable(type, pattern.variable.type)) {
                    assignable = true;
                    break;
                }
            }

            if (!assignable) {
                unmatchedTypes.add(type);
            }
        }

        if (unmatchedTypes.isEmpty()) {
            return;
        }

        BType defaultPatternType;
        if (unmatchedTypes.size() == 1) {
            defaultPatternType = unmatchedTypes.get(0);
        } else {
            defaultPatternType = BUnionType.create(null, new LinkedHashSet<>(unmatchedTypes));
        }

        String patternCaseVarName = GEN_VAR_PREFIX.value + "t_match_default";
        BLangSimpleVariable patternMatchCaseVar = ASTBuilderUtil.createVariable(bLangMatchExpression.pos,
                patternCaseVarName, defaultPatternType, null, new BVarSymbol(0, names.fromString(patternCaseVarName),
                        this.env.scope.owner.pkgID, defaultPatternType, this.env.scope.owner));

        BLangMatchExprPatternClause defaultPattern =
                (BLangMatchExprPatternClause) TreeBuilder.createMatchExpressionPattern();
        defaultPattern.variable = patternMatchCaseVar;
        defaultPattern.expr = ASTBuilderUtil.createVariableRef(bLangMatchExpression.pos, patternMatchCaseVar.symbol);
        defaultPattern.pos = bLangMatchExpression.pos;
        bLangMatchExpression.patternClauses.add(defaultPattern);
    }

    private boolean safeNavigate(BLangAccessExpression accessExpr) {
        if (accessExpr.lhsVar || accessExpr.expr == null) {
            return false;
        }

        if (accessExpr.safeNavigate) {
            return true;
        }

        if (safeNavigateType(accessExpr.expr.type)) {
            if (accessExpr.getKind() == NodeKind.INVOCATION && ((BLangInvocation) accessExpr).builtinMethodInvocation) {
                return isSafeNavigationAllowedBuiltinInvocation((BLangInvocation) accessExpr);
            }
            return true;
        }

        NodeKind kind = accessExpr.expr.getKind();
        if (kind == NodeKind.FIELD_BASED_ACCESS_EXPR ||
                kind == NodeKind.INDEX_BASED_ACCESS_EXPR ||
                kind == NodeKind.INVOCATION) {
            return safeNavigate((BLangAccessExpression) accessExpr.expr);
        }

        return false;
    }

    private boolean safeNavigateType(BType type) {
        // Do not add safe navigation checks for JSON. Because null is a valid value for json,
        // we handle it at runtime. This is also required to make function on json such as
        // j.toString(), j.keys() to work.
        if (type.tag == TypeTags.JSON) {
            return false;
        }

        if (type.isNullable()) {
            return true;
        }

        if (type.tag != TypeTags.UNION) {
            return false;
        }

        // TODO: 2/26/19 Should be able to use type.isNullable() here
        return ((BUnionType) type).getMemberTypes().contains(symTable.nilType);
    }

    private BLangExpression rewriteSafeNavigationExpr(BLangAccessExpression accessExpr) {
        BType originalExprType = accessExpr.type;
        // Create a temp variable to hold the intermediate result of the acces expression.
        String matchTempResultVarName = GEN_VAR_PREFIX.value + "temp_result";
        BLangSimpleVariable tempResultVar = ASTBuilderUtil.createVariable(accessExpr.pos, matchTempResultVarName,
                accessExpr.type, null, new BVarSymbol(0, names.fromString(matchTempResultVarName),
                        this.env.scope.owner.pkgID, accessExpr.type, this.env.scope.owner));
        BLangSimpleVariableDef tempResultVarDef = ASTBuilderUtil.createVariableDef(accessExpr.pos, tempResultVar);
        BLangVariableReference tempResultVarRef =
                ASTBuilderUtil.createVariableRef(accessExpr.pos, tempResultVar.symbol);

        // Create a chain of match statements
        handleSafeNavigation(accessExpr, accessExpr.type, tempResultVar);

        // Create a statement-expression including the match statement
        BLangMatch matcEXpr = this.matchStmtStack.firstElement();
        BLangBlockStmt blockStmt =
                ASTBuilderUtil.createBlockStmt(accessExpr.pos, Lists.of(tempResultVarDef, matcEXpr));
        BLangStatementExpression stmtExpression = ASTBuilderUtil.createStatementExpression(blockStmt, tempResultVarRef);
        stmtExpression.type = originalExprType;

        // Reset the variables
        this.matchStmtStack = new Stack<>();
        this.accessExprStack = new Stack<>();
        this.successPattern = null;
        this.safeNavigationAssignment = null;
        return stmtExpression;
    }

    private void handleSafeNavigation(BLangAccessExpression accessExpr, BType type, BLangSimpleVariable tempResultVar) {
        if (accessExpr.expr == null) {
            return;
        }

        // If the parent of current expr is the root, terminate
        NodeKind kind = accessExpr.expr.getKind();
        if (kind == NodeKind.FIELD_BASED_ACCESS_EXPR ||
                kind == NodeKind.INDEX_BASED_ACCESS_EXPR ||
                kind == NodeKind.INVOCATION) {
            handleSafeNavigation((BLangAccessExpression) accessExpr.expr, type, tempResultVar);
        }

        if (!accessExpr.safeNavigate && !accessExpr.expr.type.isNullable()) {
            accessExpr.type = accessExpr.originalType;
            if (this.safeNavigationAssignment != null) {
                this.safeNavigationAssignment.expr = addConversionExprIfRequired(accessExpr, tempResultVar.type);
            }
            return;
        }

        /*
         * If the field access is a safe navigation, create a match expression.
         * Then chain the current expression as the success-pattern of the parent
         * match expr, if available.
         * eg:
         * x but {              <--- parent match expr
         *   error e => e,
         *   T t => t.y but {   <--- current expr
         *      error e => e,
         *      R r => r.z
         *   }
         * }
         */

        // Add pattern to lift nil
        BLangMatch matchStmt = ASTBuilderUtil.createMatchStatement(accessExpr.pos, accessExpr.expr, new ArrayList<>());
        matchStmt.patternClauses.add(getMatchNullPattern(accessExpr, tempResultVar));
        matchStmt.type = type;

        // Add pattern to lift error, only if the safe navigation is used
        if (accessExpr.safeNavigate) {
            matchStmt.patternClauses.add(getMatchErrorPattern(accessExpr, tempResultVar));
            matchStmt.type = type;
            matchStmt.pos = accessExpr.pos;

        }

        // Create the pattern for success scenario. i.e: not null and not error (if applicable).
        BLangMatchTypedBindingPatternClause successPattern =
                getSuccessPattern(accessExpr, tempResultVar, accessExpr.safeNavigate);
        matchStmt.patternClauses.add(successPattern);
        this.matchStmtStack.push(matchStmt);
        if (this.successPattern != null) {
            this.successPattern.body = ASTBuilderUtil.createBlockStmt(accessExpr.pos, Lists.of(matchStmt));
        }
        this.successPattern = successPattern;
    }

    private boolean isSafeNavigationAllowedBuiltinInvocation(BLangInvocation iExpr) {
        if (iExpr.builtInMethod == BLangBuiltInMethod.FREEZE) {
            if (iExpr.expr.type.tag == TypeTags.UNION && iExpr.expr.type.isNullable()) {
                BUnionType unionType = (BUnionType) iExpr.expr.type;
                return unionType.getMemberTypes().size() == 2 && unionType.getMemberTypes().stream()
                        .noneMatch(type -> type.tag != TypeTags.NIL && types.isValueType(type));
            }
        } else if (iExpr.builtInMethod == BLangBuiltInMethod.IS_FROZEN) {
            return false;
        }
        return true;
    }

    private BLangMatchTypedBindingPatternClause getMatchErrorPattern(BLangExpression expr,
                                                                         BLangSimpleVariable tempResultVar) {
        String errorPatternVarName = GEN_VAR_PREFIX.value + "t_match_error";
        BLangSimpleVariable errorPatternVar = ASTBuilderUtil.createVariable(expr.pos, errorPatternVarName,
                symTable.errorType, null, new BVarSymbol(0, names.fromString(errorPatternVarName),
                        this.env.scope.owner.pkgID, symTable.errorType, this.env.scope.owner));

        // Create assignment to temp result
        BLangSimpleVarRef assignmentRhsExpr = ASTBuilderUtil.createVariableRef(expr.pos, errorPatternVar.symbol);
        BLangVariableReference tempResultVarRef = ASTBuilderUtil.createVariableRef(expr.pos, tempResultVar.symbol);
        BLangAssignment assignmentStmt =
                ASTBuilderUtil.createAssignmentStmt(expr.pos, tempResultVarRef, assignmentRhsExpr, false);
        BLangBlockStmt patternBody = ASTBuilderUtil.createBlockStmt(expr.pos, Lists.of(assignmentStmt));

        // Create the pattern
        // R b => a = b;
        BLangMatchTypedBindingPatternClause errorPattern = ASTBuilderUtil
                .createMatchStatementPattern(expr.pos, errorPatternVar, patternBody);
        return errorPattern;
    }

    private BLangMatchExprPatternClause getMatchNullPatternGivenExpression(DiagnosticPos pos,
                                                                           BLangExpression expr) {
        String nullPatternVarName = IGNORE.toString();
        BLangSimpleVariable errorPatternVar = ASTBuilderUtil.createVariable(pos, nullPatternVarName, symTable.nilType,
                null, new BVarSymbol(0, names.fromString(nullPatternVarName),
                        this.env.scope.owner.pkgID, symTable.nilType, this.env.scope.owner));

        BLangMatchExprPatternClause nullPattern =
                (BLangMatchExprPatternClause) TreeBuilder.createMatchExpressionPattern();
        nullPattern.variable = errorPatternVar;
        nullPattern.expr = expr;
        nullPattern.pos = pos;
        return nullPattern;
    }

    private BLangMatchTypedBindingPatternClause getMatchNullPattern(BLangExpression expr,
            BLangSimpleVariable tempResultVar) {
        // TODO: optimize following by replacing var with underscore, and assigning null literal
        String nullPatternVarName = GEN_VAR_PREFIX.value + "t_match_null";
        BLangSimpleVariable nullPatternVar = ASTBuilderUtil.createVariable(expr.pos, nullPatternVarName,
                symTable.nilType, null, new BVarSymbol(0, names.fromString(nullPatternVarName),
                        this.env.scope.owner.pkgID, symTable.nilType, this.env.scope.owner));

        // Create assignment to temp result
        BLangSimpleVarRef assignmentRhsExpr = ASTBuilderUtil.createVariableRef(expr.pos, nullPatternVar.symbol);
        BLangVariableReference tempResultVarRef = ASTBuilderUtil.createVariableRef(expr.pos, tempResultVar.symbol);
        BLangAssignment assignmentStmt =
                ASTBuilderUtil.createAssignmentStmt(expr.pos, tempResultVarRef, assignmentRhsExpr, false);
        BLangBlockStmt patternBody = ASTBuilderUtil.createBlockStmt(expr.pos, Lists.of(assignmentStmt));

        // Create the pattern
        // R b => a = b;
        BLangMatchTypedBindingPatternClause nullPattern = ASTBuilderUtil
                .createMatchStatementPattern(expr.pos, nullPatternVar, patternBody);
        return nullPattern;
    }

    private BLangMatchTypedBindingPatternClause getSuccessPattern(BLangAccessExpression accessExpr,
            BLangSimpleVariable tempResultVar, boolean liftError) {
        BType type = types.getSafeType(accessExpr.expr.type, liftError);
        String successPatternVarName = GEN_VAR_PREFIX.value + "t_match_success";

        BVarSymbol  successPatternSymbol;
        if (type.tag == TypeTags.INVOKABLE) {
            successPatternSymbol = new BInvokableSymbol(SymTag.VARIABLE, 0, names.fromString(successPatternVarName),
                    this.env.scope.owner.pkgID, type, this.env.scope.owner);
        } else {
            successPatternSymbol = new BVarSymbol(0, names.fromString(successPatternVarName),
                    this.env.scope.owner.pkgID, type, this.env.scope.owner);
        }

        BLangSimpleVariable successPatternVar = ASTBuilderUtil.createVariable(accessExpr.pos, successPatternVarName,
                type, null, successPatternSymbol);

        // Create x.foo, by replacing the varRef expr of the current expression, with the new temp var ref
        accessExpr.expr = ASTBuilderUtil.createVariableRef(accessExpr.pos, successPatternVar.symbol);
        accessExpr.safeNavigate = false;

        // Type of the field access expression should be always taken from the child type.
        // Because the type assigned to expression contains the inherited error/nil types,
        // and may not reflect the actual type of the child/field expr.
        accessExpr.type = accessExpr.originalType;

        BLangVariableReference tempResultVarRef =
                ASTBuilderUtil.createVariableRef(accessExpr.pos, tempResultVar.symbol);

        BLangExpression assignmentRhsExpr = addConversionExprIfRequired(accessExpr, tempResultVarRef.type);
        BLangAssignment assignmentStmt =
                ASTBuilderUtil.createAssignmentStmt(accessExpr.pos, tempResultVarRef, assignmentRhsExpr, false);
        BLangBlockStmt patternBody = ASTBuilderUtil.createBlockStmt(accessExpr.pos, Lists.of(assignmentStmt));

        // Create the pattern
        // R b => a = x.foo;
        BLangMatchTypedBindingPatternClause successPattern =
                ASTBuilderUtil.createMatchStatementPattern(accessExpr.pos, successPatternVar, patternBody);
        this.safeNavigationAssignment = assignmentStmt;
        return successPattern;
    }

    private boolean safeNavigateLHS(BLangExpression expr) {
        if (expr.getKind() != NodeKind.FIELD_BASED_ACCESS_EXPR && expr.getKind() != NodeKind.INDEX_BASED_ACCESS_EXPR) {
            return false;
        }

        BLangExpression varRef = ((BLangAccessExpression) expr).expr;
        if (varRef.type.isNullable()) {
            return true;
        }

        return safeNavigateLHS(varRef);
    }

    private BLangStatement rewriteSafeNavigationAssignment(BLangAccessExpression accessExpr, BLangExpression rhsExpr,
                                                           boolean safeAssignment) {
        // --- original code ---
        // A? a = ();
        // a.b = 4;
        // --- desugared code ---
        // A? a = ();
        // if(a is ()) {
        //    panic error("NullReferenceException");
        // }
        // (<A> a).b = 4;
        // This will get chained and will get added more if cases as required,
        // For invocation exprs, this will create a temp var to store that, so it won't get executed
        // multiple times.
        this.accessExprStack = new Stack<>();
        List<BLangStatement> stmts = new ArrayList<>();
        createLHSSafeNavigation(stmts, accessExpr.expr);
        BLangAssignment assignment = ASTBuilderUtil.createAssignmentStmt(accessExpr.pos,
                cloneExpression(accessExpr), rhsExpr);
        stmts.add(assignment);
        return ASTBuilderUtil.createBlockStmt(accessExpr.pos, stmts);
    }

    private void createLHSSafeNavigation(List<BLangStatement> stmts, BLangExpression expr) {
        NodeKind kind = expr.getKind();
        boolean root = false;
        if (kind == NodeKind.FIELD_BASED_ACCESS_EXPR || kind == NodeKind.INDEX_BASED_ACCESS_EXPR ||
                kind == NodeKind.INVOCATION) {
            BLangAccessExpression accessExpr = (BLangAccessExpression) expr;
            createLHSSafeNavigation(stmts, accessExpr.expr);
            accessExpr.expr = accessExprStack.pop();
        } else {
            root = true;
        }

        // If expression is an invocation, then create a temp var to store the invocation value, so that
        // invocation will happen only one time
        if (expr.getKind() == NodeKind.INVOCATION) {
            BLangInvocation invocation = (BLangInvocation) expr;
            BVarSymbol interMediateSymbol = new BVarSymbol(0, names.fromString(GEN_VAR_PREFIX.value
                    + "i_intermediate"), this.env.scope.owner.pkgID, invocation.type, this.env.scope.owner);
            BLangSimpleVariable intermediateVariable = ASTBuilderUtil.createVariable(expr.pos,
                    interMediateSymbol.name.value, invocation.type, invocation, interMediateSymbol);
            BLangSimpleVariableDef intermediateVariableDefinition = ASTBuilderUtil.createVariableDef(invocation.pos,
                    intermediateVariable);
            stmts.add(intermediateVariableDefinition);

            expr = ASTBuilderUtil.createVariableRef(invocation.pos, interMediateSymbol);
        }

        if (expr.type.isNullable()) {
            BLangTypeTestExpr isNillTest = ASTBuilderUtil.createTypeTestExpr(expr.pos, expr, getNillTypeNode());
            isNillTest.type = symTable.booleanType;

            BLangBlockStmt thenStmt = ASTBuilderUtil.createBlockStmt(expr.pos);

            //Cloning the expression and set the nil lifted type.
            expr = cloneExpression(expr);
            expr.type = types.getSafeType(expr.type, false);

            if (isDefaultableMappingType(expr.type) && !root) { // TODO for records, type should be defaultable as well
                // This will properly get desugered later to a json literal
                BLangRecordLiteral jsonLiteral = (BLangRecordLiteral) TreeBuilder.createRecordLiteralNode();
                jsonLiteral.type = expr.type;
                jsonLiteral.pos = expr.pos;
                BLangAssignment assignment = ASTBuilderUtil.createAssignmentStmt(expr.pos,
                        expr, jsonLiteral);
                thenStmt.addStatement(assignment);
            } else {
                BLangLiteral literal = (BLangLiteral) TreeBuilder.createLiteralExpression();
                literal.value = ERROR_REASON_NULL_REFERENCE_ERROR;
                literal.type = symTable.stringType;

                BLangErrorConstructorExpr errorConstExpr = (BLangErrorConstructorExpr)
                        TreeBuilder.createErrorConstructorNode();
                errorConstExpr.pos = expr.pos;
                errorConstExpr.reasonExpr = literal;
                errorConstExpr.type = symTable.errorType;

                BLangPanic panicNode = (BLangPanic) TreeBuilder.createPanicNode();
                panicNode.expr = errorConstExpr;
                panicNode.pos = expr.pos;
                thenStmt.addStatement(panicNode);
            }

            BLangIf ifelse = ASTBuilderUtil.createIfElseStmt(expr.pos, isNillTest, thenStmt, null);
            stmts.add(ifelse);
        }

        accessExprStack.push(expr);
    }

    private BLangValueType getNillTypeNode() {
        BLangValueType nillTypeNode = (BLangValueType) TreeBuilder.createValueTypeNode();
        nillTypeNode.typeKind = TypeKind.NIL;
        nillTypeNode.type = symTable.nilType;
        return nillTypeNode;
    }

    private BLangVariableReference cloneExpression(BLangExpression expr) {
        switch (expr.getKind()) {
            case SIMPLE_VARIABLE_REF:
                return ASTBuilderUtil.createVariableRef(expr.pos, ((BLangSimpleVarRef) expr).symbol);
            case FIELD_BASED_ACCESS_EXPR:
            case INDEX_BASED_ACCESS_EXPR:
            case INVOCATION:
                return cloneAccessExpr((BLangAccessExpression) expr);
            default:
                throw new IllegalStateException();
        }
    }

    private BLangAccessExpression cloneAccessExpr(BLangAccessExpression originalAccessExpr) {
        if (originalAccessExpr.expr == null) {
            return originalAccessExpr;
        }

        BLangVariableReference varRef;
        NodeKind kind = originalAccessExpr.expr.getKind();
        if (kind == NodeKind.FIELD_BASED_ACCESS_EXPR || kind == NodeKind.INDEX_BASED_ACCESS_EXPR ||
                kind == NodeKind.INVOCATION) {
            varRef = cloneAccessExpr((BLangAccessExpression) originalAccessExpr.expr);
        } else {
            varRef = cloneExpression((BLangVariableReference) originalAccessExpr.expr);
        }
        varRef.type = types.getSafeType(originalAccessExpr.expr.type, false);

        BLangAccessExpression accessExpr;
        switch (originalAccessExpr.getKind()) {
            case FIELD_BASED_ACCESS_EXPR:
                accessExpr = ASTBuilderUtil.createFieldAccessExpr(varRef,
                        ((BLangFieldBasedAccess) originalAccessExpr).field);
                break;
            case INDEX_BASED_ACCESS_EXPR:
                accessExpr = ASTBuilderUtil.createIndexAccessExpr(varRef,
                        ((BLangIndexBasedAccess) originalAccessExpr).indexExpr);
                break;
            case INVOCATION:
                // TODO
                accessExpr = null;
                break;
            default:
                throw new IllegalStateException();
        }

        accessExpr.originalType = originalAccessExpr.originalType;
        accessExpr.pos = originalAccessExpr.pos;
        accessExpr.lhsVar = originalAccessExpr.lhsVar;
        accessExpr.symbol = originalAccessExpr.symbol;
        accessExpr.safeNavigate = false;

        // Type of the field access expression should be always taken from the child type.
        // Because the type assigned to expression contains the inherited error/nil types,
        // and may not reflect the actual type of the child/field expr.
        accessExpr.type = originalAccessExpr.originalType;
        return accessExpr;
    }

    private BLangBinaryExpr getModifiedIntRangeStartExpr(BLangExpression expr) {
        BLangLiteral constOneLiteral = ASTBuilderUtil.createLiteral(expr.pos, symTable.intType, 1L);
        return ASTBuilderUtil.createBinaryExpr(expr.pos, expr, constOneLiteral, symTable.intType, OperatorKind.ADD,
                (BOperatorSymbol) symResolver.resolveBinaryOperator(OperatorKind.ADD,
                        symTable.intType,
                        symTable.intType));
    }

    private BLangBinaryExpr getModifiedIntRangeEndExpr(BLangExpression expr) {
        BLangLiteral constOneLiteral = ASTBuilderUtil.createLiteral(expr.pos, symTable.intType, 1L);
        return ASTBuilderUtil.createBinaryExpr(expr.pos, expr, constOneLiteral, symTable.intType, OperatorKind.SUB,
                (BOperatorSymbol) symResolver.resolveBinaryOperator(OperatorKind.SUB,
                        symTable.intType,
                        symTable.intType));
    }

    private BLangExpression getDefaultValueExpr(BLangAccessExpression accessExpr) {
        BType fieldType = accessExpr.originalType;
        BType type = types.getSafeType(accessExpr.expr.type, false);
        switch (type.tag) {
            case TypeTags.JSON:
                if (accessExpr.getKind() == NodeKind.INDEX_BASED_ACCESS_EXPR &&
                        ((BLangIndexBasedAccess) accessExpr).indexExpr.type.tag == TypeTags.INT) {
                    return new BLangJSONArrayLiteral(new ArrayList<>(), new BArrayType(fieldType));
                }
                return new BLangJSONLiteral(accessExpr.pos, new ArrayList<>(), fieldType);
            case TypeTags.MAP:
                return new BLangMapLiteral(accessExpr.pos, new ArrayList<>(), type);
            case TypeTags.RECORD:
                return new BLangRecordLiteral(accessExpr.pos, type);
            default:
                throw new IllegalStateException();
        }
    }

    private BLangExpression getDefaultValueLiteral(DefaultValueLiteral defaultValue, int paramTypeTag) {
        if (defaultValue == null || defaultValue.getValue() == null) {
            return getNullLiteral();
        }
        Object value = defaultValue.getValue();
        int literalTypeTag = defaultValue.getLiteralTypeTag();

        if (value instanceof Long) {
            switch (paramTypeTag) {
                case TypeTags.FLOAT:
                    return getFloatLiteral(((Long) value).doubleValue());
                case TypeTags.DECIMAL:
                    return getDecimalLiteral(String.valueOf(value));
                default:
                    return getIntLiteral((Long) value);
            }
        }
        if (value instanceof String) {
            switch (paramTypeTag) {
                case TypeTags.FLOAT:
                    return getFloatLiteral(Double.parseDouble((String) value));
                case TypeTags.DECIMAL:
                    return getDecimalLiteral(String.valueOf(value));
                case TypeTags.FINITE:
                case TypeTags.UNION:
                    if (literalTypeTag == TypeTags.FLOAT) {
                        return getFloatLiteral(Double.parseDouble((String) value));
                    }
                    return getStringLiteral((String) value);
                default:
                    return getStringLiteral((String) value);
            }
        }
        if (value instanceof Boolean) {
            return getBooleanLiteral((Boolean) value);
        }
        throw new IllegalStateException("Unsupported default value type " + paramTypeTag);
    }

    private BLangExpression getDefaultValue(int paramTypeTag) {
        switch (paramTypeTag) {
            case TypeTags.STRING:
                return getStringLiteral("");
            case TypeTags.BOOLEAN:
                return getBooleanLiteral(false);
            case TypeTags.FLOAT:
                return getFloatLiteral(0.0);
            case TypeTags.BYTE:
            case TypeTags.INT:
                return getIntLiteral(0);
            case TypeTags.DECIMAL:
                return getDecimalLiteral("0.0");
            case TypeTags.FINITE:
            case TypeTags.RECORD:
            case TypeTags.OBJECT:
            case TypeTags.UNION:
            default:
                return getNullLiteral();
        }
    }

    private BLangLiteral getStringLiteral(String value) {
        BLangLiteral literal = (BLangLiteral) TreeBuilder.createLiteralExpression();
        literal.value = value;
        literal.type = symTable.stringType;
        return literal;
    }

    private BLangLiteral getIntLiteral(long value) {
        BLangLiteral literal = (BLangLiteral) TreeBuilder.createLiteralExpression();
        literal.value = value;
        literal.type = symTable.intType;
        return literal;
    }

    private BLangLiteral getFloatLiteral(double value) {
        BLangLiteral literal = (BLangLiteral) TreeBuilder.createLiteralExpression();
        literal.value = value;
        literal.type = symTable.floatType;
        return literal;
    }

    private BLangLiteral getDecimalLiteral(String value) {
        BLangLiteral literal = (BLangLiteral) TreeBuilder.createLiteralExpression();
        literal.value = value;
        literal.type = symTable.decimalType;
        return literal;
    }

    private BLangLiteral getBooleanLiteral(boolean value) {
        BLangLiteral literal = (BLangLiteral) TreeBuilder.createLiteralExpression();
        literal.value = value;
        literal.type = symTable.booleanType;
        return literal;
    }

    private BLangLiteral getNullLiteral() {
        BLangLiteral literal = (BLangLiteral) TreeBuilder.createLiteralExpression();
        literal.type = symTable.nilType;
        return literal;
    }

    private boolean isDefaultableMappingType(BType type) {
        switch (types.getSafeType(type, false).tag) {
            case TypeTags.JSON:
            case TypeTags.MAP:
            case TypeTags.RECORD:
                return true;
            default:
                return false;
        }
    }

    private BLangFunction createInitFunctionForStructureType(BLangStructureTypeNode structureTypeNode, SymbolEnv env,
                                                             Name suffix) {
        BLangFunction initFunction = ASTBuilderUtil
                .createInitFunction(structureTypeNode.pos, Names.EMPTY.value, suffix);

        // Create the receiver
        initFunction.receiver = ASTBuilderUtil.createReceiver(structureTypeNode.pos, structureTypeNode.type);
        BVarSymbol receiverSymbol = new BVarSymbol(Flags.asMask(EnumSet.noneOf(Flag.class)),
                                                   names.fromIdNode(initFunction.receiver.name),
                                                   env.enclPkg.symbol.pkgID, structureTypeNode.type, null);
        initFunction.receiver.symbol = receiverSymbol;

        initFunction.type = new BInvokableType(new ArrayList<>(), symTable.nilType, null);
        initFunction.attachedFunction = true;
        initFunction.flagSet.add(Flag.ATTACHED);

        // Create function symbol
        Name funcSymbolName = names.fromString(Symbols.getAttachedFuncSymbolName(structureTypeNode.type.tsymbol.
                                                                                         name.value, Names
                                                                                         .OBJECT_INIT_SUFFIX.value));
        initFunction.symbol = Symbols
                .createFunctionSymbol(Flags.asMask(initFunction.flagSet), funcSymbolName, env.enclPkg.symbol.pkgID,
                                      initFunction.type, structureTypeNode.symbol.scope.owner,
                                      initFunction.body != null);
        initFunction.symbol.scope = new Scope(initFunction.symbol);
        initFunction.symbol.scope.define(receiverSymbol.name, receiverSymbol);
        initFunction.symbol.receiverSymbol = receiverSymbol;
        receiverSymbol.owner = initFunction.symbol;

        // Add return type as nil to the symbol
        initFunction.symbol.retType = symTable.nilType;

        // Set the taint information to the constructed init function
        initFunction.symbol.taintTable = new HashMap<>();
        TaintRecord taintRecord = new TaintRecord(TaintRecord.TaintedStatus.UNTAINTED, new ArrayList<>());
        initFunction.symbol.taintTable.put(TaintAnalyzer.ALL_UNTAINTED_TABLE_ENTRY_INDEX, taintRecord);

        // Update Object type with attached function details
        BStructureTypeSymbol typeSymbol = ((BStructureTypeSymbol) structureTypeNode.type.tsymbol);
        typeSymbol.initializerFunc = new BAttachedFunction(suffix, initFunction.symbol,
                                                           (BInvokableType) initFunction.type);
        structureTypeNode.initFunction = initFunction;
        return rewrite(initFunction, env);
    }

    private BLangExpression getInitExpr(BType type, BLangTypeInit typeInitExpr) {
        String identifier;
        switch (typeInitExpr.parent.getKind()) {
            case ASSIGNMENT:
                identifier = ((BLangSimpleVarRef) ((BLangAssignment) typeInitExpr.parent).varRef).symbol.name.value;
                break;
            case VARIABLE:
                identifier = ((BLangSimpleVariable) typeInitExpr.parent).name.value;
                break;
            default:
                return null;
                // shouldn't reach here - todo need to fix as param
        }
        switch (type.tag) {
            case TypeTags.STREAM:
                return new BLangStreamLiteral(typeInitExpr.pos, type, identifier);
            case TypeTags.CHANNEL:
                return new BLangChannelLiteral(typeInitExpr.pos, type, identifier);
            default:
                return null;
        }
    }

    private void visitBinaryLogicalExpr(BLangBinaryExpr binaryExpr) {
        /*
         * Desugar (lhsExpr && rhsExpr) to following if-else:
         * 
         * logical AND:
         * -------------
         * T $result$;
         * if (lhsExpr) {
         *    $result$ = rhsExpr;
         * } else {
         *    $result$ = false;
         * }
         * 
         * logical OR:
         * -------------
         * T $result$;
         * if (lhsExpr) {
         *    $result$ = true;
         * } else {
         *    $result$ = rhsExpr;
         * }
         * 
         */
        BLangSimpleVariableDef resultVarDef = createVarDef("$result$", binaryExpr.type, null, binaryExpr.pos);
        BLangBlockStmt thenBody = ASTBuilderUtil.createBlockStmt(binaryExpr.pos);
        BLangBlockStmt elseBody = ASTBuilderUtil.createBlockStmt(binaryExpr.pos);

        // Create then assignment
        BLangSimpleVarRef thenResultVarRef = ASTBuilderUtil.createVariableRef(binaryExpr.pos, resultVarDef.var.symbol);
        BLangExpression thenResult;
        if (binaryExpr.opKind == OperatorKind.AND) {
            thenResult = binaryExpr.rhsExpr;
        } else {
            thenResult = getBooleanLiteral(true);
        }
        BLangAssignment thenAssignment =
                ASTBuilderUtil.createAssignmentStmt(binaryExpr.pos, thenResultVarRef, thenResult);
        thenBody.addStatement(thenAssignment);

        // Create else assignment
        BLangExpression elseResult;
        BLangSimpleVarRef elseResultVarRef = ASTBuilderUtil.createVariableRef(binaryExpr.pos, resultVarDef.var.symbol);
        if (binaryExpr.opKind == OperatorKind.AND) {
            elseResult = getBooleanLiteral(false);
        } else {
            elseResult = binaryExpr.rhsExpr;
        }
        BLangAssignment elseAssignment =
                ASTBuilderUtil.createAssignmentStmt(binaryExpr.pos, elseResultVarRef, elseResult);
        elseBody.addStatement(elseAssignment);

        // Then make it a expression-statement, with expression being the $result$
        BLangSimpleVarRef resultVarRef = ASTBuilderUtil.createVariableRef(binaryExpr.pos, resultVarDef.var.symbol);
        BLangIf ifElse = ASTBuilderUtil.createIfElseStmt(binaryExpr.pos, binaryExpr.lhsExpr, thenBody, elseBody);

        BLangBlockStmt blockStmt = ASTBuilderUtil.createBlockStmt(binaryExpr.pos, Lists.of(resultVarDef, ifElse));
        BLangStatementExpression stmtExpr = ASTBuilderUtil.createStatementExpression(blockStmt, resultVarRef);
        stmtExpr.type = binaryExpr.type;

        result = rewriteExpr(stmtExpr);
    }
}<|MERGE_RESOLUTION|>--- conflicted
+++ resolved
@@ -2152,7 +2152,7 @@
             // Package variable | service variable.
             // We consider both of them as package level variables.
             genVarRefExpr = new BLangPackageVarRef((BVarSymbol) varRefExpr.symbol);
-            
+
             if (!enclLocks.isEmpty()) {
                 enclLocks.peek().addLockVariable((BVarSymbol) varRefExpr.symbol);
             }
@@ -3220,13 +3220,13 @@
     }
 
     @Override
-<<<<<<< HEAD
     public void visit(BLangIgnoreExpr ignoreExpr) {
         result = ignoreExpr;
-=======
+    }
+
+    @Override
     public void visit(BLangConstRef constantRef) {
         result = constantRef;
->>>>>>> 661df44a
     }
 
     // private functions
