/*
 *  Copyright (c) 2017, WSO2 Inc. (http://www.wso2.org) All Rights Reserved.
 *
 *  WSO2 Inc. licenses this file to you under the Apache License,
 *  Version 2.0 (the "License"); you may not use this file except
 *  in compliance with the License.
 *  You may obtain a copy of the License at
 *
 *    http://www.apache.org/licenses/LICENSE-2.0
 *
 *  Unless required by applicable law or agreed to in writing,
 *  software distributed under the License is distributed on an
 *  "AS IS" BASIS, WITHOUT WARRANTIES OR CONDITIONS OF ANY
 *  KIND, either express or implied.  See the License for the
 *  specific language governing permissions and limitations
 *  under the License.
 */
package org.wso2.ballerinalang.compiler.desugar;

import org.ballerinalang.compiler.CompilerPhase;
import org.ballerinalang.model.TreeBuilder;
import org.ballerinalang.model.tree.NodeKind;
import org.ballerinalang.model.tree.OperatorKind;
import org.ballerinalang.model.tree.clauses.JoinStreamingInput;
import org.ballerinalang.model.tree.expressions.NamedArgNode;
import org.ballerinalang.model.tree.statements.StatementNode;
import org.ballerinalang.model.tree.statements.StreamingQueryStatementNode;
import org.wso2.ballerinalang.compiler.PackageCache;
import org.wso2.ballerinalang.compiler.semantics.analyzer.SymbolResolver;
import org.wso2.ballerinalang.compiler.semantics.analyzer.Types;
import org.wso2.ballerinalang.compiler.semantics.model.SymbolEnv;
import org.wso2.ballerinalang.compiler.semantics.model.SymbolTable;
import org.wso2.ballerinalang.compiler.semantics.model.symbols.BConversionOperatorSymbol;
import org.wso2.ballerinalang.compiler.semantics.model.symbols.BEndpointVarSymbol;
import org.wso2.ballerinalang.compiler.semantics.model.symbols.BInvokableSymbol;
import org.wso2.ballerinalang.compiler.semantics.model.symbols.BOperatorSymbol;
import org.wso2.ballerinalang.compiler.semantics.model.symbols.BPackageSymbol;
import org.wso2.ballerinalang.compiler.semantics.model.symbols.BStructSymbol;
import org.wso2.ballerinalang.compiler.semantics.model.symbols.BSymbol;
import org.wso2.ballerinalang.compiler.semantics.model.symbols.BVarSymbol;
import org.wso2.ballerinalang.compiler.semantics.model.symbols.BXMLNSSymbol;
import org.wso2.ballerinalang.compiler.semantics.model.symbols.SymTag;
import org.wso2.ballerinalang.compiler.semantics.model.symbols.Symbols;
import org.wso2.ballerinalang.compiler.semantics.model.types.BArrayType;
import org.wso2.ballerinalang.compiler.semantics.model.types.BInvokableType;
import org.wso2.ballerinalang.compiler.semantics.model.types.BStructType;
import org.wso2.ballerinalang.compiler.semantics.model.types.BTableType;
import org.wso2.ballerinalang.compiler.semantics.model.types.BType;
import org.wso2.ballerinalang.compiler.semantics.model.types.BUnionType;
import org.wso2.ballerinalang.compiler.tree.BLangAction;
import org.wso2.ballerinalang.compiler.tree.BLangConnector;
import org.wso2.ballerinalang.compiler.tree.BLangEndpoint;
import org.wso2.ballerinalang.compiler.tree.BLangFunction;
import org.wso2.ballerinalang.compiler.tree.BLangIdentifier;
import org.wso2.ballerinalang.compiler.tree.BLangImportPackage;
import org.wso2.ballerinalang.compiler.tree.BLangInvokableNode;
import org.wso2.ballerinalang.compiler.tree.BLangNode;
import org.wso2.ballerinalang.compiler.tree.BLangNodeVisitor;
import org.wso2.ballerinalang.compiler.tree.BLangObject;
import org.wso2.ballerinalang.compiler.tree.BLangPackage;
import org.wso2.ballerinalang.compiler.tree.BLangResource;
import org.wso2.ballerinalang.compiler.tree.BLangService;
import org.wso2.ballerinalang.compiler.tree.BLangStruct;
import org.wso2.ballerinalang.compiler.tree.BLangTransformer;
import org.wso2.ballerinalang.compiler.tree.BLangVariable;
import org.wso2.ballerinalang.compiler.tree.BLangWorker;
import org.wso2.ballerinalang.compiler.tree.BLangXMLNS;
import org.wso2.ballerinalang.compiler.tree.BLangXMLNS.BLangLocalXMLNS;
import org.wso2.ballerinalang.compiler.tree.BLangXMLNS.BLangPackageXMLNS;
import org.wso2.ballerinalang.compiler.tree.expressions.BLangArrayLiteral;
import org.wso2.ballerinalang.compiler.tree.expressions.BLangArrayLiteral.BLangJSONArrayLiteral;
import org.wso2.ballerinalang.compiler.tree.expressions.BLangAwaitExpr;
import org.wso2.ballerinalang.compiler.tree.expressions.BLangBinaryExpr;
import org.wso2.ballerinalang.compiler.tree.expressions.BLangBracedOrTupleExpr;
import org.wso2.ballerinalang.compiler.tree.expressions.BLangCheckedExpr;
import org.wso2.ballerinalang.compiler.tree.expressions.BLangExpression;
import org.wso2.ballerinalang.compiler.tree.expressions.BLangFieldBasedAccess;
import org.wso2.ballerinalang.compiler.tree.expressions.BLangFieldBasedAccess.BLangEnumeratorAccessExpr;
import org.wso2.ballerinalang.compiler.tree.expressions.BLangFieldBasedAccess.BLangStructFieldAccessExpr;
import org.wso2.ballerinalang.compiler.tree.expressions.BLangIndexBasedAccess;
import org.wso2.ballerinalang.compiler.tree.expressions.BLangIndexBasedAccess.BLangArrayAccessExpr;
import org.wso2.ballerinalang.compiler.tree.expressions.BLangIndexBasedAccess.BLangJSONAccessExpr;
import org.wso2.ballerinalang.compiler.tree.expressions.BLangIndexBasedAccess.BLangMapAccessExpr;
import org.wso2.ballerinalang.compiler.tree.expressions.BLangIndexBasedAccess.BLangXMLAccessExpr;
import org.wso2.ballerinalang.compiler.tree.expressions.BLangIntRangeExpression;
import org.wso2.ballerinalang.compiler.tree.expressions.BLangInvocation;
import org.wso2.ballerinalang.compiler.tree.expressions.BLangInvocation.BFunctionPointerInvocation;
import org.wso2.ballerinalang.compiler.tree.expressions.BLangInvocation.BLangActionInvocation;
import org.wso2.ballerinalang.compiler.tree.expressions.BLangInvocation.BLangAttachedFunctionInvocation;
import org.wso2.ballerinalang.compiler.tree.expressions.BLangInvocation.BLangTransformerInvocation;
import org.wso2.ballerinalang.compiler.tree.expressions.BLangIsAssignableExpr;
import org.wso2.ballerinalang.compiler.tree.expressions.BLangLambdaFunction;
import org.wso2.ballerinalang.compiler.tree.expressions.BLangLiteral;
import org.wso2.ballerinalang.compiler.tree.expressions.BLangMatchExpression;
import org.wso2.ballerinalang.compiler.tree.expressions.BLangMatchExpression.BLangMatchExprPatternClause;
import org.wso2.ballerinalang.compiler.tree.expressions.BLangNamedArgsExpression;
import org.wso2.ballerinalang.compiler.tree.expressions.BLangRecordLiteral;
import org.wso2.ballerinalang.compiler.tree.expressions.BLangRecordLiteral.BLangJSONLiteral;
import org.wso2.ballerinalang.compiler.tree.expressions.BLangRecordLiteral.BLangMapLiteral;
import org.wso2.ballerinalang.compiler.tree.expressions.BLangRecordLiteral.BLangStreamLiteral;
import org.wso2.ballerinalang.compiler.tree.expressions.BLangRecordLiteral.BLangStructLiteral;
import org.wso2.ballerinalang.compiler.tree.expressions.BLangRestArgsExpression;
import org.wso2.ballerinalang.compiler.tree.expressions.BLangSimpleVarRef;
import org.wso2.ballerinalang.compiler.tree.expressions.BLangSimpleVarRef.BLangFieldVarRef;
import org.wso2.ballerinalang.compiler.tree.expressions.BLangSimpleVarRef.BLangFunctionVarRef;
import org.wso2.ballerinalang.compiler.tree.expressions.BLangSimpleVarRef.BLangLocalVarRef;
import org.wso2.ballerinalang.compiler.tree.expressions.BLangSimpleVarRef.BLangPackageVarRef;
import org.wso2.ballerinalang.compiler.tree.expressions.BLangStatementExpression;
import org.wso2.ballerinalang.compiler.tree.expressions.BLangStringTemplateLiteral;
import org.wso2.ballerinalang.compiler.tree.expressions.BLangTableLiteral;
import org.wso2.ballerinalang.compiler.tree.expressions.BLangTableQueryExpression;
import org.wso2.ballerinalang.compiler.tree.expressions.BLangTernaryExpr;
import org.wso2.ballerinalang.compiler.tree.expressions.BLangTypeCastExpr;
import org.wso2.ballerinalang.compiler.tree.expressions.BLangTypeConversionExpr;
import org.wso2.ballerinalang.compiler.tree.expressions.BLangTypeInit;
import org.wso2.ballerinalang.compiler.tree.expressions.BLangTypeofExpr;
import org.wso2.ballerinalang.compiler.tree.expressions.BLangUnaryExpr;
import org.wso2.ballerinalang.compiler.tree.expressions.BLangVariableReference;
import org.wso2.ballerinalang.compiler.tree.expressions.BLangXMLAttribute;
import org.wso2.ballerinalang.compiler.tree.expressions.BLangXMLAttributeAccess;
import org.wso2.ballerinalang.compiler.tree.expressions.BLangXMLCommentLiteral;
import org.wso2.ballerinalang.compiler.tree.expressions.BLangXMLElementLiteral;
import org.wso2.ballerinalang.compiler.tree.expressions.BLangXMLProcInsLiteral;
import org.wso2.ballerinalang.compiler.tree.expressions.BLangXMLQName;
import org.wso2.ballerinalang.compiler.tree.expressions.BLangXMLQuotedString;
import org.wso2.ballerinalang.compiler.tree.expressions.BLangXMLSequenceLiteral;
import org.wso2.ballerinalang.compiler.tree.expressions.BLangXMLTextLiteral;
import org.wso2.ballerinalang.compiler.tree.statements.BLangAbort;
import org.wso2.ballerinalang.compiler.tree.statements.BLangAssignment;
import org.wso2.ballerinalang.compiler.tree.statements.BLangBind;
import org.wso2.ballerinalang.compiler.tree.statements.BLangBlockStmt;
import org.wso2.ballerinalang.compiler.tree.statements.BLangBreak;
import org.wso2.ballerinalang.compiler.tree.statements.BLangCatch;
import org.wso2.ballerinalang.compiler.tree.statements.BLangCompoundAssignment;
import org.wso2.ballerinalang.compiler.tree.statements.BLangExpressionStmt;
import org.wso2.ballerinalang.compiler.tree.statements.BLangFail;
import org.wso2.ballerinalang.compiler.tree.statements.BLangForeach;
import org.wso2.ballerinalang.compiler.tree.statements.BLangForever;
import org.wso2.ballerinalang.compiler.tree.statements.BLangForkJoin;
import org.wso2.ballerinalang.compiler.tree.statements.BLangIf;
import org.wso2.ballerinalang.compiler.tree.statements.BLangLock;
import org.wso2.ballerinalang.compiler.tree.statements.BLangMatch;
import org.wso2.ballerinalang.compiler.tree.statements.BLangMatch.BLangMatchStmtPatternClause;
import org.wso2.ballerinalang.compiler.tree.statements.BLangNext;
import org.wso2.ballerinalang.compiler.tree.statements.BLangPostIncrement;
import org.wso2.ballerinalang.compiler.tree.statements.BLangReturn;
import org.wso2.ballerinalang.compiler.tree.statements.BLangStatement;
import org.wso2.ballerinalang.compiler.tree.statements.BLangStatement.BLangStatementLink;
import org.wso2.ballerinalang.compiler.tree.statements.BLangThrow;
import org.wso2.ballerinalang.compiler.tree.statements.BLangTransaction;
import org.wso2.ballerinalang.compiler.tree.statements.BLangTryCatchFinally;
import org.wso2.ballerinalang.compiler.tree.statements.BLangTupleDestructure;
import org.wso2.ballerinalang.compiler.tree.statements.BLangVariableDef;
import org.wso2.ballerinalang.compiler.tree.statements.BLangWhile;
import org.wso2.ballerinalang.compiler.tree.statements.BLangWorkerReceive;
import org.wso2.ballerinalang.compiler.tree.statements.BLangWorkerSend;
import org.wso2.ballerinalang.compiler.tree.statements.BLangXMLNSStatement;
import org.wso2.ballerinalang.compiler.util.CompilerContext;
import org.wso2.ballerinalang.compiler.util.Name;
import org.wso2.ballerinalang.compiler.util.Names;
import org.wso2.ballerinalang.compiler.util.TypeTags;
import org.wso2.ballerinalang.compiler.util.diagnotic.DiagnosticPos;
import org.wso2.ballerinalang.programfile.InstructionCodes;
import org.wso2.ballerinalang.util.Lists;

import java.util.ArrayList;
import java.util.Collections;
import java.util.HashMap;
import java.util.HashSet;
import java.util.Iterator;
import java.util.List;
import java.util.Map;
import java.util.Set;
import java.util.Stack;
import java.util.stream.Collectors;

import static org.wso2.ballerinalang.compiler.util.Names.GEN_VAR_PREFIX;

/**
 * @since 0.94
 */
public class Desugar extends BLangNodeVisitor {

    private static final CompilerContext.Key<Desugar> DESUGAR_KEY =
            new CompilerContext.Key<>();
    private static final String QUERY_TABLE_WITH_JOIN_CLAUSE = "queryTableWithJoinClause";
    private static final String QUERY_TABLE_WITHOUT_JOIN_CLAUSE = "queryTableWithoutJoinClause";
    private static final String CREATE_FOREVER = "startForever";

    private SymbolTable symTable;
    private final PackageCache packageCache;
    private SymbolResolver symResolver;
    private IterableCodeDesugar iterableCodeDesugar;
    private AnnotationDesugar annotationDesugar;
    private EndpointDesugar endpointDesugar;
    private InMemoryTableQueryBuilder inMemoryTableQueryBuilder;
    private Types types;
    private Names names;
    private SiddhiQueryBuilder siddhiQueryBuilder;

    private BLangNode result;

    private BLangStatementLink currentLink;
    private Stack<BLangWorker> workerStack = new Stack<>();

    public Stack<BLangLock> enclLocks = new Stack<>();

    private SymbolEnv env;

    public static Desugar getInstance(CompilerContext context) {
        Desugar desugar = context.get(DESUGAR_KEY);
        if (desugar == null) {
            desugar = new Desugar(context);
        }

        return desugar;
    }

    private Desugar(CompilerContext context) {
        context.put(DESUGAR_KEY, this);
        this.symTable = SymbolTable.getInstance(context);
        this.symResolver = SymbolResolver.getInstance(context);
        this.iterableCodeDesugar = IterableCodeDesugar.getInstance(context);
        this.annotationDesugar = AnnotationDesugar.getInstance(context);
        this.endpointDesugar = EndpointDesugar.getInstance(context);
        this.inMemoryTableQueryBuilder = InMemoryTableQueryBuilder.getInstance(context);
        this.types = Types.getInstance(context);
        this.names = Names.getInstance(context);
        this.siddhiQueryBuilder = SiddhiQueryBuilder.getInstance(context);
        this.packageCache = PackageCache.getInstance(context);
        this.names = Names.getInstance(context);
    }

    public BLangPackage perform(BLangPackage pkgNode) {
        return rewrite(pkgNode, env);
    }

    // visitors

    @Override
    public void visit(BLangPackage pkgNode) {
        if (pkgNode.completedPhases.contains(CompilerPhase.DESUGAR)) {
            result = pkgNode;
            return;
        }
        SymbolEnv env = this.symTable.pkgEnvMap.get(pkgNode.symbol);

        //Adding object functions to package level.
        pkgNode.objects.forEach(o -> o.functions.forEach(f -> {
            if (!pkgNode.objAttachedFunctions.contains(f.symbol)) {
                pkgNode.functions.add(f);
                pkgNode.topLevelNodes.add(f);
            }
        }));
        //Rewriting Object to struct
        pkgNode.objects.forEach(o -> pkgNode.structs.add(rewriteObjectToStruct(o, env)));

        pkgNode.structs = rewrite(pkgNode.structs, env);
        // Adding struct init functions to package level.
        pkgNode.structs.forEach(struct -> {
            pkgNode.functions.add(struct.initFunction);
            pkgNode.topLevelNodes.add(struct.initFunction);
        });

        pkgNode.imports = rewrite(pkgNode.imports, env);
        pkgNode.xmlnsList = rewrite(pkgNode.xmlnsList, env);
        pkgNode.globalVars = rewrite(pkgNode.globalVars, env);
        endpointDesugar.rewriteAnonymousEndpointsInPkg(pkgNode, env);
        pkgNode.globalEndpoints = rewrite(pkgNode.globalEndpoints, env);
        pkgNode.globalEndpoints.forEach(endpoint -> endpointDesugar.defineGlobalEndpoint(endpoint, env));
        annotationDesugar.rewritePackageAnnotations(pkgNode);
        endpointDesugar.rewriteAllEndpointsInPkg(pkgNode, env);
        endpointDesugar.rewriteServiceBoundToEndpointInPkg(pkgNode, env);
        pkgNode.transformers = rewrite(pkgNode.transformers, env);
        pkgNode.functions = rewrite(pkgNode.functions, env);
        pkgNode.connectors = rewrite(pkgNode.connectors, env);
        pkgNode.services = rewrite(pkgNode.services, env);
        pkgNode.initFunction = rewrite(pkgNode.initFunction, env);
        pkgNode.startFunction = rewrite(pkgNode.startFunction, env);
        pkgNode.stopFunction = rewrite(pkgNode.stopFunction, env);
        pkgNode.completedPhases.add(CompilerPhase.DESUGAR);
        result = pkgNode;
    }

    @Override
    public void visit(BLangImportPackage importPkgNode) {
        BPackageSymbol pkgSymbol = importPkgNode.symbol;
        SymbolEnv pkgEnv = this.symTable.pkgEnvMap.get(pkgSymbol);
        rewrite(pkgEnv.node, pkgEnv);
        result = importPkgNode;
    }

    @Override
    public void visit(BLangStruct structNode) {
        // Add struct level variables to the init function.
        structNode.fields.stream()
            .map(field -> {
                    // If the rhs value is not given in-line inside the struct
                    // then get the default value literal for that particular struct.
                    if (field.expr == null) {
                        field.expr = getInitExpr(field.type);
                    }
                    return field;
                })
            .filter(field -> field.expr != null)
            .forEachOrdered(field -> {
                if (!structNode.initFunction.initFunctionStmts.containsKey(field.symbol)) {
                    structNode.initFunction.initFunctionStmts.put(field.symbol,
                            (BLangStatement) createAssignmentStmt(field));
                }
            });

        //Adding init statements to the init function.
        BLangStatement[] initStmts = structNode.initFunction.initFunctionStmts.values().toArray(new BLangStatement[0]);
        for (int i = 0; i < structNode.initFunction.initFunctionStmts.size(); i++) {
            structNode.initFunction.body.stmts.add(i, initStmts[i]);
        }

        result = structNode;
    }

    @Override
    public void visit(BLangFunction funcNode) {
        SymbolEnv fucEnv = SymbolEnv.createFunctionEnv(funcNode, funcNode.symbol.scope, env);
        if (!funcNode.interfaceFunction) {
            addReturnIfNotPresent(funcNode);
        }

        Collections.reverse(funcNode.endpoints); // To preserve endpoint code gen order.
        funcNode.endpoints = rewrite(funcNode.endpoints, fucEnv);

        funcNode.body = rewrite(funcNode.body, fucEnv);
        funcNode.workers = rewrite(funcNode.workers, fucEnv);

        // If the function has a receiver, we rewrite it's parameter list to have
        // the struct variable as the first parameter
        if (funcNode.receiver != null) {
            BInvokableSymbol funcSymbol = funcNode.symbol;
            List<BVarSymbol> params = funcSymbol.params;
            params.add(0, funcNode.receiver.symbol);
            BInvokableType funcType = (BInvokableType) funcSymbol.type;
            funcType.paramTypes.add(0, funcNode.receiver.type);
        }

        result = funcNode;
    }

    @Override
    public void visit(BLangService serviceNode) {
        SymbolEnv serviceEnv = SymbolEnv.createServiceEnv(serviceNode, serviceNode.symbol.scope, env);
        serviceNode.resources = rewrite(serviceNode.resources, serviceEnv);
        serviceNode.vars = rewrite(serviceNode.vars, serviceEnv);
        serviceNode.endpoints = rewrite(serviceNode.endpoints, serviceEnv);
        serviceNode.initFunction = rewrite(serviceNode.initFunction, serviceEnv);
        result = serviceNode;
    }

    public void visit(BLangForever foreverStatement) {
        siddhiQueryBuilder.visit(foreverStatement);
        BLangExpressionStmt stmt = (BLangExpressionStmt) TreeBuilder.createExpressionStatementNode();
        stmt.expr = createInvocationForForeverBlock(foreverStatement);
        stmt.pos = foreverStatement.pos;
        stmt.addWS(foreverStatement.getWS());
        result = rewrite(stmt, env);
    }

    private BLangStruct rewriteObjectToStruct(BLangObject objectNode, SymbolEnv env) {
        BLangStruct bLangStruct = (BLangStruct) TreeBuilder.createStructNode();
        bLangStruct.name = objectNode.name;
        bLangStruct.fields = objectNode.fields;
//        bLangStruct.functions = rewrite(objectNode.functions, env);
        bLangStruct.initFunction = objectNode.initFunction;
        bLangStruct.annAttachments = objectNode.annAttachments;
        bLangStruct.docAttachments = rewrite(objectNode.docAttachments, env);
        bLangStruct.deprecatedAttachments = rewrite(objectNode.deprecatedAttachments, env);
        bLangStruct.isAnonymous = objectNode.isAnonymous;
        bLangStruct.symbol = objectNode.symbol;

        return bLangStruct;
    }

    @Override
    public void visit(BLangResource resourceNode) {
        addReturnIfNotPresent(resourceNode);
        SymbolEnv resourceEnv = SymbolEnv.createResourceActionSymbolEnv(resourceNode, resourceNode.symbol.scope, env);
        Collections.reverse(resourceNode.endpoints); // To preserve endpoint code gen order at resource
        resourceNode.endpoints = rewrite(resourceNode.endpoints, resourceEnv);
        resourceNode.body = rewrite(resourceNode.body, resourceEnv);
        resourceNode.workers = rewrite(resourceNode.workers, resourceEnv);
        result = resourceNode;
    }

    @Override
    public void visit(BLangConnector connectorNode) {
        SymbolEnv conEnv = SymbolEnv.createConnectorEnv(connectorNode, connectorNode.symbol.scope, env);
        connectorNode.params = rewrite(connectorNode.params, conEnv);
        connectorNode.actions = rewrite(connectorNode.actions, conEnv);
        connectorNode.varDefs = rewrite(connectorNode.varDefs, conEnv);
        connectorNode.endpoints = rewrite(connectorNode.endpoints, conEnv);
        connectorNode.initFunction = rewrite(connectorNode.initFunction, conEnv);
        connectorNode.initAction = rewrite(connectorNode.initAction, conEnv);
        result = connectorNode;
    }

    @Override
    public void visit(BLangAction actionNode) {
        addReturnIfNotPresent(actionNode);
        SymbolEnv actionEnv = SymbolEnv.createResourceActionSymbolEnv(actionNode, actionNode.symbol.scope, env);
        Collections.reverse(actionNode.endpoints); // To preserve endpoint code gen order at action.
        actionNode.endpoints = rewrite(actionNode.endpoints, actionEnv);
        actionNode.body = rewrite(actionNode.body, actionEnv);
        actionNode.workers = rewrite(actionNode.workers, actionEnv);

        // we rewrite it's parameter list to have the receiver variable as the first parameter
        BInvokableSymbol actionSymbol = actionNode.symbol;
        List<BVarSymbol> params = actionSymbol.params;
        BVarSymbol receiverSymbol = actionNode.symbol.receiverSymbol;
        params.add(0, receiverSymbol);
        BInvokableType actionType = (BInvokableType) actionSymbol.type;
        if (receiverSymbol != null) {
            actionType.paramTypes.add(0, receiverSymbol.type);
        }
        result = actionNode;
    }

    @Override
    public void visit(BLangWorker workerNode) {
        this.workerStack.push(workerNode);
        workerNode.body = rewrite(workerNode.body, env);
        this.workerStack.pop();
        result = workerNode;
    }

    @Override
    public void visit(BLangEndpoint endpoint) {
        result = endpoint;
    }

    @Override
    public void visit(BLangVariable varNode) {
        if ((varNode.symbol.owner.tag & SymTag.INVOKABLE) != SymTag.INVOKABLE) {
            varNode.expr = null;
            result = varNode;
            return;
        }

        // Return if this assignment is not a safe assignment
        varNode.expr = rewriteExpr(varNode.expr);
        result = varNode;

    }

    public void visit(BLangTransformer transformerNode) {
        addTransformerReturn(transformerNode);
        SymbolEnv tranEnv = SymbolEnv.createTransformerEnv(transformerNode, transformerNode.symbol.scope, env);
        transformerNode.body = rewrite(transformerNode.body, tranEnv);

        addArgInitExpr(transformerNode, transformerNode.retParams.get(0));

        BInvokableSymbol transformerSymbol = transformerNode.symbol;
        List<BVarSymbol> params = transformerSymbol.params;
        params.add(0, transformerNode.source.symbol);
        BInvokableType transformerType = (BInvokableType) transformerSymbol.type;
        transformerType.paramTypes.add(0, transformerNode.source.type);

        result = transformerNode;
    }

    // Statements

    @Override
    public void visit(BLangBlockStmt block) {
        SymbolEnv blockEnv = SymbolEnv.createBlockEnv(block, env);
        block.stmts = rewriteStmt(block.stmts, blockEnv);
        result = block;
    }

    @Override
    public void visit(BLangVariableDef varDefNode) {
        if (varDefNode.var.expr instanceof BLangRecordLiteral &&
                ((BLangRecordLiteral) varDefNode.var.expr).type.tag == TypeTags.STREAM) {
            ((BLangRecordLiteral) varDefNode.var.expr).name = varDefNode.var.name;
        }

        varDefNode.var = rewrite(varDefNode.var, env);
        BLangVariable varNode = varDefNode.var;

        // Generate default init expression, if rhs expr is null
        if (varNode.expr == null) {
            varNode.expr = getInitExpr(varNode.type);
        }

        if (!varNode.safeAssignment) {
            result = varDefNode;
            return;
        }

        // Desugar the =? operator with the match statement
        //
        //  e.g.
        //      var f =? openFile("/tmp/foo.txt"); // openFile: () -> (File | error)
        //
        //      {
        //          File f;
        //          match openFile("/tmp/foo.txt") {
        //              File _$_f1 => f = _$_f1;
        //              error e => throw e | return e
        //          }
        //      }

        // Create the pattern to match the success case
        BLangMatchStmtPatternClause patternSuccessCase = getSafeAssignSuccessPattern(varNode.pos,
                varNode.symbol.type, true, varNode.symbol, null);
        BLangMatchStmtPatternClause patternErrorCase = getSafeAssignErrorPattern(varNode.pos, varNode.symbol.owner);


        // Create the match statement
        BLangMatch matchStmt = ASTBuilderUtil.createMatchStatement(varNode.expr.pos,
                varNode.expr, new ArrayList<BLangMatchStmtPatternClause>() {{
                    add(patternSuccessCase);
                    add(patternErrorCase);
                }});

        // var f =? foo() -> var f;
        varNode.expr = null;
        varNode.safeAssignment = false;

        BLangBlockStmt safeAssignmentBlock = ASTBuilderUtil.createBlockStmt(varDefNode.pos,
                new ArrayList<BLangStatement>() {{
                    add(varDefNode);
                    add(matchStmt);
                }});

        result = rewrite(safeAssignmentBlock, this.env);
    }

    @Override
    public void visit(BLangAssignment assignNode) {
        if (assignNode.expr.type.tag == TypeTags.STREAM && assignNode.varRef instanceof BLangSimpleVarRef) {
                ((BLangRecordLiteral) assignNode.expr).name =
                        ((BLangSimpleVarRef) assignNode.varRef).variableName;
        }
        assignNode.varRef = rewriteExpr(assignNode.varRef);
        assignNode.expr = rewriteExpr(assignNode.expr);
        result = assignNode;

        if (!assignNode.safeAssignment) {
            return;
        }

        // Desugar the =? operator with the match statement
        //
        //  e.g.
        //      File f;
        //      .....
        //      f =? openFile("/tmp/foo.txt"); // openFile: () -> (File | error)
        //
        //      {
        //          match openFile("/tmp/foo.txt") {
        //              File _$_f1 => f = _$_f1;
        //              error e => throw e | return e
        //          }
        //      }
        BLangBlockStmt safeAssignmentBlock = ASTBuilderUtil.createBlockStmt(assignNode.pos, new ArrayList<>());
        BLangExpression lhsExpr = assignNode.varRef;
        BLangMatchStmtPatternClause patternSuccessCase;
        if (assignNode.declaredWithVar) {
            BVarSymbol varSymbol = ((BLangSimpleVarRef) lhsExpr).symbol;
            BLangVariable variable = ASTBuilderUtil.createVariable(assignNode.pos, "", lhsExpr.type, null, varSymbol);
            BLangVariableDef variableDef = ASTBuilderUtil.createVariableDef(assignNode.pos, variable);
            safeAssignmentBlock.stmts.add(variableDef);
            patternSuccessCase = getSafeAssignSuccessPattern(assignNode.pos, lhsExpr.type,
                    true, varSymbol, null);
        } else {
            patternSuccessCase = getSafeAssignSuccessPattern(assignNode.pos, lhsExpr.type,
                    false, null, lhsExpr);
        }

        // Create the pattern to match the success case
        BLangMatchStmtPatternClause patternErrorCase = getSafeAssignErrorPattern(assignNode.pos,
                this.env.enclInvokable.symbol);


        // Create the match statement
        BLangMatch matchStmt = ASTBuilderUtil.createMatchStatement(assignNode.pos,
                assignNode.expr, new ArrayList<BLangMatchStmtPatternClause>() {{
                    add(patternSuccessCase);
                    add(patternErrorCase);
                }});

        // var f =? foo() -> var f;
        assignNode.expr = null;
        assignNode.safeAssignment = false;
        safeAssignmentBlock.stmts.add(matchStmt);
        result = rewrite(safeAssignmentBlock, this.env);
    }

    @Override
    public void visit(BLangTupleDestructure stmt) {
        // var (a, b) = (tuple)
        //
        //  desugar once
        //  any[] x = (tuple);
        //  a = x[0];
        final BLangBlockStmt blockStmt = ASTBuilderUtil.createBlockStmt(stmt.pos);

        BType runTimeType = new BArrayType(symTable.anyType);
        final BLangVariable tuple = ASTBuilderUtil.createVariable(stmt.pos, "", runTimeType, null,
                new BVarSymbol(0, names.fromString("tuple"),
                        this.env.scope.owner.pkgID, runTimeType, this.env.scope.owner));
        tuple.expr = stmt.expr;
        final BLangVariableDef variableDef = ASTBuilderUtil.createVariableDefStmt(stmt.pos, blockStmt);
        variableDef.var = tuple;

        for (int index = 0; index < stmt.varRefs.size(); index++) {
            BLangExpression varRef = stmt.varRefs.get(index);
            if (stmt.declaredWithVar) {
                BLangSimpleVarRef simpleVarRef = (BLangSimpleVarRef) varRef;
                Name varName = names.fromIdNode(simpleVarRef.variableName);
                if (varName == Names.IGNORE) {
                    continue;
                }
            }
            BLangLiteral indexExpr = ASTBuilderUtil.createLiteral(stmt.pos, symTable.intType, (long) index);
            BLangIndexBasedAccess arrayAccess = ASTBuilderUtil.createIndexBasesAccessExpr(stmt.pos, symTable.anyType,
                    tuple.symbol, indexExpr);

            final BLangExpression assignmentExpr;
            if (types.isValueType(varRef.type)) {
                BLangTypeConversionExpr castExpr = (BLangTypeConversionExpr) TreeBuilder.createTypeConversionNode();
                castExpr.expr = arrayAccess;
                castExpr.conversionSymbol = Symbols.createUnboxValueTypeOpSymbol(symTable.anyType, varRef.type);
                castExpr.type = varRef.type;
                assignmentExpr = castExpr;
            } else {
                assignmentExpr = arrayAccess;
            }
            final BLangAssignment assignmentStmt = ASTBuilderUtil.createAssignmentStmt(stmt.pos, blockStmt);
            assignmentStmt.declaredWithVar = stmt.declaredWithVar;
            assignmentStmt.varRef = varRef;
            assignmentStmt.expr = assignmentExpr;
        }
        result = rewrite(blockStmt, env);
    }

    @Override
    public void visit(BLangBind bindNode) {
        bindNode.varRef = rewriteExpr(bindNode.varRef);
        bindNode.expr = rewriteExpr(bindNode.expr);
        result = new BLangAssignment(bindNode.pos, bindNode.varRef, bindNode.expr, false);
    }

    @Override
    public void visit(BLangAbort abortNode) {
        result = abortNode;
    }

    @Override
    public void visit(BLangFail failNode) {
        result = failNode;
    }

    @Override
    public void visit(BLangNext nextNode) {
        result = nextNode;
    }

    @Override
    public void visit(BLangBreak breakNode) {
        result = breakNode;
    }

    @Override
    public void visit(BLangReturn returnNode) {
        returnNode.expr = rewriteExpr(returnNode.expr);
        result = returnNode;
    }

    @Override
    public void visit(BLangThrow throwNode) {
        throwNode.expr = rewriteExpr(throwNode.expr);
        result = throwNode;
    }

    @Override
    public void visit(BLangXMLNSStatement xmlnsStmtNode) {
        xmlnsStmtNode.xmlnsDecl = rewrite(xmlnsStmtNode.xmlnsDecl, env);
        result = xmlnsStmtNode;
    }

    @Override
    public void visit(BLangXMLNS xmlnsNode) {
        BLangXMLNS generatedXMLNSNode;
        xmlnsNode.namespaceURI = rewriteExpr(xmlnsNode.namespaceURI);
        BSymbol ownerSymbol = xmlnsNode.symbol.owner;

        // Local namespace declaration in a function/resource/action/worker
        if ((ownerSymbol.tag & SymTag.INVOKABLE) == SymTag.INVOKABLE) {
            generatedXMLNSNode = new BLangLocalXMLNS();
        } else {
            generatedXMLNSNode = new BLangPackageXMLNS();
        }

        generatedXMLNSNode.namespaceURI = xmlnsNode.namespaceURI;
        generatedXMLNSNode.prefix = xmlnsNode.prefix;
        generatedXMLNSNode.symbol = xmlnsNode.symbol;
        result = generatedXMLNSNode;
    }

    public void visit(BLangCompoundAssignment compoundAssignment) {
        BLangAssignment assignStmt = (BLangAssignment) TreeBuilder.createAssignmentNode();
        assignStmt.pos = compoundAssignment.pos;
        assignStmt.setVariable(rewriteExpr((BLangVariableReference) compoundAssignment.varRef));
        assignStmt.expr = rewriteExpr(compoundAssignment.modifiedExpr);
        result = assignStmt;
    }

    public void visit(BLangPostIncrement postIncrement) {
        BLangAssignment assignStmt = (BLangAssignment) TreeBuilder.createAssignmentNode();
        assignStmt.pos = postIncrement.pos;
        assignStmt.setVariable(rewriteExpr((BLangVariableReference) postIncrement.varRef));
        assignStmt.expr = rewriteExpr(postIncrement.modifiedExpr);
        result = assignStmt;
    }

    @Override
    public void visit(BLangExpressionStmt exprStmtNode) {
        exprStmtNode.expr = rewriteExpr(exprStmtNode.expr);
        result = exprStmtNode;
    }

    @Override
    public void visit(BLangIf ifNode) {
        ifNode.expr = rewriteExpr(ifNode.expr);
        ifNode.body = rewrite(ifNode.body, env);
        ifNode.elseStmt = rewrite(ifNode.elseStmt, env);
        result = ifNode;
    }

    @Override
    public void visit(BLangMatch matchStmt) {
        // Here we generate an if-else statement for the match statement
        // Here is an example match statement
        //
        //      match expr {
        //          int k => io:println("int value: " + k);
        //          string s => io:println("string value: " + s);
        //          json j => io:println("json value: " + s);
        //
        //      }
        //
        //  Here is how we convert the match statement to an if-else statement. The last clause should always be the
        //  else clause
        //
        //  string | int | json | any _$$_matchexpr = expr;
        //  if ( _$$_matchexpr isassignable int ){
        //      int k = (int) _$$_matchexpr; // unbox
        //      io:println("int value: " + k);
        //
        //  } else if (_$$_matchexpr isassignable string ) {
        //      string s = (string) _$$_matchexpr; // unbox
        //      io:println("string value: " + s);
        //
        //  } else if ( _$$_matchexpr isassignable float ||    // should we consider json[] as well
        //                  _$$_matchexpr isassignable boolean ||
        //                  _$$_matchexpr isassignable json) {
        //
        //  } else {
        //      // handle the last pattern
        //      any case..
        //  }
        //

        // First create a block statement to hold generated statements
        BLangBlockStmt matchBlockStmt = (BLangBlockStmt) TreeBuilder.createBlockNode();
        matchBlockStmt.pos = matchStmt.pos;

        // Create a variable definition to store the value of the match expression
        String matchExprVarName = GEN_VAR_PREFIX.value;
        BLangVariable matchExprVar = ASTBuilderUtil.createVariable(matchStmt.expr.pos,
                matchExprVarName, matchStmt.expr.type, matchStmt.expr, new BVarSymbol(0,
                        names.fromString(matchExprVarName),
                        this.env.scope.owner.pkgID, matchStmt.expr.type, this.env.scope.owner));

        // Now create a variable definition node
        BLangVariableDef matchExprVarDef = ASTBuilderUtil.createVariableDef(matchBlockStmt.pos, matchExprVar);

        // Add the var def statement to the block statement
        //      string | int _$$_matchexpr = expr;
        matchBlockStmt.stmts.add(matchExprVarDef);

        // Create if/else blocks with typeof binary expressions for each pattern
        matchBlockStmt.stmts.add(generateIfElseStmt(matchStmt, matchExprVar));

        rewrite(matchBlockStmt, this.env);
        result = matchBlockStmt;
    }

    @Override
    public void visit(BLangForeach foreach) {
        foreach.varRefs = rewrite(foreach.varRefs, env);
        foreach.collection = rewriteExpr(foreach.collection);
        foreach.body = rewrite(foreach.body, env);
        result = foreach;
    }

    @Override
    public void visit(BLangWhile whileNode) {
        whileNode.expr = rewriteExpr(whileNode.expr);
        whileNode.body = rewrite(whileNode.body, env);
        result = whileNode;
    }

    @Override
    public void visit(BLangLock lockNode) {
        enclLocks.push(lockNode);
        lockNode.body = rewrite(lockNode.body, env);
        enclLocks.pop();
        lockNode.lockVariables = lockNode.lockVariables.stream().sorted((v1, v2) -> {
            String o1FullName = String.join(":", v1.pkgID.getName().getValue(), v1.name.getValue());
            String o2FullName = String.join(":", v2.pkgID.getName().getValue(), v2.name.getValue());
            return o1FullName.compareTo(o2FullName);
        }).collect(Collectors.toSet());
        result = lockNode;
    }

    @Override
    public void visit(BLangTransaction transactionNode) {
        transactionNode.transactionBody = rewrite(transactionNode.transactionBody, env);
        transactionNode.onRetryBody = rewrite(transactionNode.onRetryBody, env);
        transactionNode.retryCount = rewriteExpr(transactionNode.retryCount);
        transactionNode.onCommitFunction = rewriteExpr(transactionNode.onCommitFunction);
        transactionNode.onAbortFunction = rewriteExpr(transactionNode.onAbortFunction);
        result = transactionNode;
    }

    @Override
    public void visit(BLangTryCatchFinally tryNode) {
        tryNode.tryBody = rewrite(tryNode.tryBody, env);
        tryNode.catchBlocks = rewrite(tryNode.catchBlocks, env);
        tryNode.finallyBody = rewrite(tryNode.finallyBody, env);
        result = tryNode;
    }

    @Override
    public void visit(BLangCatch catchNode) {
        catchNode.body = rewrite(catchNode.body, env);
        result = catchNode;
    }

    @Override
    public void visit(BLangForkJoin forkJoin) {
        forkJoin.workers = rewrite(forkJoin.workers, env);
        forkJoin.joinResultVar = rewrite(forkJoin.joinResultVar, env);
        forkJoin.joinedBody = rewrite(forkJoin.joinedBody, env);
        forkJoin.timeoutBody = rewrite(forkJoin.timeoutBody, env);
        result = forkJoin;
    }

    // Expressions

    @Override
    public void visit(BLangLiteral literalExpr) {
        result = literalExpr;
    }

    @Override
    public void visit(BLangArrayLiteral arrayLiteral) {
        arrayLiteral.exprs = rewriteExprs(arrayLiteral.exprs);

        if (arrayLiteral.type.tag == TypeTags.JSON || getElementType(arrayLiteral.type).tag == TypeTags.JSON) {
            result = new BLangJSONArrayLiteral(arrayLiteral.exprs, arrayLiteral.type);
            return;
        }
        result = arrayLiteral;
    }

    @Override
    public void visit(BLangRecordLiteral recordLiteral) {
        recordLiteral.keyValuePairs.forEach(keyValue -> {
            BLangExpression keyExpr = keyValue.key.expr;
            if (keyExpr.getKind() == NodeKind.SIMPLE_VARIABLE_REF) {
                BLangSimpleVarRef varRef = (BLangSimpleVarRef) keyExpr;
                keyValue.key.expr = createStringLiteral(varRef.pos, varRef.variableName.value);
            } else {
                keyValue.key.expr = rewriteExpr(keyValue.key.expr);
            }

            keyValue.valueExpr = rewriteExpr(keyValue.valueExpr);
        });

        BLangExpression expr;
        if (recordLiteral.type.tag == TypeTags.STRUCT) {
            expr = new BLangStructLiteral(recordLiteral.keyValuePairs, recordLiteral.type);
        } else if (recordLiteral.type.tag == TypeTags.MAP) {
            expr = new BLangMapLiteral(recordLiteral.keyValuePairs, recordLiteral.type);
        } else if (recordLiteral.type.tag == TypeTags.STREAM) {
            expr = new BLangStreamLiteral(recordLiteral.type, recordLiteral.name);
        } else {
            expr = new BLangJSONLiteral(recordLiteral.keyValuePairs, recordLiteral.type);
        }

        result = rewriteExpr(expr);
    }

    @Override
    public void visit(BLangTableLiteral tableLiteral) {
        tableLiteral.configurationExpr = rewriteExpr(tableLiteral.configurationExpr);
        result = tableLiteral;
    }

    private BLangInvocation createInvocationForForeverBlock(BLangForever forever) {
        List<BLangExpression> args = new ArrayList<>();
        BLangLiteral streamingQueryLiteral = ASTBuilderUtil.createLiteral(forever.pos, symTable.stringType, forever
                .getSiddhiQuery());
        args.add(streamingQueryLiteral);
        addReferenceVariablesToArgs(args, siddhiQueryBuilder.getInStreamRefs());
        addReferenceVariablesToArgs(args, siddhiQueryBuilder.getInTableRefs());
        addReferenceVariablesToArgs(args, siddhiQueryBuilder.getOutStreamRefs());
        addReferenceVariablesToArgs(args, siddhiQueryBuilder.getOutTableRefs());
<<<<<<< HEAD
        addFunctionPointersToArgs(args, forever.getStreamingQueryStatements());
        return createInvocationNode(CREATE_FOREVER, args, retTypes);
=======
        addFunctionPointersToArgs(args, forever.gettreamingQueryStatements());
        return createInvocationNode(CREATE_FOREVER, args, symTable.noType);
>>>>>>> baf57b16
    }

    private void addReferenceVariablesToArgs(List<BLangExpression> args, List<BLangExpression> varRefs) {
        BLangArrayLiteral localRefs = createArrayLiteralExprNode();
        varRefs.forEach(varRef -> localRefs.exprs.add(rewrite(varRef, env)));
        args.add(localRefs);
    }

    private void addFunctionPointersToArgs(List<BLangExpression> args, List<StreamingQueryStatementNode>
            streamingStmts) {
        BLangArrayLiteral funcPointers = createArrayLiteralExprNode();
        for (StreamingQueryStatementNode stmt : streamingStmts) {
            funcPointers.exprs.add(rewrite((BLangExpression) stmt.getStreamingAction().getInvokableBody(), env));
        }
        args.add(funcPointers);
    }

    @Override
    public void visit(BLangSimpleVarRef varRefExpr) {
        BLangSimpleVarRef genVarRefExpr = varRefExpr;

        // XML qualified name reference. e.g: ns0:foo
        if (varRefExpr.pkgSymbol != null && varRefExpr.pkgSymbol.tag == SymTag.XMLNS) {
            BLangXMLQName qnameExpr = new BLangXMLQName(varRefExpr.variableName);
            qnameExpr.nsSymbol = (BXMLNSSymbol) varRefExpr.pkgSymbol;
            qnameExpr.localname = varRefExpr.variableName;
            qnameExpr.prefix = varRefExpr.pkgAlias;
            qnameExpr.namespaceURI = qnameExpr.nsSymbol.namespaceURI;
            qnameExpr.isUsedInXML = false;
            qnameExpr.pos = varRefExpr.pos;
            qnameExpr.type = symTable.stringType;
            result = qnameExpr;
            return;
        }

        BSymbol ownerSymbol = varRefExpr.symbol.owner;
        if ((varRefExpr.symbol.tag & SymTag.FUNCTION) == SymTag.FUNCTION &&
                varRefExpr.symbol.type.tag == TypeTags.INVOKABLE) {
            genVarRefExpr = new BLangFunctionVarRef(varRefExpr.symbol);
        } else if ((ownerSymbol.tag & SymTag.INVOKABLE) == SymTag.INVOKABLE) {
            // Local variable in a function/resource/action/worker
            genVarRefExpr = new BLangLocalVarRef(varRefExpr.symbol);
        } else if ((ownerSymbol.tag & SymTag.CONNECTOR) == SymTag.CONNECTOR) {
            // Field variable in a receiver
            genVarRefExpr = new BLangFieldVarRef(varRefExpr.symbol);
        } else if ((ownerSymbol.tag & SymTag.STRUCT) == SymTag.STRUCT) {
            genVarRefExpr = new BLangFieldVarRef(varRefExpr.symbol);
        } else if ((ownerSymbol.tag & SymTag.PACKAGE) == SymTag.PACKAGE ||
                (ownerSymbol.tag & SymTag.SERVICE) == SymTag.SERVICE) {
            // Package variable | service variable
            // We consider both of them as package level variables
            genVarRefExpr = new BLangPackageVarRef(varRefExpr.symbol);

            //Only locking service level and package level variables
            if (!enclLocks.isEmpty()) {
                enclLocks.peek().addLockVariable(varRefExpr.symbol);
            }
        }

        genVarRefExpr.type = varRefExpr.type;
        result = genVarRefExpr;
    }

    @Override
    public void visit(BLangFieldBasedAccess fieldAccessExpr) {
        BLangVariableReference targetVarRef = fieldAccessExpr;
        if (fieldAccessExpr.expr.type.tag == TypeTags.ENUM) {
            targetVarRef = new BLangEnumeratorAccessExpr(fieldAccessExpr.pos,
                    fieldAccessExpr.field, fieldAccessExpr.symbol);
        } else {
            fieldAccessExpr.expr = rewriteExpr(fieldAccessExpr.expr);
            BType varRefType = fieldAccessExpr.expr.type;
            if (varRefType.tag == TypeTags.STRUCT) {
                targetVarRef = new BLangStructFieldAccessExpr(fieldAccessExpr.pos,
                        fieldAccessExpr.expr, fieldAccessExpr.symbol);
            } else if (varRefType.tag == TypeTags.MAP) {
                BLangLiteral stringLit = createStringLiteral(fieldAccessExpr.pos, fieldAccessExpr.field.value);
                targetVarRef = new BLangMapAccessExpr(fieldAccessExpr.pos, fieldAccessExpr.expr, stringLit);
            } else if (varRefType.tag == TypeTags.JSON) {
                BLangLiteral stringLit = createStringLiteral(fieldAccessExpr.pos, fieldAccessExpr.field.value);
                targetVarRef = new BLangJSONAccessExpr(fieldAccessExpr.pos, fieldAccessExpr.expr, stringLit);
            } else if (varRefType.tag == TypeTags.XML) {
                BLangLiteral stringLit = createStringLiteral(fieldAccessExpr.pos, fieldAccessExpr.field.value);
                targetVarRef = new BLangXMLAccessExpr(fieldAccessExpr.pos, fieldAccessExpr.expr, stringLit,
                        fieldAccessExpr.fieldType);
            }
        }

        targetVarRef.lhsVar = fieldAccessExpr.lhsVar;
        targetVarRef.type = fieldAccessExpr.type;
        result = targetVarRef;
    }

    @Override
    public void visit(BLangIndexBasedAccess indexAccessExpr) {
        BLangVariableReference targetVarRef = indexAccessExpr;
        indexAccessExpr.indexExpr = rewriteExpr(indexAccessExpr.indexExpr);
        indexAccessExpr.expr = rewriteExpr(indexAccessExpr.expr);
        BType varRefType = indexAccessExpr.expr.type;
        if (varRefType.tag == TypeTags.STRUCT) {
            targetVarRef = new BLangStructFieldAccessExpr(indexAccessExpr.pos,
                    indexAccessExpr.expr, indexAccessExpr.symbol);
        } else if (varRefType.tag == TypeTags.MAP) {
            targetVarRef = new BLangMapAccessExpr(indexAccessExpr.pos,
                    indexAccessExpr.expr, indexAccessExpr.indexExpr);
        } else if (varRefType.tag == TypeTags.JSON || getElementType(varRefType).tag == TypeTags.JSON) {
            targetVarRef = new BLangJSONAccessExpr(indexAccessExpr.pos, indexAccessExpr.expr,
                    indexAccessExpr.indexExpr);
        } else if (varRefType.tag == TypeTags.ARRAY) {
            targetVarRef = new BLangArrayAccessExpr(indexAccessExpr.pos,
                    indexAccessExpr.expr, indexAccessExpr.indexExpr);
        } else if (varRefType.tag == TypeTags.XML) {
            targetVarRef = new BLangXMLAccessExpr(indexAccessExpr.pos,
                    indexAccessExpr.expr, indexAccessExpr.indexExpr);
        }

        targetVarRef.lhsVar = indexAccessExpr.lhsVar;
        targetVarRef.type = indexAccessExpr.type;
        result = targetVarRef;
    }

    @Override
    public void visit(BLangInvocation iExpr) {
        BLangInvocation genIExpr = iExpr;

        // Reorder the arguments to match the original function signature.
        reorderArguments(iExpr);
        iExpr.requiredArgs = rewriteExprs(iExpr.requiredArgs);
        iExpr.namedArgs = rewriteExprs(iExpr.namedArgs);
        iExpr.restArgs = rewriteExprs(iExpr.restArgs);

        if (iExpr.functionPointerInvocation) {
            visitFunctionPointerInvocation(iExpr);
            return;
        } else if (iExpr.iterableOperationInvocation) {
            visitIterableOperationInvocation(iExpr);
            return;
        }
        if (iExpr.actionInvocation) {
            visitActionInvocationEndpoint(iExpr);
        }
        iExpr.expr = rewriteExpr(iExpr.expr);
        result = genIExpr;
        if (iExpr.expr == null) {
            if (iExpr.exprSymbol == null) {
                return;
            }
            iExpr.expr = ASTBuilderUtil.createVariableRef(iExpr.pos, (BVarSymbol) iExpr.exprSymbol);
            iExpr.expr = rewriteExpr(iExpr.expr);
        }

        switch (iExpr.expr.type.tag) {
            case TypeTags.BOOLEAN:
            case TypeTags.STRING:
            case TypeTags.INT:
            case TypeTags.FLOAT:
            case TypeTags.BLOB:
            case TypeTags.JSON:
            case TypeTags.XML:
            case TypeTags.MAP:
            case TypeTags.TABLE:
            case TypeTags.STREAM:
            case TypeTags.FUTURE:
            case TypeTags.STRUCT:
                List<BLangExpression> argExprs = new ArrayList<>(iExpr.requiredArgs);
                argExprs.add(0, iExpr.expr);
                final BLangAttachedFunctionInvocation attachedFunctionInvocation =
                        new BLangAttachedFunctionInvocation(iExpr.pos, argExprs, iExpr.namedArgs, iExpr.restArgs,
                                iExpr.symbol, iExpr.type, iExpr.expr, iExpr.async);
                attachedFunctionInvocation.actionInvocation = iExpr.actionInvocation;
                result = attachedFunctionInvocation;
                break;
            case TypeTags.CONNECTOR:
                List<BLangExpression> actionArgExprs = new ArrayList<>(iExpr.requiredArgs);
                actionArgExprs.add(0, iExpr.expr);
                result = new BLangActionInvocation(iExpr.pos, actionArgExprs, iExpr.namedArgs, iExpr.restArgs,
                        iExpr.symbol, iExpr.type, iExpr.async);
                break;
        }
    }

    public void visit(BLangTypeInit connectorInitExpr) {
        connectorInitExpr.argsExpr = rewriteExprs(connectorInitExpr.argsExpr);
        connectorInitExpr.objectInitInvocation = rewriteExpr(connectorInitExpr.objectInitInvocation);
        result = connectorInitExpr;
    }

    @Override
    public void visit(BLangTernaryExpr ternaryExpr) {
        ternaryExpr.expr = rewriteExpr(ternaryExpr.expr);
        ternaryExpr.thenExpr = rewriteExpr(ternaryExpr.thenExpr);
        ternaryExpr.elseExpr = rewriteExpr(ternaryExpr.elseExpr);
        result = ternaryExpr;
    }

    @Override
    public void visit(BLangAwaitExpr awaitExpr) {
        awaitExpr.expr = rewriteExpr(awaitExpr.expr);
        result = awaitExpr;
    }

    @Override
    public void visit(BLangBinaryExpr binaryExpr) {
        binaryExpr.lhsExpr = rewriteExpr(binaryExpr.lhsExpr);
        binaryExpr.rhsExpr = rewriteExpr(binaryExpr.rhsExpr);
        result = binaryExpr;

        // Check lhs and rhs type compatibility
        if (binaryExpr.lhsExpr.type.tag == binaryExpr.rhsExpr.type.tag) {
            return;
        }

        if (binaryExpr.lhsExpr.type.tag == TypeTags.STRING && binaryExpr.opKind == OperatorKind.ADD) {
            binaryExpr.rhsExpr = createTypeConversionExpr(binaryExpr.rhsExpr,
                    binaryExpr.rhsExpr.type, binaryExpr.lhsExpr.type);
            return;
        }

        if (binaryExpr.rhsExpr.type.tag == TypeTags.STRING && binaryExpr.opKind == OperatorKind.ADD) {
            binaryExpr.lhsExpr = createTypeConversionExpr(binaryExpr.lhsExpr,
                    binaryExpr.lhsExpr.type, binaryExpr.rhsExpr.type);
            return;
        }

        if (binaryExpr.lhsExpr.type.tag == TypeTags.FLOAT) {
            binaryExpr.rhsExpr = createTypeConversionExpr(binaryExpr.rhsExpr,
                    binaryExpr.rhsExpr.type, binaryExpr.lhsExpr.type);
            return;
        }

        if (binaryExpr.rhsExpr.type.tag == TypeTags.FLOAT) {
            binaryExpr.lhsExpr = createTypeConversionExpr(binaryExpr.lhsExpr,
                    binaryExpr.lhsExpr.type, binaryExpr.rhsExpr.type);
        }
    }

    @Override
    public void visit(BLangBracedOrTupleExpr bracedOrTupleExpr) {
        if (bracedOrTupleExpr.isBracedExpr) {
            result = rewriteExpr(bracedOrTupleExpr.expressions.get(0));
            return;
        }
        bracedOrTupleExpr.expressions.forEach(expr -> types.setImplicitCastExpr(expr, expr.type, symTable.anyType));
        bracedOrTupleExpr.expressions = rewriteExprs(bracedOrTupleExpr.expressions);
        result = bracedOrTupleExpr;
    }

    @Override
    public void visit(BLangUnaryExpr unaryExpr) {
        unaryExpr.expr = rewriteExpr(unaryExpr.expr);
        if (unaryExpr.expr.getKind() == NodeKind.TYPEOF_EXPRESSION) {
            result = unaryExpr.expr;
        } else {
            result = unaryExpr;
        }
    }

    @Override
    public void visit(BLangTypeCastExpr castExpr) {
        castExpr.expr = rewriteExpr(castExpr.expr);
        result = castExpr;
    }

    @Override
    public void visit(BLangTypeConversionExpr conversionExpr) {
        conversionExpr.expr = rewriteExpr(conversionExpr.expr);

        // Built-in conversion
        if (conversionExpr.conversionSymbol.tag != SymTag.TRANSFORMER) {
            result = conversionExpr;
            return;
        }

        // Named transformer invocation
        BLangInvocation transformerInvoc = conversionExpr.transformerInvocation;
        if (transformerInvoc != null) {
            transformerInvoc = rewriteExpr(transformerInvoc);
            // Add the rExpr as the first argument
            conversionExpr.transformerInvocation.requiredArgs.add(0, conversionExpr.expr);
            result = new BLangTransformerInvocation(conversionExpr.pos, transformerInvoc.requiredArgs,
                    transformerInvoc.namedArgs, transformerInvoc.restArgs, transformerInvoc.symbol,
                    conversionExpr.type);
            conversionExpr.transformerInvocation = transformerInvoc;
            return;
        }

        // Unnamed transformer invocation
        BConversionOperatorSymbol transformerSym = conversionExpr.conversionSymbol;
        transformerInvoc = new BLangTransformerInvocation(conversionExpr.pos,
                Lists.of(conversionExpr.expr), transformerSym, conversionExpr.type);
        transformerInvoc.type = transformerSym.type.getReturnType();
        result = transformerInvoc;
    }

    @Override
    public void visit(BLangLambdaFunction bLangLambdaFunction) {
        result = bLangLambdaFunction;
    }

    @Override
    public void visit(BLangXMLQName xmlQName) {
        result = xmlQName;
    }

    @Override
    public void visit(BLangXMLAttribute xmlAttribute) {
        xmlAttribute.name = rewriteExpr(xmlAttribute.name);
        xmlAttribute.value = rewriteExpr(xmlAttribute.value);
        result = xmlAttribute;
    }

    @Override
    public void visit(BLangXMLElementLiteral xmlElementLiteral) {
        xmlElementLiteral.startTagName = rewriteExpr(xmlElementLiteral.startTagName);
        xmlElementLiteral.endTagName = rewriteExpr(xmlElementLiteral.endTagName);
        xmlElementLiteral.modifiedChildren = rewriteExprs(xmlElementLiteral.modifiedChildren);
        xmlElementLiteral.attributes = rewriteExprs(xmlElementLiteral.attributes);

        // Separate the in-line namepsace declarations and attributes.
        Iterator<BLangXMLAttribute> attributesItr = xmlElementLiteral.attributes.iterator();
        while (attributesItr.hasNext()) {
            BLangXMLAttribute attribute = attributesItr.next();
            if (!attribute.isNamespaceDeclr) {
                continue;
            }

            // Create local namepace declaration for all in-line namespace declarations
            BLangLocalXMLNS xmlns = new BLangLocalXMLNS();
            xmlns.namespaceURI = attribute.value.concatExpr;
            xmlns.prefix = ((BLangXMLQName) attribute.name).localname;
            xmlns.symbol = (BXMLNSSymbol) attribute.symbol;

            xmlElementLiteral.inlineNamespaces.add(xmlns);
            attributesItr.remove();
        }

        result = xmlElementLiteral;
    }

    @Override
    public void visit(BLangXMLTextLiteral xmlTextLiteral) {
        xmlTextLiteral.concatExpr = rewriteExpr(xmlTextLiteral.concatExpr);
        result = xmlTextLiteral;
    }

    @Override
    public void visit(BLangXMLCommentLiteral xmlCommentLiteral) {
        xmlCommentLiteral.concatExpr = rewriteExpr(xmlCommentLiteral.concatExpr);
        result = xmlCommentLiteral;
    }

    @Override
    public void visit(BLangXMLProcInsLiteral xmlProcInsLiteral) {
        xmlProcInsLiteral.target = rewriteExpr(xmlProcInsLiteral.target);
        xmlProcInsLiteral.dataConcatExpr = rewriteExpr(xmlProcInsLiteral.dataConcatExpr);
        result = xmlProcInsLiteral;
    }

    @Override
    public void visit(BLangXMLQuotedString xmlQuotedString) {
        xmlQuotedString.concatExpr = rewriteExpr(xmlQuotedString.concatExpr);
        result = xmlQuotedString;
    }

    @Override
    public void visit(BLangStringTemplateLiteral stringTemplateLiteral) {
        stringTemplateLiteral.concatExpr = rewriteExpr(stringTemplateLiteral.concatExpr);
        result = stringTemplateLiteral;
    }

    @Override
    public void visit(BLangWorkerSend workerSendNode) {
        workerSendNode.exprs = rewriteExprs(workerSendNode.exprs);
        result = workerSendNode;
    }

    @Override
    public void visit(BLangWorkerReceive workerReceiveNode) {
        workerReceiveNode.exprs = rewriteExprs(workerReceiveNode.exprs);
        result = workerReceiveNode;
    }

    @Override
    public void visit(BLangXMLAttributeAccess xmlAttributeAccessExpr) {
        xmlAttributeAccessExpr.indexExpr = rewriteExpr(xmlAttributeAccessExpr.indexExpr);
        xmlAttributeAccessExpr.expr = rewriteExpr(xmlAttributeAccessExpr.expr);

        if (xmlAttributeAccessExpr.indexExpr != null
                && xmlAttributeAccessExpr.indexExpr.getKind() == NodeKind.XML_QNAME) {
            ((BLangXMLQName) xmlAttributeAccessExpr.indexExpr).isUsedInXML = true;
        }

        result = xmlAttributeAccessExpr;
    }

    // Generated expressions. Following expressions are not part of the original syntax
    // tree which is coming out of the parser

    @Override
    public void visit(BLangLocalVarRef localVarRef) {
        result = localVarRef;
    }

    @Override
    public void visit(BLangFieldVarRef fieldVarRef) {
        result = fieldVarRef;
    }

    @Override
    public void visit(BLangPackageVarRef packageVarRef) {
        result = packageVarRef;
    }

    @Override
    public void visit(BLangFunctionVarRef functionVarRef) {
        result = functionVarRef;
    }

    @Override
    public void visit(BLangStructFieldAccessExpr fieldAccessExpr) {
        result = fieldAccessExpr;
    }

    @Override
    public void visit(BLangMapAccessExpr mapKeyAccessExpr) {
        result = mapKeyAccessExpr;
    }

    @Override
    public void visit(BLangArrayAccessExpr arrayIndexAccessExpr) {
        result = arrayIndexAccessExpr;
    }

    @Override
    public void visit(BLangJSONLiteral jsonLiteral) {
        result = jsonLiteral;
    }

    @Override
    public void visit(BLangMapLiteral mapLiteral) {
        result = mapLiteral;
    }

    public void visit(BLangStreamLiteral streamLiteral) {
        result = streamLiteral;
    }

    @Override
    public void visit(BLangStructLiteral structLiteral) {
        List<String> keys = new ArrayList<>();
        structLiteral.keyValuePairs.forEach(keyVal -> {
            keys.add(keyVal.key.fieldSymbol.name.value);
        });

        result = structLiteral;
    }

    @Override
    public void visit(BLangIsAssignableExpr assignableExpr) {
        assignableExpr.lhsExpr = rewriteExpr(assignableExpr.lhsExpr);
        result = assignableExpr;
    }

    @Override
    public void visit(BFunctionPointerInvocation fpInvocation) {
        result = fpInvocation;
    }

    @Override
    public void visit(BLangTypeofExpr accessExpr) {
        result = accessExpr;
    }

    @Override
    public void visit(BLangIntRangeExpression intRangeExpression) {
        intRangeExpression.startExpr = rewriteExpr(intRangeExpression.startExpr);
        intRangeExpression.endExpr = rewriteExpr(intRangeExpression.endExpr);
        result = intRangeExpression;
    }

    @Override
    public void visit(BLangRestArgsExpression bLangVarArgsExpression) {
        result = rewriteExpr(bLangVarArgsExpression.expr);
    }

    @Override
    public void visit(BLangNamedArgsExpression bLangNamedArgsExpression) {
        bLangNamedArgsExpression.expr = rewriteExpr(bLangNamedArgsExpression.expr);
        result = bLangNamedArgsExpression.expr;
    }

    public void visit(BLangTableQueryExpression tableQueryExpression) {
        inMemoryTableQueryBuilder.visit(tableQueryExpression);

        /*replace the table expression with a function invocation,
         so that we manually call a native function "queryTable". */
        result = createInvocationFromTableExpr(tableQueryExpression);
    }

    @Override
    public void visit(BLangMatchExpression bLangMatchExpression) {
        // Add the implicit default pattern, that returns the original expression's value.
        addMatchExprDefaultCase(bLangMatchExpression);

        // Create a temp local var to hold the temp result of the match expression
        // eg: T a;
        String matchTempResultVarName = GEN_VAR_PREFIX.value + "temp_result";
        BLangVariable tempResultVar = ASTBuilderUtil.createVariable(bLangMatchExpression.pos, matchTempResultVarName,
                bLangMatchExpression.type, null, new BVarSymbol(0, names.fromString(matchTempResultVarName),
                        this.env.scope.owner.pkgID, bLangMatchExpression.type, this.env.scope.owner));

        BLangVariableDef tempResultVarDef = ASTBuilderUtil.createVariableDef(bLangMatchExpression.pos, tempResultVar);
        BLangBlockStmt stmts = ASTBuilderUtil.createBlockStmt(bLangMatchExpression.pos, Lists.of(tempResultVarDef));
        List<BLangMatchStmtPatternClause> patternClauses = new ArrayList<>();

        // Create var ref for the temp result variable
        BLangVariableReference tempResultVarRef =
                ASTBuilderUtil.createVariableRef(bLangMatchExpression.pos, tempResultVar.symbol);

        for (int i = 0; i < bLangMatchExpression.patternClauses.size(); i++) {
            BLangMatchExprPatternClause pattern = bLangMatchExpression.patternClauses.get(i);
            BLangAssignment assignmentStmt =
                    ASTBuilderUtil.createAssignmentStmt(pattern.pos, tempResultVarRef, pattern.expr, false);
            BLangBlockStmt patternBody = ASTBuilderUtil.createBlockStmt(pattern.pos, Lists.of(assignmentStmt));

            // Create the pattern
            // R b => a = b;
            patternClauses.add(ASTBuilderUtil.createMatchStatementPattern(pattern.pos, pattern.variable, patternBody));
        }

        stmts.addStatement(ASTBuilderUtil.createMatchStatement(bLangMatchExpression.pos, bLangMatchExpression.expr,
                patternClauses));
        BLangStatementExpression statementExpr = ASTBuilderUtil.creatStatementExpression(stmts, tempResultVarRef);
        statementExpr.type = bLangMatchExpression.type;
        result = rewriteExpr(statementExpr);
    }

    @Override
    public void visit(BLangCheckedExpr checkedExpr) {

        //
        //  person p = bar(check foo()); // foo(): person | error
        //
        //    ==>
        //
        //  person _$$_;
        //  switch foo() {
        //      person p1 => _$$_ = p1;
        //      error e1 => return e1 or throw e1
        //  }
        //  person p = bar(_$$_);

        // Create a temporary variable to hold the checked expression result value e.g. _$$_
        String checkedExprVarName = GEN_VAR_PREFIX.value;
        BLangVariable checkedExprVar = ASTBuilderUtil.createVariable(checkedExpr.pos,
                checkedExprVarName, checkedExpr.type, null, new BVarSymbol(0,
                        names.fromString(checkedExprVarName),
                        this.env.scope.owner.pkgID, checkedExpr.type, this.env.scope.owner));
        BLangVariableDef checkedExprVarDef = ASTBuilderUtil.createVariableDef(checkedExpr.pos, checkedExprVar);

        // Create the pattern to match the success case
        BLangMatchStmtPatternClause patternSuccessCase = getSafeAssignSuccessPattern(checkedExprVar.pos,
                checkedExprVar.symbol.type, true, checkedExprVar.symbol, null);
        BLangMatchStmtPatternClause patternErrorCase = getSafeAssignErrorPattern(checkedExpr.pos, this.env.scope.owner);

        // Create the match statement
        BLangMatch matchStmt = ASTBuilderUtil.createMatchStatement(checkedExpr.pos,
                checkedExpr.expr, new ArrayList<BLangMatchStmtPatternClause>() {{
                    add(patternSuccessCase);
                    add(patternErrorCase);
                }});

        // Create the block statement
        BLangBlockStmt generatedStmtBlock = ASTBuilderUtil.createBlockStmt(checkedExpr.pos,
                new ArrayList<BLangStatement>() {{
                    add(checkedExprVarDef);
                    add(matchStmt);
                }});

        // Create the variable ref expression for the checkedExprVar
        BLangSimpleVarRef tempCheckedExprVarRef = ASTBuilderUtil.createVariableRef(
                checkedExpr.pos, checkedExprVar.symbol);

        BLangStatementExpression statementExpr = ASTBuilderUtil.creatStatementExpression(
                generatedStmtBlock, tempCheckedExprVarRef);
        statementExpr.type = checkedExpr.type;
        result = rewriteExpr(statementExpr);
    }

    @Override
    public void visit(BLangStatementExpression bLangStatementExpression) {
        bLangStatementExpression.expr = rewriteExpr(bLangStatementExpression.expr);
        bLangStatementExpression.stmt = rewrite(bLangStatementExpression.stmt, env);
        result = bLangStatementExpression;
    }

    // private functions

    private BLangInvocation createInvocationFromTableExpr(BLangTableQueryExpression tableQueryExpression) {
        List<BLangExpression> args = new ArrayList<>();
        String functionName = QUERY_TABLE_WITHOUT_JOIN_CLAUSE;
        //Order matters, because these are the args for a function invocation.
        args.add(getSQLPreparedStatement(tableQueryExpression));
        args.add(getFromTableVarRef(tableQueryExpression));
       // BLangTypeofExpr
        BType retType = tableQueryExpression.type;
        BLangSimpleVarRef joinTable = getJoinTableVarRef(tableQueryExpression);
        if (joinTable != null) {
            args.add(joinTable);
            functionName = QUERY_TABLE_WITH_JOIN_CLAUSE;
        }
        args.add(getSQLStatementParameters(tableQueryExpression));
        args.add(getReturnType(tableQueryExpression));
        return createInvocationNode(functionName, args, retType);
    }

    private BLangInvocation createInvocationNode(String functionName, List<BLangExpression> args, BType retType) {
        BLangInvocation invocationNode = (BLangInvocation) TreeBuilder.createInvocationNode();
        BLangIdentifier name = (BLangIdentifier) TreeBuilder.createIdentifierNode();
        name.setLiteral(false);
        name.setValue(functionName);
        invocationNode.name = name;
        invocationNode.pkgAlias = (BLangIdentifier) TreeBuilder.createIdentifierNode();

        // TODO: 2/28/18 need to find a good way to refer to symbols
        invocationNode.symbol = symTable.rootScope.lookup(new Name(functionName)).symbol;
        invocationNode.type = retType;
        invocationNode.requiredArgs = args;
        return invocationNode;
    }

    private BLangLiteral getSQLPreparedStatement(BLangTableQueryExpression
                                                         tableQueryExpression) {
        //create a literal to represent the sql query.
        BLangLiteral sqlQueryLiteral = (BLangLiteral) TreeBuilder.createLiteralExpression();
        sqlQueryLiteral.typeTag = TypeTags.STRING;

        //assign the sql query from table expression to the literal.
        sqlQueryLiteral.value = tableQueryExpression.getSqlQuery();
        sqlQueryLiteral.type = symTable.getTypeFromTag(sqlQueryLiteral.typeTag);
        return sqlQueryLiteral;
    }

    private BLangStructLiteral getReturnType(BLangTableQueryExpression
                                                     tableQueryExpression) {
        //create a literal to represent the sql query.
        BTableType tableType = (BTableType) tableQueryExpression.type;
        BStructType structType = (BStructType) tableType.constraint;
        return new BLangStructLiteral(new ArrayList<>(), structType);
    }

    private BLangArrayLiteral getSQLStatementParameters(BLangTableQueryExpression tableQueryExpression) {
        BLangArrayLiteral expr = createArrayLiteralExprNode();
        List<BLangExpression> params = tableQueryExpression.getParams();

        params.stream().map(param -> (BLangLiteral) param).forEach(literal -> {
            Object value = literal.getValue();
            int type = TypeTags.STRING;
            if (value instanceof Integer || value instanceof Long) {
                type = TypeTags.INT;
            } else if (value instanceof Double || value instanceof Float) {
                type = TypeTags.FLOAT;
            } else if (value instanceof Boolean) {
                type = TypeTags.BOOLEAN;
            } else if (value instanceof Byte[]) {
                type = TypeTags.BLOB;
            } else if (value instanceof Object[]) {
                type = TypeTags.ARRAY;
            }
            literal.type = symTable.getTypeFromTag(type);
            types.setImplicitCastExpr(literal, new BType(type, null), symTable.anyType);
            expr.exprs.add(literal.impConversionExpr);
        });
        return expr;
    }

    private BLangArrayLiteral createArrayLiteralExprNode() {
        BLangArrayLiteral expr = (BLangArrayLiteral) TreeBuilder.createArrayLiteralNode();
        expr.exprs = new ArrayList<>();
        expr.type = symTable.anyType;
        return expr;
    }

    private BLangSimpleVarRef getJoinTableVarRef(BLangTableQueryExpression tableQueryExpression) {
        JoinStreamingInput joinStreamingInput = tableQueryExpression.getTableQuery().getJoinStreamingInput();
        BLangSimpleVarRef joinTable = null;
        if (joinStreamingInput != null) {
            joinTable = (BLangSimpleVarRef) joinStreamingInput.getStreamingInput().getStreamReference();
            joinTable = rewrite(joinTable, env);
        }
        return joinTable;
    }

    private BLangSimpleVarRef getFromTableVarRef(BLangTableQueryExpression tableQueryExpression) {
        BLangSimpleVarRef fromTable = (BLangSimpleVarRef) tableQueryExpression.getTableQuery().getStreamingInput()
                .getStreamReference();
        return rewrite(fromTable, env);
    }

    private void visitFunctionPointerInvocation(BLangInvocation iExpr) {
        BLangVariableReference expr;
        if (iExpr.expr == null) {
            expr = new BLangSimpleVarRef();
        } else {
            BLangFieldBasedAccess fieldBasedAccess = new BLangFieldBasedAccess();
            fieldBasedAccess.expr = iExpr.expr;
            fieldBasedAccess.field = iExpr.name;
            expr = fieldBasedAccess;
        }
        expr.symbol = (BVarSymbol) iExpr.symbol;
        expr.type = iExpr.symbol.type;
        expr = rewriteExpr(expr);
        result = new BFunctionPointerInvocation(iExpr, expr);
    }

    private void visitIterableOperationInvocation(BLangInvocation iExpr) {
        if (iExpr.iContext.operations.getLast().iExpr != iExpr) {
            result = null;
            return;
        }
        iterableCodeDesugar.desugar(iExpr.iContext);
        result = rewriteExpr(iExpr.iContext.iteratorCaller);
    }

    private void visitActionInvocationEndpoint(BLangInvocation iExpr) {
        final BEndpointVarSymbol epSymbol = (BEndpointVarSymbol) iExpr.expr.symbol;
        // Convert to endpoint.getClient(). iExpr has to be a VarRef.
        final BLangInvocation getClientExpr = ASTBuilderUtil.createInvocationExpr(iExpr.expr.pos,
                epSymbol.getClientFunction, Collections.emptyList(), symResolver);
        getClientExpr.expr = iExpr.expr;
        iExpr.expr = getClientExpr;
    }

    @SuppressWarnings("unchecked")
    private <E extends BLangNode> E rewrite(E node, SymbolEnv env) {
        if (node == null) {
            return null;
        }

        if (node.desugared) {
            return node;
        }

        SymbolEnv previousEnv = this.env;
        this.env = env;

        node.accept(this);
        BLangNode resultNode = this.result;
        this.result = null;
        resultNode.desugared = true;

        this.env = previousEnv;
        return (E) resultNode;
    }

    @SuppressWarnings("unchecked")
    private <E extends BLangExpression> E rewriteExpr(E node) {
        if (node == null) {
            return null;
        }

        if (node.desugared) {
            return node;
        }

        BLangExpression expr = node;
        if (node.impConversionExpr != null) {
            expr = node.impConversionExpr;
            node.impConversionExpr = null;
        }

        expr.accept(this);
        BLangNode resultNode = this.result;
        this.result = null;
        resultNode.desugared = true;
        return (E) resultNode;
    }

    @SuppressWarnings("unchecked")
    private <E extends BLangStatement> E rewrite(E statement, SymbolEnv env) {
        if (statement == null) {
            return null;
        }
        BLangStatementLink link = new BLangStatementLink();
        link.parent = currentLink;
        currentLink = link;
        BLangStatement stmt = (BLangStatement) rewrite((BLangNode) statement, env);
        // Link Statements.
        link.statement = stmt;
        stmt.statementLink = link;
        currentLink = link.parent;
        return (E) stmt;
    }

    private <E extends BLangStatement> List<E> rewriteStmt(List<E> nodeList, SymbolEnv env) {
        for (int i = 0; i < nodeList.size(); i++) {
            nodeList.set(i, rewrite(nodeList.get(i), env));
        }
        return nodeList;
    }

    private <E extends BLangNode> List<E> rewrite(List<E> nodeList, SymbolEnv env) {
        for (int i = 0; i < nodeList.size(); i++) {
            nodeList.set(i, rewrite(nodeList.get(i), env));
        }
        return nodeList;
    }

    private <E extends BLangExpression> List<E> rewriteExprs(List<E> nodeList) {
        for (int i = 0; i < nodeList.size(); i++) {
            nodeList.set(i, rewriteExpr(nodeList.get(i)));
        }
        return nodeList;
    }

    private BLangLiteral createStringLiteral(DiagnosticPos pos, String value) {
        BLangLiteral stringLit = new BLangLiteral();
        stringLit.pos = pos;
        stringLit.value = value;
        stringLit.type = symTable.stringType;
        return stringLit;
    }

    private BLangExpression createTypeConversionExpr(BLangExpression expr, BType sourceType, BType targetType) {
        BConversionOperatorSymbol symbol = (BConversionOperatorSymbol)
                symResolver.resolveConversionOperator(sourceType, targetType);
        BLangTypeConversionExpr conversionExpr = (BLangTypeConversionExpr) TreeBuilder.createTypeConversionNode();
        conversionExpr.pos = expr.pos;
        conversionExpr.expr = expr;
        conversionExpr.type = targetType;
        conversionExpr.conversionSymbol = symbol;
        return conversionExpr;
    }

    private BType getElementType(BType type) {
        if (type.tag != TypeTags.ARRAY) {
            return type;
        }

        return getElementType(((BArrayType) type).getElementType());
    }

    private void addReturnIfNotPresent(BLangInvokableNode invokableNode) {
        if (Symbols.isNative(invokableNode.symbol)) {
            return;
        }
        //This will only check whether last statement is a return and just add a return statement.
        //This won't analyse if else blocks etc to see whether return statements are present
        BLangBlockStmt blockStmt = invokableNode.body;
        if (invokableNode.workers.size() == 0 &&
                invokableNode.returnTypeNode.type == this.symTable.nilType
                && (blockStmt.stmts.size() < 1 ||
                blockStmt.stmts.get(blockStmt.stmts.size() - 1).getKind() != NodeKind.RETURN)) {

            DiagnosticPos invPos = invokableNode.pos;
            DiagnosticPos returnStmtPos = new DiagnosticPos(invPos.src,
                    invPos.eLine, invPos.eLine, invPos.sCol, invPos.sCol);
            BLangReturn returnStmt = ASTBuilderUtil.createNilReturnStmt(returnStmtPos, symTable.nilType);
            blockStmt.addStatement(returnStmt);
        }
    }

    private void addTransformerReturn(BLangTransformer transformerNode) {
        //This will only check whether last statement is a return and just add a return statement.
        //This won't analyze if else blocks etc to see whether return statements are present
        BLangBlockStmt blockStmt = transformerNode.body;
        if (transformerNode.workers.size() == 0 && (blockStmt.stmts.size() < 1
                || blockStmt.stmts.get(blockStmt.stmts.size() - 1).getKind() != NodeKind.RETURN)) {
            DiagnosticPos invPos = transformerNode.pos;
            DiagnosticPos returnStmtPos = new DiagnosticPos(invPos.src,
                    invPos.eLine, invPos.eLine, invPos.sCol, invPos.sCol);
            BLangReturn returnStmt = ASTBuilderUtil.createNilReturnStmt(returnStmtPos, symTable.nilType);
            returnStmt.pos = returnStmtPos;
            blockStmt.addStatement(returnStmt);
        }
    }

    private void addArgInitExpr(BLangTransformer transformerNode, BLangVariable var) {
        BLangSimpleVarRef varRef = new BLangLocalVarRef(var.symbol);
        varRef.lhsVar = true;
        varRef.pos = var.pos;
        varRef.type = var.type;

        BLangExpression initExpr = null;
        switch (var.type.tag) {
            case TypeTags.MAP:
                initExpr = new BLangMapLiteral(new ArrayList<>(), var.type);
                break;
            case TypeTags.JSON:
                initExpr = new BLangJSONLiteral(new ArrayList<>(), var.type);
                break;
            case TypeTags.STRUCT:
                initExpr = new BLangStructLiteral(new ArrayList<>(), var.type);
                break;
            case TypeTags.INT:
            case TypeTags.FLOAT:
            case TypeTags.STRING:
            case TypeTags.BOOLEAN:
            case TypeTags.BLOB:
            case TypeTags.XML:
                return;
            case TypeTags.TABLE:
            case TypeTags.STREAM:
                // TODO: add this once the able initializing is supported.
                return;
            default:
                return;
        }
        initExpr.pos = var.pos;

        BLangAssignment assignStmt = (BLangAssignment) TreeBuilder.createAssignmentNode();
        assignStmt.pos = var.pos;
        assignStmt.setVariable(varRef);
        assignStmt.expr = initExpr;

        transformerNode.body.stmts.add(0, assignStmt);
    }

    /**
     * Reorder the invocation arguments to match the original function signature.
     *
     * @param iExpr Function invocation expressions to reorder the arguments
     */
    private void reorderArguments(BLangInvocation iExpr) {
        BSymbol symbol = iExpr.symbol;

        if (symbol == null || symbol.type.tag != TypeTags.INVOKABLE) {
            return;
        }

        BInvokableSymbol invocableSymbol = (BInvokableSymbol) symbol;
        if (invocableSymbol.defaultableParams != null && !invocableSymbol.defaultableParams.isEmpty()) {
            // Re-order the named args
            reorderNamedArgs(iExpr, invocableSymbol);
        }

        if (invocableSymbol.restParam == null) {
            return;
        }

        // Create an array out of all the rest arguments, and pass it as a single argument.
        // If there is only one optional argument and its type is restArg (i.e: ...x), then
        // leave it as is.
        if (iExpr.restArgs.size() == 1 && iExpr.restArgs.get(0).getKind() == NodeKind.REST_ARGS_EXPR) {
            return;
        }
        BLangArrayLiteral arrayLiteral = (BLangArrayLiteral) TreeBuilder.createArrayLiteralNode();
        arrayLiteral.exprs = iExpr.restArgs;
        arrayLiteral.type = invocableSymbol.restParam.type;
        iExpr.restArgs = new ArrayList<>();
        iExpr.restArgs.add(arrayLiteral);
    }

    private void reorderNamedArgs(BLangInvocation iExpr, BInvokableSymbol invocableSymbol) {
        Map<String, BLangExpression> namedArgs = new HashMap<>();
        iExpr.namedArgs.forEach(expr -> namedArgs.put(((NamedArgNode) expr).getName().value, expr));

        // Re-order the named arguments
        List<BLangExpression> args = new ArrayList<>();
        for (BVarSymbol param : invocableSymbol.defaultableParams) {
            args.add(namedArgs.get(param.name.value));
        }
        iExpr.namedArgs = args;
    }

    private BLangMatchStmtPatternClause getSafeAssignErrorPattern(DiagnosticPos pos, BSymbol invokableSymbol) {
        // From here onwards we assume that this function has only one return type
        // Owner of the variable symbol must be an invokable symbol
        boolean noRetParams = ((BInvokableType) invokableSymbol.type).retType == null;
        boolean returnErrorType = false;
        if (!noRetParams) {
            BType retType = ((BInvokableType) invokableSymbol.type).retType;
            Set<BType> returnTypeSet = retType.tag == TypeTags.UNION ?
                    ((BUnionType) retType).memberTypes :
                    new HashSet<BType>() {{
                        add(retType);
                    }};
            returnErrorType = returnTypeSet
                    .stream()
                    .anyMatch(type -> types.isAssignable(type, symTable.errStructType));
        }

        // Create the pattern to match the error type
        //      1) Create the pattern variable
        String patternFailureCaseVarName = GEN_VAR_PREFIX.value + "t_failure";
        BLangVariable patternFailureCaseVar = ASTBuilderUtil.createVariable(pos,
                patternFailureCaseVarName, symTable.errStructType, null, new BVarSymbol(0,
                        names.fromString(patternFailureCaseVarName),
                        this.env.scope.owner.pkgID, symTable.errStructType, this.env.scope.owner));

        //      2) Create the pattern block
        BLangVariableReference patternFailureCaseVarRef = ASTBuilderUtil.createVariableRef(pos,
                patternFailureCaseVar.symbol);

        BLangBlockStmt patternBlockFailureCase = (BLangBlockStmt) TreeBuilder.createBlockNode();
        patternBlockFailureCase.pos = pos;
        if (noRetParams || !returnErrorType) {
            // throw e
            BLangThrow throwStmt = (BLangThrow) TreeBuilder.createThrowNode();
            throwStmt.pos = pos;
            throwStmt.expr = patternFailureCaseVarRef;
            patternBlockFailureCase.stmts.add(throwStmt);
        } else {
            //return e;
            BLangReturn returnStmt = (BLangReturn) TreeBuilder.createReturnNode();
            returnStmt.pos = pos;
            returnStmt.expr = patternFailureCaseVarRef;
            patternBlockFailureCase.stmts.add(returnStmt);
        }

        return ASTBuilderUtil.createMatchStatementPattern(pos, patternFailureCaseVar, patternBlockFailureCase);
    }

    private BLangMatchStmtPatternClause getSafeAssignSuccessPattern(DiagnosticPos pos,
                                                                    BType lhsType,
                                                                    boolean isVarDef,
                                                                    BVarSymbol varSymbol,
                                                                    BLangExpression lhsExpr) {
        //  File _$_f1 => f = _$_f1;
        // 1) Create the pattern variable
        String patternSuccessCaseVarName = GEN_VAR_PREFIX.value + "t_match";
        BLangVariable patternSuccessCaseVar = ASTBuilderUtil.createVariable(pos,
                patternSuccessCaseVarName, lhsType, null, new BVarSymbol(0,
                        names.fromString(patternSuccessCaseVarName),
                        this.env.scope.owner.pkgID, lhsType, this.env.scope.owner));

        //2) Create the pattern body
        BLangExpression varRefExpr;
        if (isVarDef) {
            varRefExpr = ASTBuilderUtil.createVariableRef(pos, varSymbol);
        } else {
            varRefExpr = lhsExpr;
        }

        BLangVariableReference patternSuccessCaseVarRef = ASTBuilderUtil.createVariableRef(pos,
                patternSuccessCaseVar.symbol);
        BLangAssignment assignmentStmtSuccessCase = ASTBuilderUtil.createAssignmentStmt(pos,
                varRefExpr, patternSuccessCaseVarRef, false);

        BLangBlockStmt patternBlockSuccessCase = ASTBuilderUtil.createBlockStmt(pos,
                new ArrayList<BLangStatement>() {{
                    add(assignmentStmtSuccessCase);
                }});
        return ASTBuilderUtil.createMatchStatementPattern(pos,
                patternSuccessCaseVar, patternBlockSuccessCase);
    }

    private BLangStatement generateIfElseStmt(BLangMatch matchStmt, BLangVariable matchExprVar) {
        List<BLangMatchStmtPatternClause> patterns = matchStmt.patternClauses;
        if (patterns.size() == 1) {
            return getMatchPatternBody(patterns.get(0), matchExprVar);
        }

        BLangIf parentIfNode = generateIfElseStmt(patterns.get(0), matchExprVar);
        BLangIf currentIfNode = parentIfNode;
        for (int i = 1; i < patterns.size(); i++) {
            if (i == patterns.size() - 1) {
                // This is the last pattern
                currentIfNode.elseStmt = getMatchPatternBody(patterns.get(i), matchExprVar);
            } else {
                currentIfNode.elseStmt = generateIfElseStmt(patterns.get(i), matchExprVar);
                currentIfNode = (BLangIf) currentIfNode.elseStmt;
            }
        }

        // TODO handle json and any
        // only one pattern no if just a block
        // last one just a else block..
        // json handle it specially
        //
        return parentIfNode;
    }


    /**
     * Generate an if-else statement from the given match statement.
     *
     * @param patternClause match pattern statement node
     * @param matchExprVar  variable node of the match expression
     * @return if else statement node
     */
    private BLangIf generateIfElseStmt(BLangMatchStmtPatternClause patternClause, BLangVariable matchExprVar) {
        BLangExpression patternIfCondition = createPatternIfCondition(patternClause, matchExprVar.symbol);
        BLangBlockStmt patternBody = getMatchPatternBody(patternClause, matchExprVar);
        return ASTBuilderUtil.createIfElseStmt(patternClause.pos,
                patternIfCondition, patternBody, null);
    }

    private BLangBlockStmt getMatchPatternBody(BLangMatchStmtPatternClause patternClause, BLangVariable matchExprVar) {
        // Add the variable definition to the body of the pattern clause
        if (patternClause.variable.name.value.equals(Names.IGNORE.value)) {
            return patternClause.body;
        }

        // create TypeName i = <TypeName> _$$_
        // Create a variable reference for _$$_
        BLangSimpleVarRef matchExprVarRef = ASTBuilderUtil.createVariableRef(patternClause.pos,
                matchExprVar.symbol);
        BLangExpression patternVarExpr = addConversionExprIfRequired(matchExprVarRef, patternClause);

        // Add the variable def statement
        BLangVariable patternVar = ASTBuilderUtil.createVariable(patternClause.pos, "",
                patternClause.variable.type, patternVarExpr, patternClause.variable.symbol);
        BLangVariableDef patternVarDef = ASTBuilderUtil.createVariableDef(patternVar.pos, patternVar);
        patternClause.body.stmts.add(0, patternVarDef);
        return patternClause.body;
    }

    private BLangExpression addConversionExprIfRequired(BLangSimpleVarRef matchExprVarRef,
                                                        BLangMatchStmtPatternClause patternClause) {
        BType lhsType = patternClause.variable.type;
        BType rhsType = matchExprVarRef.type;
        if (types.isSameType(rhsType, lhsType)) {
            return matchExprVarRef;
        }

        types.setImplicitCastExpr(matchExprVarRef, rhsType, lhsType);
        if (matchExprVarRef.impConversionExpr != null) {
            return matchExprVarRef;
        }

        BConversionOperatorSymbol conversionSymbol;
        if (types.isValueType(lhsType) && !(rhsType.tag == TypeTags.JSON)) {
            conversionSymbol = Symbols.createUnboxValueTypeOpSymbol(symTable.anyType, lhsType);
        } else if (lhsType.tag == TypeTags.UNION || rhsType.tag == TypeTags.UNION) {
            conversionSymbol = Symbols.createConversionOperatorSymbol(rhsType, lhsType, symTable.errStructType,
                    false, true, InstructionCodes.NOP, null, null);
        } else {
            conversionSymbol = (BConversionOperatorSymbol) symResolver.resolveConversionOperator(rhsType, lhsType);
        }

        // Create a type cast expression
        BLangTypeConversionExpr conversionExpr = (BLangTypeConversionExpr)
                TreeBuilder.createTypeConversionNode();
        conversionExpr.expr = matchExprVarRef;
        conversionExpr.targetType = lhsType;
        conversionExpr.conversionSymbol = conversionSymbol;
        conversionExpr.type = lhsType;
        return conversionExpr;
    }

    private BLangExpression createPatternIfCondition(BLangMatchStmtPatternClause patternClause,
                                                     BVarSymbol varSymbol) {
        BLangExpression binaryExpr;
        BType patternType = patternClause.variable.type;
        BType[] memberTypes;
        if (patternType.tag == TypeTags.UNION) {
            BUnionType unionType = (BUnionType) patternType;
            memberTypes = unionType.memberTypes.toArray(new BType[0]);
        } else {
            memberTypes = new BType[1];
            memberTypes[0] = patternType;
        }

        if (memberTypes.length == 1) {
            binaryExpr = createPatternMatchBinaryExpr(patternClause.pos, varSymbol, memberTypes[0]);
        } else {
            BLangExpression lhsExpr = createPatternMatchBinaryExpr(patternClause.pos, varSymbol, memberTypes[0]);
            BLangExpression rhsExpr = createPatternMatchBinaryExpr(patternClause.pos, varSymbol, memberTypes[1]);
            binaryExpr = ASTBuilderUtil.createBinaryExpr(patternClause.pos, lhsExpr, rhsExpr,
                    symTable.booleanType, OperatorKind.OR,
                    (BOperatorSymbol) symResolver.resolveBinaryOperator(OperatorKind.OR,
                            lhsExpr.type, rhsExpr.type));
            for (int i = 2; i < memberTypes.length; i++) {
                lhsExpr = createPatternMatchBinaryExpr(patternClause.pos, varSymbol, memberTypes[i]);
                rhsExpr = binaryExpr;
                binaryExpr = ASTBuilderUtil.createBinaryExpr(patternClause.pos, lhsExpr, rhsExpr,
                        symTable.booleanType, OperatorKind.OR,
                        (BOperatorSymbol) symResolver.resolveBinaryOperator(OperatorKind.OR,
                                lhsExpr.type, rhsExpr.type));
            }
        }

        return binaryExpr;
    }

    private BLangExpression createPatternMatchBinaryExpr(DiagnosticPos pos, BVarSymbol varSymbol, BType patternType) {
        if (patternType == symTable.nilType) {
            BLangSimpleVarRef varRef = ASTBuilderUtil.createVariableRef(pos, varSymbol);
            BLangLiteral bLangLiteral = ASTBuilderUtil.createLiteral(pos, symTable.nilType, null);
            return ASTBuilderUtil.createBinaryExpr(pos, varRef, bLangLiteral, symTable.booleanType,
                    OperatorKind.EQUAL, (BOperatorSymbol) symResolver.resolveBinaryOperator(OperatorKind.EQUAL,
                            symTable.anyType, symTable.nilType));
        } else {
            return createIsAssignableExpression(pos, varSymbol, patternType);
        }
    }

    private BLangIsAssignableExpr createIsAssignableExpression(DiagnosticPos pos,
                                                               BVarSymbol varSymbol,
                                                               BType patternType) {
        //  _$$_ isassignable patternType
        // Create a variable reference for _$$_
        BLangSimpleVarRef varRef = ASTBuilderUtil.createVariableRef(pos, varSymbol);

        // Binary operator for equality
        return ASTBuilderUtil.createIsAssignableExpr(pos, varRef, patternType, symTable.booleanType, names);
    }

    private BLangExpression getInitExpr(BType type) {
        // Don't need to create an empty init expressions if the type allows null.
        if (type.isNullable()) {
            return null;
        }

        switch (type.tag) {
            case TypeTags.INT:
            case TypeTags.FLOAT:
            case TypeTags.BOOLEAN:
            case TypeTags.STRING:
            case TypeTags.BLOB:
                // Int, float, boolean, string, blob types will get default values from VM side.
                break;
            case TypeTags.XML:
                return new BLangXMLSequenceLiteral(type);
            case TypeTags.STREAM:
                return new BLangStreamLiteral(type, null);
            case TypeTags.MAP:
                return new BLangMapLiteral(new ArrayList<>(), type);
            case TypeTags.STRUCT:
                if (((BStructSymbol) type.tsymbol).isObject) {
                    return createTypeInitNode(type);
                }
                return new BLangStructLiteral(new ArrayList<>(), type);
            case TypeTags.ARRAY:
                BLangArrayLiteral array = new BLangArrayLiteral();
                array.exprs = new ArrayList<>();
                array.type = type;
                return rewriteExpr(array);
            default:
                break;
        }
        return null;
    }

    private BLangTypeInit createTypeInitNode(BType type) {
        BLangTypeInit objectInitNode = (BLangTypeInit) TreeBuilder.createObjectInitNode();
        objectInitNode.type = type;

        BLangInvocation invocationNode = (BLangInvocation) TreeBuilder.createInvocationNode();
        invocationNode.symbol = ((BStructSymbol) type.tsymbol).initializerFunc.symbol;
        invocationNode.type = type;

        BLangIdentifier pkgNameNode = (BLangIdentifier) TreeBuilder.createIdentifierNode();
        BLangIdentifier nameNode = (BLangIdentifier)  TreeBuilder.createIdentifierNode();

        nameNode.setLiteral(false);
        nameNode.setValue(Names.OBJECT_INIT_SUFFIX.getValue());
        invocationNode.name = nameNode;
        invocationNode.pkgAlias = pkgNameNode;

        objectInitNode.objectInitInvocation = invocationNode;
        return objectInitNode;
    }

    // TODO: Same function is used in symbol enter. Refactor this to reuse the same function.
    private StatementNode createAssignmentStmt(BLangVariable variable) {
        BLangSimpleVarRef varRef = (BLangSimpleVarRef) TreeBuilder
                .createSimpleVariableReferenceNode();
        varRef.pos = variable.pos;
        varRef.variableName = variable.name;
        varRef.symbol = variable.symbol;
        varRef.type = variable.type;
        varRef.pkgAlias = (BLangIdentifier) TreeBuilder.createIdentifierNode();

        BLangAssignment assignmentStmt = (BLangAssignment) TreeBuilder.createAssignmentNode();
        assignmentStmt.expr = variable.expr;
        assignmentStmt.pos = variable.pos;
        assignmentStmt.setVariable(varRef);
        return assignmentStmt;
    }

    private void addMatchExprDefaultCase(BLangMatchExpression bLangMatchExpression) {
        boolean defaultCaseExists = bLangMatchExpression.getPatternClauses()
                .stream()
                .anyMatch(pattern -> bLangMatchExpression.type == pattern.variable.type);
        if (defaultCaseExists) {
            return;
        }

        String patternCaseVarName = GEN_VAR_PREFIX.value + "t_match_default";
        BLangVariable patternMatchCaseVar = ASTBuilderUtil.createVariable(bLangMatchExpression.pos, patternCaseVarName,
                bLangMatchExpression.type, null, new BVarSymbol(0, names.fromString(patternCaseVarName),
                        this.env.scope.owner.pkgID, bLangMatchExpression.type, this.env.scope.owner));

        BLangMatchExprPatternClause defaultPattern =
                (BLangMatchExprPatternClause) TreeBuilder.createMatchExpressionPattern();
        defaultPattern.variable = patternMatchCaseVar;
        defaultPattern.expr = ASTBuilderUtil.createVariableRef(bLangMatchExpression.pos, patternMatchCaseVar.symbol);
        defaultPattern.pos = bLangMatchExpression.pos;
        bLangMatchExpression.patternClauses.add(defaultPattern);
    }
}<|MERGE_RESOLUTION|>--- conflicted
+++ resolved
@@ -918,13 +918,8 @@
         addReferenceVariablesToArgs(args, siddhiQueryBuilder.getInTableRefs());
         addReferenceVariablesToArgs(args, siddhiQueryBuilder.getOutStreamRefs());
         addReferenceVariablesToArgs(args, siddhiQueryBuilder.getOutTableRefs());
-<<<<<<< HEAD
         addFunctionPointersToArgs(args, forever.getStreamingQueryStatements());
         return createInvocationNode(CREATE_FOREVER, args, retTypes);
-=======
-        addFunctionPointersToArgs(args, forever.gettreamingQueryStatements());
-        return createInvocationNode(CREATE_FOREVER, args, symTable.noType);
->>>>>>> baf57b16
     }
 
     private void addReferenceVariablesToArgs(List<BLangExpression> args, List<BLangExpression> varRefs) {
