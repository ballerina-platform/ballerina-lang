/*
*  Copyright (c) 2017, WSO2 Inc. (http://www.wso2.org) All Rights Reserved.
*
*  WSO2 Inc. licenses this file to you under the Apache License,
*  Version 2.0 (the "License"); you may not use this file except
*  in compliance with the License.
*  You may obtain a copy of the License at
*
*    http://www.apache.org/licenses/LICENSE-2.0
*
*  Unless required by applicable law or agreed to in writing,
*  software distributed under the License is distributed on an
*  "AS IS" BASIS, WITHOUT WARRANTIES OR CONDITIONS OF ANY
*  KIND, either express or implied.  See the License for the
*  specific language governing permissions and limitations
*  under the License.
*/
package org.wso2.ballerinalang.compiler.semantics.model.symbols;

import io.ballerina.projects.ModuleDescriptor;
import io.ballerina.tools.diagnostics.Location;
import org.ballerinalang.model.elements.PackageID;
import org.ballerinalang.model.symbols.SymbolKind;
import org.ballerinalang.model.symbols.SymbolOrigin;
import org.ballerinalang.repository.CompiledPackage;
<<<<<<< HEAD
import org.wso2.ballerinalang.compiler.CompiledJarFile;
import org.wso2.ballerinalang.compiler.bir.BIRDeadNodeAnalyzer;
=======
>>>>>>> 62408d88
import org.wso2.ballerinalang.compiler.bir.model.BIRNode;
import org.wso2.ballerinalang.compiler.semantics.model.types.BPackageType;
import org.wso2.ballerinalang.compiler.util.Name;
import org.wso2.ballerinalang.programfile.CompiledBinaryFile.BIRPackageFile;
import org.wso2.ballerinalang.programfile.CompiledBinaryFile.PackageFile;

import java.util.ArrayList;
import java.util.HashMap;
import java.util.HashSet;
import java.util.List;
import java.util.Objects;

import static org.wso2.ballerinalang.compiler.semantics.model.symbols.SymTag.PACKAGE;

/**
 * @since 0.94
 */
public class BPackageSymbol extends BTypeSymbol {

    public BInvokableSymbol initFunctionSymbol, startFunctionSymbol, stopFunctionSymbol, testInitFunctionSymbol,
            testStartFunctionSymbol, testStopFunctionSymbol;
    public List<BPackageSymbol> imports = new ArrayList<>();
    public PackageFile packageFile;
    public CompiledPackage compiledPackage;
    public Name compUnit;
    public boolean isUsed = false;
    public boolean exported = false;
    public ModuleDescriptor descriptor;
    public Name importPrefix;

    // TODO Temporary mechanism to hold a reference to the generated bir model
    public BIRNode.BIRPackage bir;   // TODO try to remove this
    public BIRPackageFile birPackageFile;

    // TODO Refactor following two flags
    public boolean entryPointExists = false;
    public HashMap<BInvokableSymbol, HashSet<BInvokableSymbol>> invocationMap = new HashMap<>();     // Key = Start Function // Value = End Function
    public HashSet<BInvokableSymbol> usedFunctions = new HashSet<>();
    public HashSet<BInvokableSymbol> deadFunctions = new HashSet<>();
    public BIRDeadNodeAnalyzer_ASM_Approach.InvocationData invocationData_OLD;
    public DeadBIRNodeAnalyzer.InvocationData invocationData = new DeadBIRNodeAnalyzer.InvocationData();

    public BPackageSymbol(PackageID pkgID, BSymbol owner, Location pos, SymbolOrigin origin) {
        super(PACKAGE, 0, pkgID.name, pkgID, null, owner, pos, origin);
        this.type = new BPackageType(this);
        this.invocationData_OLD = new BIRDeadNodeAnalyzer_ASM_Approach.InvocationData(pkgID);
    }

    public BPackageSymbol(PackageID pkgID, BSymbol owner, long flags, Location pos, SymbolOrigin origin) {
        this(pkgID, owner, pos, origin);
        this.flags = flags;
    }

    @Override
    public SymbolKind getKind() {
        return SymbolKind.PACKAGE;
    }

    @Override
    public boolean equals(Object o) {
        if (this == o) {
            return true;
        }

        if (o == null || getClass() != o.getClass()) {
            return false;
        }

        BPackageSymbol that = (BPackageSymbol) o;
        return pkgID.equals(that.pkgID) && Symbols.isFlagOn(flags, that.flags);
    }

    @Override
    public int hashCode() {
        return Objects.hash(pkgID, flags);
    }

    @Override
    public String toString() {
        return pkgID.toString();
    }

    public BIRNode.BIRPackage getBir() {
        return bir;
    }
}<|MERGE_RESOLUTION|>--- conflicted
+++ resolved
@@ -23,11 +23,7 @@
 import org.ballerinalang.model.symbols.SymbolKind;
 import org.ballerinalang.model.symbols.SymbolOrigin;
 import org.ballerinalang.repository.CompiledPackage;
-<<<<<<< HEAD
 import org.wso2.ballerinalang.compiler.CompiledJarFile;
-import org.wso2.ballerinalang.compiler.bir.BIRDeadNodeAnalyzer;
-=======
->>>>>>> 62408d88
 import org.wso2.ballerinalang.compiler.bir.model.BIRNode;
 import org.wso2.ballerinalang.compiler.semantics.model.types.BPackageType;
 import org.wso2.ballerinalang.compiler.util.Name;
@@ -35,8 +31,6 @@
 import org.wso2.ballerinalang.programfile.CompiledBinaryFile.PackageFile;
 
 import java.util.ArrayList;
-import java.util.HashMap;
-import java.util.HashSet;
 import java.util.List;
 import java.util.Objects;
 
@@ -62,18 +56,15 @@
     public BIRNode.BIRPackage bir;   // TODO try to remove this
     public BIRPackageFile birPackageFile;
 
+    // kep code generated jar binary content in memory
+    public CompiledJarFile compiledJarFile;
+
     // TODO Refactor following two flags
     public boolean entryPointExists = false;
-    public HashMap<BInvokableSymbol, HashSet<BInvokableSymbol>> invocationMap = new HashMap<>();     // Key = Start Function // Value = End Function
-    public HashSet<BInvokableSymbol> usedFunctions = new HashSet<>();
-    public HashSet<BInvokableSymbol> deadFunctions = new HashSet<>();
-    public BIRDeadNodeAnalyzer_ASM_Approach.InvocationData invocationData_OLD;
-    public DeadBIRNodeAnalyzer.InvocationData invocationData = new DeadBIRNodeAnalyzer.InvocationData();
 
     public BPackageSymbol(PackageID pkgID, BSymbol owner, Location pos, SymbolOrigin origin) {
         super(PACKAGE, 0, pkgID.name, pkgID, null, owner, pos, origin);
         this.type = new BPackageType(this);
-        this.invocationData_OLD = new BIRDeadNodeAnalyzer_ASM_Approach.InvocationData(pkgID);
     }
 
     public BPackageSymbol(PackageID pkgID, BSymbol owner, long flags, Location pos, SymbolOrigin origin) {
