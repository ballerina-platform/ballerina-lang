/*
*  Copyright (c) 2017, WSO2 Inc. (http://www.wso2.org) All Rights Reserved.
*
*  WSO2 Inc. licenses this file to you under the Apache License,
*  Version 2.0 (the "License"); you may not use this file except
*  in compliance with the License.
*  You may obtain a copy of the License at
*
*    http://www.apache.org/licenses/LICENSE-2.0
*
*  Unless required by applicable law or agreed to in writing,
*  software distributed under the License is distributed on an
*  "AS IS" BASIS, WITHOUT WARRANTIES OR CONDITIONS OF ANY
*  KIND, either express or implied.  See the License for the
*  specific language governing permissions and limitations
*  under the License.
*/
package org.wso2.ballerinalang.compiler.semantics.model.symbols;

import io.ballerina.tools.diagnostics.Location;
import org.ballerinalang.model.elements.PackageID;
import org.ballerinalang.model.symbols.SymbolKind;
import org.ballerinalang.model.symbols.SymbolOrigin;
import org.ballerinalang.repository.CompiledPackage;
import org.wso2.ballerinalang.compiler.CompiledJarFile;
import org.wso2.ballerinalang.compiler.bir.model.BIRNode;
import org.wso2.ballerinalang.compiler.semantics.model.types.BPackageType;
import org.wso2.ballerinalang.compiler.util.Name;
import org.wso2.ballerinalang.programfile.CompiledBinaryFile.BIRPackageFile;
import org.wso2.ballerinalang.programfile.CompiledBinaryFile.PackageFile;

import java.util.ArrayList;
import java.util.List;
import java.util.Objects;

import static org.wso2.ballerinalang.compiler.semantics.model.symbols.SymTag.PACKAGE;

/**
 * @since 0.94
 */
public class BPackageSymbol extends BTypeSymbol {

    public BInvokableSymbol initFunctionSymbol, startFunctionSymbol, stopFunctionSymbol, testInitFunctionSymbol,
            testStartFunctionSymbol, testStopFunctionSymbol;
    public List<BPackageSymbol> imports = new ArrayList<>();
    public PackageFile packageFile;
    public CompiledPackage compiledPackage;
    public Name compUnit;
    public boolean isUsed = false;

    // TODO Temporary mechanism to hold a reference to the generated bir model
    public BIRNode.BIRPackage bir;   // TODO try to remove this
    public BIRPackageFile birPackageFile;

    // kep code generated jar binary content in memory
    public CompiledJarFile compiledJarFile;

    // TODO Refactor following two flags
    public boolean entryPointExists = false;

<<<<<<< HEAD
    public BPackageSymbol(PackageID pkgID, BSymbol owner, DiagnosticPos pos, SymbolOrigin origin) {
=======
    public BPackageSymbol(PackageID pkgID, BSymbol owner, Location pos, SymbolOrigin origin) {
>>>>>>> dfa1fba9
        super(PACKAGE, 0, pkgID.name, pkgID, null, owner, pos, origin);
        this.type = new BPackageType(this);
    }

<<<<<<< HEAD
    public BPackageSymbol(PackageID pkgID, BSymbol owner, int flags, DiagnosticPos pos, SymbolOrigin origin) {
=======
    public BPackageSymbol(PackageID pkgID, BSymbol owner, long flags, Location pos, SymbolOrigin origin) {
>>>>>>> dfa1fba9
        this(pkgID, owner, pos, origin);
        this.flags = flags;
    }

    @Override
    public SymbolKind getKind() {
        return SymbolKind.PACKAGE;
    }

    @Override
    public boolean equals(Object o) {
        if (this == o) {
            return true;
        }

        if (o == null || getClass() != o.getClass()) {
            return false;
        }

        BPackageSymbol that = (BPackageSymbol) o;
        return pkgID.equals(that.pkgID) && Symbols.isFlagOn(flags, that.flags);
    }

    @Override
    public int hashCode() {
        return Objects.hash(pkgID, flags);
    }

    @Override
    public BPackageSymbol createLabelSymbol() {
        BPackageSymbol copy = new BPackageSymbol(pkgID, owner, pos, origin);
        copy.initFunctionSymbol = initFunctionSymbol;
        copy.startFunctionSymbol = startFunctionSymbol;
        copy.stopFunctionSymbol = stopFunctionSymbol;
        copy.testInitFunctionSymbol = testInitFunctionSymbol;
        copy.testStartFunctionSymbol = testStartFunctionSymbol;
        copy.testStopFunctionSymbol = testStopFunctionSymbol;
        copy.packageFile = packageFile;
        copy.compiledPackage = compiledPackage;
        copy.entryPointExists = entryPointExists;
        copy.isLabel = true;
        return copy;
    }

    @Override
    public String toString() {
        return pkgID.toString();
    }

    public BIRNode.BIRPackage getBir() {
        return bir;
    }
}<|MERGE_RESOLUTION|>--- conflicted
+++ resolved
@@ -58,20 +58,12 @@
     // TODO Refactor following two flags
     public boolean entryPointExists = false;
 
-<<<<<<< HEAD
-    public BPackageSymbol(PackageID pkgID, BSymbol owner, DiagnosticPos pos, SymbolOrigin origin) {
-=======
     public BPackageSymbol(PackageID pkgID, BSymbol owner, Location pos, SymbolOrigin origin) {
->>>>>>> dfa1fba9
         super(PACKAGE, 0, pkgID.name, pkgID, null, owner, pos, origin);
         this.type = new BPackageType(this);
     }
 
-<<<<<<< HEAD
-    public BPackageSymbol(PackageID pkgID, BSymbol owner, int flags, DiagnosticPos pos, SymbolOrigin origin) {
-=======
     public BPackageSymbol(PackageID pkgID, BSymbol owner, long flags, Location pos, SymbolOrigin origin) {
->>>>>>> dfa1fba9
         this(pkgID, owner, pos, origin);
         this.flags = flags;
     }
