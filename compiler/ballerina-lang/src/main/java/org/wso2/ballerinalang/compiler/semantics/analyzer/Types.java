/*
 *  Copyright (c) 2017, WSO2 Inc. (http://www.wso2.org) All Rights Reserved.
 *
 *  WSO2 Inc. licenses this file to you under the Apache License,
 *  Version 2.0 (the "License"); you may not use this file except
 *  in compliance with the License.
 *  You may obtain a copy of the License at
 *
 *    http://www.apache.org/licenses/LICENSE-2.0
 *
 *  Unless required by applicable law or agreed to in writing,
 *  software distributed under the License is distributed on an
 *  "AS IS" BASIS, WITHOUT WARRANTIES OR CONDITIONS OF ANY
 *  KIND, either express or implied.  See the License for the
 *  specific language governing permissions and limitations
 *  under the License.
 */
package org.wso2.ballerinalang.compiler.semantics.analyzer;

import io.ballerina.runtime.api.flags.SymbolFlags;
import io.ballerina.tools.diagnostics.DiagnosticCode;
import io.ballerina.tools.diagnostics.Location;
import org.ballerinalang.model.Name;
import org.ballerinalang.model.TreeBuilder;
import org.ballerinalang.model.elements.Flag;
import org.ballerinalang.model.elements.PackageID;
import org.ballerinalang.model.tree.NodeKind;
import org.ballerinalang.model.tree.OperatorKind;
import org.ballerinalang.model.types.SelectivelyImmutableReferenceType;
import org.ballerinalang.model.types.TypeKind;
import org.ballerinalang.util.BLangCompilerConstants;
import org.ballerinalang.util.diagnostic.DiagnosticErrorCode;
import org.wso2.ballerinalang.compiler.diagnostic.BLangDiagnosticLog;
import org.wso2.ballerinalang.compiler.parser.BLangAnonymousModelHelper;
import org.wso2.ballerinalang.compiler.semantics.model.Scope;
import org.wso2.ballerinalang.compiler.semantics.model.SymbolEnv;
import org.wso2.ballerinalang.compiler.semantics.model.SymbolTable;
import org.wso2.ballerinalang.compiler.semantics.model.symbols.BAttachedFunction;
import org.wso2.ballerinalang.compiler.semantics.model.symbols.BErrorTypeSymbol;
import org.wso2.ballerinalang.compiler.semantics.model.symbols.BInvokableSymbol;
import org.wso2.ballerinalang.compiler.semantics.model.symbols.BInvokableTypeSymbol;
import org.wso2.ballerinalang.compiler.semantics.model.symbols.BObjectTypeSymbol;
import org.wso2.ballerinalang.compiler.semantics.model.symbols.BRecordTypeSymbol;
import org.wso2.ballerinalang.compiler.semantics.model.symbols.BResourceFunction;
import org.wso2.ballerinalang.compiler.semantics.model.symbols.BStructureTypeSymbol;
import org.wso2.ballerinalang.compiler.semantics.model.symbols.BSymbol;
import org.wso2.ballerinalang.compiler.semantics.model.symbols.BTypeSymbol;
import org.wso2.ballerinalang.compiler.semantics.model.symbols.BVarSymbol;
import org.wso2.ballerinalang.compiler.semantics.model.symbols.SymTag;
import org.wso2.ballerinalang.compiler.semantics.model.symbols.Symbols;
import org.wso2.ballerinalang.compiler.semantics.model.types.BAnyType;
import org.wso2.ballerinalang.compiler.semantics.model.types.BAnydataType;
import org.wso2.ballerinalang.compiler.semantics.model.types.BArrayType;
import org.wso2.ballerinalang.compiler.semantics.model.types.BBuiltInRefType;
import org.wso2.ballerinalang.compiler.semantics.model.types.BErrorType;
import org.wso2.ballerinalang.compiler.semantics.model.types.BField;
import org.wso2.ballerinalang.compiler.semantics.model.types.BFiniteType;
import org.wso2.ballerinalang.compiler.semantics.model.types.BFutureType;
import org.wso2.ballerinalang.compiler.semantics.model.types.BIntersectionType;
import org.wso2.ballerinalang.compiler.semantics.model.types.BInvokableType;
import org.wso2.ballerinalang.compiler.semantics.model.types.BJSONType;
import org.wso2.ballerinalang.compiler.semantics.model.types.BMapType;
import org.wso2.ballerinalang.compiler.semantics.model.types.BObjectType;
import org.wso2.ballerinalang.compiler.semantics.model.types.BParameterizedType;
import org.wso2.ballerinalang.compiler.semantics.model.types.BReadonlyType;
import org.wso2.ballerinalang.compiler.semantics.model.types.BRecordType;
import org.wso2.ballerinalang.compiler.semantics.model.types.BStreamType;
import org.wso2.ballerinalang.compiler.semantics.model.types.BTableType;
import org.wso2.ballerinalang.compiler.semantics.model.types.BTupleType;
import org.wso2.ballerinalang.compiler.semantics.model.types.BType;
import org.wso2.ballerinalang.compiler.semantics.model.types.BTypeIdSet;
import org.wso2.ballerinalang.compiler.semantics.model.types.BTypeReferenceType;
import org.wso2.ballerinalang.compiler.semantics.model.types.BTypeVisitor;
import org.wso2.ballerinalang.compiler.semantics.model.types.BTypedescType;
import org.wso2.ballerinalang.compiler.semantics.model.types.BUnionType;
import org.wso2.ballerinalang.compiler.semantics.model.types.BXMLType;
import org.wso2.ballerinalang.compiler.tree.BLangFunction;
import org.wso2.ballerinalang.compiler.tree.BLangNode;
import org.wso2.ballerinalang.compiler.tree.BLangTypeDefinition;
import org.wso2.ballerinalang.compiler.tree.bindingpatterns.BLangErrorBindingPattern;
import org.wso2.ballerinalang.compiler.tree.bindingpatterns.BLangListBindingPattern;
import org.wso2.ballerinalang.compiler.tree.bindingpatterns.BLangMappingBindingPattern;
import org.wso2.ballerinalang.compiler.tree.clauses.BLangInputClause;
import org.wso2.ballerinalang.compiler.tree.expressions.BLangExpression;
import org.wso2.ballerinalang.compiler.tree.expressions.BLangGroupExpr;
import org.wso2.ballerinalang.compiler.tree.expressions.BLangLiteral;
import org.wso2.ballerinalang.compiler.tree.expressions.BLangNumericLiteral;
import org.wso2.ballerinalang.compiler.tree.expressions.BLangQueryExpr;
import org.wso2.ballerinalang.compiler.tree.expressions.BLangSimpleVarRef;
import org.wso2.ballerinalang.compiler.tree.expressions.BLangTypeConversionExpr;
import org.wso2.ballerinalang.compiler.tree.expressions.BLangUnaryExpr;
import org.wso2.ballerinalang.compiler.tree.matchpatterns.BLangConstPattern;
import org.wso2.ballerinalang.compiler.tree.matchpatterns.BLangErrorMatchPattern;
import org.wso2.ballerinalang.compiler.tree.matchpatterns.BLangListMatchPattern;
import org.wso2.ballerinalang.compiler.tree.matchpatterns.BLangMappingMatchPattern;
import org.wso2.ballerinalang.compiler.tree.matchpatterns.BLangVarBindingPatternMatchPattern;
import org.wso2.ballerinalang.compiler.tree.statements.BLangForeach;
import org.wso2.ballerinalang.compiler.tree.types.BLangErrorType;
import org.wso2.ballerinalang.compiler.tree.types.BLangRecordTypeNode;
import org.wso2.ballerinalang.compiler.util.BArrayState;
import org.wso2.ballerinalang.compiler.util.CompilerContext;
import org.wso2.ballerinalang.compiler.util.CompilerUtils;
import org.wso2.ballerinalang.compiler.util.ImmutableTypeCloner;
import org.wso2.ballerinalang.compiler.util.Names;
import org.wso2.ballerinalang.compiler.util.NumericLiteralSupport;
import org.wso2.ballerinalang.compiler.util.TypeDefBuilderHelper;
import org.wso2.ballerinalang.compiler.util.TypeTags;
import org.wso2.ballerinalang.compiler.util.Unifier;
import org.wso2.ballerinalang.util.Flags;
import org.wso2.ballerinalang.util.Lists;

import java.math.BigDecimal;
import java.math.MathContext;
import java.nio.charset.StandardCharsets;
import java.util.ArrayList;
import java.util.Base64;
import java.util.EnumSet;
import java.util.HashMap;
import java.util.HashSet;
import java.util.Iterator;
import java.util.LinkedHashMap;
import java.util.LinkedHashSet;
import java.util.LinkedList;
import java.util.List;
import java.util.Map;
import java.util.Objects;
import java.util.Optional;
import java.util.Set;
import java.util.Stack;
import java.util.stream.Collectors;

import static io.ballerina.runtime.api.constants.RuntimeConstants.UNDERSCORE;
import static org.ballerinalang.model.symbols.SymbolOrigin.SOURCE;
import static org.ballerinalang.model.symbols.SymbolOrigin.VIRTUAL;
import static org.wso2.ballerinalang.compiler.semantics.model.SymbolTable.BBYTE_MAX_VALUE;
import static org.wso2.ballerinalang.compiler.semantics.model.SymbolTable.BBYTE_MIN_VALUE;
import static org.wso2.ballerinalang.compiler.semantics.model.SymbolTable.SIGNED16_MAX_VALUE;
import static org.wso2.ballerinalang.compiler.semantics.model.SymbolTable.SIGNED16_MIN_VALUE;
import static org.wso2.ballerinalang.compiler.semantics.model.SymbolTable.SIGNED32_MAX_VALUE;
import static org.wso2.ballerinalang.compiler.semantics.model.SymbolTable.SIGNED32_MIN_VALUE;
import static org.wso2.ballerinalang.compiler.semantics.model.SymbolTable.SIGNED8_MAX_VALUE;
import static org.wso2.ballerinalang.compiler.semantics.model.SymbolTable.SIGNED8_MIN_VALUE;
import static org.wso2.ballerinalang.compiler.semantics.model.SymbolTable.UNSIGNED16_MAX_VALUE;
import static org.wso2.ballerinalang.compiler.semantics.model.SymbolTable.UNSIGNED32_MAX_VALUE;
import static org.wso2.ballerinalang.compiler.semantics.model.SymbolTable.UNSIGNED8_MAX_VALUE;
import static org.wso2.ballerinalang.compiler.util.TypeTags.NEVER;
import static org.wso2.ballerinalang.compiler.util.TypeTags.OBJECT;
import static org.wso2.ballerinalang.compiler.util.TypeTags.RECORD;
import static org.wso2.ballerinalang.compiler.util.TypeTags.UNION;
import static org.wso2.ballerinalang.compiler.util.TypeTags.isSimpleBasicType;

/**
 * This class consists of utility methods which operate on types.
 * These utility methods allows you to check the compatibility of two types,
 * i.e. check whether two types are equal, check whether one type is assignable to another type etc.
 *
 * @since 0.94
 */
public class Types {

    private static final CompilerContext.Key<Types> TYPES_KEY =
            new CompilerContext.Key<>();
    private final Unifier unifier;
    private SymbolTable symTable;
    private SymbolResolver symResolver;
    private BLangDiagnosticLog dlog;
    private Names names;
    private int finiteTypeCount = 0;
    private BUnionType expandedXMLBuiltinSubtypes;
    private final BLangAnonymousModelHelper anonymousModelHelper;
    private int recordCount = 0;
    private SymbolEnv env;
    private boolean ignoreObjectTypeIds = false;
    private static final String BASE_16 = "base16";

    private static final BigDecimal DECIMAL_MAX =
            new BigDecimal("9.999999999999999999999999999999999e6144", MathContext.DECIMAL128);

    private static final BigDecimal DECIMAL_MIN =
            new BigDecimal("-9.999999999999999999999999999999999e6144", MathContext.DECIMAL128);

    private static final BigDecimal MIN_DECIMAL_MAGNITUDE =
            new BigDecimal("1.000000000000000000000000000000000e-6143", MathContext.DECIMAL128);

    public static Types getInstance(CompilerContext context) {
        Types types = context.get(TYPES_KEY);
        if (types == null) {
            types = new Types(context);
        }

        return types;
    }

    public Types(CompilerContext context) {
        context.put(TYPES_KEY, this);

        this.symTable = SymbolTable.getInstance(context);
        this.symResolver = SymbolResolver.getInstance(context);
        this.dlog = BLangDiagnosticLog.getInstance(context);
        this.names = Names.getInstance(context);
        this.expandedXMLBuiltinSubtypes = BUnionType.create(null,
                                                            symTable.xmlElementType, symTable.xmlCommentType,
                                                            symTable.xmlPIType, symTable.xmlTextType);
        this.unifier = new Unifier();
        this.anonymousModelHelper = BLangAnonymousModelHelper.getInstance(context);
    }

    public List<BType> checkTypes(BLangExpression node,
                                  List<BType> actualTypes,
                                  List<BType> expTypes) {
        List<BType> resTypes = new ArrayList<>();
        for (int i = 0; i < actualTypes.size(); i++) {
            resTypes.add(checkType(node, actualTypes.get(i), expTypes.size() > i ? expTypes.get(i) : symTable.noType));
        }
        return resTypes;
    }

    public BType checkType(BLangExpression node,
                           BType actualType,
                           BType expType) {
        return checkType(node, actualType, expType, DiagnosticErrorCode.INCOMPATIBLE_TYPES);
    }

    public BType addNilForNillableAccessType(BType actualType) {
        // index based map/record access always returns a nil-able type for optional/rest fields.
        if (actualType.isNullable()) {
            return actualType;
        }

        return BUnionType.create(null, actualType, symTable.nilType);
    }

    public BType checkType(BLangExpression expr,
                           BType actualType,
                           BType expType,
                           DiagnosticCode diagCode) {
        expr.setDeterminedType(actualType);
        expr.setTypeCheckedType(checkType(expr.pos, actualType, expType, diagCode));

        if (expr.getBType().tag == TypeTags.SEMANTIC_ERROR) {
            return expr.getBType();
        }

        // Set an implicit cast expression, if applicable
        setImplicitCastExpr(expr, actualType, expType);

        return expr.getBType();
    }

    public boolean typeIncompatible(Location pos, BType actualType, BType expType) {
        return checkType(pos, actualType, expType, DiagnosticErrorCode.INCOMPATIBLE_TYPES) == symTable.semanticError;
    }

    public BType checkType(Location pos,
                           BType actualType,
                           BType expType,
                           DiagnosticCode diagCode) {
        if (expType.tag == TypeTags.SEMANTIC_ERROR) {
            return expType;
        } else if (expType.tag == TypeTags.NONE) {
            return actualType;
        } else if (actualType.tag == TypeTags.SEMANTIC_ERROR) {
            return actualType;
        } else if (isAssignable(actualType, expType)) {
            return actualType;
        }

        // e.g. incompatible types: expected 'int', found 'string'
        dlog.error(pos, diagCode, expType, actualType);
        return symTable.semanticError;
    }

    public boolean isLax(BType type) {
        Set<BType> visited = new HashSet<>();
        int result = isLaxType(type, visited);
        if (result == 1) {
            return true;
        }
        return false;
    }

    // TODO : clean
    public int isLaxType(BType type, Set<BType> visited) {
        type = getReferredType(type);
        if (!visited.add(type)) {
            return -1;
        }
        switch (type.tag) {
            case TypeTags.JSON:
            case TypeTags.XML:
            case TypeTags.XML_ELEMENT:
                return 1;
            case TypeTags.MAP:
                return isLaxType(((BMapType) type).constraint, visited);
            case TypeTags.UNION:
                if (isSameType(type, symTable.jsonType)) {
                    visited.add(type);
                    return 1;
                }
                boolean atleastOneLaxType = false;
                for (BType member : ((BUnionType) type).getMemberTypes()) {
                    int result = isLaxType(member, visited);
                    if (result == -1) {
                        continue;
                    }
                    if (result == 0) {
                        return 0;
                    }
                    atleastOneLaxType = true;
                }
                return atleastOneLaxType ? 1 : 0;
        }
        return 0;
    }

    public boolean isLaxType(BType type, Map<BType, Boolean> visited) {
        type = getReferredType(type);
        if (visited.containsKey(type)) {
            return visited.get(type);
        }
        switch (type.tag) {
            case TypeTags.JSON:
            case TypeTags.XML:
            case TypeTags.XML_ELEMENT:
                visited.put(type, true);
                return true;
            case TypeTags.MAP:
                boolean result = isLaxType(((BMapType) type).constraint, visited);
                visited.put(type, result);
                return result;
            case TypeTags.UNION:
                // TODO: remove
                if (type == symTable.jsonType || isSameType(type, symTable.jsonType)) {
                    visited.put(type, true);
                    return true;
                }
                for (BType member : ((BUnionType) type).getMemberTypes()) {
                    if (!isLaxType(member, visited)) {
                        visited.put(type, false);
                        return false;
                    }
                }
                visited.put(type, true);
                return true;
            }
        visited.put(type, false);
        return false;
    }

    public boolean isSameType(BType source, BType target) {
        return isSameType(source, target, new HashSet<>());
    }

    public boolean isSameOrderedType(BType source, BType target) {
        return isSameOrderedType(source, target, new HashSet<>());
    }

    private boolean isSameOrderedType(BType source, BType target, Set<TypePair> unresolvedTypes) {
        source = getReferredType(source);
        target = getReferredType(target);
        if (isNil(source) || isNil(target)) {
            // If type T is ordered, then type T? Is also ordered.
            // Both source and target are ordered types since they were checked in previous stage.
            // Ex. Let take target -> T, source -> (). T? is ordered type where the static type of both operands belong.
            return true;
        }
        if (!unresolvedTypes.add(new TypePair(source, target))) {
            return true;
        }
        BTypeVisitor<BType, Boolean> orderedTypeVisitor = new BOrderedTypeVisitor(unresolvedTypes);
        return target.accept(orderedTypeVisitor, source);
    }

    public boolean isPureType(BType type) {
        IsPureTypeUniqueVisitor visitor = new IsPureTypeUniqueVisitor();
        return visitor.visit(type);
    }

    public boolean isAnydata(BType type) {
        IsAnydataUniqueVisitor visitor = new IsAnydataUniqueVisitor();
        return visitor.visit(type);
    }

    private boolean isSameType(BType source, BType target, Set<TypePair> unresolvedTypes) {
        // If we encounter two types that we are still resolving, then skip it.
        // This is done to avoid recursive checking of the same type.
        TypePair pair = null;
        if (!isValueType(source) && !isValueType(target)) {
            pair = new TypePair(source, target);
            if (!unresolvedTypes.add(pair)) {
                return true;
            }
        }

        BTypeVisitor<BType, Boolean> sameTypeVisitor = new BSameTypeVisitor(unresolvedTypes, this::isSameType);

        if (target.accept(sameTypeVisitor, source)) {
            return true;
        }

        if (pair != null) {
            unresolvedTypes.remove(pair);
        }

        return false;
    }

    public boolean isValueType(BType type) {
        switch (getReferredType(type).tag) {
            case TypeTags.BOOLEAN:
            case TypeTags.BYTE:
            case TypeTags.DECIMAL:
            case TypeTags.FLOAT:
            case TypeTags.INT:
            case TypeTags.STRING:
            case TypeTags.SIGNED32_INT:
            case TypeTags.SIGNED16_INT:
            case TypeTags.SIGNED8_INT:
            case TypeTags.UNSIGNED32_INT:
            case TypeTags.UNSIGNED16_INT:
            case TypeTags.UNSIGNED8_INT:
            case TypeTags.CHAR_STRING:
                return true;
            default:
                return false;
        }
    }

    boolean isBasicNumericType(BType bType) {
        BType type = getReferredType(bType);
        return type.tag < TypeTags.STRING || TypeTags.isIntegerTypeTag(type.tag);
    }

    boolean finiteTypeContainsNumericTypeValues(BFiniteType finiteType) {
        return finiteType.getValueSpace().stream().anyMatch(valueExpr -> isBasicNumericType(valueExpr.getBType()));
    }

    public boolean containsErrorType(BType bType) {
        BType type = getReferredType(bType);
        if (type.tag == TypeTags.UNION) {
            return ((BUnionType) type).getMemberTypes().stream()
                    .anyMatch(this::containsErrorType);
        }

        if (type.tag == TypeTags.READONLY) {
            return true;
        }

        return type.tag == TypeTags.ERROR;
    }

    public boolean containsNilType(BType bType) {
        BType type = getReferredType(bType);
        if (type.tag == TypeTags.UNION) {
            for (BType memberType : ((BUnionType) type).getMemberTypes()) {
                if (containsNilType(memberType)) {
                    return true;
                }
            }
            return false;
        }

        if (type.tag == TypeTags.READONLY) {
            return true;
        }

        return type.tag == TypeTags.NIL;
    }

    public boolean isSubTypeOfList(BType bType) {
        BType type = getReferredType(bType);
        if (type.tag != TypeTags.UNION) {
            return isSubTypeOfBaseType(type, TypeTags.ARRAY) || isSubTypeOfBaseType(type, TypeTags.TUPLE);
        }

        return ((BUnionType) type).getMemberTypes().stream().allMatch(this::isSubTypeOfList);
    }

    BType resolvePatternTypeFromMatchExpr(BLangErrorBindingPattern errorBindingPattern, BLangExpression matchExpr,
                                          SymbolEnv env) {
        if (matchExpr == null) {
            return errorBindingPattern.getBType();
        }
        BType intersectionType = getTypeIntersection(
                IntersectionContext.compilerInternalIntersectionContext(),
                matchExpr.getBType(), errorBindingPattern.getBType(), env);
        if (intersectionType == symTable.semanticError) {
            return symTable.noType;
        }
        return intersectionType;
    }

    public BType resolvePatternTypeFromMatchExpr(BLangListBindingPattern listBindingPattern,
                                                 BLangVarBindingPatternMatchPattern varBindingPatternMatchPattern,
                                                 SymbolEnv env) {
        BTupleType listBindingPatternType = (BTupleType) listBindingPattern.getBType();
        if (varBindingPatternMatchPattern.matchExpr == null) {
            return listBindingPatternType;
        }
        BType matchExprType = varBindingPatternMatchPattern.matchExpr.getBType();
        BType intersectionType = getTypeIntersection(
                IntersectionContext.compilerInternalIntersectionContext(),
                matchExprType, listBindingPatternType, env);
        if (intersectionType != symTable.semanticError) {
            return intersectionType;
        }
        return symTable.noType;
    }

    public BType resolvePatternTypeFromMatchExpr(BLangListMatchPattern listMatchPattern,
                                                 BTupleType listMatchPatternType, SymbolEnv env) {
        if (listMatchPattern.matchExpr == null) {
            return listMatchPatternType;
        }
        BType matchExprType = listMatchPattern.matchExpr.getBType();
        BType intersectionType = getTypeIntersection(
                IntersectionContext.compilerInternalIntersectionContext(listMatchPattern.pos),
                matchExprType, listMatchPatternType, env);
        if (intersectionType != symTable.semanticError) {
            return intersectionType;
        }
        return symTable.noType;
    }

    BType resolvePatternTypeFromMatchExpr(BLangErrorMatchPattern errorMatchPattern, BLangExpression matchExpr) {
        if (matchExpr == null) {
            return errorMatchPattern.getBType();
        }

        BType matchExprType = matchExpr.getBType();
        BType patternType = errorMatchPattern.getBType();
        if (isAssignable(matchExprType, patternType)) {
            return matchExprType;
        }
        if (isAssignable(patternType, matchExprType)) {
            return patternType;
        }
        return symTable.noType;
    }

    public boolean isExpressionInUnaryValid(BLangExpression expr) {
        if (expr.getKind() == NodeKind.GROUP_EXPR) {
            // To resolve ex: -(45) kind of scenarios
            return ((BLangGroupExpr) expr).expression.getKind() == NodeKind.NUMERIC_LITERAL;
        } else {
            return expr.getKind() == NodeKind.NUMERIC_LITERAL;
        }
    }

    static BLangExpression checkAndReturnExpressionInUnary(BLangExpression expr) {
        if (expr.getKind() == NodeKind.GROUP_EXPR) {
            return ((BLangGroupExpr) expr).expression;
        }
        return expr;
    }

    public static void setValueOfNumericLiteral(BLangNumericLiteral newNumericLiteral, BLangUnaryExpr unaryExpr) {
        Object objectValueInUnary = ((BLangNumericLiteral) (checkAndReturnExpressionInUnary(unaryExpr.expr))).value;
        String strValueInUnary = String.valueOf(objectValueInUnary);
        OperatorKind unaryOperatorKind = unaryExpr.operator;

        if (OperatorKind.ADD.equals(unaryOperatorKind)) {
            strValueInUnary = "+" + strValueInUnary;
        } else if (OperatorKind.SUB.equals(unaryOperatorKind)) {
            strValueInUnary = "-" + strValueInUnary;
        }

        if (objectValueInUnary instanceof Long) {
            objectValueInUnary = Long.parseLong(strValueInUnary);
        } else if (objectValueInUnary instanceof Double) {
            objectValueInUnary = Double.parseDouble(strValueInUnary);
        } else {
            objectValueInUnary = strValueInUnary;
        }

        newNumericLiteral.value = objectValueInUnary;
        newNumericLiteral.originalValue = strValueInUnary;
    }

    public boolean isOperatorKindInUnaryValid(OperatorKind unaryOperator) {
        return OperatorKind.SUB.equals(unaryOperator) || OperatorKind.ADD.equals(unaryOperator);
    }

    public boolean isLiteralInUnaryAllowed(BLangUnaryExpr unaryExpr) {
        return isExpressionInUnaryValid(unaryExpr.expr) && isOperatorKindInUnaryValid(unaryExpr.operator);
    }

    public boolean isExpressionAnAllowedUnaryType(BLangExpression expr, NodeKind nodeKind) {
        if (nodeKind != NodeKind.UNARY_EXPR) {
            return false;
        }
        return isLiteralInUnaryAllowed((BLangUnaryExpr) expr);
    }

    public static BLangNumericLiteral constructNumericLiteralFromUnaryExpr(BLangUnaryExpr unaryExpr) {
        BLangExpression exprInUnary = checkAndReturnExpressionInUnary(unaryExpr.expr);

        BLangNumericLiteral newNumericLiteral = (BLangNumericLiteral) TreeBuilder.createNumericLiteralExpression();
        setValueOfNumericLiteral(newNumericLiteral, unaryExpr);
        newNumericLiteral.kind = ((BLangNumericLiteral) exprInUnary).kind;
        newNumericLiteral.pos = unaryExpr.pos;
        newNumericLiteral.setDeterminedType(exprInUnary.getBType());
        newNumericLiteral.setBType(exprInUnary.getBType());
        newNumericLiteral.expectedType = exprInUnary.getBType();
        newNumericLiteral.typeChecked = unaryExpr.typeChecked;
        newNumericLiteral.constantPropagated = unaryExpr.constantPropagated;

        if (unaryExpr.expectedType != null && getReferredType(unaryExpr.expectedType).tag == TypeTags.FINITE) {
            newNumericLiteral.isFiniteContext = true;
        }

        return newNumericLiteral;
    }

    BType resolvePatternTypeFromMatchExpr(BLangConstPattern constPattern, BLangExpression constPatternExpr) {
        if (constPattern.matchExpr == null) {
            if (constPatternExpr.getKind() == NodeKind.SIMPLE_VARIABLE_REF) {
                return ((BLangSimpleVarRef) constPatternExpr).symbol.type;
            } else {
                return constPatternExpr.getBType();
            }
        }

        BType matchExprType = constPattern.matchExpr.getBType();
        BType constMatchPatternExprType = constPatternExpr.getBType();

        if (constPatternExpr.getKind() == NodeKind.SIMPLE_VARIABLE_REF) {
            BLangSimpleVarRef constVarRef = (BLangSimpleVarRef) constPatternExpr;
            BType constVarRefSymbolType = constVarRef.symbol.type;
            if (isAssignable(constVarRefSymbolType, matchExprType)) {
                return constVarRefSymbolType;
            }
            return symTable.noType;
        }
        BLangLiteral constPatternLiteral;
        if (constPatternExpr.getKind() == NodeKind.UNARY_EXPR) {
            constPatternLiteral = constructNumericLiteralFromUnaryExpr((BLangUnaryExpr) constPatternExpr);
        } else {
            // After the above checks, according to spec all other const-patterns should be literals.
            constPatternLiteral = (BLangLiteral) constPatternExpr;
        }

        if (containsAnyType(constMatchPatternExprType)) {
            return matchExprType;
        } else if (containsAnyType(matchExprType)) {
            return constMatchPatternExprType;
        }
        // This should handle specially
        BType matchExprReferredType = getReferredType(matchExprType);

        if (isValidLiteral(constPatternLiteral, matchExprReferredType)) {
            return matchExprType;
        }

        if (isAssignable(constMatchPatternExprType, matchExprType)) {
            return constMatchPatternExprType;
        }
        if (matchExprReferredType.tag == TypeTags.UNION) {
            for (BType memberType : ((BUnionType) matchExprReferredType).getMemberTypes()) {
                if (getReferredType(memberType).tag == TypeTags.FINITE) {
                    if (isAssignableToFiniteType(memberType, constPatternLiteral)) {
                        return memberType;
                    }
                } else {
                    if (isAssignable(constMatchPatternExprType, matchExprType)) {
                        return constMatchPatternExprType;
                    }
                }
            }
        } else if (matchExprReferredType.tag == TypeTags.FINITE) {
            if (isAssignableToFiniteType(matchExprType, constPatternLiteral)) {
                return matchExprType;
            }
        }
        return symTable.noType;
    }

    BType resolvePatternTypeFromMatchExpr(BLangMappingMatchPattern mappingMatchPattern, BType patternType,
                                                 SymbolEnv env) {
        if (mappingMatchPattern.matchExpr == null) {
            return patternType;
        }
        BType intersectionType = getTypeIntersection(IntersectionContext.matchClauseIntersectionContextForMapping(),
                mappingMatchPattern.matchExpr.getBType(), patternType, env);
        if (intersectionType == symTable.semanticError) {
            return symTable.noType;
        }
        return intersectionType;
    }

    public BType resolvePatternTypeFromMatchExpr(BLangMappingBindingPattern mappingBindingPattern,
                                                 BLangVarBindingPatternMatchPattern varBindingPatternMatchPattern,
                                                 SymbolEnv env) {
        BRecordType mappingBindingPatternType = (BRecordType) mappingBindingPattern.getBType();
        if (varBindingPatternMatchPattern.matchExpr == null) {
            return mappingBindingPatternType;
        }
        BType intersectionType = getTypeIntersection(IntersectionContext.matchClauseIntersectionContextForMapping(),
                varBindingPatternMatchPattern.matchExpr.getBType(), mappingBindingPatternType, env);
        if (intersectionType == symTable.semanticError) {
            return symTable.noType;
        }
        return intersectionType;
    }

    private boolean containsAnyType(BType type) {
        type = getReferredType(type);
        if (type.tag != TypeTags.UNION) {
            return type.tag == TypeTags.ANY;
        }

        for (BType memberTypes : ((BUnionType) type).getMemberTypes()) {
            if (getReferredType(memberTypes).tag == TypeTags.ANY) {
                return true;
            }
        }
        return false;
    }

    private boolean containsAnyDataType(BType type) {
        type = getReferredType(type);
        if (type.tag != TypeTags.UNION) {
            return type.tag == TypeTags.ANYDATA;
        }

        for (BType memberTypes : ((BUnionType) type).getMemberTypes()) {
            if (getReferredType(memberTypes).tag == TypeTags.ANYDATA) {
                return true;
            }
        }
        return false;
    }

    BType mergeTypes(BType typeFirst, BType typeSecond) {
        if (containsAnyType(typeFirst) && !containsErrorType(typeSecond)) {
            return typeSecond;
        }
        if (containsAnyType(typeSecond) && !containsErrorType(typeFirst)) {
            return typeFirst;
        }
        if (containsAnyDataType(typeFirst) && !containsErrorType(typeSecond)) {
            return typeSecond;
        }
        if (containsAnyDataType(typeSecond) && !containsErrorType(typeFirst)) {
            return typeFirst;
        }
        if (isSameBasicType(typeFirst, typeSecond)) {
            return typeFirst;
        }
        return BUnionType.create(null, typeFirst, typeSecond);
    }

    public boolean isSubTypeOfMapping(BType bType) {
        BType type = getReferredType(bType);
        if (type.tag != TypeTags.UNION) {
            return isSubTypeOfBaseType(type, TypeTags.MAP) || isSubTypeOfBaseType(type, TypeTags.RECORD);
        }
        return ((BUnionType) type).getMemberTypes().stream().allMatch(this::isSubTypeOfMapping);
    }

    public boolean isSubTypeOfBaseType(BType bType, int baseTypeTag) {
        BType type = getReferredType(bType);

        if (type.tag != TypeTags.UNION) {

            if ((TypeTags.isIntegerTypeTag(type.tag) || type.tag == TypeTags.BYTE) && TypeTags.INT == baseTypeTag) {
                return true;
            }

            if (TypeTags.isStringTypeTag(type.tag) && TypeTags.STRING == baseTypeTag) {
                return true;
            }

            if (TypeTags.isXMLTypeTag(type.tag) && TypeTags.XML == baseTypeTag) {
                return true;
            }

            return type.tag == baseTypeTag || (baseTypeTag == TypeTags.TUPLE && type.tag == TypeTags.ARRAY)
                    || (baseTypeTag == TypeTags.ARRAY && type.tag == TypeTags.TUPLE);
        }
        // TODO: Recheck this
        if (TypeTags.isXMLTypeTag(baseTypeTag)) {
            return true;
        }
        return isUnionMemberTypesSubTypeOfBaseType(((BUnionType) type).getMemberTypes(), baseTypeTag);
    }

    private boolean isUnionMemberTypesSubTypeOfBaseType(LinkedHashSet<BType> memberTypes, int baseTypeTag) {
        for (BType type : memberTypes) {
            if (!isSubTypeOfBaseType(type, baseTypeTag)) {
                return false;
            }
        }
        return true;
    }

    /**
     * Checks whether source type is assignable to the target type.
     * <p>
     * Source type is assignable to the target type if,
     * 1) the target type is any and the source type is not a value type.
     * 2) there exists an implicit cast symbol from source to target.
     * 3) both types are JSON and the target constraint is no type.
     * 4) both types are array type and both array types are assignable.
     * 5) both types are MAP and the target constraint is any type or constraints are structurally equivalent.
     *
     * @param source type.
     * @param target type.
     * @return true if source type is assignable to the target type.
     */
    public boolean isAssignable(BType source, BType target) {
        return isAssignable(source, target, new HashSet<>());
    }

    public boolean isAssignableIgnoreObjectTypeIds(BType source, BType target) {
        this.ignoreObjectTypeIds = true;
        boolean result = isAssignable(source, target);
        this.ignoreObjectTypeIds = false;
        return result;
    }

    private boolean isAssignable(BType source, BType target, Set<TypePair> unresolvedTypes) {

        if (isSameType(source, target)) {
            return true;
        }

        int sourceTag = source.tag;
        int targetTag = target.tag;

        if (sourceTag == TypeTags.TYPEREFDESC || targetTag == TypeTags.TYPEREFDESC) {
            return isAssignable(getReferredType(source), getReferredType(target),
                    unresolvedTypes);
        }

        if (isNeverTypeOrStructureTypeWithARequiredNeverMember(source)) {
            return true;
        }

        if (!Symbols.isFlagOn(source.flags, Flags.PARAMETERIZED) &&
                !isInherentlyImmutableType(target) && Symbols.isFlagOn(target.flags, Flags.READONLY) &&
                !isInherentlyImmutableType(source) && isMutable(source)) {
            return false;
        }

        if (sourceTag == TypeTags.INTERSECTION) {
            return isAssignable(((BIntersectionType) source).effectiveType,
                                targetTag != TypeTags.INTERSECTION ? target :
                                        ((BIntersectionType) target).effectiveType, unresolvedTypes);
        }

        if (targetTag == TypeTags.INTERSECTION) {
            return isAssignable(source, ((BIntersectionType) target).effectiveType, unresolvedTypes);
        }

        if (sourceTag == TypeTags.PARAMETERIZED_TYPE) {
            return isParameterizedTypeAssignable(source, target, unresolvedTypes);
        }

        if (sourceTag == TypeTags.BYTE && targetTag == TypeTags.INT) {
            return true;
        }

        if (TypeTags.isXMLTypeTag(sourceTag) && TypeTags.isXMLTypeTag(targetTag)) {
            return isXMLTypeAssignable(source, target, unresolvedTypes);
        }

        if (sourceTag == TypeTags.CHAR_STRING && targetTag == TypeTags.STRING) {
            return true;
        }

        if (sourceTag == TypeTags.ERROR && targetTag == TypeTags.ERROR) {
            return isErrorTypeAssignable((BErrorType) source, (BErrorType) target, unresolvedTypes);
        } else if (sourceTag == TypeTags.ERROR && targetTag == TypeTags.ANY) {
            return false;
        }

        if (sourceTag == TypeTags.NIL && (isNullable(target) || targetTag == TypeTags.JSON)) {
            return true;
        }

        // TODO: Remove the isValueType() check
        if (targetTag == TypeTags.ANY && !containsErrorType(source) && !isValueType(source)) {
            return true;
        }

        if (targetTag == TypeTags.ANYDATA && !containsErrorType(source) && isAnydata(source)) {
            return true;
        }

        if (targetTag == TypeTags.READONLY) {
            if ((isInherentlyImmutableType(source) || Symbols.isFlagOn(source.flags, Flags.READONLY))) {
                return true;
            }
            if (isAssignable(source, symTable.anyAndReadonlyOrError, unresolvedTypes)) {
                return true;
            }
        }

        if (sourceTag == TypeTags.READONLY && isAssignable(symTable.anyAndReadonlyOrError, target, unresolvedTypes)) {
            return true;
        }

        if (targetTag == TypeTags.MAP && sourceTag == TypeTags.RECORD) {
            BRecordType recordType = (BRecordType) source;
            return isAssignableRecordType(recordType, target, unresolvedTypes);
        }

        if (targetTag == TypeTags.RECORD && sourceTag == TypeTags.MAP) {
            return isAssignableMapType((BMapType) source, (BRecordType) target);
        }

        if (targetTag == TypeTags.TYPEDESC && sourceTag == TypeTags.TYPEDESC) {
            return isAssignable(((BTypedescType) source).constraint, (((BTypedescType) target).constraint),
                                unresolvedTypes);
        }

        if (targetTag == TypeTags.TABLE && sourceTag == TypeTags.TABLE) {
            return isAssignableTableType((BTableType) source, (BTableType) target, unresolvedTypes);
        }

        if (targetTag == TypeTags.STREAM && sourceTag == TypeTags.STREAM) {
            return isAssignableStreamType((BStreamType) source, (BStreamType) target, unresolvedTypes);
        }

        if (isBuiltInTypeWidenPossible(source, target) == TypeTestResult.TRUE) {
            return true;
        }

        if (sourceTag == TypeTags.FINITE) {
            return isFiniteTypeAssignable((BFiniteType) source, target, unresolvedTypes);
        }

        if ((targetTag == TypeTags.UNION || sourceTag == TypeTags.UNION) &&
                isAssignableToUnionType(source, target, unresolvedTypes)) {
            return true;
        }

        if (targetTag == TypeTags.JSON) {
            if (sourceTag == TypeTags.JSON) {
                return true;
            }

            if (sourceTag == TypeTags.TUPLE) {
                return isTupleTypeAssignable(source, target, unresolvedTypes);
            }

            if (sourceTag == TypeTags.ARRAY) {
                return isArrayTypesAssignable((BArrayType) source, target, unresolvedTypes);
            }

            if (sourceTag == TypeTags.MAP) {
                return isAssignable(((BMapType) source).constraint, target, unresolvedTypes);
            }

            if (sourceTag == TypeTags.RECORD) {
                return isAssignableRecordType((BRecordType) source, target, unresolvedTypes);
            }
        }

        if (targetTag == TypeTags.FUTURE && sourceTag == TypeTags.FUTURE) {
            if (((BFutureType) target).constraint.tag == TypeTags.NONE) {
                return true;
            }
            return isAssignable(((BFutureType) source).constraint, ((BFutureType) target).constraint, unresolvedTypes);
        }

        if (targetTag == TypeTags.MAP && sourceTag == TypeTags.MAP) {
            // Here source condition is added for prevent assigning map union constrained
            // to map any constrained.
            if (((BMapType) target).constraint.tag == TypeTags.ANY &&
                    ((BMapType) source).constraint.tag != TypeTags.UNION) {
                return true;
            }

            return isAssignable(((BMapType) source).constraint, ((BMapType) target).constraint, unresolvedTypes);
        }

        if ((sourceTag == TypeTags.OBJECT || sourceTag == TypeTags.RECORD)
                && (targetTag == TypeTags.OBJECT || targetTag == TypeTags.RECORD)) {
            return checkStructEquivalency(source, target, unresolvedTypes);
        }

        if (sourceTag == TypeTags.TUPLE && targetTag == TypeTags.ARRAY) {
            return isTupleTypeAssignableToArrayType((BTupleType) source, (BArrayType) target, unresolvedTypes);
        }

        if (sourceTag == TypeTags.ARRAY && targetTag == TypeTags.TUPLE) {
            return isArrayTypeAssignableToTupleType((BArrayType) source, (BTupleType) target, unresolvedTypes);
        }

        if (sourceTag == TypeTags.TUPLE || targetTag == TypeTags.TUPLE) {
            return isTupleTypeAssignable(source, target, unresolvedTypes);
        }

        if (sourceTag == TypeTags.INVOKABLE && targetTag == TypeTags.INVOKABLE) {
            return isFunctionTypeAssignable((BInvokableType) source, (BInvokableType) target, new HashSet<>());
        }

        return sourceTag == TypeTags.ARRAY && targetTag == TypeTags.ARRAY &&
                isArrayTypesAssignable((BArrayType) source, target, unresolvedTypes);
    }

    private boolean isMutable(BType type) {
        if (Symbols.isFlagOn(type.flags, Flags.READONLY)) {
            return false;
        }

        type = getReferredType(type);
        if (type.tag != TypeTags.UNION) {
            return true;
        }

        BUnionType unionType = (BUnionType) type;
        for (BType memberType : unionType.getMemberTypes()) {
            if (!Symbols.isFlagOn(memberType.flags, Flags.READONLY)) {
                return true;
            }
        }

        unionType.flags |= Flags.READONLY;
        BTypeSymbol tsymbol = unionType.tsymbol;
        if (tsymbol != null) {
            tsymbol.flags |= Flags.READONLY;
        }
        return false;
    }

    private boolean isParameterizedTypeAssignable(BType source, BType target, Set<TypePair> unresolvedTypes) {
        BType resolvedSourceType = unifier.build(source);
        target = getReferredType(target);
        if (target.tag != TypeTags.PARAMETERIZED_TYPE) {
            return isAssignable(resolvedSourceType, target, unresolvedTypes);
        }

        if (((BParameterizedType) source).paramIndex != ((BParameterizedType) target).paramIndex) {
            return false;
        }

        return isAssignable(resolvedSourceType, unifier.build(target), unresolvedTypes);
    }

    private boolean isAssignableRecordType(BRecordType recordType, BType type, Set<TypePair> unresolvedTypes) {
        TypePair pair = new TypePair(recordType, type);
        if (!unresolvedTypes.add(pair)) {
            return true;
        }

        type = getReferredType(type);
        BType targetType;
        switch (type.tag) {
            case TypeTags.MAP:
                targetType = ((BMapType) type).constraint;
                break;
            case TypeTags.JSON:
                targetType = type;
                break;
            default:
                throw new IllegalArgumentException("Incompatible target type: " + type.toString());
        }
        return recordFieldsAssignableToType(recordType, targetType, unresolvedTypes);
    }

    private boolean isAssignableStreamType(BStreamType sourceStreamType, BStreamType targetStreamType,
                                           Set<TypePair> unresolvedTypes) {
        return isAssignable(sourceStreamType.constraint, targetStreamType.constraint, unresolvedTypes)
                && isAssignable(sourceStreamType.completionType, targetStreamType.completionType, unresolvedTypes);
    }

    private boolean recordFieldsAssignableToType(BRecordType recordType, BType targetType,
                                                 Set<TypePair> unresolvedTypes) {
        for (BField field : recordType.fields.values()) {
            if (!isAssignable(field.type, targetType, unresolvedTypes)) {
                return false;
            }
        }

        if (!recordType.sealed) {
            return isAssignable(recordType.restFieldType, targetType, unresolvedTypes);
        }

        return true;
    }

    private boolean isAssignableTableType(BTableType sourceTableType, BTableType targetTableType,
                                          Set<TypePair> unresolvedTypes) {
        if (!isAssignable(sourceTableType.constraint, targetTableType.constraint, unresolvedTypes)) {
            return false;
        }

        if (targetTableType.keyTypeConstraint == null && targetTableType.fieldNameList.isEmpty()) {
            return true;
        }

        if (targetTableType.keyTypeConstraint != null) {
            if (sourceTableType.keyTypeConstraint != null &&
                    (isAssignable(sourceTableType.keyTypeConstraint, targetTableType.keyTypeConstraint,
                            unresolvedTypes))) {
                return true;
            }

            if (sourceTableType.fieldNameList.isEmpty()) {
                return false;
            }

            List<BType> fieldTypes = new ArrayList<>();
            sourceTableType.fieldNameList.stream()
                    .map(f -> getTableConstraintField(sourceTableType.constraint, f))
                    .filter(Objects::nonNull).map(f -> f.type).forEach(fieldTypes::add);
            if (fieldTypes.size() == 1) {
                return isAssignable(fieldTypes.get(0), targetTableType.keyTypeConstraint, unresolvedTypes);
            }

            BTupleType tupleType = new BTupleType(fieldTypes);
            return isAssignable(tupleType, targetTableType.keyTypeConstraint, unresolvedTypes);
        }

        return targetTableType.fieldNameList.equals(sourceTableType.fieldNameList);
    }


    BField getTableConstraintField(BType constraintType, String fieldName) {
        constraintType = getReferredType(constraintType);
        switch (constraintType.tag) {
            case TypeTags.RECORD:
                Map<String, BField> fieldList = ((BRecordType) constraintType).getFields();
                return fieldList.get(fieldName);
            case TypeTags.UNION:
                BUnionType unionType = (BUnionType) constraintType;
                Set<BType> memTypes = unionType.getMemberTypes();
                List<BField> fields = memTypes.stream().map(type -> getTableConstraintField(type, fieldName))
                        .filter(Objects::nonNull).collect(Collectors.toList());

                if (fields.size() != memTypes.size()) {
                    return null;
                }

                if (fields.stream().allMatch(field -> isAssignable(field.type, fields.get(0).type) &&
                        isAssignable(fields.get(0).type, field.type))) {
                    return fields.get(0);
                }
        }

        return null;
    }

    private boolean isAssignableMapType(BMapType sourceMapType, BRecordType targetRecType) {
        if (targetRecType.sealed) {
            return false;
        }

        for (BField field : targetRecType.fields.values()) {
            if (!Symbols.isFlagOn(field.symbol.flags, Flags.OPTIONAL)) {
                return false;
            }

            if (hasIncompatibleReadOnlyFlags(field.symbol.flags, sourceMapType.flags)) {
                return false;
            }

            if (!isAssignable(sourceMapType.constraint, field.type)) {
                return false;
            }
        }

        return isAssignable(sourceMapType.constraint, targetRecType.restFieldType);
    }

    private boolean hasIncompatibleReadOnlyFlags(long targetFlags, long sourceFlags) {
        return Symbols.isFlagOn(targetFlags, Flags.READONLY) && !Symbols.isFlagOn(sourceFlags, Flags.READONLY);
    }

    private boolean isErrorTypeAssignable(BErrorType source, BErrorType target, Set<TypePair> unresolvedTypes) {
        if (target == symTable.errorType) {
            return true;
        }
        TypePair pair = new TypePair(source, target);
        if (unresolvedTypes.contains(pair)) {
            return true;
        }
        unresolvedTypes.add(pair);
        return isAssignable(source.detailType, target.detailType, unresolvedTypes)
                && target.typeIdSet.isAssignableFrom(source.typeIdSet);
    }

    private boolean isXMLTypeAssignable(BType sourceT, BType targetT, Set<TypePair> unresolvedTypes) {
        BType sourceType = getReferredType(sourceT);
        BType targetType = getReferredType(targetT);
        int sourceTag = sourceType.tag;
        int targetTag = targetType.tag;

        if (targetTag == TypeTags.XML) {
            BXMLType target = (BXMLType) targetType;
            if (target.constraint != null) {
                if (TypeTags.isXMLNonSequenceType(sourceTag)) {
                    return isAssignable(sourceType, target.constraint, unresolvedTypes);
                }
                BXMLType source = (BXMLType) sourceType;
                if (getReferredType(source.constraint).tag == TypeTags.NEVER) {
                    if (sourceTag == targetTag) {
                        return true;
                    }
                    return isAssignable(source, target.constraint, unresolvedTypes);
                }
                return isAssignable(source.constraint, target, unresolvedTypes);
            }
            return true;
        }
        if (sourceTag == TypeTags.XML) {
            BXMLType source = (BXMLType) sourceType;
            if (targetTag == TypeTags.XML_TEXT) {
                if (source.constraint != null) {
                    int constraintTag = getReferredType(source.constraint).tag;
                    if (constraintTag == TypeTags.NEVER || constraintTag == TypeTags.XML_TEXT) {
                        return true;
                    } else {
                        return isAssignable(source.constraint, targetType, unresolvedTypes);
                    }
                }
                return false;
            }
        }
        return sourceTag == targetTag;
    }

    private boolean isTupleTypeAssignable(BType source, BType target, Set<TypePair> unresolvedTypes) {
        TypePair pair = new TypePair(source, target);
        if (unresolvedTypes.contains(pair)) {
            return true;
        }

        source = getReferredType(source);
        if (source.tag == TypeTags.TUPLE && ((BTupleType) source).isCyclic) {
            // add cyclic source to target pair to avoid recursive calls
            unresolvedTypes.add(pair);
        }

        target = getReferredType(target);
        if (target.tag == TypeTags.JSON && source.tag == TypeTags.TUPLE) {
            BTupleType rhsTupleType = (BTupleType) source;
            for (BType tupleType : rhsTupleType.tupleTypes) {
                if (!isAssignable(tupleType, target, unresolvedTypes)) {
                    return false;
                }
            }
            if (rhsTupleType.restType != null) {
                return isAssignable(rhsTupleType.restType, target, unresolvedTypes);
            }
            return true;
        }

        if (source.tag != TypeTags.TUPLE || target.tag != TypeTags.TUPLE) {
            return false;
        }

        BTupleType lhsTupleType = (BTupleType) target;
        BTupleType rhsTupleType = (BTupleType) source;

        if (lhsTupleType.restType == null && rhsTupleType.restType != null) {
            return false;
        }

        if (lhsTupleType.restType == null && lhsTupleType.tupleTypes.size() != rhsTupleType.tupleTypes.size()) {
            return false;
        }

        if (lhsTupleType.restType != null && rhsTupleType.restType != null) {
            if (!isAssignable(rhsTupleType.restType, lhsTupleType.restType, unresolvedTypes)) {
                return false;
            }
        }

        if (lhsTupleType.tupleTypes.size() > rhsTupleType.tupleTypes.size()) {
            return false;
        }

        for (int i = 0; i < rhsTupleType.tupleTypes.size(); i++) {
            BType lhsType = (lhsTupleType.tupleTypes.size() > i)
                    ? lhsTupleType.tupleTypes.get(i) : lhsTupleType.restType;
            if (!isAssignable(rhsTupleType.tupleTypes.get(i), lhsType, unresolvedTypes)) {
                return false;
            }
        }
        return true;
    }

    private boolean checkAllTupleMembersBelongNoType(List<BType> tupleTypes) {
        boolean isNoType = false;
        for (BType memberType : tupleTypes) {
            memberType = getReferredType(memberType);
            switch (memberType.tag) {
                case TypeTags.NONE:
                    isNoType = true;
                    break;
                case TypeTags.TUPLE:
                    isNoType = checkAllTupleMembersBelongNoType(((BTupleType) memberType).tupleTypes);
                    if (!isNoType) {
                        return false;
                    }
                    break;
                default:
                    return false;
            }
        }
        return isNoType;
    }

    private boolean isTupleTypeAssignableToArrayType(BTupleType source, BArrayType target,
                                                     Set<TypePair> unresolvedTypes) {
        if (target.state != BArrayState.OPEN
                && (source.restType != null || source.tupleTypes.size() != target.size)) {
            return false;
        }

        List<BType> sourceTypes = new ArrayList<>(source.tupleTypes);
        if (source.restType != null) {
            sourceTypes.add(source.restType);
        }
        return sourceTypes.stream()
                .allMatch(tupleElemType -> isAssignable(tupleElemType, target.eType, unresolvedTypes));
    }

    private boolean isArrayTypeAssignableToTupleType(BArrayType source, BTupleType target,
                                                     Set<TypePair> unresolvedTypes) {
        BType restType = target.restType;
        List<BType> tupleTypes = target.tupleTypes;
        if (source.state == BArrayState.OPEN) {
            if (restType == null || !tupleTypes.isEmpty()) {
                // [int, int] = int[] || [int, int...] = int[]
                return false;
            }

            return isAssignable(source.eType, restType, unresolvedTypes);
        }

        int targetTupleMemberSize = tupleTypes.size();
        int sourceArraySize = source.size;

        if (targetTupleMemberSize > sourceArraySize) {
            // [int, int, int...] = int[1]
            return false;
        }

        if (restType == null && targetTupleMemberSize < sourceArraySize) {
            // [int, int] = int[3]
            return false;
        }

        BType sourceElementType = source.eType;
        for (BType memType : tupleTypes) {
            if (!isAssignable(sourceElementType, memType, unresolvedTypes)) {
                return false;
            }
        }

        if (restType == null) {
            return true;
        }

        return sourceArraySize == targetTupleMemberSize || isAssignable(sourceElementType, restType, unresolvedTypes);
    }

    private boolean isArrayTypesAssignable(BArrayType source, BType target, Set<TypePair> unresolvedTypes) {
        BType sourceElementType = source.getElementType();
        target = getReferredType(target);
        if (target.tag == TypeTags.ARRAY) {
            BArrayType targetArrayType = (BArrayType) target;
            BType targetElementType = targetArrayType.getElementType();
            if (targetArrayType.state == BArrayState.OPEN) {
                return isAssignable(sourceElementType, targetElementType, unresolvedTypes);
            }

            if (targetArrayType.size != source.size) {
                return false;
            }

            return isAssignable(sourceElementType, targetElementType, unresolvedTypes);
        } else if (target.tag == TypeTags.JSON) {
            return isAssignable(sourceElementType, target, unresolvedTypes);
        } else if (target.tag == TypeTags.ANYDATA) {
            return isAssignable(sourceElementType, target, unresolvedTypes);
        }
        return false;
    }

    private boolean isFunctionTypeAssignable(BInvokableType source, BInvokableType target,
                                             Set<TypePair> unresolvedTypes) {
        if (hasIncompatibleIsolatedFlags(source, target) || hasIncompatibleTransactionalFlags(source, target)) {
            return false;
        }

        if (Symbols.isFlagOn(target.flags, Flags.ANY_FUNCTION)) {
            return true;
        }

        // For invokable types with typeParam parameters, we have to check whether the source param types are
        // covariant with the target param types.
        if (containsTypeParams(target)) {
            // TODO: 7/4/19 See if the below code can be generalized to avoid code duplication
            if (source.paramTypes.size() != target.paramTypes.size()) {
                return false;
            }

            for (int i = 0; i < source.paramTypes.size(); i++) {
                BType sourceParam = source.paramTypes.get(i);
                BType targetParam = target.paramTypes.get(i);
                boolean isTypeParam = TypeParamAnalyzer.isTypeParam(targetParam);

                if (isTypeParam) {
                    if (!isAssignable(sourceParam, targetParam)) {
                        return false;
                    }
                } else {
                    if (!isAssignable(targetParam, sourceParam)) {
                        return false;
                    }
                }
            }

            if (source.retType == null && target.retType == null) {
                return true;
            } else if (source.retType == null || target.retType == null) {
                return false;
            }

            // Source return type should be covariant with target return type
            return isAssignable(source.retType, target.retType, unresolvedTypes);
        }

        // Source param types should be contravariant with target param types. Hence s and t switched when checking
        // assignability.
        return checkFunctionTypeEquality(source, target, unresolvedTypes, (s, t, ut) -> isAssignable(t, s, ut));
    }

    public boolean isInherentlyImmutableType(BType type) {
        type = getReferredType(type);
        if (isValueType(type)) {
            return true;
        }

        switch (type.tag) {
            case TypeTags.XML_TEXT:
            case TypeTags.FINITE: // Assuming a finite type will only have members from simple basic types.
            case TypeTags.READONLY:
            case TypeTags.NIL:
            case TypeTags.NEVER:
            case TypeTags.ERROR:
            case TypeTags.INVOKABLE:
            case TypeTags.TYPEDESC:
            case TypeTags.HANDLE:
                return true;
            case TypeTags.XML:
                return getReferredType(((BXMLType) type).constraint).tag == TypeTags.NEVER;
        }
        return false;
    }

    public static BType getReferredType(BType type) {
        return getReferredType(type, true);
    }
    
    public static BType getReferredType(BType type, boolean effectiveType) {
        BType constraint = type;
        if (type == null) {
            return null;
        }
        
        if (type.tag == TypeTags.TYPEREFDESC) {
            return getReferredType(((BTypeReferenceType) type).referredType, effectiveType);
        }
        
        if (effectiveType && type.tag == TypeTags.INTERSECTION) {
            return getReferredType(((BIntersectionType) type).effectiveType);
        }
        
        return constraint;
    }

    boolean isSelectivelyImmutableType(BType type, PackageID packageID) {
        return isSelectivelyImmutableType(type, new HashSet<>(), false, packageID);
    }

    boolean isSelectivelyImmutableType(BType type, boolean forceCheck, PackageID packageID) {
        return isSelectivelyImmutableType(type, new HashSet<>(), forceCheck, packageID);
    }

    public boolean isSelectivelyImmutableType(BType type, Set<BType> unresolvedTypes, PackageID packageID) {
        return isSelectivelyImmutableType(type, unresolvedTypes, false, packageID);
    }

    private boolean isSelectivelyImmutableType(BType type, Set<BType> unresolvedTypes, boolean forceCheck,
                                               PackageID packageID) {
        return isSelectivelyImmutableType(type, false, unresolvedTypes, forceCheck, packageID);
    }

    private boolean isSelectivelyImmutableType(BType input, boolean disallowReadOnlyObjects, Set<BType> unresolvedTypes,
                                               boolean forceCheck, PackageID packageID) {
        BType type = getReferredType(input);

        if (isInherentlyImmutableType(type) || !(type instanceof SelectivelyImmutableReferenceType)) {
            // Always immutable.
            return false;
        }

        if (!unresolvedTypes.add(type)) {
            return true;
        }

        if (!forceCheck &&
                getImmutableType(symTable, packageID, (SelectivelyImmutableReferenceType) type).isPresent()) {
            return true;
        }

        switch (type.tag) {
            case TypeTags.ANY:
            case TypeTags.ANYDATA:
            case TypeTags.JSON:
            case TypeTags.XML:
            case TypeTags.XML_COMMENT:
            case TypeTags.XML_ELEMENT:
            case TypeTags.XML_PI:
                return true;
            case TypeTags.ARRAY:
                BType elementType = ((BArrayType) type).eType;
                return isInherentlyImmutableType(elementType) ||
                        isSelectivelyImmutableType(elementType, unresolvedTypes, forceCheck, packageID);
            case TypeTags.TUPLE:
                BTupleType tupleType = (BTupleType) type;
                for (BType tupMemType : tupleType.tupleTypes) {
                    if (!isInherentlyImmutableType(tupMemType) &&
                            !isSelectivelyImmutableType(tupMemType, unresolvedTypes, forceCheck, packageID)) {
                        return false;
                    }
                }

                BType tupRestType = tupleType.restType;
                if (tupRestType == null) {
                    return true;
                }

                return isInherentlyImmutableType(tupRestType) ||
                        isSelectivelyImmutableType(tupRestType, unresolvedTypes, forceCheck, packageID);
            case TypeTags.RECORD:
                BRecordType recordType = (BRecordType) type;
                for (BField field : recordType.fields.values()) {
                    BType fieldType = field.type;
                    if (!Symbols.isFlagOn(field.symbol.flags, Flags.OPTIONAL) &&
                            !isInherentlyImmutableType(fieldType) &&
                            !isSelectivelyImmutableType(fieldType, unresolvedTypes, forceCheck, packageID)) {
                        return false;
                    }
                }
                return true;
            case TypeTags.MAP:
                BType constraintType = ((BMapType) type).constraint;
                return isInherentlyImmutableType(constraintType) ||
                        isSelectivelyImmutableType(constraintType, unresolvedTypes, forceCheck, packageID);
            case TypeTags.OBJECT:
                BObjectType objectType = (BObjectType) type;

                for (BField field : objectType.fields.values()) {
                    BType fieldType = field.type;
                    if (!isInherentlyImmutableType(fieldType) &&
                            !isSelectivelyImmutableType(fieldType, unresolvedTypes, forceCheck, packageID)) {
                        return false;
                    }
                }
                return true;
            case TypeTags.TABLE:
                BType tableConstraintType = ((BTableType) type).constraint;
                return isInherentlyImmutableType(tableConstraintType) ||
                        isSelectivelyImmutableType(tableConstraintType, unresolvedTypes, forceCheck, packageID);
            case TypeTags.UNION:
                boolean readonlyIntersectionExists = false;
                for (BType memberType : ((BUnionType) type).getMemberTypes()) {
                    if (isInherentlyImmutableType(memberType) ||
                            isSelectivelyImmutableType(memberType, unresolvedTypes, forceCheck, packageID)) {
                        readonlyIntersectionExists = true;
                    }
                }
                return readonlyIntersectionExists;
        }
        return false;
    }

    private boolean containsTypeParams(BInvokableType type) {
        boolean hasParameterizedTypes = type.paramTypes.stream()
                .anyMatch(t -> {
                    t = getReferredType(t);
                    if (t.tag == TypeTags.FUNCTION_POINTER) {
                        return containsTypeParams((BInvokableType) t);
                    }
                    return TypeParamAnalyzer.isTypeParam(t);
                });

        if (hasParameterizedTypes) {
            return true;
        }
        
        BType retType = getReferredType(type.retType);
        if (retType.tag == TypeTags.FUNCTION_POINTER) {
            return containsTypeParams((BInvokableType) retType);
        }

        return TypeParamAnalyzer.isTypeParam(type.retType);
    }

    private boolean checkFunctionTypeEquality(BInvokableType source, BInvokableType target,
                                              Set<TypePair> unresolvedTypes, TypeEqualityPredicate equality) {
        if (hasIncompatibleIsolatedFlags(source, target) || hasIncompatibleTransactionalFlags(source, target)) {
            return false;
        }

        if (Symbols.isFlagOn(target.flags, Flags.ANY_FUNCTION) && Symbols.isFlagOn(source.flags, Flags.ANY_FUNCTION)) {
            return true;
        }

        if (Symbols.isFlagOn(target.flags, Flags.ANY_FUNCTION) || Symbols.isFlagOn(source.flags, Flags.ANY_FUNCTION)) {
            return false;
        }

        if (source.paramTypes.size() != target.paramTypes.size()) {
            return false;
        }

        for (int i = 0; i < source.paramTypes.size(); i++) {
            if (!equality.test(source.paramTypes.get(i), target.paramTypes.get(i), unresolvedTypes)) {
                return false;
            }
        }

        if ((source.restType != null && target.restType == null) ||
                target.restType != null && source.restType == null) {
            return false;
        } else if (source.restType != null && !equality.test(source.restType, target.restType, unresolvedTypes)) {
            return false;
        }

        if (source.retType == null && target.retType == null) {
            return true;
        } else if (source.retType == null || target.retType == null) {
            return false;
        }

        // Source return type should be covariant with target return type
        return isAssignable(source.retType, target.retType, unresolvedTypes);
    }

    private boolean hasIncompatibleIsolatedFlags(BInvokableType source, BInvokableType target) {
        return Symbols.isFlagOn(target.flags, Flags.ISOLATED) && !Symbols.isFlagOn(source.flags, Flags.ISOLATED);
    }

    private boolean hasIncompatibleTransactionalFlags(BInvokableType source, BInvokableType target) {
        return Symbols.isFlagOn(source.flags, Flags.TRANSACTIONAL) &&
                !Symbols.isFlagOn(target.flags, Flags.TRANSACTIONAL);
    }

    public boolean isSameArrayType(BType source, BType target, Set<TypePair> unresolvedTypes) {
        target = getReferredType(target);
        source = getReferredType(source);
        if (target.tag != TypeTags.ARRAY || source.tag != TypeTags.ARRAY) {
            return false;
        }

        BArrayType lhsArrayType = (BArrayType) target;
        BArrayType rhsArrayType = (BArrayType) source;
        boolean hasSameTypeElements = isSameType(lhsArrayType.eType, rhsArrayType.eType, unresolvedTypes);
        if (lhsArrayType.state == BArrayState.OPEN) {
            return (rhsArrayType.state == BArrayState.OPEN) && hasSameTypeElements;
        }

        return checkSealedArraySizeEquality(rhsArrayType, lhsArrayType) && hasSameTypeElements;
    }

    public boolean checkSealedArraySizeEquality(BArrayType rhsArrayType, BArrayType lhsArrayType) {
        return lhsArrayType.size == rhsArrayType.size;
    }

    public boolean checkStructEquivalency(BType rhsType, BType lhsType) {
        return checkStructEquivalency(rhsType, lhsType, new HashSet<>());
    }

    private boolean checkStructEquivalency(BType rhsType, BType lhsType, Set<TypePair> unresolvedTypes) {
        // If we encounter two types that we are still resolving, then skip it.
        // This is done to avoid recursive checking of the same type.
        TypePair pair = new TypePair(rhsType, lhsType);
        if (unresolvedTypes.contains(pair)) {
            return true;
        }
        unresolvedTypes.add(pair);

        rhsType = getReferredType(rhsType);
        lhsType = getReferredType(lhsType);
        if (rhsType.tag == TypeTags.OBJECT && lhsType.tag == TypeTags.OBJECT) {
            return checkObjectEquivalency((BObjectType) rhsType, (BObjectType) lhsType, unresolvedTypes);
        }

        if (rhsType.tag == TypeTags.RECORD && lhsType.tag == TypeTags.RECORD) {
            return checkRecordEquivalency((BRecordType) rhsType, (BRecordType) lhsType, unresolvedTypes);
        }

        return false;
    }

    public boolean checkObjectEquivalency(BObjectType rhsType, BObjectType lhsType, Set<TypePair> unresolvedTypes) {
        if (Symbols.isFlagOn(lhsType.flags, Flags.ISOLATED) && !Symbols.isFlagOn(rhsType.flags, Flags.ISOLATED)) {
            return false;
        }

        BObjectTypeSymbol lhsStructSymbol = (BObjectTypeSymbol) lhsType.tsymbol;
        BObjectTypeSymbol rhsStructSymbol = (BObjectTypeSymbol) rhsType.tsymbol;
        List<BAttachedFunction> lhsFuncs = lhsStructSymbol.attachedFuncs;
        List<BAttachedFunction> rhsFuncs = ((BObjectTypeSymbol) rhsType.tsymbol).attachedFuncs;
        int lhsAttachedFuncCount = getObjectFuncCount(lhsStructSymbol);
        int rhsAttachedFuncCount = getObjectFuncCount(rhsStructSymbol);

        // If LHS is a service obj, then RHS must be a service object in order to assignable
        boolean isLhsAService = Symbols.isService(lhsStructSymbol);
        if (isLhsAService && !Symbols.isService(rhsStructSymbol)) {
            return false;
        }

        // RHS type should have at least all the fields as well attached functions of LHS type.
        if (lhsType.fields.size() > rhsType.fields.size() || lhsAttachedFuncCount > rhsAttachedFuncCount) {
            return false;
        }

        // The LHS type cannot have any private members. 
        for (BField bField : lhsType.fields.values()) {
            if (Symbols.isPrivate(bField.symbol)) {
                return false;
            }
        }

        for (BAttachedFunction func : lhsFuncs) {
            if (Symbols.isPrivate(func.symbol)) {
                return false;
            }
        }

        for (BField lhsField : lhsType.fields.values()) {
            BField rhsField = rhsType.fields.get(lhsField.name.value);
            if (rhsField == null ||
                    !isInSameVisibilityRegion(lhsField.symbol, rhsField.symbol) ||
                    !isAssignable(rhsField.type, lhsField.type, unresolvedTypes)) {
                return false;
            }
        }

        for (BAttachedFunction lhsFunc : lhsFuncs) {
            if (lhsFunc == lhsStructSymbol.initializerFunc) {
                continue;
            }

            Optional<BAttachedFunction> rhsFunction = getMatchingInvokableType(rhsFuncs, lhsFunc, unresolvedTypes);
            if (rhsFunction.isEmpty()) {
                return false;
            }

            BAttachedFunction rhsFunc = rhsFunction.get();
            if (!isInSameVisibilityRegion(lhsFunc.symbol, rhsFunc.symbol)) {
                return false;
            }
            
            if (Symbols.isRemote(lhsFunc.symbol) != Symbols.isRemote(rhsFunc.symbol)) {
                return false;
            }
        }

        return lhsType.typeIdSet.isAssignableFrom(rhsType.typeIdSet) || this.ignoreObjectTypeIds;
    }

    private int getObjectFuncCount(BObjectTypeSymbol sym) {
        int count = sym.attachedFuncs.size();
        // If an explicit initializer is available, it could mean,
        // 1) User explicitly defined an initializer
        // 2) The object type is coming from an already compiled source, hence the initializer is already set.
        //    If it's coming from a compiled binary, the attached functions list of the symbol would already contain
        //    the initializer in it.
        if (sym.initializerFunc != null && sym.attachedFuncs.contains(sym.initializerFunc)) {
            return count - 1;
        }
        return count;
    }

    public boolean checkRecordEquivalency(BRecordType rhsType, BRecordType lhsType, Set<TypePair> unresolvedTypes) {
        // If the LHS record is closed and the RHS record is open and the rest field type of RHS is not a 'never'
        // type, the records aren't equivalent
        if (lhsType.sealed && !rhsType.sealed && getReferredType(rhsType.restFieldType).tag != TypeTags.NEVER) {
            return false;
        }

        // If both are open records, the rest field type of the RHS record should be assignable to the rest field
        // type of the LHS type.
        if (!rhsType.sealed && !isAssignable(rhsType.restFieldType, lhsType.restFieldType, unresolvedTypes)) {
            return false;
        }

        return checkFieldEquivalency(lhsType, rhsType, unresolvedTypes);
    }

    public void setForeachTypedBindingPatternType(BLangForeach foreachNode) {
        BType collectionType = getReferredType(foreachNode.collection.getBType());
        BType varType;
        switch (collectionType.tag) {
            case TypeTags.STRING:
                varType = symTable.charStringType;
                break;
            case TypeTags.ARRAY:
                BArrayType arrayType = (BArrayType) collectionType;
                varType = arrayType.eType;
                break;
            case TypeTags.TUPLE:
                varType = getTupleMemberType((BTupleType) collectionType);
                break;
            case TypeTags.MAP:
                BMapType bMapType = (BMapType) collectionType;
                varType = bMapType.constraint;
                break;
            case TypeTags.RECORD:
                BRecordType recordType = (BRecordType) collectionType;
                varType = inferRecordFieldType(recordType);
                break;
            case TypeTags.XML:
<<<<<<< HEAD
                BType constraint = getReferredType(((BXMLType) collectionType).constraint);
                while (constraint.tag == TypeTags.XML) {
                    collectionType = constraint;
                    constraint = getReferredType(((BXMLType) collectionType).constraint);
                }
                switch (constraint.tag) {
                    case TypeTags.XML_ELEMENT:
                    case TypeTags.XML_COMMENT:
                    case TypeTags.XML_TEXT:
                    case TypeTags.XML_PI:
                    case TypeTags.NEVER:
                        varType = constraint;
                        break;
                    case TypeTags.UNION:
                        Set<BType> collectionTypes = getEffectiveMemberTypes((BUnionType) constraint);
                        Set<BType> builtinXMLConstraintTypes = getEffectiveMemberTypes
                                ((BUnionType) ((BXMLType) symTable.xmlType).constraint);
                        varType = collectionTypes.size() == 4 && builtinXMLConstraintTypes.equals(collectionTypes)?
                                collectionType : BUnionType.create(null, (LinkedHashSet<BType>) collectionTypes);
                        break;
                    default:
                        foreachNode.varType = symTable.semanticError;
                        foreachNode.resultType = symTable.semanticError;
                        foreachNode.nillableResultType = symTable.semanticError;
                        return;
=======
                BType typedBindingPatternType = getTypedBindingPatternTypeForXmlCollection(collectionType);
                if (typedBindingPatternType == null) {
                    foreachNode.varType = symTable.semanticError;
                    foreachNode.resultType = symTable.semanticError;
                    foreachNode.nillableResultType = symTable.semanticError;
                    return;
>>>>>>> dea2287c
                }
                varType = typedBindingPatternType;
                break;
            case TypeTags.XML_TEXT:
                varType = symTable.xmlTextType;
                break;
            case TypeTags.TABLE:
                BTableType tableType = (BTableType) collectionType;
                varType = tableType.constraint;
                break;
            case TypeTags.STREAM:
                BStreamType streamType = (BStreamType) collectionType;
                if (streamType.constraint.tag == TypeTags.NONE) {
                    varType = symTable.anydataType;
                    break;
                }
                varType = streamType.constraint;
                List<BType> completionType = getAllTypes(streamType.completionType, true);
                if (completionType.stream().anyMatch(type -> getReferredType(type).tag != TypeTags.NIL)) {
                    BType actualType = BUnionType.create(null, varType, streamType.completionType);
                    dlog.error(foreachNode.collection.pos, DiagnosticErrorCode.INCOMPATIBLE_TYPES,
                            varType, actualType);
                }
                break;
            case TypeTags.OBJECT:
                // check for iterable objects
                BUnionType nextMethodReturnType = getVarTypeFromIterableObject((BObjectType) collectionType);
                if (nextMethodReturnType != null) {
                    foreachNode.resultType = getRecordType(nextMethodReturnType);
                    BType valueType = (foreachNode.resultType != null)
                            ? ((BRecordType) foreachNode.resultType).fields.get("value").type : null;
                    BType errorType = getErrorType(nextMethodReturnType);
                    if (errorType != null) {
                        BType actualType = BUnionType.create(null, valueType, errorType);
                        dlog.error(foreachNode.collection.pos,
                                DiagnosticErrorCode.INVALID_ITERABLE_COMPLETION_TYPE_IN_FOREACH_NEXT_FUNCTION,
                                actualType, errorType);
                    }
                    foreachNode.nillableResultType = nextMethodReturnType;
                    foreachNode.varType = valueType;
                    return;
                }
                // fallthrough
            case TypeTags.SEMANTIC_ERROR:
                foreachNode.varType = symTable.semanticError;
                foreachNode.resultType = symTable.semanticError;
                foreachNode.nillableResultType = symTable.semanticError;
                return;
            default:
                foreachNode.varType = symTable.semanticError;
                foreachNode.resultType = symTable.semanticError;
                foreachNode.nillableResultType = symTable.semanticError;
                dlog.error(foreachNode.collection.pos, DiagnosticErrorCode.ITERABLE_NOT_SUPPORTED_COLLECTION,
                                 collectionType);
                return;
        }

        BInvokableSymbol iteratorSymbol = (BInvokableSymbol) symResolver.lookupLangLibMethod(collectionType,
                names.fromString(BLangCompilerConstants.ITERABLE_COLLECTION_ITERATOR_FUNC), env);
        BObjectType objectType = (BObjectType) getReferredType(iteratorSymbol.retType);
        BUnionType nextMethodReturnType =
                (BUnionType) getResultTypeOfNextInvocation(objectType);
        foreachNode.varType = varType;
        foreachNode.resultType = getRecordType(nextMethodReturnType);
        foreachNode.nillableResultType = nextMethodReturnType;
    }

    public void setInputClauseTypedBindingPatternType(BLangInputClause bLangInputClause) {
        if (bLangInputClause.collection == null) {
            //not-possible
            return;
        }

        BType collectionType = bLangInputClause.collection.getBType();
        bLangInputClause.varType = visitCollectionType(bLangInputClause, collectionType);
        if (bLangInputClause.varType.tag == TypeTags.SEMANTIC_ERROR || getReferredType(collectionType).tag == OBJECT) {
            return;
        }
        
        BInvokableSymbol iteratorSymbol = (BInvokableSymbol) symResolver.lookupLangLibMethod(collectionType,
                names.fromString(BLangCompilerConstants.ITERABLE_COLLECTION_ITERATOR_FUNC), env);
        BUnionType nextMethodReturnType =
                (BUnionType) getResultTypeOfNextInvocation((BObjectType) getReferredType(iteratorSymbol.retType));
        bLangInputClause.resultType = getRecordType(nextMethodReturnType);
        bLangInputClause.nillableResultType = nextMethodReturnType;
    }

    private BType getTypedBindingPatternTypeForXmlCollection(BType collectionType) {
        BType constraint = getReferredType(((BXMLType) collectionType).constraint);
        while (constraint.tag == TypeTags.XML) {
            collectionType = constraint;
            constraint = getReferredType(((BXMLType) collectionType).constraint);
        }
        switch (constraint.tag) {
            case TypeTags.XML_ELEMENT:
                return symTable.xmlElementType;
            case TypeTags.XML_COMMENT:
                return symTable.xmlCommentType;
            case TypeTags.XML_TEXT:
                return symTable.xmlTextType;
            case TypeTags.XML_PI:
                return symTable.xmlPIType;
            case TypeTags.NEVER:
                return symTable.neverType;
            case TypeTags.INTERSECTION:
                return getReferredType(((BIntersectionType) constraint).getEffectiveType());
            case TypeTags.UNION:
                Set<BType> collectionTypes = getEffectiveMemberTypes((BUnionType) constraint);
                Set<BType> builtinXMLConstraintTypes = getEffectiveMemberTypes
                        ((BUnionType) ((BXMLType) symTable.xmlType).constraint);
                if (collectionTypes.size() == 4 && builtinXMLConstraintTypes.equals(collectionTypes)) {
                    return symTable.xmlType;
                } else {
                    LinkedHashSet<BType> collectionTypesInSymTable = new LinkedHashSet<>();
                    for (BType subType : collectionTypes) {
                        switch (subType.tag) {
                            case TypeTags.XML_ELEMENT:
                                collectionTypesInSymTable.add(symTable.xmlElementType);
                                break;
                            case TypeTags.XML_COMMENT:
                                collectionTypesInSymTable.add(symTable.xmlCommentType);
                                break;
                            case TypeTags.XML_TEXT:
                                collectionTypesInSymTable.add(symTable.xmlTextType);
                                break;
                            case TypeTags.XML_PI:
                                collectionTypesInSymTable.add(symTable.xmlPIType);
                                break;
                        }
                    }
                    return BUnionType.create(null, collectionTypesInSymTable);
                }
            default:
                return null;
        }
    }

    private BType visitCollectionType(BLangInputClause bLangInputClause, BType collectionType) {
        collectionType = getReferredType(collectionType);
        switch (collectionType.tag) {
            case TypeTags.STRING:
                return symTable.stringType;
            case TypeTags.ARRAY:
                BArrayType arrayType = (BArrayType) collectionType;
                return arrayType.eType;
            case TypeTags.TUPLE:
                return getTupleMemberType((BTupleType) collectionType);
            case TypeTags.MAP:
                BMapType bMapType = (BMapType) collectionType;
                return bMapType.constraint;
            case TypeTags.RECORD:
                BRecordType recordType = (BRecordType) collectionType;
                return inferRecordFieldType(recordType);
            case TypeTags.XML:
                BType bindingPatternType = getTypedBindingPatternTypeForXmlCollection(collectionType);
                return bindingPatternType == null ? symTable.semanticError : bindingPatternType;
            case TypeTags.XML_TEXT:
                return symTable.xmlTextType;
            case TypeTags.TABLE:
                BTableType tableType = (BTableType) collectionType;
                return tableType.constraint;
            case TypeTags.STREAM:
                BStreamType streamType = (BStreamType) collectionType;
                if (streamType.constraint.tag == TypeTags.NONE) {
                    return symTable.anydataType;
                }
                return streamType.constraint;
            case TypeTags.OBJECT:
                // check for iterable objects
                if (!isAssignable(collectionType, symTable.iterableType)) {
                    dlog.error(bLangInputClause.collection.pos, DiagnosticErrorCode.INVALID_ITERABLE_OBJECT_TYPE,
                            bLangInputClause.collection.getBType(), symTable.iterableType);
                    bLangInputClause.varType = symTable.semanticError;
                    bLangInputClause.resultType = symTable.semanticError;
                    bLangInputClause.nillableResultType = symTable.semanticError;
                    break;
                }
                
                BUnionType nextMethodReturnType = getVarTypeFromIterableObject((BObjectType) collectionType);
                if (nextMethodReturnType != null) {
                    bLangInputClause.resultType = getRecordType(nextMethodReturnType);
                    bLangInputClause.nillableResultType = nextMethodReturnType;
                    bLangInputClause.varType = ((BRecordType) bLangInputClause.resultType).fields.get("value").type;
                    return bLangInputClause.varType;
                }
                // fallthrough
            case TypeTags.SEMANTIC_ERROR:
                bLangInputClause.varType = symTable.semanticError;
                bLangInputClause.resultType = symTable.semanticError;
                bLangInputClause.nillableResultType = symTable.semanticError;
                break;
            default:
                bLangInputClause.varType = symTable.semanticError;
                bLangInputClause.resultType = symTable.semanticError;
                bLangInputClause.nillableResultType = symTable.semanticError;
                dlog.error(bLangInputClause.collection.pos, DiagnosticErrorCode.ITERABLE_NOT_SUPPORTED_COLLECTION,
                        collectionType);
        }
        return symTable.semanticError;
    }

    private BType getTupleMemberType(BTupleType tupleType) {
        LinkedHashSet<BType> tupleTypes = new LinkedHashSet<>(tupleType.tupleTypes);
        if (tupleType.restType != null) {
            tupleTypes.add(tupleType.restType);
        }
        int tupleTypesSize = tupleTypes.size();
        if (tupleTypesSize == 0) {
            return symTable.neverType;
        }
        return tupleTypesSize == 1 ?
                tupleTypes.iterator().next() : BUnionType.create(null, tupleTypes);
    }

    public BUnionType getVarTypeFromIterableObject(BObjectType collectionType) {
        BObjectTypeSymbol objectTypeSymbol = (BObjectTypeSymbol) collectionType.tsymbol;
        for (BAttachedFunction func : objectTypeSymbol.attachedFuncs) {
            if (func.funcName.value.equals(BLangCompilerConstants.ITERABLE_COLLECTION_ITERATOR_FUNC)) {
                return getVarTypeFromIteratorFunc(func);
            }
        }

        return null;
    }

    private BUnionType getVarTypeFromIteratorFunc(BAttachedFunction candidateIteratorFunc) {
        if (!candidateIteratorFunc.type.paramTypes.isEmpty()) {
            return null;
        }

        BType returnType = candidateIteratorFunc.type.retType;
        // abstract object {public function next() returns record {|int value;|}?;}
        return getVarTypeFromIteratorFuncReturnType(returnType);
    }

    public BUnionType getVarTypeFromIteratorFuncReturnType(BType type) {
        BObjectTypeSymbol objectTypeSymbol;
        BType returnType = getReferredType(type);
        if (returnType.tag != TypeTags.OBJECT) {
            return null;
        }

        objectTypeSymbol = (BObjectTypeSymbol) returnType.tsymbol;
        for (BAttachedFunction func : objectTypeSymbol.attachedFuncs) {
            if (func.funcName.value.equals(BLangCompilerConstants.NEXT_FUNC)) {
                return getVarTypeFromNextFunc(func);
            }
        }

        return null;
    }

    private BUnionType getVarTypeFromNextFunc(BAttachedFunction nextFunc) {
        BType returnType;
        if (!nextFunc.type.paramTypes.isEmpty()) {
            return null;
        }

        returnType = nextFunc.type.retType;
        // Check if the next function return type has the union type,
        // record {|int value;|}|error|();
        if (checkNextFuncReturnType(returnType)) {
            return (BUnionType) returnType;
        }

        return null;
    }

    private boolean checkNextFuncReturnType(BType returnType) {
        if (getReferredType(returnType).tag != TypeTags.UNION) {
            return false;
        }

        List<BType> types = getAllTypes(returnType, true);
        boolean containsCompletionType = types.removeIf(type -> type.tag == TypeTags.NIL);
        containsCompletionType = types.removeIf(type -> type.tag == TypeTags.ERROR) || containsCompletionType;
        if (!containsCompletionType) {
            return false;
        }

        if (types.size() != 1) {
            //TODO: print error
            return false;
        }

        if (types.get(0).tag != TypeTags.RECORD) {
            return false;
        }

        BRecordType recordType = (BRecordType) types.get(0);
        // Check if the union type has the record type,
        // record {|int value;|};
        return checkRecordTypeInNextFuncReturnType(recordType);
    }

    private boolean checkRecordTypeInNextFuncReturnType(BRecordType recordType) {
        if (!recordType.sealed) {
            return false;
        }

        if (recordType.fields.size() != 1) {
            return false;
        }

        return recordType.fields.containsKey(BLangCompilerConstants.VALUE_FIELD);
    }

    private BRecordType getRecordType(BUnionType type) {
        for (BType member : type.getMemberTypes()) {
            BType referredRecordType = getReferredType(member);
            if (referredRecordType.tag == TypeTags.RECORD) {
                return (BRecordType) referredRecordType;
            }
        }
        return null;
    }

    public BErrorType getErrorType(BUnionType type) {
        for (BType member : type.getMemberTypes()) {
            member = getReferredType(member);

            if (member.tag == TypeTags.ERROR) {
                return (BErrorType) member;
            } else if (member.tag == TypeTags.UNION) {
                BErrorType e = getErrorType((BUnionType) member);
                if (e != null) {
                    return e;
                }
            }
        }
        return null;
    }

    public BType getResultTypeOfNextInvocation(BObjectType iteratorType) {
        BAttachedFunction nextFunc = getAttachedFuncFromObject(iteratorType, BLangCompilerConstants.NEXT_FUNC);
        return Objects.requireNonNull(nextFunc).type.retType;
    }

    public BAttachedFunction getAttachedFuncFromObject(BObjectType objectType, String funcName) {
        BObjectTypeSymbol iteratorSymbol = (BObjectTypeSymbol) objectType.tsymbol;
        for (BAttachedFunction bAttachedFunction : iteratorSymbol.attachedFuncs) {
            if (funcName.equals(bAttachedFunction.funcName.value)) {
                return bAttachedFunction;
            }
        }
        return null;
    }

    public BType inferRecordFieldType(BRecordType recordType) {
        Map<String, BField> fields = recordType.fields;
        BUnionType unionType = BUnionType.create(null);

        if (!recordType.sealed) {
            unionType.add(recordType.restFieldType);
        } else if (fields.size() == 0) {
            unionType.add(symTable.neverType);
        }

        for (BField field : fields.values()) {
            if (isAssignable(field.type, unionType)) {
                continue;
            }

            if (isAssignable(unionType, field.type)) {
                unionType = BUnionType.create(null);
            }

            unionType.add(field.type);
        }

        if (unionType.getMemberTypes().size() > 1) {
            unionType.tsymbol = Symbols.createTypeSymbol(SymTag.UNION_TYPE, Flags.asMask(EnumSet.of(Flag.PUBLIC)),
                                                         Names.EMPTY, recordType.tsymbol.pkgID, null,
                                                         recordType.tsymbol.owner, symTable.builtinPos, VIRTUAL);
            return unionType;
        }

        return unionType.getMemberTypes().iterator().next();
    }


    public BType getTypeWithEffectiveIntersectionTypes(BType bType) {
        BType type = getReferredType(bType, false);
        BType effectiveType = null;
        if (type.tag == TypeTags.INTERSECTION) {
            effectiveType = ((BIntersectionType) type).effectiveType;
            type = effectiveType;
        }

        if (type.tag != TypeTags.UNION) {
            return Objects.requireNonNullElse(effectiveType, bType);
        }

        LinkedHashSet<BType> members = new LinkedHashSet<>();
        boolean hasDifferentMember = false;

        for (BType memberType : ((BUnionType) type).getMemberTypes()) {
            effectiveType = getTypeWithEffectiveIntersectionTypes(memberType);
            effectiveType = getReferredType(effectiveType);
            if (effectiveType != memberType) {
                hasDifferentMember = true;
            }
            members.add(effectiveType);
        }

        if (hasDifferentMember) {
            return BUnionType.create(null, members);
        }
        return bType;
    }

    /**
     * Enum to represent type test result.
     *
     * @since 1.2.0
     */
    enum TypeTestResult {
        NOT_FOUND,
        TRUE,
        FALSE
    }

    TypeTestResult isBuiltInTypeWidenPossible(BType actualType, BType targetType) {
        int targetTag = getReferredType(targetType).tag;
        int actualTag = getReferredType(actualType).tag;

        if (actualTag < TypeTags.JSON && targetTag < TypeTags.JSON) {
            // Fail Fast for value types.
            switch (actualTag) {
                case TypeTags.INT:
                case TypeTags.BYTE:
                case TypeTags.FLOAT:
                case TypeTags.DECIMAL:
                    if (targetTag == TypeTags.BOOLEAN || targetTag == TypeTags.STRING) {
                        return TypeTestResult.FALSE;
                    }
                    break;
                case TypeTags.BOOLEAN:
                    if (targetTag == TypeTags.INT || targetTag == TypeTags.BYTE || targetTag == TypeTags.FLOAT
                            || targetTag == TypeTags.DECIMAL || targetTag == TypeTags.STRING) {
                        return TypeTestResult.FALSE;
                    }
                    break;
                case TypeTags.STRING:
                    if (targetTag == TypeTags.INT || targetTag == TypeTags.BYTE || targetTag == TypeTags.FLOAT
                            || targetTag == TypeTags.DECIMAL || targetTag == TypeTags.BOOLEAN) {
                        return TypeTestResult.FALSE;
                    }
                    break;
            }
        }
        switch (actualTag) {
            case TypeTags.INT:
            case TypeTags.BYTE:
            case TypeTags.FLOAT:
            case TypeTags.DECIMAL:
            case TypeTags.BOOLEAN:
            case TypeTags.STRING:
            case TypeTags.SIGNED32_INT:
            case TypeTags.SIGNED16_INT:
            case TypeTags.SIGNED8_INT:
            case TypeTags.UNSIGNED32_INT:
            case TypeTags.UNSIGNED16_INT:
            case TypeTags.UNSIGNED8_INT:
            case TypeTags.CHAR_STRING:
                if (targetTag == TypeTags.JSON || targetTag == TypeTags.ANYDATA || targetTag == TypeTags.ANY ||
                        targetTag == TypeTags.READONLY) {
                    return TypeTestResult.TRUE;
                }
                break;
            case TypeTags.ANYDATA:
            case TypeTags.TYPEDESC:
                if (targetTag == TypeTags.ANY) {
                    return TypeTestResult.TRUE;
                }
                break;
            default:
        }

        if (TypeTags.isIntegerTypeTag(targetTag) && actualTag == targetTag) {
            return TypeTestResult.FALSE; // No widening.
        }

        // Validate for Integers subtypes.
        if ((TypeTags.isIntegerTypeTag(actualTag) || actualTag == TypeTags.BYTE)
                && (TypeTags.isIntegerTypeTag(targetTag) || targetTag == TypeTags.BYTE)) {
            return checkBuiltInIntSubtypeWidenPossible(actualType, targetType);
        }

        if (actualTag == TypeTags.CHAR_STRING && TypeTags.STRING == targetTag) {
            return TypeTestResult.TRUE;
        }
        return TypeTestResult.NOT_FOUND;
    }

    private TypeTestResult checkBuiltInIntSubtypeWidenPossible(BType actualType, BType targetType) {
        int actualTag = getReferredType(actualType).tag;
        targetType = getReferredType(targetType);
        switch (targetType.tag) {
            case TypeTags.INT:
                if (actualTag == TypeTags.BYTE || TypeTags.isIntegerTypeTag(actualTag)) {
                    return TypeTestResult.TRUE;
                }
                break;
            case TypeTags.SIGNED32_INT:
                if (actualTag == TypeTags.SIGNED16_INT || actualTag == TypeTags.SIGNED8_INT ||
                        actualTag == TypeTags.UNSIGNED16_INT || actualTag == TypeTags.UNSIGNED8_INT ||
                        actualTag == TypeTags.BYTE) {
                    return TypeTestResult.TRUE;
                }
                break;
            case TypeTags.SIGNED16_INT:
                if (actualTag == TypeTags.SIGNED8_INT || actualTag == TypeTags.UNSIGNED8_INT ||
                        actualTag == TypeTags.BYTE) {
                    return TypeTestResult.TRUE;
                }
                break;
            case TypeTags.UNSIGNED32_INT:
                if (actualTag == TypeTags.UNSIGNED16_INT || actualTag == TypeTags.UNSIGNED8_INT ||
                        actualTag == TypeTags.BYTE) {
                    return TypeTestResult.TRUE;
                }
                break;
            case TypeTags.UNSIGNED16_INT:
                if (actualTag == TypeTags.UNSIGNED8_INT || actualTag == TypeTags.BYTE) {
                    return TypeTestResult.TRUE;
                }
                break;
            case TypeTags.BYTE:
                if (actualTag == TypeTags.UNSIGNED8_INT) {
                    return TypeTestResult.TRUE;
                }
                break;
            case TypeTags.UNSIGNED8_INT:
                if (actualTag == TypeTags.BYTE) {
                    return TypeTestResult.TRUE;
                }
        }
        return TypeTestResult.NOT_FOUND;
    }

    public boolean isImplicitlyCastable(BType actual, BType target) {
        /* The word Builtin refers for Compiler known types. */

        BType targetType = getReferredType(target);
        BType actualType = getReferredType(actual);
        BType newTargetType = targetType;
        int targetTypeTag = targetType.tag;
        if ((targetTypeTag == TypeTags.UNION || targetTypeTag == TypeTags.FINITE) && isValueType(actualType)) {
            newTargetType = symTable.anyType;   // TODO : Check for correctness.
        }

        TypeTestResult result = isBuiltInTypeWidenPossible(actualType, newTargetType);
        if (result != TypeTestResult.NOT_FOUND) {
            return result == TypeTestResult.TRUE;
        }

        if (isValueType(targetType) &&
                (actualType.tag == TypeTags.FINITE ||
                        (actualType.tag == TypeTags.UNION && ((BUnionType) actualType).getMemberTypes().stream()
                                .anyMatch(type -> getReferredType(type).tag == TypeTags.FINITE && 
                                        isAssignable(type, targetType))))) {
            // for nil, no cast is required
            return TypeTags.isIntegerTypeTag(targetTypeTag) ||  targetType.tag == TypeTags.BYTE ||
                    targetTypeTag == TypeTags.FLOAT ||
                    targetTypeTag == TypeTags.DECIMAL ||
                    TypeTags.isStringTypeTag(targetTypeTag) ||
                    targetTypeTag == TypeTags.BOOLEAN;

        } else if (isValueType(targetType) && actualType.tag == TypeTags.UNION &&
                ((BUnionType) actualType).getMemberTypes().stream().allMatch(type -> isAssignable(type, targetType))) {
            return true;

        } else if (targetTypeTag == TypeTags.ERROR
                && (actualType.tag == TypeTags.UNION
                && isAllErrorMembers((BUnionType) actualType))) {
            return true;
        }
        return false;
    }

    public boolean isTypeCastable(BLangExpression expr, BType source, BType target, SymbolEnv env) {
        BType sourceType = getReferredType(source);
        BType targetType = getReferredType(target);
        if (sourceType.tag == TypeTags.SEMANTIC_ERROR || targetType.tag == TypeTags.SEMANTIC_ERROR ||
                sourceType == targetType) {
            return true;
        }

        // Disallow casting away error, this forces user to handle the error via type-test, check, or checkpanic
        IntersectionContext intersectionContext = IntersectionContext.compilerInternalIntersectionTestContext();
        BType errorIntersection = getTypeIntersection(intersectionContext, sourceType, symTable.errorType, env);
        if (errorIntersection != symTable.semanticError &&
                getTypeIntersection(intersectionContext, symTable.errorType, targetType, env)
                        == symTable.semanticError) {
            return false;
        }

        if (isAssignable(sourceType, targetType) || isAssignable(targetType, sourceType)) {
            return true;
        }
        if (isNumericConversionPossible(expr, sourceType, targetType)) {
            return true;
        }
        if (sourceType.tag == TypeTags.ANY && targetType.tag == TypeTags.READONLY) {
            return true;
        }

        boolean validTypeCast = false;

        // Use instanceof to check for anydata and json.
        if (sourceType instanceof BUnionType) {
            if (getTypeForUnionTypeMembersAssignableToType((BUnionType) sourceType, targetType, env,
                    intersectionContext, new LinkedHashSet<>())
                    != symTable.semanticError) {
                // string|typedesc v1 = "hello world";
                // json|table<Foo> v2 = <json|table<Foo>> v1;
                validTypeCast = true;
            }
        }

        // Use instanceof to check for anydata and json.
        if (targetType instanceof BUnionType) {
            if (getTypeForUnionTypeMembersAssignableToType((BUnionType) targetType, sourceType, env,
                    intersectionContext, new LinkedHashSet<>())
                    != symTable.semanticError) {
                // string|int v1 = "hello world";
                // string|boolean v2 = <string|boolean> v1;
                validTypeCast = true;
            }
        }

        if (sourceType.tag == TypeTags.FINITE) {
            if (getTypeForFiniteTypeValuesAssignableToType((BFiniteType) sourceType, targetType)
                    != symTable.semanticError) {
                validTypeCast = true;
            }
        }

        if (targetType.tag == TypeTags.FINITE) {
            if (getTypeForFiniteTypeValuesAssignableToType((BFiniteType) targetType, sourceType)
                    != symTable.semanticError) {
                validTypeCast = true;
            }
        }

        if (validTypeCast) {
            if (isValueType(sourceType)) {
                setImplicitCastExpr(expr, sourceType, symTable.anyType);
            }
            return true;
        }

        return false;
    }

    boolean isNumericConversionPossible(BLangExpression expr, BType sourceType,
                                        BType targetType) {

        final boolean isSourceNumericType = isBasicNumericType(sourceType);
        final boolean isTargetNumericType = isBasicNumericType(targetType);
        if (isSourceNumericType && isTargetNumericType) {
            // We only reach here for different numeric types.
            // 2019R3 Spec defines numeric conversion between each type.
            return true;
        }
        if (targetType.tag == TypeTags.UNION) {
            HashSet<Integer> typeTags = new HashSet<>();
            for (BType bType : ((BUnionType) targetType).getMemberTypes()) {
                if (isBasicNumericType(bType)) {
                    typeTags.add(getReferredType(bType).tag);
                    if (typeTags.size() > 1) {
                        // Multiple Basic numeric types found in the union.
                        return false;
                    }
                }
            }
        }

        if (!isTargetNumericType && targetType.tag != TypeTags.UNION) {
            return false;
        }

        // Target type has at least one numeric type member.

        if (isSourceNumericType) {
            // i.e., a conversion from a numeric type to another numeric type in a union.
            // int|string u1 = <int|string> 1.0;
            // TODO : Fix me. This doesn't belong here.
            setImplicitCastExpr(expr, sourceType, symTable.anyType);
            return true;
        }

        // TODO : Do we need this? This doesn't belong here.
        switch (sourceType.tag) {
            case TypeTags.ANY:
            case TypeTags.ANYDATA:
            case TypeTags.JSON:
                // This
                return true;
            case TypeTags.UNION:
                for (BType memType : ((BUnionType) sourceType).getMemberTypes()) {
                    BType referredType = getReferredType(memType);
                    if (isBasicNumericType(referredType) ||
                            (referredType.tag == TypeTags.FINITE &&
                                    finiteTypeContainsNumericTypeValues((BFiniteType) referredType))) {
                        return true;
                    }
                }
                break;
            case TypeTags.FINITE:
                if (finiteTypeContainsNumericTypeValues((BFiniteType) sourceType)) {
                    return true;
                }
                break;
        }
        return false;
    }

    public boolean isAllErrorMembers(BUnionType actualType) {
        return actualType.getMemberTypes().stream().allMatch(t -> isAssignable(t, symTable.errorType));
    }

    public void setImplicitCastExpr(BLangExpression expr, BType actualType, BType targetType) {
        BType expType = getReferredType(targetType);
        if (!isImplicitlyCastable(actualType, expType)) {
            return;
        }
        BLangTypeConversionExpr implicitConversionExpr =
                (BLangTypeConversionExpr) TreeBuilder.createTypeConversionNode();
        implicitConversionExpr.pos = expr.pos;
        implicitConversionExpr.expr = expr.impConversionExpr == null ? expr : expr.impConversionExpr;
        implicitConversionExpr.setBType(expType);
        implicitConversionExpr.targetType = expType;
        implicitConversionExpr.internal = true;
        expr.impConversionExpr = implicitConversionExpr;
    }

    public boolean checkListenerCompatibilityAtServiceDecl(BType type) {
        if (getReferredType(type).tag == TypeTags.UNION) {
            // There should be at least one listener compatible type and all the member types, except error type
            // should be listener compatible.
            int listenerCompatibleTypeCount = 0;
            for (BType memberType : getAllTypes(type, true)) {
                if (memberType.tag != TypeTags.ERROR) {
                    if (!checkListenerCompatibility(memberType)) {
                        return false;
                    }
                    listenerCompatibleTypeCount++;
                }
            }
            return listenerCompatibleTypeCount > 0;
        }
        return checkListenerCompatibility(type);
    }

    public boolean checkListenerCompatibility(BType bType) {
        BType type = getReferredType(bType);
        if (type.tag == TypeTags.UNION) {
            BUnionType unionType = (BUnionType) type;
            for (BType memberType : unionType.getMemberTypes()) {
                if (!checkListenerCompatibility(memberType)) {
                    return false;
                }
            }
            return true;
        }

        if (type.tag != TypeTags.OBJECT) {
            return false;
        }

        BObjectType rhsType = (BObjectType) type;
        List<BAttachedFunction> rhsFuncs = ((BStructureTypeSymbol) rhsType.tsymbol).attachedFuncs;

        ListenerValidationModel listenerValidationModel = new ListenerValidationModel(this, symTable);
        return listenerValidationModel.checkMethods(rhsFuncs);

    }

    public boolean isValidErrorDetailType(BType detailType) {
        switch (getReferredType(detailType).tag) {
            case TypeTags.MAP:
            case TypeTags.RECORD:
                return isAssignable(detailType, symTable.detailType);
        }
        return false;
    }

    // private methods

    private boolean isSealedRecord(BType recordType) {
        return recordType.getKind() == TypeKind.RECORD && ((BRecordType) recordType).sealed;
    }

    private boolean isNullable(BType fieldType) {
        return fieldType.isNullable();
    }

    private class BSameTypeVisitor implements BTypeVisitor<BType, Boolean> {

        Set<TypePair> unresolvedTypes;

        TypeEqualityPredicate equality;

        BSameTypeVisitor(Set<TypePair> unresolvedTypes, TypeEqualityPredicate equality) {
            this.unresolvedTypes = unresolvedTypes;
            this.equality = equality;
        }

        @Override
        public Boolean visit(BType target, BType source) {
            BType t = getReferredType(target);
            BType s = getReferredType(source);
            if (t == s) {
                return true;
            }

            switch (t.tag) {
                case TypeTags.INT:
                case TypeTags.BYTE:
                case TypeTags.FLOAT:
                case TypeTags.DECIMAL:
                case TypeTags.STRING:
                case TypeTags.BOOLEAN:
                    return t.tag == s.tag
                            && ((TypeParamAnalyzer.isTypeParam(t) || TypeParamAnalyzer.isTypeParam(s)) ||
                            (t.tag == TypeTags.TYPEREFDESC || s.tag == TypeTags.TYPEREFDESC));
                case TypeTags.ANY:
                case TypeTags.ANYDATA:
                    return t.tag == s.tag && hasSameReadonlyFlag(s, t)
                            && (TypeParamAnalyzer.isTypeParam(t) || TypeParamAnalyzer.isTypeParam(s));
                default:
                    return false;
            }
        }

        @Override
        public Boolean visit(BBuiltInRefType t, BType s) {
            return t == s;
        }

        @Override
        public Boolean visit(BAnyType t, BType s) {
            return t == s;
        }

        @Override
        public Boolean visit(BAnydataType t, BType s) {
            return t == s || t.tag == s.tag;
        }

        @Override
        public Boolean visit(BMapType t, BType s) {
            return s.tag == TypeTags.MAP && hasSameReadonlyFlag(s, t) &&
                    equality.test(((BMapType) s).constraint, t.constraint, this.unresolvedTypes);
        }

        @Override
        public Boolean visit(BFutureType t, BType s) {
            return s.tag == TypeTags.FUTURE &&
                    equality.test(((BFutureType) s).constraint, t.constraint, this.unresolvedTypes);
        }

        @Override
        public Boolean visit(BXMLType t, BType s) {
            return visit((BBuiltInRefType) t, s);
        }

        @Override
        public Boolean visit(BJSONType t, BType s) {
            return s.tag == TypeTags.JSON && hasSameReadonlyFlag(s, t);
        }

        @Override
        public Boolean visit(BArrayType t, BType s) {
            return s.tag == TypeTags.ARRAY && hasSameReadonlyFlag(s, t) && isSameArrayType(s, t, this.unresolvedTypes);
        }

        @Override
        public Boolean visit(BObjectType t, BType s) {
            return t == s || (s.tag == TypeTags.OBJECT && t.tsymbol.pkgID.equals(s.tsymbol.pkgID) &&
                    t.tsymbol.name.equals(s.tsymbol.name));
        }

        @Override
        public Boolean visit(BRecordType t, BType s) {
            if (t == s) {
                return true;
            }

            if (s.tag != TypeTags.RECORD || !hasSameReadonlyFlag(s, t)) {
                return false;
            }

            BRecordType source = (BRecordType) s;
            LinkedHashMap<String, BField> sFields = source.fields;
            LinkedHashMap<String, BField> tFields = t.fields;

            if (sFields.size() != tFields.size()) {
                return false;
            }

            for (BField sourceField : sFields.values()) {
                if (tFields.containsKey(sourceField.name.value)) {
                    BField targetField = tFields.get(sourceField.name.value);
                    if ((!Symbols.isFlagOn(targetField.symbol.flags, Flags.READONLY) ||
                            Symbols.isFlagOn(sourceField.symbol.flags, Flags.READONLY)) &&
                            hasSameOptionalFlag(sourceField.symbol, targetField.symbol) &&
                            equality.test(sourceField.type, targetField.type, new HashSet<>(this.unresolvedTypes))) {
                        continue;
                    }
                }
                return false;
            }
            return equality.test(source.restFieldType, t.restFieldType, new HashSet<>(this.unresolvedTypes));
        }

        private boolean hasSameOptionalFlag(BVarSymbol s, BVarSymbol t) {
            return ((s.flags & Flags.OPTIONAL) ^ (t.flags & Flags.OPTIONAL)) != Flags.OPTIONAL;
        }

        boolean hasSameReadonlyFlag(BType source, BType target) {
            return Symbols.isFlagOn(target.flags, Flags.READONLY) == Symbols.isFlagOn(source.flags, Flags.READONLY);
        }

        @Override
        public Boolean visit(BTupleType t, BType s) {
            List<BType> tTupleTypes = t.tupleTypes;
            if (((!tTupleTypes.isEmpty() && checkAllTupleMembersBelongNoType(tTupleTypes)) ||
                    (t.restType != null && t.restType.tag == TypeTags.NONE)) &&
                    !(s.tag == TypeTags.ARRAY && ((BArrayType) s).state == BArrayState.OPEN)) {
                return true;
            }

            if (s.tag != TypeTags.TUPLE || !hasSameReadonlyFlag(s, t)) {
                return false;
            }

            BTupleType source = (BTupleType) s;
            List<BType> sTupleTypes = source.tupleTypes;
            if (sTupleTypes.size() != tTupleTypes.size()) {
                return false;
            }

            BType sourceRestType = source.restType;
            BType targetRestType = t.restType;
            if ((sourceRestType == null || targetRestType == null) && sourceRestType != targetRestType) {
                return false;
            }

            for (int i = 0; i < sTupleTypes.size(); i++) {
                if (tTupleTypes.get(i) == symTable.noType) {
                    continue;
                }
                if (!equality.test(sTupleTypes.get(i), tTupleTypes.get(i), new HashSet<>(this.unresolvedTypes))) {
                    return false;
                }
            }

            if (sourceRestType == null || targetRestType == symTable.noType) {
                return true;
            }

            return equality.test(sourceRestType, targetRestType, new HashSet<>(this.unresolvedTypes));
        }

        @Override
        public Boolean visit(BStreamType t, BType s) {
            if (s.tag != TypeTags.STREAM) {
                return false;
            }

            BStreamType source = (BStreamType) s;
            return equality.test(source.constraint, t.constraint, unresolvedTypes)
                    && equality.test(source.completionType, t.completionType, unresolvedTypes);
        }

        @Override
        public Boolean visit(BTableType t, BType s) {
            return t == s;
        }

        @Override
        public Boolean visit(BInvokableType t, BType s) {
            return s.tag == TypeTags.INVOKABLE &&
                    checkFunctionTypeEquality((BInvokableType) s, t, this.unresolvedTypes, equality);
        }

        @Override
        public Boolean visit(BUnionType tUnionType, BType s) {
            if (s.tag != TypeTags.UNION || !hasSameReadonlyFlag(s, tUnionType)) {
                return false;
            }

            BUnionType sUnionType = (BUnionType) s;

            if (sUnionType.getMemberTypes().size()
                    != tUnionType.getMemberTypes().size()) {
                return false;
            }

            Set<BType> sourceTypes = new LinkedHashSet<>(sUnionType.getMemberTypes().size());
            Set<BType> targetTypes = new LinkedHashSet<>(tUnionType.getMemberTypes().size());

            if (sUnionType.isCyclic) {
                sourceTypes.add(sUnionType);
            }
            if (tUnionType.isCyclic) {
                targetTypes.add(tUnionType);
            }

            sourceTypes.addAll(sUnionType.getMemberTypes());
            targetTypes.addAll(tUnionType.getMemberTypes());

            boolean notSameType = sourceTypes
                    .stream()
                    .map(sT -> targetTypes
                            .stream()
                            .anyMatch(it -> equality.test(sT, it, new HashSet<>(this.unresolvedTypes))))
                    .anyMatch(foundSameType -> !foundSameType);
            return !notSameType;
        }

        @Override
        public Boolean visit(BIntersectionType tIntersectionType, BType s) {
            if (s.tag != TypeTags.INTERSECTION || !hasSameReadonlyFlag(s, tIntersectionType)) {
                return false;
            }

            BIntersectionType sIntersectionType = (BIntersectionType) s;

            if (sIntersectionType.getConstituentTypes().size() != tIntersectionType.getConstituentTypes().size()) {
                return false;
            }

            Set<BType> sourceTypes = new LinkedHashSet<>(sIntersectionType.getConstituentTypes());
            Set<BType> targetTypes = new LinkedHashSet<>(tIntersectionType.getConstituentTypes());

            for (BType sourceType : sourceTypes) {
                boolean foundSameType = false;

                for (BType targetType : targetTypes) {
                    if (equality.test(sourceType, targetType, new HashSet<>(this.unresolvedTypes))) {
                        foundSameType = true;
                        break;
                    }
                }

                if (!foundSameType) {
                    return false;
                }
            }

            return true;
        }

        @Override
        public Boolean visit(BErrorType t, BType s) {
            if (s.tag != TypeTags.ERROR) {
                return false;
            }
            BErrorType source = (BErrorType) s;

            if (!source.typeIdSet.equals(t.typeIdSet)) {
                return false;
            }

            if (source.detailType == t.detailType) {
                return true;
            }

            return equality.test(source.detailType, t.detailType, this.unresolvedTypes);
        }

        @Override
        public Boolean visit(BTypedescType t, BType s) {
            if (s.tag != TypeTags.TYPEDESC) {
                return false;
            }
            BTypedescType sType = ((BTypedescType) s);
            return equality.test(sType.constraint, t.constraint, this.unresolvedTypes);
        }

        @Override
        public Boolean visit(BFiniteType t, BType s) {
            return s == t;
        }

        @Override
        public Boolean visit(BParameterizedType t, BType s) {
            if (s.tag != TypeTags.PARAMETERIZED_TYPE) {
                return false;
            }

            BParameterizedType sType = (BParameterizedType) s;
            return sType.paramSymbol.equals(t.paramSymbol) &&
                    equality.test(sType.paramValueType, t.paramValueType, new HashSet<>());
        }

        public Boolean visit(BTypeReferenceType t, BType s) {
            BType constraint = s;
            if (s.tag == TypeTags.TYPEREFDESC) {
                constraint = getReferredType(((BTypeReferenceType) s).referredType);
            }
            BType target = getReferredType(t.referredType);
            return equality.test(target, constraint, new HashSet<>());
        }
    }

    @Deprecated
    public boolean isSameBIRShape(BType source, BType target) {
        return isSameBIRShape(source, target, new HashSet<>());
    }

    private boolean isSameBIRShape(BType source, BType target, Set<TypePair> unresolvedTypes) {
        // If we encounter two types that we are still resolving, then skip it.
        // This is done to avoid recursive checking of the same type.
        TypePair pair = new TypePair(source, target);
        if (!unresolvedTypes.add(pair)) {
            return true;
        }

        BIRSameShapeVisitor birSameShapeVisitor = new BIRSameShapeVisitor(unresolvedTypes, this::isSameBIRShape);

        if (target.accept(birSameShapeVisitor, source)) {
            return true;
        }

        unresolvedTypes.remove(pair);
        return false;
    }

    @Deprecated
    private class BIRSameShapeVisitor extends BSameTypeVisitor {

        BIRSameShapeVisitor(Set<TypePair> unresolvedTypes, TypeEqualityPredicate equality) {
            super(unresolvedTypes, equality);
        }

        @Override
        public Boolean visit(BType target, BType source) {
            if (source.tag == TypeTags.TYPEREFDESC || target.tag == TypeTags.TYPEREFDESC) {
                if (source.tag != target.tag) {
                    return false;
                }

                BTypeReferenceType sourceRefType = (BTypeReferenceType) source;
                BTypeReferenceType targetRefType = (BTypeReferenceType) target;

                BTypeSymbol sourceTSymbol = sourceRefType.tsymbol;
                BTypeSymbol targetTSymbol = targetRefType.tsymbol;
                String sourcePkgId = CompilerUtils.getPackageIDStringWithMajorVersion(sourceTSymbol.pkgID);
                String targetPkgId = CompilerUtils.getPackageIDStringWithMajorVersion(targetTSymbol.pkgID);
                return sourcePkgId.equals(targetPkgId) && sourceTSymbol.name.equals(targetTSymbol.name);
            }

            BType t = getReferredType(target);
            BType s = getReferredType(source);
            if (t == s) {
                return true;
            }
            switch (t.tag) {
                case TypeTags.INT:
                case TypeTags.BYTE:
                case TypeTags.FLOAT:
                case TypeTags.DECIMAL:
                case TypeTags.STRING:
                case TypeTags.BOOLEAN:
                    return t.tag == s.tag
                            && ((TypeParamAnalyzer.isTypeParam(t) || TypeParamAnalyzer.isTypeParam(s)) ||
                            (t.tag == TypeTags.TYPEREFDESC || s.tag == TypeTags.TYPEREFDESC));
                case TypeTags.ANY:
                case TypeTags.ANYDATA:
                    return t.tag == s.tag && hasSameReadonlyFlag(s, t)
                            && (TypeParamAnalyzer.isTypeParam(t) || TypeParamAnalyzer.isTypeParam(s));
                default:
                    break;
            }
            return false;

        }

        @Override
        public Boolean visit(BFiniteType t, BType s) {
            s = getReferredType(s);
            if (s.tag != TypeTags.FINITE) {
                return false;
            }

            Set<BLangExpression> sourceValueSpace = ((BFiniteType) s).getValueSpace();
            Set<BLangExpression> targetValueSpace = t.getValueSpace();

            if (sourceValueSpace.size() != targetValueSpace.size()) {
                return false;
            }

            return hasSameMembers(sourceValueSpace, targetValueSpace);
        }

        public Boolean visit(BTypeReferenceType t, BType s) {
            s = getReferredType(s);
            if (s.tag != TypeTags.TYPEREFDESC) {
                return false;
            }

            BTypeReferenceType sTypeRefType = (BTypeReferenceType) s;

            BTypeSymbol sourceTSymbol = sTypeRefType.tsymbol;
            BTypeSymbol targetTSymbol = t.tsymbol;
            String sourcePkgId = CompilerUtils.getPackageIDStringWithMajorVersion(sourceTSymbol.pkgID);
            String targetPkgId = CompilerUtils.getPackageIDStringWithMajorVersion(targetTSymbol.pkgID);
            return sourcePkgId.equals(targetPkgId) && sourceTSymbol.name.equals(targetTSymbol.name);
        }
    }

    private boolean hasSameMembers(Set<BLangExpression> sourceValueSpace, Set<BLangExpression> targetValueSpace) {
        Set<BLangExpression> setOne = new HashSet<>(sourceValueSpace);
        Set<BLangExpression> setTwo = new HashSet<>(targetValueSpace);

        Iterator<BLangExpression> setOneIterator = setOne.iterator();
        Iterator<BLangExpression> setTwoIterator = setTwo.iterator();

        while (setOneIterator.hasNext()) {
            BLangLiteral setOneMem = (BLangLiteral) setOneIterator.next();

            if (!setTwoIterator.hasNext()) {
                return false;
            }

            boolean hasEqualValue = false;
            while (setTwoIterator.hasNext()) {
                BLangLiteral setTwoMem = (BLangLiteral) setTwoIterator.next();
                if (setOneMem.value.equals(setTwoMem.value) && setOneMem.getBType() == setTwoMem.getBType()) {
                    hasEqualValue = true;
                    setOneIterator.remove();
                    setTwoIterator.remove();
                    break;
                }
            }

            if (!hasEqualValue) {
                return false;
            }
        }

        return !setTwoIterator.hasNext();
    }

    private class BOrderedTypeVisitor implements BTypeVisitor<BType, Boolean> {

        Set<TypePair> unresolvedTypes;

        BOrderedTypeVisitor(Set<TypePair> unresolvedTypes) {
            this.unresolvedTypes = unresolvedTypes;
        }

        @Override
        public Boolean visit(BType target, BType source) {
            BType sourceType = getReferredType(source);
            BType targetType = getReferredType(target);
            int sourceTag = sourceType.tag;
            int targetTag = targetType.tag;
            if (isSimpleBasicType(sourceTag) && isSimpleBasicType(targetTag)) {
                // If type T is ordered, then type T? Is also ordered.
                return (source == target) || sourceTag == TypeTags.NIL || targetTag == TypeTags.NIL ||
                        isIntOrStringType(sourceTag, targetTag);
            }
            if (sourceTag == TypeTags.FINITE) {
                return checkValueSpaceHasSameType(((BFiniteType) source), target);
            }
            return isSameOrderedType(target, source, this.unresolvedTypes);
        }

        @Override
        public Boolean visit(BArrayType target, BType source) {
            source = getReferredType(source);
            if (source.tag != TypeTags.ARRAY) {
                if (source.tag == TypeTags.TUPLE || source.tag == TypeTags.UNION) {
                    return isSameOrderedType(target, source);
                }
                return false;
            }
            return isSameOrderedType(target.eType, ((BArrayType) source).eType, unresolvedTypes);
        }

        @Override
        public Boolean visit(BTupleType target, BType source) {
            source = getReferredType(source);
            if (source.tag == TypeTags.UNION) {
                return isSameOrderedType(target, source);
            }
            if (source.tag != TypeTags.TUPLE && source.tag != TypeTags.ARRAY) {
                return false;
            }
            List<BType> targetTupleTypes = target.tupleTypes;
            BType targetRestType = target.restType;

            if (source.tag == TypeTags.ARRAY) {
                // Check whether the element type of the source array has same ordered type with each member type in
                // target tuple type.
                BType eType = ((BArrayType) source).eType;
                for (BType memberType : targetTupleTypes) {
                    if (!isSameOrderedType(eType, memberType, this.unresolvedTypes)) {
                        return false;
                    }
                }
                if (targetRestType == null) {
                    return true;
                }
                return isSameOrderedType(targetRestType, eType, this.unresolvedTypes);
            }

            BTupleType sourceT = (BTupleType) source;
            List<BType> sourceTupleTypes = sourceT.tupleTypes;

            BType sourceRestType = sourceT.restType;

            int sourceTupleCount = sourceTupleTypes.size();
            int targetTupleCount = targetTupleTypes.size();

            int len = Math.min(sourceTupleCount, targetTupleCount);
            for (int i = 0; i < len; i++) {
                // Check whether the corresponding member types are same ordered type.
                if (!isSameOrderedType(sourceTupleTypes.get(i), targetTupleTypes.get(i), this.unresolvedTypes)) {
                    return false;
                }
            }

            if (sourceTupleCount == targetTupleCount) {
                if (sourceRestType == null || targetRestType == null) {
                    return true;
                }
                return isSameOrderedType(sourceRestType, targetRestType, this.unresolvedTypes);
            } else if (sourceTupleCount > targetTupleCount) {
                // Source tuple has higher number of member types.
                // Check whether the excess member types can be narrowed to an ordered rest type in source tuple.
                // Ex. source tuple -> [string, (), float, int, byte]
                //     target tuple -> [string, (), float]
                //     here, source tuple can be represented as [string, (), float, int...]
                //     since [string, (), float] & [string, (), float, int...] are individually order types and
                //     [string, (), float, int...] can be taken as the ordered type which the static type of both
                //     operands belong.
                if (!hasCommonOrderedTypeForTuples(sourceTupleTypes, targetTupleCount + 1)) {
                    return false;
                }
                return checkSameOrderedTypeInTuples(sourceT, sourceTupleCount, targetTupleCount, sourceRestType,
                        targetRestType);
            } else {
                // Target tuple has higher number of member types.
                if (!hasCommonOrderedTypeForTuples(targetTupleTypes, sourceTupleCount + 1)) {
                    return false;
                }
                return checkSameOrderedTypeInTuples(target, targetTupleCount, sourceTupleCount, targetRestType,
                        sourceRestType);
            }
        }

        private boolean hasCommonOrderedTypeForTuples(List<BType> typeList, int startIndex) {
            BType baseType = typeList.get(startIndex - 1);
            for (int i = startIndex; i < typeList.size(); i++) {
                if (isNil(baseType)) {
                    baseType = typeList.get(i);
                    continue;
                }
                if (!isSameOrderedType(baseType, typeList.get(i), this.unresolvedTypes)) {
                    return false;
                }
            }
            return true;
        }

        private boolean checkSameOrderedTypeInTuples(BTupleType source, int sourceTupleCount,
                                                     int targetTupleCount,
                                                     BType sourceRestType, BType targetRestType) {
            if (targetRestType == null) {
                return true;
            }
            for (int i = targetTupleCount; i < sourceTupleCount; i++) {
                if (!isSameOrderedType(source.getTupleTypes().get(i), targetRestType, this.unresolvedTypes)) {
                    return false;
                }
            }
            if (sourceRestType == null) {
                return true;
            }
            return isSameOrderedType(sourceRestType, targetRestType, this.unresolvedTypes);
        }

        @Override
        public Boolean visit(BUnionType target, BType source) {
            source = getReferredType(source);
            if (source.tag != TypeTags.UNION || !hasSameReadonlyFlag(source, target)) {
                return checkUnionHasSameType(target, source);
            }

            BUnionType sUnionType = (BUnionType) source;
            LinkedHashSet<BType> sourceTypes = sUnionType.getMemberTypes();
            LinkedHashSet<BType> targetTypes = target.getMemberTypes();

            if (checkUnionHasAllFiniteOrNilMembers(sourceTypes) &&
                    checkUnionHasAllFiniteOrNilMembers(targetTypes)) {
                BType type = target.getMemberTypes().iterator().next();
                return checkValueSpaceHasSameType(((BFiniteType) getReferredType(type)),
                        sUnionType.getMemberTypes().iterator().next());
            }

            return checkSameOrderedTypesInUnionMembers(sourceTypes, targetTypes);
        }

        private boolean checkSameOrderedTypesInUnionMembers(LinkedHashSet<BType> sourceTypes,
                                                            LinkedHashSet<BType> targetTypes) {

            for (BType sourceT : sourceTypes) {
                boolean foundSameOrderedType = false;
                if (isNil(sourceT)) {
                    continue;
                }
                for (BType targetT : targetTypes) {
                    if (isNil(targetT)) {
                        foundSameOrderedType = true;
                        continue;
                    }
                    if (isSameOrderedType(targetT, sourceT, this.unresolvedTypes)) {
                        foundSameOrderedType = true;
                    } else {
                        return false;
                    }
                }
                if (!foundSameOrderedType) {
                    return false;
                }
            }
            return true;
        }

        @Override
        public Boolean visit(BFiniteType t, BType s) {
            return checkValueSpaceHasSameType(t, s);
        }

        private boolean hasSameReadonlyFlag(BType source, BType target) {
            return Symbols.isFlagOn(target.flags, Flags.READONLY) == Symbols.isFlagOn(source.flags, Flags.READONLY);
        }

        @Override
        public Boolean visit(BBuiltInRefType t, BType s) {
            return false;
        }

        @Override
        public Boolean visit(BAnyType t, BType s) {
            return false;
        }

        @Override
        public Boolean visit(BAnydataType t, BType s) {
            return false;
        }

        @Override
        public Boolean visit(BMapType t, BType s) {
            return false;
        }

        @Override
        public Boolean visit(BFutureType t, BType s) {
            return false;
        }

        @Override
        public Boolean visit(BXMLType t, BType s) {
            return false;
        }

        @Override
        public Boolean visit(BJSONType t, BType s) {
            return false;
        }


        @Override
        public Boolean visit(BObjectType t, BType s) {
            return false;
        }

        @Override
        public Boolean visit(BRecordType t, BType s) {
            return false;
        }

        @Override
        public Boolean visit(BStreamType t, BType s) {
            return false;
        }

        @Override
        public Boolean visit(BTableType t, BType s) {
            return false;
        }

        @Override
        public Boolean visit(BInvokableType t, BType s) {
            return false;
        }

        @Override
        public Boolean visit(BIntersectionType tIntersectionType, BType s) {
            return this.visit(getReferredType(tIntersectionType), s);
        }

        @Override
        public Boolean visit(BErrorType t, BType s) {
            return false;
        }

        @Override
        public Boolean visit(BTypedescType t, BType s) {
            return false;
        }

        public Boolean visit(BTypeReferenceType t, BType s) {
            return this.visit(getReferredType(t), t);
        }

        @Override
        public Boolean visit(BParameterizedType t, BType s) {
            return false;
        }
    }

    private boolean isNil(BType type) {
        // Currently, type reference for `null` literal is taken as Finite type and type reference for `()` literal
        // taken as Nil type.
        BType referredType = getReferredType(type);
        TypeKind referredTypeKind = referredType.getKind();
        if (referredTypeKind == TypeKind.NIL) {
            return true;
        } else if (referredTypeKind == TypeKind.FINITE) {
            Set<BLangExpression> valueSpace = ((BFiniteType) referredType).getValueSpace();
            return valueSpace.size() == 1 && valueSpace.iterator().next().getBType().getKind() == TypeKind.NIL;
        }
        return false;
    }

    private boolean checkUnionHasSameType(BUnionType unionType, BType baseType) {
        LinkedHashSet<BType> memberTypes = unionType.getMemberTypes();
        for (BType type : memberTypes) {
            type = getReferredType(type);
            if (type.tag == TypeTags.FINITE) {
                for (BLangExpression expr : ((BFiniteType) type).getValueSpace()) {
                    if (!isSameOrderedType(expr.getBType(), baseType)) {
                        return false;
                    }
                }
//            } else if (type.tag == TypeTags.UNION) {
//                if (!checkUnionHasSameType((BUnionType) type, baseType)) {
//                    return false;
//                }
            } else if (type.tag == TypeTags.TUPLE || type.tag == TypeTags.ARRAY) {
                if (!isSameOrderedType(type, baseType)) {
                    return false;
                }
            } else if (isSimpleBasicType(type.tag)) {
                if (!isSameOrderedType(type, baseType) && !isNil(type)) {
                    return false;
                }
            }
        }
        return true;
    }

    private boolean checkValueSpaceHasSameType(BFiniteType finiteType, BType type) {
        BType baseType = getReferredType(type);
        if (baseType.tag == TypeTags.FINITE) {
            BType baseExprType = finiteType.getValueSpace().iterator().next().getBType();
            return checkValueSpaceHasSameType(((BFiniteType) baseType), baseExprType);
        }
        boolean isValueSpaceSameType = false;
        for (BLangExpression expr : finiteType.getValueSpace()) {
            isValueSpaceSameType = isSameOrderedType(expr.getBType(), baseType);
            if (!isValueSpaceSameType) {
                break;
            }
        }
        return isValueSpaceSameType;
    }

    private boolean checkUnionHasAllFiniteOrNilMembers(LinkedHashSet<BType> memberTypes) {
        for (BType bType : memberTypes) {
            BType type = getReferredType(bType);
            if (type.tag != TypeTags.FINITE && !isNil(type)) {
                return false;
            }
        }
        return true;
    }

    private boolean checkFieldEquivalency(BRecordType lhsType, BRecordType rhsType, Set<TypePair> unresolvedTypes) {
        Map<String, BField> rhsFields = new LinkedHashMap<>(rhsType.fields);

        // Check if the RHS record has corresponding fields to those of the LHS record.
        for (BField lhsField : lhsType.fields.values()) {
            BField rhsField = rhsFields.get(lhsField.name.value);

            // If LHS field is required, there should be a corresponding RHS field
            // If LHS field is never typed, RHS rest field type should include never type
            if (rhsField == null) {
                if (!Symbols.isOptional(lhsField.symbol) || isInvalidNeverField(lhsField, rhsType)) {
                    return false;
                }
                continue;
            }
            if (hasIncompatibleReadOnlyFlags(lhsField.symbol.flags, rhsField.symbol.flags)) {
                return false;
            }

            // If LHS field is required, so should the RHS field
            if (!Symbols.isOptional(lhsField.symbol) && Symbols.isOptional(rhsField.symbol)) {
                return false;
            }

            // The corresponding RHS field should be assignable to the LHS field.
            if (!isAssignable(rhsField.type, lhsField.type, unresolvedTypes)) {
                return false;
            }

            rhsFields.remove(lhsField.name.value);
        }

        if (lhsType.sealed) {
            for (BField field : rhsFields.values()) {
                if (!isNeverTypeOrStructureTypeWithARequiredNeverMember(field.type)) {
                    return false;
                }
            }
            return true;
        }

        // If there are any remaining RHS fields, the types of those should be assignable to the rest field type of
        // the LHS record.
        BType lhsRestFieldType = lhsType.restFieldType;
        for (BField field : rhsFields.values()) {
            if (!isAssignable(field.type, lhsRestFieldType, unresolvedTypes)) {
                return false;
            }
        }
        return true;
    }

    private boolean isInvalidNeverField(BField lhsField, BRecordType rhsType) {
        if (getReferredType(lhsField.type).tag != NEVER || rhsType.sealed) {
            return false;
        }
        
        BType restFieldType = rhsType.restFieldType;
        switch (restFieldType.tag) {
            case TypeTags.UNION:
                for (BType member : ((BUnionType) restFieldType).getOriginalMemberTypes()) {
                    if (getReferredType(member).tag == NEVER) {
                        return false;
                    }
                }
                return true;
            case NEVER:
                return false;
            default:
                return true;
        }
    }

    private Optional<BAttachedFunction> getMatchingInvokableType(List<BAttachedFunction> rhsFuncList,
                                                                 BAttachedFunction lhsFunc,
                                                                 Set<TypePair> unresolvedTypes) {
        Optional<BAttachedFunction> matchingFunction = rhsFuncList.stream()
                .filter(rhsFunc -> lhsFunc.funcName.equals(rhsFunc.funcName))
                .filter(rhsFunc -> isFunctionTypeAssignable(rhsFunc.type, lhsFunc.type, unresolvedTypes))
                .findFirst();
        
        if (matchingFunction.isEmpty()) {
            return matchingFunction;
        }
        // For resource function match, we need to check whether lhs function resource path type belongs to 
        // rhs function resource path type
        BAttachedFunction matchingFunc = matchingFunction.get();
        // Todo: We could include this logic in `isFunctionTypeAssignable` if we have `resourcePathType` information in
        // `BInvokableType` issue #37502
        boolean lhsFuncIsResource = Symbols.isResource(lhsFunc.symbol);
        boolean matchingFuncIsResource = Symbols.isResource(matchingFunc.symbol);

        if (!lhsFuncIsResource && !matchingFuncIsResource) {
            return matchingFunction;
        }

        if ((lhsFuncIsResource && !matchingFuncIsResource) || (matchingFuncIsResource && !lhsFuncIsResource)) {
            return Optional.empty();
        }

        List<BType> lhsFuncResourcePathTypes = ((BResourceFunction) lhsFunc).resourcePathType.tupleTypes;
        List<BType> rhsFuncResourcePathTypes = ((BResourceFunction) matchingFunc).resourcePathType.tupleTypes;

        int lhsFuncResourcePathTypesSize = lhsFuncResourcePathTypes.size();
        if (lhsFuncResourcePathTypesSize != rhsFuncResourcePathTypes.size()) {
            return Optional.empty();
        }
        
        for (int i = 0; i < lhsFuncResourcePathTypesSize; i++) {
            if (!isAssignable(lhsFuncResourcePathTypes.get(i), rhsFuncResourcePathTypes.get(i))) {
                return Optional.empty();
            }
        }
        
        return matchingFunction;
    }

    private boolean isInSameVisibilityRegion(BSymbol lhsSym, BSymbol rhsSym) {
        if (Symbols.isPrivate(lhsSym)) {
            return Symbols.isPrivate(rhsSym) && lhsSym.pkgID.equals(rhsSym.pkgID)
                    && lhsSym.owner.name.equals(rhsSym.owner.name);
        } else if (Symbols.isPublic(lhsSym)) {
            return Symbols.isPublic(rhsSym);
        }
        return !Symbols.isPrivate(rhsSym) && !Symbols.isPublic(rhsSym) && lhsSym.pkgID.equals(rhsSym.pkgID);
    }

    private boolean isAssignableToUnionType(BType source, BType target, Set<TypePair> unresolvedTypes) {
        TypePair pair = new TypePair(source, target);
        if (unresolvedTypes.contains(pair)) {
            return true;
        }

        source = getReferredType(source);
        target = getReferredType(target);
        if (source.tag == TypeTags.UNION && ((BUnionType) source).isCyclic) {
            // add cyclic source to target pair to avoid recursive calls
            unresolvedTypes.add(pair);
        }

        Set<BType> sourceTypes = new LinkedHashSet<>();
        Set<BType> targetTypes = new LinkedHashSet<>();

        if (source.tag == TypeTags.UNION || source.tag == TypeTags.JSON || source.tag == TypeTags.ANYDATA) {
            sourceTypes.addAll(getEffectiveMemberTypes((BUnionType) source));
        } else {
            sourceTypes.add(source);
        }

        boolean targetIsAUnion = false;
        if (target.tag == TypeTags.UNION) {
            targetIsAUnion = true;
            targetTypes.addAll(getEffectiveMemberTypes((BUnionType) target));
        } else {
            targetTypes.add(target);
        }

        // check if all the value types are assignable between two unions
        var sourceIterator = sourceTypes.iterator();
        while (sourceIterator.hasNext()) {
            BType sMember = sourceIterator.next();
            if (sMember.tag == TypeTags.NEVER) {
                sourceIterator.remove();
                continue;
            }
            if (sMember.tag == TypeTags.FINITE && isAssignable(sMember, target, unresolvedTypes)) {
                sourceIterator.remove();
                continue;
            }
            if (sMember.tag == TypeTags.XML &&
                    isAssignableToUnionType(expandedXMLBuiltinSubtypes, target, unresolvedTypes)) {
                sourceIterator.remove();
                continue;
            }

            if (!isValueType(sMember)) {
                if (!targetIsAUnion) {
                    continue;
                }
                BUnionType targetUnion = (BUnionType) target;
                // prevent cyclic unions being compared as individual items
                if (sMember instanceof BUnionType) {
                    BUnionType sUnion = (BUnionType) sMember;
                    if (sUnion.isCyclic && targetUnion.isCyclic) {
                        unresolvedTypes.add(new TypePair(sUnion, targetUnion));
                         if (isAssignable(sUnion, targetUnion, unresolvedTypes)) {
                             sourceIterator.remove();
                             continue;
                         }
                    }
                    if (sMember.tag == TypeTags.JSON && isAssignable(sUnion, targetUnion, unresolvedTypes)) {
                        sourceIterator.remove();
                        continue;
                    }
                }
                // readonly can match to a union similar to any|error
                if (sMember.tag == TypeTags.READONLY && isAssignable(symTable.anyAndReadonlyOrError, targetUnion)) {
                    sourceIterator.remove();
                    continue;
                }
                continue;
            }

            boolean sourceTypeIsNotAssignableToAnyTargetType = true;
            var targetIterator = targetTypes.iterator();
            while (targetIterator.hasNext()) {
                BType t = targetIterator.next();
                if (isAssignable(sMember, t, unresolvedTypes)) {
                    sourceIterator.remove();
                    sourceTypeIsNotAssignableToAnyTargetType = false;
                    break;
                }
            }
            if (sourceTypeIsNotAssignableToAnyTargetType) {
                unresolvedTypes.remove(pair);
                return false;
            }
        }

        // check the structural values for similarity
        sourceIterator = sourceTypes.iterator();
        while (sourceIterator.hasNext()) {
            BType sourceMember = sourceIterator.next();
            boolean sourceTypeIsNotAssignableToAnyTargetType = true;
            var targetIterator = targetTypes.iterator();

            boolean selfReferencedSource = (sourceMember != source) &&
                    isSelfReferencedStructuredType(source, sourceMember);

            while (targetIterator.hasNext()) {
                BType targetMember = targetIterator.next();

                boolean selfReferencedTarget = isSelfReferencedStructuredType(target, targetMember);
                if (selfReferencedTarget && selfReferencedSource && (sourceMember.tag == targetMember.tag)) {
                    sourceTypeIsNotAssignableToAnyTargetType = false;
                    break;
                }

                if (isAssignable(sourceMember, targetMember, unresolvedTypes)) {
                    sourceTypeIsNotAssignableToAnyTargetType = false;
                    break;
                }
            }
            if (sourceTypeIsNotAssignableToAnyTargetType) {
                unresolvedTypes.remove(pair);
                return false;
            }
        }

        unresolvedTypes.add(pair);
        return true;
    }

    public boolean isSelfReferencedStructuredType(BType source, BType s) {
        if (source == s) {
            return true;
        }

        s = getReferredType(s);
        if (s.tag == TypeTags.ARRAY) {
            return isSelfReferencedStructuredType(source, ((BArrayType) s).eType);
        }
        if (s.tag == TypeTags.MAP) {
            return isSelfReferencedStructuredType(source, ((BMapType) s).constraint);
        }
        if (s.tag == TypeTags.TABLE) {
            return isSelfReferencedStructuredType(source, ((BTableType) s).constraint);
        }
        return false;
    }

    public BType updateSelfReferencedWithNewType(BType source, BType s, BType target) {
        if (s.tag == TypeTags.ARRAY) {
            BArrayType arrayType = (BArrayType) s;
            if (arrayType.eType == source) {
                return new BArrayType(target, arrayType.tsymbol, arrayType.size,
                        arrayType.state, arrayType.flags);
            }
        }
        if (s.tag == TypeTags.MAP) {
            BMapType mapType = (BMapType) s;
            if (mapType.constraint == source) {
                return new BMapType(mapType.tag, target, mapType.tsymbol, mapType.flags);
            }
        }
        if (s.tag == TypeTags.TABLE) {
            BTableType tableType = (BTableType) s;
            if (tableType.constraint == source) {
                return new BTableType(tableType.tag, target, tableType.tsymbol,
                        tableType.flags);
            } else if (tableType.constraint instanceof BMapType) {
                return updateSelfReferencedWithNewType(source, (BMapType) tableType.constraint, target);
            }
        }
        return s;
    }

    public static void fixSelfReferencingSameUnion(BType originalMemberType, BUnionType origUnionType,
                                                    BType immutableMemberType, BUnionType newImmutableUnion,
                                                    LinkedHashSet<BType> readOnlyMemTypes) {
        boolean sameMember = originalMemberType == immutableMemberType;
        if (originalMemberType.tag == TypeTags.ARRAY) {
            var arrayType = (BArrayType) originalMemberType;
            if (origUnionType == arrayType.eType) {
                if (sameMember) {
                    BArrayType newArrayType = new BArrayType(newImmutableUnion, arrayType.tsymbol, arrayType.size,
                            arrayType.state, arrayType.flags);
                    readOnlyMemTypes.add(newArrayType);
                } else {
                    ((BArrayType) immutableMemberType).eType = newImmutableUnion;
                    readOnlyMemTypes.add(immutableMemberType);
                }
            }
        } else if (originalMemberType.tag == TypeTags.MAP) {
            var mapType = (BMapType) originalMemberType;
            if (origUnionType == mapType.constraint) {
                if (sameMember) {
                    BMapType newMapType = new BMapType(mapType.tag, newImmutableUnion, mapType.tsymbol, mapType.flags);
                    readOnlyMemTypes.add(newMapType);
                } else {
                    ((BMapType) immutableMemberType).constraint = newImmutableUnion;
                    readOnlyMemTypes.add(immutableMemberType);
                }
            }
        } else if (originalMemberType.tag == TypeTags.TABLE) {
            var tableType = (BTableType) originalMemberType;
            if (origUnionType == tableType.constraint) {
                if (sameMember) {
                    BTableType newTableType = new BTableType(tableType.tag, newImmutableUnion, tableType.tsymbol,
                            tableType.flags);
                    readOnlyMemTypes.add(newTableType);
                } else {
                    ((BTableType) immutableMemberType).constraint = newImmutableUnion;
                    readOnlyMemTypes.add(immutableMemberType);
                }
                return;
            }

            var immutableConstraint = ((BTableType) immutableMemberType).constraint;
            if (tableType.constraint.tag == TypeTags.MAP) {
                sameMember = tableType.constraint == immutableConstraint;
                var mapType = (BMapType) tableType.constraint;
                if (origUnionType == mapType.constraint) {
                    if (sameMember) {
                        BMapType newMapType = new BMapType(mapType.tag, newImmutableUnion, mapType.tsymbol,
                                mapType.flags);
                        ((BTableType) immutableMemberType).constraint = newMapType;
                    } else {
                        ((BTableType) immutableMemberType).constraint = newImmutableUnion;
                    }
                    readOnlyMemTypes.add(immutableMemberType);
                }
            }
        } else {
            readOnlyMemTypes.add(immutableMemberType);
        }
    }

    private Set<BType> getEffectiveMemberTypes(BUnionType unionType) {
        Set<BType> memTypes = new LinkedHashSet<>();

        for (BType memberType : unionType.getMemberTypes()) {
            switch (memberType.tag) {
                case TypeTags.UNION:
                    memTypes.addAll(getEffectiveMemberTypes((BUnionType) memberType));
                    break;
                case TypeTags.TYPEREFDESC:
                case TypeTags.INTERSECTION:
                    BType constraint = getReferredType(memberType);
                    if (constraint.tag == TypeTags.UNION) {
                        memTypes.addAll(getEffectiveMemberTypes((BUnionType) constraint));
                        continue;
                    }
                    memTypes.add(constraint);
                    break;
                default:
                    memTypes.add(memberType);
                    break;
            }
        }
        return memTypes;
    }

    private boolean isFiniteTypeAssignable(BFiniteType finiteType, BType targetType, Set<TypePair> unresolvedTypes) {
        BType expType = getReferredType(targetType);
        if (expType.tag == TypeTags.FINITE) {
            for (BLangExpression expression : finiteType.getValueSpace()) {
                ((BLangLiteral) expression).isFiniteContext = true;
                if (!isAssignableToFiniteType(expType, (BLangLiteral) expression)) {
                    return false;
                }
            }
            return true;
        }

        if (expType.tag == TypeTags.UNION) {
            List<BType> unionMemberTypes = getAllTypes(targetType, true);
            for (BLangExpression valueExpr : finiteType.getValueSpace()) {
                ((BLangLiteral) valueExpr).isFiniteContext = true;
                if (unionMemberTypes.stream()
                        .noneMatch(targetMemType ->
                                getReferredType(targetMemType).tag == TypeTags.FINITE ?
                                        isAssignableToFiniteType(targetMemType, (BLangLiteral) valueExpr) :
                                        isAssignable(valueExpr.getBType(), targetMemType, unresolvedTypes) ||
                                                isLiteralCompatibleWithBuiltinTypeWithSubTypes(
                                                        (BLangLiteral) valueExpr, targetMemType))) {
                    return false;
                }
            }
            return true;
        }

        for (BLangExpression expression : finiteType.getValueSpace()) {
            if (!isLiteralCompatibleWithBuiltinTypeWithSubTypes((BLangLiteral) expression, targetType) &&
                    !isAssignable(expression.getBType(), expType, unresolvedTypes)) {
                return false;
            }
        }
        return true;
    }

    boolean isAssignableToFiniteType(BType type, BLangLiteral literalExpr) {
        type = getReferredType(type);
        if (type.tag != TypeTags.FINITE) {
            return false;
        }

        BFiniteType expType = (BFiniteType) type;
        return expType.getValueSpace().stream().anyMatch(memberLiteral -> {
            if (((BLangLiteral) memberLiteral).value == null) {
                return literalExpr.value == null;
            }

            // If the literal which needs to be tested is from finite type and the type of the any member literal
            // is not the same type, the literal cannot be assignable to finite type.
            if (literalExpr.isFiniteContext && memberLiteral.getBType().tag != literalExpr.getBType().tag) {
                return false;
            }
            // Check whether the literal that needs to be tested is assignable to any of the member literal in the
            // value space.
            return checkLiteralAssignabilityBasedOnType((BLangLiteral) memberLiteral, literalExpr);
        });
    }

    /**
     * Method to check the literal assignability based on the types of the literals. For numeric literals the
     * assignability depends on the equivalency of the literals. If the candidate literal could either be a simple
     * literal or a constant. In case of a constant, it is assignable to the base literal if and only if both
     * literals have same type and equivalent values.
     *
     * @param baseLiteral      Literal based on which we check the assignability.
     * @param candidateLiteral Literal to be tested whether it is assignable to the base literal or not.
     * @return true if assignable; false otherwise.
     */
    boolean checkLiteralAssignabilityBasedOnType(BLangLiteral baseLiteral, BLangLiteral candidateLiteral) {
        // Different literal kinds.
        if (baseLiteral.getKind() != candidateLiteral.getKind()) {
            return false;
        }
        Object baseValue = baseLiteral.value;
        Object candidateValue = candidateLiteral.value;
        int candidateTypeTag = candidateLiteral.getBType().tag;

        // Numeric literal assignability is based on assignable type and numeric equivalency of values.
        // If the base numeric literal is,
        // (1) byte: we can assign byte or a int simple literal (Not an int constant) with the same value.
        // (2) int: we can assign int literal or int constants with the same value.
        // (3) float: we can assign int simple literal(Not an int constant) or a float literal/constant with same value.
        // (4) decimal: we can assign int simple literal or float simple literal (Not int/float constants) or decimal
        // with the same value.
        switch (baseLiteral.getBType().tag) {
            case TypeTags.BYTE:
                if (candidateTypeTag == TypeTags.BYTE || (candidateTypeTag == TypeTags.INT &&
                        !candidateLiteral.isConstant && isByteLiteralValue((Long) candidateValue))) {
                    return ((Number) baseValue).longValue() == ((Number) candidateValue).longValue();
                }
                break;
            case TypeTags.INT:
                if (candidateTypeTag == TypeTags.INT) {
                    return ((Number) baseValue).longValue() == ((Number) candidateValue).longValue();
                }
                break;
            case TypeTags.SIGNED32_INT:
                if (candidateTypeTag == TypeTags.INT && isSigned32LiteralValue((Long) candidateValue)) {
                    return ((Number) baseValue).longValue() == ((Number) candidateValue).longValue();
                }
                break;
            case TypeTags.SIGNED16_INT:
                if (candidateTypeTag == TypeTags.INT && isSigned16LiteralValue((Long) candidateValue)) {
                    return ((Number) baseValue).longValue() == ((Number) candidateValue).longValue();
                }
                break;
            case TypeTags.SIGNED8_INT:
                if (candidateTypeTag == TypeTags.INT && isSigned8LiteralValue((Long) candidateValue)) {
                    return ((Number) baseValue).longValue() == ((Number) candidateValue).longValue();
                }
                break;
            case TypeTags.UNSIGNED32_INT:
                if (candidateTypeTag == TypeTags.INT && isUnsigned32LiteralValue((Long) candidateValue)) {
                    return ((Number) baseValue).longValue() == ((Number) candidateValue).longValue();
                }
                break;
            case TypeTags.UNSIGNED16_INT:
                if (candidateTypeTag == TypeTags.INT && isUnsigned16LiteralValue((Long) candidateValue)) {
                    return ((Number) baseValue).longValue() == ((Number) candidateValue).longValue();
                }
                break;
            case TypeTags.UNSIGNED8_INT:
                if (candidateTypeTag == TypeTags.INT && isUnsigned8LiteralValue((Long) candidateValue)) {
                    return ((Number) baseValue).longValue() == ((Number) candidateValue).longValue();
                }
                break;
            case TypeTags.FLOAT:
                String baseValueStr = String.valueOf(baseValue);
                String originalValue = baseLiteral.originalValue != null ? baseLiteral.originalValue : baseValueStr;
                if (NumericLiteralSupport.isDecimalDiscriminated(originalValue)) {
                    return false;
                }
                double baseDoubleVal = Double.parseDouble(baseValueStr);
                double candidateDoubleVal;
                if (candidateTypeTag == TypeTags.INT && !candidateLiteral.isConstant) {
                    if (candidateLiteral.value instanceof Double) {
                        // Out of range value for int but in range for float
                        candidateDoubleVal = Double.parseDouble(String.valueOf(candidateValue));
                        return baseDoubleVal == candidateDoubleVal;
                    } else {
                        candidateDoubleVal = ((Long) candidateValue).doubleValue();
                        return baseDoubleVal == candidateDoubleVal;
                    }
                } else if (candidateTypeTag == TypeTags.FLOAT) {
                    candidateDoubleVal = Double.parseDouble(String.valueOf(candidateValue));
                    return baseDoubleVal == candidateDoubleVal;
                }
                break;
            case TypeTags.DECIMAL:
                BigDecimal baseDecimalVal = NumericLiteralSupport.parseBigDecimal(baseValue);
                BigDecimal candidateDecimalVal;
                if (candidateTypeTag == TypeTags.INT && !candidateLiteral.isConstant) {
                    if (candidateLiteral.value instanceof String) {
                        // out of range value for float but in range for decimal
                        candidateDecimalVal = NumericLiteralSupport.parseBigDecimal(candidateValue);
                        return baseDecimalVal.compareTo(candidateDecimalVal) == 0;
                    } else if (candidateLiteral.value instanceof Double) {
                        // out of range value for int in range for decimal and float
                        candidateDecimalVal = new BigDecimal((Double) candidateValue, MathContext.DECIMAL128);
                        return baseDecimalVal.compareTo(candidateDecimalVal) == 0;
                    } else {
                        candidateDecimalVal = new BigDecimal((long) candidateValue, MathContext.DECIMAL128);
                        return baseDecimalVal.compareTo(candidateDecimalVal) == 0;
                    }
                } else if (candidateTypeTag == TypeTags.FLOAT && !candidateLiteral.isConstant ||
                        candidateTypeTag == TypeTags.DECIMAL) {
                    if (NumericLiteralSupport.isFloatDiscriminated(String.valueOf(candidateValue))) {
                        return false;
                    }
                    candidateDecimalVal = NumericLiteralSupport.parseBigDecimal(candidateValue);
                    return baseDecimalVal.compareTo(candidateDecimalVal) == 0;
                }
                break;
            default:
                // Non-numeric literal kind.
                return baseValue.equals(candidateValue);
        }
        return false;
    }

    boolean validateFloatLiteral(Location pos, String numericLiteral) {
        double value;
        try {
             value = Double.parseDouble(numericLiteral);
        } catch (Exception e) {
            // We may reach here if a floating point literal has syntax diagnostics.
            return false;
        }

        if (Double.isInfinite(value)) {
            dlog.error(pos, DiagnosticErrorCode.OUT_OF_RANGE, numericLiteral, "float");
            return false;
        }
        if (value != 0.0) {
            return true;
        }

        List<Character> exponentIndicator = List.of('e', 'E', 'p', 'P');
        for (int i = 0; i < numericLiteral.length(); i++) {
            char character = numericLiteral.charAt(i);
            if (exponentIndicator.contains(character)) {
                break;
            }
            if (numericLiteral.charAt(i) >= '1' && numericLiteral.charAt(i) <= '9') {
                dlog.error(pos, DiagnosticErrorCode.OUT_OF_RANGE, numericLiteral, "float");
                return false;
            }

        }
        return true;
    }

    boolean isValidDecimalNumber(Location pos, String decimalLiteral) {
        BigDecimal bd;
        try {
            bd = new BigDecimal(decimalLiteral, MathContext.DECIMAL128);
        } catch (NumberFormatException e) {
            // If there is an error, that means there is a parsing error.
            if (dlog.errorCount() == 0) {
                dlog.error(pos, DiagnosticErrorCode.OUT_OF_RANGE, decimalLiteral, symTable.decimalType);
            }
            return false;
        }
        if (bd.compareTo(DECIMAL_MAX) > 0 || bd.compareTo(DECIMAL_MIN) < 0) {
            dlog.error(pos, DiagnosticErrorCode.OUT_OF_RANGE, decimalLiteral, symTable.decimalType);
            return false;
        }
        return true;
    }

    boolean isByteLiteralValue(Long longObject) {

        return (longObject >= BBYTE_MIN_VALUE && longObject <= BBYTE_MAX_VALUE);
    }

    boolean isSigned32LiteralValue(Long longObject) {

        return (longObject >= SIGNED32_MIN_VALUE && longObject <= SIGNED32_MAX_VALUE);
    }

    BigDecimal getValidDecimalNumber(Location pos, BigDecimal bd) {
        if (bd.compareTo(DECIMAL_MAX) > 0 || bd.compareTo(DECIMAL_MIN) < 0) {
            dlog.error(pos, DiagnosticErrorCode.OUT_OF_RANGE, bd.toString(), symTable.decimalType);
            return null;
        } else if (bd.abs(MathContext.DECIMAL128).compareTo(MIN_DECIMAL_MAGNITUDE) < 0 &&
                bd.abs(MathContext.DECIMAL128).compareTo(BigDecimal.ZERO) > 0) {
            return BigDecimal.ZERO;
        }
        return bd;
    }

    boolean isSigned16LiteralValue(Long longObject) {

        return (longObject >= SIGNED16_MIN_VALUE && longObject <= SIGNED16_MAX_VALUE);
    }

    boolean isSigned8LiteralValue(Long longObject) {

        return (longObject >= SIGNED8_MIN_VALUE && longObject <= SIGNED8_MAX_VALUE);
    }

    boolean isUnsigned32LiteralValue(Long longObject) {

        return (longObject >= 0 && longObject <= UNSIGNED32_MAX_VALUE);
    }

    boolean isUnsigned16LiteralValue(Long longObject) {

        return (longObject >= 0 && longObject <= UNSIGNED16_MAX_VALUE);
    }

    boolean isUnsigned8LiteralValue(Long longObject) {

        return (longObject >= 0 && longObject <= UNSIGNED8_MAX_VALUE);
    }

    boolean isCharLiteralValue(String literal) {

        return (literal.codePoints().count() == 1);
    }

    /**
     * Method to retrieve a type representing all the values in the value space of a finite type that are assignable to
     * the target type.
     *
     * @param finiteType the finite type
     * @param targetType the target type
     * @return a new finite type if at least one value in the value space of the specified finiteType is
     * assignable to targetType (the same if all are assignable), else semanticError
     */
    BType getTypeForFiniteTypeValuesAssignableToType(BFiniteType finiteType, BType targetType) {
        // finiteType - type Foo "foo";
        // targetType - type FooBar "foo"|"bar";
        if (isAssignable(finiteType, targetType)) {
            return finiteType;
        }

        // Identify all the values from the value space of the finite type that are assignable to the target type.
        // e.g., finiteType - type Foo "foo"|1 ;
        Set<BLangExpression> matchingValues = new HashSet<>();
        for (BLangExpression expr : finiteType.getValueSpace()) {
            // case I: targetType - string ("foo" is assignable to string)
            BLangLiteral literal = (BLangLiteral) expr;
            if (isAssignable(expr.getBType(), targetType) ||
                    // case II: targetType - type Bar "foo"|"baz" ; ("foo" is assignable to Bar)
                    isAssignableToFiniteType(targetType, literal) ||
                    // type FooVal "foo";
                    // case III:  targetType - boolean|FooVal ("foo" is assignable to FooVal)
                    isAssignableToFiniteTypeMemberInUnion(literal, targetType) ||
                    // case IV:  targetType - int:Signed16 (1 is assignable to int:Signed16)
                    isAssignableToBuiltinSubtypeInTargetType(literal, targetType)) {
                matchingValues.add(expr);
            }
        }

        if (matchingValues.isEmpty()) {
            return symTable.semanticError;
        }

        // Create a new finite type representing the assignable values.
        BTypeSymbol finiteTypeSymbol = Symbols.createTypeSymbol(SymTag.FINITE_TYPE, finiteType.tsymbol.flags,
                names.fromString("$anonType$" + UNDERSCORE + finiteTypeCount++),
                finiteType.tsymbol.pkgID, null,
                finiteType.tsymbol.owner, finiteType.tsymbol.pos,
                VIRTUAL);
        BFiniteType intersectingFiniteType = new BFiniteType(finiteTypeSymbol, matchingValues);
        finiteTypeSymbol.type = intersectingFiniteType;
        return intersectingFiniteType;
    }

    private boolean isAssignableToFiniteTypeMemberInUnion(BLangLiteral expr, BType targetType) {
        targetType = getReferredType(targetType);
        if (targetType.tag != TypeTags.UNION) {
            return false;
        }

        for (BType memType : ((BUnionType) targetType).getMemberTypes()) {
            if (isAssignableToFiniteType(memType, expr)) {
                return true;
            }
        }
        return false;
    }

    private boolean isAssignableToBuiltinSubtypeInTargetType(BLangLiteral literal, BType targetType) {
        targetType = getReferredType(targetType);
        if (targetType.tag == TypeTags.UNION) {
            for (BType memberType : ((BUnionType) targetType).getMemberTypes()) {
                if (isLiteralCompatibleWithBuiltinTypeWithSubTypes(literal, memberType)) {
                    return true;
                }
            }
        }

        return isLiteralCompatibleWithBuiltinTypeWithSubTypes(literal, targetType);
    }

    public boolean isLiteralCompatibleWithBuiltinTypeWithSubTypes(BLangLiteral literal, BType targetType) {
        BType literalType = literal.getBType();
        targetType = getReferredType(targetType);
        if (literalType.tag == targetType.tag) {
            return true;
        }

        switch (targetType.tag) {
            case TypeTags.BYTE:
                return literalType.tag == TypeTags.INT && isByteLiteralValue((Long) literal.value);
            case TypeTags.SIGNED32_INT:
                return literalType.tag == TypeTags.INT && isSigned32LiteralValue((Long) literal.value);
            case TypeTags.SIGNED16_INT:
                return literalType.tag == TypeTags.INT && isSigned16LiteralValue((Long) literal.value);
            case TypeTags.SIGNED8_INT:
                return literalType.tag == TypeTags.INT && isSigned8LiteralValue((Long) literal.value);
            case TypeTags.UNSIGNED32_INT:
                return literalType.tag == TypeTags.INT && isUnsigned32LiteralValue((Long) literal.value);
            case TypeTags.UNSIGNED16_INT:
                return literalType.tag == TypeTags.INT && isUnsigned16LiteralValue((Long) literal.value);
            case TypeTags.UNSIGNED8_INT:
                return literalType.tag == TypeTags.INT && isUnsigned8LiteralValue((Long) literal.value);
            case TypeTags.CHAR_STRING:
                return literalType.tag == TypeTags.STRING && isCharLiteralValue((String) literal.value);
            default:
                return false;
        }
    }

    /**
     * Method to retrieve a type representing all the member types of a union type that are assignable to
     * the target type.
     *
     * @param unionType  the union type
     * @param targetType the target type
     * @param intersectionContext
     * @param visitedTypes cache to capture visited types
     * @return           a single type or a new union type if at least one member type of the union type is
     *                      assignable to targetType, else semanticError
     */
    BType getTypeForUnionTypeMembersAssignableToType(BUnionType unionType, BType targetType, SymbolEnv env,
                                                     IntersectionContext intersectionContext,
                                                     LinkedHashSet<BType> visitedTypes) {
        List<BType> intersection = new LinkedList<>();
        if (!visitedTypes.add(unionType)) {
            return unionType;
        }

        unionType.getMemberTypes().forEach(memType -> {
            BType memberIntersectionType = getTypeIntersection(intersectionContext, memType, targetType,
                        env, visitedTypes);
            if (memberIntersectionType != symTable.semanticError) {
                intersection.add(memberIntersectionType);
            }
        });

        if (intersection.isEmpty()) {
            return symTable.semanticError;
        }

        if (intersection.size() == 1) {
            return intersection.get(0);
        } else {
            return BUnionType.create(null, new LinkedHashSet<>(intersection));
        }
    }

    boolean validEqualityIntersectionExists(BType lhsType, BType rhsType) {
        if (!isAnydata(lhsType) && !isAnydata(rhsType)) {
            return false;
        }

        if (isAssignable(lhsType, rhsType) || isAssignable(rhsType, lhsType)) {
            return true;
        }

        Set<BType> lhsTypes = expandAndGetMemberTypesRecursive(lhsType);
        Set<BType> rhsTypes = expandAndGetMemberTypesRecursive(rhsType);
        return equalityIntersectionExists(lhsTypes, rhsTypes);
    }

    private boolean equalityIntersectionExists(Set<BType> lhsTypes, Set<BType> rhsTypes) {
        if ((lhsTypes.contains(symTable.anydataType) &&
                     rhsTypes.stream().anyMatch(type -> getReferredType(type).tag != TypeTags.ERROR)) ||
                (rhsTypes.contains(symTable.anydataType) &&
                         lhsTypes.stream().anyMatch(type -> getReferredType(type).tag != TypeTags.ERROR))) {
            return true;
        }

        boolean matchFound = false;
        for (BType lhsType : lhsTypes) {
            for (BType rhsType : rhsTypes) {
                if (isAssignable(lhsType, rhsType) || isAssignable(rhsType, lhsType)) {
                    matchFound = true;
                    break;
                }
            }
            if (matchFound) {
                break;
            }
        }

        if (!matchFound) {
            matchFound = equalityIntersectionExistsForComplexTypes(lhsTypes, rhsTypes);
        }

        return matchFound;
    }

    boolean validNumericStringOrXmlTypeExists(BType type, TypeExistenceValidationFunction validationFunction) {
        switch (type.tag) {
            case TypeTags.UNION:
                BUnionType unionType = (BUnionType) type;
                Set<BType> memberTypes = unionType.getMemberTypes();
                BType firstTypeInUnion = getBasicTypeOfBuiltinSubtype(getReferredType(memberTypes.iterator().next()));
                if (firstTypeInUnion.tag == TypeTags.FINITE) {
                    Set<BLangExpression> valSpace = ((BFiniteType) firstTypeInUnion).getValueSpace();
                    BType baseExprType = valSpace.iterator().next().getBType();
                    for (BType memType : memberTypes) {
                        memType = getReferredType(memType);
                        if (memType.tag == TypeTags.FINITE) {
                            if (!checkValueSpaceHasSameType((BFiniteType) memType, baseExprType)) {
                                return false;
                            }
                            continue;
                        }
                        
                        if (!isSubTypeOfBaseType(memType, baseExprType.tag)) {
                            return false;
                        }
                    }
                } else {
                    for (BType memType : memberTypes) {
                        memType = getReferredType(memType);
                        if (memType.tag == TypeTags.FINITE) {
                            if (!checkValueSpaceHasSameType((BFiniteType) memType, firstTypeInUnion)) {
                                return false;
                            }
                            continue;
                        }
                        if (!isSubTypeOfBaseType(memType, firstTypeInUnion.tag)) {
                            return false;
                        }
                    }
                }
                return true;
            case TypeTags.FINITE:
                Set<BLangExpression> valSpace = ((BFiniteType) type).getValueSpace();
                BType baseExprType = valSpace.iterator().next().getBType();
                for (BLangExpression expr : valSpace) {
                    if (!checkValueSpaceHasSameType((BFiniteType) type, baseExprType)) {
                        return false;
                    }
                    if (!validationFunction.validate(expr.getBType())) {
                        return false;
                    }
                }
                return true;
            case TypeTags.TYPEREFDESC:
                return validationFunction.validate(getReferredType(type));
            case TypeTags.INTERSECTION:
                return validationFunction.validate(((BIntersectionType) type).effectiveType);
            default:
                return false;
        }
    }

    boolean validNumericTypeExists(BType type) {
        if (type.isNullable() && getReferredType(type).tag != TypeTags.NIL) {
            type = getSafeType(type, true, false);
        }
        if (isBasicNumericType(type)) {
            return true;
        }
        return validNumericStringOrXmlTypeExists(type, this::validNumericTypeExists);
    }

    boolean validStringOrXmlTypeExists(BType type) {
        if (TypeTags.isStringTypeTag(getReferredType(type).tag) || TypeTags.isXMLTypeTag(getReferredType(type).tag)) {
            return true;
        }
        return validNumericStringOrXmlTypeExists(type, this::validStringOrXmlTypeExists);
    }

    boolean validIntegerTypeExists(BType bType) {
        BType type = getReferredType(bType);
        if (type.isNullable() && type.tag != TypeTags.NIL) {
            type = getSafeType(type, true, false);
        }
        if (TypeTags.isIntegerTypeTag(type.tag)) {
            return true;
        }
        switch (type.tag) {
            case TypeTags.BYTE:
                return true;
            case TypeTags.UNION:
                LinkedHashSet<BType> memberTypes = ((BUnionType) type).getMemberTypes();
                for (BType memberType : memberTypes) {
                    memberType = getReferredType(memberType);
                    if (!validIntegerTypeExists(memberType)) {
                        return false;
                    }
                }
                return true;
            case TypeTags.FINITE:
                Set<BLangExpression> valueSpace = ((BFiniteType) type).getValueSpace();
                for (BLangExpression expr : valueSpace) {
                    if (!validIntegerTypeExists(expr.getBType())) {
                        return false;
                    }
                }
                return true;
            default:
                return false;
        }
    }

    public BType getBasicTypeOfBuiltinSubtype(BType type) {
        if (TypeTags.isIntegerTypeTag(type.tag) || type.tag == TypeTags.BYTE) {
            return symTable.intType;
        }
        if (TypeTags.isStringTypeTag(type.tag)) {
            return symTable.stringType;
        }
        if (TypeTags.isXMLTypeTag(type.tag)) {
            return symTable.xmlType;
        }
        return type;
    }

    public boolean checkTypeContainString(BType type) {
        type = getReferredType(type);
        if (TypeTags.isStringTypeTag(type.tag)) {
            return true;
        }
        switch (type.tag) {
            case TypeTags.UNION:
                for (BType memType : ((BUnionType) type).getMemberTypes()) {
                    if (!checkTypeContainString(memType)) {
                        return false;
                    }
                }
                return true;
            case TypeTags.FINITE:
                Set<BLangExpression> valSpace = ((BFiniteType) type).getValueSpace();
                for (BLangExpression expr : valSpace) {
                    if (!checkTypeContainString(expr.getBType())) {
                        return false;
                    }
                }
                return true;
            default:
                return false;
        }
    }

    /**
     * Retrieves member types of the specified type, expanding maps/arrays of/constrained by unions types to individual
     * maps/arrays.
     *
     * e.g., (string|int)[] would cause three entries as string[], int[], (string|int)[]
     *
     * @param bType the type for which member types needs to be identified
     * @return  a set containing all the retrieved member types
     */
    public Set<BType> expandAndGetMemberTypesRecursive(BType bType) {
        HashSet<BType> visited = new HashSet<>();
        return expandAndGetMemberTypesRecursiveHelper(bType, visited);
    }

    private Set<BType> expandAndGetMemberTypesRecursiveHelper(BType bType,
                                                              HashSet<BType> visited) {
        BType referredType = getReferredType(bType);
        Set<BType> memberTypes = new LinkedHashSet<>();
        switch (referredType.tag) {
            case TypeTags.BYTE:
            case TypeTags.INT:
                memberTypes.add(symTable.intType);
                memberTypes.add(symTable.byteType);
                break;
            case TypeTags.FINITE:
                BFiniteType expType = (BFiniteType) referredType;
                expType.getValueSpace().forEach(value -> {
                    memberTypes.add(value.getBType());
                });
                break;
            case TypeTags.UNION:
                BUnionType unionType = (BUnionType) referredType;
                if (!visited.add(unionType)) {
                    return memberTypes;
                }
                unionType.getMemberTypes().forEach(member -> {
                    memberTypes.addAll(expandAndGetMemberTypesRecursiveHelper(member, visited));
                });
                break;
            case TypeTags.ARRAY:
                BType arrayElementType = ((BArrayType) referredType).getElementType();

                // add an unsealed array to allow comparison between closed and open arrays
                // TODO: 10/16/18 improve this, since it will allow comparison between sealed arrays of different sizes
                if (((BArrayType) referredType).getSize() != -1) {
                    memberTypes.add(new BArrayType(arrayElementType));
                }

                if (getReferredType(arrayElementType).tag == TypeTags.UNION) {
                    Set<BType> elementUnionTypes = expandAndGetMemberTypesRecursiveHelper(arrayElementType, visited);
                    elementUnionTypes.forEach(elementUnionType -> {
                        memberTypes.add(new BArrayType(elementUnionType));
                    });
                }
                memberTypes.add(bType);
                break;
            case TypeTags.MAP:
                BType mapConstraintType = ((BMapType) referredType).getConstraint();
                if (getReferredType(mapConstraintType).tag == TypeTags.UNION) {
                    Set<BType> constraintUnionTypes =
                            expandAndGetMemberTypesRecursiveHelper(mapConstraintType, visited);
                    constraintUnionTypes.forEach(constraintUnionType -> {
                        memberTypes.add(new BMapType(TypeTags.MAP, constraintUnionType, symTable.mapType.tsymbol));
                    });
                }
                memberTypes.add(bType);
                break;
            default:
                memberTypes.add(bType);
        }
        return memberTypes;
    }

    private boolean tupleIntersectionExists(BTupleType lhsType, BTupleType rhsType) {
        if (lhsType.getTupleTypes().size() != rhsType.getTupleTypes().size()) {
            return false;
        }

        List<BType> lhsMemberTypes = lhsType.getTupleTypes();
        List<BType> rhsMemberTypes = rhsType.getTupleTypes();

        for (int i = 0; i < lhsType.getTupleTypes().size(); i++) {
            if (!equalityIntersectionExists(expandAndGetMemberTypesRecursive(lhsMemberTypes.get(i)),
                                            expandAndGetMemberTypesRecursive(rhsMemberTypes.get(i)))) {
                return false;
            }
        }
        return true;
    }

    private boolean equalityIntersectionExistsForComplexTypes(Set<BType> lhsTypes, Set<BType> rhsTypes) {
        for (BType lhsMemberType : lhsTypes) {
            if (isEqualityIntersectionExistsForMemberType(lhsMemberType, rhsTypes)) {
                return true;
            }
        }
        return false;
    }

    private boolean isEqualityIntersectionExistsForMemberType(BType lhsMemberType, Set<BType> rhsTypes) {
        switch (lhsMemberType.tag) {
            case TypeTags.INT:
            case TypeTags.STRING:
            case TypeTags.FLOAT:
            case TypeTags.DECIMAL:
            case TypeTags.BOOLEAN:
            case TypeTags.NIL:
                if (rhsTypes.stream().map(Types::getReferredType)
                        .anyMatch(rhsMemberType -> rhsMemberType.tag == TypeTags.JSON)) {
                    return true;
                }
                break;
            case TypeTags.JSON:
                if (jsonEqualityIntersectionExists(rhsTypes)) {
                    return true;
                }
                break;
            // When expanding members for tuples, arrays and maps, set isValueDeepEquality to true, to allow
            // comparison between JSON lists/maps and primitive lists/maps since they are all reference types
            case TypeTags.TUPLE:
                if (rhsTypes.stream().map(Types::getReferredType).anyMatch(
                        rhsMemberType -> rhsMemberType.tag == TypeTags.TUPLE &&
                                tupleIntersectionExists((BTupleType) lhsMemberType, (BTupleType) rhsMemberType))) {
                    return true;
                }

                if (rhsTypes.stream().map(Types::getReferredType).anyMatch(
                        rhsMemberType -> rhsMemberType.tag == TypeTags.ARRAY &&
                                arrayTupleEqualityIntersectionExists((BArrayType) rhsMemberType,
                                        (BTupleType) lhsMemberType))) {
                    return true;
                }
                break;
            case TypeTags.ARRAY:
                if (rhsTypes.stream().map(Types::getReferredType).anyMatch(
                        rhsMemberType -> rhsMemberType.tag == TypeTags.ARRAY &&
                                equalityIntersectionExists(
                                        expandAndGetMemberTypesRecursive(((BArrayType) lhsMemberType).eType),
                                        expandAndGetMemberTypesRecursive(((BArrayType) rhsMemberType).eType)))) {
                    return true;
                }

                if (rhsTypes.stream().map(Types::getReferredType).anyMatch(
                        rhsMemberType -> rhsMemberType.tag == TypeTags.TUPLE &&
                                arrayTupleEqualityIntersectionExists((BArrayType) lhsMemberType,
                                        (BTupleType) rhsMemberType))) {
                    return true;
                }
                break;
            case TypeTags.MAP:
                if (rhsTypes.stream().map(Types::getReferredType).anyMatch(
                        rhsMemberType -> rhsMemberType.tag == TypeTags.MAP &&
                                equalityIntersectionExists(
                                        expandAndGetMemberTypesRecursive(((BMapType) lhsMemberType).constraint),
                                        expandAndGetMemberTypesRecursive(((BMapType) rhsMemberType).constraint)))) {
                    return true;
                }

                if (!isAssignable(((BMapType) lhsMemberType).constraint, symTable.errorType) &&
                        rhsTypes.stream().map(Types::getReferredType).anyMatch(rhsMemberType
                                -> rhsMemberType.tag == TypeTags.JSON)) {
                    // at this point it is guaranteed that the map is anydata
                    return true;
                }

                if (rhsTypes.stream().map(Types::getReferredType).anyMatch(
                        rhsMemberType -> rhsMemberType.tag == TypeTags.RECORD &&
                                mapRecordEqualityIntersectionExists((BMapType) lhsMemberType,
                                        (BRecordType) rhsMemberType))) {
                    return true;
                }
                break;
            case TypeTags.OBJECT:
            case TypeTags.RECORD:
                if (rhsTypes.stream().map(Types::getReferredType).anyMatch(
                        rhsMemberType -> checkStructEquivalency(rhsMemberType, lhsMemberType) ||
                                checkStructEquivalency(lhsMemberType, rhsMemberType))) {
                    return true;
                }

                if (rhsTypes.stream().map(Types::getReferredType).anyMatch(
                        rhsMemberType -> rhsMemberType.tag == TypeTags.RECORD &&
                                recordEqualityIntersectionExists((BRecordType) lhsMemberType,
                                        (BRecordType) rhsMemberType))) {
                    return true;
                }

                if (rhsTypes.stream().map(Types::getReferredType).anyMatch(rhsMemberType
                        -> rhsMemberType.tag == TypeTags.JSON) &&
                        jsonEqualityIntersectionExists(expandAndGetMemberTypesRecursive(lhsMemberType))) {
                    return true;
                }

                if (rhsTypes.stream().map(Types::getReferredType).anyMatch(
                        rhsMemberType -> rhsMemberType.tag == TypeTags.MAP &&
                                mapRecordEqualityIntersectionExists((BMapType) rhsMemberType,
                                        (BRecordType) lhsMemberType))) {
                    return true;
                }
                break;
            case TypeTags.TYPEREFDESC:
            case TypeTags.INTERSECTION:    
                return isEqualityIntersectionExistsForMemberType(getReferredType(lhsMemberType), rhsTypes);
        }
        return false;
    }

    private boolean arrayTupleEqualityIntersectionExists(BArrayType arrayType, BTupleType tupleType) {
        Set<BType> elementTypes = expandAndGetMemberTypesRecursive(arrayType.eType);

        return tupleType.tupleTypes.stream()
                .allMatch(tupleMemType -> equalityIntersectionExists(elementTypes,
                                                                     expandAndGetMemberTypesRecursive(tupleMemType)));
    }

    private boolean recordEqualityIntersectionExists(BRecordType lhsType, BRecordType rhsType) {
        Map<String, BField> lhsFields = lhsType.fields;
        Map<String, BField> rhsFields = rhsType.fields;

        List<Name> matchedFieldNames = new ArrayList<>();
        for (BField lhsField : lhsFields.values()) {
            if (rhsFields.containsKey(lhsField.name.value)) {
                if (!equalityIntersectionExists(expandAndGetMemberTypesRecursive(lhsField.type),
                                                expandAndGetMemberTypesRecursive(
                                                        rhsFields.get(lhsField.name.value).type))) {
                    return false;
                }
                matchedFieldNames.add(lhsField.getName());
            } else {
                if (Symbols.isFlagOn(lhsField.symbol.flags, Flags.OPTIONAL)) {
                    break;
                }

                if (rhsType.sealed) {
                    return false;
                }

                if (!equalityIntersectionExists(expandAndGetMemberTypesRecursive(lhsField.type),
                                                expandAndGetMemberTypesRecursive(rhsType.restFieldType))) {
                    return false;
                }
            }
        }

        for (BField rhsField : rhsFields.values()) {
            if (matchedFieldNames.contains(rhsField.getName())) {
                continue;
            }

            if (!Symbols.isFlagOn(rhsField.symbol.flags, Flags.OPTIONAL)) {
                if (lhsType.sealed) {
                    return false;
                }

                if (!equalityIntersectionExists(expandAndGetMemberTypesRecursive(rhsField.type),
                                                expandAndGetMemberTypesRecursive(lhsType.restFieldType))) {
                    return false;
                }
            }
        }

        return true;
    }

    private boolean mapRecordEqualityIntersectionExists(BMapType mapType, BRecordType recordType) {
        Set<BType> mapConstrTypes = expandAndGetMemberTypesRecursive(mapType.getConstraint());

        for (BField field : recordType.fields.values()) {
            if (!Symbols.isFlagOn(field.symbol.flags, Flags.OPTIONAL) &&
                    !equalityIntersectionExists(mapConstrTypes, expandAndGetMemberTypesRecursive(field.type))) {
                return false;
            }
        }

        return true;
    }

    private boolean jsonEqualityIntersectionExists(Set<BType> typeSet) {
        for (BType type : typeSet) {
            type = getReferredType(type);
            switch (type.tag) {
                case TypeTags.MAP:
                    if (!isAssignable(((BMapType) type).constraint, symTable.errorType)) {
                        return true;
                    }
                    break;
                case TypeTags.RECORD:
                    BRecordType recordType = (BRecordType) type;
                    if (recordType.fields.values().stream()
                            .allMatch(field -> Symbols.isFlagOn(field.symbol.flags, Flags.OPTIONAL) ||
                                    !isAssignable(field.type, symTable.errorType))) {
                        return true;
                    }
                    break;
                default:
                    if (isAssignable(type, symTable.jsonType)) {
                        return true;
                    }
            }
        }
        return false;
    }

    public BType getRemainingMatchExprType(BType originalType, BType typeToRemove, SymbolEnv env) {
        originalType = getReferredType(originalType);
        switch (originalType.tag) {
            case TypeTags.UNION:
                return getRemainingType((BUnionType) originalType, getAllTypes(typeToRemove, true));
            case TypeTags.FINITE:
                return getRemainingType((BFiniteType) originalType, getAllTypes(typeToRemove, true));
            case TypeTags.TUPLE:
                return getRemainingType((BTupleType) originalType, typeToRemove, env);
            default:
                return originalType;
        }
    }

    private BType getRemainingType(BTupleType originalType, BType typeToRemove, SymbolEnv env) {
        typeToRemove = getReferredType(typeToRemove);
        switch (typeToRemove.tag) {
            case TypeTags.TUPLE:
                return getRemainingType(originalType, (BTupleType) typeToRemove, env);
            case TypeTags.ARRAY:
                return getRemainingType(originalType, (BArrayType) typeToRemove, env);
            default:
                return originalType;
        }
    }

    private BType getRemainingType(BTupleType originalType, BTupleType typeToRemove, SymbolEnv env) {
        if (originalType.restType != null) {
            return originalType;
        }

        List<BType> originalTupleTypes = new ArrayList<>(originalType.tupleTypes);
        List<BType> typesToRemove = new ArrayList<>(typeToRemove.tupleTypes);
        if (originalTupleTypes.size() < typesToRemove.size()) {
            return originalType;
        }
        List<BType> tupleTypes = new ArrayList<>();
        for (int i = 0; i < originalTupleTypes.size(); i++) {
            tupleTypes.add(getRemainingMatchExprType(originalTupleTypes.get(i), typesToRemove.get(i), env));
        }
        if (typeToRemove.restType == null) {
            return new BTupleType(tupleTypes);
        }
        if (originalTupleTypes.size() == typesToRemove.size()) {
            return originalType;
        }
        for (int i = typesToRemove.size(); i < originalTupleTypes.size(); i++) {
            tupleTypes.add(getRemainingMatchExprType(originalTupleTypes.get(i), typeToRemove.restType, env));
        }
        return new BTupleType(tupleTypes);
    }

    private BType getRemainingType(BTupleType originalType, BArrayType typeToRemove, SymbolEnv env) {
        BType eType = typeToRemove.eType;
        List<BType> tupleTypes = new ArrayList<>();
        for (BType tupleType : originalType.tupleTypes) {
            tupleTypes.add(getRemainingMatchExprType(tupleType, eType, env));
        }
        BTupleType remainingType = new BTupleType(tupleTypes);
        if (originalType.restType != null) {
            remainingType.restType = getRemainingMatchExprType(originalType.restType, eType, env);
        }
        return remainingType;
    }

    public BType getRemainingType(BType originalType, BType typeToRemove, SymbolEnv env) {
        BType remainingType = originalType;

        if (originalType.tag == TypeTags.INTERSECTION) {
            originalType = ((BIntersectionType) originalType).effectiveType;
        }

        boolean unionOriginalType = false;

        switch (originalType.tag) {
            case TypeTags.UNION:
                unionOriginalType = true;
                remainingType = getRemainingType((BUnionType) originalType, getAllTypes(typeToRemove, true));

                BType typeRemovedFromOriginalUnionType = getReferredType(getRemainingType((BUnionType) originalType,
                                                                                          getAllTypes(remainingType,
                                                                                                      true)));
                if (typeRemovedFromOriginalUnionType == symTable.nullSet ||
                        isSubTypeOfReadOnly(typeRemovedFromOriginalUnionType, env) ||
                        isSubTypeOfReadOnly(remainingType, env) ||
                        narrowsToUnionOfImmutableTypesOrDistinctBasicTypes(remainingType, typeToRemove, env)) {
                    return remainingType;
                }

                break;
            case TypeTags.FINITE:
                return getRemainingType((BFiniteType) originalType, getAllTypes(typeToRemove, true));
            case TypeTags.READONLY:
                remainingType = getRemainingType((BReadonlyType) originalType, typeToRemove);
                break;
            case TypeTags.TYPEREFDESC:
                BType refType = getReferredType(originalType);
                if (refType.tag != TypeTags.UNION && refType.tag != TypeTags.FINITE) {
                    return originalType;
                }
                return getRemainingType(refType, typeToRemove, env);
        }

        if (Symbols.isFlagOn(getReferredType(originalType).flags, Flags.READONLY)) {
            return remainingType;
        }

        BType referredTypeToRemove = getReferredType(typeToRemove);
        if (isClosedRecordTypes(referredTypeToRemove) && removesDistinctRecords(typeToRemove, remainingType)) {
            return remainingType;
        }

        if (removesDistinctBasicTypes(typeToRemove, remainingType)) {
            return remainingType;
        }

        if (unionOriginalType && referredTypeToRemove.tag == UNION) {
            BType typeToRemoveFrom = originalType;
            for (BType memberTypeToRemove : ((BUnionType) referredTypeToRemove).getMemberTypes()) {
                remainingType =  getRemainingType(typeToRemoveFrom, memberTypeToRemove, env);
                typeToRemoveFrom = remainingType;
            }

            return remainingType;
        }

        return originalType;
    }

    public boolean isSubTypeOfReadOnly(BType type, SymbolEnv env) {
        return isInherentlyImmutableType(type) ||
                (isSelectivelyImmutableType(type, env.enclPkg.packageID) &&
                        Symbols.isFlagOn(type.flags, Flags.READONLY));
    }

    private boolean isClosedRecordTypes(BType type) {
        type = getReferredType(type);
        switch (type.tag) {
            case RECORD:
                BRecordType recordType = (BRecordType) type;
                return recordType.sealed || recordType.restFieldType == symTable.neverType;
            case UNION:
                for (BType memberType : ((BUnionType) type).getMemberTypes()) {
                    if (!isClosedRecordTypes(getReferredType(memberType))) {
                        return false;
                    }
                }
                return true;
        }
        return false;
    }

    private boolean removesDistinctRecords(BType typeToRemove, BType remainingType) {
        List<Set<String>> fieldsInRemainingTypes = new ArrayList<>();

        remainingType = getReferredType(remainingType);
        switch (remainingType.tag) {
            case TypeTags.MAP:
            case TypeTags.JSON:
            case TypeTags.ANYDATA:
            case TypeTags.ANY:
                return false;
            case RECORD:
                BRecordType recordType = (BRecordType) remainingType;
                if (!recordType.sealed && recordType.restFieldType != symTable.neverType) {
                    return false;
                }
                fieldsInRemainingTypes.add(recordType.fields.keySet());
                break;
            case UNION:
                for (BType memberType : ((BUnionType) remainingType).getMemberTypes()) {
                    BType referredMemberType = getReferredType(memberType);
                    int tag = referredMemberType.tag;
                    if (tag == RECORD) {
                        BRecordType memberRecordType = (BRecordType) referredMemberType;
                        if (!memberRecordType.sealed && memberRecordType.restFieldType != symTable.neverType) {
                            return false;
                        }

                        fieldsInRemainingTypes.add(memberRecordType.fields.keySet());
                        continue;
                    }

                    if (tag == TypeTags.MAP || tag == TypeTags.JSON || tag == TypeTags.ANYDATA || tag == TypeTags.ANY) {
                        return false;
                    }
                }
        }

        List<Set<String>> fieldsInRemovingTypes = new ArrayList<>();
        typeToRemove = getReferredType(typeToRemove);
        switch (typeToRemove.tag) {
            case RECORD:
                fieldsInRemovingTypes.add(((BRecordType) typeToRemove).fields.keySet());
                break;
            case UNION:
                for (BType memberType : ((BUnionType) typeToRemove).getMemberTypes()) {
                    BType referredType = getReferredType(memberType);

                    if (referredType.tag != RECORD) {
                        continue;
                    }

                    fieldsInRemovingTypes.add(((BRecordType) referredType).fields.keySet());
                }
        }

        for (Set<String> fieldsInRemovingType : fieldsInRemovingTypes) {
            if (fieldsInRemainingTypes.contains(fieldsInRemovingType)) {
                return false;
            }
        }

        return true;
    }

    private boolean removesDistinctBasicTypes(BType typeToRemove, BType remainingType) {
        Set<BasicTypes> removedBasicTypes = new HashSet<>();
        Set<BasicTypes> remainingBasicTypes = new HashSet<>();

        populateBasicTypes(typeToRemove, removedBasicTypes);
        populateBasicTypes(remainingType, remainingBasicTypes);

        if (remainingBasicTypes.contains(BasicTypes.ANY)) {
            for (BasicTypes removedBasicType : removedBasicTypes) {
                if (removedBasicType != BasicTypes.ERROR) {
                    return false;
                }
            }
        }

        for (BasicTypes remainingBasicType : remainingBasicTypes) {
            if (removedBasicTypes.contains(remainingBasicType)) {
                return false;
            }
        }
        return true;
    }

    private boolean narrowsToUnionOfImmutableTypesOrDistinctBasicTypes(BType remainingType, BType typeToRemove,
                                                                       SymbolEnv env) {
        BType referredRemainingType = getReferredType(remainingType);
        if (referredRemainingType.tag != UNION) {
            return false;
        }

        LinkedHashSet<BType> mutableRemainingTypes =
                filterMutableMembers(((BUnionType) referredRemainingType).getMemberTypes(), env);
        remainingType = mutableRemainingTypes.size() == 1 ? mutableRemainingTypes.iterator().next() :
                BUnionType.create(null, mutableRemainingTypes);

        BType referredTypeToRemove = getReferredType(typeToRemove);

        if (referredTypeToRemove.tag == UNION) {
            LinkedHashSet<BType> mutableTypesToRemove =
                    filterMutableMembers(((BUnionType) referredTypeToRemove).getMemberTypes(), env);
            typeToRemove = mutableTypesToRemove.size() == 1 ? mutableTypesToRemove.iterator().next() :
                    BUnionType.create(null, mutableTypesToRemove);
        } else {
            typeToRemove = referredTypeToRemove;
        }

        return removesDistinctBasicTypes(typeToRemove, remainingType);
    }

    private LinkedHashSet<BType> filterMutableMembers(LinkedHashSet<BType> types, SymbolEnv env) {
        LinkedHashSet<BType> remainingMemberTypes = new LinkedHashSet<>();

        for (BType type : types) {
            BType referredType = getReferredType(type);
            if (!isSubTypeOfReadOnly(referredType, env)) {
                remainingMemberTypes.add(referredType);
            }
        }

        return remainingMemberTypes;
    }

    // TODO: now only works for error. Probably we need to properly define readonly types here.
    private BType getRemainingType(BReadonlyType originalType, BType removeType) {
        if (getReferredType(removeType).tag == TypeTags.ERROR) {
            return symTable.anyAndReadonly;
        }

        return  originalType;
    }

    public BType getTypeIntersection(IntersectionContext intersectionContext, BType lhsType, BType rhsType,
                                     SymbolEnv env) {
        return getTypeIntersection(intersectionContext, lhsType, rhsType, env, new LinkedHashSet<>());
    }

    private BType getTypeIntersection(IntersectionContext intersectionContext, BType lhsType, BType rhsType,
                                     SymbolEnv env,
                                     LinkedHashSet<BType> visitedTypes) {
        List<BType> rhsTypeComponents = getAllTypes(rhsType, false);
        LinkedHashSet<BType> intersection = new LinkedHashSet<>(rhsTypeComponents.size());
        for (BType rhsComponent : rhsTypeComponents) {
            BType it = getIntersection(intersectionContext, lhsType, env, rhsComponent,
                    new LinkedHashSet<>(visitedTypes));
            if (it != null) {
                intersection.add(it);
            }
        }

        if (intersection.isEmpty()) {
            if (getReferredType(lhsType).tag == TypeTags.NULL_SET) {
                return lhsType;
            }
            return symTable.semanticError;
        }

        if (intersection.size() == 1) {
            return intersection.toArray(new BType[0])[0];
        } else {
            return BUnionType.create(null, intersection);
        }
    }

    private BType getIntersection(IntersectionContext intersectionContext, BType lhsType, SymbolEnv env, BType type,
                                  LinkedHashSet<BType> visitedTypes) {

        BType referredType = getReferredType(type);
        BType referredLhsType = getReferredType(lhsType, false);

        if (intersectionContext.preferNonGenerativeIntersection) {
            if (isAssignable(referredType, referredLhsType)) {
                return type;
            } else if (isAssignable(referredLhsType, referredType)) {
                return lhsType;
            }
        }

        // TODO: intersections with readonly types are not handled properly. Here, the logic works as follows.
        // Say we have an intersection called A & readonly and we have another type called B. As per the current
        // implementation, we cannot easily find the intersection between (A & readonly) and B. Instead, what we
        // do here is, first find the intersection between A and B then re-create the immutable type out of it.

        if (Symbols.isFlagOn(referredLhsType.flags, Flags.READONLY) && referredLhsType.tag == TypeTags.INTERSECTION &&
                getReferredType(((BIntersectionType) referredLhsType).effectiveType).tag == TypeTags.UNION) {
            BIntersectionType intersectionType = (BIntersectionType) referredLhsType;
            BType finalType = type;
            List<BType> types = intersectionType.getConstituentTypes().stream()
                    .filter(t -> getReferredType(t).tag != TypeTags.READONLY)
                    .map(t -> getIntersection(intersectionContext, t, env, finalType, visitedTypes))
                    .filter(Objects::nonNull)
                    .collect(Collectors.toList());
            if (types.size() == 1) {
                BType bType = types.get(0);

                if (isInherentlyImmutableType(bType) || Symbols.isFlagOn(bType.flags, Flags.READONLY)) {
                    return bType;
                }

                if (!isSelectivelyImmutableType(bType, new HashSet<>(), env.enclPkg.packageID)) {
                    return symTable.semanticError;
                }

                return ImmutableTypeCloner.getEffectiveImmutableType(intersectionContext.pos, this, bType,
                                                                     env, symTable, anonymousModelHelper, names);
            }
        }

        referredLhsType = getReferredType(lhsType);
        if (referredType.tag == TypeTags.ERROR && referredLhsType.tag == TypeTags.ERROR) {
            BType intersectionType = getIntersectionForErrorTypes(intersectionContext, referredLhsType, referredType,
                    env, visitedTypes);
            if (intersectionType != symTable.semanticError) {
                return intersectionType;
            }
        } else if (referredType.tag == TypeTags.RECORD && referredLhsType.tag == TypeTags.RECORD) {
            BType intersectionType = createRecordIntersection(intersectionContext, (BRecordType) referredLhsType,
                                                              (BRecordType) referredType, env, visitedTypes);
            if (intersectionType != symTable.semanticError) {
                return intersectionType;
            }
        } else if (referredType.tag == TypeTags.MAP && referredLhsType.tag == TypeTags.RECORD) {
            BType intersectionType = createRecordIntersection(intersectionContext, (BRecordType) referredLhsType,
                                                              getEquivalentRecordType((BMapType) referredType), env,
                                                                visitedTypes);
            if (intersectionType != symTable.semanticError) {
                return intersectionType;
            }
        } else if (referredType.tag == TypeTags.RECORD && referredLhsType.tag == TypeTags.MAP) {
            BType intersectionType = createRecordIntersection(intersectionContext,
                                                              getEquivalentRecordType((BMapType) referredLhsType),
                                                              (BRecordType) referredType, env, visitedTypes);
            if (intersectionType != symTable.semanticError) {
                return intersectionType;
            }
        } else if (!intersectionContext.preferNonGenerativeIntersection && 
                isAssignable(referredType, referredLhsType)) {
            return type;
        } else if (!intersectionContext.preferNonGenerativeIntersection && 
                isAssignable(referredLhsType, referredType)) {
            return lhsType;
        } else if (referredLhsType.tag == TypeTags.FINITE) {
            BType intersectionType = getTypeForFiniteTypeValuesAssignableToType((BFiniteType) referredLhsType, type);
            if (intersectionType != symTable.semanticError) {
                return intersectionType;
            }
        } else if (referredType.tag == TypeTags.FINITE) {
            BType intersectionType = getTypeForFiniteTypeValuesAssignableToType((BFiniteType) referredType, lhsType);
            if (intersectionType != symTable.semanticError) {
                return intersectionType;
            }
        } else if (referredLhsType.tag == TypeTags.UNION) {
            BType intersectionType = getTypeForUnionTypeMembersAssignableToType((BUnionType) referredLhsType, type, env,
                    intersectionContext, visitedTypes);
            if (intersectionType != symTable.semanticError) {
                return intersectionType;
            }
        } else if (referredType.tag == TypeTags.UNION) {
            BType intersectionType = getTypeForUnionTypeMembersAssignableToType((BUnionType) referredType, lhsType, env,
                    intersectionContext, visitedTypes);
            if (intersectionType != symTable.semanticError) {
                return intersectionType;
            }
        } else if (referredType.tag == TypeTags.MAP && referredLhsType.tag == TypeTags.MAP) {
            BType intersectionConstraintTypeType = getIntersection(intersectionContext, 
                    ((BMapType) referredLhsType).constraint, env, ((BMapType) referredType).constraint, visitedTypes);
            if (intersectionConstraintTypeType == null || intersectionConstraintTypeType == symTable.semanticError) {
                return null;
            }
            return new BMapType(TypeTags.MAP, intersectionConstraintTypeType, null);
        } else if (referredType.tag == TypeTags.ARRAY && referredLhsType.tag == TypeTags.TUPLE) {
            BType intersectionType = createArrayAndTupleIntersection(intersectionContext,
                    (BArrayType) referredType, (BTupleType) referredLhsType, env, visitedTypes);
            if (intersectionType != symTable.semanticError) {
                return intersectionType;
            }
        } else if (referredType.tag == TypeTags.TUPLE && referredLhsType.tag == TypeTags.ARRAY) {
            BType intersectionType = createArrayAndTupleIntersection(intersectionContext,
                    (BArrayType) referredLhsType, (BTupleType) referredType, env, visitedTypes);
            if (intersectionType != symTable.semanticError) {
                return intersectionType;
            }
        } else if (referredType.tag == TypeTags.TUPLE && referredLhsType.tag == TypeTags.TUPLE) {
            BType intersectionType = createTupleAndTupleIntersection(intersectionContext,
                    (BTupleType) referredLhsType, (BTupleType) referredType, env, visitedTypes);
            if (intersectionType != symTable.semanticError) {
                return intersectionType;
            }
        } else if (isAnydataOrJson(referredType) && referredLhsType.tag == TypeTags.RECORD) {
            BType intersectionType = createRecordIntersection(intersectionContext, (BRecordType) referredLhsType,
                    getEquivalentRecordType(getMapTypeForAnydataOrJson(referredType, env)), env, visitedTypes);
            if (intersectionType != symTable.semanticError) {
                return intersectionType;
            }
        } else if (referredType.tag == TypeTags.RECORD && isAnydataOrJson(referredLhsType)) {
            BType intersectionType = createRecordIntersection(intersectionContext,
                    getEquivalentRecordType(getMapTypeForAnydataOrJson(referredLhsType, env)), 
                    (BRecordType) referredType, env, visitedTypes);
            if (intersectionType != symTable.semanticError) {
                return intersectionType;
            }
        } else if (isAnydataOrJson(referredType) && referredLhsType.tag == TypeTags.MAP) {
            return getIntersection(intersectionContext, lhsType, env, getMapTypeForAnydataOrJson(referredType, env),
                    visitedTypes);
        } else if (referredType.tag == TypeTags.MAP && isAnydataOrJson(referredLhsType)) {
            return getIntersection(intersectionContext, getMapTypeForAnydataOrJson(referredLhsType, env), env,
                    referredType, visitedTypes);
        } else if (isAnydataOrJson(referredType) && referredLhsType.tag == TypeTags.TUPLE) {
            BType intersectionType = createArrayAndTupleIntersection(intersectionContext,
                    getArrayTypeForAnydataOrJson(referredType, env), (BTupleType) referredLhsType, env, visitedTypes);
            if (intersectionType != symTable.semanticError) {
                return intersectionType;
            }
        } else if (referredType.tag == TypeTags.TUPLE && isAnydataOrJson(referredLhsType)) {
            BType intersectionType = createArrayAndTupleIntersection(intersectionContext,
                    getArrayTypeForAnydataOrJson(referredLhsType, env), (BTupleType) referredType, env, visitedTypes);
            if (intersectionType != symTable.semanticError) {
                return intersectionType;
            }
        } else if (isAnydataOrJson(referredType) && referredLhsType.tag == TypeTags.ARRAY) {
            BType elementIntersection = getIntersection(intersectionContext, ((BArrayType) referredLhsType).eType, env,
                                                        type, visitedTypes);
            if (elementIntersection == null) {
                return elementIntersection;
            }
            return new BArrayType(elementIntersection);
        } else if (referredType.tag == TypeTags.ARRAY && isAnydataOrJson(referredLhsType)) {
            BType elementIntersection = getIntersection(intersectionContext, lhsType, env, 
                    ((BArrayType) referredType).eType, visitedTypes);
            if (elementIntersection == null) {
                return elementIntersection;
            }
            return new BArrayType(elementIntersection);
        } else if (referredType.tag == TypeTags.NULL_SET) {
            return type;
        }
        return null;
    }

    private boolean isAnydataOrJson(BType type) {
        switch (getReferredType(type).tag) {
            case TypeTags.ANYDATA:
            case TypeTags.JSON:
                return true;
        }
        return false;
    }

    private BMapType getMapTypeForAnydataOrJson(BType type, SymbolEnv env) {
        BMapType mapType = getReferredType(type).tag == TypeTags.ANYDATA ?
                symTable.mapAnydataType : symTable.mapJsonType;

        if (isImmutable(type)) {
            return (BMapType) ImmutableTypeCloner.getEffectiveImmutableType(null, this, mapType, env, symTable,
                    anonymousModelHelper, names);
        }
        return mapType;
    }

    private BArrayType getArrayTypeForAnydataOrJson(BType type, SymbolEnv env) {
        BArrayType arrayType = getReferredType(type).tag == TypeTags.ANYDATA ?
                symTable.arrayAnydataType : symTable.arrayJsonType;

        if (isImmutable(type)) {
            return (BArrayType) ImmutableTypeCloner.getEffectiveImmutableType(null, this, arrayType, env, symTable,
                    anonymousModelHelper, names);
        }
        return arrayType;
    }

    private BType createArrayAndTupleIntersection(IntersectionContext intersectionContext,
                                                  BArrayType arrayType, BTupleType tupleType, SymbolEnv env,
                                                  LinkedHashSet<BType> visitedTypes) {
        if (!visitedTypes.add(tupleType)) {
            return tupleType;
        }
        List<BType> tupleTypes = tupleType.tupleTypes;
        if (arrayType.state == BArrayState.CLOSED && tupleTypes.size() != arrayType.size) {
            if (tupleTypes.size() > arrayType.size) {
                return symTable.semanticError;
            }

            if (tupleType.restType == null) {
                return symTable.semanticError;
            }
        }

        List<BType> tupleMemberTypes = new ArrayList<>(tupleTypes.size());
        BType eType = arrayType.eType;
        for (BType memberType : tupleTypes) {
            BType intersectionType = getTypeIntersection(intersectionContext, memberType, eType, env,
                    visitedTypes);
            if (intersectionType == symTable.semanticError) {
                return symTable.semanticError;
            }
            tupleMemberTypes.add(intersectionType);
        }

        if (tupleType.restType == null) {
            return new BTupleType(null, tupleMemberTypes);
        }

        BType restIntersectionType = getTypeIntersection(intersectionContext, tupleType.restType, eType, env,
                visitedTypes);
        if (restIntersectionType == symTable.semanticError) {
            return new BTupleType(null, tupleMemberTypes);
        }
        return new BTupleType(null, tupleMemberTypes, restIntersectionType, 0);
    }

    private BType createTupleAndTupleIntersection(IntersectionContext intersectionContext,
                                                  BTupleType lhsTupleType, BTupleType tupleType, SymbolEnv env,
                                                  LinkedHashSet<BType> visitedTypes) {
        if (lhsTupleType.restType == null && tupleType.restType != null) {
            return symTable.semanticError;
        }

        if (lhsTupleType.restType == null && lhsTupleType.tupleTypes.size() != tupleType.tupleTypes.size()) {
            return symTable.semanticError;
        }

        List<BType> lhsTupleTypes = lhsTupleType.tupleTypes;
        List<BType> tupleTypes = tupleType.tupleTypes;

        if (lhsTupleTypes.size() > tupleTypes.size()) {
            return symTable.semanticError;
        }

        List<BType> tupleMemberTypes = new ArrayList<>(tupleTypes.size());
        for (int i = 0; i < tupleTypes.size(); i++) {
            BType lhsType = (lhsTupleTypes.size() > i) ? lhsTupleTypes.get(i) : lhsTupleType.restType;
            BType intersectionType = getTypeIntersection(intersectionContext, tupleTypes.get(i), lhsType, env,
                    visitedTypes);
            if (intersectionType == symTable.semanticError) {
                return symTable.semanticError;
            }
            tupleMemberTypes.add(intersectionType);
        }

        if (lhsTupleType.restType != null && tupleType.restType != null) {
            BType restIntersectionType = getTypeIntersection(intersectionContext, tupleType.restType,
                    lhsTupleType.restType, env, visitedTypes);
            if (restIntersectionType == symTable.semanticError) {
                return new BTupleType(null, tupleMemberTypes);
            }
            return new BTupleType(null, tupleMemberTypes, restIntersectionType, 0);
        }

        return new BTupleType(null, tupleMemberTypes);
    }

    private BType getIntersectionForErrorTypes(IntersectionContext intersectionContext,
                                               BType lhsType, BType rhsType, SymbolEnv env,
                                               LinkedHashSet<BType> visitedTypes) {

        BType detailIntersectionType = getTypeIntersection(intersectionContext,
                ((BErrorType) lhsType).detailType, ((BErrorType) rhsType).detailType, env, visitedTypes);
        if (detailIntersectionType == symTable.semanticError) {
            return symTable.semanticError;
        }

        BErrorType intersectionErrorType = createErrorType(lhsType, rhsType, detailIntersectionType, env);

        if (intersectionContext.createTypeDefs) {
            BTypeSymbol errorTSymbol = intersectionErrorType.tsymbol;
            BLangErrorType bLangErrorType = TypeDefBuilderHelper.createBLangErrorType(symTable.builtinPos,
                    intersectionErrorType, env, anonymousModelHelper);
            BLangTypeDefinition errorTypeDefinition = TypeDefBuilderHelper.addTypeDefinition(
                    intersectionErrorType, errorTSymbol, bLangErrorType, env);
            errorTypeDefinition.pos = symTable.builtinPos;
        }

        return intersectionErrorType;
    }

    private BType createRecordIntersection(IntersectionContext intersectionContext,
                                           BRecordType recordTypeOne, BRecordType recordTypeTwo, SymbolEnv env,
                                           LinkedHashSet<BType> visitedTypes) {
        LinkedHashMap<String, BField> recordOneFields = recordTypeOne.fields;
        LinkedHashMap<String, BField> recordTwoFields = recordTypeTwo.fields;

        Set<String> recordOneKeys = recordOneFields.keySet();
        Set<String> recordTwoKeys = recordTwoFields.keySet();

        boolean isRecordOneClosed = recordTypeOne.sealed;
        boolean isRecordTwoClosed = recordTypeTwo.sealed;

        BType effectiveRecordOneRestFieldType = getConstraint(recordTypeOne);
        BType effectiveRecordTwoRestFieldType = getConstraint(recordTypeTwo);

        BRecordType newType = createAnonymousRecord(env);
        BTypeSymbol newTypeSymbol = newType.tsymbol;
        Set<String> addedKeys = new HashSet<>();

        LinkedHashMap<String, BField> newTypeFields = newType.fields;

        if (!populateFields(intersectionContext.switchLeft(), recordTypeOne, env, recordOneFields, recordTwoFields,
                            recordOneKeys, recordTwoKeys, isRecordTwoClosed, effectiveRecordTwoRestFieldType,
                            newTypeSymbol, addedKeys, newTypeFields, visitedTypes)) {
            return symTable.semanticError;
        }

        if (!populateFields(intersectionContext.switchRight(), recordTypeTwo, env, recordTwoFields, recordOneFields,
                            recordTwoKeys, recordOneKeys, isRecordOneClosed, effectiveRecordOneRestFieldType,
                            newTypeSymbol, addedKeys, newTypeFields, visitedTypes)) {
            return symTable.semanticError;
        }

        BType restFieldType = getTypeIntersection(intersectionContext, effectiveRecordOneRestFieldType,
                effectiveRecordTwoRestFieldType, env, visitedTypes);
        if (setRestType(newType, restFieldType) == symTable.semanticError) {
            return symTable.semanticError;
        }

        if ((newType.sealed || newType.restFieldType == symTable.neverType) &&
                (newTypeFields.isEmpty() || allReadOnlyFields(newTypeFields))) {
            newType.flags |= Flags.READONLY;
            newTypeSymbol.flags |= Flags.READONLY;
        }

        if (intersectionContext.createTypeDefs) {
            BLangRecordTypeNode recordTypeNode = TypeDefBuilderHelper.createRecordTypeNode(
                    newType, env.enclPkg.packageID, symTable, symTable.builtinPos);
            BLangTypeDefinition recordTypeDef = TypeDefBuilderHelper.addTypeDefinition(
                    newType, newType.tsymbol, recordTypeNode, env);
            env.enclPkg.symbol.scope.define(newType.tsymbol.name, newType.tsymbol);
            recordTypeDef.pos = symTable.builtinPos;
        }

        return newType;
    }

    private boolean populateFields(IntersectionContext intersectionContext, BRecordType lhsRecord, SymbolEnv env,
                                   LinkedHashMap<String, BField> lhsRecordFields,
                                   LinkedHashMap<String, BField> rhsRecordFields,
                                   Set<String> lhsRecordKeys, Set<String> rhsRecordKeys,
                                   boolean isRhsRecordClosed, BType effectiveRhsRecordRestFieldType,
                                   BTypeSymbol newTypeSymbol, Set<String> addedKeys,
                                   LinkedHashMap<String, BField> newTypeFields,
                                   LinkedHashSet<BType> visitedTypes) {
        for (String key : lhsRecordKeys) {
            BField lhsRecordField = lhsRecordFields.get(key);

            if (!validateRecordFieldDefaultValueForIntersection(intersectionContext, lhsRecordField, lhsRecord)) {
                return false;
            }

            if (!addedKeys.add(key)) {
                continue;
            }
            
            BType intersectionFieldType;

            long intersectionFlags = lhsRecordField.symbol.flags;

            BType recordOneFieldType = lhsRecordField.type;
            if (!rhsRecordKeys.contains(key)) {
                if (isRhsRecordClosed) {
                    if (!Symbols.isFlagOn(lhsRecordField.symbol.flags, Flags.OPTIONAL)) {
                        return false;
                    }
                    continue;
                }

                if (isNeverTypeOrStructureTypeWithARequiredNeverMember(effectiveRhsRecordRestFieldType) &&
                        !isNeverTypeOrStructureTypeWithARequiredNeverMember(recordOneFieldType)) {
                    return false;
                }

                intersectionFieldType = getIntersection(intersectionContext, recordOneFieldType, env,
                                                        effectiveRhsRecordRestFieldType, visitedTypes);

                if (intersectionFieldType == null || intersectionFieldType == symTable.semanticError) {
                    if (Symbols.isFlagOn(lhsRecordField.symbol.flags, Flags.OPTIONAL)) {
                        continue;
                    }

                    return false;
                }
            } else {
                BField rhsRecordField = rhsRecordFields.get(key);
                intersectionFieldType = getIntersection(intersectionContext, recordOneFieldType, env,
                                                        rhsRecordField.type, visitedTypes);

                long rhsFieldFlags = rhsRecordField.symbol.flags;
                if (Symbols.isFlagOn(rhsFieldFlags, Flags.READONLY)) {
                    intersectionFlags |= Flags.READONLY;
                }

                if (!Symbols.isFlagOn(rhsFieldFlags, Flags.OPTIONAL) &&
                        Symbols.isFlagOn(intersectionFlags, Flags.OPTIONAL)) {
                    intersectionFlags &= ~Flags.OPTIONAL;
                }

                if (Symbols.isFlagOn(rhsFieldFlags, Flags.REQUIRED) &&
                        !Symbols.isFlagOn(intersectionFlags, Flags.REQUIRED)) {
                    intersectionFlags |= Flags.REQUIRED;
                }
            }

            if (intersectionFieldType == null || intersectionFieldType == symTable.semanticError) {
                return false;
            }

            org.wso2.ballerinalang.compiler.util.Name name = lhsRecordField.name;
            BVarSymbol recordFieldSymbol;

            if (getReferredType(intersectionFieldType).tag == TypeTags.INVOKABLE && 
                    intersectionFieldType.tsymbol != null) {
                recordFieldSymbol = new BInvokableSymbol(lhsRecordField.symbol.tag, intersectionFlags,
                                                         name, env.enclPkg.packageID, intersectionFieldType,
                                                         newTypeSymbol, lhsRecordField.pos, SOURCE);
                BInvokableTypeSymbol tsymbol = (BInvokableTypeSymbol) intersectionFieldType.tsymbol;
                BInvokableSymbol invokableSymbol = (BInvokableSymbol) recordFieldSymbol;
                invokableSymbol.params = tsymbol == null ? null : new ArrayList<>(tsymbol.params);
                invokableSymbol.restParam = tsymbol.restParam;
                invokableSymbol.retType = tsymbol.returnType;
                invokableSymbol.flags = tsymbol.flags;
            } else {
                recordFieldSymbol = new BVarSymbol(intersectionFlags, name, env.enclPkg.packageID,
                                                   intersectionFieldType, newTypeSymbol, lhsRecordField.pos, SOURCE);
            }

            newTypeFields.put(key, new BField(name, null, recordFieldSymbol));
            newTypeSymbol.scope.define(name,  recordFieldSymbol);
        }
        return true;
    }

    private boolean allReadOnlyFields(LinkedHashMap<String, BField> fields) {
        for (BField field : fields.values()) {
            if (!Symbols.isFlagOn(field.symbol.flags, Flags.READONLY)) {
                return false;
            }
        }
        return true;
    }

    private BType setRestType(BRecordType recordType, BType restType) {
        if (restType == symTable.semanticError) {
            recordType.restFieldType = symTable.semanticError;
            return symTable.semanticError;
        }

        if (restType == symTable.neverType) {
            recordType.sealed = true;
            recordType.restFieldType = symTable.noType;
            return symTable.noType;
        }

        recordType.restFieldType = restType;
        return restType;
    }

    private BType getConstraint(BRecordType recordType) {
        if (recordType.sealed) {
            return symTable.neverType;
        }

        return recordType.restFieldType;
    }

    private BRecordType createAnonymousRecord(SymbolEnv env) {
        EnumSet<Flag> flags = EnumSet.of(Flag.PUBLIC, Flag.ANONYMOUS);
        BRecordTypeSymbol recordSymbol = Symbols.createRecordSymbol(Flags.asMask(flags), Names.EMPTY,
                                                                                env.enclPkg.packageID, null,
                                                                                env.scope.owner, null, VIRTUAL);
        recordSymbol.name = names.fromString(
                anonymousModelHelper.getNextAnonymousTypeKey(env.enclPkg.packageID));
        BInvokableType bInvokableType = new BInvokableType(new ArrayList<>(), symTable.nilType, null);
        BInvokableSymbol initFuncSymbol = Symbols.createFunctionSymbol(
                Flags.PUBLIC, Names.EMPTY, Names.EMPTY, env.enclPkg.symbol.pkgID, bInvokableType, env.scope.owner,
                false, symTable.builtinPos, VIRTUAL);
        initFuncSymbol.retType = symTable.nilType;
        recordSymbol.initializerFunc = new BAttachedFunction(Names.INIT_FUNCTION_SUFFIX, initFuncSymbol,
                                                                         bInvokableType, symTable.builtinPos);
        recordSymbol.scope = new Scope(recordSymbol);

        BRecordType recordType = new BRecordType(recordSymbol);
        recordType.tsymbol = recordSymbol;
        recordSymbol.type = recordType;

        return recordType;
    }

    private BRecordType getEquivalentRecordType(BMapType mapType) {
        BRecordType equivalentRecordType = new BRecordType(null);
        equivalentRecordType.sealed = false;
        equivalentRecordType.restFieldType = mapType.constraint;
        return equivalentRecordType;
    }

    private BErrorType createErrorType(BType lhsType, BType rhsType, BType detailType, SymbolEnv env) {
        BErrorType lhsErrorType = (BErrorType) lhsType;
        BErrorType rhsErrorType = (BErrorType) rhsType;

        BErrorType errorType = createErrorType(detailType, lhsType.flags, env);
        errorType.tsymbol.flags |= rhsType.flags;

        errorType.typeIdSet = BTypeIdSet.getIntersection(lhsErrorType.typeIdSet, rhsErrorType.typeIdSet);

        return errorType;
    }

    public BErrorType createErrorType(BType detailType, long flags, SymbolEnv env) {
        String name = anonymousModelHelper.getNextAnonymousIntersectionErrorTypeName(env.enclPkg.packageID);
        BErrorTypeSymbol errorTypeSymbol = Symbols.createErrorSymbol(flags | Flags.ANONYMOUS, names.fromString(name),
                                                                     env.enclPkg.symbol.pkgID, null,
                                                                     env.scope.owner, symTable.builtinPos, VIRTUAL);
        errorTypeSymbol.scope = new Scope(errorTypeSymbol);
        BErrorType errorType = new BErrorType(errorTypeSymbol, detailType);
        errorType.flags |= errorTypeSymbol.flags;
        errorTypeSymbol.type = errorType;
        errorType.typeIdSet = BTypeIdSet.emptySet();

        return errorType;
    }

    private boolean populateRecordFields(IntersectionContext diagnosticContext, BRecordType newType,
                                         BType originalType, SymbolEnv env, BType constraint) {
        BTypeSymbol intersectionRecordSymbol = newType.tsymbol;
        // If the detail type is BMapType simply ignore since the resulting detail type has `anydata` as rest type.
        if (originalType.getKind() != TypeKind.RECORD) {
            return true;
        }
        BRecordType originalRecordType = (BRecordType) originalType;
        LinkedHashMap<String, BField> fields = new LinkedHashMap<>();
        for (BField origField : originalRecordType.fields.values()) {
            org.wso2.ballerinalang.compiler.util.Name origFieldName = origField.name;
            String nameString = origFieldName.value;

            if (!validateRecordFieldDefaultValueForIntersection(diagnosticContext, origField, originalRecordType)) {
                return false;
            }

            BType recordFieldType = validateRecordField(diagnosticContext, newType, origField, constraint, env);
            if (recordFieldType == symTable.semanticError) {
                return false;
            }

            BVarSymbol recordFieldSymbol = new BVarSymbol(origField.symbol.flags, origFieldName,
                                                          env.enclPkg.packageID, recordFieldType,
                                                          intersectionRecordSymbol, origField.pos, SOURCE);

            if (recordFieldType == symTable.neverType && Symbols.isFlagOn(recordFieldSymbol.flags, Flags.OPTIONAL)) {
                recordFieldSymbol.flags &= (~Flags.REQUIRED);
                recordFieldSymbol.flags |= Flags.OPTIONAL;
            }

            if (getReferredType(recordFieldType).tag == TypeTags.INVOKABLE && recordFieldType.tsymbol != null) {
                BInvokableTypeSymbol tsymbol = (BInvokableTypeSymbol) recordFieldType.tsymbol;
                BInvokableSymbol invokableSymbol = (BInvokableSymbol) recordFieldSymbol;
                invokableSymbol.params = tsymbol.params == null ? null : new ArrayList<>(tsymbol.params);
                invokableSymbol.restParam = tsymbol.restParam;
                invokableSymbol.retType = tsymbol.returnType;
                invokableSymbol.flags = tsymbol.flags;
            }

            fields.put(nameString, new BField(origFieldName, null, recordFieldSymbol));
            intersectionRecordSymbol.scope.define(origFieldName,  recordFieldSymbol);
        }
        newType.fields.putAll(fields);

        return true;
    }


    private boolean validateRecordFieldDefaultValueForIntersection(IntersectionContext diagnosticContext,
                                                                   BField field, BRecordType recordType) {
        if (field.symbol != null && field.symbol.isDefaultable && !diagnosticContext.ignoreDefaultValues) {
            diagnosticContext.logError(DiagnosticErrorCode.INTERSECTION_NOT_ALLOWED_WITH_TYPE, recordType, field.name);
            return false;
        }
        return true;
    }

    private BType validateRecordField(IntersectionContext intersectionContext,
                                      BRecordType newType, BField origField, BType constraint, SymbolEnv env) {
        if (hasField(newType, origField)) {
            return validateOverlappingFields(newType, origField);
        }

        if (constraint == null) {
            return origField.type;
        }

        BType fieldType = getTypeIntersection(intersectionContext, origField.type, constraint, env);
        if (fieldType.tag == TypeTags.NEVER && !Symbols.isOptional(origField.symbol)) {
            return symTable.semanticError;
        }

        if (fieldType != symTable.semanticError) {
            return fieldType;
        }

        if (Symbols.isOptional(origField.symbol)) {
            return symTable.neverType;
        }

        return symTable.semanticError;
    }

    private boolean hasField(BRecordType recordType, BField origField) {
        return recordType.fields.containsKey(origField.name.value);
    }

    private BType validateOverlappingFields(BRecordType newType, BField origField) {
        if (!hasField(newType, origField)) {
            return origField.type;
        }

        BField overlappingField = newType.fields.get(origField.name.value);
        if (isAssignable(overlappingField.type, origField.type)) {
            return overlappingField.type;
        }

        if (isAssignable(origField.type, overlappingField.type)) {
            return origField.type;
        }
        return symTable.semanticError;
    }

    private void removeErrorFromReadonlyType(List<BType> remainingTypes) {
        Iterator<BType> remainingIterator = remainingTypes.listIterator();
        boolean addAnyAndReadOnly = false;
        while (remainingIterator.hasNext()) {
            BType remainingType = remainingIterator.next();
            if (getReferredType(remainingType).tag != TypeTags.READONLY) {
                continue;
            }
            remainingIterator.remove();
            addAnyAndReadOnly = true;
        }
        if (addAnyAndReadOnly) {
            remainingTypes.add(symTable.anyAndReadonly);
        }
    }

    private BType getRemainingType(BUnionType originalType, List<BType> removeTypes) {
        List<BType> remainingTypes = getAllTypes(originalType, true);
        boolean hasErrorToRemove = false;
        for (BType removeType : removeTypes) {
            remainingTypes.removeIf(type -> isAssignable(type, removeType));
            if (!hasErrorToRemove && getReferredType(removeType).tag == TypeTags.ERROR) {
                hasErrorToRemove = true;
            }
        }

        if (hasErrorToRemove) {
            removeErrorFromReadonlyType(remainingTypes);
        }

        List<BType> finiteTypesToRemove = new ArrayList<>();
        List<BType> finiteTypesToAdd = new ArrayList<>();
        for (BType remainingType : remainingTypes) {
            if (remainingType.tag == TypeTags.FINITE) {
                BFiniteType finiteType = (BFiniteType) remainingType;
                finiteTypesToRemove.add(finiteType);
                BType remainingTypeWithMatchesRemoved = getRemainingType(finiteType, removeTypes);
                if (remainingTypeWithMatchesRemoved != symTable.semanticError) {
                    finiteTypesToAdd.add(remainingTypeWithMatchesRemoved);
                }
            }
        }
        remainingTypes.removeAll(finiteTypesToRemove);
        remainingTypes.addAll(finiteTypesToAdd);

        if (remainingTypes.size() == 1) {
            return remainingTypes.get(0);
        }

        if (remainingTypes.isEmpty()) {
            return symTable.nullSet;
        }

        return BUnionType.create(null, new LinkedHashSet<>(remainingTypes));
    }

    private BType getRemainingType(BFiniteType originalType, List<BType> removeTypes) {
        Set<BLangExpression> remainingValueSpace = new LinkedHashSet<>();

        for (BLangExpression valueExpr : originalType.getValueSpace()) {
            boolean matchExists = false;
            for (BType remType : removeTypes) {
                if (isAssignable(valueExpr.getBType(), remType) ||
                        isAssignableToFiniteType(remType, (BLangLiteral) valueExpr)) {
                    matchExists = true;
                    break;
                }
            }

            if (!matchExists) {
                remainingValueSpace.add(valueExpr);
            }
        }

        if (remainingValueSpace.isEmpty()) {
            return symTable.semanticError;
        }

        BTypeSymbol finiteTypeSymbol = Symbols.createTypeSymbol(SymTag.FINITE_TYPE, originalType.tsymbol.flags,
                names.fromString("$anonType$" + UNDERSCORE + finiteTypeCount++),
                originalType.tsymbol.pkgID, null,
                originalType.tsymbol.owner, originalType.tsymbol.pos,
                VIRTUAL);
        BFiniteType intersectingFiniteType = new BFiniteType(finiteTypeSymbol, remainingValueSpace);
        finiteTypeSymbol.type = intersectingFiniteType;
        return intersectingFiniteType;
    }

    public BType getSafeType(BType bType, boolean liftNil, boolean liftError) {
        BType type = getReferredType(bType);
        // Since JSON, ANY and ANYDATA by default contain null, we need to create a new respective type which
        // is not-nullable.
        if (liftNil) {
            switch (type.tag) {
                case TypeTags.JSON:
                    return new BJSONType((BJSONType) type, false);
                case TypeTags.ANY:
                    return new BAnyType(type.tag, type.tsymbol, false);
                case TypeTags.ANYDATA:
                    return new BAnydataType((BAnydataType) type, false);
                case TypeTags.READONLY:
                    if (liftError) {
                        return symTable.anyAndReadonly;
                    }
                    return new BReadonlyType(type.tag, type.tsymbol, false);
            }
        }

        if (type.tag != TypeTags.UNION) {
            return bType;
        }

        BUnionType unionType = (BUnionType) type;
        LinkedHashSet<BType> memTypes = new LinkedHashSet<>(unionType.getMemberTypes());
        BUnionType errorLiftedType = BUnionType.create(null, memTypes);

        if (liftNil) {
            errorLiftedType.remove(symTable.nilType);
        }

        if (liftError) {
            LinkedHashSet<BType> bTypes = new LinkedHashSet<>();
            for (BType t : errorLiftedType.getMemberTypes()) {
                if (getReferredType(t).tag != TypeTags.ERROR) {
                    bTypes.add(t);
                }
            }
            memTypes = bTypes;
            errorLiftedType = BUnionType.create(null, memTypes);
        }

        if (errorLiftedType.getMemberTypes().size() == 1) {
            return errorLiftedType.getMemberTypes().toArray(new BType[0])[0];
        }

        if (errorLiftedType.getMemberTypes().size() == 0) {
            return symTable.semanticError;
        }

        return errorLiftedType;
    }

    public List<BType> getAllTypes(BType type, boolean getReferenced) {
        if (type.tag != TypeTags.UNION) {
            if (getReferenced && type.tag == TypeTags.TYPEREFDESC) {
                return getAllTypes(((BTypeReferenceType) type).referredType, true);
            }
            
            if (getReferenced && type.tag == TypeTags.INTERSECTION) {
                return getAllTypes(((BIntersectionType) type).effectiveType, true);
            }
            return Lists.of(type);
        }

        List<BType> memberTypes = new LinkedList<>();
        ((BUnionType) type).getMemberTypes().forEach(memberType -> memberTypes.addAll(getAllTypes(memberType, true)));
        return memberTypes;
    }

    public boolean isAllowedConstantType(BType type) {
        type = getReferredType(type);
        switch (type.tag) {
            case TypeTags.BOOLEAN:
            case TypeTags.INT:
                // TODO : Fix this, Issue : #21542
//            case TypeTags.SIGNED32_INT:
//            case TypeTags.SIGNED16_INT:
//            case TypeTags.SIGNED8_INT:
//            case TypeTags.UNSIGNED32_INT:
//            case TypeTags.UNSIGNED16_INT:
//            case TypeTags.UNSIGNED8_INT:
            case TypeTags.BYTE:
            case TypeTags.FLOAT:
            case TypeTags.DECIMAL:
            case TypeTags.STRING:
                // TODO : Fix this, Issue : #21542
//            case TypeTags.CHAR_STRING:
            case TypeTags.NIL:
                return true;
            case TypeTags.MAP:
                return isAllowedConstantType(((BMapType) type).constraint);
            case TypeTags.FINITE:
                BLangExpression finiteValue = ((BFiniteType) type).getValueSpace().toArray(new BLangExpression[0])[0];
                return isAllowedConstantType(finiteValue.getBType());
            default:
                return false;
        }
    }

    public boolean isValidLiteral(BLangLiteral literal, BType targetType) {
        BType literalType = literal.getBType();
        if (literalType.tag == targetType.tag) {
            return true;
        }

        switch (targetType.tag) {
            case TypeTags.BYTE:
                return literalType.tag == TypeTags.INT && isByteLiteralValue((Long) literal.value);
            case TypeTags.DECIMAL:
                return literalType.tag == TypeTags.FLOAT || literalType.tag == TypeTags.INT;
            case TypeTags.FLOAT:
                return literalType.tag == TypeTags.INT;
            case TypeTags.SIGNED32_INT:
                return literalType.tag == TypeTags.INT && isSigned32LiteralValue((Long) literal.value);
            case TypeTags.SIGNED16_INT:
                return literalType.tag == TypeTags.INT && isSigned16LiteralValue((Long) literal.value);
            case TypeTags.SIGNED8_INT:
                return literalType.tag == TypeTags.INT && isSigned8LiteralValue((Long) literal.value);
            case TypeTags.UNSIGNED32_INT:
                return literalType.tag == TypeTags.INT && isUnsigned32LiteralValue((Long) literal.value);
            case TypeTags.UNSIGNED16_INT:
                return literalType.tag == TypeTags.INT && isUnsigned16LiteralValue((Long) literal.value);
            case TypeTags.UNSIGNED8_INT:
                return literalType.tag == TypeTags.INT && isUnsigned8LiteralValue((Long) literal.value);
            case TypeTags.CHAR_STRING:
                return literalType.tag == TypeTags.STRING && isCharLiteralValue((String) literal.value);
            default:
                return false;
        }
    }

    /**
     * Validate if the return type of the given function is a subtype of `error?`, containing `()`.
     *
     * @param function          The function of which the return type should be validated
     * @param diagnosticCode    The code to log if the return type is invalid
     */
    public void validateErrorOrNilReturn(BLangFunction function, DiagnosticCode diagnosticCode) {
        BType returnType = getReferredType(function.returnTypeNode.getBType());

        if (returnType.tag == TypeTags.NIL ||
                (returnType.tag == TypeTags.UNION &&
                        isSubTypeOfErrorOrNilContainingNil((BUnionType) returnType))) {
            return;
        }

        dlog.error(function.returnTypeNode.pos, diagnosticCode, function.returnTypeNode.getBType().toString());
    }

    public boolean isSubTypeOfErrorOrNilContainingNil(BUnionType type) {
        if (!type.isNullable()) {
            return false;
        }

        for (BType memType : type.getMemberTypes()) {
            BType referredMemType = getReferredType(memType);
            if (referredMemType.tag != TypeTags.NIL && referredMemType.tag != TypeTags.ERROR) {
                return false;
            }
        }
        return true;
    }

    /**
     * Type vector of size two, to hold the source and the target types.
     *
     * @since 0.982.0
     */
    private static class TypePair {
        BType sourceType;
        BType targetType;

        public TypePair(BType sourceType, BType targetType) {
            this.sourceType = sourceType;
            this.targetType = targetType;
        }

        @Override
        public boolean equals(Object obj) {
            if (!(obj instanceof TypePair)) {
                return false;
            }

            TypePair other = (TypePair) obj;
            return this.sourceType.equals(other.sourceType) && this.targetType.equals(other.targetType);
        }

        @Override
        public int hashCode() {
            return Objects.hash(sourceType, targetType);
        }
    }

    /**
     * A functional interface for parameterizing the type of type checking that needs to be done on the source and
     * target types.
     *
     * @since 0.995.0
     */
    private interface TypeEqualityPredicate {
        boolean test(BType source, BType target, Set<TypePair> unresolvedTypes);
    }

    /**
     * A functional interface to validate numeric, string or xml type existence.
     *
     * @since 2201.1.0
     */
    private interface TypeExistenceValidationFunction {
        boolean validate(BType type);
    }

    public boolean hasFillerValue(BType type) {
        type = getReferredType(type);
        switch (type.tag) {
            case TypeTags.INT:
            case TypeTags.BYTE:
            case TypeTags.FLOAT:
            case TypeTags.DECIMAL:
            case TypeTags.STRING:
            case TypeTags.BOOLEAN:
            case TypeTags.JSON:
            case TypeTags.XML:
            case TypeTags.XML_TEXT:
            case TypeTags.NIL:
            case TypeTags.TABLE:
            case TypeTags.ANYDATA:
            case TypeTags.MAP:
            case TypeTags.ANY:
                return true;
            case TypeTags.ARRAY:
                return checkFillerValue((BArrayType) type);
            case TypeTags.FINITE:
                return checkFillerValue((BFiniteType) type);
            case TypeTags.UNION:
                return checkFillerValue((BUnionType) type);
            case TypeTags.OBJECT:
                return checkFillerValue((BObjectType) type);
            case TypeTags.RECORD:
                return checkFillerValue((BRecordType) type);
            case TypeTags.TUPLE:
                BTupleType tupleType = (BTupleType) type;
                if (tupleType.isCyclic) {
                    return false;
                }
                return tupleType.getTupleTypes().stream().allMatch(eleType -> hasFillerValue(eleType));
            default:
                // check whether the type is an integer subtype which has filler value 0
                return TypeTags.isIntegerTypeTag(type.tag);
        }
    }

    private boolean checkFillerValue(BObjectType type) {
        if ((type.tsymbol.flags & Flags.CLASS) != Flags.CLASS) {
            return false;
        }

        BAttachedFunction initFunction = ((BObjectTypeSymbol) type.tsymbol).initializerFunc;
        if (initFunction == null) {
            return true;
        }
        if (initFunction.symbol.getReturnType().getKind() != TypeKind.NIL) {
            return false;
        }

        for (BVarSymbol bVarSymbol : initFunction.symbol.getParameters()) {
            if (!bVarSymbol.isDefaultable) {
                return false;
            }
        }
        return true;
    }

    /**
     * This will handle two types. Singleton : As singleton can have one value that value should it self be a valid fill
     * value Union : 1. if nil is a member it is the fill values 2. else all the values should belong to same type and
     * the default value for that type should be a member of the union precondition : value space should have at least
     * one element
     *
     * @param type BFiniteType union or finite
     * @return boolean whether type has a valid filler value or not
     */
    private boolean checkFillerValue(BFiniteType type) {
        if (type.isNullable()) {
            return true;
        }
        if (type.getValueSpace().size() == 1) { // For singleton types, that value is the implicit initial value
            return true;
        }
        Iterator iterator = type.getValueSpace().iterator();
        BLangExpression firstElement = (BLangExpression) iterator.next();
        boolean defaultFillValuePresent = isImplicitDefaultValue(firstElement);

        while (iterator.hasNext()) {
            BLangExpression value = (BLangExpression) iterator.next();
            if (!isSameBasicType(value.getBType(), firstElement.getBType())) {
                return false;
            }
            if (!defaultFillValuePresent && isImplicitDefaultValue(value)) {
                defaultFillValuePresent = true;
            }
        }

        return defaultFillValuePresent;
    }

    private boolean hasImplicitDefaultValue(Set<BLangExpression> valueSpace) {
        for (BLangExpression expression : valueSpace) {
            if (isImplicitDefaultValue(expression)) {
                return true;
            }
        }
        return false;
    }

    private boolean checkFillerValue(BUnionType type) {
        if (type.isNullable()) {
            return true;
        }

        if (type.isCyclic) {
            return false;
        }

        Set<BType> memberTypes = new HashSet<>();
        boolean hasFillerValue = false;

        for (BType member : getAllTypes(type, true)) {
            if (member.tag == TypeTags.FINITE) {
                Set<BType> uniqueValues = getValueTypes(((BFiniteType) member).getValueSpace());
                memberTypes.addAll(uniqueValues);
                if (!hasFillerValue && hasImplicitDefaultValue(((BFiniteType) member).getValueSpace())) {
                    hasFillerValue = true;
                }
            } else {
                memberTypes.add(member);
                if (!hasFillerValue && hasFillerValue(member)) {
                    hasFillerValue = true;
                }
            }
        }
        if (!hasFillerValue) {
            return false;
        }

        Iterator<BType> iterator = memberTypes.iterator();
        BType firstMember = iterator.next();
        while (iterator.hasNext()) {
            if (!isSameBasicType(firstMember, iterator.next())) {
                return false;
            }
        }
        return true;
    }

    private boolean isSameBasicType(BType source, BType target) {
        if (isSameType(source, target)) {
            return true;
        }
        int sourceTag = getReferredType(source).tag;
        int targetTag = getReferredType(target).tag;
        if (TypeTags.isStringTypeTag(sourceTag) && TypeTags.isStringTypeTag(targetTag)) {
            return true;
        }
        if (TypeTags.isXMLTypeTag(sourceTag) && TypeTags.isXMLTypeTag(targetTag)) {
            return true;
        }
        return isIntegerSubTypeTag(sourceTag) && isIntegerSubTypeTag(targetTag);
    }

    private boolean isIntegerSubTypeTag(int typeTag) {
        return TypeTags.isIntegerTypeTag(typeTag) || typeTag == TypeTags.BYTE;
    }

    private Set<BType> getValueTypes(Set<BLangExpression> valueSpace) {
        Set<BType> uniqueType = new HashSet<>();
        for (BLangExpression expression : valueSpace) {
            uniqueType.add(expression.getBType());
        }
        return uniqueType;
    }

    private boolean isImplicitDefaultValue(BLangExpression expression) {
        if ((expression.getKind() == NodeKind.LITERAL) || (expression.getKind() == NodeKind.NUMERIC_LITERAL)) {
            BLangLiteral literalExpression = (BLangLiteral) expression;
            BType literalExprType = literalExpression.getBType();
            Object value = literalExpression.getValue();
            switch (literalExprType.getKind()) {
                case INT:
                case BYTE:
                    return value.equals(0L);
                case STRING:
                    return value == null || value.equals("");
                case DECIMAL:
                    return value.equals(String.valueOf(0)) || value.equals(0L);
                case FLOAT:
                    return value.equals(String.valueOf(0.0));
                case BOOLEAN:
                    return value.equals(Boolean.FALSE);
                case NIL:
                    return true;
                default:
                    return false;
            }
        }
        return false;
    }

    private boolean checkFillerValue(BRecordType type) {
        for (BField field : type.fields.values()) {
            if (Symbols.isFlagOn(field.symbol.flags, Flags.OPTIONAL)) {
                continue;
            }
            if (Symbols.isFlagOn(field.symbol.flags, Flags.REQUIRED)) {
                return false;
            }
        }
        return true;
    }

    private boolean checkFillerValue(BArrayType type) {
        if (type.size == -1) {
            return true;
        }
        return hasFillerValue(type.eType);
    }

    /**
     * Get result type of the query output.
     *
     * @param type type of query expression.
     * @return result type.
     */
    public BType resolveExprType(BType type) {
        switch (type.tag) {
            case TypeTags.STREAM:
                return ((BStreamType) type).constraint;
            case TypeTags.TABLE:
                return ((BTableType) type).constraint;
            case TypeTags.ARRAY:
                return ((BArrayType) type).eType;
            case TypeTags.UNION:
                List<BType> exprTypes = new ArrayList<>(((BUnionType) type).getMemberTypes());
                for (BType returnType : exprTypes) {
                    switch (returnType.tag) {
                        case TypeTags.STREAM:
                            return ((BStreamType) returnType).constraint;
                        case TypeTags.TABLE:
                            return ((BTableType) returnType).constraint;
                        case TypeTags.ARRAY:
                            return ((BArrayType) returnType).eType;
                        case TypeTags.STRING:
                        case TypeTags.XML:
                            return returnType;
                    }
                }
            default:
                return type;
        }
    }

    /**
     * Check whether a type is an ordered type.
     *
     * @param type type.
     * @param hasCycle whether there is a cycle.
     * @return boolean whether the type is an ordered type or not.
     */
    public boolean isOrderedType(BType type, boolean hasCycle) {
        type = getReferredType(type);
        switch (type.tag) {
            case TypeTags.UNION:
                BUnionType unionType = (BUnionType) type;
                if (hasCycle) {
                    return true;
                }
                if (unionType.isCyclic) {
                    hasCycle = true;
                }
                Set<BType> memberTypes = unionType.getMemberTypes();
                boolean allMembersOrdered = false;
                BType firstTypeInUnion = getTypeWithEffectiveIntersectionTypes(getReferredType(
                        memberTypes.stream().filter(m -> !isNil(m)).findFirst().orElse(memberTypes.iterator().next())));
                if (isNil(firstTypeInUnion)) {
                    // Union contains only the nil type.
                    return true;
                }
                boolean isFirstTypeInUnionFinite = firstTypeInUnion.tag == TypeTags.FINITE;
                for (BType memType : memberTypes) {
                    memType = getReferredType(memType);
                    if (isFirstTypeInUnionFinite && memType.tag == TypeTags.FINITE && !isNil(memType)) {
                        Set<BLangExpression> valSpace = ((BFiniteType) firstTypeInUnion).getValueSpace();
                        BType baseExprType = valSpace.iterator().next().getBType();
                        if (!checkValueSpaceHasSameType((BFiniteType) memType, baseExprType)) {
                            return false;
                        }
                    } else if (memType.tag == TypeTags.UNION || memType.tag == TypeTags.ARRAY ||
                            memType.tag == TypeTags.TUPLE) {
                        if (isSameOrderedType(memType, firstTypeInUnion)) {
                            allMembersOrdered = true;
                            continue;
                        }
                        return false;
                    } else if (memType.tag != firstTypeInUnion.tag && !isNil(memType) &&
                            !isIntOrStringType(memType.tag, firstTypeInUnion.tag)) {
                        return false;
                    }
                    allMembersOrdered = isOrderedType(memType, hasCycle);
                    if (!allMembersOrdered) {
                        break;
                    }
                }
                return allMembersOrdered;
            case TypeTags.ARRAY:
                BType elementType = ((BArrayType) type).eType;
                return isOrderedType(elementType, hasCycle);
            case TypeTags.TUPLE:
                List<BType> tupleMemberTypes = ((BTupleType) type).tupleTypes;
                for (BType memType : tupleMemberTypes) {
                    if (!isOrderedType(memType, hasCycle)) {
                        return false;
                    }
                }
                BType restType = ((BTupleType) type).restType;
                return restType == null || isOrderedType(restType, hasCycle);
            case TypeTags.FINITE:
                boolean isValueSpaceOrdered = false;
                Set<BLangExpression> valSpace = ((BFiniteType) type).getValueSpace();
                BType baseExprType = valSpace.iterator().next().getBType();
                for (BLangExpression expr : valSpace) {
                    if (!checkValueSpaceHasSameType((BFiniteType) type, baseExprType)) {
                        return false;
                    }
                    isValueSpaceOrdered = isOrderedType(expr.getBType(), hasCycle);
                    if (!isValueSpaceOrdered) {
                        break;
                    }
                }
                return isValueSpaceOrdered;
            default:
                return isSimpleBasicType(type.tag);
        }
    }

    private boolean isIntOrStringType(int firstTypeTag, int secondTypeTag) {
        return ((TypeTags.isIntegerTypeTag(firstTypeTag) || firstTypeTag == TypeTags.BYTE) &&
                (TypeTags.isIntegerTypeTag(secondTypeTag) || secondTypeTag == TypeTags.BYTE)) ||
                ((TypeTags.isStringTypeTag(firstTypeTag)) && (TypeTags.isStringTypeTag(secondTypeTag)));
    }

    public boolean isUnionOfSimpleBasicTypes(BType bType) {
        BType type = getReferredType(bType);
        if (type.tag == TypeTags.UNION) {
            Set<BType> memberTypes = ((BUnionType) type).getMemberTypes();
            for (BType memType : memberTypes) {
                memType = getReferredType(memType);
                if (!isSimpleBasicType(memType.tag)) {
                    return false;
                }
            }
            return true;
        }
        return isSimpleBasicType(type.tag);
    }

    public BType findCompatibleType(BType type) {
        type = getReferredType(type);
        switch (type.tag) {
            case TypeTags.DECIMAL:
            case TypeTags.FLOAT:
            case TypeTags.XML:
            case TypeTags.XML_TEXT:
            case TypeTags.XML_ELEMENT:
            case TypeTags.XML_PI:
            case TypeTags.XML_COMMENT:
                return type;
            case TypeTags.INT:
            case TypeTags.BYTE:
            case TypeTags.SIGNED32_INT:
            case TypeTags.SIGNED16_INT:
            case TypeTags.SIGNED8_INT:
            case TypeTags.UNSIGNED32_INT:
            case TypeTags.UNSIGNED16_INT:
            case TypeTags.UNSIGNED8_INT:
                return symTable.intType;
            case TypeTags.STRING:
            case TypeTags.CHAR_STRING:
                return symTable.stringType;
            case TypeTags.UNION:
                LinkedHashSet<BType> memberTypes = ((BUnionType) type).getMemberTypes();
                return findCompatibleType(memberTypes.iterator().next());
            default:
                Set<BLangExpression> valueSpace = ((BFiniteType) type).getValueSpace();
                return findCompatibleType(valueSpace.iterator().next().getBType());
        }
    }

    public boolean isNonNilSimpleBasicTypeOrString(BType bType) {
        BType type = getReferredType(bType);
        if (type.tag == TypeTags.UNION) {
            Set<BType> memberTypes = ((BUnionType) type).getMemberTypes();
            for (BType member : memberTypes) {
                BType memType = getReferredType(member);
                if (memType.tag == TypeTags.FINITE || memType.tag == TypeTags.UNION) {
                    isNonNilSimpleBasicTypeOrString(memType);
                    continue;
                }
                if (memType.tag == TypeTags.NIL || !isSimpleBasicType(memType.tag)) {
                    return false;
                }
            }
            return true;
        } else if (type.tag == TypeTags.FINITE) {
            for (BLangExpression expression: ((BFiniteType) type).getValueSpace()) {
                BType exprType = getReferredType(expression.getBType());
                if (exprType.tag == TypeTags.NIL || !isSimpleBasicType(exprType.tag)) {
                    return false;
                }
            }
            return true;
        }
        return type.tag != TypeTags.NIL && isSimpleBasicType(type.tag);
    }

    public boolean isSubTypeOfReadOnlyOrIsolatedObjectUnion(BType bType) {
        BType type = getReferredType(bType);
        if (isInherentlyImmutableType(type) || Symbols.isFlagOn(type.flags, Flags.READONLY)) {
            return true;
        }

        int tag = type.tag;

        if (tag == TypeTags.OBJECT) {
            return isIsolated(type);
        }

        if (tag != TypeTags.UNION) {
            return false;
        }

        for (BType memberType : ((BUnionType) type).getMemberTypes()) {
            if (!isSubTypeOfReadOnlyOrIsolatedObjectUnion(memberType)) {
                return false;
            }
        }
        return true;
    }

    private boolean isIsolated(BType type) {
        return Symbols.isFlagOn(type.flags, Flags.ISOLATED);
    }

    private boolean isImmutable(BType type) {
        return Symbols.isFlagOn(type.flags, Flags.READONLY);
    }

    BType getTypeWithoutNil(BType type) {
        BType constraint = getReferredType(type);
        if (constraint.tag != TypeTags.UNION) {
            return constraint;
        }

        BUnionType unionType = (BUnionType) constraint;
        if (!unionType.isNullable()) {
            return unionType;
        }

        List<BType> nonNilTypes = new ArrayList<>();
        for (BType memberType : unionType.getMemberTypes()) {
            if (!isAssignable(memberType, symTable.nilType)) {
                nonNilTypes.add(memberType);
            }
        }

        if (nonNilTypes.size() == 1) {
            return nonNilTypes.get(0);
        }

        return BUnionType.create(null, new LinkedHashSet<>(nonNilTypes));
    }

    public boolean isFixedLengthTuple(BTupleType bTupleType) {
        return bTupleType.restType == null || isNeverTypeOrStructureTypeWithARequiredNeverMember(bTupleType.restType);
    }

    public boolean isNeverTypeOrStructureTypeWithARequiredNeverMember(BType type) {
        if (type == null) {
            return false;
        }
        Set<BType> visitedTypeSet = new HashSet<>();
        visitedTypeSet.add(type);
        return isNeverTypeOrStructureTypeWithARequiredNeverMember(type, visitedTypeSet);
    }

    boolean isNeverTypeOrStructureTypeWithARequiredNeverMember(BType type, Set<BType> visitedTypeSet) {
        switch (type.tag) {
            case TypeTags.NEVER:
                return true;
            case TypeTags.RECORD:
                for (BField field : ((BRecordType) type).fields.values()) {
                    // skip check for fields with self referencing type and not required fields.
                    if ((SymbolFlags.isFlagOn(field.symbol.flags, SymbolFlags.REQUIRED) ||
                            !SymbolFlags.isFlagOn(field.symbol.flags, SymbolFlags.OPTIONAL)) &&
                            visitedTypeSet.add(field.type) &&
                            isNeverTypeOrStructureTypeWithARequiredNeverMember(field.type, visitedTypeSet)) {
                        return true;
                    }
                }
                return false;
            case TypeTags.TUPLE:
                BTupleType tupleType = (BTupleType) type;
                List<BType> tupleTypes = tupleType.tupleTypes;
                for (BType mem : tupleTypes) {
                    if (!visitedTypeSet.add(mem)) {
                        continue;
                    }
                    if (isNeverTypeOrStructureTypeWithARequiredNeverMember(mem, visitedTypeSet)) {
                        return true;
                    }
                }
                return false;
            case TypeTags.ARRAY:
                BArrayType arrayType = (BArrayType) type;
                visitedTypeSet.add(arrayType.eType);
                return arrayType.state != BArrayState.OPEN &&
                        isNeverTypeOrStructureTypeWithARequiredNeverMember(arrayType.eType, visitedTypeSet);
            case TypeTags.TYPEREFDESC:
                visitedTypeSet.add(type);
                return isNeverTypeOrStructureTypeWithARequiredNeverMember(getReferredType(type), visitedTypeSet);
            case TypeTags.INTERSECTION:
                visitedTypeSet.add(type);
                return isNeverTypeOrStructureTypeWithARequiredNeverMember(((BIntersectionType )type).effectiveType, 
                        visitedTypeSet);
            default:
                return false;
        }
    }

    public boolean isNeverType(BType type) {
        type = getReferredType(type);
        if (type.tag == NEVER) {
            return true;
        } else if (type.tag == TypeTags.UNION) {
            LinkedHashSet<BType> memberTypes = ((BUnionType) type).getMemberTypes();
            return memberTypes.stream().allMatch(this::isNeverType);
        }
        return false;
    }

    boolean isSingletonType(BType bType) {
        BType type = getReferredType(bType);
        return type.tag == TypeTags.FINITE && ((BFiniteType) type).getValueSpace().size() == 1;
    }

    boolean isSameSingletonType(BFiniteType type1, BFiniteType type2) {
        BLangLiteral expr1 = (BLangLiteral) type1.getValueSpace().iterator().next();
        BLangLiteral expr2 = (BLangLiteral) type2.getValueSpace().iterator().next();
        return expr1.value.equals(expr2.value);
    }

    public static void addImmutableType(SymbolTable symTable, PackageID packageId,
                                        SelectivelyImmutableReferenceType type, BIntersectionType immutableType) {

        Map<String, Map<SelectivelyImmutableReferenceType, BIntersectionType>> immutableTypeMaps =
                symTable.immutableTypeMaps;

        String packageIdString = getPackageIdString(packageId);

        Map<SelectivelyImmutableReferenceType, BIntersectionType> moduleImmutableTypeMap =
                immutableTypeMaps.get(packageIdString);

        if (moduleImmutableTypeMap == null) {
            moduleImmutableTypeMap = new HashMap<>();
            immutableTypeMaps.put(packageIdString, moduleImmutableTypeMap);
        }

        moduleImmutableTypeMap.put(type, immutableType);
    }

    public static Optional<BIntersectionType> getImmutableType(SymbolTable symTable, PackageID packageId,
                                                               SelectivelyImmutableReferenceType type) {
        Map<String, Map<SelectivelyImmutableReferenceType, BIntersectionType>> immutableTypeMaps =
                symTable.immutableTypeMaps;

        String packageIdString = getPackageIdString(packageId);

        Map<SelectivelyImmutableReferenceType, BIntersectionType> moduleImmutableTypeMap =
                immutableTypeMaps.get(packageIdString);

        if (moduleImmutableTypeMap == null) {
            return Optional.empty();
        }

        if (moduleImmutableTypeMap.containsKey(type)) {
            return Optional.of(moduleImmutableTypeMap.get(type));
        }

        return Optional.empty();
    }

    public static String getPackageIdString(PackageID packageID) {
        return packageID.isTestPkg ? packageID.toString() + "_testable" : packageID.toString();
    }

    private static class ListenerValidationModel {
        private final Types types;
        private final SymbolTable symtable;
        private final BType serviceNameType;
        boolean attachFound;
        boolean detachFound;
        boolean startFound;
        boolean gracefulStopFound;
        boolean immediateStopFound;

        public ListenerValidationModel(Types types, SymbolTable symTable) {
            this.types = types;
            this.symtable = symTable;
            this.serviceNameType =
                    BUnionType.create(null, symtable.stringType, symtable.arrayStringType, symtable.nilType);
        }

        boolean isValidListener() {
            return attachFound && detachFound && startFound && gracefulStopFound && immediateStopFound;
        }

        private boolean checkMethods(List<BAttachedFunction> rhsFuncs) {
            for (BAttachedFunction func : rhsFuncs) {
                switch (func.funcName.value) {
                    case "attach":
                        if (!checkAttachMethod(func)) {
                            return false;
                        }
                        break;
                    case "detach":
                        if (!checkDetachMethod(func)) {
                            return false;
                        }
                        break;
                    case "start":
                        if (!checkStartMethod(func)) {
                            return true;
                        }
                        break;
                    case "gracefulStop":
                        if (!checkGracefulStop(func)) {
                            return false;
                        }
                        break;
                    case "immediateStop":
                        if (!checkImmediateStop(func)) {
                            return false;
                        }
                        break;
                }
            }
            return isValidListener();
        }

        private boolean emptyParamList(BAttachedFunction func) {
            return func.type.paramTypes.isEmpty() && func.type.restType != symtable.noType;
        }

        private boolean publicAndReturnsErrorOrNil(BAttachedFunction func) {
            if (!Symbols.isPublic(func.symbol)) {
                return false;
            }

            return types.isAssignable(func.type.retType, symtable.errorOrNilType);
        }

        private boolean isPublicNoParamReturnsErrorOrNil(BAttachedFunction func) {
            if (!publicAndReturnsErrorOrNil(func)) {
                return false;
            }

            return emptyParamList(func);
        }

        private boolean checkImmediateStop(BAttachedFunction func) {
            return immediateStopFound = isPublicNoParamReturnsErrorOrNil(func);
        }

        private boolean checkGracefulStop(BAttachedFunction func) {
            return gracefulStopFound = isPublicNoParamReturnsErrorOrNil(func);
        }

        private boolean checkStartMethod(BAttachedFunction func) {
            return startFound = publicAndReturnsErrorOrNil(func);
        }

        private boolean checkDetachMethod(BAttachedFunction func) {
            if (!publicAndReturnsErrorOrNil(func)) {
                return false;
            }

            if (func.type.paramTypes.size() != 1) {
                return false;
            }

            return detachFound = isServiceObject(func.type.paramTypes.get(0));
        }

        private boolean checkAttachMethod(BAttachedFunction func) {
            if (!publicAndReturnsErrorOrNil(func)) {
                return false;
            }

            if (func.type.paramTypes.size() != 2) {
                return false;
            }

            BType firstParamType = func.type.paramTypes.get(0);
            if (!isServiceObject(firstParamType)) {
                return false;
            }

            BType secondParamType = func.type.paramTypes.get(1);
            boolean sameType = types.isAssignable(secondParamType, this.serviceNameType);
            return attachFound = sameType;

        }

        private boolean isServiceObject(BType bType) {
            BType type = getReferredType(bType);
            if (type.tag == TypeTags.UNION) {
                for (BType memberType : ((BUnionType) type).getMemberTypes()) {
                    if (!isServiceObject(memberType)) {
                        return false;
                    }
                }
                return true;
            }

            if (type.tag != TypeTags.OBJECT) {
                return false;
            }

            return Symbols.isService(type.tsymbol);
        }
    }

    /**
     * Intersection type validation helper.
     *
     * @since 2.0.0
     */
    public static class IntersectionContext {
        Location lhsPos;
        Location rhsPos;
        // The location of the intersection
        Location pos;
        BLangDiagnosticLog dlog;
        ContextOption contextOption;
        // Intersection test only care about intersection of types (ignoring default values).
        boolean ignoreDefaultValues;
        // Whether type definitions should be defined for newly-created types.
        boolean createTypeDefs;
        // Try to avoid creating new intersection types.
        boolean preferNonGenerativeIntersection;

        private IntersectionContext(BLangDiagnosticLog diaglog, Location left, Location right) {
            this.dlog = diaglog;
            this.lhsPos = left;
            this.rhsPos = right;
            this.contextOption = ContextOption.NON;
            this.ignoreDefaultValues = false;
            this.createTypeDefs = true;
            this.preferNonGenerativeIntersection = false;
        }

        private IntersectionContext(BLangDiagnosticLog diaglog, Location left, Location right, Location pos) {
            this(diaglog, left, right);
            this.pos = pos;
        }

        /**
         * Create {@link IntersectionContext} used for calculating the intersection type when user
         * explicitly write intersection type. This will produce error messages explaining why there is no intersection
         * between two types.
         *
         * @return a {@link IntersectionContext}
         */
        public static IntersectionContext from(BLangDiagnosticLog diaglog, Location left, Location right) {
            return new IntersectionContext(diaglog, left, right);
        }

        /**
         * Create {@link IntersectionContext} used for calculating the intersection type to see if there
         * is a intersection between the types. This does not emit error messages explaning why there is no intersection
         * between two types. This also does not generate type-def for the calculated intersection type.
         * Do not use this context to create a intersection type that uses the calculated type for any purpose other
         * than seeing if there is a interserction.
         *
         * @return a {@link IntersectionContext}
         */
        public static IntersectionContext compilerInternalIntersectionTestContext() {
            IntersectionContext intersectionContext = new IntersectionContext(null, null, null);
            intersectionContext.ignoreDefaultValues = true;
            intersectionContext.createTypeDefs = false;
            return intersectionContext;
        }

        /**
         * Create {@link IntersectionContext} used for calculating the intersection type.
         * This does not emit error messages explaining why there is no intersection between two types.
         *
         * @return a {@link IntersectionContext}
         */
        public static IntersectionContext compilerInternalIntersectionContext() {
            IntersectionContext diagnosticContext = new IntersectionContext(null, null, null);
            return diagnosticContext;
        }

        /**
         * Create {@link IntersectionContext} used for calculating the intersection type.
         * This does not emit error messages explaining why there is no intersection between two types.
         *
         * @param intersectionPos Location of the intersection
         * @return a {@link IntersectionContext}
         */
        public static IntersectionContext compilerInternalIntersectionContext(Location intersectionPos) {
            return new IntersectionContext(null, null, null, intersectionPos);
        }

        /**
         * Create {@link IntersectionContext} used for checking the existence of a valid intersection, irrespective
         * of default values.
         * Type definitions are not created.
         * This does not emit error messages explaining why there is no intersection between two types.
         *
         * @param intersectionPos Location of the intersection
         * @return a {@link IntersectionContext}
         */
        public static IntersectionContext typeTestIntersectionExistenceContext(Location intersectionPos) {
            IntersectionContext intersectionContext = new IntersectionContext(null, null, null, intersectionPos);
            intersectionContext.ignoreDefaultValues = true;
            intersectionContext.preferNonGenerativeIntersection = true;
            intersectionContext.createTypeDefs = false;
            return intersectionContext;
        }

        /**
         * Create {@link IntersectionContext} used for creating effective types for the intersection of types,
         * irrespective of default values.
         * Type definitions are created.
         * This does not emit error messages explaining why there is no intersection between two types.
         *
         * @return a {@link IntersectionContext}
         */
        public static IntersectionContext typeTestIntersectionCalculationContext() {
            IntersectionContext intersectionContext = new IntersectionContext(null, null, null);
            intersectionContext.ignoreDefaultValues = true;
            intersectionContext.preferNonGenerativeIntersection = true;
            intersectionContext.createTypeDefs = true;
            return intersectionContext;
        }

        /**
         * Create {@link IntersectionContext} used for creating effective types for the intersection of types,
         * irrespective of default values.
         * Type definitions are created.
         * This does not emit error messages explaining why there is no intersection between two types.
         *
         * @param intersectionPos Location of the intersection
         * @return a {@link IntersectionContext}
         */
        public static IntersectionContext typeTestIntersectionCalculationContext(Location intersectionPos) {
            IntersectionContext intersectionContext = typeTestIntersectionCalculationContext();
            intersectionContext.pos = intersectionPos;
            return intersectionContext;
        }

        /**
         * Create {@link IntersectionContext} used for calculating the intersection type with mappings, ignoring
         * default values.
         * This does not emit error messages explaining why there is no intersection between two types.
         *
         * @return a {@link IntersectionContext}
         */
        public static IntersectionContext matchClauseIntersectionContextForMapping() {
            IntersectionContext intersectionContext = new IntersectionContext(null, null, null);
            intersectionContext.ignoreDefaultValues = true;
            return intersectionContext;
        }

        public IntersectionContext switchLeft() {
            this.contextOption = ContextOption.LEFT;
            return this;
        }

        public IntersectionContext switchRight() {
            this.contextOption = ContextOption.RIGHT;
            return this;
        }

        private boolean logError(DiagnosticErrorCode diagnosticCode, Object... args) {
            Location pos = null;
            if (contextOption == ContextOption.LEFT && lhsPos != null) {
                pos = lhsPos;
            } else if (contextOption == ContextOption.RIGHT && rhsPos != null) {
                pos = rhsPos;
            }

            if (pos != null) {
                dlog.error(pos, diagnosticCode, args);
                return true;
            }

            return false;
        }
    }

    private enum ContextOption {
        LEFT, RIGHT, NON;
    }

    private void populateBasicTypes(BType type, Set<BasicTypes> basicTypes) {
        type = getReferredType(type);

        switch (type.tag) {
            case TypeTags.INT:
            case TypeTags.BYTE:
            case TypeTags.SIGNED32_INT:
            case TypeTags.SIGNED16_INT:
            case TypeTags.SIGNED8_INT:
            case TypeTags.UNSIGNED32_INT:
            case TypeTags.UNSIGNED16_INT:
            case TypeTags.UNSIGNED8_INT:
                basicTypes.add(BasicTypes.INT);
                return;
            case TypeTags.FLOAT:
                basicTypes.add(BasicTypes.FLOAT);
                return;
            case TypeTags.DECIMAL:
                basicTypes.add(BasicTypes.DECIMAL);
                return;
            case TypeTags.STRING:
            case TypeTags.CHAR_STRING:
                basicTypes.add(BasicTypes.STRING);
                return;
            case TypeTags.BOOLEAN:
                basicTypes.add(BasicTypes.BOOLEAN);
                return;
            case TypeTags.XML:
            case TypeTags.XML_ELEMENT:
            case TypeTags.XML_PI:
            case TypeTags.XML_COMMENT:
            case TypeTags.XML_TEXT:
                basicTypes.add(BasicTypes.XML);
                return;
            case TypeTags.TABLE:
                basicTypes.add(BasicTypes.TABLE);
                return;
            case TypeTags.NIL:
                basicTypes.add(BasicTypes.NIL);
                return;
            case TypeTags.RECORD:
            case TypeTags.MAP:
                basicTypes.add(BasicTypes.MAPPING);
                return;
            case TypeTags.TYPEDESC:
                basicTypes.add(BasicTypes.TYPEDESC);
                return;
            case TypeTags.STREAM:
                basicTypes.add(BasicTypes.STREAM);
                return;
            case TypeTags.INVOKABLE:
            case TypeTags.FUNCTION_POINTER:
                basicTypes.add(BasicTypes.FUNCTION);
                return;
            case TypeTags.ARRAY:
            case TypeTags.TUPLE:
            case TypeTags.BYTE_ARRAY:
                basicTypes.add(BasicTypes.LIST);
                return;
            case TypeTags.UNION:
            case TypeTags.JSON:
            case TypeTags.ANYDATA:
                for (BType memberType : ((BUnionType) type).getMemberTypes()) {
                    populateBasicTypes(memberType, basicTypes);
                }
                return;
            case TypeTags.ANY:
                basicTypes.add(BasicTypes.ANY);
                return;
            case TypeTags.ERROR:
                basicTypes.add(BasicTypes.ERROR);
                return;
            case TypeTags.ITERATOR:
            case TypeTags.FUTURE:
                basicTypes.add(BasicTypes.FUTURE);
                return;
            case TypeTags.OBJECT:
                basicTypes.add(BasicTypes.OBJECT);
                return;
            case TypeTags.FINITE:
                for (BLangExpression expression : ((BFiniteType) type).getValueSpace()) {
                    populateBasicTypes(expression.getBType(), basicTypes);
                }
                return;
            case TypeTags.HANDLE:
                basicTypes.add(BasicTypes.HANDLE);
                return;
            case TypeTags.READONLY:
                basicTypes.add(BasicTypes.READONLY);
                return;
            case TypeTags.NEVER:
                basicTypes.add(BasicTypes.NEVER);
        }
    }

    private enum BasicTypes {
        NIL,
        BOOLEAN,
        INT,
        FLOAT,
        DECIMAL,
        STRING,
        XML,
        LIST,
        MAPPING,
        TABLE,
        ERROR,
        FUNCTION,
        FUTURE,
        OBJECT,
        TYPEDESC,
        HANDLE,
        STREAM,
        READONLY,
        ANY,
        NEVER,
        ANYDATA,
        JSON
    }

    /**
     * Holds common analyzer data between {@link TypeChecker} and {@link SemanticAnalyzer}.
     */
    public static class CommonAnalyzerData {
        Stack<SymbolEnv> queryEnvs = new Stack<>();
        Stack<BLangNode> queryFinalClauses = new Stack<>();
        boolean queryCompletesEarly = false;
        boolean checkWithinQueryExpr = false;
        HashSet<BType> completeEarlyErrorList = new HashSet<>();
        HashSet<BType> checkedErrorList = new HashSet<>();
        boolean breakToParallelQueryEnv = false;
        int letCount = 0;
        boolean nonErrorLoggingCheck = false;
    }

    /**
     * Enum to represent query construct type.
     *
     * @since 2201.3.0
     */
    enum QueryConstructType {
        DEFAULT,
        STREAM,
        MAP,
        TABLE,
        ACTION
    }

    QueryConstructType getQueryConstructType(BLangQueryExpr queryExpr) {
        if (queryExpr.isMap) {
            return QueryConstructType.MAP;
        } else if (queryExpr.isTable) {
            return QueryConstructType.TABLE;
        } else if (queryExpr.isStream) {
            return QueryConstructType.STREAM;
        }
        return QueryConstructType.DEFAULT;
    }

    public byte[] convertToByteArray(String literalExpr) {
        String[] elements = getLiteralTextValue(literalExpr);
        if (elements[0].contains(BASE_16)) {
            return hexStringToByteArray(elements[1]);
        }
        return Base64.getDecoder().decode(elements[1].getBytes(StandardCharsets.UTF_8));
    }

    private byte[] hexStringToByteArray(String base16String) {
        int arrayLength = base16String.length();
        byte[] byteArray = new byte[arrayLength / 2];
        for (int i = 0; i < arrayLength; i += 2) {
            byteArray[i / 2] = (byte) ((Character.digit(base16String.charAt(i), 16) << 4)
                    + Character.digit(base16String.charAt(i + 1), 16));
        }
        return byteArray;
    }

    private static String[] getLiteralTextValue(String literalExpr) {
        String nodeText = literalExpr.replace("\t", "").replace("\n", "").replace("\r", "")
                .replace(" ", "");
        String[] result = new String[2];
        result[0] = nodeText.substring(0, nodeText.indexOf('`'));
        result[1] = nodeText.substring(nodeText.indexOf('`') + 1, nodeText.lastIndexOf('`'));
        return result;
    }

    public boolean isFunctionVarRef(BLangExpression expr) {
        return expr.getKind() == NodeKind.SIMPLE_VARIABLE_REF && ((BLangSimpleVarRef) expr).symbol != null
                && (((BLangSimpleVarRef) expr).symbol.tag & SymTag.FUNCTION) == SymTag.FUNCTION;
    }
}<|MERGE_RESOLUTION|>--- conflicted
+++ resolved
@@ -1822,40 +1822,12 @@
                 varType = inferRecordFieldType(recordType);
                 break;
             case TypeTags.XML:
-<<<<<<< HEAD
-                BType constraint = getReferredType(((BXMLType) collectionType).constraint);
-                while (constraint.tag == TypeTags.XML) {
-                    collectionType = constraint;
-                    constraint = getReferredType(((BXMLType) collectionType).constraint);
-                }
-                switch (constraint.tag) {
-                    case TypeTags.XML_ELEMENT:
-                    case TypeTags.XML_COMMENT:
-                    case TypeTags.XML_TEXT:
-                    case TypeTags.XML_PI:
-                    case TypeTags.NEVER:
-                        varType = constraint;
-                        break;
-                    case TypeTags.UNION:
-                        Set<BType> collectionTypes = getEffectiveMemberTypes((BUnionType) constraint);
-                        Set<BType> builtinXMLConstraintTypes = getEffectiveMemberTypes
-                                ((BUnionType) ((BXMLType) symTable.xmlType).constraint);
-                        varType = collectionTypes.size() == 4 && builtinXMLConstraintTypes.equals(collectionTypes)?
-                                collectionType : BUnionType.create(null, (LinkedHashSet<BType>) collectionTypes);
-                        break;
-                    default:
-                        foreachNode.varType = symTable.semanticError;
-                        foreachNode.resultType = symTable.semanticError;
-                        foreachNode.nillableResultType = symTable.semanticError;
-                        return;
-=======
                 BType typedBindingPatternType = getTypedBindingPatternTypeForXmlCollection(collectionType);
                 if (typedBindingPatternType == null) {
                     foreachNode.varType = symTable.semanticError;
                     foreachNode.resultType = symTable.semanticError;
                     foreachNode.nillableResultType = symTable.semanticError;
                     return;
->>>>>>> dea2287c
                 }
                 varType = typedBindingPatternType;
                 break;
