--- conflicted
+++ resolved
@@ -1151,11 +1151,7 @@
             return true;
         }
 
-<<<<<<< HEAD
-        if (type.tag == TypeTags.STRUCT || type.tag == TypeTags.INVOKABLE) {
-=======
-        if (type.tag == TypeTags.INVOKABLE || type.tag == TypeTags.FINITE) {
->>>>>>> 259de55c
+        if (type.tag == TypeTags.INVOKABLE) {
             return false;
         }
 
