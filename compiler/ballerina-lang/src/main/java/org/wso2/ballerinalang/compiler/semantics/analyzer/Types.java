/*
 *  Copyright (c) 2017, WSO2 Inc. (http://www.wso2.org) All Rights Reserved.
 *
 *  WSO2 Inc. licenses this file to you under the Apache License,
 *  Version 2.0 (the "License"); you may not use this file except
 *  in compliance with the License.
 *  You may obtain a copy of the License at
 *
 *    http://www.apache.org/licenses/LICENSE-2.0
 *
 *  Unless required by applicable law or agreed to in writing,
 *  software distributed under the License is distributed on an
 *  "AS IS" BASIS, WITHOUT WARRANTIES OR CONDITIONS OF ANY
 *  KIND, either express or implied.  See the License for the
 *  specific language governing permissions and limitations
 *  under the License.
 */
package org.wso2.ballerinalang.compiler.semantics.analyzer;

import io.ballerina.tools.diagnostics.DiagnosticCode;
import io.ballerina.tools.diagnostics.Location;
import org.ballerinalang.model.Name;
import org.ballerinalang.model.TreeBuilder;
import org.ballerinalang.model.elements.Flag;
import org.ballerinalang.model.tree.NodeKind;
import org.ballerinalang.model.types.SelectivelyImmutableReferenceType;
import org.ballerinalang.model.types.TypeKind;
import org.ballerinalang.util.BLangCompilerConstants;
import org.ballerinalang.util.diagnostic.DiagnosticErrorCode;
import org.wso2.ballerinalang.compiler.diagnostic.BLangDiagnosticLog;
import org.wso2.ballerinalang.compiler.parser.BLangAnonymousModelHelper;
import org.wso2.ballerinalang.compiler.semantics.model.Scope;
import org.wso2.ballerinalang.compiler.semantics.model.SymbolEnv;
import org.wso2.ballerinalang.compiler.semantics.model.SymbolTable;
import org.wso2.ballerinalang.compiler.semantics.model.symbols.BAttachedFunction;
import org.wso2.ballerinalang.compiler.semantics.model.symbols.BErrorTypeSymbol;
import org.wso2.ballerinalang.compiler.semantics.model.symbols.BInvokableSymbol;
import org.wso2.ballerinalang.compiler.semantics.model.symbols.BInvokableTypeSymbol;
import org.wso2.ballerinalang.compiler.semantics.model.symbols.BObjectTypeSymbol;
import org.wso2.ballerinalang.compiler.semantics.model.symbols.BRecordTypeSymbol;
import org.wso2.ballerinalang.compiler.semantics.model.symbols.BStructureTypeSymbol;
import org.wso2.ballerinalang.compiler.semantics.model.symbols.BSymbol;
import org.wso2.ballerinalang.compiler.semantics.model.symbols.BTypeSymbol;
import org.wso2.ballerinalang.compiler.semantics.model.symbols.BVarSymbol;
import org.wso2.ballerinalang.compiler.semantics.model.symbols.SymTag;
import org.wso2.ballerinalang.compiler.semantics.model.symbols.Symbols;
import org.wso2.ballerinalang.compiler.semantics.model.types.BAnyType;
import org.wso2.ballerinalang.compiler.semantics.model.types.BAnydataType;
import org.wso2.ballerinalang.compiler.semantics.model.types.BArrayType;
import org.wso2.ballerinalang.compiler.semantics.model.types.BBuiltInRefType;
import org.wso2.ballerinalang.compiler.semantics.model.types.BErrorType;
import org.wso2.ballerinalang.compiler.semantics.model.types.BField;
import org.wso2.ballerinalang.compiler.semantics.model.types.BFiniteType;
import org.wso2.ballerinalang.compiler.semantics.model.types.BFutureType;
import org.wso2.ballerinalang.compiler.semantics.model.types.BIntersectionType;
import org.wso2.ballerinalang.compiler.semantics.model.types.BInvokableType;
import org.wso2.ballerinalang.compiler.semantics.model.types.BJSONType;
import org.wso2.ballerinalang.compiler.semantics.model.types.BMapType;
import org.wso2.ballerinalang.compiler.semantics.model.types.BObjectType;
import org.wso2.ballerinalang.compiler.semantics.model.types.BParameterizedType;
import org.wso2.ballerinalang.compiler.semantics.model.types.BReadonlyType;
import org.wso2.ballerinalang.compiler.semantics.model.types.BRecordType;
import org.wso2.ballerinalang.compiler.semantics.model.types.BStreamType;
import org.wso2.ballerinalang.compiler.semantics.model.types.BStructureType;
import org.wso2.ballerinalang.compiler.semantics.model.types.BTableType;
import org.wso2.ballerinalang.compiler.semantics.model.types.BTupleType;
import org.wso2.ballerinalang.compiler.semantics.model.types.BType;
import org.wso2.ballerinalang.compiler.semantics.model.types.BTypeIdSet;
import org.wso2.ballerinalang.compiler.semantics.model.types.BTypeVisitor;
import org.wso2.ballerinalang.compiler.semantics.model.types.BTypedescType;
import org.wso2.ballerinalang.compiler.semantics.model.types.BUnionType;
import org.wso2.ballerinalang.compiler.semantics.model.types.BXMLType;
import org.wso2.ballerinalang.compiler.tree.BLangFunction;
import org.wso2.ballerinalang.compiler.tree.clauses.BLangInputClause;
import org.wso2.ballerinalang.compiler.tree.expressions.BLangExpression;
import org.wso2.ballerinalang.compiler.tree.expressions.BLangLiteral;
import org.wso2.ballerinalang.compiler.tree.expressions.BLangSimpleVarRef;
import org.wso2.ballerinalang.compiler.tree.expressions.BLangTypeConversionExpr;
import org.wso2.ballerinalang.compiler.tree.statements.BLangForeach;
import org.wso2.ballerinalang.compiler.util.BArrayState;
import org.wso2.ballerinalang.compiler.util.CompilerContext;
import org.wso2.ballerinalang.compiler.util.Names;
import org.wso2.ballerinalang.compiler.util.NumericLiteralSupport;
import org.wso2.ballerinalang.compiler.util.ResolvedTypeBuilder;
import org.wso2.ballerinalang.compiler.util.TypeTags;
import org.wso2.ballerinalang.util.Flags;
import org.wso2.ballerinalang.util.Lists;

import java.math.BigDecimal;
import java.math.MathContext;
import java.util.ArrayList;
import java.util.Collections;
import java.util.EnumSet;
import java.util.HashSet;
import java.util.Iterator;
import java.util.LinkedHashMap;
import java.util.LinkedHashSet;
import java.util.LinkedList;
import java.util.List;
import java.util.Map;
import java.util.Objects;
import java.util.Set;
import java.util.stream.Collectors;

import static io.ballerina.runtime.api.constants.RuntimeConstants.UNDERSCORE;
<<<<<<< HEAD
import static org.ballerinalang.model.symbols.SymbolOrigin.BUILTIN;
import static org.ballerinalang.model.symbols.SymbolOrigin.SOURCE;
=======
>>>>>>> 8cc217b1
import static org.ballerinalang.model.symbols.SymbolOrigin.VIRTUAL;
import static org.wso2.ballerinalang.compiler.semantics.model.SymbolTable.BBYTE_MAX_VALUE;
import static org.wso2.ballerinalang.compiler.semantics.model.SymbolTable.BBYTE_MIN_VALUE;
import static org.wso2.ballerinalang.compiler.semantics.model.SymbolTable.SIGNED16_MAX_VALUE;
import static org.wso2.ballerinalang.compiler.semantics.model.SymbolTable.SIGNED16_MIN_VALUE;
import static org.wso2.ballerinalang.compiler.semantics.model.SymbolTable.SIGNED32_MAX_VALUE;
import static org.wso2.ballerinalang.compiler.semantics.model.SymbolTable.SIGNED32_MIN_VALUE;
import static org.wso2.ballerinalang.compiler.semantics.model.SymbolTable.SIGNED8_MAX_VALUE;
import static org.wso2.ballerinalang.compiler.semantics.model.SymbolTable.SIGNED8_MIN_VALUE;
import static org.wso2.ballerinalang.compiler.semantics.model.SymbolTable.UNSIGNED16_MAX_VALUE;
import static org.wso2.ballerinalang.compiler.semantics.model.SymbolTable.UNSIGNED32_MAX_VALUE;
import static org.wso2.ballerinalang.compiler.semantics.model.SymbolTable.UNSIGNED8_MAX_VALUE;

/**
 * This class consists of utility methods which operate on types.
 * These utility methods allows you to check the compatibility of two types,
 * i.e. check whether two types are equal, check whether one type is assignable to another type etc.
 *
 * @since 0.94
 */
public class Types {

    private static final CompilerContext.Key<Types> TYPES_KEY =
            new CompilerContext.Key<>();
    private final ResolvedTypeBuilder typeBuilder;

    private SymbolTable symTable;
    private SymbolResolver symResolver;
    private BLangDiagnosticLog dlog;
    private Names names;
    private int finiteTypeCount = 0;
    private BUnionType expandedXMLBuiltinSubtypes;
    private final BLangAnonymousModelHelper anonymousModelHelper;

    public static Types getInstance(CompilerContext context) {
        Types types = context.get(TYPES_KEY);
        if (types == null) {
            types = new Types(context);
        }

        return types;
    }

    public Types(CompilerContext context) {
        context.put(TYPES_KEY, this);

        this.symTable = SymbolTable.getInstance(context);
        this.symResolver = SymbolResolver.getInstance(context);
        this.dlog = BLangDiagnosticLog.getInstance(context);
        this.names = Names.getInstance(context);
        this.expandedXMLBuiltinSubtypes = BUnionType.create(null,
                                                            symTable.xmlElementType, symTable.xmlCommentType,
                                                            symTable.xmlPIType, symTable.xmlTextType);
        this.typeBuilder = new ResolvedTypeBuilder();
        this.anonymousModelHelper = BLangAnonymousModelHelper.getInstance(context);
    }

    public List<BType> checkTypes(BLangExpression node,
                                  List<BType> actualTypes,
                                  List<BType> expTypes) {
        List<BType> resTypes = new ArrayList<>();
        for (int i = 0; i < actualTypes.size(); i++) {
            resTypes.add(checkType(node, actualTypes.get(i), expTypes.size() > i ? expTypes.get(i) : symTable.noType));
        }
        return resTypes;
    }

    public BType checkType(BLangExpression node,
                           BType actualType,
                           BType expType) {
        return checkType(node, actualType, expType, DiagnosticErrorCode.INCOMPATIBLE_TYPES);
    }

    public BType checkType(BLangExpression expr,
                           BType actualType,
                           BType expType,
                           DiagnosticCode diagCode) {
        expr.type = checkType(expr.pos, actualType, expType, diagCode);
        if (expr.type.tag == TypeTags.SEMANTIC_ERROR) {
            return expr.type;
        }

        // Set an implicit cast expression, if applicable
        setImplicitCastExpr(expr, actualType, expType);

        return expr.type;
    }

    public BType checkType(Location pos,
                           BType actualType,
                           BType expType,
                           DiagnosticCode diagCode) {
        if (expType.tag == TypeTags.SEMANTIC_ERROR) {
            return expType;
        } else if (expType.tag == TypeTags.NONE) {
            return actualType;
        } else if (actualType.tag == TypeTags.SEMANTIC_ERROR) {
            return actualType;
        } else if (isAssignable(actualType, expType)) {
            return actualType;
        }

        // e.g. incompatible types: expected 'int', found 'string'
        dlog.error(pos, diagCode, expType, actualType);
        return symTable.semanticError;
    }

    public boolean isJSONContext(BType type) {
        if (type.tag == TypeTags.UNION) {
            return ((BUnionType) type).getMemberTypes().stream().anyMatch(memType -> memType.tag == TypeTags.JSON);
        }
        return type.tag == TypeTags.JSON;
    }

    public boolean isLax(BType type) {
        switch (type.tag) {
            case TypeTags.JSON:
            case TypeTags.XML:
            case TypeTags.XML_ELEMENT:
                return true;
            case TypeTags.MAP:
                return isLax(((BMapType) type).constraint);
            case TypeTags.UNION:
                return ((BUnionType) type).getMemberTypes().stream().allMatch(this::isLax);
        }
        return false;
    }

    public boolean isSameType(BType source, BType target) {
        return isSameType(source, target, new HashSet<>());
    }

    private boolean isSameType(BType source, BType target, Set<TypePair> unresolvedTypes) {
        // If we encounter two types that we are still resolving, then skip it.
        // This is done to avoid recursive checking of the same type.
        TypePair pair = new TypePair(source, target);
        if (unresolvedTypes.contains(pair)) {
            return true;
        }
        unresolvedTypes.add(pair);

        BTypeVisitor<BType, Boolean> sameTypeVisitor = new BSameTypeVisitor(unresolvedTypes);
        return target.accept(sameTypeVisitor, source);
    }

    public boolean isValueType(BType type) {
        switch (type.tag) {
            case TypeTags.BOOLEAN:
            case TypeTags.BYTE:
            case TypeTags.DECIMAL:
            case TypeTags.FLOAT:
            case TypeTags.INT:
            case TypeTags.STRING:
            case TypeTags.SIGNED32_INT:
            case TypeTags.SIGNED16_INT:
            case TypeTags.SIGNED8_INT:
            case TypeTags.UNSIGNED32_INT:
            case TypeTags.UNSIGNED16_INT:
            case TypeTags.UNSIGNED8_INT:
            case TypeTags.CHAR_STRING:
                return true;
            default:
                return false;
        }
    }

    boolean isBasicNumericType(BType type) {

        return type.tag < TypeTags.STRING || TypeTags.isIntegerTypeTag(type.tag);
    }

    boolean finiteTypeContainsNumericTypeValues(BFiniteType finiteType) {
        return finiteType.getValueSpace().stream().anyMatch(valueExpr -> isBasicNumericType(valueExpr.type));
    }

    public boolean containsErrorType(BType type) {
        if (type.tag == TypeTags.UNION) {
            return ((BUnionType) type).getMemberTypes().stream()
                    .anyMatch(this::containsErrorType);
        }

        return type.tag == TypeTags.ERROR;
    }

    public boolean isSubTypeOfList(BType type) {
        if (type.tag != TypeTags.UNION) {
            return isSubTypeOfBaseType(type, TypeTags.ARRAY) || isSubTypeOfBaseType(type, TypeTags.TUPLE);
        }

        return ((BUnionType) type).getMemberTypes().stream().allMatch(this::isSubTypeOfList);
    }

    public BType resolvePatternTypeFromMatchExpr(BLangExpression matchExpr, BTupleType listMatchPatternType,
                                                 SymbolEnv env) {

        if (matchExpr == null) {
            return listMatchPatternType;
        }
        BType matchExprType = matchExpr.type;
        BType intersectionType = getTypeIntersection(matchExprType, listMatchPatternType, env);
        if (intersectionType != symTable.semanticError) {
            return intersectionType;
        }
        if (matchExprType.tag == TypeTags.ANYDATA) {
            Collections.fill(listMatchPatternType.tupleTypes, symTable.anydataType);
            if (listMatchPatternType.restType != null) {
                listMatchPatternType.restType = symTable.anydataType;
            }
            return listMatchPatternType;
        }
        return symTable.noType;
    }

    public BType resolvePatternTypeFromMatchExpr(BLangExpression matchExpr, BLangExpression constPatternExpr) {
        if (matchExpr == null) {
            if (constPatternExpr.getKind() == NodeKind.SIMPLE_VARIABLE_REF) {
                return ((BLangSimpleVarRef) constPatternExpr).symbol.type;
            } else {
                return constPatternExpr.type;
            }
        }

        BType matchExprType = matchExpr.type;
        BType constMatchPatternExprType = constPatternExpr.type;

        if (constPatternExpr.getKind() == NodeKind.SIMPLE_VARIABLE_REF) {
            BLangSimpleVarRef constVarRef = (BLangSimpleVarRef) constPatternExpr;
            if (constVarRef.symbol == null) {
                return symTable.noType;
            }
            BType constVarRefSymbolType = constVarRef.symbol.type;
            if (isAssignable(constVarRefSymbolType, matchExprType)) {
                return constVarRefSymbolType;
            }
            return symTable.noType;
        }

        // After the above check, according to spec all other const-patterns should be literals.
        BLangLiteral constPatternLiteral = (BLangLiteral) constPatternExpr;

        if (containsAnyType(constMatchPatternExprType)) {
            return matchExprType;
        } else if (containsAnyType(matchExprType)) {
            return constMatchPatternExprType;
        }

        // This should handle specially
        if (matchExprType.tag == TypeTags.BYTE && constMatchPatternExprType.tag == TypeTags.INT) {
            return matchExprType;
        }

        if (isAssignable(constMatchPatternExprType, matchExprType)) {
            return constMatchPatternExprType;
        }

        if (matchExprType.tag == TypeTags.UNION) {
            for (BType memberType : ((BUnionType) matchExprType).getMemberTypes()) {
                if (memberType.tag == TypeTags.FINITE) {
                    if (isAssignableToFiniteType(memberType, constPatternLiteral)) {
                        return memberType;
                    }
                } else {
                    if (isAssignable(constMatchPatternExprType, matchExprType)) {
                        return constMatchPatternExprType;
                    }
                }
            }
        } else if (matchExprType.tag == TypeTags.FINITE) {
            if (isAssignableToFiniteType(matchExprType, constPatternLiteral)) {
                return matchExprType;
            }
        }
        return symTable.noType;
    }

    private boolean containsAnyType(BType type) {
        if (type.tag != TypeTags.UNION) {
            return type.tag == TypeTags.ANY;
        }

        for (BType memberTypes : ((BUnionType) type).getMemberTypes()) {
            if (memberTypes.tag == TypeTags.ANY) {
                return true;
            }
        }
        return false;
    }

    public BType mergeTypes(BType typeFirst, BType typeSecond) {
        if (containsAnyType(typeFirst)) {
            return typeSecond;
        }
        if (isSameBasicType(typeFirst, typeSecond)) {
            return typeFirst;
        }
        return BUnionType.create(null, typeFirst, typeSecond);
    }

    public boolean isSubTypeOfMapping(BType type) {
        if (type.tag != TypeTags.UNION) {
            return isSubTypeOfBaseType(type, TypeTags.MAP) || isSubTypeOfBaseType(type, TypeTags.RECORD);
        }

        return ((BUnionType) type).getMemberTypes().stream().allMatch(this::isSubTypeOfMapping);
    }

    public boolean isSubTypeOfBaseType(BType type, int baseTypeTag) {
        if (type.tag != TypeTags.UNION) {
            return type.tag == baseTypeTag;
        }
        // TODO: Recheck this
        if (TypeTags.isXMLTypeTag(baseTypeTag)) {
            return true;
        }
        return ((BUnionType) type).getMemberTypes().stream().allMatch(memType -> memType.tag == baseTypeTag);
    }

    /**
     * Checks whether source type is assignable to the target type.
     * <p>
     * Source type is assignable to the target type if,
     * 1) the target type is any and the source type is not a value type.
     * 2) there exists an implicit cast symbol from source to target.
     * 3) both types are JSON and the target constraint is no type.
     * 4) both types are array type and both array types are assignable.
     * 5) both types are MAP and the target constraint is any type or constraints are structurally equivalent.
     *
     * @param source type.
     * @param target type.
     * @return true if source type is assignable to the target type.
     */
    public boolean isAssignable(BType source, BType target) {
        return isAssignable(source, target, new HashSet<>());
    }

    boolean isStampingAllowed(BType source, BType target) {
        return (isAssignable(source, target) || isAssignable(target, source) ||
                checkTypeEquivalencyForStamping(source, target) || checkTypeEquivalencyForStamping(target, source));
    }

    private boolean checkTypeEquivalencyForStamping(BType source, BType target) {
        if (target.tag == TypeTags.RECORD) {
            if (source.tag == TypeTags.RECORD) {
                TypePair pair = new TypePair(source, target);
                Set<TypePair> unresolvedTypes = new HashSet<>();
                unresolvedTypes.add(pair);
                return checkRecordEquivalencyForStamping((BRecordType) source, (BRecordType) target, unresolvedTypes);
            } else if (source.tag == TypeTags.MAP) {
                int mapConstraintTypeTag = ((BMapType) source).constraint.tag;
                if ((!(mapConstraintTypeTag == TypeTags.ANY || mapConstraintTypeTag == TypeTags.ANYDATA)) &&
                        ((BRecordType) target).sealed) {
                    for (BField field : ((BStructureType) target).getFields().values()) {
                        if (field.getType().tag != mapConstraintTypeTag) {
                            return false;
                        }
                    }
                }
                return true;
            }
        } else if (target.tag == TypeTags.JSON) {
            return source.tag == TypeTags.JSON || source.tag == TypeTags.RECORD || source.tag == TypeTags.MAP;
        } else if (target.tag == TypeTags.MAP) {
            if (source.tag == TypeTags.MAP) {
                return isStampingAllowed(((BMapType) source).getConstraint(), ((BMapType) target).getConstraint());
            } else if (source.tag == TypeTags.UNION) {
                return checkUnionEquivalencyForStamping(source, target);
            }
        } else if (target.tag == TypeTags.ARRAY) {
            if (source.tag == TypeTags.JSON) {
                return true;
            } else if (source.tag == TypeTags.TUPLE) {
                BType arrayElementType = ((BArrayType) target).eType;
                for (BType tupleMemberType : ((BTupleType) source).getTupleTypes()) {
                    if (!isStampingAllowed(tupleMemberType, arrayElementType)) {
                        return false;
                    }
                }
                return true;
            } else if (source.tag == TypeTags.ARRAY) {
                return checkTypeEquivalencyForStamping(((BArrayType) source).eType, ((BArrayType) target).eType);
            }
        } else if (target.tag == TypeTags.UNION) {
            return checkUnionEquivalencyForStamping(source, target);
        } else if (target.tag == TypeTags.TUPLE && source.tag == TypeTags.TUPLE) {
            return checkTupleEquivalencyForStamping(source, target);
        }

        return false;
    }

    private boolean checkRecordEquivalencyForStamping(BRecordType rhsType, BRecordType lhsType,
                                                      Set<TypePair> unresolvedTypes) {
        // Both records should be public or private.
        // Get the XOR of both flags(masks)
        // If both are public, then public bit should be 0;
        // If both are private, then public bit should be 0;
        // The public bit is on means, one is public, and the other one is private.
        if (Symbols.isFlagOn(lhsType.tsymbol.flags ^ rhsType.tsymbol.flags, Flags.PUBLIC)) {
            return false;
        }

        // If both records are private, they should be in the same package.
        if (Symbols.isPrivate(lhsType.tsymbol) && rhsType.tsymbol.pkgID != lhsType.tsymbol.pkgID) {
            return false;
        }

        // RHS type should have at least all the fields as well attached functions of LHS type.
        if (lhsType.fields.size() > rhsType.fields.size()) {
            return false;
        }

        // If only one is a closed record, the records aren't equivalent
        if (lhsType.sealed && !rhsType.sealed) {
            return false;
        }

        return checkFieldEquivalencyForStamping(lhsType, rhsType, unresolvedTypes);
    }

    private boolean checkFieldEquivalencyForStamping(BStructureType lhsType, BStructureType rhsType,
                                                     Set<TypePair> unresolvedTypes) {
        for (BField lhsField : lhsType.fields.values()) {
            BField rhsField = rhsType.fields.get(lhsField.name.value);

            if (rhsField == null || !isStampingAllowed(rhsField.type, lhsField.type)) {
                return false;
            }
        }

        for (BField rhsField : rhsType.fields.values()) {
            BField lhsField = lhsType.fields.get(rhsField.name.value);

            if (lhsField == null && !isStampingAllowed(rhsField.type, ((BRecordType) lhsType).restFieldType)) {
                return false;
            }
        }

        return true;
    }

    private boolean checkUnionEquivalencyForStamping(BType source, BType target) {
        Set<BType> sourceTypes = new LinkedHashSet<>();
        Set<BType> targetTypes = new LinkedHashSet<>();

        if (source.tag == TypeTags.UNION) {
            BUnionType sourceUnionType = (BUnionType) source;
            sourceTypes.addAll(sourceUnionType.getMemberTypes());
        } else {
            sourceTypes.add(source);
        }

        if (target.tag == TypeTags.UNION) {
            BUnionType targetUnionType = (BUnionType) target;
            targetTypes.addAll(targetUnionType.getMemberTypes());
        } else {
            targetTypes.add(target);
        }

        boolean notAssignable = sourceTypes
                .stream()
                .map(s -> targetTypes
                        .stream()
                        .anyMatch(t -> isStampingAllowed(s, t)))
                .anyMatch(assignable -> !assignable);

        return !notAssignable;
    }

    private boolean checkTupleEquivalencyForStamping(BType source, BType target) {
        if (source.tag != TypeTags.TUPLE || target.tag != TypeTags.TUPLE) {
            return false;
        }

        BTupleType lhsTupleType = (BTupleType) target;
        BTupleType rhsTupleType = (BTupleType) source;

        if (lhsTupleType.tupleTypes.size() != rhsTupleType.tupleTypes.size()) {
            return false;
        }

        for (int i = 0; i < lhsTupleType.tupleTypes.size(); i++) {
            if (!isStampingAllowed(rhsTupleType.tupleTypes.get(i), lhsTupleType.tupleTypes.get(i))) {
                return false;
            }
        }
        return true;
    }

    private boolean isAssignable(BType source, BType target, Set<TypePair> unresolvedTypes) {

        if (isSameType(source, target)) {
            return true;
        }

        int sourceTag = source.tag;
        int targetTag = target.tag;

        if (!Symbols.isFlagOn(source.flags, Flags.PARAMETERIZED) &&
                !isInherentlyImmutableType(target) && Symbols.isFlagOn(target.flags, Flags.READONLY) &&
                !isInherentlyImmutableType(source) && !Symbols.isFlagOn(source.flags, Flags.READONLY)) {
            return false;
        }

        if (sourceTag == TypeTags.INTERSECTION) {
            return isAssignable(((BIntersectionType) source).effectiveType,
                                targetTag != TypeTags.INTERSECTION ? target :
                                        ((BIntersectionType) target).effectiveType, unresolvedTypes);
        }

        if (targetTag == TypeTags.INTERSECTION) {
            return isAssignable(source, ((BIntersectionType) target).effectiveType, unresolvedTypes);
        }

        if (sourceTag == TypeTags.PARAMETERIZED_TYPE) {
            return isParameterizedTypeAssignable(source, target, unresolvedTypes);
        }

        if (sourceTag == TypeTags.BYTE && targetTag == TypeTags.INT) {
            return true;
        }

        if (TypeTags.isXMLTypeTag(sourceTag) && TypeTags.isXMLTypeTag(targetTag)) {
            return isXMLTypeAssignable(source, target, unresolvedTypes);
        }

        if (sourceTag == TypeTags.CHAR_STRING && targetTag == TypeTags.STRING) {
            return true;
        }

        if (sourceTag == TypeTags.CHAR_STRING && targetTag == TypeTags.XML_TEXT) {
            return true;
        }

        if (sourceTag == TypeTags.STRING && targetTag == TypeTags.XML_TEXT) {
            return true;
        }

        if (sourceTag == TypeTags.XML_TEXT && targetTag == TypeTags.STRING) {
            return true;
        }

        if (sourceTag == TypeTags.XML_TEXT && targetTag == TypeTags.CHAR_STRING) {
            return true;
        }

        if (sourceTag == TypeTags.ERROR && targetTag == TypeTags.ERROR) {
            return isErrorTypeAssignable((BErrorType) source, (BErrorType) target, unresolvedTypes);
        } else if (sourceTag == TypeTags.ERROR && targetTag == TypeTags.ANY) {
            return false;
        }

        if (sourceTag == TypeTags.NIL && (isNullable(target) || targetTag == TypeTags.JSON)) {
            return true;
        }

        // TODO: Remove the isValueType() check
        if (targetTag == TypeTags.ANY && !containsErrorType(source) && !isValueType(source)) {
            return true;
        }

        if (targetTag == TypeTags.ANYDATA && !containsErrorType(source) && source.isAnydata()) {
            return true;
        }

        if (targetTag == TypeTags.READONLY &&
                (isInherentlyImmutableType(source) || Symbols.isFlagOn(source.flags, Flags.READONLY))) {
            return true;
        }

        if (targetTag == TypeTags.MAP && sourceTag == TypeTags.RECORD) {
            BRecordType recordType = (BRecordType) source;
            return isAssignableRecordType(recordType, target, unresolvedTypes);
        }

        if (targetTag == TypeTags.RECORD && sourceTag == TypeTags.MAP) {
            return isAssignableMapType((BMapType) source, (BRecordType) target);
        }

        if (targetTag == TypeTags.TYPEDESC && sourceTag == TypeTags.TYPEDESC) {
            return isAssignable(((BTypedescType) source).constraint, (((BTypedescType) target).constraint),
                                unresolvedTypes);
        }

        if (targetTag == TypeTags.TABLE && sourceTag == TypeTags.TABLE) {
            return isAssignableTableType((BTableType) source, (BTableType) target);
        }

        if (targetTag == TypeTags.STREAM && sourceTag == TypeTags.STREAM) {
            return isAssignable(((BStreamType) source).constraint, ((BStreamType) target).constraint, unresolvedTypes);
        }

        if (isBuiltInTypeWidenPossible(source, target) == TypeTestResult.TRUE) {
            return true;
        }

        if (sourceTag == TypeTags.FINITE) {
            return isFiniteTypeAssignable((BFiniteType) source, target, unresolvedTypes);
        }

        if ((targetTag == TypeTags.UNION || sourceTag == TypeTags.UNION) &&
                isAssignableToUnionType(source, target, unresolvedTypes)) {
            return true;
        }

        if (targetTag == TypeTags.JSON) {
            if (sourceTag == TypeTags.JSON) {
                return true;
            }

            if (sourceTag == TypeTags.ARRAY) {
                return isArrayTypesAssignable((BArrayType) source, target, unresolvedTypes);
            }

            if (sourceTag == TypeTags.MAP) {
                return isAssignable(((BMapType) source).constraint, target, unresolvedTypes);
            }

            if (sourceTag == TypeTags.RECORD) {
                return isAssignableRecordType((BRecordType) source, target, unresolvedTypes);
            }
        }

        if (targetTag == TypeTags.FUTURE && sourceTag == TypeTags.FUTURE) {
            if (((BFutureType) target).constraint.tag == TypeTags.NONE) {
                return true;
            }
            return isAssignable(((BFutureType) source).constraint, ((BFutureType) target).constraint, unresolvedTypes);
        }

        if (targetTag == TypeTags.MAP && sourceTag == TypeTags.MAP) {
            // Here source condition is added for prevent assigning map union constrained
            // to map any constrained.
            if (((BMapType) target).constraint.tag == TypeTags.ANY &&
                    ((BMapType) source).constraint.tag != TypeTags.UNION) {
                return true;
            }

            return isAssignable(((BMapType) source).constraint, ((BMapType) target).constraint, unresolvedTypes);
        }

        if ((sourceTag == TypeTags.OBJECT || sourceTag == TypeTags.RECORD)
                && (targetTag == TypeTags.OBJECT || targetTag == TypeTags.RECORD)) {
            return checkStructEquivalency(source, target, unresolvedTypes);
        }

        if (sourceTag == TypeTags.TUPLE && targetTag == TypeTags.ARRAY) {
            return isTupleTypeAssignableToArrayType((BTupleType) source, (BArrayType) target, unresolvedTypes);
        }

        if (sourceTag == TypeTags.ARRAY && targetTag == TypeTags.TUPLE) {
            return isArrayTypeAssignableToTupleType((BArrayType) source, (BTupleType) target, unresolvedTypes);
        }

        if (sourceTag == TypeTags.TUPLE || targetTag == TypeTags.TUPLE) {
            return isTupleTypeAssignable(source, target, unresolvedTypes);
        }

        if (sourceTag == TypeTags.INVOKABLE && targetTag == TypeTags.INVOKABLE) {
            return isFunctionTypeAssignable((BInvokableType) source, (BInvokableType) target, new HashSet<>());
        }

        return sourceTag == TypeTags.ARRAY && targetTag == TypeTags.ARRAY &&
                isArrayTypesAssignable((BArrayType) source, target, unresolvedTypes);
    }

    private boolean isParameterizedTypeAssignable(BType source, BType target, Set<TypePair> unresolvedTypes) {
        BType resolvedSourceType = typeBuilder.build(source);

        if (target.tag != TypeTags.PARAMETERIZED_TYPE) {
            return isAssignable(resolvedSourceType, target, unresolvedTypes);
        }

        if (((BParameterizedType) source).paramIndex != ((BParameterizedType) target).paramIndex) {
            return false;
        }

        return isAssignable(resolvedSourceType, typeBuilder.build(target), unresolvedTypes);
    }

    private boolean isAssignableRecordType(BRecordType recordType, BType type, Set<TypePair> unresolvedTypes) {
        TypePair pair = new TypePair(recordType, type);
        if (!unresolvedTypes.add(pair)) {
            return true;
        }

        BType targetType;
        switch (type.tag) {
            case TypeTags.MAP:
                targetType = ((BMapType) type).constraint;
                break;
            case TypeTags.JSON:
                targetType = type;
                break;
            default:
                throw new IllegalArgumentException("Incompatible target type: " + type.toString());
        }
        return recordFieldsAssignableToType(recordType, targetType, unresolvedTypes);
    }

    private boolean recordFieldsAssignableToType(BRecordType recordType, BType targetType,
                                                 Set<TypePair> unresolvedTypes) {
        for (BField field : recordType.fields.values()) {
            if (!isAssignable(field.type, targetType, unresolvedTypes)) {
                return false;
            }
        }

        if (!recordType.sealed) {
            return isAssignable(recordType.restFieldType, targetType, unresolvedTypes);
        }

        return true;
    }

    private boolean isAssignableTableType(BTableType sourceTableType, BTableType targetTableType) {
        if (!isAssignable(sourceTableType.constraint, targetTableType.constraint)) {
            return false;
        }

        if (targetTableType.keyTypeConstraint == null && targetTableType.fieldNameList == null) {
            return true;
        }

        if (targetTableType.keyTypeConstraint != null) {
            if (sourceTableType.keyTypeConstraint != null &&
                    (isAssignable(sourceTableType.keyTypeConstraint, targetTableType.keyTypeConstraint))) {
                return true;
            }

            if (sourceTableType.fieldNameList == null) {
                return false;
            }

            List<BType> fieldTypes = new ArrayList<>();
            sourceTableType.fieldNameList.forEach(field -> fieldTypes
                    .add(getTableConstraintField(sourceTableType.constraint, field).type));

            if (fieldTypes.size() == 1) {
                return isAssignable(fieldTypes.get(0), targetTableType.keyTypeConstraint);
            }

            BTupleType tupleType = new BTupleType(fieldTypes);
            return isAssignable(tupleType, targetTableType.keyTypeConstraint);
        }

        return targetTableType.fieldNameList.equals(sourceTableType.fieldNameList);
    }


    BField getTableConstraintField(BType constraintType, String fieldName) {

        switch (constraintType.tag) {
            case TypeTags.RECORD:
                Map<String, BField> fieldList = ((BRecordType) constraintType).getFields();
                return fieldList.get(fieldName);
            case TypeTags.UNION:
                BUnionType unionType = (BUnionType) constraintType;
                Set<BType> memTypes = unionType.getMemberTypes();
                List<BField> fields = memTypes.stream().map(type -> getTableConstraintField(type, fieldName))
                        .filter(Objects::nonNull).collect(Collectors.toList());

                if (fields.size() != memTypes.size()) {
                    return null;
                }

                if (fields.stream().allMatch(field -> isAssignable(field.type, fields.get(0).type) &&
                        isAssignable(fields.get(0).type, field.type))) {
                    return fields.get(0);
                }
                break;
            case TypeTags.INTERSECTION:
                return getTableConstraintField(((BIntersectionType) constraintType).effectiveType, fieldName);
        }

        return null;
    }

    private boolean isAssignableMapType(BMapType sourceMapType, BRecordType targetRecType) {
        if (targetRecType.sealed) {
            return false;
        }

        for (BField field : targetRecType.fields.values()) {
            if (!Symbols.isFlagOn(field.symbol.flags, Flags.OPTIONAL)) {
                return false;
            }

            if (hasIncompatibleReadOnlyFlags(field.symbol.flags, sourceMapType.flags)) {
                return false;
            }

            if (!isAssignable(sourceMapType.constraint, field.type)) {
                return false;
            }
        }

        return isAssignable(sourceMapType.constraint, targetRecType.restFieldType);
    }

    private boolean hasIncompatibleReadOnlyFlags(long targetFlags, long sourceFlags) {
        return Symbols.isFlagOn(targetFlags, Flags.READONLY) && !Symbols.isFlagOn(sourceFlags, Flags.READONLY);
    }

    private boolean isErrorTypeAssignable(BErrorType source, BErrorType target, Set<TypePair> unresolvedTypes) {
        if (target == symTable.errorType) {
            return true;
        }
        TypePair pair = new TypePair(source, target);
        if (unresolvedTypes.contains(pair)) {
            return true;
        }
        unresolvedTypes.add(pair);
        return isAssignable(source.detailType, target.detailType, unresolvedTypes)
                && target.typeIdSet.isAssignableFrom(source.typeIdSet);
    }

    // TODO: Recheck this to support finite types
    private boolean isXMLTypeAssignable(BType sourceType, BType targetType, Set<TypePair> unresolvedTypes) {
        int sourceTag = sourceType.tag;
        int targetTag = targetType.tag;

        if (targetTag == TypeTags.XML) {
            BXMLType target = (BXMLType) targetType;
            if (target.constraint != null) {
                if (TypeTags.isXMLNonSequenceType(sourceTag)) {
                    return isAssignable(sourceType, target.constraint, unresolvedTypes);
                }
                BXMLType source = (BXMLType) sourceType;
                return isAssignable(source.constraint, target.constraint, unresolvedTypes);
            }
            return true;
        }
        return sourceTag == targetTag;
    }

    private boolean isTupleTypeAssignable(BType source, BType target, Set<TypePair> unresolvedTypes) {
        if (source.tag != TypeTags.TUPLE || target.tag != TypeTags.TUPLE) {
            return false;
        }

        BTupleType lhsTupleType = (BTupleType) target;
        BTupleType rhsTupleType = (BTupleType) source;

        if (lhsTupleType.restType == null && rhsTupleType.restType != null) {
            return false;
        }

        if (lhsTupleType.restType == null && lhsTupleType.tupleTypes.size() != rhsTupleType.tupleTypes.size()) {
            return false;
        }

        if (lhsTupleType.restType != null && rhsTupleType.restType != null) {
            if (!isAssignable(rhsTupleType.restType, lhsTupleType.restType, unresolvedTypes)) {
                return false;
            }
        }

        if (lhsTupleType.tupleTypes.size() > rhsTupleType.tupleTypes.size()) {
            return false;
        }

        for (int i = 0; i < rhsTupleType.tupleTypes.size(); i++) {
            BType lhsType = (lhsTupleType.tupleTypes.size() > i)
                    ? lhsTupleType.tupleTypes.get(i) : lhsTupleType.restType;
            if (!isAssignable(rhsTupleType.tupleTypes.get(i), lhsType, unresolvedTypes)) {
                return false;
            }
        }
        return true;
    }

    private boolean isTupleTypeAssignableToArrayType(BTupleType source, BArrayType target,
                                                     Set<TypePair> unresolvedTypes) {
        if (target.state != BArrayState.OPEN
                && (source.restType != null || source.tupleTypes.size() != target.size)) {
            return false;
        }

        List<BType> sourceTypes = new ArrayList<>(source.tupleTypes);
        if (source.restType != null) {
            sourceTypes.add(source.restType);
        }
        return sourceTypes.stream()
                .allMatch(tupleElemType -> isAssignable(tupleElemType, target.eType, unresolvedTypes));
    }

    private boolean isArrayTypeAssignableToTupleType(BArrayType source, BTupleType target,
                                                     Set<TypePair> unresolvedTypes) {
        if (!target.tupleTypes.isEmpty()) {
            if (source.state == BArrayState.OPEN) {
                // [int, int, int...] = int[] || [int, int] = int[]
                return false;
            }

            if (target.restType != null && target.tupleTypes.size() > source.size) {
                // [int, int, int...] = int[1]
                return false;
            }

            if (target.restType == null && target.tupleTypes.size() != source.size) {
                // [int, int] = int[1], [int, int] = int[3]
                return false;
            }

        }

        List<BType> targetTypes = new ArrayList<>(target.tupleTypes);
        if (target.restType != null) {
            targetTypes.add(target.restType);
        }
        return targetTypes.stream()
                .allMatch(tupleElemType -> isAssignable(source.eType, tupleElemType, unresolvedTypes));
    }

    private boolean isArrayTypesAssignable(BArrayType source, BType target, Set<TypePair> unresolvedTypes) {
        BType sourceElementType = source.getElementType();
        if (target.tag == TypeTags.ARRAY) {
            BArrayType targetArrayType = (BArrayType) target;
            BType targetElementType = targetArrayType.getElementType();
            if (targetArrayType.state == BArrayState.OPEN) {
                return isAssignable(sourceElementType, targetElementType, unresolvedTypes);
            }

            if (targetArrayType.size != source.size) {
                return false;
            }

            return isAssignable(sourceElementType, targetElementType, unresolvedTypes);
        } else if (target.tag == TypeTags.JSON) {
            return isAssignable(sourceElementType, target, unresolvedTypes);
        }
        return false;
    }

    private boolean isFunctionTypeAssignable(BInvokableType source, BInvokableType target,
                                             Set<TypePair> unresolvedTypes) {
        if (hasIncompatibleIsolatedFlags(source, target) || hasIncompatibleTransactionalFlags(source, target)) {
            return false;
        }

        // For invokable types with typeParam parameters, we have to check whether the source param types are
        // covariant with the target param types.
        if (containsTypeParams(target)) {
            // TODO: 7/4/19 See if the below code can be generalized to avoid code duplication
            if (source.paramTypes.size() != target.paramTypes.size()) {
                return false;
            }

            for (int i = 0; i < source.paramTypes.size(); i++) {
                BType sourceParam = source.paramTypes.get(i);
                BType targetParam = target.paramTypes.get(i);
                boolean isTypeParam = TypeParamAnalyzer.isTypeParam(targetParam);

                if (isTypeParam) {
                    if (!isAssignable(sourceParam, targetParam)) {
                        return false;
                    }
                } else {
                    if (!isAssignable(targetParam, sourceParam)) {
                        return false;
                    }
                }
            }

            if (source.retType == null && target.retType == null) {
                return true;
            } else if (source.retType == null || target.retType == null) {
                return false;
            }

            // Source return type should be covariant with target return type
            return isAssignable(source.retType, target.retType, unresolvedTypes);
        }

        // Source param types should be contravariant with target param types. Hence s and t switched when checking
        // assignability.
        return checkFunctionTypeEquality(source, target, unresolvedTypes, (s, t, ut) -> isAssignable(t, s, ut));
    }

    public boolean isInherentlyImmutableType(BType type) {
        if (isValueType(type)) {
            return true;
        }

        switch (type.tag) {
            case TypeTags.XML_TEXT:
            case TypeTags.FINITE: // Assuming a finite type will only have members from simple basic types.
            case TypeTags.READONLY:
            case TypeTags.NIL:
            case TypeTags.ERROR:
            case TypeTags.INVOKABLE:
            case TypeTags.TYPEDESC:
            case TypeTags.HANDLE:
                return true;
        }
        return false;
    }

    boolean isSelectivelyImmutableType(BType type) {
        return isSelectivelyImmutableType(type, new HashSet<>(), false);
    }

    boolean isSelectivelyImmutableType(BType type, boolean forceCheck) {
        return isSelectivelyImmutableType(type, new HashSet<>(), forceCheck);
    }

    public boolean isSelectivelyImmutableType(BType type, Set<BType> unresolvedTypes) {
        return isSelectivelyImmutableType(type, unresolvedTypes, false);
    }

    private boolean isSelectivelyImmutableType(BType type, Set<BType> unresolvedTypes, boolean forceCheck) {
        if (isInherentlyImmutableType(type) || !(type instanceof SelectivelyImmutableReferenceType)) {
            // Always immutable.
            return false;
        }

        if (!forceCheck && ((SelectivelyImmutableReferenceType) type).getImmutableType() != null) {
            return true;
        }

        if (!unresolvedTypes.add(type)) {
            return true;
        }

        switch (type.tag) {
            case TypeTags.ANY:
            case TypeTags.ANYDATA:
            case TypeTags.JSON:
            case TypeTags.XML:
            case TypeTags.XML_COMMENT:
            case TypeTags.XML_ELEMENT:
            case TypeTags.XML_PI:
                return true;
            case TypeTags.ARRAY:
                BType elementType = ((BArrayType) type).eType;
                return isInherentlyImmutableType(elementType) ||
                        isSelectivelyImmutableType(elementType, unresolvedTypes, forceCheck);
            case TypeTags.TUPLE:
                BTupleType tupleType = (BTupleType) type;
                for (BType tupMemType : tupleType.tupleTypes) {
                    if (!isInherentlyImmutableType(tupMemType) &&
                            !isSelectivelyImmutableType(tupMemType, unresolvedTypes, forceCheck)) {
                        return false;
                    }
                }

                BType tupRestType = tupleType.restType;
                if (tupRestType == null) {
                    return true;
                }

                return isInherentlyImmutableType(tupRestType) ||
                        isSelectivelyImmutableType(tupRestType, unresolvedTypes, forceCheck);
            case TypeTags.RECORD:
                BRecordType recordType = (BRecordType) type;
                for (BField field : recordType.fields.values()) {
                    BType fieldType = field.type;
                    if (!isInherentlyImmutableType(fieldType) &&
                            !isSelectivelyImmutableType(fieldType, unresolvedTypes, forceCheck)) {
                        return false;
                    }
                }

                BType recordRestType = recordType.restFieldType;
                if (recordRestType == null || recordRestType == symTable.noType) {
                    return true;
                }

                return isInherentlyImmutableType(recordRestType) ||
                        isSelectivelyImmutableType(recordRestType, unresolvedTypes, forceCheck);
            case TypeTags.MAP:
                BType constraintType = ((BMapType) type).constraint;
                return isInherentlyImmutableType(constraintType) ||
                        isSelectivelyImmutableType(constraintType, unresolvedTypes, forceCheck);
            case TypeTags.OBJECT:
                BObjectType objectType = (BObjectType) type;

                for (BField field : objectType.fields.values()) {
                    BType fieldType = field.type;
                    if (!isInherentlyImmutableType(fieldType) &&
                            !isSelectivelyImmutableType(fieldType, unresolvedTypes, forceCheck)) {
                        return false;
                    }
                }
                return true;
            case TypeTags.TABLE:
                BType tableConstraintType = ((BTableType) type).constraint;
                return isInherentlyImmutableType(tableConstraintType) ||
                        isSelectivelyImmutableType(tableConstraintType, unresolvedTypes, forceCheck);
            case TypeTags.UNION:
                boolean readonlyIntersectionExists = false;
                for (BType memberType : ((BUnionType) type).getMemberTypes()) {
                    if (isInherentlyImmutableType(memberType) ||
                            isSelectivelyImmutableType(memberType, unresolvedTypes, forceCheck)) {
                        readonlyIntersectionExists = true;
                    }
                }
                return readonlyIntersectionExists;
            case TypeTags.INTERSECTION:
                return isSelectivelyImmutableType(((BIntersectionType) type).effectiveType, unresolvedTypes,
                                                  forceCheck);
        }
        return false;
    }

    private boolean containsTypeParams(BInvokableType type) {
        boolean hasParameterizedTypes = type.paramTypes.stream()
                .anyMatch(t -> {
                    if (t.tag == TypeTags.FUNCTION_POINTER) {
                        return containsTypeParams((BInvokableType) t);
                    }
                    return TypeParamAnalyzer.isTypeParam(t);
                });

        if (hasParameterizedTypes) {
            return hasParameterizedTypes;
        }

        if (type.retType.tag == TypeTags.FUNCTION_POINTER) {
            return containsTypeParams((BInvokableType) type.retType);
        }

        return TypeParamAnalyzer.isTypeParam(type.retType);
    }

    private boolean isSameFunctionType(BInvokableType source, BInvokableType target, Set<TypePair> unresolvedTypes) {
        return checkFunctionTypeEquality(source, target, unresolvedTypes, this::isSameType);
    }

    private boolean checkFunctionTypeEquality(BInvokableType source, BInvokableType target,
                                              Set<TypePair> unresolvedTypes, TypeEqualityPredicate equality) {
        if (hasIncompatibleIsolatedFlags(source, target) || hasIncompatibleTransactionalFlags(source, target)) {
            return false;
        }

        if (source.paramTypes.size() != target.paramTypes.size()) {
            return false;
        }

        for (int i = 0; i < source.paramTypes.size(); i++) {
            if (!equality.test(source.paramTypes.get(i), target.paramTypes.get(i), unresolvedTypes)) {
                return false;
            }
        }

        if ((source.restType != null && target.restType == null) ||
                target.restType != null && source.restType == null) {
            return false;
        } else if (source.restType != null && !equality.test(source.restType, target.restType, unresolvedTypes)) {
            return false;
        }

        if (source.retType == null && target.retType == null) {
            return true;
        } else if (source.retType == null || target.retType == null) {
            return false;
        }

        // Source return type should be covariant with target return type
        return isAssignable(source.retType, target.retType, unresolvedTypes);
    }

    private boolean hasIncompatibleIsolatedFlags(BInvokableType source, BInvokableType target) {
        return Symbols.isFlagOn(target.flags, Flags.ISOLATED) && !Symbols.isFlagOn(source.flags, Flags.ISOLATED);
    }

    private boolean hasIncompatibleTransactionalFlags(BInvokableType source, BInvokableType target) {
        return Symbols.isFlagOn(source.flags, Flags.TRANSACTIONAL) &&
                !Symbols.isFlagOn(target.flags, Flags.TRANSACTIONAL);
    }

    public boolean isSameArrayType(BType source, BType target, Set<TypePair> unresolvedTypes) {
        if (target.tag != TypeTags.ARRAY || source.tag != TypeTags.ARRAY) {
            return false;
        }

        BArrayType lhsArrayType = (BArrayType) target;
        BArrayType rhsArrayType = (BArrayType) source;
        boolean hasSameTypeElements = isSameType(lhsArrayType.eType, rhsArrayType.eType, unresolvedTypes);
        if (lhsArrayType.state == BArrayState.OPEN) {
            return (rhsArrayType.state == BArrayState.OPEN) && hasSameTypeElements;
        }

        return checkSealedArraySizeEquality(rhsArrayType, lhsArrayType) && hasSameTypeElements;
    }

    public boolean checkSealedArraySizeEquality(BArrayType rhsArrayType, BArrayType lhsArrayType) {
        return lhsArrayType.size == rhsArrayType.size;
    }

    public boolean checkStructEquivalency(BType rhsType, BType lhsType) {
        return checkStructEquivalency(rhsType, lhsType, new HashSet<>());
    }

    private boolean checkStructEquivalency(BType rhsType, BType lhsType, Set<TypePair> unresolvedTypes) {
        // If we encounter two types that we are still resolving, then skip it.
        // This is done to avoid recursive checking of the same type.
        TypePair pair = new TypePair(rhsType, lhsType);
        if (unresolvedTypes.contains(pair)) {
            return true;
        }
        unresolvedTypes.add(pair);

        if (rhsType.tag == TypeTags.OBJECT && lhsType.tag == TypeTags.OBJECT) {
            return checkObjectEquivalency((BObjectType) rhsType, (BObjectType) lhsType, unresolvedTypes);
        }

        if (rhsType.tag == TypeTags.RECORD && lhsType.tag == TypeTags.RECORD) {
            return checkRecordEquivalency((BRecordType) rhsType, (BRecordType) lhsType, unresolvedTypes);
        }

        return false;
    }

    public boolean checkObjectEquivalency(BObjectType rhsType, BObjectType lhsType, Set<TypePair> unresolvedTypes) {
        if (Symbols.isFlagOn(lhsType.flags, Flags.ISOLATED) && !Symbols.isFlagOn(rhsType.flags, Flags.ISOLATED)) {
            return false;
        }

        BObjectTypeSymbol lhsStructSymbol = (BObjectTypeSymbol) lhsType.tsymbol;
        BObjectTypeSymbol rhsStructSymbol = (BObjectTypeSymbol) rhsType.tsymbol;
        List<BAttachedFunction> lhsFuncs = lhsStructSymbol.attachedFuncs;
        List<BAttachedFunction> rhsFuncs = ((BObjectTypeSymbol) rhsType.tsymbol).attachedFuncs;
        int lhsAttachedFuncCount = getObjectFuncCount(lhsStructSymbol);
        int rhsAttachedFuncCount = getObjectFuncCount(rhsStructSymbol);

        // If LHS is a service obj, then RHS must be a service object in order to assignable
        boolean isLhsAService = Symbols.isService(lhsStructSymbol);
        if (isLhsAService && !Symbols.isService(rhsStructSymbol)) {
            return false;
        }

        // RHS type should have at least all the fields as well attached functions of LHS type.
        if (lhsType.fields.size() > rhsType.fields.size() || lhsAttachedFuncCount > rhsAttachedFuncCount) {
            return false;
        }

        // The LHS type cannot have any private members. 
        for (BField bField : lhsType.fields.values()) {
            if (Symbols.isPrivate(bField.symbol)) {
                return false;
            }
        }

        for (BAttachedFunction func : lhsFuncs) {
            if (Symbols.isPrivate(func.symbol)) {
                return false;
            }
        }

        for (BField lhsField : lhsType.fields.values()) {
            BField rhsField = rhsType.fields.get(lhsField.name.value);
            if (rhsField == null ||
                    !isInSameVisibilityRegion(lhsField.symbol, rhsField.symbol) ||
                    !isAssignable(rhsField.type, lhsField.type, unresolvedTypes)) {
                return false;
            }
        }

        for (BAttachedFunction lhsFunc : lhsFuncs) {
            if (lhsFunc == lhsStructSymbol.initializerFunc) {
                continue;
            }

            // Service resource methods are not considered as part of service objects type.
            if (isLhsAService && Symbols.isResource(lhsFunc.symbol)) {
                continue;
            }

            BAttachedFunction rhsFunc = getMatchingInvokableType(rhsFuncs, lhsFunc, unresolvedTypes);
            if (rhsFunc == null || !isInSameVisibilityRegion(lhsFunc.symbol, rhsFunc.symbol)) {
                return false;
            }
            if (Symbols.isRemote(lhsFunc.symbol) != Symbols.isRemote(rhsFunc.symbol)) {
                return false;
            }
        }

        return lhsType.typeIdSet.isAssignableFrom(rhsType.typeIdSet);
    }

    private int getObjectFuncCount(BObjectTypeSymbol sym) {
        // If an explicit initializer is available, it could mean,
        // 1) User explicitly defined an initializer
        // 2) The object type is coming from an already compiled source, hence the initializer is already set.
        //    If it's coming from a compiled binary, the attached functions list of the symbol would already contain
        //    the initializer in it.
        if (sym.initializerFunc != null && sym.attachedFuncs.contains(sym.initializerFunc)) {
            return sym.attachedFuncs.size() - 1;
        }
        return sym.attachedFuncs.size();
    }

    public boolean checkRecordEquivalency(BRecordType rhsType, BRecordType lhsType, Set<TypePair> unresolvedTypes) {
        // If the LHS record is closed and the RHS record is open, the records aren't equivalent
        if (lhsType.sealed && !rhsType.sealed) {
            return false;
        }

        // If both are open records, the rest field type of the RHS record should be assignable to the rest field
        // type of the LHS type.
        if (!rhsType.sealed && !isAssignable(rhsType.restFieldType, lhsType.restFieldType, unresolvedTypes)) {
            return false;
        }

        return checkFieldEquivalency(lhsType, rhsType, unresolvedTypes);
    }

    public void setForeachTypedBindingPatternType(BLangForeach foreachNode) {
        BType collectionType = foreachNode.collection.type;
        BType varType;
        switch (collectionType.tag) {
            case TypeTags.STRING:
                varType = symTable.stringType;
                break;
            case TypeTags.ARRAY:
                BArrayType arrayType = (BArrayType) collectionType;
                varType = arrayType.eType;
                break;
            case TypeTags.TUPLE:
                BTupleType tupleType = (BTupleType) collectionType;
                LinkedHashSet<BType> tupleTypes = new LinkedHashSet<>(tupleType.tupleTypes);
                if (tupleType.restType != null) {
                    tupleTypes.add(tupleType.restType);
                }
                varType = tupleTypes.size() == 1 ?
                        tupleTypes.iterator().next() : BUnionType.create(null, tupleTypes);
                break;
            case TypeTags.MAP:
                BMapType bMapType = (BMapType) collectionType;
                varType = bMapType.constraint;

                break;
            case TypeTags.RECORD:
                BRecordType recordType = (BRecordType) collectionType;
                varType = inferRecordFieldType(recordType);
                break;
            case TypeTags.XML:
                varType = BUnionType.create(null, symTable.xmlType, symTable.stringType);
                break;
            case TypeTags.TABLE:
                BTableType tableType = (BTableType) collectionType;
                varType = tableType.constraint;
                break;
            case TypeTags.STREAM:
                BStreamType streamType = (BStreamType) collectionType;
                if (streamType.constraint.tag == TypeTags.NONE) {
                    varType = symTable.anydataType;
                    break;
                }
                varType = streamType.constraint;
                if (streamType.error != null) {
                    BType actualType = BUnionType.create(null, varType, streamType.error);
                    dlog.error(foreachNode.collection.pos, DiagnosticErrorCode.INCOMPATIBLE_TYPES,
                            varType, actualType);
                }
                break;
            case TypeTags.OBJECT:
                // check for iterable objects
                BUnionType nextMethodReturnType = getVarTypeFromIterableObject((BObjectType) collectionType);
                if (nextMethodReturnType != null) {
                    foreachNode.resultType = getRecordType(nextMethodReturnType);
                    BType valueType = (foreachNode.resultType != null)
                            ? ((BRecordType) foreachNode.resultType).fields.get("value").type : null;
                    BType errorType = getErrorType(nextMethodReturnType);
                    if (errorType != null) {
                        BType actualType = BUnionType.create(null, valueType, errorType);
                        dlog.error(foreachNode.collection.pos, DiagnosticErrorCode.INCOMPATIBLE_TYPES,
                                valueType, actualType);
                    }
                    foreachNode.nillableResultType = nextMethodReturnType;
                    foreachNode.varType = valueType;
                    return;
                }
                dlog.error(foreachNode.collection.pos, DiagnosticErrorCode.INCOMPATIBLE_ITERATOR_FUNCTION_SIGNATURE);
                // fallthrough
            case TypeTags.SEMANTIC_ERROR:
                foreachNode.varType = symTable.semanticError;
                foreachNode.resultType = symTable.semanticError;
                foreachNode.nillableResultType = symTable.semanticError;
                return;
            default:
                foreachNode.varType = symTable.semanticError;
                foreachNode.resultType = symTable.semanticError;
                foreachNode.nillableResultType = symTable.semanticError;
                dlog.error(foreachNode.collection.pos, DiagnosticErrorCode.ITERABLE_NOT_SUPPORTED_COLLECTION,
                                 collectionType);
                return;
        }

        BInvokableSymbol iteratorSymbol = (BInvokableSymbol) symResolver.lookupLangLibMethod(collectionType,
                names.fromString(BLangCompilerConstants.ITERABLE_COLLECTION_ITERATOR_FUNC));
        BUnionType nextMethodReturnType =
                (BUnionType) getResultTypeOfNextInvocation((BObjectType) iteratorSymbol.retType);
        foreachNode.varType = varType;
        foreachNode.resultType = getRecordType(nextMethodReturnType);
        foreachNode.nillableResultType = nextMethodReturnType;
    }

    public void setInputClauseTypedBindingPatternType(BLangInputClause bLangInputClause) {
        if (bLangInputClause.collection == null) {
            //not-possible
            return;
        }

        BType collectionType = bLangInputClause.collection.type;
        BType varType;
        switch (collectionType.tag) {
            case TypeTags.STRING:
                varType = symTable.stringType;
                break;
            case TypeTags.ARRAY:
                BArrayType arrayType = (BArrayType) collectionType;
                varType = arrayType.eType;
                break;
            case TypeTags.TUPLE:
                BTupleType tupleType = (BTupleType) collectionType;
                LinkedHashSet<BType> tupleTypes = new LinkedHashSet<>(tupleType.tupleTypes);
                if (tupleType.restType != null) {
                    tupleTypes.add(tupleType.restType);
                }
                varType = tupleTypes.size() == 1 ?
                        tupleTypes.iterator().next() : BUnionType.create(null, tupleTypes);
                break;
            case TypeTags.MAP:
                BMapType bMapType = (BMapType) collectionType;
                varType = bMapType.constraint;

                break;
            case TypeTags.RECORD:
                BRecordType recordType = (BRecordType) collectionType;
                varType = inferRecordFieldType(recordType);
                break;
            case TypeTags.XML:
                varType = BUnionType.create(null, symTable.xmlType, symTable.stringType);
                break;
            case TypeTags.TABLE:
                BTableType tableType = (BTableType) collectionType;
                varType = tableType.constraint;
                break;
            case TypeTags.STREAM:
                BStreamType streamType = (BStreamType) collectionType;
                if (streamType.constraint.tag == TypeTags.NONE) {
                    varType = symTable.anydataType;
                    break;
                }
                varType = streamType.constraint;
                break;
            case TypeTags.OBJECT:
                // check for iterable objects
                BUnionType nextMethodReturnType = getVarTypeFromIterableObject((BObjectType) collectionType);
                if (nextMethodReturnType != null) {
                    bLangInputClause.resultType = getRecordType(nextMethodReturnType);
                    bLangInputClause.nillableResultType = nextMethodReturnType;
                    bLangInputClause.varType = ((BRecordType) bLangInputClause.resultType).fields.get("value").type;
                    return;
                }
                dlog.error(bLangInputClause.collection.pos,
                        DiagnosticErrorCode.INCOMPATIBLE_ITERATOR_FUNCTION_SIGNATURE);
                // fallthrough
            case TypeTags.SEMANTIC_ERROR:
                bLangInputClause.varType = symTable.semanticError;
                bLangInputClause.resultType = symTable.semanticError;
                bLangInputClause.nillableResultType = symTable.semanticError;
                return;
            default:
                bLangInputClause.varType = symTable.semanticError;
                bLangInputClause.resultType = symTable.semanticError;
                bLangInputClause.nillableResultType = symTable.semanticError;
                dlog.error(bLangInputClause.collection.pos, DiagnosticErrorCode.ITERABLE_NOT_SUPPORTED_COLLECTION,
                                 collectionType);
                return;
        }

        BInvokableSymbol iteratorSymbol = (BInvokableSymbol) symResolver.lookupLangLibMethod(collectionType,
                names.fromString(BLangCompilerConstants.ITERABLE_COLLECTION_ITERATOR_FUNC));
        BUnionType nextMethodReturnType =
                (BUnionType) getResultTypeOfNextInvocation((BObjectType) iteratorSymbol.retType);
        bLangInputClause.varType = varType;
        bLangInputClause.resultType = getRecordType(nextMethodReturnType);
        bLangInputClause.nillableResultType = nextMethodReturnType;
    }

    public BUnionType getVarTypeFromIterableObject(BObjectType collectionType) {
        BObjectTypeSymbol objectTypeSymbol = (BObjectTypeSymbol) collectionType.tsymbol;
        for (BAttachedFunction func : objectTypeSymbol.attachedFuncs) {
            if (func.funcName.value.equals(BLangCompilerConstants.ITERABLE_OBJECT_ITERATOR_FUNC)) {
                return getVarTypeFromIteratorFunc(func);
            }
        }

        return null;
    }

    private BUnionType getVarTypeFromIteratorFunc(BAttachedFunction candidateIteratorFunc) {
        if (!candidateIteratorFunc.type.paramTypes.isEmpty()) {
            return null;
        }

        BType returnType = candidateIteratorFunc.type.retType;
        // abstract object {public function next() returns record {|int value;|}?;}
        return getVarTypeFromIteratorFuncReturnType(returnType);
    }

    public BUnionType getVarTypeFromIteratorFuncReturnType(BType returnType) {
        BObjectTypeSymbol objectTypeSymbol;
        if (returnType.tag != TypeTags.OBJECT) {
            return null;
        }

        objectTypeSymbol = (BObjectTypeSymbol) returnType.tsymbol;
        for (BAttachedFunction func : objectTypeSymbol.attachedFuncs) {
            if (func.funcName.value.equals(BLangCompilerConstants.NEXT_FUNC)) {
                return getVarTypeFromNextFunc(func);
            }
        }

        return null;
    }

    private BUnionType getVarTypeFromNextFunc(BAttachedFunction nextFunc) {
        BType returnType;
        if (!nextFunc.type.paramTypes.isEmpty()) {
            return null;
        }

        returnType = nextFunc.type.retType;
        // Check if the next function return type has the union type,
        // record {|int value;|}|error|();
        if (checkNextFuncReturnType(returnType)) {
            return (BUnionType) returnType;
        }

        return null;
    }

    private boolean checkNextFuncReturnType(BType returnType) {
        if (returnType.tag != TypeTags.UNION) {
            return false;
        }

        List<BType> types = new ArrayList<>(((BUnionType) returnType).getMemberTypes());

        boolean containsCompletionType = types.removeIf(type -> type.tag == TypeTags.NIL);
        containsCompletionType = types.removeIf(type -> type.tag == TypeTags.ERROR) || containsCompletionType;
        if (!containsCompletionType) {
            return false;
        }

        if (types.size() != 1) {
            //TODO: print error
            return false;
        }

        if (types.get(0).tag != TypeTags.RECORD) {
            return false;
        }

        BRecordType recordType = (BRecordType) types.get(0);
        // Check if the union type has the record type,
        // record {|int value;|};
        return checkRecordTypeInNextFuncReturnType(recordType);
    }

    private boolean checkRecordTypeInNextFuncReturnType(BRecordType recordType) {
        if (!recordType.sealed) {
            return false;
        }

        if (recordType.fields.size() != 1) {
            return false;
        }

        return recordType.fields.containsKey(BLangCompilerConstants.VALUE_FIELD);
    }

    private BRecordType getRecordType(BUnionType type) {
        for (BType member : type.getMemberTypes()) {
            if (member.tag == TypeTags.RECORD) {
                return (BRecordType) member;
            }
        }
        return null;
    }

    public BErrorType getErrorType(BUnionType type) {
        for (BType member : type.getMemberTypes()) {
            if (member.tag == TypeTags.ERROR) {
                return (BErrorType) member;
            } else if (member.tag == TypeTags.UNION) {
                BErrorType e = getErrorType((BUnionType) member);
                if (e != null) {
                    return e;
                }
            }
        }
        return null;
    }

    public BType getResultTypeOfNextInvocation(BObjectType iteratorType) {
        BAttachedFunction nextFunc = getAttachedFuncFromObject(iteratorType, BLangCompilerConstants.NEXT_FUNC);
        return Objects.requireNonNull(nextFunc).type.retType;
    }

    public BAttachedFunction getAttachedFuncFromObject(BObjectType objectType, String funcName) {
        BObjectTypeSymbol iteratorSymbol = (BObjectTypeSymbol) objectType.tsymbol;
        for (BAttachedFunction bAttachedFunction : iteratorSymbol.attachedFuncs) {
            if (funcName.equals(bAttachedFunction.funcName.value)) {
                return bAttachedFunction;
            }
        }
        return null;
    }

    public BType inferRecordFieldType(BRecordType recordType) {
        Map<String, BField> fields = recordType.fields;
        BUnionType unionType = BUnionType.create(null);

        if (!recordType.sealed) {
            unionType.add(recordType.restFieldType);
        }

        for (BField field : fields.values()) {
            if (isAssignable(field.type, unionType)) {
                continue;
            }

            if (isAssignable(unionType, field.type)) {
                unionType = BUnionType.create(null);
            }

            unionType.add(field.type);
        }

        if (unionType.getMemberTypes().size() > 1) {
            unionType.tsymbol = Symbols.createTypeSymbol(SymTag.UNION_TYPE, Flags.asMask(EnumSet.of(Flag.PUBLIC)),
                                                         Names.EMPTY, recordType.tsymbol.pkgID, null,
                                                         recordType.tsymbol.owner, symTable.builtinPos, VIRTUAL);
            return unionType;
        }

        return unionType.getMemberTypes().iterator().next();
    }

    /**
     * Enum to represent type test result.
     *
     * @since 1.2.0
     */
    enum TypeTestResult {
        NOT_FOUND,
        TRUE,
        FALSE
    }

    TypeTestResult isBuiltInTypeWidenPossible(BType actualType, BType targetType) {

        int targetTag = targetType.tag;
        int actualTag = actualType.tag;

        if (actualTag < TypeTags.JSON && targetTag < TypeTags.JSON) {
            // Fail Fast for value types.
            switch (actualTag) {
                case TypeTags.INT:
                case TypeTags.BYTE:
                case TypeTags.FLOAT:
                case TypeTags.DECIMAL:
                    if (targetTag == TypeTags.BOOLEAN || targetTag == TypeTags.STRING) {
                        return TypeTestResult.FALSE;
                    }
                    break;
                case TypeTags.BOOLEAN:
                    if (targetTag == TypeTags.INT || targetTag == TypeTags.BYTE || targetTag == TypeTags.FLOAT
                            || targetTag == TypeTags.DECIMAL || targetTag == TypeTags.STRING) {
                        return TypeTestResult.FALSE;
                    }
                    break;
                case TypeTags.STRING:
                    if (targetTag == TypeTags.INT || targetTag == TypeTags.BYTE || targetTag == TypeTags.FLOAT
                            || targetTag == TypeTags.DECIMAL || targetTag == TypeTags.BOOLEAN) {
                        return TypeTestResult.FALSE;
                    }
                    break;
            }
        }
        switch (actualTag) {
            case TypeTags.INT:
            case TypeTags.BYTE:
            case TypeTags.FLOAT:
            case TypeTags.DECIMAL:
            case TypeTags.BOOLEAN:
            case TypeTags.STRING:
            case TypeTags.SIGNED32_INT:
            case TypeTags.SIGNED16_INT:
            case TypeTags.SIGNED8_INT:
            case TypeTags.UNSIGNED32_INT:
            case TypeTags.UNSIGNED16_INT:
            case TypeTags.UNSIGNED8_INT:
            case TypeTags.CHAR_STRING:
                if (targetTag == TypeTags.JSON || targetTag == TypeTags.ANYDATA || targetTag == TypeTags.ANY ||
                        targetTag == TypeTags.READONLY) {
                    return TypeTestResult.TRUE;
                }
                break;
            case TypeTags.ANYDATA:
            case TypeTags.TYPEDESC:
                if (targetTag == TypeTags.ANY) {
                    return TypeTestResult.TRUE;
                }
                break;
            default:
        }

        if (TypeTags.isIntegerTypeTag(targetTag) && actualTag == targetTag) {
            return TypeTestResult.FALSE; // No widening.
        }

        // Validate for Integers subtypes.
        if ((TypeTags.isIntegerTypeTag(actualTag) || actualTag == TypeTags.BYTE)
                && (TypeTags.isIntegerTypeTag(targetTag) || targetTag == TypeTags.BYTE)) {
            return checkBuiltInIntSubtypeWidenPossible(actualType, targetType);
        }

        if (actualTag == TypeTags.CHAR_STRING && TypeTags.STRING == targetTag) {
            return TypeTestResult.TRUE;
        }
        return TypeTestResult.NOT_FOUND;
    }

    private TypeTestResult checkBuiltInIntSubtypeWidenPossible(BType actualType, BType targetType) {
        int actualTag = actualType.tag;
        switch (targetType.tag) {
            case TypeTags.INT:
                if (actualTag == TypeTags.BYTE || TypeTags.isIntegerTypeTag(actualTag)) {
                    return TypeTestResult.TRUE;
                }
                break;
            case TypeTags.SIGNED32_INT:
                if (actualTag == TypeTags.SIGNED16_INT || actualTag == TypeTags.SIGNED8_INT ||
                        actualTag == TypeTags.UNSIGNED16_INT || actualTag == TypeTags.UNSIGNED8_INT ||
                        actualTag == TypeTags.BYTE) {
                    return TypeTestResult.TRUE;
                }
                break;
            case TypeTags.SIGNED16_INT:
                if (actualTag == TypeTags.SIGNED8_INT || actualTag == TypeTags.UNSIGNED8_INT ||
                        actualTag == TypeTags.BYTE) {
                    return TypeTestResult.TRUE;
                }
                break;
            case TypeTags.UNSIGNED32_INT:
                if (actualTag == TypeTags.UNSIGNED16_INT || actualTag == TypeTags.UNSIGNED8_INT ||
                        actualTag == TypeTags.BYTE) {
                    return TypeTestResult.TRUE;
                }
                break;
            case TypeTags.UNSIGNED16_INT:
                if (actualTag == TypeTags.UNSIGNED8_INT || actualTag == TypeTags.BYTE) {
                    return TypeTestResult.TRUE;
                }
                break;
            case TypeTags.BYTE:
                if (actualTag == TypeTags.UNSIGNED8_INT) {
                    return TypeTestResult.TRUE;
                }
                break;
            case TypeTags.UNSIGNED8_INT:
                if (actualTag == TypeTags.BYTE) {
                    return TypeTestResult.TRUE;
                }
                break;
        }
        return TypeTestResult.NOT_FOUND;
    }

    public boolean isImplicityCastable(BType actualType, BType targetType) {
        /* The word Builtin refers for Compiler known types. */

        BType newTargetType = targetType;
        if ((targetType.tag == TypeTags.UNION || targetType.tag == TypeTags.FINITE) && isValueType(actualType)) {
            newTargetType = symTable.anyType;   // TODO : Check for correctness.
        } else if (targetType.tag == TypeTags.INTERSECTION) {
            newTargetType = ((BIntersectionType) targetType).effectiveType;
        }

        TypeTestResult result = isBuiltInTypeWidenPossible(actualType, newTargetType);
        if (result != TypeTestResult.NOT_FOUND) {
            return result == TypeTestResult.TRUE;
        }

        if (isValueType(targetType) &&
                (actualType.tag == TypeTags.FINITE ||
                        (actualType.tag == TypeTags.UNION && ((BUnionType) actualType).getMemberTypes().stream()
                                .anyMatch(type -> type.tag == TypeTags.FINITE && isAssignable(type, targetType))))) {
            // for decimal or nil, no cast is required
            return targetType.tag == TypeTags.INT || targetType.tag == TypeTags.BYTE || targetType.tag == TypeTags.FLOAT
                    || targetType.tag == TypeTags.STRING || targetType.tag == TypeTags.BOOLEAN;
        } else if (targetType.tag == TypeTags.ERROR
                && (actualType.tag == TypeTags.UNION
                && isAllErrorMembers((BUnionType) actualType))) {
            return true;
        } else if (targetType.tag == TypeTags.STRING && actualType.tag == TypeTags.XML_TEXT) {
            return true;
        }
        return false;
    }

    public boolean isTypeCastable(BLangExpression expr, BType sourceType, BType targetType) {
        if (getTypeIntersection(sourceType, symTable.errorType) != symTable.semanticError
                && getTypeIntersection(targetType, symTable.errorType) == symTable.semanticError) {
            return false;
        }
        if (sourceType.tag == TypeTags.SEMANTIC_ERROR || targetType.tag == TypeTags.SEMANTIC_ERROR ||
                sourceType == targetType) {
            return true;
        }
        if (isAssignable(sourceType, targetType) || isAssignable(targetType, sourceType)) {
            return true;
        }
        if (isNumericConversionPossible(expr, sourceType, targetType)) {
            return true;
        }

        boolean validTypeCast = false;

        if (sourceType.tag == TypeTags.UNION) {
            if (getTypeForUnionTypeMembersAssignableToType((BUnionType) sourceType, targetType)
                    != symTable.semanticError) {
                // string|typedesc v1 = "hello world";
                // json|table<Foo> v2 = <json|table<Foo>> v1;
                validTypeCast = true;
            }
        }

        if (targetType.tag == TypeTags.UNION) {
            if (getTypeForUnionTypeMembersAssignableToType((BUnionType) targetType, sourceType)
                    != symTable.semanticError) {
                // string|int v1 = "hello world";
                // string|boolean v2 = <string|boolean> v1;
                validTypeCast = true;
            }
        }

        if (sourceType.tag == TypeTags.FINITE) {
            if (getTypeForFiniteTypeValuesAssignableToType((BFiniteType) sourceType, targetType)
                    != symTable.semanticError) {
                validTypeCast = true;
            }
        }

        if (targetType.tag == TypeTags.FINITE) {
            if (getTypeForFiniteTypeValuesAssignableToType((BFiniteType) targetType, sourceType)
                    != symTable.semanticError) {
                validTypeCast = true;
            }
        }

        if (validTypeCast) {
            if (isValueType(sourceType)) {
                setImplicitCastExpr(expr, sourceType, symTable.anyType);
            }
            return true;
        }

        return false;
    }

    boolean isNumericConversionPossible(BLangExpression expr, BType sourceType,
                                        BType targetType) {

        final boolean isSourceNumericType = isBasicNumericType(sourceType);
        final boolean isTargetNumericType = isBasicNumericType(targetType);
        if (isSourceNumericType && isTargetNumericType) {
            // We only reach here for different numeric types.
            // 2019R3 Spec defines numeric conversion between each type.
            return true;
        }
        if (targetType.tag == TypeTags.UNION) {
            HashSet<Integer> typeTags = new HashSet<>();
            for (BType bType : ((BUnionType) targetType).getMemberTypes()) {
                if (isBasicNumericType(bType)) {
                    typeTags.add(bType.tag);
                    if (typeTags.size() > 1) {
                        // Multiple Basic numeric types found in the union.
                        return false;
                    }
                }
            }
        }

        if (!isTargetNumericType && targetType.tag != TypeTags.UNION) {
            return false;
        }

        // Target type has at least one numeric type member.

        if (isSourceNumericType) {
            // i.e., a conversion from a numeric type to another numeric type in a union.
            // int|string u1 = <int|string> 1.0;
            // TODO : Fix me. This doesn't belong here.
            setImplicitCastExpr(expr, sourceType, symTable.anyType);
            return true;
        }

        // TODO : Do we need this? This doesn't belong here.
        switch (sourceType.tag) {
            case TypeTags.ANY:
            case TypeTags.ANYDATA:
            case TypeTags.JSON:
                // This
                return true;
            case TypeTags.UNION:
                for (BType memType : ((BUnionType) sourceType).getMemberTypes()) {
                    if (isBasicNumericType(memType) ||
                            (memType.tag == TypeTags.FINITE &&
                                    finiteTypeContainsNumericTypeValues((BFiniteType) memType))) {
                        return true;
                    }
                }
                break;
            case TypeTags.FINITE:
                if (finiteTypeContainsNumericTypeValues((BFiniteType) sourceType)) {
                    return true;
                }
                break;
        }
        return false;
    }

    private boolean isAllErrorMembers(BUnionType actualType) {

        return actualType.getMemberTypes().stream().allMatch(t -> isAssignable(t, symTable.errorType));
    }

    public void setImplicitCastExpr(BLangExpression expr, BType actualType, BType expType) {

        if (!isImplicityCastable(actualType, expType)) {
            return;
        }
        BLangTypeConversionExpr implicitConversionExpr =
                (BLangTypeConversionExpr) TreeBuilder.createTypeConversionNode();
        implicitConversionExpr.pos = expr.pos;
        implicitConversionExpr.expr = expr.impConversionExpr == null ? expr : expr.impConversionExpr;
        implicitConversionExpr.type = expType;
        implicitConversionExpr.targetType = expType;
        implicitConversionExpr.internal = true;
        expr.impConversionExpr = implicitConversionExpr;
    }

    public BType getElementType(BType type) {
        if (type.tag != TypeTags.ARRAY) {
            return type;
        }

        return getElementType(((BArrayType) type).getElementType());
    }

    public boolean checkListenerCompatibility(BType type) {
        if (type.tag != TypeTags.OBJECT) {
            return false;
        }

        BObjectType rhsType = (BObjectType) type;
        List<BAttachedFunction> rhsFuncs = ((BStructureTypeSymbol) rhsType.tsymbol).attachedFuncs;

        ListenerValidationModel listenerValidationModel = new ListenerValidationModel(this, symTable);
        return listenerValidationModel.checkMethods(rhsFuncs);

    }

    public boolean isValidErrorDetailType(BType detailType) {
        switch (detailType.tag) {
            case TypeTags.MAP:
                return isAssignable(detailType, symTable.detailType);
            case TypeTags.RECORD: {
                if (isSealedRecord((BRecordType) detailType)) {
                    return false;
                }
                return isAssignable(detailType, symTable.detailType);
            }
        }
        return false;
    }

    // private methods

    private boolean isSealedRecord(BType recordType) {
        return recordType.getKind() == TypeKind.RECORD && ((BRecordType) recordType).sealed;
    }

    private boolean isNullable(BType fieldType) {
        return fieldType.isNullable();
    }

    private class BSameTypeVisitor implements BTypeVisitor<BType, Boolean> {

        Set<TypePair> unresolvedTypes;

        BSameTypeVisitor(Set<TypePair> unresolvedTypes) {
            this.unresolvedTypes = unresolvedTypes;
        }

        @Override
        public Boolean visit(BType t, BType s) {

            if (t == s) {
                return true;
            }
            switch (t.tag) {
                case TypeTags.INT:
                case TypeTags.BYTE:
                case TypeTags.FLOAT:
                case TypeTags.DECIMAL:
                case TypeTags.STRING:
                case TypeTags.BOOLEAN:
                    return t.tag == s.tag
                            && (TypeParamAnalyzer.isTypeParam(t) || TypeParamAnalyzer.isTypeParam(s));
                case TypeTags.ANY:
                case TypeTags.ANYDATA:
                    return t.tag == s.tag && hasSameReadonlyFlag(s, t)
                            && (TypeParamAnalyzer.isTypeParam(t) || TypeParamAnalyzer.isTypeParam(s));
                default:
                    break;
            }
            return false;

        }

        @Override
        public Boolean visit(BBuiltInRefType t, BType s) {
            return t == s;
        }

        @Override
        public Boolean visit(BAnyType t, BType s) {
            return t == s;
        }

        @Override
        public Boolean visit(BAnydataType t, BType s) {
            return t == s;
        }

        @Override
        public Boolean visit(BMapType t, BType s) {
            if (s.tag != TypeTags.MAP || !hasSameReadonlyFlag(s, t)) {
                return false;
            }
            // At this point both source and target types are of map types. Inorder to be equal in type as whole
            // constraints should be in equal type.
            BMapType sType = ((BMapType) s);
            return isSameType(sType.constraint, t.constraint, this.unresolvedTypes);
        }

        @Override
        public Boolean visit(BFutureType t, BType s) {
            return s.tag == TypeTags.FUTURE && t.constraint.tag == ((BFutureType) s).constraint.tag;
        }

        @Override
        public Boolean visit(BXMLType t, BType s) {
            return visit((BBuiltInRefType) t, s);
        }

        @Override
        public Boolean visit(BJSONType t, BType s) {
            return s.tag == TypeTags.JSON && hasSameReadonlyFlag(s, t);
        }

        @Override
        public Boolean visit(BArrayType t, BType s) {
            return s.tag == TypeTags.ARRAY && hasSameReadonlyFlag(s, t) && isSameArrayType(s, t, this.unresolvedTypes);
        }

        @Override
        public Boolean visit(BObjectType t, BType s) {
            if (t == s) {
                return true;
            }

            if (s.tag != TypeTags.OBJECT) {
                return false;
            }

            return t.tsymbol.pkgID.equals(s.tsymbol.pkgID) && t.tsymbol.name.equals(s.tsymbol.name);
        }

        @Override
        public Boolean visit(BRecordType t, BType s) {
            if (t == s) {
                return true;
            }

            if (s.tag != TypeTags.RECORD || !hasSameReadonlyFlag(s, t)) {
                return false;
            }

            BRecordType source = (BRecordType) s;

            if (source.fields.size() != t.fields.size()) {
                return false;
            }

            for (BField sourceField : source.fields.values()) {
                if (t.fields.containsKey(sourceField.name.value)) {
                    BField targetField = t.fields.get(sourceField.name.value);
                    if (isSameType(sourceField.type, targetField.type, this.unresolvedTypes) &&
                            hasSameOptionalFlag(sourceField.symbol, targetField.symbol) &&
                            (!Symbols.isFlagOn(targetField.symbol.flags, Flags.READONLY) ||
                                     Symbols.isFlagOn(sourceField.symbol.flags, Flags.READONLY))) {
                        continue;
                    }
                }
                return false;
            }
            return isSameType(source.restFieldType, t.restFieldType, this.unresolvedTypes);
        }

        private boolean hasSameOptionalFlag(BVarSymbol s, BVarSymbol t) {
            return ((s.flags & Flags.OPTIONAL) ^ (t.flags & Flags.OPTIONAL)) != Flags.OPTIONAL;
        }

        private boolean hasSameReadonlyFlag(BType source, BType target) {
            return Symbols.isFlagOn(target.flags, Flags.READONLY) == Symbols.isFlagOn(source.flags, Flags.READONLY);
        }

        public Boolean visit(BTupleType t, BType s) {
            if (s.tag != TypeTags.TUPLE || !hasSameReadonlyFlag(s, t)) {
                return false;
            }
            BTupleType source = (BTupleType) s;
            if (source.tupleTypes.size() != t.tupleTypes.size()) {
                return false;
            }
            for (int i = 0; i < source.tupleTypes.size(); i++) {
                if (t.getTupleTypes().get(i) == symTable.noType) {
                    continue;
                }
                if (!isSameType(source.getTupleTypes().get(i), t.tupleTypes.get(i), this.unresolvedTypes)) {
                    return false;
                }
            }
            return true;
        }

        @Override
        public Boolean visit(BStreamType t, BType s) {
            return t == s;
        }

        @Override
        public Boolean visit(BTableType t, BType s) {
            return t == s;
        }

        @Override
        public Boolean visit(BInvokableType t, BType s) {
            return s.tag == TypeTags.INVOKABLE && isSameFunctionType((BInvokableType) s, t, this.unresolvedTypes);
        }

        @Override
        public Boolean visit(BUnionType tUnionType, BType s) {
            if (s.tag != TypeTags.UNION || !hasSameReadonlyFlag(s, tUnionType)) {
                return false;
            }

            BUnionType sUnionType = (BUnionType) s;

            if (sUnionType.getMemberTypes().size()
                    != tUnionType.getMemberTypes().size()) {
                return false;
            }

            Set<BType> sourceTypes = new LinkedHashSet<>(sUnionType.getMemberTypes());
            Set<BType> targetTypes = new LinkedHashSet<>(tUnionType.getMemberTypes());

            boolean notSameType = sourceTypes
                    .stream()
                    .map(sT -> targetTypes
                            .stream()
                            .anyMatch(it -> isSameType(it, sT, this.unresolvedTypes)))
                    .anyMatch(foundSameType -> !foundSameType);
            return !notSameType;
        }

        @Override
        public Boolean visit(BIntersectionType tIntersectionType, BType s) {
            if (s.tag != TypeTags.INTERSECTION || !hasSameReadonlyFlag(s, tIntersectionType)) {
                return false;
            }

            BIntersectionType sIntersectionType = (BIntersectionType) s;

            if (sIntersectionType.getConstituentTypes().size() != tIntersectionType.getConstituentTypes().size()) {
                return false;
            }

            Set<BType> sourceTypes = new LinkedHashSet<>(sIntersectionType.getConstituentTypes());
            Set<BType> targetTypes = new LinkedHashSet<>(tIntersectionType.getConstituentTypes());

            for (BType sourceType : sourceTypes) {
                boolean foundSameType = false;

                for (BType targetType : targetTypes) {
                    if (isSameType(sourceType, targetType, this.unresolvedTypes)) {
                        foundSameType = true;
                        break;
                    }
                }

                if (!foundSameType) {
                    return false;
                }
            }

            return true;
        }

        @Override
        public Boolean visit(BErrorType t, BType s) {
            if (s.tag != TypeTags.ERROR) {
                return false;
            }
            BErrorType source = (BErrorType) s;

            if (!source.typeIdSet.equals(t.typeIdSet)) {
                return false;
            }

            if (source.detailType == t.detailType) {
                return true;
            }

            return isSameType(source.detailType, t.detailType, this.unresolvedTypes);
        }

        @Override
        public Boolean visit(BTypedescType t, BType s) {

            if (s.tag != TypeTags.TYPEDESC) {
                return false;
            }
            BTypedescType sType = ((BTypedescType) s);
            return isSameType(sType.constraint, t.constraint, this.unresolvedTypes);
        }


        @Override
        public Boolean visit(BFiniteType t, BType s) {

            return s == t;
        }

        @Override
        public Boolean visit(BParameterizedType t, BType s) {
            if (s.tag != TypeTags.PARAMETERIZED_TYPE) {
                return false;
            }

            BParameterizedType sType = (BParameterizedType) s;
            return isSameType(sType.paramValueType, t.paramValueType) && sType.paramSymbol.equals(t.paramSymbol);
        }

    };

    private boolean checkFieldEquivalency(BRecordType lhsType, BRecordType rhsType, Set<TypePair> unresolvedTypes) {
        Map<String, BField> rhsFields = new LinkedHashMap<>(rhsType.fields);

        // Check if the RHS record has corresponding fields to those of the LHS record.
        for (BField lhsField : lhsType.fields.values()) {
            BField rhsField = rhsFields.get(lhsField.name.value);

            // There should be a corresponding RHS field
            if (rhsField == null) {
                return false;
            }

            if (hasIncompatibleReadOnlyFlags(lhsField.symbol.flags, rhsField.symbol.flags)) {
                return false;
            }

            // If LHS field is required, so should the RHS field
            if (!Symbols.isOptional(lhsField.symbol) && Symbols.isOptional(rhsField.symbol)) {
                return false;
            }

            // The corresponding RHS field should be assignable to the LHS field.
            if (!isAssignable(rhsField.type, lhsField.type, unresolvedTypes)) {
                return false;
            }

            rhsFields.remove(lhsField.name.value);
        }

        // If there are any remaining RHS fields, the types of those should be assignable to the rest field type of
        // the LHS record.
        return rhsFields.entrySet().stream().allMatch(
                fieldEntry -> isAssignable(fieldEntry.getValue().type, lhsType.restFieldType, unresolvedTypes));
    }

    private BAttachedFunction getMatchingInvokableType(List<BAttachedFunction> rhsFuncList, BAttachedFunction lhsFunc,
                                                       Set<TypePair> unresolvedTypes) {
        return rhsFuncList.stream()
                .filter(rhsFunc -> lhsFunc.funcName.equals(rhsFunc.funcName))
                .filter(rhsFunc -> isFunctionTypeAssignable(rhsFunc.type, lhsFunc.type, unresolvedTypes))
                .findFirst()
                .orElse(null);
    }

    private boolean isInSameVisibilityRegion(BSymbol lhsSym, BSymbol rhsSym) {
        if (Symbols.isPrivate(lhsSym)) {
            return Symbols.isPrivate(rhsSym) && lhsSym.pkgID.equals(rhsSym.pkgID)
                    && lhsSym.owner.name.equals(rhsSym.owner.name);
        } else if (Symbols.isPublic(lhsSym)) {
            return Symbols.isPublic(rhsSym);
        }
        return !Symbols.isPrivate(rhsSym) && !Symbols.isPublic(rhsSym) && lhsSym.pkgID.equals(rhsSym.pkgID);
    }

    private boolean isAssignableToUnionType(BType source, BType target, Set<TypePair> unresolvedTypes) {
        Set<BType> sourceTypes = new LinkedHashSet<>();
        Set<BType> targetTypes = new LinkedHashSet<>();

        if (source.tag == TypeTags.UNION) {
            sourceTypes.addAll(getEffectiveMemberTypes((BUnionType) source));
        } else {
            sourceTypes.add(source);
        }

        if (target.tag == TypeTags.UNION) {
            targetTypes.addAll(getEffectiveMemberTypes((BUnionType) target));
        } else {
            targetTypes.add(target);
        }

        for (BType s : sourceTypes) {
            if (s.tag == TypeTags.NEVER) {
                continue;
            }

            boolean isAssignableToAnyTargetType = true;

            for (BType t : targetTypes) {
                if (isAssignable(s, t, unresolvedTypes)) {
                    isAssignableToAnyTargetType = false;
                    break;
                }
            }

            if (isAssignableToAnyTargetType && (s.tag != TypeTags.FINITE || !isAssignable(s, target, unresolvedTypes))
                    && (s.tag != TypeTags.XML ||
                                !isAssignableToUnionType(expandedXMLBuiltinSubtypes, target, unresolvedTypes))) {
                return false;
            }
        }
        return true;
    }

    private Set<BType> getEffectiveMemberTypes(BUnionType unionType) {
        Set<BType> memTypes = new LinkedHashSet<>();

        for (BType memberType : unionType.getMemberTypes()) {
            if (memberType.tag == TypeTags.INTERSECTION) {
                BType effectiveType = ((BIntersectionType) memberType).effectiveType;
                if (effectiveType.tag == TypeTags.UNION) {
                    memTypes.addAll(getEffectiveMemberTypes((BUnionType) effectiveType));
                    continue;
                }
                memTypes.add(effectiveType);
                continue;
            }

            memTypes.add(memberType);
        }
        return memTypes;
    }

    private boolean isFiniteTypeAssignable(BFiniteType finiteType, BType targetType, Set<TypePair> unresolvedTypes) {
        if (targetType.tag == TypeTags.FINITE) {
            return finiteType.getValueSpace().stream()
                    .allMatch(expression -> isAssignableToFiniteType(targetType, (BLangLiteral) expression));
        }

        if (targetType.tag == TypeTags.UNION) {
            List<BType> unionMemberTypes = getAllTypes(targetType);
            return finiteType.getValueSpace().stream()
                    .allMatch(valueExpr ->  unionMemberTypes.stream()
                            .anyMatch(targetMemType -> targetMemType.tag == TypeTags.FINITE ?
                                    isAssignableToFiniteType(targetMemType, (BLangLiteral) valueExpr) :
                                    isAssignable(valueExpr.type, targetType, unresolvedTypes)));
        }

        return finiteType.getValueSpace().stream()
                .allMatch(expression -> isAssignable(expression.type, targetType, unresolvedTypes));
    }

    boolean isAssignableToFiniteType(BType type, BLangLiteral literalExpr) {
        if (type.tag != TypeTags.FINITE) {
            return false;
        }

        BFiniteType expType = (BFiniteType) type;
        return expType.getValueSpace().stream().anyMatch(memberLiteral -> {
            if (((BLangLiteral) memberLiteral).value == null) {
                return literalExpr.value == null;
            }
            // Check whether the literal that needs to be tested is assignable to any of the member literal in the
            // value space.
            return checkLiteralAssignabilityBasedOnType((BLangLiteral) memberLiteral, literalExpr);
        });
    }

    /**
     * Method to check the literal assignability based on the types of the literals. For numeric literals the
     * assignability depends on the equivalency of the literals. If the candidate literal could either be a simple
     * literal or a constant. In case of a constant, it is assignable to the base literal if and only if both
     * literals have same type and equivalent values.
     *
     * @param baseLiteral      Literal based on which we check the assignability.
     * @param candidateLiteral Literal to be tested whether it is assignable to the base literal or not.
     * @return true if assignable; false otherwise.
     */
    boolean checkLiteralAssignabilityBasedOnType(BLangLiteral baseLiteral, BLangLiteral candidateLiteral) {
        // Different literal kinds.
        if (baseLiteral.getKind() != candidateLiteral.getKind()) {
            return false;
        }
        Object baseValue = baseLiteral.value;
        Object candidateValue = candidateLiteral.value;
        int candidateTypeTag = candidateLiteral.type.tag;

        // Numeric literal assignability is based on assignable type and numeric equivalency of values.
        // If the base numeric literal is,
        // (1) byte: we can assign byte or a int simple literal (Not an int constant) with the same value.
        // (2) int: we can assign int literal or int constants with the same value.
        // (3) float: we can assign int simple literal(Not an int constant) or a float literal/constant with same value.
        // (4) decimal: we can assign int simple literal or float simple literal (Not int/float constants) or decimal
        // with the same value.
        switch (baseLiteral.type.tag) {
            case TypeTags.BYTE:
                if (candidateTypeTag == TypeTags.BYTE || (candidateTypeTag == TypeTags.INT &&
                        !candidateLiteral.isConstant && isByteLiteralValue((Long) candidateValue))) {
                    return ((Number) baseValue).longValue() == ((Number) candidateValue).longValue();
                }
                break;
            case TypeTags.INT:
                if (candidateTypeTag == TypeTags.INT) {
                    return ((Number) baseValue).longValue() == ((Number) candidateValue).longValue();
                }
                break;
            case TypeTags.SIGNED32_INT:
                if (candidateTypeTag == TypeTags.INT && isSigned32LiteralValue((Long) candidateValue)) {
                    return ((Number) baseValue).longValue() == ((Number) candidateValue).longValue();
                }
                break;
            case TypeTags.SIGNED16_INT:
                if (candidateTypeTag == TypeTags.INT && isSigned16LiteralValue((Long) candidateValue)) {
                    return ((Number) baseValue).longValue() == ((Number) candidateValue).longValue();
                }
                break;
            case TypeTags.SIGNED8_INT:
                if (candidateTypeTag == TypeTags.INT && isSigned8LiteralValue((Long) candidateValue)) {
                    return ((Number) baseValue).longValue() == ((Number) candidateValue).longValue();
                }
                break;
            case TypeTags.UNSIGNED32_INT:
                if (candidateTypeTag == TypeTags.INT && isUnsigned32LiteralValue((Long) candidateValue)) {
                    return ((Number) baseValue).longValue() == ((Number) candidateValue).longValue();
                }
                break;
            case TypeTags.UNSIGNED16_INT:
                if (candidateTypeTag == TypeTags.INT && isUnsigned16LiteralValue((Long) candidateValue)) {
                    return ((Number) baseValue).longValue() == ((Number) candidateValue).longValue();
                }
                break;
            case TypeTags.UNSIGNED8_INT:
                if (candidateTypeTag == TypeTags.INT && isUnsigned8LiteralValue((Long) candidateValue)) {
                    return ((Number) baseValue).longValue() == ((Number) candidateValue).longValue();
                }
                break;
            case TypeTags.FLOAT:
                String baseValueStr = String.valueOf(baseValue);
                String originalValue = baseLiteral.originalValue != null ? baseLiteral.originalValue : baseValueStr;
                if (NumericLiteralSupport.isDecimalDiscriminated(originalValue)) {
                    return false;
                }
                double baseDoubleVal = Double.parseDouble(baseValueStr);
                double candidateDoubleVal;
                if (candidateTypeTag == TypeTags.INT && !candidateLiteral.isConstant) {
                    candidateDoubleVal = ((Long) candidateValue).doubleValue();
                    return baseDoubleVal == candidateDoubleVal;
                } else if (candidateTypeTag == TypeTags.FLOAT) {
                    candidateDoubleVal = Double.parseDouble(String.valueOf(candidateValue));
                    return baseDoubleVal == candidateDoubleVal;
                }
                break;
            case TypeTags.DECIMAL:
                BigDecimal baseDecimalVal = NumericLiteralSupport.parseBigDecimal(baseValue);
                BigDecimal candidateDecimalVal;
                if (candidateTypeTag == TypeTags.INT && !candidateLiteral.isConstant) {
                    candidateDecimalVal = new BigDecimal((long) candidateValue, MathContext.DECIMAL128);
                    return baseDecimalVal.compareTo(candidateDecimalVal) == 0;
                } else if (candidateTypeTag == TypeTags.FLOAT && !candidateLiteral.isConstant ||
                        candidateTypeTag == TypeTags.DECIMAL) {
                    if (NumericLiteralSupport.isFloatDiscriminated(String.valueOf(candidateValue))) {
                        return false;
                    }
                    candidateDecimalVal = NumericLiteralSupport.parseBigDecimal(candidateValue);
                    return baseDecimalVal.compareTo(candidateDecimalVal) == 0;
                }
                break;
            default:
                // Non-numeric literal kind.
                return baseValue.equals(candidateValue);
        }
        return false;
    }

    boolean isByteLiteralValue(Long longObject) {

        return (longObject.intValue() >= BBYTE_MIN_VALUE && longObject.intValue() <= BBYTE_MAX_VALUE);
    }

    boolean isSigned32LiteralValue(Long longObject) {

        return (longObject >= SIGNED32_MIN_VALUE && longObject <= SIGNED32_MAX_VALUE);
    }

    boolean isSigned16LiteralValue(Long longObject) {

        return (longObject.intValue() >= SIGNED16_MIN_VALUE && longObject.intValue() <= SIGNED16_MAX_VALUE);
    }

    boolean isSigned8LiteralValue(Long longObject) {

        return (longObject.intValue() >= SIGNED8_MIN_VALUE && longObject.intValue() <= SIGNED8_MAX_VALUE);
    }

    boolean isUnsigned32LiteralValue(Long longObject) {

        return (longObject >= 0 && longObject <= UNSIGNED32_MAX_VALUE);
    }

    boolean isUnsigned16LiteralValue(Long longObject) {

        return (longObject.intValue() >= 0 && longObject.intValue() <= UNSIGNED16_MAX_VALUE);
    }

    boolean isUnsigned8LiteralValue(Long longObject) {

        return (longObject.intValue() >= 0 && longObject.intValue() <= UNSIGNED8_MAX_VALUE);
    }

    boolean isCharLiteralValue(String literal) {

        return (literal.codePoints().count() == 1);
    }

    /**
     * Method to retrieve a type representing all the values in the value space of a finite type that are assignable to
     * the target type.
     *
     * @param finiteType the finite type
     * @param targetType the target type
     * @return a new finite type if at least one value in the value space of the specified finiteType is
     * assignable to targetType (the same if all are assignable), else semanticError
     */
    BType getTypeForFiniteTypeValuesAssignableToType(BFiniteType finiteType, BType targetType) {
        // finiteType - type Foo "foo";
        // targetType - type FooBar "foo"|"bar";
        if (isAssignable(finiteType, targetType)) {
            return finiteType;
        }

        // Identify all the values from the value space of the finite type that are assignable to the target type.
        // e.g., finiteType - type Foo "foo"|1 ;
        Set<BLangExpression> matchingValues = finiteType.getValueSpace().stream()
                .filter(
                        // case I: targetType - string ("foo" is assignable to string)
                        // case II: targetType - type Bar "foo"|"baz" ; ("foo" is assignable to Bar)
                        expr -> isAssignable(expr.type, targetType) ||
                                isAssignableToFiniteType(targetType, (BLangLiteral) expr) ||
                                // type FooVal "foo";
                                // case III:  targetType - boolean|FooVal ("foo" is assignable to FooVal)
                                (targetType.tag == TypeTags.UNION &&
                                         ((BUnionType) targetType).getMemberTypes().stream()
                                                 .filter(memType ->  memType.tag == TypeTags.FINITE)
                                                 .anyMatch(filteredType -> isAssignableToFiniteType(filteredType,
                                                                                            (BLangLiteral) expr))))
                .collect(Collectors.toSet());

        if (matchingValues.isEmpty()) {
            return symTable.semanticError;
        }

        // Create a new finite type representing the assignable values.
        BTypeSymbol finiteTypeSymbol = Symbols.createTypeSymbol(SymTag.FINITE_TYPE, finiteType.tsymbol.flags,
                names.fromString("$anonType$" + UNDERSCORE + finiteTypeCount++),
                finiteType.tsymbol.pkgID, null,
                finiteType.tsymbol.owner, finiteType.tsymbol.pos,
                VIRTUAL);
        BFiniteType intersectingFiniteType = new BFiniteType(finiteTypeSymbol, matchingValues);
        finiteTypeSymbol.type = intersectingFiniteType;
        return intersectingFiniteType;
    }

    /**
     * Method to retrieve a type representing all the member types of a union type that are assignable to
     * the target type.
     *
     * @param unionType  the union type
     * @param targetType the target type
     * @return           a single type or a new union type if at least one member type of the union type is
     *                      assignable to targetType, else semanticError
     */
    BType getTypeForUnionTypeMembersAssignableToType(BUnionType unionType, BType targetType) {
        List<BType> intersection = new LinkedList<>();

        // type FooOne "foo"|1;
        // type FooBar "foo"|"bar";
        // unionType - boolean|FooOne, targetType - boolean|FooBar
        unionType.getMemberTypes().forEach(memType -> {
            if (memType.tag == TypeTags.FINITE) {
                // since "foo" of FooOne is assignable to FooBar, a new finite type of only "foo" would be returned
                BType finiteTypeWithMatches = getTypeForFiniteTypeValuesAssignableToType((BFiniteType) memType,
                                                                                         targetType);
                if (finiteTypeWithMatches != symTable.semanticError) {
                    intersection.add(finiteTypeWithMatches);
                }
            } else {
                // boolean is assignable to boolean, thus boolean is added as a member type
                if (isAssignable(memType, targetType)) {
                    intersection.add(memType);
                }
            }
        });

        if (intersection.isEmpty()) {
            return symTable.semanticError;
        }

        if (intersection.size() == 1) {
            return intersection.get(0);
        } else {
            return BUnionType.create(null, new LinkedHashSet<>(intersection));
        }
    }

    boolean validEqualityIntersectionExists(BType lhsType, BType rhsType) {
        if (!lhsType.isPureType() || !rhsType.isPureType()) {
            return false;
        }

        if (isAssignable(lhsType, rhsType) || isAssignable(rhsType, lhsType)) {
            return true;
        }

        Set<BType> lhsTypes = expandAndGetMemberTypesRecursive(lhsType);
        Set<BType> rhsTypes = expandAndGetMemberTypesRecursive(rhsType);
        return equalityIntersectionExists(lhsTypes, rhsTypes);
    }

    private boolean equalityIntersectionExists(Set<BType> lhsTypes, Set<BType> rhsTypes) {
        if ((lhsTypes.contains(symTable.anydataType) &&
                     rhsTypes.stream().anyMatch(type -> type.tag != TypeTags.ERROR)) ||
                (rhsTypes.contains(symTable.anydataType) &&
                         lhsTypes.stream().anyMatch(type -> type.tag != TypeTags.ERROR))) {
            return true;
        }

        boolean matchFound = lhsTypes
                .stream()
                .anyMatch(s -> rhsTypes
                        .stream()
                        .anyMatch(t -> isSameType(s, t)));

        if (!matchFound) {
            matchFound = equalityIntersectionExistsForComplexTypes(lhsTypes, rhsTypes);
        }

        return matchFound;
    }

    /**
     * Retrieves member types of the specified type, expanding maps/arrays of/constrained by unions types to individual
     * maps/arrays.
     *
     * e.g., (string|int)[] would cause three entries as string[], int[], (string|int)[]
     *
     * @param bType the type for which member types needs to be identified
     * @return  a set containing all the retrieved member types
     */
    public Set<BType> expandAndGetMemberTypesRecursive(BType bType) {
        Set<BType> memberTypes = new LinkedHashSet<>();
        switch (bType.tag) {
            case TypeTags.BYTE:
            case TypeTags.INT:
                memberTypes.add(symTable.intType);
                memberTypes.add(symTable.byteType);
                break;
            case TypeTags.FINITE:
                BFiniteType expType = (BFiniteType) bType;
                expType.getValueSpace().forEach(value -> {
                    memberTypes.add(value.type);
                });
                break;
            case TypeTags.UNION:
                BUnionType unionType = (BUnionType) bType;
                unionType.getMemberTypes().forEach(member -> {
                    memberTypes.addAll(expandAndGetMemberTypesRecursive(member));
                });
                break;
            case TypeTags.ARRAY:
                BType arrayElementType = ((BArrayType) bType).getElementType();

                // add an unsealed array to allow comparison between closed and open arrays
                // TODO: 10/16/18 improve this, since it will allow comparison between sealed arrays of different sizes
                if (((BArrayType) bType).getSize() != -1) {
                    memberTypes.add(new BArrayType(arrayElementType));
                }

                if (arrayElementType.tag == TypeTags.UNION) {
                    Set<BType> elementUnionTypes = expandAndGetMemberTypesRecursive(arrayElementType);
                    elementUnionTypes.forEach(elementUnionType -> {
                        memberTypes.add(new BArrayType(elementUnionType));
                    });
                }
                memberTypes.add(bType);
                break;
            case TypeTags.MAP:
                BType mapConstraintType = ((BMapType) bType).getConstraint();
                if (mapConstraintType.tag == TypeTags.UNION) {
                    Set<BType> constraintUnionTypes = expandAndGetMemberTypesRecursive(mapConstraintType);
                    constraintUnionTypes.forEach(constraintUnionType -> {
                        memberTypes.add(new BMapType(TypeTags.MAP, constraintUnionType, symTable.mapType.tsymbol));
                    });
                }
                memberTypes.add(bType);
                break;
            default:
                memberTypes.add(bType);
        }
        return memberTypes;
    }

    private boolean tupleIntersectionExists(BTupleType lhsType, BTupleType rhsType) {
        if (lhsType.getTupleTypes().size() != rhsType.getTupleTypes().size()) {
            return false;
        }

        List<BType> lhsMemberTypes = lhsType.getTupleTypes();
        List<BType> rhsMemberTypes = rhsType.getTupleTypes();

        for (int i = 0; i < lhsType.getTupleTypes().size(); i++) {
            if (!equalityIntersectionExists(expandAndGetMemberTypesRecursive(lhsMemberTypes.get(i)),
                                            expandAndGetMemberTypesRecursive(rhsMemberTypes.get(i)))) {
                return false;
            }
        }
        return true;
    }

    private boolean equalityIntersectionExistsForComplexTypes(Set<BType> lhsTypes, Set<BType> rhsTypes) {
        for (BType lhsMemberType : lhsTypes) {
            switch (lhsMemberType.tag) {
                case TypeTags.INT:
                case TypeTags.STRING:
                case TypeTags.FLOAT:
                case TypeTags.DECIMAL:
                case TypeTags.BOOLEAN:
                case TypeTags.NIL:
                    if (rhsTypes.stream().anyMatch(rhsMemberType -> rhsMemberType.tag == TypeTags.JSON)) {
                        return true;
                    }
                    break;
                case TypeTags.JSON:
                    if (jsonEqualityIntersectionExists(rhsTypes)) {
                        return true;
                    }
                    break;
                // When expanding members for tuples, arrays and maps, set isValueDeepEquality to true, to allow
                // comparison between JSON lists/maps and primitive lists/maps since they are all reference types
                case TypeTags.TUPLE:
                    if (rhsTypes.stream().anyMatch(
                            rhsMemberType -> rhsMemberType.tag == TypeTags.TUPLE &&
                                    tupleIntersectionExists((BTupleType) lhsMemberType, (BTupleType) rhsMemberType))) {
                        return true;
                    }

                    if (rhsTypes.stream().anyMatch(
                            rhsMemberType -> rhsMemberType.tag == TypeTags.ARRAY &&
                                    arrayTupleEqualityIntersectionExists((BArrayType) rhsMemberType,
                                                                         (BTupleType) lhsMemberType))) {
                        return true;
                    }
                    break;
                case TypeTags.ARRAY:
                    if (rhsTypes.stream().anyMatch(
                            rhsMemberType -> rhsMemberType.tag == TypeTags.ARRAY &&
                                    equalityIntersectionExists(
                                            expandAndGetMemberTypesRecursive(((BArrayType) lhsMemberType).eType),
                                            expandAndGetMemberTypesRecursive(((BArrayType) rhsMemberType).eType)))) {
                        return true;
                    }

                    if (rhsTypes.stream().anyMatch(
                            rhsMemberType -> rhsMemberType.tag == TypeTags.TUPLE &&
                                    arrayTupleEqualityIntersectionExists((BArrayType) lhsMemberType,
                                                                         (BTupleType) rhsMemberType))) {
                        return true;
                    }
                    break;
                case TypeTags.MAP:
                    if (rhsTypes.stream().anyMatch(
                            rhsMemberType -> rhsMemberType.tag == TypeTags.MAP &&
                                    equalityIntersectionExists(
                                            expandAndGetMemberTypesRecursive(((BMapType) lhsMemberType).constraint),
                                            expandAndGetMemberTypesRecursive(((BMapType) rhsMemberType).constraint)))) {
                        return true;
                    }

                    if (!isAssignable(((BMapType) lhsMemberType).constraint, symTable.errorType) &&
                            rhsTypes.stream().anyMatch(rhsMemberType -> rhsMemberType.tag == TypeTags.JSON)) {
                        // at this point it is guaranteed that the map is anydata
                        return true;
                    }

                    if (rhsTypes.stream().anyMatch(
                            rhsMemberType -> rhsMemberType.tag == TypeTags.RECORD &&
                                    mapRecordEqualityIntersectionExists((BMapType) lhsMemberType,
                                                                        (BRecordType) rhsMemberType))) {
                        return true;
                    }
                    break;
                case TypeTags.OBJECT:
                case TypeTags.RECORD:
                    if (rhsTypes.stream().anyMatch(
                            rhsMemberType -> checkStructEquivalency(rhsMemberType, lhsMemberType) ||
                                    checkStructEquivalency(lhsMemberType, rhsMemberType))) {
                        return true;
                    }

                    if (rhsTypes.stream().anyMatch(
                            rhsMemberType -> rhsMemberType.tag == TypeTags.RECORD &&
                                    recordEqualityIntersectionExists((BRecordType) lhsMemberType,
                                                                     (BRecordType) rhsMemberType))) {
                        return true;
                    }

                    if (rhsTypes.stream().anyMatch(rhsMemberType -> rhsMemberType.tag == TypeTags.JSON) &&
                            jsonEqualityIntersectionExists(expandAndGetMemberTypesRecursive(lhsMemberType))) {
                        return true;
                    }

                    if (rhsTypes.stream().anyMatch(
                            rhsMemberType -> rhsMemberType.tag == TypeTags.MAP &&
                                    mapRecordEqualityIntersectionExists((BMapType) rhsMemberType,
                                                                        (BRecordType) lhsMemberType))) {
                        return true;
                    }
                    break;
            }
        }
        return false;
    }

    private boolean arrayTupleEqualityIntersectionExists(BArrayType arrayType, BTupleType tupleType) {
        Set<BType> elementTypes = expandAndGetMemberTypesRecursive(arrayType.eType);

        return tupleType.tupleTypes.stream()
                .allMatch(tupleMemType -> equalityIntersectionExists(elementTypes,
                                                                     expandAndGetMemberTypesRecursive(tupleMemType)));
    }

    private boolean recordEqualityIntersectionExists(BRecordType lhsType, BRecordType rhsType) {
        Map<String, BField> lhsFields = lhsType.fields;
        Map<String, BField> rhsFields = rhsType.fields;

        List<Name> matchedFieldNames = new ArrayList<>();
        for (BField lhsField : lhsFields.values()) {
            if (rhsFields.containsKey(lhsField.name.value)) {
                if (!equalityIntersectionExists(expandAndGetMemberTypesRecursive(lhsField.type),
                                                expandAndGetMemberTypesRecursive(
                                                        rhsFields.get(lhsField.name.value).type))) {
                    return false;
                }
                matchedFieldNames.add(lhsField.getName());
            } else {
                if (Symbols.isFlagOn(lhsField.symbol.flags, Flags.OPTIONAL)) {
                    break;
                }

                if (rhsType.sealed) {
                    return false;
                }

                if (!equalityIntersectionExists(expandAndGetMemberTypesRecursive(lhsField.type),
                                                expandAndGetMemberTypesRecursive(rhsType.restFieldType))) {
                    return false;
                }
            }
        }

        for (BField rhsField : rhsFields.values()) {
            if (matchedFieldNames.contains(rhsField.getName())) {
                continue;
            }

            if (!Symbols.isFlagOn(rhsField.symbol.flags, Flags.OPTIONAL)) {
                if (lhsType.sealed) {
                    return false;
                }

                if (!equalityIntersectionExists(expandAndGetMemberTypesRecursive(rhsField.type),
                                                expandAndGetMemberTypesRecursive(lhsType.restFieldType))) {
                    return false;
                }
            }
        }

        return true;
    }

    private boolean mapRecordEqualityIntersectionExists(BMapType mapType, BRecordType recordType) {
        Set<BType> mapConstrTypes = expandAndGetMemberTypesRecursive(mapType.getConstraint());

        for (BField field : recordType.fields.values()) {
            if (!Symbols.isFlagOn(field.symbol.flags, Flags.OPTIONAL) &&
                    !equalityIntersectionExists(mapConstrTypes, expandAndGetMemberTypesRecursive(field.type))) {
                return false;
            }
        }

        return true;
    }

    private boolean jsonEqualityIntersectionExists(Set<BType> typeSet) {
        for (BType type : typeSet) {
            switch (type.tag) {
                case TypeTags.MAP:
                    if (!isAssignable(((BMapType) type).constraint, symTable.errorType)) {
                        return true;
                    }
                    break;
                case TypeTags.RECORD:
                    BRecordType recordType = (BRecordType) type;
                    if (recordType.fields.values().stream()
                            .allMatch(field -> Symbols.isFlagOn(field.symbol.flags, Flags.OPTIONAL) ||
                                    !isAssignable(field.type, symTable.errorType))) {
                        return true;
                    }
                    break;
                default:
                    if (isAssignable(type, symTable.jsonType)) {
                        return true;
                    }
            }
        }
        return false;
    }

    public BType getRemainingType(BType originalType, BType typeToRemove) {
        switch (originalType.tag) {
            case TypeTags.UNION:
                return getRemainingType((BUnionType) originalType, getAllTypes(typeToRemove));
            case TypeTags.FINITE:
                return getRemainingType((BFiniteType) originalType, getAllTypes(typeToRemove));
            default:
                return originalType;
        }
    }

    BType getTypeIntersection(BType lhsType, BType rhsType, SymbolEnv env) {
        List<BType> narrowingTypes = getAllTypes(rhsType);
        LinkedHashSet<BType> intersection = narrowingTypes.stream().map(type -> {
            if (isAssignable(type, lhsType)) {
                return type;
            } else if (isAssignable(lhsType, type)) {
                return lhsType;
            } else if (lhsType.tag == TypeTags.FINITE) {
                BType intersectionType = getTypeForFiniteTypeValuesAssignableToType((BFiniteType) lhsType, type);
                if (intersectionType != symTable.semanticError) {
                    return intersectionType;
                }
            } else if (type.tag == TypeTags.FINITE) {
                BType intersectionType = getTypeForFiniteTypeValuesAssignableToType((BFiniteType) type, lhsType);
                if (intersectionType != symTable.semanticError) {
                    return intersectionType;
                }
            } else if (lhsType.tag == TypeTags.UNION) {
                BType intersectionType = getTypeForUnionTypeMembersAssignableToType((BUnionType) lhsType, type);
                if (intersectionType != symTable.semanticError) {
                    return intersectionType;
                }
            } else if (type.tag == TypeTags.UNION) {
                BType intersectionType = getTypeForUnionTypeMembersAssignableToType((BUnionType) type, lhsType);
                if (intersectionType != symTable.semanticError) {
                    return intersectionType;
                }
            } else if (type.tag == TypeTags.NULL_SET) {
                return type;
            } else if (type.tag == TypeTags.ERROR && lhsType.tag == TypeTags.ERROR) {
                BType intersectionType = getIntersectionForErrorTypes(lhsType, type, env);
                if (intersectionType != symTable.semanticError) {
                    return intersectionType;
                }
            } else if (type.tag == TypeTags.RECORD && lhsType.tag == TypeTags.RECORD) {
                BType intersectionType = createRecordIntersection(lhsType, type, env);
                if (intersectionType != symTable.semanticError) {
                    return intersectionType;
                }
            } else if (type.tag == TypeTags.MAP && lhsType.tag == TypeTags.RECORD) {
                BType intersectionType = createRecordAndMapIntersection(lhsType, type, env);
                if (intersectionType != symTable.semanticError) {
                    return intersectionType;
                }
            } else if (type.tag == TypeTags.RECORD && lhsType.tag == TypeTags.MAP) {
                BType intersectionType = createRecordAndMapIntersection(type, lhsType, env);
                if (intersectionType != symTable.semanticError) {
                    return intersectionType;
                }
            } else if (type.tag == TypeTags.MAP && lhsType.tag == TypeTags.MAP) {
                BType intersectionType = createRecordAndMapIntersection(type, lhsType, env);
                if (intersectionType != symTable.semanticError) {
                    return intersectionType;
                }
            }
            return null;
        }).filter(type -> type != null).collect(Collectors.toCollection(LinkedHashSet::new));

        if (intersection.isEmpty()) {
            if (lhsType.tag == TypeTags.NULL_SET) {
                return lhsType;
            }
            return symTable.semanticError;
        }

        if (intersection.contains(symTable.semanticError)) {
            return symTable.semanticError;
        } else if (intersection.size() == 1) {
            return intersection.toArray(new BType[0])[0];
        } else {
            return BUnionType.create(null, intersection);
        }
    }

    private BType getIntersectionForErrorTypes(BType lhsType, BType rhsType, SymbolEnv env) {

        BType detailTypeOne = ((BErrorType) lhsType).detailType;
        BType detailTypeTwo = ((BErrorType) rhsType).detailType;

        if (isSealedRecord(detailTypeOne) || isSealedRecord(detailTypeTwo)) {
            return symTable.semanticError;
        }

        BType detailIntersectionType = getTypeIntersection(detailTypeOne, detailTypeTwo, env);
        if (detailIntersectionType == symTable.semanticError) {
            return symTable.semanticError;
        }

        BErrorType intersectionErrorType = createErrorType(lhsType, rhsType, detailIntersectionType, env);

        return intersectionErrorType;
    }

    private BType createRecordIntersection(BType recordTypeOne, BType recordTypeTwo, SymbolEnv env) {

        BRecordType recordType = createAnonymousRecord(env);

        if (!populateRecordFields(recordType, recordTypeOne, env, null) ||
                !populateRecordFields(recordType, recordTypeTwo, env, null)) {
            return symTable.semanticError;
        }

        recordType.restFieldType = getTypeIntersection(((BRecordType) recordTypeOne).restFieldType,
                                                       ((BRecordType) recordTypeTwo).restFieldType, env);

        if (recordType.restFieldType == symTable.semanticError) {
            return symTable.semanticError;
        }

        return recordType;
    }

    private BRecordType createAnonymousRecord(SymbolEnv env) {
        EnumSet<Flag> flags = EnumSet.of(Flag.PUBLIC, Flag.ANONYMOUS);
        BRecordTypeSymbol recordSymbol = Symbols.createRecordSymbol(Flags.asMask(flags), Names.EMPTY,
                                                                                env.enclPkg.packageID, null,
                                                                                env.scope.owner, null, VIRTUAL);
        recordSymbol.name = names.fromString(
                anonymousModelHelper.getNextAnonymousTypeKey(env.enclPkg.packageID));
        BInvokableType bInvokableType = new BInvokableType(new ArrayList<>(), symTable.nilType, null);
        BInvokableSymbol initFuncSymbol = Symbols.createFunctionSymbol(
                Flags.PUBLIC, Names.EMPTY, env.enclPkg.symbol.pkgID, bInvokableType, env.scope.owner, false,
                symTable.builtinPos, VIRTUAL);
        initFuncSymbol.retType = symTable.nilType;
        recordSymbol.initializerFunc = new BAttachedFunction(Names.INIT_FUNCTION_SUFFIX, initFuncSymbol,
                                                                         bInvokableType, symTable.builtinPos);
        recordSymbol.scope = new Scope(recordSymbol);

        BRecordType recordType = new BRecordType(recordSymbol);
        recordType.tsymbol = recordSymbol;
        recordSymbol.type = recordType;

        return recordType;
    }

    private BType createRecordAndMapIntersection(BType type, BType mapType, SymbolEnv env) {
        BRecordType intersectionRecord = createAnonymousRecord(env);
        if (!populateRecordFields(intersectionRecord, type, env, ((BMapType) mapType).constraint)) {
            return symTable.semanticError;
        }
        intersectionRecord.restFieldType = getRestFieldIntersectionType(type, (BMapType) mapType, env);
        if (intersectionRecord.restFieldType == symTable.semanticError) {
            return symTable.semanticError;
        }

        return intersectionRecord;
    }

    private BType getRestFieldIntersectionType(BType type, BMapType mapType, SymbolEnv env) {
        if (type.tag == TypeTags.RECORD) {
            return getTypeIntersection(((BRecordType) type).restFieldType, mapType.constraint, env);
        } else {
            return getTypeIntersection(((BMapType) type).constraint, mapType.constraint, env);
        }
    }

    private BErrorType createErrorType(BType lhsType, BType rhsType, BType detailType, SymbolEnv env) {
        BErrorType errorType = createErrorType(detailType, lhsType.flags, env);
        errorType.tsymbol.flags |= rhsType.flags;

        return errorType;
    }

    public BErrorType createErrorType(BType detailType, long flags, SymbolEnv env) {
        BErrorTypeSymbol errorTypeSymbol = Symbols.createErrorSymbol(flags, Names.EMPTY,
                                                                     env.enclPkg.symbol.pkgID, null,
                                                                     env.scope.owner, null, VIRTUAL);
        BErrorType errorType = new BErrorType(errorTypeSymbol, detailType);
        errorType.flags |= errorTypeSymbol.flags;
        errorTypeSymbol.type = errorType;
        symResolver.markParameterizedType(errorType, detailType);
        errorType.typeIdSet = BTypeIdSet.emptySet();

        return errorType;
    }

    private boolean populateRecordFields(BRecordType recordType, BType originalType, SymbolEnv env, BType constraint) {
        BTypeSymbol intersectionRecordSymbol = recordType.tsymbol;
        // If the detail type is BMapType simply ignore since the resulting detail type has `anydata` as rest type.
        if (originalType.getKind() != TypeKind.RECORD) {
            return true;
        }
        BRecordType originalRecordType = (BRecordType) originalType;
        LinkedHashMap<String, BField> fields = new LinkedHashMap<>();
        for (BField origField : originalRecordType.fields.values()) {
            org.wso2.ballerinalang.compiler.util.Name origFieldName = origField.name;
            String nameString = origFieldName.value;

            BType recordFieldType = validateRecordField(recordType, origField, constraint, env);
            if (recordFieldType == symTable.semanticError) {
                return false;
            }

            BVarSymbol recordFieldSymbol = new BVarSymbol(origField.symbol.flags, origFieldName,
                                                          env.enclPkg.packageID, recordFieldType,
                                                          intersectionRecordSymbol, origField.pos, SOURCE);
            if (recordFieldType.tag == TypeTags.INVOKABLE && recordFieldType.tsymbol != null) {
                BInvokableTypeSymbol tsymbol = (BInvokableTypeSymbol) recordFieldType.tsymbol;
                BInvokableSymbol invokableSymbol = (BInvokableSymbol) recordFieldSymbol;
                invokableSymbol.params = tsymbol.params;
                invokableSymbol.restParam = tsymbol.restParam;
                invokableSymbol.retType = tsymbol.returnType;
                invokableSymbol.flags = tsymbol.flags;
            }

            fields.put(nameString, new BField(origFieldName, null, recordFieldSymbol));
        }
        recordType.fields.putAll(fields);

        return true;
    }

    private BType validateRecordField(BRecordType recordType, BField origField, BType constraint, SymbolEnv env) {
        BType fieldType = validateOverlappingFields(recordType, origField);
        if (fieldType == symTable.semanticError) {
            return fieldType;
        }

        if (constraint == null) {
            return fieldType;
        }

        fieldType = getTypeIntersection(fieldType, constraint, env);
        if (fieldType != symTable.semanticError) {
            return fieldType;
        }

        if (Symbols.isOptional(origField.symbol)) {
            return null;
        }

        return symTable.semanticError;
    }

    private BType validateOverlappingFields(BRecordType recordType, BField origField) {
        BField overlappingField = recordType.fields.get(origField.name.value);
        if (overlappingField == null) {
            return origField.type;
        }

        if (isAssignable(overlappingField.type, origField.type)) {
            return overlappingField.type;
        } 
        
        if (isAssignable(origField.type, overlappingField.type)) {
            return origField.type;
        }
        return symTable.semanticError;
    }

    private BType getRemainingType(BUnionType originalType, List<BType> removeTypes) {
        List<BType> remainingTypes = getAllTypes(originalType);
        removeTypes.forEach(removeType -> remainingTypes.removeIf(type -> isAssignable(type, removeType)));

        List<BType> finiteTypesToRemove = new ArrayList<>();
        List<BType> finiteTypesToAdd = new ArrayList<>();
        for (BType remainingType : remainingTypes) {
            if (remainingType.tag == TypeTags.FINITE) {
                BFiniteType finiteType = (BFiniteType) remainingType;
                finiteTypesToRemove.add(finiteType);
                BType remainingTypeWithMatchesRemoved = getRemainingType(finiteType, removeTypes);
                if (remainingTypeWithMatchesRemoved != symTable.semanticError) {
                    finiteTypesToAdd.add(remainingTypeWithMatchesRemoved);
                }
            }
        }
        remainingTypes.removeAll(finiteTypesToRemove);
        remainingTypes.addAll(finiteTypesToAdd);

        if (remainingTypes.size() == 1) {
            return remainingTypes.get(0);
        }

        if (remainingTypes.isEmpty()) {
            return symTable.nullSet;
        }

        return BUnionType.create(null, new LinkedHashSet<>(remainingTypes));
    }

    private BType getRemainingType(BFiniteType originalType, List<BType> removeTypes) {
        Set<BLangExpression> remainingValueSpace = new LinkedHashSet<>();

        for (BLangExpression valueExpr : originalType.getValueSpace()) {
            boolean matchExists = false;
            for (BType remType : removeTypes) {
                if (isAssignable(valueExpr.type, remType) ||
                        isAssignableToFiniteType(remType, (BLangLiteral) valueExpr)) {
                    matchExists = true;
                    break;
                }
            }

            if (!matchExists) {
                remainingValueSpace.add(valueExpr);
            }
        }

        if (remainingValueSpace.isEmpty()) {
            return symTable.semanticError;
        }

        BTypeSymbol finiteTypeSymbol = Symbols.createTypeSymbol(SymTag.FINITE_TYPE, originalType.tsymbol.flags,
                names.fromString("$anonType$" + UNDERSCORE + finiteTypeCount++),
                originalType.tsymbol.pkgID, null,
                originalType.tsymbol.owner, originalType.tsymbol.pos,
                VIRTUAL);
        BFiniteType intersectingFiniteType = new BFiniteType(finiteTypeSymbol, remainingValueSpace);
        finiteTypeSymbol.type = intersectingFiniteType;
        return intersectingFiniteType;
    }

    public BType getSafeType(BType type, boolean liftNil, boolean liftError) {
        // Since JSON, ANY and ANYDATA by default contain null, we need to create a new respective type which
        // is not-nullable.
        switch (type.tag) {
            case TypeTags.JSON:
                BJSONType jsonType = (BJSONType) type;
                return new BJSONType(jsonType.tag, jsonType.tsymbol, false);
            case TypeTags.ANY:
                return new BAnyType(type.tag, type.tsymbol, false);
            case TypeTags.ANYDATA:
                return new BAnydataType(type.tag, type.tsymbol, false);
            case TypeTags.READONLY:
                return new BReadonlyType(type.tag, type.tsymbol, false);
        }

        if (type.tag != TypeTags.UNION) {
            return type;
        }

        BUnionType unionType = (BUnionType) type;
        LinkedHashSet<BType> memTypes = new LinkedHashSet<>(unionType.getMemberTypes());
        BUnionType errorLiftedType = BUnionType.create(null, memTypes);

        if (liftNil) {
            errorLiftedType.remove(symTable.nilType);
        }

        if (liftError) {
            errorLiftedType.remove(symTable.errorType);
        }

        if (errorLiftedType.getMemberTypes().size() == 1) {
            return errorLiftedType.getMemberTypes().toArray(new BType[0])[0];
        }
        return errorLiftedType;
    }

    public List<BType> getAllTypes(BType type) {
        if (type.tag != TypeTags.UNION) {
            return Lists.of(type);
        }

        List<BType> memberTypes = new ArrayList<>();
        ((BUnionType) type).getMemberTypes().forEach(memberType -> memberTypes.addAll(getAllTypes(memberType)));
        return memberTypes;
    }

    public boolean isAllowedConstantType(BType type) {
        switch (type.tag) {
            case TypeTags.BOOLEAN:
            case TypeTags.INT:
                // TODO : Fix this, Issue : #21542
//            case TypeTags.SIGNED32_INT:
//            case TypeTags.SIGNED16_INT:
//            case TypeTags.SIGNED8_INT:
//            case TypeTags.UNSIGNED32_INT:
//            case TypeTags.UNSIGNED16_INT:
//            case TypeTags.UNSIGNED8_INT:
            case TypeTags.BYTE:
            case TypeTags.FLOAT:
            case TypeTags.DECIMAL:
            case TypeTags.STRING:
                // TODO : Fix this, Issue : #21542
//            case TypeTags.CHAR_STRING:
            case TypeTags.NIL:
                return true;
            case TypeTags.MAP:
                return isAllowedConstantType(((BMapType) type).constraint);
            case TypeTags.FINITE:
                BLangExpression finiteValue = ((BFiniteType) type).getValueSpace().toArray(new BLangExpression[0])[0];
                return isAllowedConstantType(finiteValue.type);
            default:
                return false;
        }
    }

    public boolean isValidLiteral(BLangLiteral literal, BType targetType) {
        BType literalType = literal.type;
        if (literalType.tag == targetType.tag) {
            return true;
        }

        switch (targetType.tag) {
            case TypeTags.BYTE:
                return literalType.tag == TypeTags.INT && isByteLiteralValue((Long) literal.value);
            case TypeTags.DECIMAL:
                return literalType.tag == TypeTags.FLOAT || literalType.tag == TypeTags.INT;
            case TypeTags.FLOAT:
                return literalType.tag == TypeTags.INT;
            case TypeTags.SIGNED32_INT:
                return literalType.tag == TypeTags.INT && isSigned32LiteralValue((Long) literal.value);
            case TypeTags.SIGNED16_INT:
                return literalType.tag == TypeTags.INT && isSigned16LiteralValue((Long) literal.value);
            case TypeTags.SIGNED8_INT:
                return literalType.tag == TypeTags.INT && isSigned8LiteralValue((Long) literal.value);
            case TypeTags.UNSIGNED32_INT:
                return literalType.tag == TypeTags.INT && isUnsigned32LiteralValue((Long) literal.value);
            case TypeTags.UNSIGNED16_INT:
                return literalType.tag == TypeTags.INT && isUnsigned16LiteralValue((Long) literal.value);
            case TypeTags.UNSIGNED8_INT:
                return literalType.tag == TypeTags.INT && isUnsigned8LiteralValue((Long) literal.value);
            case TypeTags.CHAR_STRING:
                return literalType.tag == TypeTags.STRING && isCharLiteralValue((String) literal.value);
            default:
                return false;
        }
    }

    /**
     * Validate if the return type of the given function is a subtype of `error?`, containing `()`.
     *
     * @param function          The function of which the return type should be validated
     * @param diagnosticCode    The code to log if the return type is invalid
     */
    public void validateErrorOrNilReturn(BLangFunction function, DiagnosticCode diagnosticCode) {
        BType returnType = function.returnTypeNode.type;

        if (returnType.tag == TypeTags.NIL) {
            return;
        }

        if (returnType.tag == TypeTags.UNION) {
            Set<BType> memberTypes = ((BUnionType) returnType).getMemberTypes();
            if (returnType.isNullable() &&
                    memberTypes.stream().allMatch(type -> type.tag == TypeTags.NIL || type.tag == TypeTags.ERROR)) {
                return;
            }
        }

        dlog.error(function.returnTypeNode.pos, diagnosticCode, function.returnTypeNode.type.toString());
    }

    /**
     * Type vector of size two, to hold the source and the target types.
     *
     * @since 0.982.0
     */
    private static class TypePair {
        BType sourceType;
        BType targetType;

        public TypePair(BType sourceType, BType targetType) {
            this.sourceType = sourceType;
            this.targetType = targetType;
        }

        @Override
        public boolean equals(Object obj) {
            if (!(obj instanceof TypePair)) {
                return false;
            }

            TypePair other = (TypePair) obj;
            return this.sourceType.equals(other.sourceType) && this.targetType.equals(other.targetType);
        }

        @Override
        public int hashCode() {
            return Objects.hash(sourceType, targetType);
        }
    }

    /**
     * A functional interface for parameterizing the type of type checking that needs to be done on the source and
     * target types.
     *
     * @since 0.995.0
     */
    private interface TypeEqualityPredicate {
        boolean test(BType source, BType target, Set<TypePair> unresolvedTypes);
    }

    public boolean hasFillerValue(BType type) {
        switch (type.tag) {
            case TypeTags.INT:
            case TypeTags.BYTE:
            case TypeTags.FLOAT:
            case TypeTags.DECIMAL:
            case TypeTags.STRING:
            case TypeTags.BOOLEAN:
            case TypeTags.JSON:
            case TypeTags.XML:
            case TypeTags.NIL:
            case TypeTags.TABLE:
            case TypeTags.ANYDATA:
            case TypeTags.MAP:
            case TypeTags.ANY:
                return true;
            case TypeTags.ARRAY:
                return checkFillerValue((BArrayType) type);
            case TypeTags.FINITE:
                return checkFillerValue((BFiniteType) type);
            case TypeTags.UNION:
                return checkFillerValue((BUnionType) type);
            case TypeTags.OBJECT:
                return checkFillerValue((BObjectType) type);
            case TypeTags.RECORD:
                return checkFillerValue((BRecordType) type);
            case TypeTags.TUPLE:
                BTupleType tupleType = (BTupleType) type;
                return tupleType.getTupleTypes().stream().allMatch(eleType -> hasFillerValue(eleType));
            default:
                // filler value is 0
                if (TypeTags.isIntegerTypeTag(type.tag)) {
                    return true;
                }
                return false;
        }
    }

    private boolean checkFillerValue(BObjectType type) {
        if ((type.tsymbol.flags & Flags.CLASS) != Flags.CLASS) {
            return false;
        }

        BAttachedFunction initFunction = ((BObjectTypeSymbol) type.tsymbol).initializerFunc;
        if (initFunction == null) {
            return true;
        }
        if (initFunction.symbol.getReturnType().getKind() != TypeKind.NIL) {
            return false;
        }

        for (BVarSymbol bVarSymbol : initFunction.symbol.getParameters()) {
            if (!bVarSymbol.defaultableParam) {
                return false;
            }
        }
        return true;
    }

    /**
     * This will handle two types. Singleton : As singleton can have one value that value should it self be a valid fill
     * value Union : 1. if nil is a member it is the fill values 2. else all the values should belong to same type and
     * the default value for that type should be a member of the union precondition : value space should have at least
     * one element
     *
     * @param type BFiniteType union or finite
     * @return boolean whether type has a valid filler value or not
     */
    private boolean checkFillerValue(BFiniteType type) {
        if (type.isNullable()) {
            return true;
        }
        if (type.getValueSpace().size() == 1) { // For singleton types, that value is the implicit initial value
            return true;
        }
        Iterator iterator = type.getValueSpace().iterator();
        BLangExpression firstElement = (BLangExpression) iterator.next();
        boolean defaultFillValuePresent = isImplicitDefaultValue(firstElement);

        while (iterator.hasNext()) {
            BLangExpression value = (BLangExpression) iterator.next();
            if (!isSameBasicType(value.type, firstElement.type)) {
                return false;
            }
            if (!defaultFillValuePresent && isImplicitDefaultValue(value)) {
                defaultFillValuePresent = true;
            }
        }

        return defaultFillValuePresent;
    }

    private boolean hasImplicitDefaultValue(Set<BLangExpression> valueSpace) {
        for (BLangExpression expression : valueSpace) {
            if (isImplicitDefaultValue(expression)) {
                return true;
            }
        }
        return false;
    }

    private boolean checkFillerValue(BUnionType type) {
        if (type.isNullable()) {
            return true;
        }

        Set<BType> memberTypes = new HashSet<>();
        boolean hasFillerValue = false;
        boolean defaultValuePresent = false;
        boolean finiteTypePresent = false;
        for (BType member : type.getMemberTypes()) {
            if (member.tag == TypeTags.FINITE) {
                Set<BType> uniqueValues = getValueTypes(((BFiniteType) member).getValueSpace());
                memberTypes.addAll(uniqueValues);
                if (!defaultValuePresent && hasImplicitDefaultValue(((BFiniteType) member).getValueSpace())) {
                    defaultValuePresent = true;
                }
                finiteTypePresent = true;
            } else {
                memberTypes.add(member);
            }
            if (!hasFillerValue && hasFillerValue(member)) {
                hasFillerValue = true;
            }
        }
        if (!hasFillerValue) {
            return false;
        }

        Iterator<BType> iterator = memberTypes.iterator();
        BType firstMember = iterator.next();
        while (iterator.hasNext()) {
            if (!isSameBasicType(firstMember, iterator.next())) {
                return false;
            }
        }

        if (finiteTypePresent) {
            return defaultValuePresent;
        }
        return true;
    }

    private boolean isSameBasicType(BType source, BType target) {
        if (isSameType(source, target)) {
            return true;
        }
        if (TypeTags.isIntegerTypeTag(source.tag) && TypeTags.isIntegerTypeTag(target.tag)) {
            return true;
        }
        return false;
    }

    private Set<BType> getValueTypes(Set<BLangExpression> valueSpace) {
        Set<BType> uniqueType = new HashSet<>();
        for (BLangExpression expression : valueSpace) {
            uniqueType.add(expression.type);
        }
        return uniqueType;
    }

    private boolean isImplicitDefaultValue(BLangExpression expression) {
        if ((expression.getKind() == NodeKind.LITERAL) || (expression.getKind() == NodeKind.NUMERIC_LITERAL)) {
            BLangLiteral literalExpression = (BLangLiteral) expression;
            BType literalExprType = literalExpression.type;
            Object value = literalExpression.getValue();
            switch (literalExprType.getKind()) {
                case INT:
                case BYTE:
                    return value.equals(Long.valueOf(0));
                case STRING:
                    return value == null || value.equals("");
                case DECIMAL:
                case FLOAT:
                    return value.equals(String.valueOf(0.0));
                case BOOLEAN:
                    return value.equals(Boolean.valueOf(false));
                case NIL:
                    return true;
                default:
                    return false;
            }
        }
        return false;
    }

    private boolean checkFillerValue(BRecordType type) {
        for (BField field : type.fields.values()) {
            if (Symbols.isFlagOn(field.symbol.flags, Flags.OPTIONAL)) {
                continue;
            }
            if (Symbols.isFlagOn(field.symbol.flags, Flags.REQUIRED)) {
                return false;
            }
        }
        return true;
    }

    private boolean checkFillerValue(BArrayType type) {
        if (type.size == -1) {
            return true;
        }
        return hasFillerValue(type.eType);
    }

    /**
     * Get result type of the query output.
     *
     * @param type type of query expression.
     * @return result type.
     */
    public BType resolveExprType(BType type) {
        switch (type.tag) {
            case TypeTags.STREAM:
                return ((BStreamType) type).constraint;
            case TypeTags.TABLE:
                return ((BTableType) type).constraint;
            case TypeTags.ARRAY:
                return ((BArrayType) type).eType;
            case TypeTags.UNION:
                List<BType> exprTypes = new ArrayList<>(((BUnionType) type).getMemberTypes());
                for (BType returnType : exprTypes) {
                    switch (returnType.tag) {
                        case TypeTags.STREAM:
                            return ((BStreamType) returnType).constraint;
                        case TypeTags.TABLE:
                            return ((BTableType) returnType).constraint;
                        case TypeTags.ARRAY:
                            return ((BArrayType) returnType).eType;
                        case TypeTags.STRING:
                        case TypeTags.XML:
                            return returnType;
                    }
                }
            default:
                return type;
        }
    }

    private boolean isSimpleBasicType(int tag) {
        switch (tag) {
            case TypeTags.BYTE:
            case TypeTags.FLOAT:
            case TypeTags.DECIMAL:
            case TypeTags.BOOLEAN:
            case TypeTags.NIL:
                return true;
            default:
                return (TypeTags.isIntegerTypeTag(tag)) || (TypeTags.isStringTypeTag(tag));
        }
    }

    /**
     * Check whether a type is an ordered type.
     *
     * @param type type.
     * @return boolean whether the type is an ordered type or not.
     */
    public boolean isOrderedType(BType type) {
        switch (type.tag) {
            case TypeTags.UNION:
                Set<BType> memberTypes = ((BUnionType) type).getMemberTypes();
                for (BType memType : memberTypes) {
                    if (!isOrderedType(memType)) {
                        return false;
                    }
                }
                // can not sort (string?|int)/(string|int)/(string|int)[]/(string?|int)[], can sort string?/string?[]
                return memberTypes.size() <= 2 && memberTypes.contains(symTable.nilType);
            case TypeTags.ARRAY:
                BType elementType = ((BArrayType) type).eType;
                return isOrderedType(elementType);
            default:
                return isSimpleBasicType(type.tag);
        }
    }

    public boolean isUnionOfSimpleBasicTypes(BType type) {
        if (type.tag == TypeTags.UNION) {
            Set<BType> memberTypes = ((BUnionType) type).getMemberTypes();
            for (BType memType : memberTypes) {
                if (!isSimpleBasicType(memType.tag)) {
                    return false;
                }
            }
            return true;
        }
        return isSimpleBasicType(type.tag);
    }

    public boolean isSubTypeOfReadOnlyOrIsolatedObjectUnion(BType type) {
        if (isInherentlyImmutableType(type) || Symbols.isFlagOn(type.flags, Flags.READONLY)) {
            return true;
        }

        int tag = type.tag;

        if (tag == TypeTags.OBJECT) {
            return isIsolated(type);
        }

        if (tag != TypeTags.UNION) {
            return false;
        }

        for (BType memberType : ((BUnionType) type).getMemberTypes()) {
            if (!isSubTypeOfReadOnlyOrIsolatedObjectUnion(memberType)) {
                return false;
            }
        }
        return true;
    }

    private boolean isIsolated(BType type) {
        return Symbols.isFlagOn(type.flags, Flags.ISOLATED);
    }

    private static class ListenerValidationModel {
        private final Types types;
        private final SymbolTable symtable;
        private final BType serviceNameType;
        boolean attachFound;
        boolean detachFound;
        boolean startFound;
        boolean gracefulStopFound;
        boolean immediateStopFound;

        public ListenerValidationModel(Types types, SymbolTable symTable) {
            this.types = types;
            this.symtable = symTable;
            this.serviceNameType =
                    BUnionType.create(null, symtable.stringType, symtable.arrayStringType, symtable.nilType);
        }

        boolean isValidListener() {
            return attachFound && detachFound && startFound && gracefulStopFound && immediateStopFound;
        }

        private boolean checkMethods(List<BAttachedFunction> rhsFuncs) {
            for (BAttachedFunction func : rhsFuncs) {
                switch (func.funcName.value) {
                    case "attach":
                        if (!checkAttachMethod(func)) {
                            return false;
                        }
                        break;
                    case "detach":
                        if (!checkDetachMethod(func)) {
                            return false;
                        }
                        break;
                    case "start":
                        if (!checkStartMethod(func)) {
                            return true;
                        }
                        break;
                    case "gracefulStop":
                        if (!checkGracefulStop(func)) {
                            return false;
                        }
                        break;
                    case "immediateStop":
                        if (!checkImmediateStop(func)) {
                            return false;
                        }
                        break;
                }
            }
            return isValidListener();
        }

        private boolean emptyParamList(BAttachedFunction func) {
            return func.type.paramTypes.isEmpty() && func.type.restType != symtable.noType;
        }

        private boolean publicAndReturnsErrorOrNil(BAttachedFunction func) {
            if (!Symbols.isPublic(func.symbol)) {
                return false;
            }

            if (!types.isAssignable(func.type.retType, symtable.errorOrNilType)) {
                return false;
            }
            return true;
        }

        private boolean isPublicNoParamReturnsErrorOrNil(BAttachedFunction func) {
            if (!publicAndReturnsErrorOrNil(func)) {
                return false;
            }

            if (!emptyParamList(func)) {
                return false;
            }

            return true;
        }

        private boolean checkImmediateStop(BAttachedFunction func) {
            return immediateStopFound = isPublicNoParamReturnsErrorOrNil(func);
        }

        private boolean checkGracefulStop(BAttachedFunction func) {
            return gracefulStopFound = isPublicNoParamReturnsErrorOrNil(func);
        }

        private boolean checkStartMethod(BAttachedFunction func) {
            return startFound = publicAndReturnsErrorOrNil(func);
        }

        private boolean checkDetachMethod(BAttachedFunction func) {
            if (!publicAndReturnsErrorOrNil(func)) {
                return false;
            }

            if (func.type.paramTypes.size() != 1) {
                return false;
            }

            BType firstParamType = func.type.paramTypes.get(0);
            boolean isMatchingSignature = firstParamType.tag == TypeTags.OBJECT
                    && Symbols.isService(firstParamType.tsymbol);
            return detachFound = isMatchingSignature;
        }

        private boolean checkAttachMethod(BAttachedFunction func) {
            if (!publicAndReturnsErrorOrNil(func)) {
                return false;
            }

            if (func.type.paramTypes.size() != 2) {
                return false;
            }

            // todo: change is unions are allowed as service type.
            BType firstParamType = func.type.paramTypes.get(0);
            if (firstParamType.tag != TypeTags.OBJECT) {
                return false;
            }

            if (!Symbols.isService(firstParamType.tsymbol)) {
                return false;
            }

            BType secondParamType = func.type.paramTypes.get(1);
            boolean sameType = types.isAssignable(secondParamType, this.serviceNameType);
            return attachFound = sameType;

        }

        private boolean isServiceObject(BType type) {
            if (type.tag != TypeTags.OBJECT) {
                return false;
            }

            return Symbols.isService(type.tsymbol);
        }
    }
}<|MERGE_RESOLUTION|>--- conflicted
+++ resolved
@@ -103,11 +103,8 @@
 import java.util.stream.Collectors;
 
 import static io.ballerina.runtime.api.constants.RuntimeConstants.UNDERSCORE;
-<<<<<<< HEAD
 import static org.ballerinalang.model.symbols.SymbolOrigin.BUILTIN;
 import static org.ballerinalang.model.symbols.SymbolOrigin.SOURCE;
-=======
->>>>>>> 8cc217b1
 import static org.ballerinalang.model.symbols.SymbolOrigin.VIRTUAL;
 import static org.wso2.ballerinalang.compiler.semantics.model.SymbolTable.BBYTE_MAX_VALUE;
 import static org.wso2.ballerinalang.compiler.semantics.model.SymbolTable.BBYTE_MIN_VALUE;
@@ -1915,9 +1912,9 @@
         return false;
     }
 
-    public boolean isTypeCastable(BLangExpression expr, BType sourceType, BType targetType) {
-        if (getTypeIntersection(sourceType, symTable.errorType) != symTable.semanticError
-                && getTypeIntersection(targetType, symTable.errorType) == symTable.semanticError) {
+    public boolean isTypeCastable(BLangExpression expr, BType sourceType, BType targetType, SymbolEnv env) {
+        if (getTypeIntersection(sourceType, symTable.errorType, env) != symTable.semanticError
+                && getTypeIntersection(targetType, symTable.errorType, env) == symTable.semanticError) {
             return false;
         }
         if (sourceType.tag == TypeTags.SEMANTIC_ERROR || targetType.tag == TypeTags.SEMANTIC_ERROR ||
@@ -3322,8 +3319,8 @@
 
         if (isAssignable(overlappingField.type, origField.type)) {
             return overlappingField.type;
-        } 
-        
+        }
+
         if (isAssignable(origField.type, overlappingField.type)) {
             return origField.type;
         }
