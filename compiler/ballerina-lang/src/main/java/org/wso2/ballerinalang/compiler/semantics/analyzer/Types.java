--- conflicted
+++ resolved
@@ -417,28 +417,7 @@
         return false;
     }
 
-<<<<<<< HEAD
     public boolean isValueType(BType type) { // TODO: remove
-        switch (getImpliedType(type).tag) {
-            case TypeTags.BOOLEAN:
-            case TypeTags.BYTE:
-            case TypeTags.DECIMAL:
-            case TypeTags.FLOAT:
-            case TypeTags.INT:
-            case TypeTags.STRING:
-            case TypeTags.SIGNED32_INT:
-            case TypeTags.SIGNED16_INT:
-            case TypeTags.SIGNED8_INT:
-            case TypeTags.UNSIGNED32_INT:
-            case TypeTags.UNSIGNED16_INT:
-            case TypeTags.UNSIGNED8_INT:
-            case TypeTags.CHAR_STRING:
-                return true;
-            default:
-                return false;
-        }
-=======
-    public boolean isValueType(BType type) {
         return switch (getImpliedType(type).tag) {
             case TypeTags.BOOLEAN,
                  TypeTags.BYTE,
@@ -455,7 +434,6 @@
                  TypeTags.CHAR_STRING -> true;
             default -> false;
         };
->>>>>>> 4dbc2fb3
     }
 
     boolean isBasicNumericType(BType bType) {
@@ -851,253 +829,9 @@
         return result;
     }
     private boolean isAssignable(BType source, BType target, Set<TypePair> unresolvedTypes) {
-<<<<<<< HEAD
         SemType semSource = SemTypeHelper.semType(source, this.ignoreObjectTypeIds);
         SemType semTarget = SemTypeHelper.semType(target, this.ignoreObjectTypeIds);
         return isSubtype(semSource, semTarget);
-=======
-
-        if (isSameType(source, target)) {
-            return true;
-        }
-
-        int sourceTag = source.tag;
-        int targetTag = target.tag;
-
-        if (sourceTag == TypeTags.TYPEREFDESC || targetTag == TypeTags.TYPEREFDESC) {
-            return isAssignable(getImpliedType(source), getImpliedType(target),
-                    unresolvedTypes);
-        }
-
-        if (isNeverTypeOrStructureTypeWithARequiredNeverMember(source)) {
-            return true;
-        }
-
-        if (sourceTag == TypeTags.SEQUENCE) {
-            BSequenceType seqType = (BSequenceType) source;
-            if (targetTag == TypeTags.ARRAY) {
-                return isAssignable(seqType.elementType, ((BArrayType) target).eType, unresolvedTypes);
-            }
-        }
-
-        if (!Symbols.isFlagOn(source.flags, Flags.PARAMETERIZED) &&
-                !isInherentlyImmutableType(target) && Symbols.isFlagOn(target.flags, Flags.READONLY) &&
-                !isInherentlyImmutableType(source) && isMutable(source)) {
-            return false;
-        }
-
-        if (sourceTag == TypeTags.INTERSECTION) {
-            return isAssignable(((BIntersectionType) source).effectiveType,
-                                targetTag != TypeTags.INTERSECTION ? target :
-                                        ((BIntersectionType) target).effectiveType, unresolvedTypes);
-        }
-
-        if (targetTag == TypeTags.INTERSECTION) {
-            return isAssignable(source, ((BIntersectionType) target).effectiveType, unresolvedTypes);
-        }
-
-        if (sourceTag == TypeTags.PARAMETERIZED_TYPE) {
-            return isParameterizedTypeAssignable(source, target, unresolvedTypes);
-        }
-
-        if (sourceTag == TypeTags.BYTE && targetTag == TypeTags.INT) {
-            return true;
-        }
-
-        if (TypeTags.isXMLTypeTag(sourceTag) && TypeTags.isXMLTypeTag(targetTag)) {
-            return isXMLTypeAssignable(source, target, unresolvedTypes);
-        }
-
-        if (sourceTag == TypeTags.CHAR_STRING && targetTag == TypeTags.STRING) {
-            return true;
-        }
-
-        if (sourceTag == TypeTags.ERROR && targetTag == TypeTags.ERROR) {
-            return isErrorTypeAssignable((BErrorType) source, (BErrorType) target, unresolvedTypes);
-        } else if (sourceTag == TypeTags.ERROR && targetTag == TypeTags.ANY) {
-            return false;
-        }
-
-        if (sourceTag == TypeTags.NIL && (isNullable(target) || targetTag == TypeTags.JSON)) {
-            return true;
-        }
-
-        // TODO: Remove the isValueType() check
-        if (targetTag == TypeTags.ANY && !containsErrorType(source) && !isValueType(source)) {
-            return true;
-        }
-
-        if (targetTag == TypeTags.ANYDATA && !containsErrorType(source) && isAnydata(source)) {
-            return true;
-        }
-
-        if (targetTag == TypeTags.READONLY) {
-            if ((isInherentlyImmutableType(source) || Symbols.isFlagOn(source.flags, Flags.READONLY))) {
-                return true;
-            }
-            if (isAssignable(source, symTable.anyAndReadonlyOrError, unresolvedTypes)) {
-                return true;
-            }
-        }
-
-        if (sourceTag == TypeTags.READONLY && isAssignable(symTable.anyAndReadonlyOrError, target, unresolvedTypes)) {
-            return true;
-        }
-
-        if (targetTag == TypeTags.MAP && sourceTag == TypeTags.RECORD) {
-            BRecordType recordType = (BRecordType) source;
-            return isAssignableRecordType(recordType, target, unresolvedTypes);
-        }
-
-        if (targetTag == TypeTags.RECORD && sourceTag == TypeTags.MAP) {
-            return isAssignableMapType((BMapType) source, (BRecordType) target);
-        }
-
-        if (targetTag == TypeTags.TYPEDESC && sourceTag == TypeTags.TYPEDESC) {
-            return isAssignable(((BTypedescType) source).constraint, (((BTypedescType) target).constraint),
-                                unresolvedTypes);
-        }
-
-        if (targetTag == TypeTags.TABLE && sourceTag == TypeTags.TABLE) {
-            return isAssignableTableType((BTableType) source, (BTableType) target, unresolvedTypes);
-        }
-
-        if (targetTag == TypeTags.STREAM && sourceTag == TypeTags.STREAM) {
-            return isAssignableStreamType((BStreamType) source, (BStreamType) target, unresolvedTypes);
-        }
-
-        if (isBuiltInTypeWidenPossible(source, target) == TypeTestResult.TRUE) {
-            return true;
-        }
-
-        if (sourceTag == TypeTags.FINITE) {
-            return isFiniteTypeAssignable((BFiniteType) source, target, unresolvedTypes);
-        }
-
-        if ((targetTag == TypeTags.UNION || sourceTag == TypeTags.UNION) &&
-                isAssignableToUnionType(source, target, unresolvedTypes)) {
-            return true;
-        }
-
-        if (targetTag == TypeTags.JSON) {
-            if (sourceTag == TypeTags.JSON) {
-                return true;
-            }
-
-            if (sourceTag == TypeTags.TUPLE) {
-                return isTupleTypeAssignable(source, target, unresolvedTypes);
-            }
-
-            if (sourceTag == TypeTags.ARRAY) {
-                return isArrayTypesAssignable((BArrayType) source, target, unresolvedTypes);
-            }
-
-            if (sourceTag == TypeTags.MAP) {
-                return isAssignable(((BMapType) source).constraint, target, unresolvedTypes);
-            }
-
-            if (sourceTag == TypeTags.RECORD) {
-                return isAssignableRecordType((BRecordType) source, target, unresolvedTypes);
-            }
-        }
-
-        if (targetTag == TypeTags.FUTURE && sourceTag == TypeTags.FUTURE) {
-            if (((BFutureType) target).constraint.tag == TypeTags.NONE) {
-                return true;
-            }
-            return isAssignable(((BFutureType) source).constraint, ((BFutureType) target).constraint, unresolvedTypes);
-        }
-
-        if (targetTag == TypeTags.MAP && sourceTag == TypeTags.MAP) {
-            // Here source condition is added for prevent assigning map union constrained
-            // to map any constrained.
-            if (((BMapType) target).constraint.tag == TypeTags.ANY &&
-                    ((BMapType) source).constraint.tag != TypeTags.UNION) {
-                return true;
-            }
-
-            return isAssignable(((BMapType) source).constraint, ((BMapType) target).constraint, unresolvedTypes);
-        }
-
-        if ((sourceTag == TypeTags.OBJECT || sourceTag == TypeTags.RECORD)
-                && (targetTag == TypeTags.OBJECT || targetTag == TypeTags.RECORD)) {
-            return checkStructEquivalency(source, target, unresolvedTypes);
-        }
-
-        if (sourceTag == TypeTags.TUPLE && targetTag == TypeTags.ARRAY) {
-            return isTupleTypeAssignableToArrayType((BTupleType) source, (BArrayType) target, unresolvedTypes);
-        }
-
-        if (sourceTag == TypeTags.ARRAY && targetTag == TypeTags.TUPLE) {
-            return isArrayTypeAssignableToTupleType((BArrayType) source, (BTupleType) target, unresolvedTypes);
-        }
-
-        if (sourceTag == TypeTags.TUPLE || targetTag == TypeTags.TUPLE) {
-            return isTupleTypeAssignable(source, target, unresolvedTypes);
-        }
-
-        if (sourceTag == TypeTags.INVOKABLE && targetTag == TypeTags.INVOKABLE) {
-            return isFunctionTypeAssignable((BInvokableType) source, (BInvokableType) target, new HashSet<>());
-        }
-
-        return (sourceTag == TypeTags.ARRAY || sourceTag == TypeTags.BYTE_ARRAY)
-                && targetTag == TypeTags.ARRAY
-                && isArrayTypesAssignable((BArrayType) source, target, unresolvedTypes);
-    }
-
-    private boolean isMutable(BType type) {
-        if (Symbols.isFlagOn(type.flags, Flags.READONLY)) {
-            return false;
-        }
-
-        type = getImpliedType(type);
-        if (type.tag != TypeTags.UNION) {
-            return true;
-        }
-
-        BUnionType unionType = (BUnionType) type;
-        for (BType memberType : unionType.getMemberTypes()) {
-            if (!Symbols.isFlagOn(memberType.flags, Flags.READONLY)) {
-                return true;
-            }
-        }
-
-        unionType.flags |= Flags.READONLY;
-        BTypeSymbol tsymbol = unionType.tsymbol;
-        if (tsymbol != null) {
-            tsymbol.flags |= Flags.READONLY;
-        }
-        return false;
-    }
-
-    private boolean isParameterizedTypeAssignable(BType source, BType target, Set<TypePair> unresolvedTypes) {
-        BType resolvedSourceType = unifier.build(source);
-        target = getImpliedType(target);
-        if (target.tag != TypeTags.PARAMETERIZED_TYPE) {
-            return isAssignable(resolvedSourceType, target, unresolvedTypes);
-        }
-
-        if (((BParameterizedType) source).paramIndex != ((BParameterizedType) target).paramIndex) {
-            return false;
-        }
-
-        return isAssignable(resolvedSourceType, unifier.build(target), unresolvedTypes);
-    }
-
-    private boolean isAssignableRecordType(BRecordType recordType, BType type, Set<TypePair> unresolvedTypes) {
-        TypePair pair = new TypePair(recordType, type);
-        if (!unresolvedTypes.add(pair)) {
-            return true;
-        }
-
-        type = getImpliedType(type);
-        BType targetType = switch (type.tag) {
-            case TypeTags.MAP -> ((BMapType) type).constraint;
-            case TypeTags.JSON -> type;
-            default -> throw new IllegalArgumentException("Incompatible target type: " + type);
-        };
-        return recordFieldsAssignableToType(recordType, targetType, unresolvedTypes);
->>>>>>> 4dbc2fb3
     }
 
     public boolean isSubtype(SemType t1, SemType t2) {
@@ -3328,244 +3062,6 @@
         return !Symbols.isPrivate(rhsSym) && !Symbols.isPublic(rhsSym) && lhsSym.pkgID.equals(rhsSym.pkgID);
     }
 
-<<<<<<< HEAD
-=======
-    private boolean isAssignableToUnionType(BType source, BType target, Set<TypePair> unresolvedTypes) {
-        TypePair pair = new TypePair(source, target);
-        if (unresolvedTypes.contains(pair)) {
-            return true;
-        }
-
-        source = getImpliedType(source);
-        target = getImpliedType(target);
-        if (isJsonAnydataOrUserDefinedUnion(source) && ((BUnionType) source).isCyclic) {
-            // add cyclic source to target pair to avoid recursive calls
-            unresolvedTypes.add(pair);
-        }
-
-        Set<BType> sourceTypes = new LinkedHashSet<>();
-        Set<BType> targetTypes = new LinkedHashSet<>();
-
-        if (isJsonAnydataOrUserDefinedUnion(source)) {
-            sourceTypes.addAll(getEffectiveMemberTypes((BUnionType) source));
-        } else {
-            sourceTypes.add(source);
-        }
-
-        boolean targetIsAUnion = false;
-        if (target.tag == TypeTags.UNION) {
-            targetIsAUnion = true;
-            targetTypes.addAll(getEffectiveMemberTypes((BUnionType) target));
-        } else {
-            targetTypes.add(target);
-        }
-
-        // check if all the value types are assignable between two unions
-        Iterator<BType> sourceIterator = sourceTypes.iterator();
-        while (sourceIterator.hasNext()) {
-            BType sMember = sourceIterator.next();
-            if (sMember.tag == TypeTags.NEVER) {
-                sourceIterator.remove();
-                continue;
-            }
-            if (sMember.tag == TypeTags.FINITE && isAssignable(sMember, target, unresolvedTypes)) {
-                sourceIterator.remove();
-                continue;
-            }
-            if (sMember.tag == TypeTags.XML &&
-                    isAssignableToUnionType(expandedXMLBuiltinSubtypes, target, unresolvedTypes)) {
-                sourceIterator.remove();
-                continue;
-            }
-
-            if (!isValueType(sMember)) {
-                if (!targetIsAUnion) {
-                    continue;
-                }
-                BUnionType targetUnion = (BUnionType) target;
-                // prevent cyclic unions being compared as individual items
-                if (sMember instanceof BUnionType sUnion) {
-                    if (sUnion.isCyclic && targetUnion.isCyclic) {
-                        unresolvedTypes.add(new TypePair(sUnion, targetUnion));
-                         if (isAssignable(sUnion, targetUnion, unresolvedTypes)) {
-                             sourceIterator.remove();
-                             continue;
-                         }
-                    }
-                    if (sMember.tag == TypeTags.JSON && isAssignable(sUnion, targetUnion, unresolvedTypes)) {
-                        sourceIterator.remove();
-                        continue;
-                    }
-                }
-                // readonly can match to a union similar to any|error
-                if (sMember.tag == TypeTags.READONLY && isAssignable(symTable.anyAndReadonlyOrError, targetUnion)) {
-                    sourceIterator.remove();
-                    continue;
-                }
-                continue;
-            }
-
-            boolean sourceTypeIsNotAssignableToAnyTargetType = true;
-            Iterator<BType> targetIterator = targetTypes.iterator();
-            while (targetIterator.hasNext()) {
-                BType t = targetIterator.next();
-                if (isAssignable(sMember, t, unresolvedTypes)) {
-                    sourceIterator.remove();
-                    sourceTypeIsNotAssignableToAnyTargetType = false;
-                    break;
-                }
-            }
-            if (sourceTypeIsNotAssignableToAnyTargetType) {
-                unresolvedTypes.remove(pair);
-                return false;
-            }
-        }
-
-        // check the structural values for similarity
-        sourceIterator = sourceTypes.iterator();
-        while (sourceIterator.hasNext()) {
-            BType sourceMember = sourceIterator.next();
-            boolean sourceTypeIsNotAssignableToAnyTargetType = true;
-            Iterator<BType> targetIterator = targetTypes.iterator();
-
-            boolean selfReferencedSource = (sourceMember != source) &&
-                    isSelfReferencedStructuredType(source, sourceMember);
-
-            while (targetIterator.hasNext()) {
-                BType targetMember = targetIterator.next();
-
-                boolean selfReferencedTarget = isSelfReferencedStructuredType(target, targetMember);
-                if (selfReferencedTarget && selfReferencedSource && (sourceMember.tag == targetMember.tag)) {
-                    sourceTypeIsNotAssignableToAnyTargetType = false;
-                    break;
-                }
-
-                if (isAssignable(sourceMember, targetMember, unresolvedTypes)) {
-                    sourceTypeIsNotAssignableToAnyTargetType = false;
-                    break;
-                }
-            }
-            if (sourceTypeIsNotAssignableToAnyTargetType) {
-                unresolvedTypes.remove(pair);
-                return false;
-            }
-        }
-
-        unresolvedTypes.add(pair);
-        return true;
-    }
-
-    private boolean isJsonAnydataOrUserDefinedUnion(BType type) {
-        int tag = type.tag;
-        return tag == TypeTags.UNION || tag == TypeTags.JSON || tag == TypeTags.ANYDATA;
-    }
-
-    public boolean isSelfReferencedStructuredType(BType source, BType s) {
-        if (source == s) {
-            return true;
-        }
-
-        s = getImpliedType(s);
-        if (s.tag == TypeTags.ARRAY) {
-            return isSelfReferencedStructuredType(source, ((BArrayType) s).eType);
-        }
-        if (s.tag == TypeTags.MAP) {
-            return isSelfReferencedStructuredType(source, ((BMapType) s).constraint);
-        }
-        if (s.tag == TypeTags.TABLE) {
-            return isSelfReferencedStructuredType(source, ((BTableType) s).constraint);
-        }
-        return false;
-    }
-
-    public BType updateSelfReferencedWithNewType(BType source, BType s, BType target) {
-        if (s.tag == TypeTags.ARRAY) {
-            BArrayType arrayType = (BArrayType) s;
-            if (arrayType.eType == source) {
-                return new BArrayType(target, arrayType.tsymbol, arrayType.size,
-                        arrayType.state, arrayType.flags);
-            }
-        }
-        if (s.tag == TypeTags.MAP) {
-            BMapType mapType = (BMapType) s;
-            if (mapType.constraint == source) {
-                return new BMapType(mapType.tag, target, mapType.tsymbol, mapType.flags);
-            }
-        }
-        if (s.tag == TypeTags.TABLE) {
-            BTableType tableType = (BTableType) s;
-            if (tableType.constraint == source) {
-                return new BTableType(tableType.tag, target, tableType.tsymbol,
-                        tableType.flags);
-            } else if (tableType.constraint instanceof BMapType) {
-                return updateSelfReferencedWithNewType(source, tableType.constraint, target);
-            }
-        }
-        return s;
-    }
-
-    public static void fixSelfReferencingSameUnion(BType originalMemberType, BUnionType origUnionType,
-                                                    BType immutableMemberType, BUnionType newImmutableUnion,
-                                                    LinkedHashSet<BType> readOnlyMemTypes) {
-        boolean sameMember = originalMemberType == immutableMemberType;
-        if (originalMemberType.tag == TypeTags.ARRAY) {
-            BArrayType arrayType = (BArrayType) originalMemberType;
-            if (origUnionType == arrayType.eType) {
-                if (sameMember) {
-                    BArrayType newArrayType = new BArrayType(newImmutableUnion, arrayType.tsymbol, arrayType.size,
-                            arrayType.state, arrayType.flags);
-                    readOnlyMemTypes.add(newArrayType);
-                } else {
-                    ((BArrayType) immutableMemberType).eType = newImmutableUnion;
-                    readOnlyMemTypes.add(immutableMemberType);
-                }
-            }
-        } else if (originalMemberType.tag == TypeTags.MAP) {
-            BMapType mapType = (BMapType) originalMemberType;
-            if (origUnionType == mapType.constraint) {
-                if (sameMember) {
-                    BMapType newMapType = new BMapType(mapType.tag, newImmutableUnion, mapType.tsymbol, mapType.flags);
-                    readOnlyMemTypes.add(newMapType);
-                } else {
-                    ((BMapType) immutableMemberType).constraint = newImmutableUnion;
-                    readOnlyMemTypes.add(immutableMemberType);
-                }
-            }
-        } else if (originalMemberType.tag == TypeTags.TABLE) {
-            BTableType tableType = (BTableType) originalMemberType;
-            if (origUnionType == tableType.constraint) {
-                if (sameMember) {
-                    BTableType newTableType = new BTableType(tableType.tag, newImmutableUnion, tableType.tsymbol,
-                            tableType.flags);
-                    readOnlyMemTypes.add(newTableType);
-                } else {
-                    ((BTableType) immutableMemberType).constraint = newImmutableUnion;
-                    readOnlyMemTypes.add(immutableMemberType);
-                }
-                return;
-            }
-
-            BType immutableConstraint = ((BTableType) immutableMemberType).constraint;
-            if (tableType.constraint.tag == TypeTags.MAP) {
-                sameMember = tableType.constraint == immutableConstraint;
-                BMapType mapType = (BMapType) tableType.constraint;
-                if (origUnionType == mapType.constraint) {
-                    if (sameMember) {
-                        BMapType newMapType = new BMapType(mapType.tag, newImmutableUnion, mapType.tsymbol,
-                                mapType.flags);
-                        ((BTableType) immutableMemberType).constraint = newMapType;
-                    } else {
-                        ((BTableType) immutableMemberType).constraint = newImmutableUnion;
-                    }
-                    readOnlyMemTypes.add(immutableMemberType);
-                }
-            }
-        } else {
-            readOnlyMemTypes.add(immutableMemberType);
-        }
-    }
-
->>>>>>> 4dbc2fb3
     private Set<BType> getEffectiveMemberTypes(BUnionType unionType) {
         Set<BType> memTypes = new LinkedHashSet<>();
 
@@ -3816,68 +3312,9 @@
                 finiteType.tsymbol.pkgID, null,
                 finiteType.tsymbol.owner, finiteType.tsymbol.pos,
                 VIRTUAL);
-<<<<<<< HEAD
         BFiniteType ft = new BFiniteType(finiteTypeSymbol, newValueSpace.toArray(SemNamedType[]::new));
         finiteTypeSymbol.type = ft;
         return Optional.of(ft);
-=======
-        BFiniteType intersectingFiniteType = new BFiniteType(finiteTypeSymbol, matchingValues);
-        finiteTypeSymbol.type = intersectingFiniteType;
-        return intersectingFiniteType;
-    }
-
-    private boolean isAssignableToFiniteTypeMemberInUnion(BLangLiteral expr, BType targetType) {
-        targetType = getImpliedType(targetType);
-        if (targetType.tag != TypeTags.UNION) {
-            return false;
-        }
-
-        for (BType memType : ((BUnionType) targetType).getMemberTypes()) {
-            if (isAssignableToFiniteType(memType, expr)) {
-                return true;
-            }
-        }
-        return false;
-    }
-
-    private boolean isAssignableToBuiltinSubtypeInTargetType(BLangLiteral literal, BType targetType) {
-        targetType = getImpliedType(targetType);
-        if (targetType.tag == TypeTags.UNION) {
-            for (BType memberType : ((BUnionType) targetType).getMemberTypes()) {
-                if (isLiteralCompatibleWithBuiltinTypeWithSubTypes(literal, memberType)) {
-                    return true;
-                }
-            }
-        }
-
-        return isLiteralCompatibleWithBuiltinTypeWithSubTypes(literal, targetType);
-    }
-
-    public boolean isLiteralCompatibleWithBuiltinTypeWithSubTypes(BLangLiteral literal, BType targetType) {
-        BType literalType = literal.getBType();
-        targetType = getImpliedType(targetType);
-        if (literalType.tag == targetType.tag) {
-            return true;
-        }
-
-        return switch (targetType.tag) {
-            case TypeTags.BYTE -> literalType.tag == TypeTags.INT && isByteLiteralValue((Long) literal.value);
-            case TypeTags.SIGNED32_INT ->
-                    literalType.tag == TypeTags.INT && isSigned32LiteralValue((Long) literal.value);
-            case TypeTags.SIGNED16_INT ->
-                    literalType.tag == TypeTags.INT && isSigned16LiteralValue((Long) literal.value);
-            case TypeTags.SIGNED8_INT -> literalType.tag == TypeTags.INT && isSigned8LiteralValue((Long) literal.value);
-            case TypeTags.UNSIGNED32_INT ->
-                    literalType.tag == TypeTags.INT && isUnsigned32LiteralValue((Long) literal.value);
-            case TypeTags.UNSIGNED16_INT ->
-                    literalType.tag == TypeTags.INT && isUnsigned16LiteralValue((Long) literal.value);
-            case TypeTags.UNSIGNED8_INT ->
-                    literalType.tag == TypeTags.INT && isUnsigned8LiteralValue((Long) literal.value);
-            case TypeTags.CHAR_STRING ->
-                    literalType.tag == TypeTags.STRING && isCharLiteralValue((String) literal.value);
-            default -> false;
-        };
->>>>>>> 4dbc2fb3
     }
 
     /**
@@ -5533,23 +4970,13 @@
                         yield false;
                     }
                 }
-<<<<<<< HEAD
-                return true;
-            case TypeTags.FINITE:
-                return isAllowedConstantType(SemTypeHelper.broadTypes(type.semType(), symTable).iterator().next());
-            default:
-                return false;
-        }
-=======
                 yield true;
             }
             case TypeTags.FINITE -> {
-                BLangExpression finiteValue = ((BFiniteType) type).getValueSpace().toArray(new BLangExpression[0])[0];
-                yield isAllowedConstantType(finiteValue.getBType());
+                yield isAllowedConstantType(SemTypeHelper.broadTypes(type.semType(), symTable).iterator().next());
             }
             default -> false;
         };
->>>>>>> 4dbc2fb3
     }
 
     public boolean isValidLiteral(BLangLiteral literal, BType targetType) {
@@ -5728,22 +5155,6 @@
         if (Core.containsNil(t)) {
             return true;
         }
-<<<<<<< HEAD
-=======
-        Iterator<BLangExpression> iterator = type.getValueSpace().iterator();
-        BLangExpression firstElement = iterator.next();
-        boolean defaultFillValuePresent = isImplicitDefaultValue(firstElement);
-
-        while (iterator.hasNext()) {
-            BLangExpression value = iterator.next();
-            if (!isSameBasicType(value.getBType(), firstElement.getBType())) {
-                return false;
-            }
-            if (!defaultFillValuePresent && isImplicitDefaultValue(value)) {
-                defaultFillValuePresent = true;
-            }
-        }
->>>>>>> 4dbc2fb3
 
         return hasImplicitDefaultValue(t) || Core.singleShape(t).isPresent();
     }
@@ -5825,35 +5236,6 @@
         return TypeTags.isIntegerTypeTag(typeTag) || typeTag == TypeTags.BYTE;
     }
 
-<<<<<<< HEAD
-=======
-    private Set<BType> getValueTypes(Set<BLangExpression> valueSpace) {
-        Set<BType> uniqueType = new HashSet<>();
-        for (BLangExpression expression : valueSpace) {
-            uniqueType.add(expression.getBType());
-        }
-        return uniqueType;
-    }
-
-    private boolean isImplicitDefaultValue(BLangExpression expression) {
-        if ((expression.getKind() == NodeKind.LITERAL) || (expression.getKind() == NodeKind.NUMERIC_LITERAL)) {
-            BLangLiteral literalExpression = (BLangLiteral) expression;
-            BType literalExprType = literalExpression.getBType();
-            Object value = literalExpression.getValue();
-            return switch (literalExprType.getKind()) {
-                case INT, BYTE -> value.equals(0L);
-                case STRING -> value == null || value.equals("");
-                case DECIMAL -> value.equals(String.valueOf(0)) || value.equals(0L);
-                case FLOAT -> value.equals(String.valueOf(0.0));
-                case BOOLEAN -> value.equals(Boolean.FALSE);
-                case NIL -> true;
-                default -> false;
-            };
-        }
-        return false;
-    }
-
->>>>>>> 4dbc2fb3
     private boolean checkFillerValue(BRecordType type) {
         for (BField field : type.fields.values()) {
             if (Symbols.isFlagOn(field.symbol.flags, Flags.OPTIONAL)) {
@@ -5999,22 +5381,14 @@
                  TypeTags.CHAR_STRING -> symTable.stringType;
             case TypeTags.UNION -> {
                 LinkedHashSet<BType> memberTypes = ((BUnionType) type).getMemberTypes();
-<<<<<<< HEAD
-                return findCompatibleType(memberTypes.iterator().next());
-            default:
+                yield findCompatibleType(memberTypes.iterator().next());
+            }
+            default -> {
                 Set<BType> broadTypes = SemTypeHelper.broadTypes(type.semType(), symTable);
                 assert broadTypes.size() == 1; // all values should belong to a single basic type
-                return broadTypes.iterator().next();
-        }
-=======
-                yield findCompatibleType(memberTypes.iterator().next());
-            }
-            default -> {
-                Set<BLangExpression> valueSpace = ((BFiniteType) type).getValueSpace();
-                yield findCompatibleType(valueSpace.iterator().next().getBType());
+                yield broadTypes.iterator().next();
             }
         };
->>>>>>> 4dbc2fb3
     }
 
     public boolean isNonNilSimpleBasicTypeOrString(BType bType) {
