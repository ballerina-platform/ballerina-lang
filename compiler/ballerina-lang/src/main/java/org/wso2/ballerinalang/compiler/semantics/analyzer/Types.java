--- conflicted
+++ resolved
@@ -656,13 +656,7 @@
             return true;
         }
 
-<<<<<<< HEAD
         if (TypeTags.isXMLTypeTag(sourceTag) && TypeTags.isXMLTypeTag(targetTag)) {
-=======
-        if (TypeTags.isXMLTypeTag(sourceTag) &&
-                (TypeTags.isXMLTypeTag(targetTag) ||
-                        targetTag == TypeTags.STRING || targetTag == TypeTags.CHAR_STRING)) {
->>>>>>> c2e77cb7
             return isXMLTypeAssignable(source, target, unresolvedTypes);
         }
 
@@ -670,13 +664,6 @@
             return true;
         }
 
-<<<<<<< HEAD
-=======
-        if (sourceTag == TypeTags.CHAR_STRING && targetTag == TypeTags.XML_TEXT) {
-            return true;
-        }
-
->>>>>>> c2e77cb7
         if (sourceTag == TypeTags.ERROR && targetTag == TypeTags.ERROR) {
             return isErrorTypeAssignable((BErrorType) source, (BErrorType) target, unresolvedTypes);
         } else if (sourceTag == TypeTags.ERROR && targetTag == TypeTags.ANY) {
