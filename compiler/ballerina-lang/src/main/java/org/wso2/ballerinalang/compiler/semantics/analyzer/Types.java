/*
 *  Copyright (c) 2017, WSO2 Inc. (http://www.wso2.org) All Rights Reserved.
 *
 *  WSO2 Inc. licenses this file to you under the Apache License,
 *  Version 2.0 (the "License"); you may not use this file except
 *  in compliance with the License.
 *  You may obtain a copy of the License at
 *
 *    http://www.apache.org/licenses/LICENSE-2.0
 *
 *  Unless required by applicable law or agreed to in writing,
 *  software distributed under the License is distributed on an
 *  "AS IS" BASIS, WITHOUT WARRANTIES OR CONDITIONS OF ANY
 *  KIND, either express or implied.  See the License for the
 *  specific language governing permissions and limitations
 *  under the License.
 */
package org.wso2.ballerinalang.compiler.semantics.analyzer;

import org.ballerinalang.model.Name;
import org.ballerinalang.model.TreeBuilder;
import org.ballerinalang.model.elements.Flag;
import org.ballerinalang.model.symbols.SymbolKind;
import org.ballerinalang.util.diagnostic.DiagnosticCode;
import org.wso2.ballerinalang.compiler.semantics.model.SymbolTable;
import org.wso2.ballerinalang.compiler.semantics.model.symbols.BAttachedFunction;
import org.wso2.ballerinalang.compiler.semantics.model.symbols.BConversionOperatorSymbol;
import org.wso2.ballerinalang.compiler.semantics.model.symbols.BObjectTypeSymbol;
import org.wso2.ballerinalang.compiler.semantics.model.symbols.BStructureTypeSymbol;
import org.wso2.ballerinalang.compiler.semantics.model.symbols.BSymbol;
import org.wso2.ballerinalang.compiler.semantics.model.symbols.Symbols;
import org.wso2.ballerinalang.compiler.semantics.model.types.BAnyType;
import org.wso2.ballerinalang.compiler.semantics.model.types.BArrayType;
import org.wso2.ballerinalang.compiler.semantics.model.types.BBuiltInRefType;
import org.wso2.ballerinalang.compiler.semantics.model.types.BErrorType;
import org.wso2.ballerinalang.compiler.semantics.model.types.BField;
import org.wso2.ballerinalang.compiler.semantics.model.types.BFiniteType;
import org.wso2.ballerinalang.compiler.semantics.model.types.BFutureType;
import org.wso2.ballerinalang.compiler.semantics.model.types.BInvokableType;
import org.wso2.ballerinalang.compiler.semantics.model.types.BJSONType;
import org.wso2.ballerinalang.compiler.semantics.model.types.BMapType;
import org.wso2.ballerinalang.compiler.semantics.model.types.BObjectType;
import org.wso2.ballerinalang.compiler.semantics.model.types.BRecordType;
import org.wso2.ballerinalang.compiler.semantics.model.types.BStreamType;
import org.wso2.ballerinalang.compiler.semantics.model.types.BStructureType;
import org.wso2.ballerinalang.compiler.semantics.model.types.BTableType;
import org.wso2.ballerinalang.compiler.semantics.model.types.BTupleType;
import org.wso2.ballerinalang.compiler.semantics.model.types.BType;
import org.wso2.ballerinalang.compiler.semantics.model.types.BTypeVisitor;
import org.wso2.ballerinalang.compiler.semantics.model.types.BUnionType;
import org.wso2.ballerinalang.compiler.semantics.model.types.BXMLType;
import org.wso2.ballerinalang.compiler.tree.BLangNode;
import org.wso2.ballerinalang.compiler.tree.expressions.BLangExpression;
import org.wso2.ballerinalang.compiler.tree.expressions.BLangLiteral;
import org.wso2.ballerinalang.compiler.tree.expressions.BLangTypeConversionExpr;
import org.wso2.ballerinalang.compiler.util.BArrayState;
import org.wso2.ballerinalang.compiler.util.CompilerContext;
import org.wso2.ballerinalang.compiler.util.Names;
import org.wso2.ballerinalang.compiler.util.TypeTags;
import org.wso2.ballerinalang.compiler.util.diagnotic.BLangDiagnosticLog;
import org.wso2.ballerinalang.compiler.util.diagnotic.DiagnosticPos;
import org.wso2.ballerinalang.programfile.InstructionCodes;
import org.wso2.ballerinalang.util.Flags;
import org.wso2.ballerinalang.util.Lists;

import java.util.ArrayList;
import java.util.Collections;
import java.util.EnumSet;
import java.util.HashSet;
import java.util.List;
import java.util.Map;
import java.util.Set;
import java.util.Stack;
import java.util.stream.Collectors;

/**
 * This class consists of utility methods which operate on types.
 * These utility methods allows you to check the compatibility of two types,
 * i.e. check whether two types are equal, check whether one type is assignable to another type etc.
 *
 * @since 0.94
 */
public class Types {

    /**
     * @since 0.94
     */
    public enum RecordKind {
        STRUCT("struct"),
        MAP("map"),
        JSON("json");

        public String value;

        RecordKind(String value) {
            this.value = value;
        }
    }

    private static final CompilerContext.Key<Types> TYPES_KEY =
            new CompilerContext.Key<>();

    private SymbolTable symTable;
    private SymbolResolver symResolver;
    private BLangDiagnosticLog dlog;

    private Stack<BType> typeStack;

    public static Types getInstance(CompilerContext context) {
        Types types = context.get(TYPES_KEY);
        if (types == null) {
            types = new Types(context);
        }

        return types;
    }

    public Types(CompilerContext context) {
        context.put(TYPES_KEY, this);

        this.symTable = SymbolTable.getInstance(context);
        this.symResolver = SymbolResolver.getInstance(context);
        this.dlog = BLangDiagnosticLog.getInstance(context);
        this.typeStack = new Stack<>();
    }

    public List<BType> checkTypes(BLangExpression node,
                                  List<BType> actualTypes,
                                  List<BType> expTypes) {
        List<BType> resTypes = new ArrayList<>();
        for (int i = 0; i < actualTypes.size(); i++) {
            resTypes.add(checkType(node, actualTypes.get(i), expTypes.size() > i ? expTypes.get(i) : symTable.noType));
        }
        return resTypes;
    }

    public BType checkType(BLangExpression node,
                           BType actualType,
                           BType expType) {
        return checkType(node, actualType, expType, DiagnosticCode.INCOMPATIBLE_TYPES);
    }

    public BType checkType(BLangExpression expr,
                           BType actualType,
                           BType expType,
                           DiagnosticCode diagCode) {
        expr.type = checkType(expr.pos, actualType, expType, diagCode);
        if (expr.type.tag == TypeTags.ERROR) {
            return expr.type;
        }

        // Set an implicit cast expression, if applicable
        setImplicitCastExpr(expr, actualType, expType);

        return expr.type;
    }

    public BType checkType(DiagnosticPos pos,
                           BType actualType,
                           BType expType,
                           DiagnosticCode diagCode) {
        if (expType.tag == TypeTags.ERROR) {
            return expType;
        } else if (expType.tag == TypeTags.NONE) {
            return actualType;
        } else if (actualType.tag == TypeTags.ERROR) {
            return actualType;
        } else if (isAssignable(actualType, expType)) {
            return actualType;
        }

        // e.g. incompatible types: expected 'int', found 'string'
        dlog.error(pos, diagCode, expType, actualType);
        return symTable.errType;
    }

    public boolean isSameType(BType source, BType target) {
        return target.accept(sameTypeVisitor, source);
    }

    public boolean isValueType(BType type) {
        return type.tag < TypeTags.TYPEDESC;
    }

    public boolean isBrandedType(BType type) {
        return type.tag < TypeTags.ANY;
    }

    /**
     * Checks whether source type is assignable to the target type.
     * <p>
     * Source type is assignable to the target type if,
     * 1) the target type is any and the source type is not a value type.
     * 2) there exists an implicit cast symbol from source to target.
     * 3) both types are JSON and the target constraint is no type.
     * 4) both types are array type and both array types are assignable.
     * 5) both types are MAP and the target constraint is any type or constraints are structurally equivalent.
     *
     * @param source type.
     * @param target type.
     * @return true if source type is assignable to the target type.
     */
    public boolean isAssignable(BType source, BType target) {
        return isAssignable(source, target, new ArrayList<>());
    }

    private boolean isAssignable(BType source, BType target, List<TypePair> unresolvedTypes) {
        if (isSameType(source, target)) {
            return true;
        }

        if (source.tag == TypeTags.NIL && (isNullable(target) || target.tag == TypeTags.JSON)) {
            return true;
        }

        if (target.tag == TypeTags.ANY && !isValueType(source)) {
            return true;
        }

        // This doesn't compare constraints as there is a requirement to be able to return raw table type and assign
        // it to a constrained table reference.
        if (target.tag == TypeTags.TABLE && source.tag == TypeTags.TABLE) {
            return true;
        }

        if (target.tag == TypeTags.STREAM && source.tag == TypeTags.STREAM) {
            return isAssignable(((BStreamType) source).constraint, ((BStreamType) target).constraint, unresolvedTypes);
        }

        BSymbol symbol = symResolver.resolveImplicitConversionOp(source, target);
        if (symbol != symTable.notFoundSymbol) {
            return true;
        }

        if ((target.tag == TypeTags.UNION || source.tag == TypeTags.UNION) &&
                isAssignableToUnionType(source, target, unresolvedTypes)) {
            return true;
        }

        if (target.tag == TypeTags.JSON) {
            if (source.tag == TypeTags.JSON) {
                return ((BJSONType) target).constraint.tag == TypeTags.NONE;
            }
            if (source.tag == TypeTags.ARRAY) {
                return isArrayTypesAssignable(source, target, unresolvedTypes);
            }
        }

        if (target.tag == TypeTags.FUTURE && source.tag == TypeTags.FUTURE) {
            if (((BFutureType) target).constraint.tag == TypeTags.NONE) {
                return true;
            }
            return isAssignable(((BFutureType) source).constraint, ((BFutureType) target).constraint, unresolvedTypes);
        }

        if (target.tag == TypeTags.MAP && source.tag == TypeTags.MAP) {
            // Here source condition is added for prevent assigning map union constrained
            // to map any constrained.
            if (((BMapType) target).constraint.tag == TypeTags.ANY &&
                    ((BMapType) source).constraint.tag != TypeTags.UNION) {
                return true;
            }
            if (checkStructEquivalency(((BMapType) source).constraint, ((BMapType) target).constraint,
                    unresolvedTypes)) {
                return true;
            }
        }

        if ((source.tag == TypeTags.OBJECT || source.tag == TypeTags.RECORD)
                && (target.tag == TypeTags.OBJECT || target.tag == TypeTags.RECORD)) {
            return checkStructEquivalency(source, target, unresolvedTypes);
        }

        if (source.tag == TypeTags.TUPLE || target.tag == TypeTags.TUPLE) {
            return isTupleTypeAssignable(source, target, unresolvedTypes);
        }

        return source.tag == TypeTags.ARRAY && target.tag == TypeTags.ARRAY &&
                isArrayTypesAssignable(source, target, unresolvedTypes);
    }

    private boolean isTupleTypeAssignable(BType source, BType target, List<TypePair> unresolvedTypes) {
        if (source.tag != TypeTags.TUPLE || target.tag != TypeTags.TUPLE) {
            return false;
        }

        BTupleType lhsTupleType = (BTupleType) target;
        BTupleType rhsTupleType = (BTupleType) source;

        if (lhsTupleType.tupleTypes.size() != rhsTupleType.tupleTypes.size()) {
            return false;
        }

        for (int i = 0; i < lhsTupleType.tupleTypes.size(); i++) {
            if (!isAssignable(rhsTupleType.tupleTypes.get(i), lhsTupleType.tupleTypes.get(i), unresolvedTypes)) {
                return false;
            }
        }
        return true;
    }

    public boolean isArrayTypesAssignable(BType source, BType target, List<TypePair> unresolvedTypes) {
        if (target.tag == TypeTags.ARRAY && source.tag == TypeTags.ARRAY) {
            // Both types are array types
            BArrayType lhsArrayType = (BArrayType) target;
            BArrayType rhsArrayType = (BArrayType) source;
            if (lhsArrayType.state == BArrayState.UNSEALED) {
                return isArrayTypesAssignable(rhsArrayType.eType, lhsArrayType.eType, unresolvedTypes);
            }
            return checkSealedArraySizeEquality(rhsArrayType, lhsArrayType)
                    && isArrayTypesAssignable(rhsArrayType.eType, lhsArrayType.eType, unresolvedTypes);

        } else if (source.tag == TypeTags.ARRAY) {
            // Only the right-hand side is an array type

            // If the target type is a JSON, then element type of the rhs array
            // should only be JSON. This is to avoid assigning of value-type arrays
            // to JSON.
            if (target.tag == TypeTags.JSON) {
                return getElementType(source).tag == TypeTags.JSON;
            }

            // Then lhs type should 'any' type
            return target.tag == TypeTags.ANY;

        } else if (target.tag == TypeTags.ARRAY) {
            // Only the left-hand side is an array type
            return false;
        }

        // Now both types are not array types and they have to be assignable
        if (isAssignable(source, target, unresolvedTypes)) {
            return true;
        }

        if (target.tag == TypeTags.UNION) {
            return isAssignable(source, target, unresolvedTypes);
        }

        // In this case, lhs type should be of type 'any' and the rhs type cannot be a value type
        return target.tag == TypeTags.ANY && !isValueType(source);
    }

    public boolean checkFunctionTypeEquality(BInvokableType source, BInvokableType target) {
        return checkFunctionTypeEquality(source, target, new ArrayList<>());
    }

    private boolean checkFunctionTypeEquality(BInvokableType source, BInvokableType target,
                                              List<TypePair> unresolvedTypes) {
        if (source.paramTypes.size() != target.paramTypes.size()) {
            return false;
        }

        for (int i = 0; i < source.paramTypes.size(); i++) {
            if (target.paramTypes.get(i).tag != TypeTags.ANY
                    && !isAssignable(source.paramTypes.get(i), target.paramTypes.get(i), unresolvedTypes)) {
                return false;
            }
        }

        if (source.retType == null && target.retType == null) {
            return true;
        } else if (source.retType == null || target.retType == null) {
            return false;
        }

        return isAssignable(source.retType, target.retType, unresolvedTypes);
    }

    public boolean checkArrayEquality(BType source, BType target, List<TypePair> unresolvedTypes) {
        if (target.tag == TypeTags.ARRAY && source.tag == TypeTags.ARRAY) {
            // Both types are array types
            BArrayType lhsArrayType = (BArrayType) target;
            BArrayType rhsArrayType = (BArrayType) source;
            if (lhsArrayType.state == BArrayState.UNSEALED) {
                return checkArrayEquality(lhsArrayType.eType, rhsArrayType.eType, unresolvedTypes);
            }
            return checkSealedArraySizeEquality(rhsArrayType, lhsArrayType)
                    && isArrayTypesAssignable(rhsArrayType.eType, lhsArrayType.eType, unresolvedTypes);
        }

        // Now one or both types are not array types and they have to be equal
        return isSameType(source, target);
    }

    public boolean checkSealedArraySizeEquality(BArrayType rhsArrayType, BArrayType lhsArrayType) {
        return lhsArrayType.size == rhsArrayType.size;
    }

    public boolean checkStructEquivalency(BType rhsType, BType lhsType) {
<<<<<<< HEAD
        return checkStructEquivalency(rhsType, lhsType, new ArrayList<>());
    }

    private boolean checkStructEquivalency(BType rhsType, BType lhsType, List<TypePair> unresolvedTypes) {
        // For equivalency, both lhs and rhs types should be of the same type. Allowed types: objects and records.
        if ((rhsType.tag != TypeTags.OBJECT || lhsType.tag != TypeTags.OBJECT)
                && (rhsType.tag != TypeTags.RECORD || lhsType.tag != TypeTags.RECORD)) {
            return false;
        }

        // If we encounter two types that we are still resolving, then skip it.
        // This is done to avoid recursive checking of the same type.
        TypePair pair = new TypePair(rhsType, lhsType);
        if (unresolvedTypes.contains(pair)) {
            return true;
        }
        unresolvedTypes.add(pair);

        // Both structs should be public or private.
=======
        if (rhsType.tag == TypeTags.OBJECT && lhsType.tag == TypeTags.OBJECT) {
            return checkObjectEquivalency((BObjectType) rhsType, (BObjectType) lhsType);
        }

        if (rhsType.tag == TypeTags.RECORD && lhsType.tag == TypeTags.RECORD) {
            return checkRecordEquivalency((BRecordType) rhsType, (BRecordType) lhsType);
        }

        return false;
    }

    public boolean checkObjectEquivalency(BObjectType rhsType, BObjectType lhsType) {
        // Both objects should be public or private.
>>>>>>> 77caacf2
        // Get the XOR of both flags(masks)
        // If both are public, then public bit should be 0;
        // If both are private, then public bit should be 0;
        // The public bit is on means, one is public, and the other one is private.
        if (Symbols.isFlagOn(lhsType.tsymbol.flags ^ rhsType.tsymbol.flags, Flags.PUBLIC)) {
            return false;
        }

        // If both objects are private, they should be in the same package.
        if (Symbols.isPrivate(lhsType.tsymbol) && rhsType.tsymbol.pkgID != lhsType.tsymbol.pkgID) {
            return false;
        }

        // RHS type should have at least all the fields as well attached functions of LHS type.
        if (lhsType.fields.size() > rhsType.fields.size()) {
            return false;
        }

        return Symbols.isPrivate(lhsType.tsymbol) && rhsType.tsymbol.pkgID == lhsType.tsymbol.pkgID ?
<<<<<<< HEAD
                checkEquivalencyOfTwoPrivateStructs(lhsStructType, rhsStructType, unresolvedTypes) :
                checkEquivalencyOfPublicStructs(lhsStructType, rhsStructType, unresolvedTypes);
=======
                checkEquivalencyOfTwoPrivateStructs(lhsType, rhsType) :
                checkEquivalencyOfPublicStructs(lhsType, rhsType);
    }

    public boolean checkRecordEquivalency(BRecordType rhsType, BRecordType lhsType) {
        // Both records should be public or private.
        // Get the XOR of both flags(masks)
        // If both are public, then public bit should be 0;
        // If both are private, then public bit should be 0;
        // The public bit is on means, one is public, and the other one is private.
        if (Symbols.isFlagOn(lhsType.tsymbol.flags ^ rhsType.tsymbol.flags, Flags.PUBLIC)) {
            return false;
        }

        // If both records are private, they should be in the same package.
        if (Symbols.isPrivate(lhsType.tsymbol) && rhsType.tsymbol.pkgID != lhsType.tsymbol.pkgID) {
            return false;
        }

        // RHS type should have at least all the fields as well attached functions of LHS type.
        if (lhsType.fields.size() > rhsType.fields.size()) {
            return false;
        }

        return checkEquivalencyOfTwoRecords(lhsType, rhsType);
>>>>>>> 77caacf2
    }

    List<BType> checkForeachTypes(BLangNode collection, int variableSize) {
        BType collectionType = collection.type;
        List<BType> errorTypes;
        int maxSupportedTypes;
        switch (collectionType.tag) {
            case TypeTags.ARRAY:
                BArrayType bArrayType = (BArrayType) collectionType;
                if (variableSize == 1) {
                    return Lists.of(bArrayType.eType);
                } else if (variableSize == 2) {
                    return Lists.of(symTable.intType, bArrayType.eType);
                } else {
                    maxSupportedTypes = 2;
                    errorTypes = Lists.of(symTable.intType, bArrayType.eType);
                }
                break;
            case TypeTags.MAP:
                BMapType bMapType = (BMapType) collectionType;
                if (variableSize == 1) {
                    return Lists.of(bMapType.constraint);
                } else if (variableSize == 2) {
                    return Lists.of(symTable.stringType, bMapType.constraint);
                } else {
                    maxSupportedTypes = 2;
                    errorTypes = Lists.of(symTable.stringType, bMapType.constraint);
                }
                break;
            case TypeTags.JSON:
                if (variableSize == 1) {
                    return Lists.of(symTable.jsonType);
                } else {
                    maxSupportedTypes = 1;
                    errorTypes = Lists.of(symTable.jsonType);
                }
                break;
            case TypeTags.XML:
                if (variableSize == 1) {
                    return Lists.of(symTable.xmlType);
                } else if (variableSize == 2) {
                    return Lists.of(symTable.intType, symTable.xmlType);
                } else {
                    maxSupportedTypes = 2;
                    errorTypes = Lists.of(symTable.intType, symTable.xmlType);
                }
                break;
            case TypeTags.TABLE:
                BTableType tableType = (BTableType) collectionType;
                if (variableSize == 1) {
                    if (tableType.constraint.tag == TypeTags.NONE) {
                        return Lists.of(symTable.anyType);
                    }
                    return Lists.of(tableType.constraint);
                } else if (variableSize == 2) {
                    return Lists.of(symTable.intType, tableType.constraint);
                } else {
                    maxSupportedTypes = 1;
                    errorTypes = Lists.of(tableType.constraint);
                }
                break;
            case TypeTags.RECORD:
                BRecordType recordType = (BRecordType) collectionType;
                if (variableSize == 1) {
                    return Lists.of(inferRecordFieldType(recordType));
                } else if (variableSize == 2) {
                    return Lists.of(symTable.stringType, inferRecordFieldType(recordType));
                } else {
                    maxSupportedTypes = 2;
                    errorTypes = Lists.of(symTable.stringType, symTable.anyType);
                }
                break;
            case TypeTags.ERROR:
                return Collections.nCopies(variableSize, symTable.errType);
            default:
                dlog.error(collection.pos, DiagnosticCode.ITERABLE_NOT_SUPPORTED_COLLECTION, collectionType);
                return Collections.nCopies(variableSize, symTable.errType);
        }
        dlog.error(collection.pos, DiagnosticCode.ITERABLE_TOO_MANY_VARIABLES, collectionType);
        errorTypes.addAll(Collections.nCopies(variableSize - maxSupportedTypes, symTable.errType));
        return errorTypes;
    }

    public BType inferRecordFieldType(BRecordType recordType) {
        List<BField> fields = recordType.fields;
        BType inferredType = fields.get(0).type; // If all the fields are the same, doesn't matter which one we pick

        // If it's an open record, the rest field type should also be of the same type as the mandatory fields.
        if (!recordType.sealed && recordType.restFieldType.tag != inferredType.tag) {
            return symTable.anyType;
        }

        for (int i = 1; i < fields.size(); i++) {
            if (inferredType.tag != fields.get(i).type.tag) {
                return symTable.anyType;
            }
        }

        return inferredType;
    }

    public void setImplicitCastExpr(BLangExpression expr, BType actualType, BType expType) {
        BSymbol symbol = symResolver.resolveImplicitConversionOp(actualType, expType);
        if ((expType.tag == TypeTags.UNION || expType.tag == TypeTags.FINITE) && isValueType(actualType)) {
            symbol = symResolver.resolveImplicitConversionOp(actualType, symTable.anyType);
        }

        if (symbol == symTable.notFoundSymbol) {
            return;
        }

        BConversionOperatorSymbol conversionSym = (BConversionOperatorSymbol) symbol;
        BLangTypeConversionExpr implicitConversionExpr =
                (BLangTypeConversionExpr) TreeBuilder.createTypeConversionNode();
        implicitConversionExpr.pos = expr.pos;
        implicitConversionExpr.expr = expr.impConversionExpr == null ? expr : expr.impConversionExpr;
        implicitConversionExpr.type = expType;
        implicitConversionExpr.targetType = expType;
        implicitConversionExpr.conversionSymbol = conversionSym;
        expr.impConversionExpr = implicitConversionExpr;
    }

    public BSymbol getConversionOperator(BType sourceType, BType targetType) {
        if (sourceType.tag == TypeTags.ERROR ||
                targetType.tag == TypeTags.ERROR ||
                sourceType == targetType) {
            return createConversionOperatorSymbol(sourceType, targetType, true, InstructionCodes.NOP);
        }

        return targetType.accept(conversionVisitor, sourceType);
    }

    public BType getElementType(BType type) {
        if (type.tag != TypeTags.ARRAY) {
            return type;
        }

        return getElementType(((BArrayType) type).getElementType());
    }

    /**
     * Check whether a given struct can be used to constraint a JSON.
     *
     * @param type struct type
     * @return flag indicating possibility of constraining
     */
    public boolean checkStructToJSONCompatibility(BType type) {
        return checkStructToJSONCompatibility(type, new ArrayList<>());
    }

    private boolean checkStructToJSONCompatibility(BType type, List<TypePair> unresolvedTypes) {
        if (type.tag != TypeTags.OBJECT && type.tag != TypeTags.RECORD) {
            return false;
        }

        List<BField> fields = ((BStructureType) type).fields;
        for (int i = 0; i < fields.size(); i++) {
            BType fieldType = fields.get(i).type;
            if (checkStructFieldToJSONCompatibility(type, fieldType, unresolvedTypes)) {
                continue;
            } else {
                return false;
            }
        }

        if (type.tag == TypeTags.RECORD && !((BRecordType) type).sealed) {
            return checkStructFieldToJSONCompatibility(type, ((BRecordType) type).restFieldType, unresolvedTypes);
        }

        return true;
    }


    // private methods

    private BConversionOperatorSymbol createConversionOperatorSymbol(BType sourceType,
                                                                     BType targetType,
                                                                     boolean safe,
                                                                     int opcode) {
        return Symbols.createConversionOperatorSymbol(sourceType, targetType, symTable.errStructType,
                false, safe, opcode, null, null);
    }

    private BSymbol getExplicitArrayConversionOperator(BType t, BType s, BType origT, BType origS) {
        return getExplicitArrayConversionOperator(t, s, origT, origS, new ArrayList<>());
    }

    private BSymbol getExplicitArrayConversionOperator(BType t, BType s, BType origT, BType origS,
                                                       List<TypePair> unresolvedTypes) {
        if (t.tag == TypeTags.ARRAY && s.tag == TypeTags.ARRAY) {
            return getExplicitArrayConversionOperator(((BArrayType) t).eType, ((BArrayType) s).eType, origT, origS,
                    unresolvedTypes);
        } else if (t.tag == TypeTags.ARRAY) {
            if (s.tag == TypeTags.JSON) {
                // If the source JSON is constrained, then it is not an array 
                if (((BJSONType) s).constraint != null && ((BJSONType) s).constraint.tag != TypeTags.NONE) {
                    return symTable.notFoundSymbol;
                }
                // If the target type is JSON array, and the source type is a JSON
                if (getElementType(t).tag == TypeTags.JSON) {
                    return createConversionOperatorSymbol(origS, origT, false, InstructionCodes.CHECKCAST);
                } else {
                    return createConversionOperatorSymbol(origS, origT, false, InstructionCodes.JSON2ARRAY);
                }
            }

            // If only the target type is an array type, then the source type must be of type 'any'
            if (s.tag == TypeTags.ANY) {
                return createConversionOperatorSymbol(origS, origT, false, InstructionCodes.CHECKCAST);
            }
            return symTable.notFoundSymbol;

        } else if (s.tag == TypeTags.ARRAY) {
            if (t.tag == TypeTags.JSON) {
                if (getElementType(s).tag == TypeTags.JSON) {
                    return createConversionOperatorSymbol(origS, origT, true, InstructionCodes.NOP);
                } else {
                    // the conversion visitor below may report back a conversion symbol, which is
                    // unsafe (e.g. T2JSON), so we must make our one also unsafe
                    if (conversionVisitor.visit((BJSONType) t, ((BArrayType) s).eType) != symTable.notFoundSymbol) {
                        return createConversionOperatorSymbol(origS, origT, false, InstructionCodes.ARRAY2JSON);
                    }
                }
            }

            // If only the source type is an array type, then the target type must be of type 'any'
            if (t.tag == TypeTags.ANY) {
                return createConversionOperatorSymbol(origS, origT, true, InstructionCodes.NOP);
            }
            return symTable.notFoundSymbol;
        }

        // Now both types are not array types
        if (s == t) {
            return createConversionOperatorSymbol(origS, origT, true, InstructionCodes.NOP);
        }

        if ((s.tag == TypeTags.OBJECT || s.tag == TypeTags.RECORD)
                && (t.tag == TypeTags.OBJECT || t.tag == TypeTags.RECORD)) {
            if (checkStructEquivalency(s, t, unresolvedTypes)) {
                return createConversionOperatorSymbol(origS, origT, true, InstructionCodes.NOP);
            } else {
                return createConversionOperatorSymbol(origS, origT, false, InstructionCodes.CHECKCAST);
            }
        }

        // In this case, target type should be of type 'any' and the source type cannot be a value type
        if (t == symTable.anyType && !isValueType(s)) {
            return createConversionOperatorSymbol(origS, origT, true, InstructionCodes.NOP);
        }

        if (!isValueType(t) && s == symTable.anyType) {
            return createConversionOperatorSymbol(origS, origT, false, InstructionCodes.CHECKCAST);
        }
        return symTable.notFoundSymbol;
    }

    private boolean checkStructFieldToJSONCompatibility(BType structType, BType fieldType,
                                                        List<TypePair> unresolvedTypes) {
        // If the struct field type is the struct
        if (structType == fieldType) {
            return true;
        }

        if (fieldType.tag == TypeTags.OBJECT || fieldType.tag == TypeTags.RECORD) {
            return checkStructToJSONCompatibility(fieldType, unresolvedTypes);
        }

        if (isAssignable(fieldType, symTable.jsonType, unresolvedTypes)) {
            return true;
        }

        if (fieldType.tag == TypeTags.ARRAY) {
            return checkStructFieldToJSONCompatibility(structType, getElementType(fieldType), unresolvedTypes);
        }

        return false;
    }

    /**
     * Check whether a given struct can be converted into a JSON.
     *
     * @param type struct type
     * @return flag indicating possibility of conversion
     */
    private boolean checkStructToJSONConvertibility(BType type, List<TypePair> unresolvedTypes) {
        if (type.tag != TypeTags.OBJECT && type.tag != TypeTags.RECORD) {
            return false;
        }

        List<BField> fields = ((BStructureType) type).fields;
        for (int i = 0; i < fields.size(); i++) {
            BType fieldType = fields.get(i).type;
            if (checkStructFieldToJSONConvertibility(type, fieldType, unresolvedTypes)) {
                continue;
            } else {
                return false;
            }
        }

        if (type.tag == TypeTags.RECORD && !((BRecordType) type).sealed) {
            return checkStructFieldToJSONConvertibility(type, ((BRecordType) type).restFieldType, unresolvedTypes);
        }

        return true;
    }

    private boolean isNullable(BType fieldType) {
        return fieldType.isNullable();
    }

    private boolean checkStructFieldToJSONConvertibility(BType structType, BType fieldType,
                                                         List<TypePair> unresolvedTypes) {
        // If the struct field type is the struct
        if (structType == fieldType) {
            return true;
        }

        if (fieldType.tag == TypeTags.MAP || fieldType.tag == TypeTags.ANY) {
            return true;
        }

        if (fieldType.tag == TypeTags.OBJECT || fieldType.tag == TypeTags.RECORD) {
            return checkStructToJSONConvertibility(fieldType, unresolvedTypes);
        }

        if (fieldType.tag == TypeTags.ARRAY) {
            return checkStructFieldToJSONConvertibility(structType, getElementType(fieldType), unresolvedTypes);
        }

        return isAssignable(fieldType, symTable.jsonType, unresolvedTypes);
    }

    private boolean checkUnionTypeToJSONConvertibility(BUnionType type, BJSONType target) {
        // Check whether all the member types are convertible to JSON
        return type.memberTypes.stream()
                .anyMatch(memberType -> conversionVisitor.visit(memberType, target) == symTable.notFoundSymbol);
    }

    private boolean checkJsonToMapConvertibility(BJSONType src, BMapType target) {
        return true;
    }

    private boolean checkMapToJsonConvertibility(BMapType src, BJSONType target) {
        return true;
    }

    private BTypeVisitor<BType, BSymbol> conversionVisitor = new BTypeVisitor<BType, BSymbol>() {

        @Override
        public BSymbol visit(BType t, BType s) {
            return symResolver.resolveOperator(Names.CONVERSION_OP, Lists.of(s, t));
        }

        @Override
        public BSymbol visit(BBuiltInRefType t, BType s) {
            return symResolver.resolveOperator(Names.CONVERSION_OP, Lists.of(s, t));
        }

        @Override
        public BSymbol visit(BAnyType t, BType s) {
            if (isValueType(s)) {
                return symResolver.resolveOperator(Names.CONVERSION_OP, Lists.of(s, t));
            }

            // Here condition is added for prevent explicit cast assigning map union constrained
            // to map any constrained.
            if (s.tag == TypeTags.MAP &&
                    ((BMapType) s).constraint.tag == TypeTags.UNION) {
                return symTable.notFoundSymbol;
            }

            return createConversionOperatorSymbol(s, t, true, InstructionCodes.NOP);
        }

        @Override
        public BSymbol visit(BMapType t, BType s) {
            if (isSameType(s, t)) {
                return createConversionOperatorSymbol(s, t, true, InstructionCodes.NOP);
            } else if (s.tag == TypeTags.MAP) {
                if (t.constraint.tag == TypeTags.ANY) {
                    return createConversionOperatorSymbol(s, t, true, InstructionCodes.NOP);
                } else if (((BMapType) s).constraint.tag == TypeTags.ANY) {
                    return createConversionOperatorSymbol(s, t, false, InstructionCodes.CHECKCAST);
                } else if (checkStructEquivalency(((BMapType) s).constraint,
                        t.constraint)) {
                    return createConversionOperatorSymbol(s, t, true, InstructionCodes.NOP);
                } else {
                    return symTable.notFoundSymbol;
                }
            } else if (s.tag == TypeTags.OBJECT || s.tag == TypeTags.RECORD) {
                return createConversionOperatorSymbol(s, t, true, InstructionCodes.T2MAP);
            } else if (s.tag == TypeTags.JSON) {
                if (!checkJsonToMapConvertibility((BJSONType) s, t)) {
                    return symTable.notFoundSymbol;
                }
                return createConversionOperatorSymbol(s, t, false, InstructionCodes.JSON2MAP);
            } else if (t.constraint.tag != TypeTags.ANY) {
                // Semantically fail rest of the casts for Constrained Maps.
                // Eg:- ANY2MAP cast is undefined for Constrained Maps.
                return symTable.notFoundSymbol;
            }

            return symResolver.resolveOperator(Names.CONVERSION_OP, Lists.of(s, t));
        }

        @Override
        public BSymbol visit(BXMLType t, BType s) {
            return visit((BBuiltInRefType) t, s);
        }

        @Override
        public BSymbol visit(BJSONType t, BType s) {
            // Handle constrained JSON
            if (isSameType(s, t)) {
                return createConversionOperatorSymbol(s, t, true, InstructionCodes.NOP);
            } else if (s.tag == TypeTags.OBJECT || s.tag == TypeTags.RECORD) {
//                TODO: do type checking and fail for obvious incompatible types
//                if (checkStructToJSONConvertibility(s)) {
//                    return createConversionOperatorSymbol(s, t, false, InstructionCodes.T2JSON);
//                } else {
//                    return symTable.notFoundSymbol;
//                }
                return createConversionOperatorSymbol(s, t, false, InstructionCodes.T2JSON);
            } else if (s.tag == TypeTags.JSON) {
                if (t.constraint.tag == TypeTags.NONE) {
                    return createConversionOperatorSymbol(s, t, true, InstructionCodes.NOP);
                } else if (((BJSONType) s).constraint.tag == TypeTags.NONE) {
                    return createConversionOperatorSymbol(s, t, false, InstructionCodes.CHECKCAST);
                } else if (checkStructEquivalency(((BJSONType) s).constraint, t.constraint)) {
                    return createConversionOperatorSymbol(s, t, true, InstructionCodes.NOP);
                }
                return createConversionOperatorSymbol(s, t, false, InstructionCodes.CHECKCAST);
            } else if (s.tag == TypeTags.ARRAY) {
                if (t.constraint != null && t.constraint.tag != TypeTags.NONE) {
                    return symTable.notFoundSymbol;
                }
                return getExplicitArrayConversionOperator(t, s, t, s);
            } else if (s.tag == TypeTags.UNION) {
                if (checkUnionTypeToJSONConvertibility((BUnionType) s, t)) {
                    return createConversionOperatorSymbol(s, t, false, InstructionCodes.O2JSON);
                }
                return symTable.notFoundSymbol;
            } else if (s.tag == TypeTags.MAP) {
                if (!checkMapToJsonConvertibility((BMapType) s, t)) {
                    return symTable.notFoundSymbol;
                }
                return createConversionOperatorSymbol(s, t, false, InstructionCodes.MAP2JSON);
            } else if (t.constraint.tag != TypeTags.NONE) {
                return symTable.notFoundSymbol;
            }

            return symResolver.resolveOperator(Names.CONVERSION_OP, Lists.of(s, t));
        }

        @Override
        public BSymbol visit(BArrayType t, BType s) {
            return getExplicitArrayConversionOperator(t, s, t, s);
        }

        @Override
        public BSymbol visit(BObjectType t, BType s) {
            if (s == symTable.anyType) {
                return createConversionOperatorSymbol(s, t, false, InstructionCodes.ANY2T);
            }

            if ((s.tag == TypeTags.OBJECT || s.tag == TypeTags.RECORD) && checkStructEquivalency(s, t)) {
                return createConversionOperatorSymbol(s, t, true, InstructionCodes.NOP);
            } else if (s.tag == TypeTags.OBJECT || s.tag == TypeTags.RECORD || s.tag == TypeTags.ANY) {
                return createConversionOperatorSymbol(s, t, false, InstructionCodes.CHECKCAST);
            } else if (s.tag == TypeTags.MAP) {
                return createConversionOperatorSymbol(s, t, false, InstructionCodes.MAP2T);
            } else if (s.tag == TypeTags.JSON) {
                return createConversionOperatorSymbol(s, t, false, InstructionCodes.JSON2T);
            }

            return symTable.notFoundSymbol;
        }

        @Override
        public BSymbol visit(BRecordType t, BType s) {
            if (s == symTable.anyType) {
                return createConversionOperatorSymbol(s, t, false, InstructionCodes.ANY2T);
            }

            if ((s.tag == TypeTags.RECORD || s.tag == TypeTags.OBJECT) && checkStructEquivalency(s, t)) {
                return createConversionOperatorSymbol(s, t, true, InstructionCodes.NOP);
            } else if (s.tag == TypeTags.RECORD || s.tag == TypeTags.OBJECT || s.tag == TypeTags.ANY) {
                return createConversionOperatorSymbol(s, t, false, InstructionCodes.CHECKCAST);
            } else if (s.tag == TypeTags.MAP) {
                return createConversionOperatorSymbol(s, t, false, InstructionCodes.MAP2T);
            } else if (s.tag == TypeTags.JSON) {
                return createConversionOperatorSymbol(s, t, false, InstructionCodes.JSON2T);
            }

            return symTable.notFoundSymbol;
        }

        @Override
        public BSymbol visit(BTableType t, BType s) {
            if (s == symTable.anyType) {
                return createConversionOperatorSymbol(s, t, false, InstructionCodes.ANY2DT);
            }

            return symTable.notFoundSymbol;
        }

        @Override
        public BSymbol visit(BTupleType t, BType s) {
            if (s == symTable.anyType) {
                return createConversionOperatorSymbol(s, t, false, InstructionCodes.CHECKCAST);
            }
            return symTable.notFoundSymbol;
        }

        @Override
        public BSymbol visit(BStreamType t, BType s) {
            return symTable.notFoundSymbol;
        }

        @Override
        public BSymbol visit(BInvokableType t, BType s) {
            if (s == symTable.anyType) {
                return createConversionOperatorSymbol(s, t, false, InstructionCodes.CHECKCAST);
            } else if (s.tag == TypeTags.INVOKABLE && checkFunctionTypeEquality((BInvokableType) s, t)) {
                return createConversionOperatorSymbol(s, t, true, InstructionCodes.NOP);
            }

            return symTable.notFoundSymbol;
        }

        @Override
        public BSymbol visit(BUnionType t, BType s) {

            // TODO handle union type to
            return symTable.notFoundSymbol;
        }

        @Override
        public BSymbol visit(BErrorType t, BType s) {
            // TODO Implement. Not needed for now.
            throw new AssertionError();
        }

        @Override
        public BSymbol visit(BFutureType t, BType s) {
            return null;
        }

        @Override
        public BSymbol visit(BFiniteType t, BType s) {
            return symTable.notFoundSymbol;
        }
    };

    private BTypeVisitor<BType, Boolean> sameTypeVisitor = new BTypeVisitor<BType, Boolean>() {
        @Override
        public Boolean visit(BType t, BType s) {
            return t == s;

        }

        @Override
        public Boolean visit(BBuiltInRefType t, BType s) {
            return t == s;
        }

        @Override
        public Boolean visit(BAnyType t, BType s) {
            return t == s;
        }

        @Override
        public Boolean visit(BMapType t, BType s) {
            if (s.tag != TypeTags.MAP) {
                return false;
            }
            // At this point both source and target types are of map types. Inorder to be equal in type as whole
            // constraints should be in equal type.
            BMapType sType = ((BMapType) s);
            return isSameType(sType.constraint, t.constraint);
        }

        @Override
        public Boolean visit(BFutureType t, BType s) {
            return s.tag == TypeTags.FUTURE && t.constraint.tag == ((BFutureType) s).constraint.tag;
        }

        @Override
        public Boolean visit(BXMLType t, BType s) {
            return visit((BBuiltInRefType) t, s);
        }

        @Override
        public Boolean visit(BJSONType t, BType s) {
            if (s.tag != TypeTags.JSON) {
                return false;
            }

            BJSONType srcType = ((BJSONType) s);
            if (srcType.constraint.tag == t.constraint.tag && t.constraint.tag == TypeTags.NONE) {
                // Both source and the target types are JSON types with no constraints
                return true;
            }

            return isSameType(((BJSONType) s).constraint, t.constraint);
        }

        @Override
        public Boolean visit(BArrayType t, BType s) {
            return s.tag == TypeTags.ARRAY && checkArrayEquality(s, t, new ArrayList<>());
        }

        @Override
        public Boolean visit(BObjectType t, BType s) {
            return t == s;
        }

        @Override
        public Boolean visit(BRecordType t, BType s) {
            return t == s;
        }

        @Override
        public Boolean visit(BTableType t, BType s) {
            return t == s;
        }

        public Boolean visit(BTupleType t, BType s) {
            if (s.tag != TypeTags.TUPLE) {
                return false;
            }
            BTupleType source = (BTupleType) s;
            if (source.tupleTypes.size() != t.tupleTypes.size()) {
                return false;
            }
            for (int i = 0; i < source.tupleTypes.size(); i++) {
                if (t.getTupleTypes().get(i) == symTable.noType) {
                    continue;
                }
                if (!isSameType(source.getTupleTypes().get(i), t.tupleTypes.get(i))) {
                    return false;
                }
            }
            return true;
        }

        @Override
        public Boolean visit(BStreamType t, BType s) {
            return t == s;
        }

        @Override
        public Boolean visit(BInvokableType t, BType s) {
            return s.tag == TypeTags.INVOKABLE &&
                    checkFunctionTypeEquality((BInvokableType) s, t);
        }

        @Override
        public Boolean visit(BUnionType tUnionType, BType s) {
            if (s.tag != TypeTags.UNION) {
                return false;
            }

            BUnionType sUnionType = (BUnionType) s;

            if (sUnionType.memberTypes.size()
                    != tUnionType.memberTypes.size()) {
                return false;
            }

            Set<BType> sourceTypes = new HashSet<>();
            Set<BType> targetTypes = new HashSet<>();
            sourceTypes.addAll(sUnionType.memberTypes);
            targetTypes.addAll(tUnionType.memberTypes);

            boolean notSameType = sourceTypes
                    .stream()
                    .map(sT -> targetTypes
                            .stream()
                            .anyMatch(it -> isSameType(it, sT)))
                    .anyMatch(foundSameType -> !foundSameType);
            return !notSameType;
        }

        @Override
        public Boolean visit(BErrorType t, BType s) {
            return true;
        }

        @Override
        public Boolean visit(BFiniteType t, BType s) {
            return s == t;
        }
    };

    private boolean checkEquivalencyOfTwoPrivateStructs(BStructureType lhsType, BStructureType rhsType,
                                                        List<TypePair> unresolvedTypes) {
        for (int fieldCounter = 0; fieldCounter < lhsType.fields.size(); fieldCounter++) {
            BField lhsField = lhsType.fields.get(fieldCounter);
            BField rhsField = rhsType.fields.get(fieldCounter);
            if (lhsField.name.equals(rhsField.name) &&
                    isSameType(rhsField.type, lhsField.type)) {
                continue;
            }
            return false;
        }

        BStructureTypeSymbol lhsStructSymbol = (BStructureTypeSymbol) lhsType.tsymbol;
        List<BAttachedFunction> lhsFuncs = lhsStructSymbol.attachedFuncs;
        List<BAttachedFunction> rhsFuncs = ((BStructureTypeSymbol) rhsType.tsymbol).attachedFuncs;
        int lhsAttachedFuncCount = lhsStructSymbol.initializerFunc != null ? lhsFuncs.size() - 1 : lhsFuncs.size();
        if (lhsAttachedFuncCount > rhsFuncs.size()) {
            return false;
        }

        for (BAttachedFunction lhsFunc : lhsFuncs) {
            if (lhsFunc == lhsStructSymbol.initializerFunc || lhsFunc == lhsStructSymbol.defaultsValuesInitFunc) {
                continue;
            }

            BAttachedFunction rhsFunc = getMatchingInvokableType(rhsFuncs, lhsFunc, unresolvedTypes);
            if (rhsFunc == null) {
                return false;
            }
        }
        return true;
    }

<<<<<<< HEAD
    private boolean checkEquivalencyOfPublicStructs(BStructureType lhsType, BStructureType rhsType,
                                                    List<TypePair> unresolvedTypes) {
=======
    private boolean checkEquivalencyOfTwoRecords(BRecordType lhsType, BRecordType rhsType) {
        Map<Name, BField> rhsFields = rhsType.fields.stream().collect(
                Collectors.toMap(BField::getName, field -> field));

        for (int fieldCounter = 0; fieldCounter < lhsType.fields.size(); fieldCounter++) {
            BField lhsField = lhsType.fields.get(fieldCounter);
            BField rhsField = rhsFields.get(lhsField.name);

            if (rhsField == null) {
                return false;
            }

            if (!isSameType(rhsField.type, lhsField.type)) {
                return false;
            }
        }

        return true;
    }

    private boolean checkEquivalencyOfPublicStructs(BStructureType lhsType, BStructureType rhsType) {
>>>>>>> 77caacf2
        int fieldCounter = 0;
        for (; fieldCounter < lhsType.fields.size(); fieldCounter++) {
            BField lhsField = lhsType.fields.get(fieldCounter);
            BField rhsField = rhsType.fields.get(fieldCounter);
            if (Symbols.isPrivate(lhsField.symbol) ||
                    Symbols.isPrivate(rhsField.symbol)) {
                return false;
            }

            if (lhsField.name.equals(rhsField.name) &&
                    isSameType(rhsField.type, lhsField.type)) {
                continue;
            }
            return false;
        }

        // Check the rest of the fields in RHS type
        for (; fieldCounter < rhsType.fields.size(); fieldCounter++) {
            if (Symbols.isPrivate(rhsType.fields.get(fieldCounter).symbol)) {
                return false;
            }
        }

        BStructureTypeSymbol lhsStructSymbol = (BStructureTypeSymbol) lhsType.tsymbol;
        List<BAttachedFunction> lhsFuncs = lhsStructSymbol.attachedFuncs;
        List<BAttachedFunction> rhsFuncs = ((BStructureTypeSymbol) rhsType.tsymbol).attachedFuncs;
        int lhsAttachedFuncCount = lhsStructSymbol.initializerFunc != null ? lhsFuncs.size() - 1 : lhsFuncs.size();
        if (lhsAttachedFuncCount > rhsFuncs.size()) {
            return false;
        }

        for (BAttachedFunction lhsFunc : lhsFuncs) {
            if (lhsFunc == lhsStructSymbol.initializerFunc || lhsFunc == lhsStructSymbol.defaultsValuesInitFunc) {
                continue;
            }

            if (Symbols.isPrivate(lhsFunc.symbol)) {
                return false;
            }

            BAttachedFunction rhsFunc = getMatchingInvokableType(rhsFuncs, lhsFunc, unresolvedTypes);
            if (rhsFunc == null || Symbols.isPrivate(rhsFunc.symbol)) {
                return false;
            }
        }

        // Check for private attached function of the RHS type
        for (BAttachedFunction rhsFunc : rhsFuncs) {
            if (Symbols.isPrivate(rhsFunc.symbol)) {
                return false;
            }
        }

        return true;
    }

    private BAttachedFunction getMatchingInvokableType(List<BAttachedFunction> rhsFuncList, BAttachedFunction lhsFunc,
                                                       List<TypePair> unresolvedTypes) {
        return rhsFuncList.stream()
                .filter(rhsFunc -> lhsFunc.funcName.equals(rhsFunc.funcName))
                .filter(rhsFunc -> checkFunctionTypeEquality(rhsFunc.type, lhsFunc.type, unresolvedTypes))
                .findFirst()
                .orElse(null);
    }

    private boolean isAssignableToUnionType(BType source, BType target, List<TypePair> unresolvedTypes) {
        Set<BType> sourceTypes = new HashSet<>();
        Set<BType> targetTypes = new HashSet<>();

        if (source.tag == TypeTags.UNION) {
            BUnionType sourceUnionType = (BUnionType) source;
            sourceTypes.addAll(sourceUnionType.memberTypes);
        } else {
            sourceTypes.add(source);
        }

        if (target.tag == TypeTags.UNION) {
            BUnionType targetUnionType = (BUnionType) target;
            targetTypes.addAll(targetUnionType.memberTypes);
        } else {
            targetTypes.add(target);
        }

        boolean notAssignable = sourceTypes
                .stream()
                .map(s -> targetTypes
                        .stream()
                        .anyMatch(t -> isAssignable(s, t, unresolvedTypes)))
                .anyMatch(assignable -> !assignable);

        return !notAssignable;
    }

    /**
     * Check whether a given type has a default value.
     * i.e: A variable of the given type can be initialized without a rhs expression.
     * eg: foo x;
     *
     * @param pos position of the variable.
     * @param type Type to check the existence if a default value
     * @return Flag indicating whether the given type has a default value
     */
    public boolean defaultValueExists(DiagnosticPos pos, BType type) {
        if (typeStack.contains(type)) {
            dlog.error(pos, DiagnosticCode.CYCLIC_TYPE_REFERENCE, typeStack);
            return false;
        }
        typeStack.add(type);

        boolean result;

        if (type.tsymbol == null) {
            result = checkDefaultable(pos, type);
            typeStack.pop();
            return result;
        }

        if ((type.tsymbol.flags & Flags.DEFAULTABLE_CHECKED) == Flags.DEFAULTABLE_CHECKED) {
            result = (type.tsymbol.flags & Flags.DEFAULTABLE) == Flags.DEFAULTABLE;
            typeStack.pop();
            return result;
        }
        if (checkDefaultable(pos, type)) {
            type.tsymbol.flags |= Flags.asMask(EnumSet.of(Flag.DEFAULTABLE_CHECKED, Flag.DEFAULTABLE));
            typeStack.pop();
            return true;
        }
        type.tsymbol.flags |= Flags.asMask(EnumSet.of(Flag.DEFAULTABLE_CHECKED));
        typeStack.pop();
        return false;
    }

    private boolean checkDefaultable(DiagnosticPos pos, BType type) {
        if (type.isNullable()) {
            return true;
        }

        if (type.tag == TypeTags.OBJECT || type.tag == TypeTags.RECORD) {
            BStructureType structType = (BStructureType) type;

            if (structType.tsymbol.kind == SymbolKind.RECORD) {
                for (BField field : structType.fields) {
                    if (!field.expAvailable && !defaultValueExists(pos, field.type)) {
                        return false;
                    }
                }
                return true;
            }

            BObjectTypeSymbol structSymbol = (BObjectTypeSymbol) structType.tsymbol;
            if ((structSymbol.flags & Flags.ABSTRACT) == Flags.ABSTRACT) {
                return false;
            } else if (structSymbol.initializerFunc != null && structSymbol.initializerFunc.symbol.params.size() > 0) {
                return false;
            }

            for (BAttachedFunction func : structSymbol.attachedFuncs) {
                if ((func.symbol.flags & Flags.INTERFACE) == Flags.INTERFACE) {
                    return false;
                }
            }
            for (BField field : structType.fields) {
                if (!field.expAvailable && !defaultValueExists(pos, field.type)) {
                    return false;
                }
            }
            return true;
        }

        if (type.tag == TypeTags.INVOKABLE || type.tag == TypeTags.FINITE || type.tag == TypeTags.TYPEDESC) {
            return false;
        }

        if (type.tag == TypeTags.UNION) {
            for (BType memberType : ((BUnionType) type).getMemberTypes()) {
                if (defaultValueExists(pos, memberType)) {
                    return true;
                }
            }
        }
        return true;
    }

    public boolean isAssignableToFiniteType(BType type,
                                            BLangLiteral literalExpr) {
        if (type.tag == TypeTags.FINITE) {
            BFiniteType expType = (BFiniteType) type;
            boolean foundMember = expType.valueSpace
                    .stream()
                    .map(memberLiteral -> {
                        if (((BLangLiteral) memberLiteral).value == null) {
                            return literalExpr.value == null;
                        } else {
                            return ((BLangLiteral) memberLiteral).value.equals(literalExpr.value);
                        }
                    })
                    .anyMatch(found -> found);
            return foundMember;
        }
        return false;
    }

    public boolean isIntersectionExist(BType lhsType,
                                       BType rhsType) {
        Set<BType> lhsTypes = new HashSet<>();
        Set<BType> rhsTypes = new HashSet<>();

        lhsTypes.addAll(getMemberTypesRecursive(lhsType));
        rhsTypes.addAll(getMemberTypesRecursive(rhsType));

        if (lhsTypes.contains(symTable.anyType) ||
                rhsTypes.contains(symTable.anyType)) {
            return true;
        }

        boolean matchFound = lhsTypes
                .stream()
                .map(s -> rhsTypes
                        .stream()
                        .anyMatch(t -> isSameType(s, t)))
                .anyMatch(found -> found);
        return matchFound;
    }

    private Set<BType> getMemberTypesRecursive(BType bType) {
        Set<BType> memberTypes = new HashSet<>();
        if (bType.tag == TypeTags.FINITE) {
            BFiniteType expType = (BFiniteType) bType;
            expType.valueSpace.forEach(value -> {
                memberTypes.add(value.type);
            });
        } else if (bType.tag == TypeTags.UNION) {
            BUnionType unionType = (BUnionType) bType;
            unionType.getMemberTypes().forEach(member -> {
                memberTypes.addAll(getMemberTypesRecursive(member));
            });
        } else {
            memberTypes.add(bType);
        }
        return memberTypes;
    }

    private static class TypePair {
        BType sourceType;
        BType targetType;

        public TypePair(BType sourceType, BType targetType) {
            this.sourceType = sourceType;
            this.targetType = targetType;
        }

        @Override
        public boolean equals(Object obj) {
            if (!(obj instanceof TypePair)) {
                return false;
            }

            TypePair other = (TypePair) obj;
            return this.sourceType.equals(other.sourceType) && this.targetType.equals(other.targetType);
        }
    }
}<|MERGE_RESOLUTION|>--- conflicted
+++ resolved
@@ -388,17 +388,10 @@
     }
 
     public boolean checkStructEquivalency(BType rhsType, BType lhsType) {
-<<<<<<< HEAD
         return checkStructEquivalency(rhsType, lhsType, new ArrayList<>());
     }
 
     private boolean checkStructEquivalency(BType rhsType, BType lhsType, List<TypePair> unresolvedTypes) {
-        // For equivalency, both lhs and rhs types should be of the same type. Allowed types: objects and records.
-        if ((rhsType.tag != TypeTags.OBJECT || lhsType.tag != TypeTags.OBJECT)
-                && (rhsType.tag != TypeTags.RECORD || lhsType.tag != TypeTags.RECORD)) {
-            return false;
-        }
-
         // If we encounter two types that we are still resolving, then skip it.
         // This is done to avoid recursive checking of the same type.
         TypePair pair = new TypePair(rhsType, lhsType);
@@ -407,10 +400,8 @@
         }
         unresolvedTypes.add(pair);
 
-        // Both structs should be public or private.
-=======
         if (rhsType.tag == TypeTags.OBJECT && lhsType.tag == TypeTags.OBJECT) {
-            return checkObjectEquivalency((BObjectType) rhsType, (BObjectType) lhsType);
+            return checkObjectEquivalency((BObjectType) rhsType, (BObjectType) lhsType, unresolvedTypes);
         }
 
         if (rhsType.tag == TypeTags.RECORD && lhsType.tag == TypeTags.RECORD) {
@@ -420,9 +411,8 @@
         return false;
     }
 
-    public boolean checkObjectEquivalency(BObjectType rhsType, BObjectType lhsType) {
+    public boolean checkObjectEquivalency(BObjectType rhsType, BObjectType lhsType, List<TypePair> unresolvedTypes) {
         // Both objects should be public or private.
->>>>>>> 77caacf2
         // Get the XOR of both flags(masks)
         // If both are public, then public bit should be 0;
         // If both are private, then public bit should be 0;
@@ -442,12 +432,8 @@
         }
 
         return Symbols.isPrivate(lhsType.tsymbol) && rhsType.tsymbol.pkgID == lhsType.tsymbol.pkgID ?
-<<<<<<< HEAD
-                checkEquivalencyOfTwoPrivateStructs(lhsStructType, rhsStructType, unresolvedTypes) :
-                checkEquivalencyOfPublicStructs(lhsStructType, rhsStructType, unresolvedTypes);
-=======
-                checkEquivalencyOfTwoPrivateStructs(lhsType, rhsType) :
-                checkEquivalencyOfPublicStructs(lhsType, rhsType);
+                checkEquivalencyOfTwoPrivateStructs(lhsType, rhsType, unresolvedTypes) :
+                checkEquivalencyOfPublicStructs(lhsType, rhsType, unresolvedTypes);
     }
 
     public boolean checkRecordEquivalency(BRecordType rhsType, BRecordType lhsType) {
@@ -471,7 +457,6 @@
         }
 
         return checkEquivalencyOfTwoRecords(lhsType, rhsType);
->>>>>>> 77caacf2
     }
 
     List<BType> checkForeachTypes(BLangNode collection, int variableSize) {
@@ -1201,10 +1186,6 @@
         return true;
     }
 
-<<<<<<< HEAD
-    private boolean checkEquivalencyOfPublicStructs(BStructureType lhsType, BStructureType rhsType,
-                                                    List<TypePair> unresolvedTypes) {
-=======
     private boolean checkEquivalencyOfTwoRecords(BRecordType lhsType, BRecordType rhsType) {
         Map<Name, BField> rhsFields = rhsType.fields.stream().collect(
                 Collectors.toMap(BField::getName, field -> field));
@@ -1225,8 +1206,8 @@
         return true;
     }
 
-    private boolean checkEquivalencyOfPublicStructs(BStructureType lhsType, BStructureType rhsType) {
->>>>>>> 77caacf2
+    private boolean checkEquivalencyOfPublicStructs(BStructureType lhsType, BStructureType rhsType,
+                                                List<TypePair> unresolvedTypes) {
         int fieldCounter = 0;
         for (; fieldCounter < lhsType.fields.size(); fieldCounter++) {
             BField lhsField = lhsType.fields.get(fieldCounter);
