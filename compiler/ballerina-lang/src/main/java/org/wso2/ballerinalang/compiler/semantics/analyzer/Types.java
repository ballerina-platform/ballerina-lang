/*
 *  Copyright (c) 2017, WSO2 Inc. (http://www.wso2.org) All Rights Reserved.
 *
 *  WSO2 Inc. licenses this file to you under the Apache License,
 *  Version 2.0 (the "License"); you may not use this file except
 *  in compliance with the License.
 *  You may obtain a copy of the License at
 *
 *    http://www.apache.org/licenses/LICENSE-2.0
 *
 *  Unless required by applicable law or agreed to in writing,
 *  software distributed under the License is distributed on an
 *  "AS IS" BASIS, WITHOUT WARRANTIES OR CONDITIONS OF ANY
 *  KIND, either express or implied.  See the License for the
 *  specific language governing permissions and limitations
 *  under the License.
 */
package org.wso2.ballerinalang.compiler.semantics.analyzer;

import io.ballerina.runtime.api.flags.SymbolFlags;
import io.ballerina.tools.diagnostics.DiagnosticCode;
import io.ballerina.tools.diagnostics.Location;
import org.ballerinalang.model.Name;
import org.ballerinalang.model.TreeBuilder;
import org.ballerinalang.model.elements.Flag;
import org.ballerinalang.model.elements.PackageID;
import org.ballerinalang.model.tree.NodeKind;
import org.ballerinalang.model.tree.OperatorKind;
import org.ballerinalang.model.types.SelectivelyImmutableReferenceType;
import org.ballerinalang.model.types.TypeKind;
import org.ballerinalang.util.BLangCompilerConstants;
import org.ballerinalang.util.diagnostic.DiagnosticErrorCode;
import org.wso2.ballerinalang.compiler.diagnostic.BLangDiagnosticLog;
import org.wso2.ballerinalang.compiler.parser.BLangAnonymousModelHelper;
import org.wso2.ballerinalang.compiler.semantics.model.Scope;
import org.wso2.ballerinalang.compiler.semantics.model.SymbolEnv;
import org.wso2.ballerinalang.compiler.semantics.model.SymbolTable;
import org.wso2.ballerinalang.compiler.semantics.model.symbols.BAttachedFunction;
import org.wso2.ballerinalang.compiler.semantics.model.symbols.BErrorTypeSymbol;
import org.wso2.ballerinalang.compiler.semantics.model.symbols.BInvokableSymbol;
import org.wso2.ballerinalang.compiler.semantics.model.symbols.BInvokableTypeSymbol;
import org.wso2.ballerinalang.compiler.semantics.model.symbols.BObjectTypeSymbol;
import org.wso2.ballerinalang.compiler.semantics.model.symbols.BRecordTypeSymbol;
import org.wso2.ballerinalang.compiler.semantics.model.symbols.BResourceFunction;
import org.wso2.ballerinalang.compiler.semantics.model.symbols.BResourcePathSegmentSymbol;
import org.wso2.ballerinalang.compiler.semantics.model.symbols.BStructureTypeSymbol;
import org.wso2.ballerinalang.compiler.semantics.model.symbols.BSymbol;
import org.wso2.ballerinalang.compiler.semantics.model.symbols.BTypeSymbol;
import org.wso2.ballerinalang.compiler.semantics.model.symbols.BVarSymbol;
import org.wso2.ballerinalang.compiler.semantics.model.symbols.SymTag;
import org.wso2.ballerinalang.compiler.semantics.model.symbols.Symbols;
import org.wso2.ballerinalang.compiler.semantics.model.types.BAnyType;
import org.wso2.ballerinalang.compiler.semantics.model.types.BAnydataType;
import org.wso2.ballerinalang.compiler.semantics.model.types.BArrayType;
import org.wso2.ballerinalang.compiler.semantics.model.types.BBuiltInRefType;
import org.wso2.ballerinalang.compiler.semantics.model.types.BErrorType;
import org.wso2.ballerinalang.compiler.semantics.model.types.BField;
import org.wso2.ballerinalang.compiler.semantics.model.types.BFiniteType;
import org.wso2.ballerinalang.compiler.semantics.model.types.BFutureType;
import org.wso2.ballerinalang.compiler.semantics.model.types.BIntersectionType;
import org.wso2.ballerinalang.compiler.semantics.model.types.BInvokableType;
import org.wso2.ballerinalang.compiler.semantics.model.types.BJSONType;
import org.wso2.ballerinalang.compiler.semantics.model.types.BMapType;
import org.wso2.ballerinalang.compiler.semantics.model.types.BObjectType;
import org.wso2.ballerinalang.compiler.semantics.model.types.BParameterizedType;
import org.wso2.ballerinalang.compiler.semantics.model.types.BReadonlyType;
import org.wso2.ballerinalang.compiler.semantics.model.types.BRecordType;
import org.wso2.ballerinalang.compiler.semantics.model.types.BStreamType;
import org.wso2.ballerinalang.compiler.semantics.model.types.BTableType;
import org.wso2.ballerinalang.compiler.semantics.model.types.BTupleMember;
import org.wso2.ballerinalang.compiler.semantics.model.types.BTupleType;
import org.wso2.ballerinalang.compiler.semantics.model.types.BType;
import org.wso2.ballerinalang.compiler.semantics.model.types.BTypeIdSet;
import org.wso2.ballerinalang.compiler.semantics.model.types.BTypeReferenceType;
import org.wso2.ballerinalang.compiler.semantics.model.types.BTypeVisitor;
import org.wso2.ballerinalang.compiler.semantics.model.types.BTypedescType;
import org.wso2.ballerinalang.compiler.semantics.model.types.BUnionType;
import org.wso2.ballerinalang.compiler.semantics.model.types.BXMLType;
import org.wso2.ballerinalang.compiler.tree.BLangFunction;
import org.wso2.ballerinalang.compiler.tree.BLangNode;
import org.wso2.ballerinalang.compiler.tree.BLangTypeDefinition;
import org.wso2.ballerinalang.compiler.tree.bindingpatterns.BLangErrorBindingPattern;
import org.wso2.ballerinalang.compiler.tree.bindingpatterns.BLangListBindingPattern;
import org.wso2.ballerinalang.compiler.tree.bindingpatterns.BLangMappingBindingPattern;
import org.wso2.ballerinalang.compiler.tree.clauses.BLangInputClause;
import org.wso2.ballerinalang.compiler.tree.expressions.BLangExpression;
import org.wso2.ballerinalang.compiler.tree.expressions.BLangGroupExpr;
import org.wso2.ballerinalang.compiler.tree.expressions.BLangLiteral;
import org.wso2.ballerinalang.compiler.tree.expressions.BLangNumericLiteral;
import org.wso2.ballerinalang.compiler.tree.expressions.BLangQueryExpr;
import org.wso2.ballerinalang.compiler.tree.expressions.BLangSimpleVarRef;
import org.wso2.ballerinalang.compiler.tree.expressions.BLangTypeConversionExpr;
import org.wso2.ballerinalang.compiler.tree.expressions.BLangUnaryExpr;
import org.wso2.ballerinalang.compiler.tree.matchpatterns.BLangConstPattern;
import org.wso2.ballerinalang.compiler.tree.matchpatterns.BLangErrorMatchPattern;
import org.wso2.ballerinalang.compiler.tree.matchpatterns.BLangListMatchPattern;
import org.wso2.ballerinalang.compiler.tree.matchpatterns.BLangMappingMatchPattern;
import org.wso2.ballerinalang.compiler.tree.matchpatterns.BLangVarBindingPatternMatchPattern;
import org.wso2.ballerinalang.compiler.tree.statements.BLangForeach;
import org.wso2.ballerinalang.compiler.tree.types.BLangErrorType;
import org.wso2.ballerinalang.compiler.tree.types.BLangRecordTypeNode;
import org.wso2.ballerinalang.compiler.util.BArrayState;
import org.wso2.ballerinalang.compiler.util.CompilerContext;
import org.wso2.ballerinalang.compiler.util.CompilerUtils;
import org.wso2.ballerinalang.compiler.util.ImmutableTypeCloner;
import org.wso2.ballerinalang.compiler.util.Names;
import org.wso2.ballerinalang.compiler.util.NumericLiteralSupport;
import org.wso2.ballerinalang.compiler.util.TypeDefBuilderHelper;
import org.wso2.ballerinalang.compiler.util.TypeTags;
import org.wso2.ballerinalang.compiler.util.Unifier;
import org.wso2.ballerinalang.util.Flags;
import org.wso2.ballerinalang.util.Lists;

import java.math.BigDecimal;
import java.math.MathContext;
import java.nio.charset.StandardCharsets;
import java.util.ArrayList;
import java.util.Base64;
import java.util.EnumSet;
import java.util.HashMap;
import java.util.HashSet;
import java.util.Iterator;
import java.util.LinkedHashMap;
import java.util.LinkedHashSet;
import java.util.LinkedList;
import java.util.List;
import java.util.Map;
import java.util.Objects;
import java.util.Optional;
import java.util.Set;
import java.util.Stack;
import java.util.stream.Collectors;

import static io.ballerina.runtime.api.constants.RuntimeConstants.UNDERSCORE;
import static org.ballerinalang.model.symbols.SymbolOrigin.SOURCE;
import static org.ballerinalang.model.symbols.SymbolOrigin.VIRTUAL;
import static org.wso2.ballerinalang.compiler.semantics.model.SymbolTable.BBYTE_MAX_VALUE;
import static org.wso2.ballerinalang.compiler.semantics.model.SymbolTable.BBYTE_MIN_VALUE;
import static org.wso2.ballerinalang.compiler.semantics.model.SymbolTable.SIGNED16_MAX_VALUE;
import static org.wso2.ballerinalang.compiler.semantics.model.SymbolTable.SIGNED16_MIN_VALUE;
import static org.wso2.ballerinalang.compiler.semantics.model.SymbolTable.SIGNED32_MAX_VALUE;
import static org.wso2.ballerinalang.compiler.semantics.model.SymbolTable.SIGNED32_MIN_VALUE;
import static org.wso2.ballerinalang.compiler.semantics.model.SymbolTable.SIGNED8_MAX_VALUE;
import static org.wso2.ballerinalang.compiler.semantics.model.SymbolTable.SIGNED8_MIN_VALUE;
import static org.wso2.ballerinalang.compiler.semantics.model.SymbolTable.UNSIGNED16_MAX_VALUE;
import static org.wso2.ballerinalang.compiler.semantics.model.SymbolTable.UNSIGNED32_MAX_VALUE;
import static org.wso2.ballerinalang.compiler.semantics.model.SymbolTable.UNSIGNED8_MAX_VALUE;
import static org.wso2.ballerinalang.compiler.util.TypeTags.NEVER;
import static org.wso2.ballerinalang.compiler.util.TypeTags.OBJECT;
import static org.wso2.ballerinalang.compiler.util.TypeTags.RECORD;
import static org.wso2.ballerinalang.compiler.util.TypeTags.UNION;
import static org.wso2.ballerinalang.compiler.util.TypeTags.isSimpleBasicType;

/**
 * This class consists of utility methods which operate on types.
 * These utility methods allows you to check the compatibility of two types,
 * i.e. check whether two types are equal, check whether one type is assignable to another type etc.
 *
 * @since 0.94
 */
public class Types {

    private static final CompilerContext.Key<Types> TYPES_KEY =
            new CompilerContext.Key<>();
    private final Unifier unifier;
    private SymbolTable symTable;
    private SymbolResolver symResolver;
    private BLangDiagnosticLog dlog;
    private Names names;
    private int finiteTypeCount = 0;
    private BUnionType expandedXMLBuiltinSubtypes;
    private final BLangAnonymousModelHelper anonymousModelHelper;
    private int recordCount = 0;
    private SymbolEnv env;
    private boolean ignoreObjectTypeIds = false;
    private static final String BASE_16 = "base16";

    private static final BigDecimal DECIMAL_MAX =
            new BigDecimal("9.999999999999999999999999999999999e6144", MathContext.DECIMAL128);

    private static final BigDecimal DECIMAL_MIN =
            new BigDecimal("-9.999999999999999999999999999999999e6144", MathContext.DECIMAL128);

    private static final BigDecimal MIN_DECIMAL_MAGNITUDE =
            new BigDecimal("1.000000000000000000000000000000000e-6143", MathContext.DECIMAL128);

    public static Types getInstance(CompilerContext context) {
        Types types = context.get(TYPES_KEY);
        if (types == null) {
            types = new Types(context);
        }

        return types;
    }

    public Types(CompilerContext context) {
        context.put(TYPES_KEY, this);

        this.symTable = SymbolTable.getInstance(context);
        this.symResolver = SymbolResolver.getInstance(context);
        this.dlog = BLangDiagnosticLog.getInstance(context);
        this.names = Names.getInstance(context);
        this.expandedXMLBuiltinSubtypes = BUnionType.create(null,
                                                            symTable.xmlElementType, symTable.xmlCommentType,
                                                            symTable.xmlPIType, symTable.xmlTextType);
        this.unifier = new Unifier();
        this.anonymousModelHelper = BLangAnonymousModelHelper.getInstance(context);
    }

    public List<BType> checkTypes(BLangExpression node,
                                  List<BType> actualTypes,
                                  List<BType> expTypes) {
        List<BType> resTypes = new ArrayList<>();
        for (int i = 0; i < actualTypes.size(); i++) {
            resTypes.add(checkType(node, actualTypes.get(i), expTypes.size() > i ? expTypes.get(i) : symTable.noType));
        }
        return resTypes;
    }

    public BType checkType(BLangExpression node,
                           BType actualType,
                           BType expType) {
        return checkType(node, actualType, expType, DiagnosticErrorCode.INCOMPATIBLE_TYPES);
    }

    public BType addNilForNillableAccessType(BType actualType) {
        // index based map/record access always returns a nil-able type for optional/rest fields.
        if (actualType.isNullable()) {
            return actualType;
        }

        return BUnionType.create(null, actualType, symTable.nilType);
    }

    public BType checkType(BLangExpression expr,
                           BType actualType,
                           BType expType,
                           DiagnosticCode diagCode) {
        expr.setDeterminedType(actualType);
        expr.setTypeCheckedType(checkType(expr.pos, actualType, expType, diagCode));

        if (expr.getBType().tag == TypeTags.SEMANTIC_ERROR) {
            return expr.getBType();
        }

        // Set an implicit cast expression, if applicable
        setImplicitCastExpr(expr, actualType, expType);

        return expr.getBType();
    }

    public boolean typeIncompatible(Location pos, BType actualType, BType expType) {
        return checkType(pos, actualType, expType, DiagnosticErrorCode.INCOMPATIBLE_TYPES) == symTable.semanticError;
    }

    public BType checkType(Location pos,
                           BType actualType,
                           BType expType,
                           DiagnosticCode diagCode) {
        if (expType.tag == TypeTags.SEMANTIC_ERROR) {
            return expType;
        } else if (expType.tag == TypeTags.NONE) {
            return actualType;
        } else if (actualType.tag == TypeTags.SEMANTIC_ERROR) {
            return actualType;
        } else if (isAssignable(actualType, expType)) {
            return actualType;
        }

        // e.g. incompatible types: expected 'int', found 'string'
        dlog.error(pos, diagCode, expType, actualType);
        return symTable.semanticError;
    }

    public boolean isLax(BType type) {
        Set<BType> visited = new HashSet<>();
        int result = isLaxType(type, visited);
        if (result == 1) {
            return true;
        }
        return false;
    }

    // TODO : clean
    public int isLaxType(BType type, Set<BType> visited) {
        if (!visited.add(type)) {
            return -1;
        }
        switch (type.tag) {
            case TypeTags.JSON:
            case TypeTags.XML:
            case TypeTags.XML_ELEMENT:
                return 1;
            case TypeTags.MAP:
                return isLaxType(((BMapType) type).constraint, visited);
            case TypeTags.UNION:
                if (isSameType(type, symTable.jsonType)) {
                    visited.add(type);
                    return 1;
                }
                boolean atleastOneLaxType = false;
                for (BType member : ((BUnionType) type).getMemberTypes()) {
                    int result = isLaxType(member, visited);
                    if (result == -1) {
                        continue;
                    }
                    if (result == 0) {
                        return 0;
                    }
                    atleastOneLaxType = true;
                }
                return atleastOneLaxType ? 1 : 0;
            case TypeTags.TYPEREFDESC:
                return isLaxType(getReferredType(type), visited);
        }
        return 0;
    }

    public boolean isLaxType(BType type, Map<BType, Boolean> visited) {
        if (visited.containsKey(type)) {
            return visited.get(type);
        }
        switch (type.tag) {
            case TypeTags.JSON:
            case TypeTags.XML:
            case TypeTags.XML_ELEMENT:
                visited.put(type, true);
                return true;
            case TypeTags.MAP:
                boolean result = isLaxType(((BMapType) type).constraint, visited);
                visited.put(type, result);
                return result;
            case TypeTags.UNION:
                // TODO: remove
                if (type == symTable.jsonType || isSameType(type, symTable.jsonType)) {
                    visited.put(type, true);
                    return true;
                }
                for (BType member : ((BUnionType) type).getMemberTypes()) {
                    if (!isLaxType(member, visited)) {
                        visited.put(type, false);
                        return false;
                    }
                }
                visited.put(type, true);
                return true;
            case TypeTags.TYPEREFDESC:
                return isLaxType(getReferredType(type), visited);
            }
        visited.put(type, false);
        return false;
    }

    public boolean isSameType(BType source, BType target) {
        return isSameType(source, target, new HashSet<>());
    }

    public boolean isSameOrderedType(BType source, BType target) {
        return isSameOrderedType(source, target, new HashSet<>());
    }

    private boolean isSameOrderedType(BType source, BType target, Set<TypePair> unresolvedTypes) {
        source = getReferredType(source);
        target = getReferredType(target);
        if (source.tag == TypeTags.INTERSECTION) {
            source = getEffectiveTypeForIntersection(source);
        }
        if (isNil(source) || isNil(target)) {
            // If type T is ordered, then type T? Is also ordered.
            // Both source and target are ordered types since they were checked in previous stage.
            // Ex. Let take target -> T, source -> (). T? is ordered type where the static type of both operands belong.
            return true;
        }
        if (!unresolvedTypes.add(new TypePair(source, target))) {
            return true;
        }
        BTypeVisitor<BType, Boolean> orderedTypeVisitor = new BOrderedTypeVisitor(unresolvedTypes);
        return target.accept(orderedTypeVisitor, source);
    }

    public boolean isPureType(BType type) {
        IsPureTypeUniqueVisitor visitor = new IsPureTypeUniqueVisitor();
        return visitor.visit(type);
    }

    public boolean isAnydata(BType type) {
        IsAnydataUniqueVisitor visitor = new IsAnydataUniqueVisitor();
        return visitor.visit(type);
    }

    private boolean isSameType(BType source, BType target, Set<TypePair> unresolvedTypes) {
        // If we encounter two types that we are still resolving, then skip it.
        // This is done to avoid recursive checking of the same type.
        TypePair pair = null;
        if (!isValueType(source) && !isValueType(target)) {
            pair = new TypePair(source, target);
            if (!unresolvedTypes.add(pair)) {
                return true;
            }
        }

        BTypeVisitor<BType, Boolean> sameTypeVisitor = new BSameTypeVisitor(unresolvedTypes, this::isSameType);

        if (target.accept(sameTypeVisitor, source)) {
            return true;
        }

        if (pair != null) {
            unresolvedTypes.remove(pair);
        }

        return false;
    }

    public boolean isValueType(BType type) {
        switch (type.tag) {
            case TypeTags.BOOLEAN:
            case TypeTags.BYTE:
            case TypeTags.DECIMAL:
            case TypeTags.FLOAT:
            case TypeTags.INT:
            case TypeTags.STRING:
            case TypeTags.SIGNED32_INT:
            case TypeTags.SIGNED16_INT:
            case TypeTags.SIGNED8_INT:
            case TypeTags.UNSIGNED32_INT:
            case TypeTags.UNSIGNED16_INT:
            case TypeTags.UNSIGNED8_INT:
            case TypeTags.CHAR_STRING:
                return true;
            case TypeTags.TYPEREFDESC:
                return isValueType(getReferredType(type));
            default:
                return false;
        }
    }

    boolean isBasicNumericType(BType bType) {
        BType type = getReferredType(bType);
        return type.tag < TypeTags.STRING || TypeTags.isIntegerTypeTag(type.tag);
    }

    boolean finiteTypeContainsNumericTypeValues(BFiniteType finiteType) {
        return finiteType.getValueSpace().stream().anyMatch(valueExpr -> isBasicNumericType(valueExpr.getBType()));
    }

    public boolean containsErrorType(BType bType) {
        BType type = getReferredType(bType);
        if (type.tag == TypeTags.UNION) {
            return ((BUnionType) type).getMemberTypes().stream()
                    .anyMatch(this::containsErrorType);
        }

        if (type.tag == TypeTags.READONLY) {
            return true;
        }

        return type.tag == TypeTags.ERROR;
    }

    public boolean containsNilType(BType bType) {
        BType type = getReferredType(bType);
        if (type.tag == TypeTags.UNION) {
            for (BType memberType : ((BUnionType) type).getMemberTypes()) {
                if (containsNilType(memberType)) {
                    return true;
                }
            }
            return false;
        }

        if (type.tag == TypeTags.READONLY) {
            return true;
        }

        return type.tag == TypeTags.NIL;
    }

    public boolean isSubTypeOfList(BType bType) {
        BType type = getReferredType(bType);
        if (type.tag != TypeTags.UNION) {
            return isSubTypeOfBaseType(type, TypeTags.ARRAY) || isSubTypeOfBaseType(type, TypeTags.TUPLE);
        }

        return ((BUnionType) type).getMemberTypes().stream().allMatch(this::isSubTypeOfList);
    }

    BType resolvePatternTypeFromMatchExpr(BLangErrorBindingPattern errorBindingPattern, BLangExpression matchExpr,
                                          SymbolEnv env) {
        if (matchExpr == null) {
            return errorBindingPattern.getBType();
        }
        BType intersectionType = getTypeIntersection(
                IntersectionContext.compilerInternalIntersectionContext(),
                matchExpr.getBType(), errorBindingPattern.getBType(), env);
        if (intersectionType == symTable.semanticError) {
            return symTable.noType;
        }
        return intersectionType;
    }

    public BType resolvePatternTypeFromMatchExpr(BLangListBindingPattern listBindingPattern,
                                                 BLangVarBindingPatternMatchPattern varBindingPatternMatchPattern,
                                                 SymbolEnv env) {
        BTupleType listBindingPatternType = (BTupleType) listBindingPattern.getBType();
        if (varBindingPatternMatchPattern.matchExpr == null) {
            return listBindingPatternType;
        }
        BType matchExprType = varBindingPatternMatchPattern.matchExpr.getBType();
        BType intersectionType = getTypeIntersection(
                IntersectionContext.compilerInternalIntersectionContext(),
                matchExprType, listBindingPatternType, env);
        if (intersectionType != symTable.semanticError) {
            return intersectionType;
        }
        return symTable.noType;
    }

    public BType resolvePatternTypeFromMatchExpr(BLangListMatchPattern listMatchPattern,
                                                 BTupleType listMatchPatternType, SymbolEnv env) {
        if (listMatchPattern.matchExpr == null) {
            return listMatchPatternType;
        }
        BType matchExprType = listMatchPattern.matchExpr.getBType();
        BType intersectionType = getTypeIntersection(
                IntersectionContext.compilerInternalIntersectionContext(listMatchPattern.pos),
                matchExprType, listMatchPatternType, env);
        if (intersectionType != symTable.semanticError) {
            return intersectionType;
        }
        return symTable.noType;
    }

    BType resolvePatternTypeFromMatchExpr(BLangErrorMatchPattern errorMatchPattern, BLangExpression matchExpr) {
        if (matchExpr == null) {
            return errorMatchPattern.getBType();
        }

        BType matchExprType = matchExpr.getBType();
        BType patternType = errorMatchPattern.getBType();
        if (isAssignable(matchExprType, patternType)) {
            return matchExprType;
        }
        if (isAssignable(patternType, matchExprType)) {
            return patternType;
        }
        return symTable.noType;
    }

    public boolean isExpressionInUnaryValid(BLangExpression expr) {
        if (expr.getKind() == NodeKind.GROUP_EXPR) {
            // To resolve ex: -(45) kind of scenarios
            return ((BLangGroupExpr) expr).expression.getKind() == NodeKind.NUMERIC_LITERAL;
        } else {
            return expr.getKind() == NodeKind.NUMERIC_LITERAL;
        }
    }

    static BLangExpression checkAndReturnExpressionInUnary(BLangExpression expr) {
        if (expr.getKind() == NodeKind.GROUP_EXPR) {
            return ((BLangGroupExpr) expr).expression;
        }
        return expr;
    }

    public static void setValueOfNumericLiteral(BLangNumericLiteral newNumericLiteral, BLangUnaryExpr unaryExpr) {
        Object objectValueInUnary = ((BLangNumericLiteral) (checkAndReturnExpressionInUnary(unaryExpr.expr))).value;
        String strValueInUnary = String.valueOf(objectValueInUnary);
        OperatorKind unaryOperatorKind = unaryExpr.operator;

        if (OperatorKind.ADD.equals(unaryOperatorKind)) {
            strValueInUnary = "+" + strValueInUnary;
        } else if (OperatorKind.SUB.equals(unaryOperatorKind)) {
            strValueInUnary = "-" + strValueInUnary;
        }

        if (objectValueInUnary instanceof Long) {
            objectValueInUnary = Long.parseLong(strValueInUnary);
        } else if (objectValueInUnary instanceof Double) {
            objectValueInUnary = Double.parseDouble(strValueInUnary);
        } else {
            objectValueInUnary = strValueInUnary;
        }

        newNumericLiteral.value = objectValueInUnary;
        newNumericLiteral.originalValue = strValueInUnary;
    }

    public boolean isOperatorKindInUnaryValid(OperatorKind unaryOperator) {
        return OperatorKind.SUB.equals(unaryOperator) || OperatorKind.ADD.equals(unaryOperator);
    }

    public boolean isLiteralInUnaryAllowed(BLangUnaryExpr unaryExpr) {
        return isExpressionInUnaryValid(unaryExpr.expr) && isOperatorKindInUnaryValid(unaryExpr.operator);
    }

    public boolean isExpressionAnAllowedUnaryType(BLangExpression expr, NodeKind nodeKind) {
        if (nodeKind != NodeKind.UNARY_EXPR) {
            return false;
        }
        return isLiteralInUnaryAllowed((BLangUnaryExpr) expr);
    }

    public static BLangNumericLiteral constructNumericLiteralFromUnaryExpr(BLangUnaryExpr unaryExpr) {
        BLangExpression exprInUnary = checkAndReturnExpressionInUnary(unaryExpr.expr);

        BLangNumericLiteral newNumericLiteral = (BLangNumericLiteral) TreeBuilder.createNumericLiteralExpression();
        setValueOfNumericLiteral(newNumericLiteral, unaryExpr);
        newNumericLiteral.kind = ((BLangNumericLiteral) exprInUnary).kind;
        newNumericLiteral.pos = unaryExpr.pos;
        newNumericLiteral.setDeterminedType(exprInUnary.getBType());
        newNumericLiteral.setBType(exprInUnary.getBType());
        newNumericLiteral.expectedType = exprInUnary.getBType();
        newNumericLiteral.typeChecked = unaryExpr.typeChecked;
        newNumericLiteral.constantPropagated = unaryExpr.constantPropagated;

        if (unaryExpr.expectedType != null && unaryExpr.expectedType.tag == TypeTags.FINITE) {
            newNumericLiteral.isFiniteContext = true;
        }

        return newNumericLiteral;
    }

    BType resolvePatternTypeFromMatchExpr(BLangConstPattern constPattern, BLangExpression constPatternExpr) {
        if (constPattern.matchExpr == null) {
            if (constPatternExpr.getKind() == NodeKind.SIMPLE_VARIABLE_REF) {
                return ((BLangSimpleVarRef) constPatternExpr).symbol.type;
            } else {
                return constPatternExpr.getBType();
            }
        }

        BType matchExprType = constPattern.matchExpr.getBType();
        BType constMatchPatternExprType = constPatternExpr.getBType();

        if (constPatternExpr.getKind() == NodeKind.SIMPLE_VARIABLE_REF) {
            BLangSimpleVarRef constVarRef = (BLangSimpleVarRef) constPatternExpr;
            BType constVarRefSymbolType = constVarRef.symbol.type;
            if (isAssignable(constVarRefSymbolType, matchExprType)) {
                return constVarRefSymbolType;
            }
            return symTable.noType;
        }
        BLangLiteral constPatternLiteral;
        if (constPatternExpr.getKind() == NodeKind.UNARY_EXPR) {
            constPatternLiteral = constructNumericLiteralFromUnaryExpr((BLangUnaryExpr) constPatternExpr);
        } else {
            // After the above checks, according to spec all other const-patterns should be literals.
            constPatternLiteral = (BLangLiteral) constPatternExpr;
        }

        if (containsAnyType(constMatchPatternExprType)) {
            return matchExprType;
        } else if (containsAnyType(matchExprType)) {
            return constMatchPatternExprType;
        }
        // This should handle specially
        BType matchExprReferredType = getReferredType(matchExprType);

        if (isValidLiteral(constPatternLiteral, matchExprReferredType)) {
            return matchExprType;
        }

        if (isAssignable(constMatchPatternExprType, matchExprType)) {
            return constMatchPatternExprType;
        }
        if (matchExprReferredType.tag == TypeTags.UNION) {
            for (BType memberType : ((BUnionType) matchExprReferredType).getMemberTypes()) {
                if (getReferredType(memberType).tag == TypeTags.FINITE) {
                    if (isAssignableToFiniteType(memberType, constPatternLiteral)) {
                        return memberType;
                    }
                } else {
                    if (isAssignable(constMatchPatternExprType, matchExprType)) {
                        return constMatchPatternExprType;
                    }
                }
            }
        } else if (matchExprReferredType.tag == TypeTags.FINITE) {
            if (isAssignableToFiniteType(matchExprType, constPatternLiteral)) {
                return matchExprType;
            }
        }
        return symTable.noType;
    }

    BType resolvePatternTypeFromMatchExpr(BLangMappingMatchPattern mappingMatchPattern, BType patternType,
                                                 SymbolEnv env) {
        if (mappingMatchPattern.matchExpr == null) {
            return patternType;
        }
        BType intersectionType = getTypeIntersection(IntersectionContext.matchClauseIntersectionContextForMapping(),
                mappingMatchPattern.matchExpr.getBType(), patternType, env);
        if (intersectionType == symTable.semanticError) {
            return symTable.noType;
        }
        return intersectionType;
    }

    public BType resolvePatternTypeFromMatchExpr(BLangMappingBindingPattern mappingBindingPattern,
                                                 BLangVarBindingPatternMatchPattern varBindingPatternMatchPattern,
                                                 SymbolEnv env) {
        BRecordType mappingBindingPatternType = (BRecordType) mappingBindingPattern.getBType();
        if (varBindingPatternMatchPattern.matchExpr == null) {
            return mappingBindingPatternType;
        }
        BType intersectionType = getTypeIntersection(IntersectionContext.matchClauseIntersectionContextForMapping(),
                varBindingPatternMatchPattern.matchExpr.getBType(), mappingBindingPatternType, env);
        if (intersectionType == symTable.semanticError) {
            return symTable.noType;
        }
        return intersectionType;
    }

    private boolean containsAnyType(BType type) {
        if (type.tag != TypeTags.UNION) {
            return type.tag == TypeTags.ANY;
        }

        for (BType memberTypes : ((BUnionType) type).getMemberTypes()) {
            if (memberTypes.tag == TypeTags.ANY) {
                return true;
            }
        }
        return false;
    }

    private boolean containsAnyDataType(BType type) {
        if (type.tag != TypeTags.UNION) {
            return type.tag == TypeTags.ANYDATA;
        }

        for (BType memberTypes : ((BUnionType) type).getMemberTypes()) {
            if (memberTypes.tag == TypeTags.ANYDATA) {
                return true;
            }
        }
        return false;
    }

    BType mergeTypes(BType typeFirst, BType typeSecond) {
        if (containsAnyType(typeFirst) && !containsErrorType(typeSecond)) {
            return typeSecond;
        }
        if (containsAnyType(typeSecond) && !containsErrorType(typeFirst)) {
            return typeFirst;
        }
        if (containsAnyDataType(typeFirst) && !containsErrorType(typeSecond)) {
            return typeSecond;
        }
        if (containsAnyDataType(typeSecond) && !containsErrorType(typeFirst)) {
            return typeFirst;
        }
        if (isSameBasicType(typeFirst, typeSecond)) {
            return typeFirst;
        }
        return BUnionType.create(null, typeFirst, typeSecond);
    }

    public boolean isSubTypeOfMapping(BType bType) {
        BType type = getReferredType(bType);
        if (type.tag == TypeTags.INTERSECTION) {
            return isSubTypeOfMapping(((BIntersectionType) type).effectiveType);
        }
        if (type.tag != TypeTags.UNION) {
            return isSubTypeOfBaseType(type, TypeTags.MAP) || isSubTypeOfBaseType(type, TypeTags.RECORD);
        }
        return ((BUnionType) type).getMemberTypes().stream().allMatch(this::isSubTypeOfMapping);
    }

    public boolean isSubTypeOfBaseType(BType bType, int baseTypeTag) {
        BType type = getReferredType(bType);
        if (type.tag == TypeTags.INTERSECTION) {
            type = ((BIntersectionType) type).effectiveType;
        }

        if (type.tag != TypeTags.UNION) {

            if ((TypeTags.isIntegerTypeTag(type.tag) || type.tag == TypeTags.BYTE) && TypeTags.INT == baseTypeTag) {
                return true;
            }

            if (TypeTags.isStringTypeTag(type.tag) && TypeTags.STRING == baseTypeTag) {
                return true;
            }

            if (TypeTags.isXMLTypeTag(type.tag) && TypeTags.XML == baseTypeTag) {
                return true;
            }

            return type.tag == baseTypeTag || (baseTypeTag == TypeTags.TUPLE && type.tag == TypeTags.ARRAY)
                    || (baseTypeTag == TypeTags.ARRAY && type.tag == TypeTags.TUPLE);
        }
        // TODO: Recheck this
        if (TypeTags.isXMLTypeTag(baseTypeTag)) {
            return true;
        }
        return isUnionMemberTypesSubTypeOfBaseType(((BUnionType) type).getMemberTypes(), baseTypeTag);
    }

    private boolean isUnionMemberTypesSubTypeOfBaseType(LinkedHashSet<BType> memberTypes, int baseTypeTag) {
        for (BType type : memberTypes) {
            if (!isSubTypeOfBaseType(type, baseTypeTag)) {
                return false;
            }
        }
        return true;
    }

    /**
     * Checks whether source type is assignable to the target type.
     * <p>
     * Source type is assignable to the target type if,
     * 1) the target type is any and the source type is not a value type.
     * 2) there exists an implicit cast symbol from source to target.
     * 3) both types are JSON and the target constraint is no type.
     * 4) both types are array type and both array types are assignable.
     * 5) both types are MAP and the target constraint is any type or constraints are structurally equivalent.
     *
     * @param source type.
     * @param target type.
     * @return true if source type is assignable to the target type.
     */
    public boolean isAssignable(BType source, BType target) {
        return isAssignable(source, target, new HashSet<>());
    }

    public boolean isAssignableIgnoreObjectTypeIds(BType source, BType target) {
        this.ignoreObjectTypeIds = true;
        boolean result = isAssignable(source, target);
        this.ignoreObjectTypeIds = false;
        return result;
    }

    private boolean isAssignable(BType source, BType target, Set<TypePair> unresolvedTypes) {

        if (isSameType(source, target)) {
            return true;
        }

        int sourceTag = source.tag;
        int targetTag = target.tag;

        if (sourceTag == TypeTags.TYPEREFDESC || targetTag == TypeTags.TYPEREFDESC) {
            return isAssignable(getReferredType(source), getReferredType(target),
                    unresolvedTypes);
        }

        if (isNeverTypeOrStructureTypeWithARequiredNeverMember(source)) {
            return true;
        }

        if (!Symbols.isFlagOn(source.flags, Flags.PARAMETERIZED) &&
                !isInherentlyImmutableType(target) && Symbols.isFlagOn(target.flags, Flags.READONLY) &&
                !isInherentlyImmutableType(source) && isMutable(source)) {
            return false;
        }

        if (sourceTag == TypeTags.INTERSECTION) {
            return isAssignable(((BIntersectionType) source).effectiveType,
                                targetTag != TypeTags.INTERSECTION ? target :
                                        ((BIntersectionType) target).effectiveType, unresolvedTypes);
        }

        if (targetTag == TypeTags.INTERSECTION) {
            return isAssignable(source, ((BIntersectionType) target).effectiveType, unresolvedTypes);
        }

        if (sourceTag == TypeTags.PARAMETERIZED_TYPE) {
            return isParameterizedTypeAssignable(source, target, unresolvedTypes);
        }

        if (sourceTag == TypeTags.BYTE && targetTag == TypeTags.INT) {
            return true;
        }

        if (TypeTags.isXMLTypeTag(sourceTag) && TypeTags.isXMLTypeTag(targetTag)) {
            return isXMLTypeAssignable(source, target, unresolvedTypes);
        }

        if (sourceTag == TypeTags.CHAR_STRING && targetTag == TypeTags.STRING) {
            return true;
        }

        if (sourceTag == TypeTags.ERROR && targetTag == TypeTags.ERROR) {
            return isErrorTypeAssignable((BErrorType) source, (BErrorType) target, unresolvedTypes);
        } else if (sourceTag == TypeTags.ERROR && targetTag == TypeTags.ANY) {
            return false;
        }

        if (sourceTag == TypeTags.NIL && (isNullable(target) || targetTag == TypeTags.JSON)) {
            return true;
        }

        // TODO: Remove the isValueType() check
        if (targetTag == TypeTags.ANY && !containsErrorType(source) && !isValueType(source)) {
            return true;
        }

        if (targetTag == TypeTags.ANYDATA && !containsErrorType(source) && isAnydata(source)) {
            return true;
        }

        if (targetTag == TypeTags.READONLY) {
            if ((isInherentlyImmutableType(source) || Symbols.isFlagOn(source.flags, Flags.READONLY))) {
                return true;
            }
            if (isAssignable(source, symTable.anyAndReadonlyOrError, unresolvedTypes)) {
                return true;
            }
        }

        if (sourceTag == TypeTags.READONLY && isAssignable(symTable.anyAndReadonlyOrError, target, unresolvedTypes)) {
            return true;
        }

        if (targetTag == TypeTags.MAP && sourceTag == TypeTags.RECORD) {
            BRecordType recordType = (BRecordType) source;
            return isAssignableRecordType(recordType, target, unresolvedTypes);
        }

        if (targetTag == TypeTags.RECORD && sourceTag == TypeTags.MAP) {
            return isAssignableMapType((BMapType) source, (BRecordType) target);
        }

        if (targetTag == TypeTags.TYPEDESC && sourceTag == TypeTags.TYPEDESC) {
            return isAssignable(((BTypedescType) source).constraint, (((BTypedescType) target).constraint),
                                unresolvedTypes);
        }

        if (targetTag == TypeTags.TABLE && sourceTag == TypeTags.TABLE) {
            return isAssignableTableType((BTableType) source, (BTableType) target, unresolvedTypes);
        }

        if (targetTag == TypeTags.STREAM && sourceTag == TypeTags.STREAM) {
            return isAssignableStreamType((BStreamType) source, (BStreamType) target, unresolvedTypes);
        }

        if (isBuiltInTypeWidenPossible(source, target) == TypeTestResult.TRUE) {
            return true;
        }

        if (sourceTag == TypeTags.FINITE) {
            return isFiniteTypeAssignable((BFiniteType) source, target, unresolvedTypes);
        }

        if ((targetTag == TypeTags.UNION || sourceTag == TypeTags.UNION) &&
                isAssignableToUnionType(source, target, unresolvedTypes)) {
            return true;
        }

        if (targetTag == TypeTags.JSON) {
            if (sourceTag == TypeTags.JSON) {
                return true;
            }

            if (sourceTag == TypeTags.TUPLE) {
                return isTupleTypeAssignable(source, target, unresolvedTypes);
            }

            if (sourceTag == TypeTags.ARRAY) {
                return isArrayTypesAssignable((BArrayType) source, target, unresolvedTypes);
            }

            if (sourceTag == TypeTags.MAP) {
                return isAssignable(((BMapType) source).constraint, target, unresolvedTypes);
            }

            if (sourceTag == TypeTags.RECORD) {
                return isAssignableRecordType((BRecordType) source, target, unresolvedTypes);
            }
        }

        if (targetTag == TypeTags.FUTURE && sourceTag == TypeTags.FUTURE) {
            if (((BFutureType) target).constraint.tag == TypeTags.NONE) {
                return true;
            }
            return isAssignable(((BFutureType) source).constraint, ((BFutureType) target).constraint, unresolvedTypes);
        }

        if (targetTag == TypeTags.MAP && sourceTag == TypeTags.MAP) {
            // Here source condition is added for prevent assigning map union constrained
            // to map any constrained.
            if (((BMapType) target).constraint.tag == TypeTags.ANY &&
                    ((BMapType) source).constraint.tag != TypeTags.UNION) {
                return true;
            }

            return isAssignable(((BMapType) source).constraint, ((BMapType) target).constraint, unresolvedTypes);
        }

        if ((sourceTag == TypeTags.OBJECT || sourceTag == TypeTags.RECORD)
                && (targetTag == TypeTags.OBJECT || targetTag == TypeTags.RECORD)) {
            return checkStructEquivalency(source, target, unresolvedTypes);
        }

        if (sourceTag == TypeTags.TUPLE && targetTag == TypeTags.ARRAY) {
            return isTupleTypeAssignableToArrayType((BTupleType) source, (BArrayType) target, unresolvedTypes);
        }

        if (sourceTag == TypeTags.ARRAY && targetTag == TypeTags.TUPLE) {
            return isArrayTypeAssignableToTupleType((BArrayType) source, (BTupleType) target, unresolvedTypes);
        }

        if (sourceTag == TypeTags.TUPLE || targetTag == TypeTags.TUPLE) {
            return isTupleTypeAssignable(source, target, unresolvedTypes);
        }

        if (sourceTag == TypeTags.INVOKABLE && targetTag == TypeTags.INVOKABLE) {
            return isFunctionTypeAssignable((BInvokableType) source, (BInvokableType) target, new HashSet<>());
        }

        return sourceTag == TypeTags.ARRAY && targetTag == TypeTags.ARRAY &&
                isArrayTypesAssignable((BArrayType) source, target, unresolvedTypes);
    }

    private boolean isMutable(BType type) {
        if (Symbols.isFlagOn(type.flags, Flags.READONLY)) {
            return false;
        }

        if (type.tag != TypeTags.UNION) {
            return true;
        }

        BUnionType unionType = (BUnionType) type;
        for (BType memberType : unionType.getMemberTypes()) {
            if (!Symbols.isFlagOn(memberType.flags, Flags.READONLY)) {
                return true;
            }
        }

        unionType.flags |= Flags.READONLY;
        BTypeSymbol tsymbol = unionType.tsymbol;
        if (tsymbol != null) {
            tsymbol.flags |= Flags.READONLY;
        }
        return false;
    }

    private boolean isParameterizedTypeAssignable(BType source, BType target, Set<TypePair> unresolvedTypes) {
        BType resolvedSourceType = unifier.build(source);

        if (target.tag != TypeTags.PARAMETERIZED_TYPE) {
            return isAssignable(resolvedSourceType, target, unresolvedTypes);
        }

        if (((BParameterizedType) source).paramIndex != ((BParameterizedType) target).paramIndex) {
            return false;
        }

        return isAssignable(resolvedSourceType, unifier.build(target), unresolvedTypes);
    }

    private boolean isAssignableRecordType(BRecordType recordType, BType type, Set<TypePair> unresolvedTypes) {
        TypePair pair = new TypePair(recordType, type);
        if (!unresolvedTypes.add(pair)) {
            return true;
        }

        BType targetType;
        switch (type.tag) {
            case TypeTags.MAP:
                targetType = ((BMapType) type).constraint;
                break;
            case TypeTags.JSON:
                targetType = type;
                break;
            default:
                throw new IllegalArgumentException("Incompatible target type: " + type.toString());
        }
        return recordFieldsAssignableToType(recordType, targetType, unresolvedTypes);
    }

    private boolean isAssignableStreamType(BStreamType sourceStreamType, BStreamType targetStreamType,
                                           Set<TypePair> unresolvedTypes) {
        return isAssignable(sourceStreamType.constraint, targetStreamType.constraint, unresolvedTypes)
                && isAssignable(sourceStreamType.completionType, targetStreamType.completionType, unresolvedTypes);
    }

    private boolean recordFieldsAssignableToType(BRecordType recordType, BType targetType,
                                                 Set<TypePair> unresolvedTypes) {
        for (BField field : recordType.fields.values()) {
            if (!isAssignable(field.type, targetType, unresolvedTypes)) {
                return false;
            }
        }

        if (!recordType.sealed) {
            return isAssignable(recordType.restFieldType, targetType, unresolvedTypes);
        }

        return true;
    }

    private boolean isAssignableTableType(BTableType sourceTableType, BTableType targetTableType,
                                          Set<TypePair> unresolvedTypes) {
        if (!isAssignable(sourceTableType.constraint, targetTableType.constraint, unresolvedTypes)) {
            return false;
        }

        if (targetTableType.keyTypeConstraint == null && targetTableType.fieldNameList.isEmpty()) {
            return true;
        }

        if (targetTableType.keyTypeConstraint != null) {
            if (sourceTableType.keyTypeConstraint != null &&
                    (isAssignable(sourceTableType.keyTypeConstraint, targetTableType.keyTypeConstraint,
                            unresolvedTypes))) {
                return true;
            }

            if (sourceTableType.fieldNameList.isEmpty()) {
                return false;
            }

            List<BTupleMember> fieldTypes = new ArrayList<>();
            sourceTableType.fieldNameList.stream()
                    .map(f -> getTableConstraintField(sourceTableType.constraint, f))
                    .filter(Objects::nonNull).map(f -> new BTupleMember(f.type,
                            Symbols.createVarSymbolForTupleMember(f.type))).forEach(fieldTypes::add);
            if (fieldTypes.size() == 1) {
                return isAssignable(fieldTypes.get(0).type, targetTableType.keyTypeConstraint, unresolvedTypes);
            }

            BTupleType tupleType = new BTupleType(fieldTypes);
            return isAssignable(tupleType, targetTableType.keyTypeConstraint, unresolvedTypes);
        }

        return targetTableType.fieldNameList.equals(sourceTableType.fieldNameList);
    }


    BField getTableConstraintField(BType constraintType, String fieldName) {

        switch (constraintType.tag) {
            case TypeTags.RECORD:
                Map<String, BField> fieldList = ((BRecordType) constraintType).getFields();
                return fieldList.get(fieldName);
            case TypeTags.UNION:
                BUnionType unionType = (BUnionType) constraintType;
                Set<BType> memTypes = unionType.getMemberTypes();
                List<BField> fields = memTypes.stream().map(type -> getTableConstraintField(type, fieldName))
                        .filter(Objects::nonNull).collect(Collectors.toList());

                if (fields.size() != memTypes.size()) {
                    return null;
                }

                if (fields.stream().allMatch(field -> isAssignable(field.type, fields.get(0).type) &&
                        isAssignable(fields.get(0).type, field.type))) {
                    return fields.get(0);
                }
                break;
            case TypeTags.INTERSECTION:
                return getTableConstraintField(((BIntersectionType) constraintType).effectiveType, fieldName);
            case TypeTags.TYPEREFDESC:
                return getTableConstraintField(((BTypeReferenceType) constraintType).referredType, fieldName);
        }

        return null;
    }

    private boolean isAssignableMapType(BMapType sourceMapType, BRecordType targetRecType) {
        if (targetRecType.sealed) {
            return false;
        }

        for (BField field : targetRecType.fields.values()) {
            if (!Symbols.isFlagOn(field.symbol.flags, Flags.OPTIONAL)) {
                return false;
            }

            if (hasIncompatibleReadOnlyFlags(field.symbol.flags, sourceMapType.flags)) {
                return false;
            }

            if (!isAssignable(sourceMapType.constraint, field.type)) {
                return false;
            }
        }

        return isAssignable(sourceMapType.constraint, targetRecType.restFieldType);
    }

    private boolean hasIncompatibleReadOnlyFlags(long targetFlags, long sourceFlags) {
        return Symbols.isFlagOn(targetFlags, Flags.READONLY) && !Symbols.isFlagOn(sourceFlags, Flags.READONLY);
    }

    private boolean isErrorTypeAssignable(BErrorType source, BErrorType target, Set<TypePair> unresolvedTypes) {
        if (target == symTable.errorType) {
            return true;
        }
        TypePair pair = new TypePair(source, target);
        if (unresolvedTypes.contains(pair)) {
            return true;
        }
        unresolvedTypes.add(pair);
        return isAssignable(source.detailType, target.detailType, unresolvedTypes)
                && target.typeIdSet.isAssignableFrom(source.typeIdSet);
    }

    private boolean isXMLTypeAssignable(BType sourceT, BType targetT, Set<TypePair> unresolvedTypes) {
        BType sourceType = getReferredType(sourceT);
        BType targetType = getReferredType(targetT);
        int sourceTag = sourceType.tag;
        int targetTag = targetType.tag;

        if (targetTag == TypeTags.XML) {
            BXMLType target = (BXMLType) targetType;
            if (target.constraint != null) {
                if (TypeTags.isXMLNonSequenceType(sourceTag)) {
                    return isAssignable(sourceType, target.constraint, unresolvedTypes);
                }
                BXMLType source = (BXMLType) sourceType;
                if (source.constraint.tag == TypeTags.NEVER) {
                    if (sourceTag == targetTag) {
                        return true;
                    }
                    return isAssignable(source, target.constraint, unresolvedTypes);
                }
                return isAssignable(source.constraint, target, unresolvedTypes);
            }
            return true;
        }
        if (sourceTag == TypeTags.XML) {
            BXMLType source = (BXMLType) sourceType;
            if (targetTag == TypeTags.XML_TEXT) {
                if (source.constraint != null) {
                    if (source.constraint.tag == TypeTags.NEVER ||
                            source.constraint.tag == TypeTags.XML_TEXT) {
                        return true;
                    } else {
                        return isAssignable(source.constraint, targetType, unresolvedTypes);
                    }
                }
                return false;
            }
        }
        return sourceTag == targetTag;
    }

    private boolean isTupleTypeAssignable(BType source, BType target, Set<TypePair> unresolvedTypes) {
        TypePair pair = new TypePair(source, target);
        if (unresolvedTypes.contains(pair)) {
            return true;
        }

        if (source.tag == TypeTags.TUPLE && ((BTupleType) source).isCyclic) {
            // add cyclic source to target pair to avoid recursive calls
            unresolvedTypes.add(pair);
        }

        if (target.tag == TypeTags.JSON && source.tag == TypeTags.TUPLE) {
            BTupleType rhsTupleType = (BTupleType) source;
            for (BType tupleType : rhsTupleType.getTupleTypes()) {
                if (!isAssignable(tupleType, target, unresolvedTypes)) {
                    return false;
                }
            }
            if (rhsTupleType.restType != null) {
                return isAssignable(rhsTupleType.restType, target, unresolvedTypes);
            }
            return true;
        }

        if (source.tag != TypeTags.TUPLE || target.tag != TypeTags.TUPLE) {
            return false;
        }

        BTupleType lhsTupleType = (BTupleType) target;
        BTupleType rhsTupleType = (BTupleType) source;

        if (lhsTupleType.restType == null && rhsTupleType.restType != null) {
            return false;
        }

        if (lhsTupleType.restType == null &&
                lhsTupleType.getMembers().size() != rhsTupleType.getMembers().size()) {
            return false;
        }

        if (lhsTupleType.restType != null && rhsTupleType.restType != null) {
            if (!isAssignable(rhsTupleType.restType, lhsTupleType.restType, unresolvedTypes)) {
                return false;
            }
        }
        List<BType> lhsTupleMemberTypes = lhsTupleType.getTupleTypes();
        List<BType> rhsTupleMemberTypes = rhsTupleType.getTupleTypes();

        if (lhsTupleMemberTypes.size() > rhsTupleMemberTypes.size()) {
            return false;
        }

        for (int i = 0; i < rhsTupleMemberTypes.size(); i++) {
            BType lhsType = (lhsTupleMemberTypes.size() > i)
                    ? lhsTupleMemberTypes.get(i) : lhsTupleType.restType;
            if (!isAssignable(rhsTupleMemberTypes.get(i), lhsType, unresolvedTypes)) {
                return false;
            }
        }
        return true;
    }

    private boolean checkAllTupleMembersBelongNoType(List<BType> tupleTypes) {
        boolean isNoType = false;
        for (BType type : tupleTypes) {
            switch (type.tag) {
                case TypeTags.NONE:
                    isNoType = true;
                    break;
                case TypeTags.TUPLE:
                    isNoType = checkAllTupleMembersBelongNoType(((BTupleType) type).getTupleTypes());
                    if (!isNoType) {
                        return false;
                    }
                    break;
                default:
                    return false;
            }
        }
        return isNoType;
    }

    private boolean isTupleTypeAssignableToArrayType(BTupleType source, BArrayType target,
                                                     Set<TypePair> unresolvedTypes) {
        if (target.state != BArrayState.OPEN
                && (source.restType != null || source.getMembers().size() != target.size)) {
            return false;
        }

        List<BType> sourceTypes = new ArrayList<>(source.getTupleTypes());
        if (source.restType != null) {
            BType type = source.restType;
            sourceTypes.add(type);
        }
        return sourceTypes.stream()
                .allMatch(tupleElemType -> isAssignable(tupleElemType, target.eType, unresolvedTypes));
    }

    private boolean isArrayTypeAssignableToTupleType(BArrayType source, BTupleType target,
                                                     Set<TypePair> unresolvedTypes) {
        BType restType = target.restType;
        List<BType> tupleTypes = target.getTupleTypes();
        if (source.state == BArrayState.OPEN) {
            if (restType == null || !tupleTypes.isEmpty()) {
                // [int, int] = int[] || [int, int...] = int[]
                return false;
            }

            return isAssignable(source.eType, restType, unresolvedTypes);
        }

        int targetTupleMemberSize = tupleTypes.size();
        int sourceArraySize = source.size;

        if (targetTupleMemberSize > sourceArraySize) {
            // [int, int, int...] = int[1]
            return false;
        }

        if (restType == null && targetTupleMemberSize < sourceArraySize) {
            // [int, int] = int[3]
            return false;
        }

        BType sourceElementType = source.eType;
        for (BType memType : tupleTypes) {
            if (!isAssignable(sourceElementType, memType, unresolvedTypes)) {
                return false;
            }
        }

        if (restType == null) {
            return true;
        }

        return sourceArraySize == targetTupleMemberSize || isAssignable(sourceElementType, restType, unresolvedTypes);
    }

    private boolean isArrayTypesAssignable(BArrayType source, BType target, Set<TypePair> unresolvedTypes) {
        BType sourceElementType = source.getElementType();
        if (target.tag == TypeTags.ARRAY) {
            BArrayType targetArrayType = (BArrayType) target;
            BType targetElementType = targetArrayType.getElementType();
            if (targetArrayType.state == BArrayState.OPEN) {
                return isAssignable(sourceElementType, targetElementType, unresolvedTypes);
            }

            if (targetArrayType.size != source.size) {
                return false;
            }

            return isAssignable(sourceElementType, targetElementType, unresolvedTypes);
        } else if (target.tag == TypeTags.JSON) {
            return isAssignable(sourceElementType, target, unresolvedTypes);
        } else if (target.tag == TypeTags.ANYDATA) {
            return isAssignable(sourceElementType, target, unresolvedTypes);
        }
        return false;
    }

    private boolean isFunctionTypeAssignable(BInvokableType source, BInvokableType target,
                                             Set<TypePair> unresolvedTypes) {
        if (hasIncompatibleIsolatedFlags(source, target) || hasIncompatibleTransactionalFlags(source, target)) {
            return false;
        }

        if (Symbols.isFlagOn(target.flags, Flags.ANY_FUNCTION)) {
            return true;
        }

        // For invokable types with typeParam parameters, we have to check whether the source param types are
        // covariant with the target param types.
        if (containsTypeParams(target)) {
            // TODO: 7/4/19 See if the below code can be generalized to avoid code duplication
            if (source.paramTypes.size() != target.paramTypes.size()) {
                return false;
            }

            for (int i = 0; i < source.paramTypes.size(); i++) {
                BType sourceParam = source.paramTypes.get(i);
                BType targetParam = target.paramTypes.get(i);
                boolean isTypeParam = TypeParamAnalyzer.isTypeParam(targetParam);

                if (isTypeParam) {
                    if (!isAssignable(sourceParam, targetParam)) {
                        return false;
                    }
                } else {
                    if (!isAssignable(targetParam, sourceParam)) {
                        return false;
                    }
                }
            }

            if (source.retType == null && target.retType == null) {
                return true;
            } else if (source.retType == null || target.retType == null) {
                return false;
            }

            // Source return type should be covariant with target return type
            return isAssignable(source.retType, target.retType, unresolvedTypes);
        }

        // Source param types should be contravariant with target param types. Hence s and t switched when checking
        // assignability.
        return checkFunctionTypeEquality(source, target, unresolvedTypes, (s, t, ut) -> isAssignable(t, s, ut));
    }

    public boolean isInherentlyImmutableType(BType type) {
        if (isValueType(type)) {
            return true;
        }

        switch (type.tag) {
            case TypeTags.XML_TEXT:
            case TypeTags.FINITE: // Assuming a finite type will only have members from simple basic types.
            case TypeTags.READONLY:
            case TypeTags.NIL:
            case TypeTags.NEVER:
            case TypeTags.ERROR:
            case TypeTags.INVOKABLE:
            case TypeTags.TYPEDESC:
            case TypeTags.HANDLE:
                return true;
            case TypeTags.XML:
                return ((BXMLType) type).constraint.tag == TypeTags.NEVER;
            case TypeTags.TYPEREFDESC:
                return isInherentlyImmutableType(((BTypeReferenceType) type).referredType);
        }
        return false;
    }

    public static BType getReferredType(BType type) {
        BType constraint = type;
        if (type != null && type.tag == TypeTags.TYPEREFDESC) {
            constraint = getReferredType(((BTypeReferenceType) type).referredType);
        }
        return constraint;
    }

    public static BType getEffectiveType(BType type) {
        if (type.tag == TypeTags.INTERSECTION) {
            return ((BIntersectionType) type).effectiveType;
        }
        return type;
    }

    boolean isSelectivelyImmutableType(BType type, PackageID packageID) {
        return isSelectivelyImmutableType(type, new HashSet<>(), false, packageID);
    }

    boolean isSelectivelyImmutableType(BType type, boolean forceCheck, PackageID packageID) {
        return isSelectivelyImmutableType(type, new HashSet<>(), forceCheck, packageID);
    }

    public boolean isSelectivelyImmutableType(BType type, Set<BType> unresolvedTypes, PackageID packageID) {
        return isSelectivelyImmutableType(type, unresolvedTypes, false, packageID);
    }

    private boolean isSelectivelyImmutableType(BType type, Set<BType> unresolvedTypes, boolean forceCheck,
                                               PackageID packageID) {
        return isSelectivelyImmutableType(type, false, unresolvedTypes, forceCheck, packageID);
    }

    private boolean isSelectivelyImmutableType(BType input, boolean disallowReadOnlyObjects, Set<BType> unresolvedTypes,
                                               boolean forceCheck, PackageID packageID) {
        BType type = getReferredType(input);

        if (isInherentlyImmutableType(type) || !(type instanceof SelectivelyImmutableReferenceType)) {
            // Always immutable.
            return false;
        }

        if (!unresolvedTypes.add(type)) {
            return true;
        }

        if (!forceCheck &&
                getImmutableType(symTable, packageID, (SelectivelyImmutableReferenceType) type).isPresent()) {
            return true;
        }

        switch (type.tag) {
            case TypeTags.ANY:
            case TypeTags.ANYDATA:
            case TypeTags.JSON:
            case TypeTags.XML:
            case TypeTags.XML_COMMENT:
            case TypeTags.XML_ELEMENT:
            case TypeTags.XML_PI:
                return true;
            case TypeTags.ARRAY:
                BType elementType = ((BArrayType) type).eType;
                return isInherentlyImmutableType(elementType) ||
                        isSelectivelyImmutableType(elementType, unresolvedTypes, forceCheck, packageID);
            case TypeTags.TUPLE:
                BTupleType tupleType = (BTupleType) type;
                for (BType memberType : tupleType.getTupleTypes()) {
                    if (!isInherentlyImmutableType(memberType) &&
                            !isSelectivelyImmutableType(memberType, unresolvedTypes, forceCheck, packageID)) {
                        return false;
                    }
                }

                BType tupRestType = tupleType.restType;
                if (tupRestType == null) {
                    return true;
                }

                return isInherentlyImmutableType(tupRestType) ||
                        isSelectivelyImmutableType(tupRestType, unresolvedTypes, forceCheck, packageID);
            case TypeTags.RECORD:
                BRecordType recordType = (BRecordType) type;
                for (BField field : recordType.fields.values()) {
                    BType fieldType = field.type;
                    if (!Symbols.isFlagOn(field.symbol.flags, Flags.OPTIONAL) &&
                            !isInherentlyImmutableType(fieldType) &&
                            !isSelectivelyImmutableType(fieldType, unresolvedTypes, forceCheck, packageID)) {
                        return false;
                    }
                }
                return true;
            case TypeTags.MAP:
                BType constraintType = ((BMapType) type).constraint;
                return isInherentlyImmutableType(constraintType) ||
                        isSelectivelyImmutableType(constraintType, unresolvedTypes, forceCheck, packageID);
            case TypeTags.OBJECT:
                BObjectType objectType = (BObjectType) type;

                for (BField field : objectType.fields.values()) {
                    BType fieldType = field.type;
                    if (!isInherentlyImmutableType(fieldType) &&
                            !isSelectivelyImmutableType(fieldType, unresolvedTypes, forceCheck, packageID)) {
                        return false;
                    }
                }
                return true;
            case TypeTags.TABLE:
                BType tableConstraintType = ((BTableType) type).constraint;
                return isInherentlyImmutableType(tableConstraintType) ||
                        isSelectivelyImmutableType(tableConstraintType, unresolvedTypes, forceCheck, packageID);
            case TypeTags.UNION:
                boolean readonlyIntersectionExists = false;
                for (BType memberType : ((BUnionType) type).getMemberTypes()) {
                    if (isInherentlyImmutableType(memberType) ||
                            isSelectivelyImmutableType(memberType, unresolvedTypes, forceCheck, packageID)) {
                        readonlyIntersectionExists = true;
                    }
                }
                return readonlyIntersectionExists;
            case TypeTags.INTERSECTION:
                return isSelectivelyImmutableType(((BIntersectionType) type).effectiveType, unresolvedTypes,
                                                  forceCheck, packageID);
            case TypeTags.TYPEREFDESC:
                return isSelectivelyImmutableType(((BTypeReferenceType) type).referredType, unresolvedTypes,
                        forceCheck, packageID);

        }
        return false;
    }

    private boolean containsTypeParams(BInvokableType type) {
        boolean hasParameterizedTypes = type.paramTypes.stream()
                .anyMatch(t -> {
                    if (t.tag == TypeTags.FUNCTION_POINTER) {
                        return containsTypeParams((BInvokableType) t);
                    }
                    return TypeParamAnalyzer.isTypeParam(t);
                });

        if (hasParameterizedTypes) {
            return hasParameterizedTypes;
        }

        if (type.retType.tag == TypeTags.FUNCTION_POINTER) {
            return containsTypeParams((BInvokableType) type.retType);
        }

        return TypeParamAnalyzer.isTypeParam(type.retType);
    }

    private boolean checkFunctionTypeEquality(BInvokableType source, BInvokableType target,
                                              Set<TypePair> unresolvedTypes, TypeEqualityPredicate equality) {
        if (hasIncompatibleIsolatedFlags(source, target) || hasIncompatibleTransactionalFlags(source, target)) {
            return false;
        }

        if (Symbols.isFlagOn(target.flags, Flags.ANY_FUNCTION) && Symbols.isFlagOn(source.flags, Flags.ANY_FUNCTION)) {
            return true;
        }

        if (Symbols.isFlagOn(target.flags, Flags.ANY_FUNCTION) || Symbols.isFlagOn(source.flags, Flags.ANY_FUNCTION)) {
            return false;
        }

        if (source.paramTypes.size() != target.paramTypes.size()) {
            return false;
        }

        for (int i = 0; i < source.paramTypes.size(); i++) {
            if (!equality.test(source.paramTypes.get(i), target.paramTypes.get(i), unresolvedTypes)) {
                return false;
            }
        }

        if ((source.restType != null && target.restType == null) ||
                target.restType != null && source.restType == null) {
            return false;
        } else if (source.restType != null && !equality.test(source.restType, target.restType, unresolvedTypes)) {
            return false;
        }

        if (source.retType == null && target.retType == null) {
            return true;
        } else if (source.retType == null || target.retType == null) {
            return false;
        }

        // Source return type should be covariant with target return type
        return isAssignable(source.retType, target.retType, unresolvedTypes);
    }

    private boolean hasIncompatibleIsolatedFlags(BInvokableType source, BInvokableType target) {
        return Symbols.isFlagOn(target.flags, Flags.ISOLATED) && !Symbols.isFlagOn(source.flags, Flags.ISOLATED);
    }

    private boolean hasIncompatibleTransactionalFlags(BInvokableType source, BInvokableType target) {
        return Symbols.isFlagOn(source.flags, Flags.TRANSACTIONAL) &&
                !Symbols.isFlagOn(target.flags, Flags.TRANSACTIONAL);
    }

    public boolean isSameArrayType(BType source, BType target, Set<TypePair> unresolvedTypes) {
        if (target.tag != TypeTags.ARRAY || source.tag != TypeTags.ARRAY) {
            return false;
        }

        BArrayType lhsArrayType = (BArrayType) target;
        BArrayType rhsArrayType = (BArrayType) source;
        boolean hasSameTypeElements = isSameType(lhsArrayType.eType, rhsArrayType.eType, unresolvedTypes);
        if (lhsArrayType.state == BArrayState.OPEN) {
            return (rhsArrayType.state == BArrayState.OPEN) && hasSameTypeElements;
        }

        return checkSealedArraySizeEquality(rhsArrayType, lhsArrayType) && hasSameTypeElements;
    }

    public boolean checkSealedArraySizeEquality(BArrayType rhsArrayType, BArrayType lhsArrayType) {
        return lhsArrayType.size == rhsArrayType.size;
    }

    public boolean checkStructEquivalency(BType rhsType, BType lhsType) {
        return checkStructEquivalency(rhsType, lhsType, new HashSet<>());
    }

    private boolean checkStructEquivalency(BType rhsType, BType lhsType, Set<TypePair> unresolvedTypes) {
        // If we encounter two types that we are still resolving, then skip it.
        // This is done to avoid recursive checking of the same type.
        TypePair pair = new TypePair(rhsType, lhsType);
        if (unresolvedTypes.contains(pair)) {
            return true;
        }
        unresolvedTypes.add(pair);

        if (rhsType.tag == TypeTags.OBJECT && lhsType.tag == TypeTags.OBJECT) {
            return checkObjectEquivalency((BObjectType) rhsType, (BObjectType) lhsType, unresolvedTypes);
        }

        if (rhsType.tag == TypeTags.RECORD && lhsType.tag == TypeTags.RECORD) {
            return checkRecordEquivalency((BRecordType) rhsType, (BRecordType) lhsType, unresolvedTypes);
        }

        return false;
    }

    public boolean checkObjectEquivalency(BObjectType rhsType, BObjectType lhsType, Set<TypePair> unresolvedTypes) {
        if (Symbols.isFlagOn(lhsType.flags, Flags.ISOLATED) && !Symbols.isFlagOn(rhsType.flags, Flags.ISOLATED)) {
            return false;
        }

        BObjectTypeSymbol lhsStructSymbol = (BObjectTypeSymbol) lhsType.tsymbol;
        BObjectTypeSymbol rhsStructSymbol = (BObjectTypeSymbol) rhsType.tsymbol;
        List<BAttachedFunction> lhsFuncs = lhsStructSymbol.attachedFuncs;
        List<BAttachedFunction> rhsFuncs = ((BObjectTypeSymbol) rhsType.tsymbol).attachedFuncs;
        int lhsAttachedFuncCount = getObjectFuncCount(lhsStructSymbol);
        int rhsAttachedFuncCount = getObjectFuncCount(rhsStructSymbol);

        // If LHS is a service obj, then RHS must be a service object in order to assignable
        boolean isLhsAService = Symbols.isService(lhsStructSymbol);
        if (isLhsAService && !Symbols.isService(rhsStructSymbol)) {
            return false;
        }

        // RHS type should have at least all the fields as well attached functions of LHS type.
        if (lhsType.fields.size() > rhsType.fields.size() || lhsAttachedFuncCount > rhsAttachedFuncCount) {
            return false;
        }

        // The LHS type cannot have any private members. 
        for (BField bField : lhsType.fields.values()) {
            if (Symbols.isPrivate(bField.symbol)) {
                return false;
            }
        }

        for (BAttachedFunction func : lhsFuncs) {
            if (Symbols.isPrivate(func.symbol)) {
                return false;
            }
        }

        for (BField lhsField : lhsType.fields.values()) {
            BField rhsField = rhsType.fields.get(lhsField.name.value);
            if (rhsField == null ||
                    !isInSameVisibilityRegion(lhsField.symbol, rhsField.symbol) ||
                    !isAssignable(rhsField.type, lhsField.type, unresolvedTypes)) {
                return false;
            }
        }

        for (BAttachedFunction lhsFunc : lhsFuncs) {
            if (lhsFunc == lhsStructSymbol.initializerFunc) {
                continue;
            }

            Optional<BAttachedFunction> rhsFunction = getMatchingInvokableType(rhsFuncs, lhsFunc, unresolvedTypes);
            if (rhsFunction.isEmpty()) {
                return false;
            }

            BAttachedFunction rhsFunc = rhsFunction.get();
            if (!isInSameVisibilityRegion(lhsFunc.symbol, rhsFunc.symbol)) {
                return false;
            }
            
            if (Symbols.isRemote(lhsFunc.symbol) != Symbols.isRemote(rhsFunc.symbol)) {
                return false;
            }
        }

        return lhsType.typeIdSet.isAssignableFrom(rhsType.typeIdSet) || this.ignoreObjectTypeIds;
    }

    private int getObjectFuncCount(BObjectTypeSymbol sym) {
        int count = sym.attachedFuncs.size();
        // If an explicit initializer is available, it could mean,
        // 1) User explicitly defined an initializer
        // 2) The object type is coming from an already compiled source, hence the initializer is already set.
        //    If it's coming from a compiled binary, the attached functions list of the symbol would already contain
        //    the initializer in it.
        if (sym.initializerFunc != null && sym.attachedFuncs.contains(sym.initializerFunc)) {
            return count - 1;
        }
        return count;
    }

    public boolean checkRecordEquivalency(BRecordType rhsType, BRecordType lhsType, Set<TypePair> unresolvedTypes) {
        // If the LHS record is closed and the RHS record is open and the rest field type of RHS is not a 'never'
        // type, the records aren't equivalent
        if (lhsType.sealed && !rhsType.sealed && rhsType.restFieldType.tag != TypeTags.NEVER) {
            return false;
        }

        // If both are open records, the rest field type of the RHS record should be assignable to the rest field
        // type of the LHS type.
        if (!rhsType.sealed && !isAssignable(rhsType.restFieldType, lhsType.restFieldType, unresolvedTypes)) {
            return false;
        }

        return checkFieldEquivalency(lhsType, rhsType, unresolvedTypes);
    }

    public void setForeachTypedBindingPatternType(BLangForeach foreachNode) {
        BType collectionType = getReferredType(foreachNode.collection.getBType());
        BType varType;
        switch (collectionType.tag) {
            case TypeTags.STRING:
                varType = symTable.charStringType;
                break;
            case TypeTags.ARRAY:
                BArrayType arrayType = (BArrayType) collectionType;
                varType = arrayType.eType;
                break;
            case TypeTags.TUPLE:
                varType = getTupleMemberType((BTupleType) collectionType);
                break;
            case TypeTags.MAP:
                BMapType bMapType = (BMapType) collectionType;
                varType = bMapType.constraint;

                break;
            case TypeTags.RECORD:
                BRecordType recordType = (BRecordType) collectionType;
                varType = inferRecordFieldType(recordType);
                break;
            case TypeTags.XML:
                BType typedBindingPatternType = getTypedBindingPatternTypeForXmlCollection(collectionType);
                if (typedBindingPatternType == null) {
                    foreachNode.varType = symTable.semanticError;
                    foreachNode.resultType = symTable.semanticError;
                    foreachNode.nillableResultType = symTable.semanticError;
                    return;
                }
                varType = typedBindingPatternType;
                break;
            case TypeTags.XML_TEXT:
                varType = symTable.xmlTextType;
                break;
            case TypeTags.TABLE:
                BTableType tableType = (BTableType) collectionType;
                varType = tableType.constraint;
                break;
            case TypeTags.STREAM:
                BStreamType streamType = (BStreamType) collectionType;
                if (streamType.constraint.tag == TypeTags.NONE) {
                    varType = symTable.anydataType;
                    break;
                }
                varType = streamType.constraint;
                List<BType> completionType = getAllTypes(streamType.completionType, true);
                if (completionType.stream().anyMatch(type -> type.tag != TypeTags.NIL)) {
                    BType actualType = BUnionType.create(null, varType, streamType.completionType);
                    dlog.error(foreachNode.collection.pos, DiagnosticErrorCode.INCOMPATIBLE_TYPES,
                            varType, actualType);
                }
                break;
            case TypeTags.OBJECT:
                // check for iterable objects
                BUnionType nextMethodReturnType = getVarTypeFromIterableObject((BObjectType) collectionType);
                if (nextMethodReturnType != null) {
                    foreachNode.resultType = getRecordType(nextMethodReturnType);
                    BType valueType = (foreachNode.resultType != null)
                            ? ((BRecordType) foreachNode.resultType).fields.get("value").type : null;
                    BType errorType = getErrorType(nextMethodReturnType);
                    if (errorType != null) {
                        BType actualType = BUnionType.create(null, valueType, errorType);
                        dlog.error(foreachNode.collection.pos,
                                DiagnosticErrorCode.INVALID_ITERABLE_COMPLETION_TYPE_IN_FOREACH_NEXT_FUNCTION,
                                actualType, errorType);
                    }
                    foreachNode.nillableResultType = nextMethodReturnType;
                    foreachNode.varType = valueType;
                    return;
                }
                // fallthrough
            case TypeTags.SEMANTIC_ERROR:
                foreachNode.varType = symTable.semanticError;
                foreachNode.resultType = symTable.semanticError;
                foreachNode.nillableResultType = symTable.semanticError;
                return;
            default:
                foreachNode.varType = symTable.semanticError;
                foreachNode.resultType = symTable.semanticError;
                foreachNode.nillableResultType = symTable.semanticError;
                dlog.error(foreachNode.collection.pos, DiagnosticErrorCode.ITERABLE_NOT_SUPPORTED_COLLECTION,
                                 collectionType);
                return;
        }

        BInvokableSymbol iteratorSymbol = (BInvokableSymbol) symResolver.lookupLangLibMethod(collectionType,
                names.fromString(BLangCompilerConstants.ITERABLE_COLLECTION_ITERATOR_FUNC), env);
        BObjectType objectType = (BObjectType) getReferredType(iteratorSymbol.retType);
        BUnionType nextMethodReturnType =
                (BUnionType) getResultTypeOfNextInvocation(objectType);
        foreachNode.varType = varType;
        foreachNode.resultType = getRecordType(nextMethodReturnType);
        foreachNode.nillableResultType = nextMethodReturnType;
    }

    public void setInputClauseTypedBindingPatternType(BLangInputClause bLangInputClause) {
        if (bLangInputClause.collection == null) {
            //not-possible
            return;
        }

        BType collectionType = bLangInputClause.collection.getBType();
        bLangInputClause.varType = visitCollectionType(bLangInputClause, collectionType);
        if (bLangInputClause.varType.tag == TypeTags.SEMANTIC_ERROR || collectionType.tag == OBJECT) {
            return;
        }
        
        BInvokableSymbol iteratorSymbol = (BInvokableSymbol) symResolver.lookupLangLibMethod(collectionType,
                names.fromString(BLangCompilerConstants.ITERABLE_COLLECTION_ITERATOR_FUNC), env);
        BUnionType nextMethodReturnType =
                (BUnionType) getResultTypeOfNextInvocation((BObjectType) getReferredType(iteratorSymbol.retType));
        bLangInputClause.resultType = getRecordType(nextMethodReturnType);
        bLangInputClause.nillableResultType = nextMethodReturnType;
    }

    private BType getTypedBindingPatternTypeForXmlCollection(BType collectionType) {
        BType constraint = getReferredType(((BXMLType) collectionType).constraint);
        while (constraint.tag == TypeTags.XML) {
            collectionType = constraint;
            constraint = getReferredType(((BXMLType) collectionType).constraint);
        }
        switch (constraint.tag) {
            case TypeTags.XML_ELEMENT:
                return symTable.xmlElementType;
            case TypeTags.XML_COMMENT:
                return symTable.xmlCommentType;
            case TypeTags.XML_TEXT:
                return symTable.xmlTextType;
            case TypeTags.XML_PI:
                return symTable.xmlPIType;
            case TypeTags.NEVER:
                return symTable.neverType;
            case TypeTags.INTERSECTION:
                return getReferredType(((BIntersectionType) constraint).getEffectiveType());
            case TypeTags.UNION:
                Set<BType> collectionTypes = getEffectiveMemberTypes((BUnionType) constraint);
                Set<BType> builtinXMLConstraintTypes = getEffectiveMemberTypes
                        ((BUnionType) ((BXMLType) symTable.xmlType).constraint);
                if (collectionTypes.size() == 4 && builtinXMLConstraintTypes.equals(collectionTypes)) {
                    return symTable.xmlType;
                } else {
                    LinkedHashSet<BType> collectionTypesInSymTable = new LinkedHashSet<>();
                    for (BType subType : collectionTypes) {
                        switch (subType.tag) {
                            case TypeTags.XML_ELEMENT:
                                collectionTypesInSymTable.add(symTable.xmlElementType);
                                break;
                            case TypeTags.XML_COMMENT:
                                collectionTypesInSymTable.add(symTable.xmlCommentType);
                                break;
                            case TypeTags.XML_TEXT:
                                collectionTypesInSymTable.add(symTable.xmlTextType);
                                break;
                            case TypeTags.XML_PI:
                                collectionTypesInSymTable.add(symTable.xmlPIType);
                                break;
                        }
                    }
                    return BUnionType.create(null, collectionTypesInSymTable);
                }
            default:
                return null;
        }
    }

    private BType visitCollectionType(BLangInputClause bLangInputClause, BType collectionType) {
        switch (collectionType.tag) {
            case TypeTags.STRING:
                return symTable.stringType;
            case TypeTags.ARRAY:
                BArrayType arrayType = (BArrayType) collectionType;
                return arrayType.eType;
            case TypeTags.TUPLE:
                return getTupleMemberType((BTupleType) collectionType);
            case TypeTags.MAP:
                BMapType bMapType = (BMapType) collectionType;
                return bMapType.constraint;
            case TypeTags.RECORD:
                BRecordType recordType = (BRecordType) collectionType;
                return inferRecordFieldType(recordType);
            case TypeTags.XML:
                BType bindingPatternType = getTypedBindingPatternTypeForXmlCollection(collectionType);
                return bindingPatternType == null ? symTable.semanticError : bindingPatternType;
            case TypeTags.XML_TEXT:
                return symTable.xmlTextType;
            case TypeTags.TABLE:
                BTableType tableType = (BTableType) collectionType;
                return tableType.constraint;
            case TypeTags.STREAM:
                BStreamType streamType = (BStreamType) collectionType;
                if (streamType.constraint.tag == TypeTags.NONE) {
                    return symTable.anydataType;
                }
                return streamType.constraint;
            case TypeTags.OBJECT:
                // check for iterable objects
                if (!isAssignable(collectionType, symTable.iterableType)) {
                    dlog.error(bLangInputClause.collection.pos, DiagnosticErrorCode.INVALID_ITERABLE_OBJECT_TYPE,
                            bLangInputClause.collection.getBType(), symTable.iterableType);
                    bLangInputClause.varType = symTable.semanticError;
                    bLangInputClause.resultType = symTable.semanticError;
                    bLangInputClause.nillableResultType = symTable.semanticError;
                    break;
                }
                
                BUnionType nextMethodReturnType = getVarTypeFromIterableObject((BObjectType) collectionType);
                if (nextMethodReturnType != null) {
                    bLangInputClause.resultType = getRecordType(nextMethodReturnType);
                    bLangInputClause.nillableResultType = nextMethodReturnType;
                    bLangInputClause.varType = ((BRecordType) bLangInputClause.resultType).fields.get("value").type;
                    return bLangInputClause.varType;
                }
                // fallthrough
            case TypeTags.SEMANTIC_ERROR:
                bLangInputClause.varType = symTable.semanticError;
                bLangInputClause.resultType = symTable.semanticError;
                bLangInputClause.nillableResultType = symTable.semanticError;
                break;
            case TypeTags.TYPEREFDESC:
                return visitCollectionType(bLangInputClause, getReferredType(collectionType));
            default:
                bLangInputClause.varType = symTable.semanticError;
                bLangInputClause.resultType = symTable.semanticError;
                bLangInputClause.nillableResultType = symTable.semanticError;
                dlog.error(bLangInputClause.collection.pos, DiagnosticErrorCode.ITERABLE_NOT_SUPPORTED_COLLECTION,
                        collectionType);
        }
        return symTable.semanticError;
    }

    private BType getTupleMemberType(BTupleType tupleType) {
        LinkedHashSet<BType> tupleTypes = new LinkedHashSet<>(tupleType.getTupleTypes());
        if (tupleType.restType != null) {
            tupleTypes.add(tupleType.restType);
        }
        int tupleTypesSize = tupleTypes.size();
        if (tupleTypesSize == 0) {
            return symTable.neverType;
        }
        return tupleTypesSize == 1 ?
                tupleTypes.iterator().next() : BUnionType.create(null, tupleTypes);
    }

    public BUnionType getVarTypeFromIterableObject(BObjectType collectionType) {
        BObjectTypeSymbol objectTypeSymbol = (BObjectTypeSymbol) collectionType.tsymbol;
        for (BAttachedFunction func : objectTypeSymbol.attachedFuncs) {
            if (func.funcName.value.equals(BLangCompilerConstants.ITERABLE_COLLECTION_ITERATOR_FUNC)) {
                return getVarTypeFromIteratorFunc(func);
            }
        }

        return null;
    }

    private BUnionType getVarTypeFromIteratorFunc(BAttachedFunction candidateIteratorFunc) {
        if (!candidateIteratorFunc.type.paramTypes.isEmpty()) {
            return null;
        }

        BType returnType = candidateIteratorFunc.type.retType;
        // abstract object {public function next() returns record {|int value;|}?;}
        return getVarTypeFromIteratorFuncReturnType(returnType);
    }

    public BUnionType getVarTypeFromIteratorFuncReturnType(BType type) {
        BObjectTypeSymbol objectTypeSymbol;
        BType returnType = getReferredType(type);
        if (returnType.tag != TypeTags.OBJECT) {
            return null;
        }

        objectTypeSymbol = (BObjectTypeSymbol) returnType.tsymbol;
        for (BAttachedFunction func : objectTypeSymbol.attachedFuncs) {
            if (func.funcName.value.equals(BLangCompilerConstants.NEXT_FUNC)) {
                return getVarTypeFromNextFunc(func);
            }
        }

        return null;
    }

    private BUnionType getVarTypeFromNextFunc(BAttachedFunction nextFunc) {
        BType returnType;
        if (!nextFunc.type.paramTypes.isEmpty()) {
            return null;
        }

        returnType = nextFunc.type.retType;
        // Check if the next function return type has the union type,
        // record {|int value;|}|error|();
        if (checkNextFuncReturnType(returnType)) {
            return (BUnionType) returnType;
        }

        return null;
    }

    private boolean checkNextFuncReturnType(BType returnType) {
        if (returnType.tag != TypeTags.UNION) {
            return false;
        }

        List<BType> types = getAllTypes(returnType, true);
        boolean containsCompletionType = types.removeIf(type -> type.tag == TypeTags.NIL);
        containsCompletionType = types.removeIf(type -> type.tag == TypeTags.ERROR) || containsCompletionType;
        if (!containsCompletionType) {
            return false;
        }

        if (types.size() != 1) {
            //TODO: print error
            return false;
        }

        if (types.get(0).tag != TypeTags.RECORD) {
            return false;
        }

        BRecordType recordType = (BRecordType) types.get(0);
        // Check if the union type has the record type,
        // record {|int value;|};
        return checkRecordTypeInNextFuncReturnType(recordType);
    }

    private boolean checkRecordTypeInNextFuncReturnType(BRecordType recordType) {
        if (!recordType.sealed) {
            return false;
        }

        if (recordType.fields.size() != 1) {
            return false;
        }

        return recordType.fields.containsKey(BLangCompilerConstants.VALUE_FIELD);
    }

    private BRecordType getRecordType(BUnionType type) {
        for (BType member : type.getMemberTypes()) {
            BType referredRecordType = getReferredType(member);
            if (referredRecordType.tag == TypeTags.RECORD) {
                return (BRecordType) referredRecordType;
            }
        }
        return null;
    }

    public BErrorType getErrorType(BUnionType type) {
        for (BType member : type.getMemberTypes()) {
            member = getEffectiveTypeForIntersection(getReferredType(member));

            if (member.tag == TypeTags.ERROR) {
                return (BErrorType) member;
            } else if (member.tag == TypeTags.UNION) {
                BErrorType e = getErrorType((BUnionType) member);
                if (e != null) {
                    return e;
                }
            }
        }
        return null;
    }

    public BType getResultTypeOfNextInvocation(BObjectType iteratorType) {
        BAttachedFunction nextFunc = getAttachedFuncFromObject(iteratorType, BLangCompilerConstants.NEXT_FUNC);
        return Objects.requireNonNull(nextFunc).type.retType;
    }

    public BAttachedFunction getAttachedFuncFromObject(BObjectType objectType, String funcName) {
        BObjectTypeSymbol iteratorSymbol = (BObjectTypeSymbol) objectType.tsymbol;
        for (BAttachedFunction bAttachedFunction : iteratorSymbol.attachedFuncs) {
            if (funcName.equals(bAttachedFunction.funcName.value)) {
                return bAttachedFunction;
            }
        }
        return null;
    }

    public BType inferRecordFieldType(BRecordType recordType) {
        Map<String, BField> fields = recordType.fields;
        BUnionType unionType = BUnionType.create(null);

        if (!recordType.sealed) {
            unionType.add(recordType.restFieldType);
        } else if (fields.size() == 0) {
            unionType.add(symTable.neverType);
        }

        for (BField field : fields.values()) {
            if (isAssignable(field.type, unionType)) {
                continue;
            }

            if (isAssignable(unionType, field.type)) {
                unionType = BUnionType.create(null);
            }

            unionType.add(field.type);
        }

        if (unionType.getMemberTypes().size() > 1) {
            unionType.tsymbol = Symbols.createTypeSymbol(SymTag.UNION_TYPE, Flags.asMask(EnumSet.of(Flag.PUBLIC)),
                                                         Names.EMPTY, recordType.tsymbol.pkgID, null,
                                                         recordType.tsymbol.owner, symTable.builtinPos, VIRTUAL);
            return unionType;
        }

        return unionType.getMemberTypes().iterator().next();
    }

    public BType getTypeWithEffectiveIntersectionTypes(BType bType) {
        BType type = getReferredType(bType);
        BType effectiveType = null;
        if (type.tag == TypeTags.INTERSECTION) {
            effectiveType = ((BIntersectionType) type).effectiveType;
            type = effectiveType;
        }

        if (type.tag != TypeTags.UNION) {
            return Objects.requireNonNullElse(effectiveType, bType);
        }

        LinkedHashSet<BType> members = new LinkedHashSet<>();
        boolean hasDifferentMember = false;

        for (BType memberType : ((BUnionType) type).getMemberTypes()) {
            effectiveType = getTypeWithEffectiveIntersectionTypes(memberType);
            effectiveType = getReferredType(effectiveType);
            if (effectiveType != memberType) {
                hasDifferentMember = true;
            }
            members.add(effectiveType);
        }

        if (hasDifferentMember) {
            return BUnionType.create(null, members);
        }
        return bType;
    }

    /**
     * Enum to represent type test result.
     *
     * @since 1.2.0
     */
    enum TypeTestResult {
        NOT_FOUND,
        TRUE,
        FALSE
    }

    TypeTestResult isBuiltInTypeWidenPossible(BType actualType, BType targetType) {

        int targetTag = getReferredType(targetType).tag;
        int actualTag = getReferredType(actualType).tag;

        if (actualTag < TypeTags.JSON && targetTag < TypeTags.JSON) {
            // Fail Fast for value types.
            switch (actualTag) {
                case TypeTags.INT:
                case TypeTags.BYTE:
                case TypeTags.FLOAT:
                case TypeTags.DECIMAL:
                    if (targetTag == TypeTags.BOOLEAN || targetTag == TypeTags.STRING) {
                        return TypeTestResult.FALSE;
                    }
                    break;
                case TypeTags.BOOLEAN:
                    if (targetTag == TypeTags.INT || targetTag == TypeTags.BYTE || targetTag == TypeTags.FLOAT
                            || targetTag == TypeTags.DECIMAL || targetTag == TypeTags.STRING) {
                        return TypeTestResult.FALSE;
                    }
                    break;
                case TypeTags.STRING:
                    if (targetTag == TypeTags.INT || targetTag == TypeTags.BYTE || targetTag == TypeTags.FLOAT
                            || targetTag == TypeTags.DECIMAL || targetTag == TypeTags.BOOLEAN) {
                        return TypeTestResult.FALSE;
                    }
                    break;
            }
        }
        switch (actualTag) {
            case TypeTags.INT:
            case TypeTags.BYTE:
            case TypeTags.FLOAT:
            case TypeTags.DECIMAL:
            case TypeTags.BOOLEAN:
            case TypeTags.STRING:
            case TypeTags.SIGNED32_INT:
            case TypeTags.SIGNED16_INT:
            case TypeTags.SIGNED8_INT:
            case TypeTags.UNSIGNED32_INT:
            case TypeTags.UNSIGNED16_INT:
            case TypeTags.UNSIGNED8_INT:
            case TypeTags.CHAR_STRING:
                if (targetTag == TypeTags.JSON || targetTag == TypeTags.ANYDATA || targetTag == TypeTags.ANY ||
                        targetTag == TypeTags.READONLY) {
                    return TypeTestResult.TRUE;
                }
                break;
            case TypeTags.ANYDATA:
            case TypeTags.TYPEDESC:
                if (targetTag == TypeTags.ANY) {
                    return TypeTestResult.TRUE;
                }
                break;
            default:
        }

        if (TypeTags.isIntegerTypeTag(targetTag) && actualTag == targetTag) {
            return TypeTestResult.FALSE; // No widening.
        }

        // Validate for Integers subtypes.
        if ((TypeTags.isIntegerTypeTag(actualTag) || actualTag == TypeTags.BYTE)
                && (TypeTags.isIntegerTypeTag(targetTag) || targetTag == TypeTags.BYTE)) {
            return checkBuiltInIntSubtypeWidenPossible(actualType, targetType);
        }

        if (actualTag == TypeTags.CHAR_STRING && TypeTags.STRING == targetTag) {
            return TypeTestResult.TRUE;
        }
        return TypeTestResult.NOT_FOUND;
    }

    private TypeTestResult checkBuiltInIntSubtypeWidenPossible(BType actualType, BType targetType) {
        int actualTag = getReferredType(actualType).tag;
        switch (targetType.tag) {
            case TypeTags.INT:
                if (actualTag == TypeTags.BYTE || TypeTags.isIntegerTypeTag(actualTag)) {
                    return TypeTestResult.TRUE;
                }
                break;
            case TypeTags.SIGNED32_INT:
                if (actualTag == TypeTags.SIGNED16_INT || actualTag == TypeTags.SIGNED8_INT ||
                        actualTag == TypeTags.UNSIGNED16_INT || actualTag == TypeTags.UNSIGNED8_INT ||
                        actualTag == TypeTags.BYTE) {
                    return TypeTestResult.TRUE;
                }
                break;
            case TypeTags.SIGNED16_INT:
                if (actualTag == TypeTags.SIGNED8_INT || actualTag == TypeTags.UNSIGNED8_INT ||
                        actualTag == TypeTags.BYTE) {
                    return TypeTestResult.TRUE;
                }
                break;
            case TypeTags.UNSIGNED32_INT:
                if (actualTag == TypeTags.UNSIGNED16_INT || actualTag == TypeTags.UNSIGNED8_INT ||
                        actualTag == TypeTags.BYTE) {
                    return TypeTestResult.TRUE;
                }
                break;
            case TypeTags.UNSIGNED16_INT:
                if (actualTag == TypeTags.UNSIGNED8_INT || actualTag == TypeTags.BYTE) {
                    return TypeTestResult.TRUE;
                }
                break;
            case TypeTags.BYTE:
                if (actualTag == TypeTags.UNSIGNED8_INT) {
                    return TypeTestResult.TRUE;
                }
                break;
            case TypeTags.UNSIGNED8_INT:
                if (actualTag == TypeTags.BYTE) {
                    return TypeTestResult.TRUE;
                }
                break;
            case TypeTags.TYPEREFDESC:
                return checkBuiltInIntSubtypeWidenPossible(actualType, getReferredType(targetType));
        }
        return TypeTestResult.NOT_FOUND;
    }

    public boolean isImplicitlyCastable(BType actual, BType target) {
        /* The word Builtin refers for Compiler known types. */

        BType targetType = getReferredType(target);
        BType actualType = getReferredType(actual);
        BType newTargetType = targetType;
        int targetTypeTag = targetType.tag;
        if ((targetTypeTag == TypeTags.UNION || targetTypeTag == TypeTags.FINITE) && isValueType(actualType)) {
            newTargetType = symTable.anyType;   // TODO : Check for correctness.
        } else if (targetTypeTag == TypeTags.INTERSECTION) {
            newTargetType = ((BIntersectionType) targetType).effectiveType;
        }

        TypeTestResult result = isBuiltInTypeWidenPossible(actualType, newTargetType);
        if (result != TypeTestResult.NOT_FOUND) {
            return result == TypeTestResult.TRUE;
        }

        if (isValueType(targetType) &&
                (actualType.tag == TypeTags.FINITE ||
                        (actualType.tag == TypeTags.UNION && ((BUnionType) actualType).getMemberTypes().stream()
                                .anyMatch(type -> type.tag == TypeTags.FINITE && isAssignable(type, targetType))))) {
            // for nil, no cast is required
            return TypeTags.isIntegerTypeTag(targetTypeTag) ||  targetType.tag == TypeTags.BYTE ||
                    targetTypeTag == TypeTags.FLOAT ||
                    targetTypeTag == TypeTags.DECIMAL ||
                    TypeTags.isStringTypeTag(targetTypeTag) ||
                    targetTypeTag == TypeTags.BOOLEAN;

        } else if (isValueType(targetType) && actualType.tag == TypeTags.UNION &&
                ((BUnionType) actualType).getMemberTypes().stream().allMatch(type -> isAssignable(type, targetType))) {
            return true;

        } else if (targetTypeTag == TypeTags.ERROR
                && (actualType.tag == TypeTags.UNION
                && isAllErrorMembers((BUnionType) actualType))) {
            return true;
        }
        return false;
    }

    public boolean isTypeCastable(BLangExpression expr, BType source, BType target, SymbolEnv env) {
        BType sourceType = getReferredType(source);
        BType targetType = getReferredType(target);
        if (sourceType.tag == TypeTags.SEMANTIC_ERROR || targetType.tag == TypeTags.SEMANTIC_ERROR ||
                sourceType == targetType) {
            return true;
        }

        // Disallow casting away error, this forces user to handle the error via type-test, check, or checkpanic
        IntersectionContext intersectionContext = IntersectionContext.compilerInternalIntersectionTestContext();
        BType errorIntersection = getTypeIntersection(intersectionContext, sourceType, symTable.errorType, env);
        if (errorIntersection != symTable.semanticError &&
                getTypeIntersection(intersectionContext, symTable.errorType, targetType, env)
                        == symTable.semanticError) {
            return false;
        }

        if (isAssignable(sourceType, targetType) || isAssignable(targetType, sourceType)) {
            return true;
        }
        if (isNumericConversionPossible(expr, sourceType, targetType)) {
            return true;
        }
        if (sourceType.tag == TypeTags.ANY && targetType.tag == TypeTags.READONLY) {
            return true;
        }

        boolean validTypeCast = false;

        // Use instanceof to check for anydata and json.
        if (sourceType instanceof BUnionType) {
            if (getTypeForUnionTypeMembersAssignableToType((BUnionType) sourceType, targetType, env,
                    intersectionContext, new LinkedHashSet<>())
                    != symTable.semanticError) {
                // string|typedesc v1 = "hello world";
                // json|table<Foo> v2 = <json|table<Foo>> v1;
                validTypeCast = true;
            }
        }

        // Use instanceof to check for anydata and json.
        if (targetType instanceof BUnionType) {
            if (getTypeForUnionTypeMembersAssignableToType((BUnionType) targetType, sourceType, env,
                    intersectionContext, new LinkedHashSet<>())
                    != symTable.semanticError) {
                // string|int v1 = "hello world";
                // string|boolean v2 = <string|boolean> v1;
                validTypeCast = true;
            }
        }

        if (sourceType.tag == TypeTags.FINITE) {
            if (getTypeForFiniteTypeValuesAssignableToType((BFiniteType) sourceType, targetType)
                    != symTable.semanticError) {
                validTypeCast = true;
            }
        }

        if (targetType.tag == TypeTags.FINITE) {
            if (getTypeForFiniteTypeValuesAssignableToType((BFiniteType) targetType, sourceType)
                    != symTable.semanticError) {
                validTypeCast = true;
            }
        }

        if (validTypeCast) {
            if (isValueType(sourceType)) {
                setImplicitCastExpr(expr, sourceType, symTable.anyType);
            }
            return true;
        }

        return false;
    }

    boolean isNumericConversionPossible(BLangExpression expr, BType sourceType,
                                        BType targetType) {

        final boolean isSourceNumericType = isBasicNumericType(sourceType);
        final boolean isTargetNumericType = isBasicNumericType(targetType);
        if (isSourceNumericType && isTargetNumericType) {
            // We only reach here for different numeric types.
            // 2019R3 Spec defines numeric conversion between each type.
            return true;
        }
        if (targetType.tag == TypeTags.UNION) {
            HashSet<Integer> typeTags = new HashSet<>();
            for (BType bType : ((BUnionType) targetType).getMemberTypes()) {
                if (isBasicNumericType(bType)) {
                    typeTags.add(bType.tag);
                    if (typeTags.size() > 1) {
                        // Multiple Basic numeric types found in the union.
                        return false;
                    }
                }
            }
        }

        if (!isTargetNumericType && targetType.tag != TypeTags.UNION) {
            return false;
        }

        // Target type has at least one numeric type member.

        if (isSourceNumericType) {
            // i.e., a conversion from a numeric type to another numeric type in a union.
            // int|string u1 = <int|string> 1.0;
            // TODO : Fix me. This doesn't belong here.
            setImplicitCastExpr(expr, sourceType, symTable.anyType);
            return true;
        }

        // TODO : Do we need this? This doesn't belong here.
        switch (sourceType.tag) {
            case TypeTags.ANY:
            case TypeTags.ANYDATA:
            case TypeTags.JSON:
                // This
                return true;
            case TypeTags.UNION:
                for (BType memType : ((BUnionType) sourceType).getMemberTypes()) {
                    BType referredType = getReferredType(memType);
                    if (isBasicNumericType(referredType) ||
                            (referredType.tag == TypeTags.FINITE &&
                                    finiteTypeContainsNumericTypeValues((BFiniteType) referredType))) {
                        return true;
                    }
                }
                break;
            case TypeTags.FINITE:
                if (finiteTypeContainsNumericTypeValues((BFiniteType) sourceType)) {
                    return true;
                }
                break;
        }
        return false;
    }

    public boolean isAllErrorMembers(BUnionType actualType) {
        return actualType.getMemberTypes().stream().allMatch(t -> isAssignable(t, symTable.errorType));
    }

    public void setImplicitCastExpr(BLangExpression expr, BType actualType, BType targetType) {
        BType expType = getReferredType(targetType);
        if (!isImplicitlyCastable(actualType, expType)) {
            return;
        }
        BLangTypeConversionExpr implicitConversionExpr =
                (BLangTypeConversionExpr) TreeBuilder.createTypeConversionNode();
        implicitConversionExpr.pos = expr.pos;
        implicitConversionExpr.expr = expr.impConversionExpr == null ? expr : expr.impConversionExpr;
        implicitConversionExpr.setBType(expType);
        implicitConversionExpr.targetType = expType;
        implicitConversionExpr.internal = true;
        expr.impConversionExpr = implicitConversionExpr;
    }

    public BType getElementType(BType type) {
        if (type.tag != TypeTags.ARRAY) {
            return type;
        }

        return getElementType(((BArrayType) type).getElementType());
    }

    public boolean checkListenerCompatibilityAtServiceDecl(BType type) {
        if (type.tag == TypeTags.UNION) {
            // There should be at least one listener compatible type and all the member types, except error type
            // should be listener compatible.
            int listenerCompatibleTypeCount = 0;
            for (BType memberType : getAllTypes(type, true)) {
                if (memberType.tag != TypeTags.ERROR) {
                    if (!checkListenerCompatibility(memberType)) {
                        return false;
                    }
                    listenerCompatibleTypeCount++;
                }
            }
            return listenerCompatibleTypeCount > 0;
        }
        return checkListenerCompatibility(type);
    }

    public boolean checkListenerCompatibility(BType bType) {
        BType type = getReferredType(bType);
        if (type.tag == TypeTags.UNION) {
            BUnionType unionType = (BUnionType) type;
            for (BType memberType : unionType.getMemberTypes()) {
                if (!checkListenerCompatibility(memberType)) {
                    return false;
                }
            }
            return true;
        }

        if (type.tag != TypeTags.OBJECT) {
            return false;
        }

        BObjectType rhsType = (BObjectType) type;
        List<BAttachedFunction> rhsFuncs = ((BStructureTypeSymbol) rhsType.tsymbol).attachedFuncs;

        ListenerValidationModel listenerValidationModel = new ListenerValidationModel(this, symTable);
        return listenerValidationModel.checkMethods(rhsFuncs);

    }

    public boolean isValidErrorDetailType(BType detailType) {
        switch (detailType.tag) {
            case TypeTags.TYPEREFDESC:
                return isValidErrorDetailType(((BTypeReferenceType) detailType).referredType);
            case TypeTags.MAP:
            case TypeTags.RECORD:
                return isAssignable(detailType, symTable.detailType);
        }
        return false;
    }

    // private methods

    private boolean isSealedRecord(BType recordType) {
        return recordType.getKind() == TypeKind.RECORD && ((BRecordType) recordType).sealed;
    }

    private boolean isNullable(BType fieldType) {
        return fieldType.isNullable();
    }

    private class BSameTypeVisitor implements BTypeVisitor<BType, Boolean> {

        Set<TypePair> unresolvedTypes;

        TypeEqualityPredicate equality;

        BSameTypeVisitor(Set<TypePair> unresolvedTypes, TypeEqualityPredicate equality) {
            this.unresolvedTypes = unresolvedTypes;
            this.equality = equality;
        }

        @Override
        public Boolean visit(BType target, BType source) {
            BType t = getReferredType(target);
            BType s = getReferredType(source);
            if (t == s) {
                return true;
            }

            switch (t.tag) {
                case TypeTags.INT:
                case TypeTags.BYTE:
                case TypeTags.FLOAT:
                case TypeTags.DECIMAL:
                case TypeTags.STRING:
                case TypeTags.BOOLEAN:
                    return t.tag == s.tag
                            && ((TypeParamAnalyzer.isTypeParam(t) || TypeParamAnalyzer.isTypeParam(s)) ||
                            (t.tag == TypeTags.TYPEREFDESC || s.tag == TypeTags.TYPEREFDESC));
                case TypeTags.ANY:
                case TypeTags.ANYDATA:
                    return t.tag == s.tag && hasSameReadonlyFlag(s, t)
                            && (TypeParamAnalyzer.isTypeParam(t) || TypeParamAnalyzer.isTypeParam(s));
                default:
                    return false;
            }
        }

        @Override
        public Boolean visit(BBuiltInRefType t, BType s) {
            return t == s;
        }

        @Override
        public Boolean visit(BAnyType t, BType s) {
            return t == s;
        }

        @Override
        public Boolean visit(BAnydataType t, BType s) {
            return t == s || t.tag == s.tag;
        }

        @Override
        public Boolean visit(BMapType t, BType s) {
            return s.tag == TypeTags.MAP && hasSameReadonlyFlag(s, t) &&
                    equality.test(((BMapType) s).constraint, t.constraint, this.unresolvedTypes);
        }

        @Override
        public Boolean visit(BFutureType t, BType s) {
            return s.tag == TypeTags.FUTURE &&
                    equality.test(((BFutureType) s).constraint, t.constraint, this.unresolvedTypes);
        }

        @Override
        public Boolean visit(BXMLType t, BType s) {
            return visit((BBuiltInRefType) t, s);
        }

        @Override
        public Boolean visit(BJSONType t, BType s) {
            return s.tag == TypeTags.JSON && hasSameReadonlyFlag(s, t);
        }

        @Override
        public Boolean visit(BArrayType t, BType s) {
            return s.tag == TypeTags.ARRAY && hasSameReadonlyFlag(s, t) && isSameArrayType(s, t, this.unresolvedTypes);
        }

        @Override
        public Boolean visit(BObjectType t, BType s) {
            return t == s || (s.tag == TypeTags.OBJECT && t.tsymbol.pkgID.equals(s.tsymbol.pkgID) &&
                    t.tsymbol.name.equals(s.tsymbol.name));
        }

        @Override
        public Boolean visit(BRecordType t, BType s) {
            if (t == s) {
                return true;
            }

            if (s.tag != TypeTags.RECORD || !hasSameReadonlyFlag(s, t)) {
                return false;
            }

            BRecordType source = (BRecordType) s;
            LinkedHashMap<String, BField> sFields = source.fields;
            LinkedHashMap<String, BField> tFields = t.fields;

            if (sFields.size() != tFields.size()) {
                return false;
            }

            for (BField sourceField : sFields.values()) {
                if (tFields.containsKey(sourceField.name.value)) {
                    BField targetField = tFields.get(sourceField.name.value);
                    if ((!Symbols.isFlagOn(targetField.symbol.flags, Flags.READONLY) ||
                            Symbols.isFlagOn(sourceField.symbol.flags, Flags.READONLY)) &&
                            hasSameOptionalFlag(sourceField.symbol, targetField.symbol) &&
                            equality.test(sourceField.type, targetField.type, new HashSet<>(this.unresolvedTypes))) {
                        continue;
                    }
                }
                return false;
            }
            return equality.test(source.restFieldType, t.restFieldType, new HashSet<>(this.unresolvedTypes));
        }

        private boolean hasSameOptionalFlag(BVarSymbol s, BVarSymbol t) {
            return ((s.flags & Flags.OPTIONAL) ^ (t.flags & Flags.OPTIONAL)) != Flags.OPTIONAL;
        }

        boolean hasSameReadonlyFlag(BType source, BType target) {
            return Symbols.isFlagOn(target.flags, Flags.READONLY) == Symbols.isFlagOn(source.flags, Flags.READONLY);
        }

        @Override
        public Boolean visit(BTupleType t, BType s) {
            List<BType> tTupleTypes = t.getTupleTypes();
            if (((!tTupleTypes.isEmpty() && checkAllTupleMembersBelongNoType(tTupleTypes)) ||
                    (t.restType != null && t.restType.tag == TypeTags.NONE)) &&
                    !(s.tag == TypeTags.ARRAY && ((BArrayType) s).state == BArrayState.OPEN)) {
                return true;
            }

            if (s.tag != TypeTags.TUPLE || !hasSameReadonlyFlag(s, t)) {
                return false;
            }

            BTupleType source = (BTupleType) s;
            List<BType> sTupleTypes = source.getTupleTypes();
            if (sTupleTypes.size() != tTupleTypes.size()) {
                return false;
            }

            BType sourceRestType = source.restType;
            BType targetRestType = t.restType;
            if ((sourceRestType == null || targetRestType == null) && sourceRestType != targetRestType) {
                return false;
            }

            for (int i = 0; i < sTupleTypes.size(); i++) {
                if (tTupleTypes.get(i) == symTable.noType) {
                    continue;
                }
                if (!equality.test(sTupleTypes.get(i), tTupleTypes.get(i),
                        new HashSet<>(this.unresolvedTypes))) {
                    return false;
                }
            }

            if (sourceRestType == null || targetRestType == symTable.noType) {
                return true;
            }

            return equality.test(sourceRestType, targetRestType, new HashSet<>(this.unresolvedTypes));
        }

        @Override
        public Boolean visit(BStreamType t, BType s) {
            if (s.tag != TypeTags.STREAM) {
                return false;
            }

            BStreamType source = (BStreamType) s;
            return equality.test(source.constraint, t.constraint, unresolvedTypes)
                    && equality.test(source.completionType, t.completionType, unresolvedTypes);
        }

        @Override
        public Boolean visit(BTableType t, BType s) {
            return t == s;
        }

        @Override
        public Boolean visit(BInvokableType t, BType s) {
            return s.tag == TypeTags.INVOKABLE &&
                    checkFunctionTypeEquality((BInvokableType) s, t, this.unresolvedTypes, equality);
        }

        @Override
        public Boolean visit(BUnionType tUnionType, BType s) {
            if (s.tag != TypeTags.UNION || !hasSameReadonlyFlag(s, tUnionType)) {
                return false;
            }

            BUnionType sUnionType = (BUnionType) s;

            if (sUnionType.getMemberTypes().size()
                    != tUnionType.getMemberTypes().size()) {
                return false;
            }

            Set<BType> sourceTypes = new LinkedHashSet<>(sUnionType.getMemberTypes().size());
            Set<BType> targetTypes = new LinkedHashSet<>(tUnionType.getMemberTypes().size());

            if (sUnionType.isCyclic) {
                sourceTypes.add(sUnionType);
            }
            if (tUnionType.isCyclic) {
                targetTypes.add(tUnionType);
            }

            sourceTypes.addAll(sUnionType.getMemberTypes());
            targetTypes.addAll(tUnionType.getMemberTypes());

            boolean notSameType = sourceTypes
                    .stream()
                    .map(sT -> targetTypes
                            .stream()
                            .anyMatch(it -> equality.test(sT, it, new HashSet<>(this.unresolvedTypes))))
                    .anyMatch(foundSameType -> !foundSameType);
            return !notSameType;
        }

        @Override
        public Boolean visit(BIntersectionType tIntersectionType, BType s) {
            if (s.tag != TypeTags.INTERSECTION || !hasSameReadonlyFlag(s, tIntersectionType)) {
                return false;
            }

            BIntersectionType sIntersectionType = (BIntersectionType) s;

            if (sIntersectionType.getConstituentTypes().size() != tIntersectionType.getConstituentTypes().size()) {
                return false;
            }

            Set<BType> sourceTypes = new LinkedHashSet<>(sIntersectionType.getConstituentTypes());
            Set<BType> targetTypes = new LinkedHashSet<>(tIntersectionType.getConstituentTypes());

            for (BType sourceType : sourceTypes) {
                boolean foundSameType = false;

                for (BType targetType : targetTypes) {
                    if (equality.test(sourceType, targetType, new HashSet<>(this.unresolvedTypes))) {
                        foundSameType = true;
                        break;
                    }
                }

                if (!foundSameType) {
                    return false;
                }
            }

            return true;
        }

        @Override
        public Boolean visit(BErrorType t, BType s) {
            if (s.tag != TypeTags.ERROR) {
                return false;
            }
            BErrorType source = (BErrorType) s;

            if (!source.typeIdSet.equals(t.typeIdSet)) {
                return false;
            }

            if (source.detailType == t.detailType) {
                return true;
            }

            return equality.test(source.detailType, t.detailType, this.unresolvedTypes);
        }

        @Override
        public Boolean visit(BTypedescType t, BType s) {
            if (s.tag != TypeTags.TYPEDESC) {
                return false;
            }
            BTypedescType sType = ((BTypedescType) s);
            return equality.test(sType.constraint, t.constraint, this.unresolvedTypes);
        }

        @Override
        public Boolean visit(BFiniteType t, BType s) {
            return s == t;
        }

        @Override
        public Boolean visit(BParameterizedType t, BType s) {
            if (s.tag != TypeTags.PARAMETERIZED_TYPE) {
                return false;
            }

            BParameterizedType sType = (BParameterizedType) s;
            return sType.paramSymbol.equals(t.paramSymbol) &&
                    equality.test(sType.paramValueType, t.paramValueType, new HashSet<>());
        }

        public Boolean visit(BTypeReferenceType t, BType s) {
            BType constraint = s;
            if (s.tag == TypeTags.TYPEREFDESC) {
                constraint = getReferredType(((BTypeReferenceType) s).referredType);
            }
            BType target = getReferredType(t.referredType);
            return equality.test(target, constraint, new HashSet<>());
        }
    }

    @Deprecated
    public boolean isSameBIRShape(BType source, BType target) {
        return isSameBIRShape(source, target, new HashSet<>());
    }

    private boolean isSameBIRShape(BType source, BType target, Set<TypePair> unresolvedTypes) {
        // If we encounter two types that we are still resolving, then skip it.
        // This is done to avoid recursive checking of the same type.
        TypePair pair = new TypePair(source, target);
        if (!unresolvedTypes.add(pair)) {
            return true;
        }

        BIRSameShapeVisitor birSameShapeVisitor = new BIRSameShapeVisitor(unresolvedTypes, this::isSameBIRShape);

        if (target.accept(birSameShapeVisitor, source)) {
            return true;
        }

        unresolvedTypes.remove(pair);
        return false;
    }

    @Deprecated
    private class BIRSameShapeVisitor extends BSameTypeVisitor {

        BIRSameShapeVisitor(Set<TypePair> unresolvedTypes, TypeEqualityPredicate equality) {
            super(unresolvedTypes, equality);
        }

        @Override
        public Boolean visit(BType target, BType source) {
            if (source.tag == TypeTags.TYPEREFDESC || target.tag == TypeTags.TYPEREFDESC) {
                if (source.tag != target.tag) {
                    return false;
                }

                BTypeReferenceType sourceRefType = (BTypeReferenceType) source;
                BTypeReferenceType targetRefType = (BTypeReferenceType) target;

                BTypeSymbol sourceTSymbol = sourceRefType.tsymbol;
                BTypeSymbol targetTSymbol = targetRefType.tsymbol;
                String sourcePkgId = CompilerUtils.getPackageIDStringWithMajorVersion(sourceTSymbol.pkgID);
                String targetPkgId = CompilerUtils.getPackageIDStringWithMajorVersion(targetTSymbol.pkgID);
                return sourcePkgId.equals(targetPkgId) && sourceTSymbol.name.equals(targetTSymbol.name);
            }

            BType t = getReferredType(target);
            BType s = getReferredType(source);
            if (t == s) {
                return true;
            }
            switch (t.tag) {
                case TypeTags.INT:
                case TypeTags.BYTE:
                case TypeTags.FLOAT:
                case TypeTags.DECIMAL:
                case TypeTags.STRING:
                case TypeTags.BOOLEAN:
                    return t.tag == s.tag
                            && ((TypeParamAnalyzer.isTypeParam(t) || TypeParamAnalyzer.isTypeParam(s)) ||
                            (t.tag == TypeTags.TYPEREFDESC || s.tag == TypeTags.TYPEREFDESC));
                case TypeTags.ANY:
                case TypeTags.ANYDATA:
                    return t.tag == s.tag && hasSameReadonlyFlag(s, t)
                            && (TypeParamAnalyzer.isTypeParam(t) || TypeParamAnalyzer.isTypeParam(s));
                default:
                    break;
            }
            return false;

        }

        @Override
        public Boolean visit(BFiniteType t, BType s) {
            if (s.tag != TypeTags.FINITE) {
                return false;
            }

            Set<BLangExpression> sourceValueSpace = ((BFiniteType) s).getValueSpace();
            Set<BLangExpression> targetValueSpace = t.getValueSpace();

            if (sourceValueSpace.size() != targetValueSpace.size()) {
                return false;
            }

            return hasSameMembers(sourceValueSpace, targetValueSpace);
        }

        public Boolean visit(BTypeReferenceType t, BType s) {
            if (s.tag != TypeTags.TYPEREFDESC) {
                return false;
            }

            BTypeReferenceType sTypeRefType = (BTypeReferenceType) s;

            BTypeSymbol sourceTSymbol = sTypeRefType.tsymbol;
            BTypeSymbol targetTSymbol = t.tsymbol;
            String sourcePkgId = CompilerUtils.getPackageIDStringWithMajorVersion(sourceTSymbol.pkgID);
            String targetPkgId = CompilerUtils.getPackageIDStringWithMajorVersion(targetTSymbol.pkgID);
            return sourcePkgId.equals(targetPkgId) && sourceTSymbol.name.equals(targetTSymbol.name);
        }
    }

    private boolean hasSameMembers(Set<BLangExpression> sourceValueSpace, Set<BLangExpression> targetValueSpace) {
        Set<BLangExpression> setOne = new HashSet<>(sourceValueSpace);
        Set<BLangExpression> setTwo = new HashSet<>(targetValueSpace);

        Iterator<BLangExpression> setOneIterator = setOne.iterator();
        Iterator<BLangExpression> setTwoIterator = setTwo.iterator();

        while (setOneIterator.hasNext()) {
            BLangLiteral setOneMem = (BLangLiteral) setOneIterator.next();

            if (!setTwoIterator.hasNext()) {
                return false;
            }

            boolean hasEqualValue = false;
            while (setTwoIterator.hasNext()) {
                BLangLiteral setTwoMem = (BLangLiteral) setTwoIterator.next();
                if (setOneMem.value.equals(setTwoMem.value) && setOneMem.getBType() == setTwoMem.getBType()) {
                    hasEqualValue = true;
                    setOneIterator.remove();
                    setTwoIterator.remove();
                    break;
                }
            }

            if (!hasEqualValue) {
                return false;
            }
        }

        return !setTwoIterator.hasNext();
    }

    private class BOrderedTypeVisitor implements BTypeVisitor<BType, Boolean> {

        Set<TypePair> unresolvedTypes;

        BOrderedTypeVisitor(Set<TypePair> unresolvedTypes) {
            this.unresolvedTypes = unresolvedTypes;
        }

        @Override
        public Boolean visit(BType target, BType source) {
            int sourceTag = source.tag;
            int targetTag = target.tag;
            if (isSimpleBasicType(sourceTag) && isSimpleBasicType(targetTag)) {
                // If type T is ordered, then type T? Is also ordered.
                return (source == target) || sourceTag == TypeTags.NIL || targetTag == TypeTags.NIL ||
                        isIntOrStringType(sourceTag, targetTag);
            }
            if (sourceTag == TypeTags.FINITE) {
                return checkValueSpaceHasSameType(((BFiniteType) source), target);
            }
            return isSameOrderedType(target, source, this.unresolvedTypes);
        }

        @Override
        public Boolean visit(BArrayType target, BType source) {
            if (source.tag != TypeTags.ARRAY) {
                if (source.tag == TypeTags.TUPLE || source.tag == TypeTags.UNION) {
                    return isSameOrderedType(target, source);
                }
                return false;
            }
            return isSameOrderedType(target.eType, ((BArrayType) source).eType, unresolvedTypes);
        }

        @Override
        public Boolean visit(BTupleType target, BType source) {
            if (source.tag == TypeTags.UNION) {
                return isSameOrderedType(target, source);
            }
            if (source.tag != TypeTags.TUPLE && source.tag != TypeTags.ARRAY) {
                return false;
            }
            List<BType> targetTupleTypes = target.getTupleTypes();
            BType targetRestType = target.restType;

            if (source.tag == TypeTags.ARRAY) {
                // Check whether the element type of the source array has same ordered type with each member type in
                // target tuple type.
                BType eType = ((BArrayType) source).eType;
                for (BType memberType : targetTupleTypes) {
                    if (!isSameOrderedType(eType, memberType, this.unresolvedTypes)) {
                        return false;
                    }
                }
                if (targetRestType == null) {
                    return true;
                }
                return isSameOrderedType(targetRestType, eType, this.unresolvedTypes);
            }

            BTupleType sourceT = (BTupleType) source;
            List<BType> sourceTupleTypes = sourceT.getTupleTypes();

            BType sourceRestType = sourceT.restType;

            int sourceTupleCount = sourceTupleTypes.size();
            int targetTupleCount = targetTupleTypes.size();

            int len = Math.min(sourceTupleCount, targetTupleCount);
            for (int i = 0; i < len; i++) {
                // Check whether the corresponding member types are same ordered type.
                if (!isSameOrderedType(sourceTupleTypes.get(i), targetTupleTypes.get(i),
                        this.unresolvedTypes)) {
                    return false;
                }
            }

            if (sourceTupleCount == targetTupleCount) {
                if (sourceRestType == null || targetRestType == null) {
                    return true;
                }
                return isSameOrderedType(sourceRestType, targetRestType, this.unresolvedTypes);
            } else if (sourceTupleCount > targetTupleCount) {
                // Source tuple has higher number of member types.
                // Check whether the excess member types can be narrowed to an ordered rest type in source tuple.
                // Ex. source tuple -> [string, (), float, int, byte]
                //     target tuple -> [string, (), float]
                //     here, source tuple can be represented as [string, (), float, int...]
                //     since [string, (), float] & [string, (), float, int...] are individually order types and
                //     [string, (), float, int...] can be taken as the ordered type which the static type of both
                //     operands belong.
                if (!hasCommonOrderedTypeForTuples(sourceTupleTypes, targetTupleCount + 1)) {
                    return false;
                }
                return checkSameOrderedTypeInTuples(sourceT, sourceTupleCount, targetTupleCount, sourceRestType,
                        targetRestType);
            } else {
                // Target tuple has higher number of member types.
                if (!hasCommonOrderedTypeForTuples(targetTupleTypes, sourceTupleCount + 1)) {
                    return false;
                }
                return checkSameOrderedTypeInTuples(target, targetTupleCount, sourceTupleCount, targetRestType,
                        sourceRestType);
            }
        }

        private boolean hasCommonOrderedTypeForTuples(List<BType> typeList, int startIndex) {
            BType baseType = typeList.get(startIndex - 1);
            for (int i = startIndex; i < typeList.size(); i++) {
                if (isNil(baseType)) {
                    baseType = typeList.get(i);
                    continue;
                }
                if (!isSameOrderedType(baseType, typeList.get(i), this.unresolvedTypes)) {
                    return false;
                }
            }
            return true;
        }

        private boolean checkSameOrderedTypeInTuples(BTupleType source, int sourceTupleCount,
                                                     int targetTupleCount,
                                                     BType sourceRestType, BType targetRestType) {
            if (targetRestType == null) {
                return true;
            }
            for (int i = targetTupleCount; i < sourceTupleCount; i++) {
                if (!isSameOrderedType(source.getTupleTypes().get(i), targetRestType, this.unresolvedTypes)) {
                    return false;
                }
            }
            if (sourceRestType == null) {
                return true;
            }
            return isSameOrderedType(sourceRestType, targetRestType, this.unresolvedTypes);
        }

        @Override
        public Boolean visit(BUnionType target, BType source) {
            if (source.tag != TypeTags.UNION || !hasSameReadonlyFlag(source, target)) {
                return checkUnionHasSameType(target, source);
            }

            BUnionType sUnionType = (BUnionType) source;
            LinkedHashSet<BType> sourceTypes = sUnionType.getMemberTypes();
            LinkedHashSet<BType> targetTypes = target.getMemberTypes();

            if (checkUnionHasAllFiniteOrNilMembers(sourceTypes) &&
                    checkUnionHasAllFiniteOrNilMembers(targetTypes)) {
                BType type = target.getMemberTypes().iterator().next();
                return checkValueSpaceHasSameType(((BFiniteType) getReferredType(type)),
                        sUnionType.getMemberTypes().iterator().next());
            }

            return checkSameOrderedTypesInUnionMembers(sourceTypes, targetTypes);
        }

        private boolean checkSameOrderedTypesInUnionMembers(LinkedHashSet<BType> sourceTypes,
                                                            LinkedHashSet<BType> targetTypes) {

            for (BType sourceT : sourceTypes) {
                boolean foundSameOrderedType = false;
                if (isNil(sourceT)) {
                    continue;
                }
                for (BType targetT : targetTypes) {
                    if (isNil(targetT)) {
                        foundSameOrderedType = true;
                        continue;
                    }
                    if (isSameOrderedType(targetT, sourceT, this.unresolvedTypes)) {
                        foundSameOrderedType = true;
                    } else {
                        return false;
                    }
                }
                if (!foundSameOrderedType) {
                    return false;
                }
            }
            return true;
        }

        @Override
        public Boolean visit(BFiniteType t, BType s) {
            return checkValueSpaceHasSameType(t, s);
        }

        private boolean hasSameReadonlyFlag(BType source, BType target) {
            return Symbols.isFlagOn(target.flags, Flags.READONLY) == Symbols.isFlagOn(source.flags, Flags.READONLY);
        }

        @Override
        public Boolean visit(BBuiltInRefType t, BType s) {
            return false;
        }

        @Override
        public Boolean visit(BAnyType t, BType s) {
            return false;
        }

        @Override
        public Boolean visit(BAnydataType t, BType s) {
            return false;
        }

        @Override
        public Boolean visit(BMapType t, BType s) {
            return false;
        }

        @Override
        public Boolean visit(BFutureType t, BType s) {
            return false;
        }

        @Override
        public Boolean visit(BXMLType t, BType s) {
            return false;
        }

        @Override
        public Boolean visit(BJSONType t, BType s) {
            return false;
        }


        @Override
        public Boolean visit(BObjectType t, BType s) {
            return false;
        }

        @Override
        public Boolean visit(BRecordType t, BType s) {
            return false;
        }

        @Override
        public Boolean visit(BStreamType t, BType s) {
            return false;
        }

        @Override
        public Boolean visit(BTableType t, BType s) {
            return false;
        }

        @Override
        public Boolean visit(BInvokableType t, BType s) {
            return false;
        }

        @Override
        public Boolean visit(BIntersectionType tIntersectionType, BType s) {
            return this.visit(getEffectiveTypeForIntersection(tIntersectionType), s);
        }

        @Override
        public Boolean visit(BErrorType t, BType s) {
            return false;
        }

        @Override
        public Boolean visit(BTypedescType t, BType s) {
            return false;
        }

        public Boolean visit(BTypeReferenceType t, BType s) {
            return this.visit(getReferredType(t), t);
        }

        @Override
        public Boolean visit(BParameterizedType t, BType s) {
            return false;
        }
    }

    private boolean isNil(BType type) {
        // Currently, type reference for `null` literal is taken as Finite type and type reference for `()` literal
        // taken as Nil type.
        BType referredType = getReferredType(type);
        TypeKind referredTypeKind = referredType.getKind();
        if (referredTypeKind == TypeKind.NIL) {
            return true;
        } else if (referredTypeKind == TypeKind.FINITE) {
            Set<BLangExpression> valueSpace = ((BFiniteType) referredType).getValueSpace();
            return valueSpace.size() == 1 && valueSpace.iterator().next().getBType().getKind() == TypeKind.NIL;
        }
        return false;
    }

    private boolean checkUnionHasSameType(BUnionType unionType, BType baseType) {
        LinkedHashSet<BType> memberTypes = unionType.getMemberTypes();
        for (BType type : memberTypes) {
            type = getReferredType(type);
            if (type.tag == TypeTags.FINITE) {
                for (BLangExpression expr : ((BFiniteType) type).getValueSpace()) {
                    if (!isSameOrderedType(expr.getBType(), baseType)) {
                        return false;
                    }
                }
//            } else if (type.tag == TypeTags.UNION) {
//                if (!checkUnionHasSameType((BUnionType) type, baseType)) {
//                    return false;
//                }
            } else if (type.tag == TypeTags.TUPLE || type.tag == TypeTags.ARRAY) {
                if (!isSameOrderedType(type, baseType)) {
                    return false;
                }
            } else if (type.tag == TypeTags.INTERSECTION) {
                if (!isSameOrderedType(getEffectiveTypeForIntersection(type), baseType)) {
                    return false;
                }
            } else if (isSimpleBasicType(type.tag)) {
                if (!isSameOrderedType(type, baseType) && !isNil(type)) {
                    return false;
                }
            }
        }
        return true;
    }

    private boolean checkValueSpaceHasSameType(BFiniteType finiteType, BType type) {
        BType baseType = getReferredType(type);
        if (baseType.tag == TypeTags.FINITE) {
            BType baseExprType = finiteType.getValueSpace().iterator().next().getBType();
            return checkValueSpaceHasSameType(((BFiniteType) baseType), baseExprType);
        }
        boolean isValueSpaceSameType = false;
        for (BLangExpression expr : finiteType.getValueSpace()) {
            isValueSpaceSameType = isSameOrderedType(expr.getBType(), baseType);
            if (!isValueSpaceSameType) {
                break;
            }
        }
        return isValueSpaceSameType;
    }

    private boolean checkUnionHasAllFiniteOrNilMembers(LinkedHashSet<BType> memberTypes) {
        for (BType bType : memberTypes) {
            BType type = getReferredType(bType);
            if (type.tag != TypeTags.FINITE && !isNil(type)) {
                return false;
            }
        }
        return true;
    }

    private boolean checkFieldEquivalency(BRecordType lhsType, BRecordType rhsType, Set<TypePair> unresolvedTypes) {
        Map<String, BField> rhsFields = new LinkedHashMap<>(rhsType.fields);

        // Check if the RHS record has corresponding fields to those of the LHS record.
        for (BField lhsField : lhsType.fields.values()) {
            BField rhsField = rhsFields.get(lhsField.name.value);

            // If LHS field is required, there should be a corresponding RHS field
            // If LHS field is never typed, RHS rest field type should include never type
            if (rhsField == null) {
                if (!Symbols.isOptional(lhsField.symbol) || isInvalidNeverField(lhsField, rhsType)) {
                    return false;
                }
                continue;
            }
            if (hasIncompatibleReadOnlyFlags(lhsField.symbol.flags, rhsField.symbol.flags)) {
                return false;
            }

            // If LHS field is required, so should the RHS field
            if (!Symbols.isOptional(lhsField.symbol) && Symbols.isOptional(rhsField.symbol)) {
                return false;
            }

            // The corresponding RHS field should be assignable to the LHS field.
            if (!isAssignable(rhsField.type, lhsField.type, unresolvedTypes)) {
                return false;
            }

            rhsFields.remove(lhsField.name.value);
        }

        if (lhsType.sealed) {
            for (BField field : rhsFields.values()) {
                if (!isNeverTypeOrStructureTypeWithARequiredNeverMember(field.type)) {
                    return false;
                }
            }
            return true;
        }

        // If there are any remaining RHS fields, the types of those should be assignable to the rest field type of
        // the LHS record.
        BType lhsRestFieldType = lhsType.restFieldType;
        for (BField field : rhsFields.values()) {
            if (!isAssignable(field.type, lhsRestFieldType, unresolvedTypes)) {
                return false;
            }
        }
        return true;
    }

    private boolean isInvalidNeverField(BField lhsField, BRecordType rhsType) {
        if (lhsField.type.tag != NEVER || rhsType.sealed) {
            return false;
        }
        switch (rhsType.restFieldType.tag) {
            case TypeTags.UNION:
                for (BType member : ((BUnionType) rhsType.restFieldType).getOriginalMemberTypes()) {
                    if (member.tag == NEVER) {
                        return false;
                    }
                }
                return true;
            case NEVER:
                return false;
            default:
                return true;
        }
    }

    private Optional<BAttachedFunction> getMatchingInvokableType(List<BAttachedFunction> rhsFuncList,
                                                                 BAttachedFunction lhsFunc,
                                                                 Set<TypePair> unresolvedTypes) {
        Optional<BAttachedFunction> matchingFunction = rhsFuncList.stream()
                .filter(rhsFunc -> lhsFunc.funcName.equals(rhsFunc.funcName))
                .filter(rhsFunc -> isFunctionTypeAssignable(rhsFunc.type, lhsFunc.type, unresolvedTypes))
                .findFirst();
        
        if (matchingFunction.isEmpty()) {
            return matchingFunction;
        }
        // For resource function match, we need to check whether lhs function resource path type belongs to 
        // rhs function resource path type
        BAttachedFunction matchingFunc = matchingFunction.get();
        // Todo: We could include this logic in `isFunctionTypeAssignable` if we have `resourcePathType` information in
        // `BInvokableType` issue #37502
        boolean lhsFuncIsResource = Symbols.isResource(lhsFunc.symbol);
        boolean matchingFuncIsResource = Symbols.isResource(matchingFunc.symbol);

        if (!lhsFuncIsResource && !matchingFuncIsResource) {
            return matchingFunction;
        }

        if ((lhsFuncIsResource && !matchingFuncIsResource) || (matchingFuncIsResource && !lhsFuncIsResource)) {
            return Optional.empty();
        }

<<<<<<< HEAD
        List<BType> lhsFuncResourcePathTypes = ((BResourceFunction) lhsFunc).resourcePathType.getTupleTypes();
        List<BType> rhsFuncResourcePathTypes =
                ((BResourceFunction) matchingFunc).resourcePathType.getTupleTypes();
=======
        List<BResourcePathSegmentSymbol> lhsFuncPathTypes = ((BResourceFunction) lhsFunc).pathSegmentSymbols;
        List<BResourcePathSegmentSymbol> rhsFuncPathTypes = ((BResourceFunction) matchingFunc).pathSegmentSymbols;
>>>>>>> 7bd6d9dd

        int lhsFuncResourcePathTypesSize = lhsFuncPathTypes.size();
        if (lhsFuncResourcePathTypesSize != rhsFuncPathTypes.size()) {
            return Optional.empty();
        }
        
        for (int i = 0; i < lhsFuncResourcePathTypesSize; i++) {
            if (!isAssignable(lhsFuncPathTypes.get(i).type, rhsFuncPathTypes.get(i).type)) {
                return Optional.empty();
            }
        }
        
        return matchingFunction;
    }

    private boolean isInSameVisibilityRegion(BSymbol lhsSym, BSymbol rhsSym) {
        if (Symbols.isPrivate(lhsSym)) {
            return Symbols.isPrivate(rhsSym) && lhsSym.pkgID.equals(rhsSym.pkgID)
                    && lhsSym.owner.name.equals(rhsSym.owner.name);
        } else if (Symbols.isPublic(lhsSym)) {
            return Symbols.isPublic(rhsSym);
        }
        return !Symbols.isPrivate(rhsSym) && !Symbols.isPublic(rhsSym) && lhsSym.pkgID.equals(rhsSym.pkgID);
    }

    private boolean isAssignableToUnionType(BType source, BType target, Set<TypePair> unresolvedTypes) {
        TypePair pair = new TypePair(source, target);
        if (unresolvedTypes.contains(pair)) {
            return true;
        }

        if (source.tag == TypeTags.UNION && ((BUnionType) source).isCyclic) {
            // add cyclic source to target pair to avoid recursive calls
            unresolvedTypes.add(pair);
        }

        Set<BType> sourceTypes = new LinkedHashSet<>();
        Set<BType> targetTypes = new LinkedHashSet<>();

        if (source.tag == TypeTags.UNION || source.tag == TypeTags.JSON || source.tag == TypeTags.ANYDATA) {
            sourceTypes.addAll(getEffectiveMemberTypes((BUnionType) source));
        } else {
            sourceTypes.add(source);
        }

        boolean targetIsAUnion = false;
        if (target.tag == TypeTags.UNION) {
            targetIsAUnion = true;
            targetTypes.addAll(getEffectiveMemberTypes((BUnionType) target));
        } else {
            targetTypes.add(target);
        }

        // check if all the value types are assignable between two unions
        var sourceIterator = sourceTypes.iterator();
        while (sourceIterator.hasNext()) {
            BType sMember = sourceIterator.next();
            if (sMember.tag == TypeTags.NEVER) {
                sourceIterator.remove();
                continue;
            }
            if (sMember.tag == TypeTags.FINITE && isAssignable(sMember, target, unresolvedTypes)) {
                sourceIterator.remove();
                continue;
            }
            if (sMember.tag == TypeTags.XML &&
                    isAssignableToUnionType(expandedXMLBuiltinSubtypes, target, unresolvedTypes)) {
                sourceIterator.remove();
                continue;
            }

            if (!isValueType(sMember)) {
                if (!targetIsAUnion) {
                    continue;
                }
                BUnionType targetUnion = (BUnionType) target;
                // prevent cyclic unions being compared as individual items
                if (sMember instanceof BUnionType) {
                    BUnionType sUnion = (BUnionType) sMember;
                    if (sUnion.isCyclic && targetUnion.isCyclic) {
                        unresolvedTypes.add(new TypePair(sUnion, targetUnion));
                         if (isAssignable(sUnion, targetUnion, unresolvedTypes)) {
                             sourceIterator.remove();
                             continue;
                         }
                    }
                    if (sMember.tag == TypeTags.JSON && isAssignable(sUnion, targetUnion, unresolvedTypes)) {
                        sourceIterator.remove();
                        continue;
                    }
                }
                // readonly can match to a union similar to any|error
                if (sMember.tag == TypeTags.READONLY && isAssignable(symTable.anyAndReadonlyOrError, targetUnion)) {
                    sourceIterator.remove();
                    continue;
                }
                continue;
            }

            boolean sourceTypeIsNotAssignableToAnyTargetType = true;
            var targetIterator = targetTypes.iterator();
            while (targetIterator.hasNext()) {
                BType t = targetIterator.next();
                if (isAssignable(sMember, t, unresolvedTypes)) {
                    sourceIterator.remove();
                    sourceTypeIsNotAssignableToAnyTargetType = false;
                    break;
                }
            }
            if (sourceTypeIsNotAssignableToAnyTargetType) {
                unresolvedTypes.remove(pair);
                return false;
            }
        }

        // check the structural values for similarity
        sourceIterator = sourceTypes.iterator();
        while (sourceIterator.hasNext()) {
            BType sourceMember = sourceIterator.next();
            boolean sourceTypeIsNotAssignableToAnyTargetType = true;
            var targetIterator = targetTypes.iterator();

            boolean selfReferencedSource = (sourceMember != source) &&
                    isSelfReferencedStructuredType(source, sourceMember);

            while (targetIterator.hasNext()) {
                BType targetMember = targetIterator.next();

                boolean selfReferencedTarget = isSelfReferencedStructuredType(target, targetMember);
                if (selfReferencedTarget && selfReferencedSource && (sourceMember.tag == targetMember.tag)) {
                    sourceTypeIsNotAssignableToAnyTargetType = false;
                    break;
                }

                if (isAssignable(sourceMember, targetMember, unresolvedTypes)) {
                    sourceTypeIsNotAssignableToAnyTargetType = false;
                    break;
                }
            }
            if (sourceTypeIsNotAssignableToAnyTargetType) {
                unresolvedTypes.remove(pair);
                return false;
            }
        }

        unresolvedTypes.add(pair);
        return true;
    }

    public boolean isSelfReferencedStructuredType(BType source, BType s) {
        if (source == s) {
            return true;
        }

        s = getReferredType(s);
        if (s.tag == TypeTags.ARRAY) {
            return isSelfReferencedStructuredType(source, ((BArrayType) s).eType);
        }
        if (s.tag == TypeTags.MAP) {
            return isSelfReferencedStructuredType(source, ((BMapType) s).constraint);
        }
        if (s.tag == TypeTags.TABLE) {
            return isSelfReferencedStructuredType(source, ((BTableType) s).constraint);
        }
        return false;
    }

    public BType updateSelfReferencedWithNewType(BType source, BType s, BType target) {
        if (s.tag == TypeTags.ARRAY) {
            BArrayType arrayType = (BArrayType) s;
            if (arrayType.eType == source) {
                return new BArrayType(target, arrayType.tsymbol, arrayType.size,
                        arrayType.state, arrayType.flags);
            }
        }
        if (s.tag == TypeTags.MAP) {
            BMapType mapType = (BMapType) s;
            if (mapType.constraint == source) {
                return new BMapType(mapType.tag, target, mapType.tsymbol, mapType.flags);
            }
        }
        if (s.tag == TypeTags.TABLE) {
            BTableType tableType = (BTableType) s;
            if (tableType.constraint == source) {
                return new BTableType(tableType.tag, target, tableType.tsymbol,
                        tableType.flags);
            } else if (tableType.constraint instanceof BMapType) {
                return updateSelfReferencedWithNewType(source, (BMapType) tableType.constraint, target);
            }
        }
        return s;
    }

    public static void fixSelfReferencingSameUnion(BType originalMemberType, BUnionType origUnionType,
                                                    BType immutableMemberType, BUnionType newImmutableUnion,
                                                    LinkedHashSet<BType> readOnlyMemTypes) {
        boolean sameMember = originalMemberType == immutableMemberType;
        if (originalMemberType.tag == TypeTags.ARRAY) {
            var arrayType = (BArrayType) originalMemberType;
            if (origUnionType == arrayType.eType) {
                if (sameMember) {
                    BArrayType newArrayType = new BArrayType(newImmutableUnion, arrayType.tsymbol, arrayType.size,
                            arrayType.state, arrayType.flags);
                    readOnlyMemTypes.add(newArrayType);
                } else {
                    ((BArrayType) immutableMemberType).eType = newImmutableUnion;
                    readOnlyMemTypes.add(immutableMemberType);
                }
            }
        } else if (originalMemberType.tag == TypeTags.MAP) {
            var mapType = (BMapType) originalMemberType;
            if (origUnionType == mapType.constraint) {
                if (sameMember) {
                    BMapType newMapType = new BMapType(mapType.tag, newImmutableUnion, mapType.tsymbol, mapType.flags);
                    readOnlyMemTypes.add(newMapType);
                } else {
                    ((BMapType) immutableMemberType).constraint = newImmutableUnion;
                    readOnlyMemTypes.add(immutableMemberType);
                }
            }
        } else if (originalMemberType.tag == TypeTags.TABLE) {
            var tableType = (BTableType) originalMemberType;
            if (origUnionType == tableType.constraint) {
                if (sameMember) {
                    BTableType newTableType = new BTableType(tableType.tag, newImmutableUnion, tableType.tsymbol,
                            tableType.flags);
                    readOnlyMemTypes.add(newTableType);
                } else {
                    ((BTableType) immutableMemberType).constraint = newImmutableUnion;
                    readOnlyMemTypes.add(immutableMemberType);
                }
                return;
            }

            var immutableConstraint = ((BTableType) immutableMemberType).constraint;
            if (tableType.constraint.tag == TypeTags.MAP) {
                sameMember = tableType.constraint == immutableConstraint;
                var mapType = (BMapType) tableType.constraint;
                if (origUnionType == mapType.constraint) {
                    if (sameMember) {
                        BMapType newMapType = new BMapType(mapType.tag, newImmutableUnion, mapType.tsymbol,
                                mapType.flags);
                        ((BTableType) immutableMemberType).constraint = newMapType;
                    } else {
                        ((BTableType) immutableMemberType).constraint = newImmutableUnion;
                    }
                    readOnlyMemTypes.add(immutableMemberType);
                }
            }
        } else {
            readOnlyMemTypes.add(immutableMemberType);
        }
    }

    private Set<BType> getEffectiveMemberTypes(BUnionType unionType) {
        Set<BType> memTypes = new LinkedHashSet<>();

        for (BType memberType : unionType.getMemberTypes()) {
            switch (memberType.tag) {
                case TypeTags.INTERSECTION:
                    BType effectiveType = ((BIntersectionType) memberType).effectiveType;
                    BType refType = getReferredType(effectiveType);
                    if (refType.tag == TypeTags.UNION) {
                        memTypes.addAll(getEffectiveMemberTypes((BUnionType) refType));
                        continue;
                    }
                    if (refType.tag == TypeTags.INTERSECTION) {
                        memTypes.addAll(
                                getEffectiveMemberTypes((BUnionType) ((BIntersectionType) refType).effectiveType));
                        continue;
                    }
                    memTypes.add(effectiveType);
                    break;
                case TypeTags.UNION:
                    memTypes.addAll(getEffectiveMemberTypes((BUnionType) memberType));
                    break;
                case TypeTags.TYPEREFDESC:
                    BType constraint = getReferredType(memberType);
                    if (constraint.tag == TypeTags.UNION) {
                        memTypes.addAll(getEffectiveMemberTypes((BUnionType) constraint));
                        continue;
                    }
                    memTypes.add(constraint);
                    break;
                default:
                    memTypes.add(memberType);
                    break;
            }
        }
        return memTypes;
    }

    private boolean isFiniteTypeAssignable(BFiniteType finiteType, BType targetType, Set<TypePair> unresolvedTypes) {
        BType expType = getReferredType(targetType);
        if (expType.tag == TypeTags.FINITE) {
            for (BLangExpression expression : finiteType.getValueSpace()) {
                ((BLangLiteral) expression).isFiniteContext = true;
                if (!isAssignableToFiniteType(expType, (BLangLiteral) expression)) {
                    return false;
                }
            }
            return true;
        }

        if (targetType.tag == TypeTags.UNION) {
            List<BType> unionMemberTypes = getAllTypes(targetType, true);
            for (BLangExpression valueExpr : finiteType.getValueSpace()) {
                ((BLangLiteral) valueExpr).isFiniteContext = true;
                if (unionMemberTypes.stream()
                        .noneMatch(targetMemType ->
                                getReferredType(targetMemType).tag == TypeTags.FINITE ?
                                        isAssignableToFiniteType(targetMemType, (BLangLiteral) valueExpr) :
                                        isAssignable(valueExpr.getBType(), targetMemType, unresolvedTypes) ||
                                                isLiteralCompatibleWithBuiltinTypeWithSubTypes(
                                                        (BLangLiteral) valueExpr, targetMemType))) {
                    return false;
                }
            }
            return true;
        }

        for (BLangExpression expression : finiteType.getValueSpace()) {
            if (!isLiteralCompatibleWithBuiltinTypeWithSubTypes((BLangLiteral) expression, targetType) &&
                    !isAssignable(expression.getBType(), expType, unresolvedTypes)) {
                return false;
            }
        }
        return true;
    }

    boolean isAssignableToFiniteType(BType type, BLangLiteral literalExpr) {
        type = getReferredType(type);
        if (type.tag != TypeTags.FINITE) {
            return false;
        }

        BFiniteType expType = (BFiniteType) type;
        return expType.getValueSpace().stream().anyMatch(memberLiteral -> {
            if (((BLangLiteral) memberLiteral).value == null) {
                return literalExpr.value == null;
            }

            // If the literal which needs to be tested is from finite type and the type of the any member literal
            // is not the same type, the literal cannot be assignable to finite type.
            if (literalExpr.isFiniteContext && memberLiteral.getBType().tag != literalExpr.getBType().tag) {
                return false;
            }
            // Check whether the literal that needs to be tested is assignable to any of the member literal in the
            // value space.
            return checkLiteralAssignabilityBasedOnType((BLangLiteral) memberLiteral, literalExpr);
        });
    }

    /**
     * Method to check the literal assignability based on the types of the literals. For numeric literals the
     * assignability depends on the equivalency of the literals. If the candidate literal could either be a simple
     * literal or a constant. In case of a constant, it is assignable to the base literal if and only if both
     * literals have same type and equivalent values.
     *
     * @param baseLiteral      Literal based on which we check the assignability.
     * @param candidateLiteral Literal to be tested whether it is assignable to the base literal or not.
     * @return true if assignable; false otherwise.
     */
    boolean checkLiteralAssignabilityBasedOnType(BLangLiteral baseLiteral, BLangLiteral candidateLiteral) {
        // Different literal kinds.
        if (baseLiteral.getKind() != candidateLiteral.getKind()) {
            return false;
        }
        Object baseValue = baseLiteral.value;
        Object candidateValue = candidateLiteral.value;
        int candidateTypeTag = candidateLiteral.getBType().tag;

        // Numeric literal assignability is based on assignable type and numeric equivalency of values.
        // If the base numeric literal is,
        // (1) byte: we can assign byte or a int simple literal (Not an int constant) with the same value.
        // (2) int: we can assign int literal or int constants with the same value.
        // (3) float: we can assign int simple literal(Not an int constant) or a float literal/constant with same value.
        // (4) decimal: we can assign int simple literal or float simple literal (Not int/float constants) or decimal
        // with the same value.
        switch (baseLiteral.getBType().tag) {
            case TypeTags.BYTE:
                if (candidateTypeTag == TypeTags.BYTE || (candidateTypeTag == TypeTags.INT &&
                        !candidateLiteral.isConstant && isByteLiteralValue((Long) candidateValue))) {
                    return ((Number) baseValue).longValue() == ((Number) candidateValue).longValue();
                }
                break;
            case TypeTags.INT:
                if (candidateTypeTag == TypeTags.INT) {
                    return ((Number) baseValue).longValue() == ((Number) candidateValue).longValue();
                }
                break;
            case TypeTags.SIGNED32_INT:
                if (candidateTypeTag == TypeTags.INT && isSigned32LiteralValue((Long) candidateValue)) {
                    return ((Number) baseValue).longValue() == ((Number) candidateValue).longValue();
                }
                break;
            case TypeTags.SIGNED16_INT:
                if (candidateTypeTag == TypeTags.INT && isSigned16LiteralValue((Long) candidateValue)) {
                    return ((Number) baseValue).longValue() == ((Number) candidateValue).longValue();
                }
                break;
            case TypeTags.SIGNED8_INT:
                if (candidateTypeTag == TypeTags.INT && isSigned8LiteralValue((Long) candidateValue)) {
                    return ((Number) baseValue).longValue() == ((Number) candidateValue).longValue();
                }
                break;
            case TypeTags.UNSIGNED32_INT:
                if (candidateTypeTag == TypeTags.INT && isUnsigned32LiteralValue((Long) candidateValue)) {
                    return ((Number) baseValue).longValue() == ((Number) candidateValue).longValue();
                }
                break;
            case TypeTags.UNSIGNED16_INT:
                if (candidateTypeTag == TypeTags.INT && isUnsigned16LiteralValue((Long) candidateValue)) {
                    return ((Number) baseValue).longValue() == ((Number) candidateValue).longValue();
                }
                break;
            case TypeTags.UNSIGNED8_INT:
                if (candidateTypeTag == TypeTags.INT && isUnsigned8LiteralValue((Long) candidateValue)) {
                    return ((Number) baseValue).longValue() == ((Number) candidateValue).longValue();
                }
                break;
            case TypeTags.FLOAT:
                String baseValueStr = String.valueOf(baseValue);
                String originalValue = baseLiteral.originalValue != null ? baseLiteral.originalValue : baseValueStr;
                if (NumericLiteralSupport.isDecimalDiscriminated(originalValue)) {
                    return false;
                }
                double baseDoubleVal = Double.parseDouble(baseValueStr);
                double candidateDoubleVal;
                if (candidateTypeTag == TypeTags.INT && !candidateLiteral.isConstant) {
                    if (candidateLiteral.value instanceof Double) {
                        // Out of range value for int but in range for float
                        candidateDoubleVal = Double.parseDouble(String.valueOf(candidateValue));
                        return baseDoubleVal == candidateDoubleVal;
                    } else {
                        candidateDoubleVal = ((Long) candidateValue).doubleValue();
                        return baseDoubleVal == candidateDoubleVal;
                    }
                } else if (candidateTypeTag == TypeTags.FLOAT) {
                    candidateDoubleVal = Double.parseDouble(String.valueOf(candidateValue));
                    return baseDoubleVal == candidateDoubleVal;
                }
                break;
            case TypeTags.DECIMAL:
                BigDecimal baseDecimalVal = NumericLiteralSupport.parseBigDecimal(baseValue);
                BigDecimal candidateDecimalVal;
                if (candidateTypeTag == TypeTags.INT && !candidateLiteral.isConstant) {
                    if (candidateLiteral.value instanceof String) {
                        // out of range value for float but in range for decimal
                        candidateDecimalVal = NumericLiteralSupport.parseBigDecimal(candidateValue);
                        return baseDecimalVal.compareTo(candidateDecimalVal) == 0;
                    } else if (candidateLiteral.value instanceof Double) {
                        // out of range value for int in range for decimal and float
                        candidateDecimalVal = new BigDecimal((Double) candidateValue, MathContext.DECIMAL128);
                        return baseDecimalVal.compareTo(candidateDecimalVal) == 0;
                    } else {
                        candidateDecimalVal = new BigDecimal((long) candidateValue, MathContext.DECIMAL128);
                        return baseDecimalVal.compareTo(candidateDecimalVal) == 0;
                    }
                } else if (candidateTypeTag == TypeTags.FLOAT && !candidateLiteral.isConstant ||
                        candidateTypeTag == TypeTags.DECIMAL) {
                    if (NumericLiteralSupport.isFloatDiscriminated(String.valueOf(candidateValue))) {
                        return false;
                    }
                    candidateDecimalVal = NumericLiteralSupport.parseBigDecimal(candidateValue);
                    return baseDecimalVal.compareTo(candidateDecimalVal) == 0;
                }
                break;
            default:
                // Non-numeric literal kind.
                return baseValue.equals(candidateValue);
        }
        return false;
    }

    boolean validateFloatLiteral(Location pos, String numericLiteral) {
        double value;
        try {
             value = Double.parseDouble(numericLiteral);
        } catch (Exception e) {
            // We may reach here if a floating point literal has syntax diagnostics.
            return false;
        }

        if (Double.isInfinite(value)) {
            dlog.error(pos, DiagnosticErrorCode.OUT_OF_RANGE, numericLiteral, "float");
            return false;
        }
        if (value != 0.0) {
            return true;
        }

        List<Character> exponentIndicator = List.of('e', 'E', 'p', 'P');
        for (int i = 0; i < numericLiteral.length(); i++) {
            char character = numericLiteral.charAt(i);
            if (exponentIndicator.contains(character)) {
                break;
            }
            if (numericLiteral.charAt(i) >= '1' && numericLiteral.charAt(i) <= '9') {
                dlog.error(pos, DiagnosticErrorCode.OUT_OF_RANGE, numericLiteral, "float");
                return false;
            }

        }
        return true;
    }

    boolean isValidDecimalNumber(Location pos, String decimalLiteral) {
        BigDecimal bd;
        try {
            bd = new BigDecimal(decimalLiteral, MathContext.DECIMAL128);
        } catch (NumberFormatException e) {
            // If there is an error, that means there is a parsing error.
            if (dlog.errorCount() == 0) {
                dlog.error(pos, DiagnosticErrorCode.OUT_OF_RANGE, decimalLiteral, symTable.decimalType);
            }
            return false;
        }
        if (bd.compareTo(DECIMAL_MAX) > 0 || bd.compareTo(DECIMAL_MIN) < 0) {
            dlog.error(pos, DiagnosticErrorCode.OUT_OF_RANGE, decimalLiteral, symTable.decimalType);
            return false;
        }
        return true;
    }

    boolean isByteLiteralValue(Long longObject) {

        return (longObject >= BBYTE_MIN_VALUE && longObject <= BBYTE_MAX_VALUE);
    }

    boolean isSigned32LiteralValue(Long longObject) {

        return (longObject >= SIGNED32_MIN_VALUE && longObject <= SIGNED32_MAX_VALUE);
    }

    BigDecimal getValidDecimalNumber(Location pos, BigDecimal bd) {
        if (bd.compareTo(DECIMAL_MAX) > 0 || bd.compareTo(DECIMAL_MIN) < 0) {
            dlog.error(pos, DiagnosticErrorCode.OUT_OF_RANGE, bd.toString(), symTable.decimalType);
            return null;
        } else if (bd.abs(MathContext.DECIMAL128).compareTo(MIN_DECIMAL_MAGNITUDE) < 0 &&
                bd.abs(MathContext.DECIMAL128).compareTo(BigDecimal.ZERO) > 0) {
            return BigDecimal.ZERO;
        }
        return bd;
    }

    boolean isSigned16LiteralValue(Long longObject) {

        return (longObject >= SIGNED16_MIN_VALUE && longObject <= SIGNED16_MAX_VALUE);
    }

    boolean isSigned8LiteralValue(Long longObject) {

        return (longObject >= SIGNED8_MIN_VALUE && longObject <= SIGNED8_MAX_VALUE);
    }

    boolean isUnsigned32LiteralValue(Long longObject) {

        return (longObject >= 0 && longObject <= UNSIGNED32_MAX_VALUE);
    }

    boolean isUnsigned16LiteralValue(Long longObject) {

        return (longObject >= 0 && longObject <= UNSIGNED16_MAX_VALUE);
    }

    boolean isUnsigned8LiteralValue(Long longObject) {

        return (longObject >= 0 && longObject <= UNSIGNED8_MAX_VALUE);
    }

    boolean isCharLiteralValue(String literal) {

        return (literal.codePoints().count() == 1);
    }

    /**
     * Method to retrieve a type representing all the values in the value space of a finite type that are assignable to
     * the target type.
     *
     * @param finiteType the finite type
     * @param targetType the target type
     * @return a new finite type if at least one value in the value space of the specified finiteType is
     * assignable to targetType (the same if all are assignable), else semanticError
     */
    BType getTypeForFiniteTypeValuesAssignableToType(BFiniteType finiteType, BType targetType) {
        // finiteType - type Foo "foo";
        // targetType - type FooBar "foo"|"bar";
        if (isAssignable(finiteType, targetType)) {
            return finiteType;
        }

        // Identify all the values from the value space of the finite type that are assignable to the target type.
        // e.g., finiteType - type Foo "foo"|1 ;
        Set<BLangExpression> matchingValues = new HashSet<>();
        for (BLangExpression expr : finiteType.getValueSpace()) {
            // case I: targetType - string ("foo" is assignable to string)
            BLangLiteral literal = (BLangLiteral) expr;
            if (isAssignable(expr.getBType(), targetType) ||
                    // case II: targetType - type Bar "foo"|"baz" ; ("foo" is assignable to Bar)
                    isAssignableToFiniteType(targetType, literal) ||
                    // type FooVal "foo";
                    // case III:  targetType - boolean|FooVal ("foo" is assignable to FooVal)
                    isAssignableToFiniteTypeMemberInUnion(literal, targetType) ||
                    // case IV:  targetType - int:Signed16 (1 is assignable to int:Signed16)
                    isAssignableToBuiltinSubtypeInTargetType(literal, targetType)) {
                matchingValues.add(expr);
            }
        }

        if (matchingValues.isEmpty()) {
            return symTable.semanticError;
        }

        // Create a new finite type representing the assignable values.
        BTypeSymbol finiteTypeSymbol = Symbols.createTypeSymbol(SymTag.FINITE_TYPE, finiteType.tsymbol.flags,
                names.fromString("$anonType$" + UNDERSCORE + finiteTypeCount++),
                finiteType.tsymbol.pkgID, null,
                finiteType.tsymbol.owner, finiteType.tsymbol.pos,
                VIRTUAL);
        BFiniteType intersectingFiniteType = new BFiniteType(finiteTypeSymbol, matchingValues);
        finiteTypeSymbol.type = intersectingFiniteType;
        return intersectingFiniteType;
    }

    private boolean isAssignableToFiniteTypeMemberInUnion(BLangLiteral expr, BType targetType) {
        if (targetType.tag != TypeTags.UNION) {
            return false;
        }

        for (BType memType : ((BUnionType) targetType).getMemberTypes()) {
            if (isAssignableToFiniteType(memType, expr)) {
                return true;
            }
        }
        return false;
    }

    private boolean isAssignableToBuiltinSubtypeInTargetType(BLangLiteral literal, BType targetType) {
        if (targetType.tag == TypeTags.UNION) {
            for (BType memberType : ((BUnionType) targetType).getMemberTypes()) {
                if (isLiteralCompatibleWithBuiltinTypeWithSubTypes(literal, memberType)) {
                    return true;
                }
            }
        }

        return isLiteralCompatibleWithBuiltinTypeWithSubTypes(literal, targetType);
    }

    public boolean isLiteralCompatibleWithBuiltinTypeWithSubTypes(BLangLiteral literal, BType targetType) {
        BType literalType = literal.getBType();
        if (literalType.tag == targetType.tag) {
            return true;
        }

        switch (targetType.tag) {
            case TypeTags.BYTE:
                return literalType.tag == TypeTags.INT && isByteLiteralValue((Long) literal.value);
            case TypeTags.SIGNED32_INT:
                return literalType.tag == TypeTags.INT && isSigned32LiteralValue((Long) literal.value);
            case TypeTags.SIGNED16_INT:
                return literalType.tag == TypeTags.INT && isSigned16LiteralValue((Long) literal.value);
            case TypeTags.SIGNED8_INT:
                return literalType.tag == TypeTags.INT && isSigned8LiteralValue((Long) literal.value);
            case TypeTags.UNSIGNED32_INT:
                return literalType.tag == TypeTags.INT && isUnsigned32LiteralValue((Long) literal.value);
            case TypeTags.UNSIGNED16_INT:
                return literalType.tag == TypeTags.INT && isUnsigned16LiteralValue((Long) literal.value);
            case TypeTags.UNSIGNED8_INT:
                return literalType.tag == TypeTags.INT && isUnsigned8LiteralValue((Long) literal.value);
            case TypeTags.CHAR_STRING:
                return literalType.tag == TypeTags.STRING && isCharLiteralValue((String) literal.value);
            case TypeTags.TYPEREFDESC:
                return isLiteralCompatibleWithBuiltinTypeWithSubTypes(literal, getReferredType(targetType));
            default:
                return false;
        }
    }

    /**
     * Method to retrieve a type representing all the member types of a union type that are assignable to
     * the target type.
     *
     * @param unionType  the union type
     * @param targetType the target type
     * @param intersectionContext
     * @param visitedTypes cache to capture visited types
     * @return           a single type or a new union type if at least one member type of the union type is
     *                      assignable to targetType, else semanticError
     */
    BType getTypeForUnionTypeMembersAssignableToType(BUnionType unionType, BType targetType, SymbolEnv env,
                                                     IntersectionContext intersectionContext,
                                                     LinkedHashSet<BType> visitedTypes) {
        List<BType> intersection = new LinkedList<>();
        if (!visitedTypes.add(unionType)) {
            return unionType;
        }

        unionType.getMemberTypes().forEach(memType -> {
            BType memberIntersectionType = getTypeIntersection(intersectionContext, memType, targetType,
                        env, visitedTypes);
            if (memberIntersectionType != symTable.semanticError) {
                intersection.add(memberIntersectionType);
            }
        });

        if (intersection.isEmpty()) {
            return symTable.semanticError;
        }

        if (intersection.size() == 1) {
            return intersection.get(0);
        } else {
            return BUnionType.create(null, new LinkedHashSet<>(intersection));
        }
    }

    boolean validEqualityIntersectionExists(BType lhsType, BType rhsType) {
        if (!isAnydata(lhsType) && !isAnydata(rhsType)) {
            return false;
        }

        if (isAssignable(lhsType, rhsType) || isAssignable(rhsType, lhsType)) {
            return true;
        }

        Set<BType> lhsTypes = expandAndGetMemberTypesRecursive(lhsType);
        Set<BType> rhsTypes = expandAndGetMemberTypesRecursive(rhsType);
        return equalityIntersectionExists(lhsTypes, rhsTypes);
    }

    private boolean equalityIntersectionExists(Set<BType> lhsTypes, Set<BType> rhsTypes) {
        if ((lhsTypes.contains(symTable.anydataType) &&
                     rhsTypes.stream().anyMatch(type -> type.tag != TypeTags.ERROR)) ||
                (rhsTypes.contains(symTable.anydataType) &&
                         lhsTypes.stream().anyMatch(type -> type.tag != TypeTags.ERROR))) {
            return true;
        }

        boolean matchFound = false;
        for (BType lhsType : lhsTypes) {
            for (BType rhsType : rhsTypes) {
                if (isAssignable(lhsType, rhsType) || isAssignable(rhsType, lhsType)) {
                    matchFound = true;
                    break;
                }
            }
            if (matchFound) {
                break;
            }
        }

        if (!matchFound) {
            matchFound = equalityIntersectionExistsForComplexTypes(lhsTypes, rhsTypes);
        }

        return matchFound;
    }

    boolean validNumericStringOrXmlTypeExists(BType type, TypeExistenceValidationFunction validationFunction) {
        switch (type.tag) {
            case TypeTags.UNION:
                BUnionType unionType = (BUnionType) type;
                Set<BType> memberTypes = unionType.getMemberTypes();
                BType firstTypeInUnion = getBasicTypeOfBuiltinSubtype(getReferredType(memberTypes.iterator().next()));
                if (firstTypeInUnion.tag == TypeTags.FINITE) {
                    Set<BLangExpression> valSpace = ((BFiniteType) firstTypeInUnion).getValueSpace();
                    BType baseExprType = valSpace.iterator().next().getBType();
                    for (BType memType : memberTypes) {
                        if (memType.tag == TypeTags.TYPEREFDESC) {
                            memType = getReferredType(memType);
                        }
                        if (memType.tag == TypeTags.FINITE) {
                            if (!checkValueSpaceHasSameType((BFiniteType) memType, baseExprType)) {
                                return false;
                            }
                            continue;
                        }
                        if (!isSubTypeOfBaseType(memType, baseExprType.tag)) {
                            return false;
                        }
                    }
                } else {
                    for (BType memType : memberTypes) {
                        memType = getReferredType(memType);
                        if (memType.tag == TypeTags.FINITE) {
                            if (!checkValueSpaceHasSameType((BFiniteType) memType, firstTypeInUnion)) {
                                return false;
                            }
                            continue;
                        }
                        if (!isSubTypeOfBaseType(memType, firstTypeInUnion.tag)) {
                            return false;
                        }
                    }
                }
                return true;
            case TypeTags.FINITE:
                Set<BLangExpression> valSpace = ((BFiniteType) type).getValueSpace();
                BType baseExprType = valSpace.iterator().next().getBType();
                for (BLangExpression expr : valSpace) {
                    if (!checkValueSpaceHasSameType((BFiniteType) type, baseExprType)) {
                        return false;
                    }
                    if (!validationFunction.validate(expr.getBType())) {
                        return false;
                    }
                }
                return true;
            case TypeTags.TYPEREFDESC:
                return validationFunction.validate(getReferredType(type));
            case TypeTags.INTERSECTION:
                return validationFunction.validate(((BIntersectionType) type).effectiveType);
            default:
                return false;
        }
    }

    boolean validNumericTypeExists(BType type) {
        if (type.isNullable() && type.tag != TypeTags.NIL) {
            type = getSafeType(type, true, false);
        }
        if (isBasicNumericType(type)) {
            return true;
        }
        return validNumericStringOrXmlTypeExists(type, this::validNumericTypeExists);
    }

    boolean validStringOrXmlTypeExists(BType type) {
        if (TypeTags.isStringTypeTag(type.tag) || TypeTags.isXMLTypeTag(type.tag)) {
            return true;
        }
        return validNumericStringOrXmlTypeExists(type, this::validStringOrXmlTypeExists);
    }

    boolean validIntegerTypeExists(BType bType) {
        BType type = getReferredType(bType);
        if (type.isNullable() && type.tag != TypeTags.NIL) {
            type = getSafeType(type, true, false);
        }
        if (TypeTags.isIntegerTypeTag(type.tag)) {
            return true;
        }
        switch (type.tag) {
            case TypeTags.BYTE:
                return true;
            case TypeTags.UNION:
                LinkedHashSet<BType> memberTypes = ((BUnionType) type).getMemberTypes();
                for (BType memberType : memberTypes) {
                    memberType = getReferredType(memberType);
                    if (!validIntegerTypeExists(memberType)) {
                        return false;
                    }
                }
                return true;
            case TypeTags.FINITE:
                Set<BLangExpression> valueSpace = ((BFiniteType) type).getValueSpace();
                for (BLangExpression expr : valueSpace) {
                    if (!validIntegerTypeExists(expr.getBType())) {
                        return false;
                    }
                }
                return true;
            case TypeTags.INTERSECTION:
                return validIntegerTypeExists(((BIntersectionType) type).effectiveType);
            default:
                return false;
        }
    }

    public BType getBasicTypeOfBuiltinSubtype(BType type) {
        if (TypeTags.isIntegerTypeTag(type.tag) || type.tag == TypeTags.BYTE) {
            return symTable.intType;
        }
        if (TypeTags.isStringTypeTag(type.tag)) {
            return symTable.stringType;
        }
        if (TypeTags.isXMLTypeTag(type.tag)) {
            return symTable.xmlType;
        }
        return type;
    }

    public boolean checkTypeContainString(BType type) {
        if (TypeTags.isStringTypeTag(type.tag)) {
            return true;
        }
        switch (type.tag) {
            case TypeTags.UNION:
                for (BType memType : ((BUnionType) type).getMemberTypes()) {
                    if (!checkTypeContainString(memType)) {
                        return false;
                    }
                }
                return true;
            case TypeTags.FINITE:
                Set<BLangExpression> valSpace = ((BFiniteType) type).getValueSpace();
                for (BLangExpression expr : valSpace) {
                    if (!checkTypeContainString(expr.getBType())) {
                        return false;
                    }
                }
                return true;
            case TypeTags.TYPEREFDESC:
                return checkTypeContainString(getReferredType(type));
            default:
                return false;
        }
    }

    /**
     * Retrieves member types of the specified type, expanding maps/arrays of/constrained by unions types to individual
     * maps/arrays.
     *
     * e.g., (string|int)[] would cause three entries as string[], int[], (string|int)[]
     *
     * @param bType the type for which member types needs to be identified
     * @return  a set containing all the retrieved member types
     */
    public Set<BType> expandAndGetMemberTypesRecursive(BType bType) {
        HashSet<BType> visited = new HashSet<>();
        return expandAndGetMemberTypesRecursiveHelper(bType, visited);
    }

    private Set<BType> expandAndGetMemberTypesRecursiveHelper(BType bType,
                                                              HashSet<BType> visited) {
        Set<BType> memberTypes = new LinkedHashSet<>();
        switch (bType.tag) {
            case TypeTags.BYTE:
            case TypeTags.INT:
                memberTypes.add(symTable.intType);
                memberTypes.add(symTable.byteType);
                break;
            case TypeTags.FINITE:
                BFiniteType expType = (BFiniteType) bType;
                expType.getValueSpace().forEach(value -> {
                    memberTypes.add(value.getBType());
                });
                break;
            case TypeTags.UNION:
                BUnionType unionType = (BUnionType) bType;
                if (!visited.add(unionType)) {
                    return memberTypes;
                }
                unionType.getMemberTypes().forEach(member -> {
                    memberTypes.addAll(expandAndGetMemberTypesRecursiveHelper(member, visited));
                });
                break;
            case TypeTags.ARRAY:
                BType arrayElementType = ((BArrayType) bType).getElementType();

                // add an unsealed array to allow comparison between closed and open arrays
                // TODO: 10/16/18 improve this, since it will allow comparison between sealed arrays of different sizes
                if (((BArrayType) bType).getSize() != -1) {
                    memberTypes.add(new BArrayType(arrayElementType));
                }

                if (arrayElementType.tag == TypeTags.UNION) {
                    Set<BType> elementUnionTypes = expandAndGetMemberTypesRecursiveHelper(arrayElementType, visited);
                    elementUnionTypes.forEach(elementUnionType -> {
                        memberTypes.add(new BArrayType(elementUnionType));
                    });
                }
                memberTypes.add(bType);
                break;
            case TypeTags.MAP:
                BType mapConstraintType = ((BMapType) bType).getConstraint();
                if (mapConstraintType.tag == TypeTags.UNION) {
                    Set<BType> constraintUnionTypes =
                            expandAndGetMemberTypesRecursiveHelper(mapConstraintType, visited);
                    constraintUnionTypes.forEach(constraintUnionType -> {
                        memberTypes.add(new BMapType(TypeTags.MAP, constraintUnionType, symTable.mapType.tsymbol));
                    });
                }
                memberTypes.add(bType);
                break;
            case TypeTags.INTERSECTION:
                memberTypes.addAll(expandAndGetMemberTypesRecursive(((BIntersectionType) bType).effectiveType));
                break;
            case TypeTags.TYPEREFDESC:
                return expandAndGetMemberTypesRecursiveHelper(getReferredType(bType), visited);
            default:
                memberTypes.add(bType);
        }
        return memberTypes;
    }

    private boolean tupleIntersectionExists(BTupleType lhsType, BTupleType rhsType) {
        if (lhsType.getTupleTypes().size() != rhsType.getTupleTypes().size()) {
            return false;
        }

        List<BType> lhsMemberTypes = lhsType.getTupleTypes();
        List<BType> rhsMemberTypes = rhsType.getTupleTypes();

        for (int i = 0; i < lhsType.getTupleTypes().size(); i++) {
            if (!equalityIntersectionExists(expandAndGetMemberTypesRecursive(lhsMemberTypes.get(i)),
                                            expandAndGetMemberTypesRecursive(rhsMemberTypes.get(i)))) {
                return false;
            }
        }
        return true;
    }

    private boolean equalityIntersectionExistsForComplexTypes(Set<BType> lhsTypes, Set<BType> rhsTypes) {
        for (BType lhsMemberType : lhsTypes) {
            if (isEqualityIntersectionExistsForMemberType(lhsMemberType, rhsTypes)) {
                return true;
            }
        }
        return false;
    }

    private boolean isEqualityIntersectionExistsForMemberType(BType lhsMemberType, Set<BType> rhsTypes) {
        switch (lhsMemberType.tag) {
            case TypeTags.INT:
            case TypeTags.STRING:
            case TypeTags.FLOAT:
            case TypeTags.DECIMAL:
            case TypeTags.BOOLEAN:
            case TypeTags.NIL:
                if (rhsTypes.stream().map(Types::getReferredType)
                        .anyMatch(rhsMemberType -> rhsMemberType.tag == TypeTags.JSON)) {
                    return true;
                }
                break;
            case TypeTags.JSON:
                if (jsonEqualityIntersectionExists(rhsTypes)) {
                    return true;
                }
                break;
            // When expanding members for tuples, arrays and maps, set isValueDeepEquality to true, to allow
            // comparison between JSON lists/maps and primitive lists/maps since they are all reference types
            case TypeTags.TUPLE:
                if (rhsTypes.stream().map(Types::getReferredType).anyMatch(
                        rhsMemberType -> rhsMemberType.tag == TypeTags.TUPLE &&
                                tupleIntersectionExists((BTupleType) lhsMemberType, (BTupleType) rhsMemberType))) {
                    return true;
                }

                if (rhsTypes.stream().map(Types::getReferredType).anyMatch(
                        rhsMemberType -> rhsMemberType.tag == TypeTags.ARRAY &&
                                arrayTupleEqualityIntersectionExists((BArrayType) rhsMemberType,
                                        (BTupleType) lhsMemberType))) {
                    return true;
                }
                break;
            case TypeTags.ARRAY:
                if (rhsTypes.stream().map(Types::getReferredType).anyMatch(
                        rhsMemberType -> rhsMemberType.tag == TypeTags.ARRAY &&
                                equalityIntersectionExists(
                                        expandAndGetMemberTypesRecursive(((BArrayType) lhsMemberType).eType),
                                        expandAndGetMemberTypesRecursive(((BArrayType) rhsMemberType).eType)))) {
                    return true;
                }

                if (rhsTypes.stream().map(Types::getReferredType).anyMatch(
                        rhsMemberType -> rhsMemberType.tag == TypeTags.TUPLE &&
                                arrayTupleEqualityIntersectionExists((BArrayType) lhsMemberType,
                                        (BTupleType) rhsMemberType))) {
                    return true;
                }
                break;
            case TypeTags.MAP:
                if (rhsTypes.stream().map(Types::getReferredType).anyMatch(
                        rhsMemberType -> rhsMemberType.tag == TypeTags.MAP &&
                                equalityIntersectionExists(
                                        expandAndGetMemberTypesRecursive(((BMapType) lhsMemberType).constraint),
                                        expandAndGetMemberTypesRecursive(((BMapType) rhsMemberType).constraint)))) {
                    return true;
                }

                if (!isAssignable(((BMapType) lhsMemberType).constraint, symTable.errorType) &&
                        rhsTypes.stream().map(Types::getReferredType).anyMatch(rhsMemberType
                                -> rhsMemberType.tag == TypeTags.JSON)) {
                    // at this point it is guaranteed that the map is anydata
                    return true;
                }

                if (rhsTypes.stream().map(Types::getReferredType).anyMatch(
                        rhsMemberType -> rhsMemberType.tag == TypeTags.RECORD &&
                                mapRecordEqualityIntersectionExists((BMapType) lhsMemberType,
                                        (BRecordType) rhsMemberType))) {
                    return true;
                }
                break;
            case TypeTags.OBJECT:
            case TypeTags.RECORD:
                if (rhsTypes.stream().map(Types::getReferredType).anyMatch(
                        rhsMemberType -> checkStructEquivalency(rhsMemberType, lhsMemberType) ||
                                checkStructEquivalency(lhsMemberType, rhsMemberType))) {
                    return true;
                }

                if (rhsTypes.stream().map(Types::getReferredType).anyMatch(
                        rhsMemberType -> rhsMemberType.tag == TypeTags.RECORD &&
                                recordEqualityIntersectionExists((BRecordType) lhsMemberType,
                                        (BRecordType) rhsMemberType))) {
                    return true;
                }

                if (rhsTypes.stream().map(Types::getReferredType).anyMatch(rhsMemberType
                        -> rhsMemberType.tag == TypeTags.JSON) &&
                        jsonEqualityIntersectionExists(expandAndGetMemberTypesRecursive(lhsMemberType))) {
                    return true;
                }

                if (rhsTypes.stream().map(Types::getReferredType).anyMatch(
                        rhsMemberType -> rhsMemberType.tag == TypeTags.MAP &&
                                mapRecordEqualityIntersectionExists((BMapType) rhsMemberType,
                                        (BRecordType) lhsMemberType))) {
                    return true;
                }
                break;
            case TypeTags.TYPEREFDESC:
                return isEqualityIntersectionExistsForMemberType(getReferredType(lhsMemberType), rhsTypes);
        }
        return false;
    }

    private boolean arrayTupleEqualityIntersectionExists(BArrayType arrayType, BTupleType tupleType) {
        Set<BType> elementTypes = expandAndGetMemberTypesRecursive(arrayType.eType);

        return tupleType.getTupleTypes().stream().allMatch(tupleMemType ->
                        equalityIntersectionExists(elementTypes, expandAndGetMemberTypesRecursive(tupleMemType)));
    }

    private boolean recordEqualityIntersectionExists(BRecordType lhsType, BRecordType rhsType) {
        Map<String, BField> lhsFields = lhsType.fields;
        Map<String, BField> rhsFields = rhsType.fields;

        List<Name> matchedFieldNames = new ArrayList<>();
        for (BField lhsField : lhsFields.values()) {
            if (rhsFields.containsKey(lhsField.name.value)) {
                if (!equalityIntersectionExists(expandAndGetMemberTypesRecursive(lhsField.type),
                                                expandAndGetMemberTypesRecursive(
                                                        rhsFields.get(lhsField.name.value).type))) {
                    return false;
                }
                matchedFieldNames.add(lhsField.getName());
            } else {
                if (Symbols.isFlagOn(lhsField.symbol.flags, Flags.OPTIONAL)) {
                    break;
                }

                if (rhsType.sealed) {
                    return false;
                }

                if (!equalityIntersectionExists(expandAndGetMemberTypesRecursive(lhsField.type),
                                                expandAndGetMemberTypesRecursive(rhsType.restFieldType))) {
                    return false;
                }
            }
        }

        for (BField rhsField : rhsFields.values()) {
            if (matchedFieldNames.contains(rhsField.getName())) {
                continue;
            }

            if (!Symbols.isFlagOn(rhsField.symbol.flags, Flags.OPTIONAL)) {
                if (lhsType.sealed) {
                    return false;
                }

                if (!equalityIntersectionExists(expandAndGetMemberTypesRecursive(rhsField.type),
                                                expandAndGetMemberTypesRecursive(lhsType.restFieldType))) {
                    return false;
                }
            }
        }

        return true;
    }

    private boolean mapRecordEqualityIntersectionExists(BMapType mapType, BRecordType recordType) {
        Set<BType> mapConstrTypes = expandAndGetMemberTypesRecursive(mapType.getConstraint());

        for (BField field : recordType.fields.values()) {
            if (!Symbols.isFlagOn(field.symbol.flags, Flags.OPTIONAL) &&
                    !equalityIntersectionExists(mapConstrTypes, expandAndGetMemberTypesRecursive(field.type))) {
                return false;
            }
        }

        return true;
    }

    private boolean jsonEqualityIntersectionExists(Set<BType> typeSet) {
        for (BType type : typeSet) {
            switch (type.tag) {
                case TypeTags.MAP:
                    if (!isAssignable(((BMapType) type).constraint, symTable.errorType)) {
                        return true;
                    }
                    break;
                case TypeTags.RECORD:
                    BRecordType recordType = (BRecordType) type;
                    if (recordType.fields.values().stream()
                            .allMatch(field -> Symbols.isFlagOn(field.symbol.flags, Flags.OPTIONAL) ||
                                    !isAssignable(field.type, symTable.errorType))) {
                        return true;
                    }
                    break;
                default:
                    if (isAssignable(type, symTable.jsonType)) {
                        return true;
                    }
            }
        }
        return false;
    }

    public BType getRemainingMatchExprType(BType originalType, BType typeToRemove, SymbolEnv env) {
        switch (originalType.tag) {
            case TypeTags.UNION:
                return getRemainingType((BUnionType) originalType, getAllTypes(typeToRemove, true));
            case TypeTags.FINITE:
                return getRemainingType((BFiniteType) originalType, getAllTypes(typeToRemove, true));
            case TypeTags.TUPLE:
                return getRemainingType((BTupleType) originalType, typeToRemove, env);
            default:
                return originalType;
        }
    }

    private BType getRemainingType(BTupleType originalType, BType typeToRemove, SymbolEnv env) {
        switch (typeToRemove.tag) {
            case TypeTags.TUPLE:
                return getRemainingType(originalType, (BTupleType) typeToRemove, env);
            case TypeTags.ARRAY:
                return getRemainingType(originalType, (BArrayType) typeToRemove, env);
            default:
                return originalType;
        }
    }

    private BType getRemainingType(BTupleType originalType, BTupleType typeToRemove, SymbolEnv env) {
        if (originalType.restType != null) {
            return originalType;
        }

        List<BType> originalTupleTypes = new ArrayList<>(originalType.getTupleTypes());
        List<BType> typesToRemove = new ArrayList<>(typeToRemove.getTupleTypes());
        if (originalTupleTypes.size() < typesToRemove.size()) {
            return originalType;
        }
        List<BTupleMember> tupleTypes = new ArrayList<>();
        for (int i = 0; i < originalTupleTypes.size(); i++) {
            BType type = getRemainingMatchExprType(originalTupleTypes.get(i), typesToRemove.get(i), env);
            BVarSymbol varSymbol = new BVarSymbol(type.flags, null, null, type, null, null, null);
            tupleTypes.add(new BTupleMember(type, varSymbol));
        }
        if (typeToRemove.restType == null) {
            return new BTupleType(tupleTypes);
        }
        if (originalTupleTypes.size() == typesToRemove.size()) {
            return originalType;
        }
        for (int i = typesToRemove.size(); i < originalTupleTypes.size(); i++) {
            BType type = getRemainingMatchExprType(originalTupleTypes.get(i), typeToRemove.restType, env);
            BVarSymbol varSymbol = Symbols.createVarSymbolForTupleMember(type);
            tupleTypes.add(new BTupleMember(type, varSymbol));
        }
        return new BTupleType(tupleTypes);
    }

    private BType getRemainingType(BTupleType originalType, BArrayType typeToRemove, SymbolEnv env) {
        BType eType = typeToRemove.eType;
        List<BTupleMember> tupleTypes = new ArrayList<>();
        for (BType tupleMemberType : originalType.getTupleTypes()) {
            BType type = getRemainingMatchExprType(tupleMemberType, eType, env);
            BVarSymbol varSymbol = Symbols.createVarSymbolForTupleMember(type);
            tupleTypes.add(new BTupleMember(type, varSymbol));
        }
        BTupleType remainingType = new BTupleType(tupleTypes);
        if (originalType.restType != null) {
            remainingType.restType = getRemainingMatchExprType(originalType.restType, eType, env);
        }
        return remainingType;
    }

    public BType getRemainingType(BType originalType, BType typeToRemove, SymbolEnv env) {
        BType remainingType = originalType;

        if (originalType.tag == TypeTags.INTERSECTION) {
            originalType = ((BIntersectionType) originalType).effectiveType;
        }

        boolean unionOriginalType = false;

        switch (originalType.tag) {
            case TypeTags.UNION:
                unionOriginalType = true;
                remainingType = getRemainingType((BUnionType) originalType, getAllTypes(typeToRemove, true));

                BType typeRemovedFromOriginalUnionType = getReferredType(getRemainingType((BUnionType) originalType,
                                                                                          getAllTypes(remainingType,
                                                                                                      true)));
                if (typeRemovedFromOriginalUnionType == symTable.nullSet ||
                        isSubTypeOfReadOnly(typeRemovedFromOriginalUnionType, env) ||
                        isSubTypeOfReadOnly(remainingType, env) ||
                        narrowsToUnionOfImmutableTypesOrDistinctBasicTypes(remainingType, typeToRemove, env)) {
                    return remainingType;
                }

                break;
            case TypeTags.FINITE:
                return getRemainingType((BFiniteType) originalType, getAllTypes(typeToRemove, true));
            case TypeTags.READONLY:
                remainingType = getRemainingType((BReadonlyType) originalType, typeToRemove);
                break;
            case TypeTags.TYPEREFDESC:
                BType refType = getReferredType(originalType);

                if (refType.tag == TypeTags.INTERSECTION) {
                    refType = ((BIntersectionType) refType).effectiveType;
                }

                if (refType.tag != TypeTags.UNION && refType.tag != TypeTags.FINITE) {
                    return originalType;
                }
                return getRemainingType(refType, typeToRemove, env);
        }

        if (Symbols.isFlagOn(getReferredType(originalType).flags, Flags.READONLY)) {
            return remainingType;
        }

        BType referredTypeToRemove = getReferredType(typeToRemove);
        if (isClosedRecordTypes(referredTypeToRemove) && removesDistinctRecords(typeToRemove, remainingType)) {
            return remainingType;
        }

        if (removesDistinctBasicTypes(typeToRemove, remainingType)) {
            return remainingType;
        }

        if (unionOriginalType && referredTypeToRemove.tag == UNION) {
            BType typeToRemoveFrom = originalType;
            for (BType memberTypeToRemove : ((BUnionType) referredTypeToRemove).getMemberTypes()) {
                remainingType =  getRemainingType(typeToRemoveFrom, memberTypeToRemove, env);
                typeToRemoveFrom = remainingType;
            }

            return remainingType;
        }

        return originalType;
    }

    public boolean isSubTypeOfReadOnly(BType type, SymbolEnv env) {
        return isInherentlyImmutableType(type) ||
                (isSelectivelyImmutableType(type, env.enclPkg.packageID) &&
                        Symbols.isFlagOn(type.flags, Flags.READONLY));
    }

    private boolean isClosedRecordTypes(BType type) {
        switch (type.tag) {
            case RECORD:
                BRecordType recordType = (BRecordType) type;
                return recordType.sealed || recordType.restFieldType == symTable.neverType;
            case UNION:
                for (BType memberType : ((BUnionType) type).getMemberTypes()) {
                    if (!isClosedRecordTypes(getReferredType(memberType))) {
                        return false;
                    }
                }
                return true;
        }
        return false;
    }

    private boolean removesDistinctRecords(BType typeToRemove, BType remainingType) {
        List<Set<String>> fieldsInRemainingTypes = new ArrayList<>();

        remainingType = getReferredType(remainingType);
        switch (remainingType.tag) {
            case TypeTags.MAP:
            case TypeTags.JSON:
            case TypeTags.ANYDATA:
            case TypeTags.ANY:
                return false;
            case RECORD:
                BRecordType recordType = (BRecordType) remainingType;
                if (!recordType.sealed && recordType.restFieldType != symTable.neverType) {
                    return false;
                }
                fieldsInRemainingTypes.add(recordType.fields.keySet());
                break;
            case UNION:
                for (BType memberType : ((BUnionType) remainingType).getMemberTypes()) {
                    BType referredMemberType = getReferredType(memberType);
                    int tag = referredMemberType.tag;
                    if (tag == RECORD) {
                        BRecordType memberRecordType = (BRecordType) referredMemberType;
                        if (!memberRecordType.sealed && memberRecordType.restFieldType != symTable.neverType) {
                            return false;
                        }

                        fieldsInRemainingTypes.add(memberRecordType.fields.keySet());
                        continue;
                    }

                    if (tag == TypeTags.MAP || tag == TypeTags.JSON || tag == TypeTags.ANYDATA || tag == TypeTags.ANY) {
                        return false;
                    }
                }
        }

        List<Set<String>> fieldsInRemovingTypes = new ArrayList<>();
        typeToRemove = getReferredType(typeToRemove);
        switch (typeToRemove.tag) {
            case RECORD:
                fieldsInRemovingTypes.add(((BRecordType) typeToRemove).fields.keySet());
                break;
            case UNION:
                for (BType memberType : ((BUnionType) typeToRemove).getMemberTypes()) {
                    BType referredType = getReferredType(memberType);

                    if (referredType.tag != RECORD) {
                        continue;
                    }

                    fieldsInRemovingTypes.add(((BRecordType) referredType).fields.keySet());
                }
        }

        for (Set<String> fieldsInRemovingType : fieldsInRemovingTypes) {
            if (fieldsInRemainingTypes.contains(fieldsInRemovingType)) {
                return false;
            }
        }

        return true;
    }

    private boolean removesDistinctBasicTypes(BType typeToRemove, BType remainingType) {
        Set<BasicTypes> removedBasicTypes = new HashSet<>();
        Set<BasicTypes> remainingBasicTypes = new HashSet<>();

        populateBasicTypes(typeToRemove, removedBasicTypes);
        populateBasicTypes(remainingType, remainingBasicTypes);

        if (remainingBasicTypes.contains(BasicTypes.ANY)) {
            for (BasicTypes removedBasicType : removedBasicTypes) {
                if (removedBasicType != BasicTypes.ERROR) {
                    return false;
                }
            }
        }

        for (BasicTypes remainingBasicType : remainingBasicTypes) {
            if (removedBasicTypes.contains(remainingBasicType)) {
                return false;
            }
        }
        return true;
    }

    private boolean narrowsToUnionOfImmutableTypesOrDistinctBasicTypes(BType remainingType, BType typeToRemove,
                                                                       SymbolEnv env) {
        BType referredRemainingType = getReferredType(remainingType);
        if (referredRemainingType.tag != UNION) {
            return false;
        }

        LinkedHashSet<BType> mutableRemainingTypes =
                filterMutableMembers(((BUnionType) referredRemainingType).getMemberTypes(), env);
        remainingType = mutableRemainingTypes.size() == 1 ? mutableRemainingTypes.iterator().next() :
                BUnionType.create(null, mutableRemainingTypes);

        BType referredTypeToRemove = getReferredType(typeToRemove);

        if (referredTypeToRemove.tag == UNION) {
            LinkedHashSet<BType> mutableTypesToRemove =
                    filterMutableMembers(((BUnionType) referredTypeToRemove).getMemberTypes(), env);
            typeToRemove = mutableTypesToRemove.size() == 1 ? mutableTypesToRemove.iterator().next() :
                    BUnionType.create(null, mutableTypesToRemove);
        } else {
            typeToRemove = referredTypeToRemove;
        }

        return removesDistinctBasicTypes(typeToRemove, remainingType);
    }

    private LinkedHashSet<BType> filterMutableMembers(LinkedHashSet<BType> types, SymbolEnv env) {
        LinkedHashSet<BType> remainingMemberTypes = new LinkedHashSet<>();

        for (BType type : types) {
            BType referredType = getReferredType(type);
            if (!isSubTypeOfReadOnly(referredType, env)) {
                remainingMemberTypes.add(referredType);
            }
        }

        return remainingMemberTypes;
    }

    // TODO: now only works for error. Probably we need to properly define readonly types here.
    private BType getRemainingType(BReadonlyType originalType, BType removeType) {
        if (removeType.tag == TypeTags.ERROR) {
            return symTable.anyAndReadonly;
        }

        return  originalType;
    }

    public BType getTypeIntersection(IntersectionContext intersectionContext, BType lhsType, BType rhsType,
                                     SymbolEnv env) {
        return getTypeIntersection(intersectionContext, lhsType, rhsType, env, new LinkedHashSet<>());
    }

    private BType getTypeIntersection(IntersectionContext intersectionContext, BType lhsType, BType rhsType,
                                     SymbolEnv env,
                                     LinkedHashSet<BType> visitedTypes) {
        List<BType> rhsTypeComponents = getAllTypes(rhsType, false);
        LinkedHashSet<BType> intersection = new LinkedHashSet<>(rhsTypeComponents.size());
        for (BType rhsComponent : rhsTypeComponents) {
            BType it = getIntersection(intersectionContext, lhsType, env, rhsComponent,
                    new LinkedHashSet<>(visitedTypes));
            if (it != null) {
                intersection.add(it);
            }
        }

        if (intersection.isEmpty()) {
            if (lhsType.tag == TypeTags.NULL_SET) {
                return lhsType;
            }
            return symTable.semanticError;
        }

        if (intersection.size() == 1) {
            return intersection.toArray(new BType[0])[0];
        } else {
            return BUnionType.create(null, intersection);
        }
    }

    private BType getIntersection(IntersectionContext intersectionContext, BType lhsType, SymbolEnv env, BType type,
                                  LinkedHashSet<BType> visitedTypes) {

        lhsType = getEffectiveTypeForIntersection(lhsType);
        type = getEffectiveTypeForIntersection(type);

        if (intersectionContext.preferNonGenerativeIntersection) {
            if (isAssignable(type, lhsType)) {
                return type;
            } else if (isAssignable(lhsType, type)) {
                return lhsType;
            }
        }
        type = getReferredType(type);
        lhsType = getReferredType(lhsType);

        // TODO: intersections with readonly types are not handled properly. Here, the logic works as follows.
        // Say we have an intersection called A & readonly and we have another type called B. As per the current
        // implementation, we cannot easily find the intersection between (A & readonly) and B. Instead, what we
        // do here is, first find the intersection between A and B then re-create the immutable type out of it.

        if (Symbols.isFlagOn(lhsType.flags, Flags.READONLY) && lhsType.tag == TypeTags.UNION &&
                ((BUnionType) lhsType).getIntersectionType().isPresent()) {
            BIntersectionType intersectionType = ((BUnionType) lhsType).getIntersectionType().get();
            BType finalType = type;
            List<BType> types = intersectionType.getConstituentTypes().stream().filter(t -> t.tag != TypeTags.READONLY)
                    .map(t -> getIntersection(intersectionContext, t, env, finalType, visitedTypes))
                    .filter(Objects::nonNull)
                    .collect(Collectors.toList());
            if (types.size() == 1) {
                BType bType = types.get(0);

                if (isInherentlyImmutableType(bType) || Symbols.isFlagOn(bType.flags, Flags.READONLY)) {
                    return bType;
                }

                if (!isSelectivelyImmutableType(bType, new HashSet<>(), env.enclPkg.packageID)) {
                    return symTable.semanticError;
                }

                return ImmutableTypeCloner.getEffectiveImmutableType(intersectionContext.pos, this, bType,
                                                                     env, symTable, anonymousModelHelper, names);
            }
        }

        if (type.tag == TypeTags.ERROR && lhsType.tag == TypeTags.ERROR) {
            BType intersectionType = getIntersectionForErrorTypes(intersectionContext, lhsType, type, env,
                                                            visitedTypes);
            if (intersectionType != symTable.semanticError) {
                return intersectionType;
            }
        } else if (type.tag == TypeTags.RECORD && lhsType.tag == TypeTags.RECORD) {
            BType intersectionType = createRecordIntersection(intersectionContext, (BRecordType) lhsType,
                                                              (BRecordType) type, env, visitedTypes);
            if (intersectionType != symTable.semanticError) {
                return intersectionType;
            }
        } else if (type.tag == TypeTags.MAP && lhsType.tag == TypeTags.RECORD) {
            BType intersectionType = createRecordIntersection(intersectionContext, (BRecordType) lhsType,
                                                              getEquivalentRecordType((BMapType) type), env,
                                                                visitedTypes);
            if (intersectionType != symTable.semanticError) {
                return intersectionType;
            }
        } else if (type.tag == TypeTags.RECORD && lhsType.tag == TypeTags.MAP) {
            BType intersectionType = createRecordIntersection(intersectionContext,
                                                              getEquivalentRecordType((BMapType) lhsType),
                                                              (BRecordType) type, env, visitedTypes);
            if (intersectionType != symTable.semanticError) {
                return intersectionType;
            }
        } else if (!intersectionContext.preferNonGenerativeIntersection && isAssignable(type, lhsType)) {
            return type;
        } else if (!intersectionContext.preferNonGenerativeIntersection && isAssignable(lhsType, type)) {
            return lhsType;
        } else if (lhsType.tag == TypeTags.FINITE) {
            BType intersectionType = getTypeForFiniteTypeValuesAssignableToType((BFiniteType) lhsType, type);
            if (intersectionType != symTable.semanticError) {
                return intersectionType;
            }
        } else if (type.tag == TypeTags.FINITE) {
            BType intersectionType = getTypeForFiniteTypeValuesAssignableToType((BFiniteType) type, lhsType);
            if (intersectionType != symTable.semanticError) {
                return intersectionType;
            }
        } else if (lhsType.tag == TypeTags.UNION) {
            BType intersectionType = getTypeForUnionTypeMembersAssignableToType((BUnionType) lhsType, type, env,
                    intersectionContext, visitedTypes);
            if (intersectionType != symTable.semanticError) {
                return intersectionType;
            }
        } else if (type.tag == TypeTags.UNION) {
            BType intersectionType = getTypeForUnionTypeMembersAssignableToType((BUnionType) type, lhsType, env,
                    intersectionContext, visitedTypes);
            if (intersectionType != symTable.semanticError) {
                return intersectionType;
            }
        } else if (type.tag == TypeTags.MAP && lhsType.tag == TypeTags.MAP) {
            BType intersectionConstraintTypeType = getIntersection(intersectionContext, ((BMapType) lhsType).constraint,
                                                                   env, ((BMapType) type).constraint, visitedTypes);
            if (intersectionConstraintTypeType == null || intersectionConstraintTypeType == symTable.semanticError) {
                return null;
            }
            return new BMapType(TypeTags.MAP, intersectionConstraintTypeType, null);
        } else if (type.tag == TypeTags.ARRAY && lhsType.tag == TypeTags.TUPLE) {
            BType intersectionType = createArrayAndTupleIntersection(intersectionContext,
                    (BArrayType) type, (BTupleType) lhsType, env, visitedTypes);
            if (intersectionType != symTable.semanticError) {
                return intersectionType;
            }
        } else if (type.tag == TypeTags.TUPLE && lhsType.tag == TypeTags.ARRAY) {
            BType intersectionType = createArrayAndTupleIntersection(intersectionContext,
                    (BArrayType) lhsType, (BTupleType) type, env, visitedTypes);
            if (intersectionType != symTable.semanticError) {
                return intersectionType;
            }
        } else if (type.tag == TypeTags.TUPLE && lhsType.tag == TypeTags.TUPLE) {
            BType intersectionType = createTupleAndTupleIntersection(intersectionContext,
                    (BTupleType) lhsType, (BTupleType) type, env, visitedTypes);
            if (intersectionType != symTable.semanticError) {
                return intersectionType;
            }
        } else if (isAnydataOrJson(type) && lhsType.tag == TypeTags.RECORD) {
            BType intersectionType = createRecordIntersection(intersectionContext, (BRecordType) lhsType,
                    getEquivalentRecordType(getMapTypeForAnydataOrJson(type, env)), env, visitedTypes);
            if (intersectionType != symTable.semanticError) {
                return intersectionType;
            }
        } else if (type.tag == TypeTags.RECORD && isAnydataOrJson(lhsType)) {
            BType intersectionType = createRecordIntersection(intersectionContext,
                    getEquivalentRecordType(getMapTypeForAnydataOrJson(lhsType, env)), (BRecordType) type, env,
                    visitedTypes);
            if (intersectionType != symTable.semanticError) {
                return intersectionType;
            }
        } else if (isAnydataOrJson(type) && lhsType.tag == TypeTags.MAP) {
            return getIntersection(intersectionContext, lhsType, env, getMapTypeForAnydataOrJson(type, env),
                    visitedTypes);
        } else if (type.tag == TypeTags.MAP && isAnydataOrJson(lhsType)) {
            return getIntersection(intersectionContext, getMapTypeForAnydataOrJson(lhsType, env), env, type,
                    visitedTypes);
        } else if (isAnydataOrJson(type) && lhsType.tag == TypeTags.TUPLE) {
            BType intersectionType = createArrayAndTupleIntersection(intersectionContext,
                    getArrayTypeForAnydataOrJson(type, env), (BTupleType) lhsType, env, visitedTypes);
            if (intersectionType != symTable.semanticError) {
                return intersectionType;
            }
        } else if (type.tag == TypeTags.TUPLE && isAnydataOrJson(lhsType)) {
            BType intersectionType = createArrayAndTupleIntersection(intersectionContext,
                    getArrayTypeForAnydataOrJson(lhsType, env), (BTupleType) type, env, visitedTypes);
            if (intersectionType != symTable.semanticError) {
                return intersectionType;
            }
        } else if (isAnydataOrJson(type) && lhsType.tag == TypeTags.ARRAY) {
            BType elementIntersection = getIntersection(intersectionContext, ((BArrayType) lhsType).eType, env,
                                                        type, visitedTypes);
            if (elementIntersection == null) {
                return elementIntersection;
            }
            return new BArrayType(elementIntersection);
        } else if (type.tag == TypeTags.ARRAY && isAnydataOrJson(lhsType)) {
            BType elementIntersection = getIntersection(intersectionContext, lhsType, env, ((BArrayType) type).eType,
                    visitedTypes);
            if (elementIntersection == null) {
                return elementIntersection;
            }
            return new BArrayType(elementIntersection);
        } else if (type.tag == TypeTags.NULL_SET) {
            return type;
        }
        return null;
    }

    private BType getEffectiveTypeForIntersection(BType bType) {
        BType type = getReferredType(bType);
        if (type.tag != TypeTags.INTERSECTION) {
            return bType;
        }

        BType effectiveType = ((BIntersectionType) type).effectiveType;

        // Don't return a cyclic type as the effective type due to
        // https://github.com/ballerina-platform/ballerina-lang/issues/30681.
        return effectiveType.tag == TypeTags.UNION && ((BUnionType) effectiveType).isCyclic ? type : effectiveType;
    }

    private boolean isAnydataOrJson(BType type) {
        switch (type.tag) {
            case TypeTags.ANYDATA:
            case TypeTags.JSON:
                return true;
        }
        return false;
    }

    private BMapType getMapTypeForAnydataOrJson(BType type, SymbolEnv env) {
        BMapType mapType = type.tag == TypeTags.ANYDATA ? symTable.mapAnydataType : symTable.mapJsonType;

        if (isImmutable(type)) {
            return (BMapType) ImmutableTypeCloner.getEffectiveImmutableType(null, this, mapType, env, symTable,
                    anonymousModelHelper, names);
        }
        return mapType;
    }

    private BArrayType getArrayTypeForAnydataOrJson(BType type, SymbolEnv env) {
        BArrayType arrayType = type.tag == TypeTags.ANYDATA ? symTable.arrayAnydataType : symTable.arrayJsonType;

        if (isImmutable(type)) {
            return (BArrayType) ImmutableTypeCloner.getEffectiveImmutableType(null, this, arrayType, env, symTable,
                    anonymousModelHelper, names);
        }
        return arrayType;
    }

    private BType createArrayAndTupleIntersection(IntersectionContext intersectionContext,
                                                  BArrayType arrayType, BTupleType tupleType, SymbolEnv env,
                                                  LinkedHashSet<BType> visitedTypes) {
        if (!visitedTypes.add(tupleType)) {
            return tupleType;
        }
        List<BType> tupleTypes = tupleType.getTupleTypes();
        if (arrayType.state == BArrayState.CLOSED && tupleTypes.size() != arrayType.size) {
            if (tupleTypes.size() > arrayType.size) {
                return symTable.semanticError;
            }

            if (tupleType.restType == null) {
                return symTable.semanticError;
            }
        }

        List<BTupleMember> tupleMemberTypes = new ArrayList<>(tupleTypes.size());
        BType eType = arrayType.eType;
        for (BType memberType : tupleTypes) {
            BType intersectionType = getTypeIntersection(intersectionContext, memberType, eType, env,
                    visitedTypes);
            if (intersectionType == symTable.semanticError) {
                return symTable.semanticError;
            }
            BVarSymbol varSymbol = Symbols.createVarSymbolForTupleMember(intersectionType);
            tupleMemberTypes.add(new BTupleMember(intersectionType, varSymbol));
        }

        if (tupleType.restType == null) {
            return new BTupleType(null, tupleMemberTypes);
        }

        BType restIntersectionType = getTypeIntersection(intersectionContext, tupleType.restType, eType, env,
                visitedTypes);
        if (restIntersectionType == symTable.semanticError) {
            return new BTupleType(null, tupleMemberTypes);
        }
        return new BTupleType(null, tupleMemberTypes, restIntersectionType, 0);
    }

    private BType createTupleAndTupleIntersection(IntersectionContext intersectionContext,
                                                  BTupleType lhsTupleType, BTupleType tupleType, SymbolEnv env,
                                                  LinkedHashSet<BType> visitedTypes) {
        if (lhsTupleType.restType == null && tupleType.restType != null) {
            return symTable.semanticError;
        }

        if (lhsTupleType.restType == null &&
                lhsTupleType.getMembers().size() != tupleType.getMembers().size()) {
            return symTable.semanticError;
        }

        List<BType> lhsTupleTypes = lhsTupleType.getTupleTypes();
        List<BType> tupleTypes = tupleType.getTupleTypes();

        if (lhsTupleTypes.size() > tupleTypes.size()) {
            return symTable.semanticError;
        }

        List<BTupleMember> tupleMemberTypes = new ArrayList<>(tupleTypes.size());
        for (int i = 0; i < tupleTypes.size(); i++) {
            BType lhsType = (lhsTupleTypes.size() > i) ? lhsTupleTypes.get(i) : lhsTupleType.restType;
            BType intersectionType = getTypeIntersection(intersectionContext, tupleTypes.get(i), lhsType, env,
                    visitedTypes);
            if (intersectionType == symTable.semanticError) {
                return symTable.semanticError;
            }
            BVarSymbol varSymbol = new BVarSymbol(intersectionType.flags, null, null, intersectionType,
                    null, null, null);
            tupleMemberTypes.add(new BTupleMember(intersectionType, varSymbol));
        }

        if (lhsTupleType.restType != null && tupleType.restType != null) {
            BType restIntersectionType = getTypeIntersection(intersectionContext, tupleType.restType,
                    lhsTupleType.restType, env, visitedTypes);
            if (restIntersectionType == symTable.semanticError) {
                return new BTupleType(null, tupleMemberTypes);
            }
            return new BTupleType(null, tupleMemberTypes, restIntersectionType, 0);
        }

        return new BTupleType(null, tupleMemberTypes);
    }

    private BType getIntersectionForErrorTypes(IntersectionContext intersectionContext,
                                               BType lhsType, BType rhsType, SymbolEnv env,
                                               LinkedHashSet<BType> visitedTypes) {

        BType detailIntersectionType = getTypeIntersection(intersectionContext,
                ((BErrorType) lhsType).detailType, ((BErrorType) rhsType).detailType, env, visitedTypes);
        if (detailIntersectionType == symTable.semanticError) {
            return symTable.semanticError;
        }

        BErrorType intersectionErrorType = createErrorType(lhsType, rhsType, detailIntersectionType, env);

        if (intersectionContext.createTypeDefs) {
            BTypeSymbol errorTSymbol = intersectionErrorType.tsymbol;
            BLangErrorType bLangErrorType = TypeDefBuilderHelper.createBLangErrorType(symTable.builtinPos,
                    intersectionErrorType, env, anonymousModelHelper);
            BLangTypeDefinition errorTypeDefinition = TypeDefBuilderHelper.addTypeDefinition(
                    intersectionErrorType, errorTSymbol, bLangErrorType, env);
            errorTypeDefinition.pos = symTable.builtinPos;
        }

        return intersectionErrorType;
    }

    private BType createRecordIntersection(IntersectionContext intersectionContext,
                                           BRecordType recordTypeOne, BRecordType recordTypeTwo, SymbolEnv env,
                                           LinkedHashSet<BType> visitedTypes) {
        LinkedHashMap<String, BField> recordOneFields = recordTypeOne.fields;
        LinkedHashMap<String, BField> recordTwoFields = recordTypeTwo.fields;

        Set<String> recordOneKeys = recordOneFields.keySet();
        Set<String> recordTwoKeys = recordTwoFields.keySet();

        boolean isRecordOneClosed = recordTypeOne.sealed;
        boolean isRecordTwoClosed = recordTypeTwo.sealed;

        BType effectiveRecordOneRestFieldType = getConstraint(recordTypeOne);
        BType effectiveRecordTwoRestFieldType = getConstraint(recordTypeTwo);

        BRecordType newType = createAnonymousRecord(env);
        BTypeSymbol newTypeSymbol = newType.tsymbol;
        Set<String> addedKeys = new HashSet<>();

        LinkedHashMap<String, BField> newTypeFields = newType.fields;

        if (!populateFields(intersectionContext.switchLeft(), recordTypeOne, env, recordOneFields, recordTwoFields,
                            recordOneKeys, recordTwoKeys, isRecordTwoClosed, effectiveRecordTwoRestFieldType,
                            newTypeSymbol, addedKeys, newTypeFields, visitedTypes)) {
            return symTable.semanticError;
        }

        if (!populateFields(intersectionContext.switchRight(), recordTypeTwo, env, recordTwoFields, recordOneFields,
                            recordTwoKeys, recordOneKeys, isRecordOneClosed, effectiveRecordOneRestFieldType,
                            newTypeSymbol, addedKeys, newTypeFields, visitedTypes)) {
            return symTable.semanticError;
        }

        BType restFieldType = getTypeIntersection(intersectionContext, effectiveRecordOneRestFieldType,
                effectiveRecordTwoRestFieldType, env, visitedTypes);
        if (setRestType(newType, restFieldType) == symTable.semanticError) {
            return symTable.semanticError;
        }

        if ((newType.sealed || newType.restFieldType == symTable.neverType) &&
                (newTypeFields.isEmpty() || allReadOnlyFields(newTypeFields))) {
            newType.flags |= Flags.READONLY;
            newTypeSymbol.flags |= Flags.READONLY;
        }

        if (intersectionContext.createTypeDefs) {
            BLangRecordTypeNode recordTypeNode = TypeDefBuilderHelper.createRecordTypeNode(
                    newType, env.enclPkg.packageID, symTable, symTable.builtinPos);
            BLangTypeDefinition recordTypeDef = TypeDefBuilderHelper.addTypeDefinition(
                    newType, newType.tsymbol, recordTypeNode, env);
            env.enclPkg.symbol.scope.define(newType.tsymbol.name, newType.tsymbol);
            recordTypeDef.pos = symTable.builtinPos;
        }

        return newType;
    }

    private boolean populateFields(IntersectionContext intersectionContext, BRecordType lhsRecord, SymbolEnv env,
                                   LinkedHashMap<String, BField> lhsRecordFields,
                                   LinkedHashMap<String, BField> rhsRecordFields,
                                   Set<String> lhsRecordKeys, Set<String> rhsRecordKeys,
                                   boolean isRhsRecordClosed, BType effectiveRhsRecordRestFieldType,
                                   BTypeSymbol newTypeSymbol, Set<String> addedKeys,
                                   LinkedHashMap<String, BField> newTypeFields,
                                   LinkedHashSet<BType> visitedTypes) {
        for (String key : lhsRecordKeys) {
            BField lhsRecordField = lhsRecordFields.get(key);

            if (!validateRecordFieldDefaultValueForIntersection(intersectionContext, lhsRecordField, lhsRecord)) {
                return false;
            }

            if (!addedKeys.add(key)) {
                continue;
            }
            
            BType intersectionFieldType;

            long intersectionFlags = lhsRecordField.symbol.flags;

            BType recordOneFieldType = lhsRecordField.type;
            if (!rhsRecordKeys.contains(key)) {
                if (isRhsRecordClosed) {
                    if (!Symbols.isFlagOn(lhsRecordField.symbol.flags, Flags.OPTIONAL)) {
                        return false;
                    }
                    continue;
                }

                if (isNeverTypeOrStructureTypeWithARequiredNeverMember(effectiveRhsRecordRestFieldType) &&
                        !isNeverTypeOrStructureTypeWithARequiredNeverMember(recordOneFieldType)) {
                    return false;
                }

                intersectionFieldType = getIntersection(intersectionContext, recordOneFieldType, env,
                                                        effectiveRhsRecordRestFieldType, visitedTypes);

                if (intersectionFieldType == null || intersectionFieldType == symTable.semanticError) {
                    if (Symbols.isFlagOn(lhsRecordField.symbol.flags, Flags.OPTIONAL)) {
                        continue;
                    }

                    return false;
                }
            } else {
                BField rhsRecordField = rhsRecordFields.get(key);
                intersectionFieldType = getIntersection(intersectionContext, recordOneFieldType, env,
                                                        rhsRecordField.type, visitedTypes);

                long rhsFieldFlags = rhsRecordField.symbol.flags;
                if (Symbols.isFlagOn(rhsFieldFlags, Flags.READONLY)) {
                    intersectionFlags |= Flags.READONLY;
                }

                if (!Symbols.isFlagOn(rhsFieldFlags, Flags.OPTIONAL) &&
                        Symbols.isFlagOn(intersectionFlags, Flags.OPTIONAL)) {
                    intersectionFlags &= ~Flags.OPTIONAL;
                }

                if (Symbols.isFlagOn(rhsFieldFlags, Flags.REQUIRED) &&
                        !Symbols.isFlagOn(intersectionFlags, Flags.REQUIRED)) {
                    intersectionFlags |= Flags.REQUIRED;
                }
            }

            if (intersectionFieldType == null || intersectionFieldType == symTable.semanticError) {
                return false;
            }

            org.wso2.ballerinalang.compiler.util.Name name = lhsRecordField.name;
            BVarSymbol recordFieldSymbol;

            if (intersectionFieldType.tag == TypeTags.INVOKABLE && intersectionFieldType.tsymbol != null) {
                recordFieldSymbol = new BInvokableSymbol(lhsRecordField.symbol.tag, intersectionFlags,
                                                         name, env.enclPkg.packageID, intersectionFieldType,
                                                         newTypeSymbol, lhsRecordField.pos, SOURCE);
                BInvokableTypeSymbol tsymbol = (BInvokableTypeSymbol) intersectionFieldType.tsymbol;
                BInvokableSymbol invokableSymbol = (BInvokableSymbol) recordFieldSymbol;
                invokableSymbol.params = tsymbol == null ? null : new ArrayList<>(tsymbol.params);
                invokableSymbol.restParam = tsymbol.restParam;
                invokableSymbol.retType = tsymbol.returnType;
                invokableSymbol.flags = tsymbol.flags;
            } else {
                recordFieldSymbol = new BVarSymbol(intersectionFlags, name, env.enclPkg.packageID,
                                                   intersectionFieldType, newTypeSymbol, lhsRecordField.pos, SOURCE);
            }

            newTypeFields.put(key, new BField(name, null, recordFieldSymbol));
            newTypeSymbol.scope.define(name,  recordFieldSymbol);
        }
        return true;
    }

    private boolean allReadOnlyFields(LinkedHashMap<String, BField> fields) {
        for (BField field : fields.values()) {
            if (!Symbols.isFlagOn(field.symbol.flags, Flags.READONLY)) {
                return false;
            }
        }
        return true;
    }

    private BType setRestType(BRecordType recordType, BType restType) {
        if (restType == symTable.semanticError) {
            recordType.restFieldType = symTable.semanticError;
            return symTable.semanticError;
        }

        if (restType == symTable.neverType) {
            recordType.sealed = true;
            recordType.restFieldType = symTable.noType;
            return symTable.noType;
        }

        recordType.restFieldType = restType;
        return restType;
    }

    private BType getConstraint(BRecordType recordType) {
        if (recordType.sealed) {
            return symTable.neverType;
        }

        return recordType.restFieldType;
    }

    private BRecordType createAnonymousRecord(SymbolEnv env) {
        EnumSet<Flag> flags = EnumSet.of(Flag.PUBLIC, Flag.ANONYMOUS);
        BRecordTypeSymbol recordSymbol = Symbols.createRecordSymbol(Flags.asMask(flags), Names.EMPTY,
                                                                                env.enclPkg.packageID, null,
                                                                                env.scope.owner, null, VIRTUAL);
        recordSymbol.name = names.fromString(
                anonymousModelHelper.getNextAnonymousTypeKey(env.enclPkg.packageID));
        BInvokableType bInvokableType = new BInvokableType(new ArrayList<>(), symTable.nilType, null);
        BInvokableSymbol initFuncSymbol = Symbols.createFunctionSymbol(
                Flags.PUBLIC, Names.EMPTY, Names.EMPTY, env.enclPkg.symbol.pkgID, bInvokableType, env.scope.owner,
                false, symTable.builtinPos, VIRTUAL);
        initFuncSymbol.retType = symTable.nilType;
        recordSymbol.initializerFunc = new BAttachedFunction(Names.INIT_FUNCTION_SUFFIX, initFuncSymbol,
                                                                         bInvokableType, symTable.builtinPos);
        recordSymbol.scope = new Scope(recordSymbol);

        BRecordType recordType = new BRecordType(recordSymbol);
        recordType.tsymbol = recordSymbol;
        recordSymbol.type = recordType;

        return recordType;
    }

    private BRecordType getEquivalentRecordType(BMapType mapType) {
        BRecordType equivalentRecordType = new BRecordType(null);
        equivalentRecordType.sealed = false;
        equivalentRecordType.restFieldType = mapType.constraint;
        return equivalentRecordType;
    }

    private BErrorType createErrorType(BType lhsType, BType rhsType, BType detailType, SymbolEnv env) {
        BErrorType lhsErrorType = (BErrorType) lhsType;
        BErrorType rhsErrorType = (BErrorType) rhsType;

        BErrorType errorType = createErrorType(detailType, lhsType.flags, env);
        errorType.tsymbol.flags |= rhsType.flags;

        errorType.typeIdSet = BTypeIdSet.getIntersection(lhsErrorType.typeIdSet, rhsErrorType.typeIdSet);

        return errorType;
    }

    public BErrorType createErrorType(BType detailType, long flags, SymbolEnv env) {
        String name = anonymousModelHelper.getNextAnonymousIntersectionErrorTypeName(env.enclPkg.packageID);
        BErrorTypeSymbol errorTypeSymbol = Symbols.createErrorSymbol(flags | Flags.ANONYMOUS, names.fromString(name),
                                                                     env.enclPkg.symbol.pkgID, null,
                                                                     env.scope.owner, symTable.builtinPos, VIRTUAL);
        errorTypeSymbol.scope = new Scope(errorTypeSymbol);
        BErrorType errorType = new BErrorType(errorTypeSymbol, detailType);
        errorType.flags |= errorTypeSymbol.flags;
        errorTypeSymbol.type = errorType;
        errorType.typeIdSet = BTypeIdSet.emptySet();

        return errorType;
    }

    private boolean populateRecordFields(IntersectionContext diagnosticContext, BRecordType newType,
                                         BType originalType, SymbolEnv env, BType constraint) {
        BTypeSymbol intersectionRecordSymbol = newType.tsymbol;
        // If the detail type is BMapType simply ignore since the resulting detail type has `anydata` as rest type.
        if (originalType.getKind() != TypeKind.RECORD) {
            return true;
        }
        BRecordType originalRecordType = (BRecordType) originalType;
        LinkedHashMap<String, BField> fields = new LinkedHashMap<>();
        for (BField origField : originalRecordType.fields.values()) {
            org.wso2.ballerinalang.compiler.util.Name origFieldName = origField.name;
            String nameString = origFieldName.value;

            if (!validateRecordFieldDefaultValueForIntersection(diagnosticContext, origField, originalRecordType)) {
                return false;
            }

            BType recordFieldType = validateRecordField(diagnosticContext, newType, origField, constraint, env);
            if (recordFieldType == symTable.semanticError) {
                return false;
            }

            BVarSymbol recordFieldSymbol = new BVarSymbol(origField.symbol.flags, origFieldName,
                                                          env.enclPkg.packageID, recordFieldType,
                                                          intersectionRecordSymbol, origField.pos, SOURCE);

            if (recordFieldType == symTable.neverType && Symbols.isFlagOn(recordFieldSymbol.flags, Flags.OPTIONAL)) {
                recordFieldSymbol.flags &= (~Flags.REQUIRED);
                recordFieldSymbol.flags |= Flags.OPTIONAL;
            }

            if (recordFieldType.tag == TypeTags.INVOKABLE && recordFieldType.tsymbol != null) {
                BInvokableTypeSymbol tsymbol = (BInvokableTypeSymbol) recordFieldType.tsymbol;
                BInvokableSymbol invokableSymbol = (BInvokableSymbol) recordFieldSymbol;
                invokableSymbol.params = tsymbol.params == null ? null : new ArrayList<>(tsymbol.params);
                invokableSymbol.restParam = tsymbol.restParam;
                invokableSymbol.retType = tsymbol.returnType;
                invokableSymbol.flags = tsymbol.flags;
            }

            fields.put(nameString, new BField(origFieldName, null, recordFieldSymbol));
            intersectionRecordSymbol.scope.define(origFieldName,  recordFieldSymbol);
        }
        newType.fields.putAll(fields);

        return true;
    }


    private boolean validateRecordFieldDefaultValueForIntersection(IntersectionContext diagnosticContext,
                                                                   BField field, BRecordType recordType) {
        if (field.symbol != null && field.symbol.isDefaultable && !diagnosticContext.ignoreDefaultValues) {
            diagnosticContext.logError(DiagnosticErrorCode.INTERSECTION_NOT_ALLOWED_WITH_TYPE, recordType, field.name);
            return false;
        }
        return true;
    }

    private BType validateRecordField(IntersectionContext intersectionContext,
                                      BRecordType newType, BField origField, BType constraint, SymbolEnv env) {
        if (hasField(newType, origField)) {
            return validateOverlappingFields(newType, origField);
        }

        if (constraint == null) {
            return origField.type;
        }

        BType fieldType = getTypeIntersection(intersectionContext, origField.type, constraint, env);
        if (fieldType.tag == TypeTags.NEVER && !Symbols.isOptional(origField.symbol)) {
            return symTable.semanticError;
        }

        if (fieldType != symTable.semanticError) {
            return fieldType;
        }

        if (Symbols.isOptional(origField.symbol)) {
            return symTable.neverType;
        }

        return symTable.semanticError;
    }

    private boolean hasField(BRecordType recordType, BField origField) {
        return recordType.fields.containsKey(origField.name.value);
    }

    private BType validateOverlappingFields(BRecordType newType, BField origField) {
        if (!hasField(newType, origField)) {
            return origField.type;
        }

        BField overlappingField = newType.fields.get(origField.name.value);
        if (isAssignable(overlappingField.type, origField.type)) {
            return overlappingField.type;
        }

        if (isAssignable(origField.type, overlappingField.type)) {
            return origField.type;
        }
        return symTable.semanticError;
    }

    private void removeErrorFromReadonlyType(List<BType> remainingTypes) {
        Iterator<BType> remainingIterator = remainingTypes.listIterator();
        boolean addAnyAndReadOnly = false;
        while (remainingIterator.hasNext()) {
            BType remainingType = remainingIterator.next();
            if (remainingType.tag != TypeTags.READONLY) {
                continue;
            }
            remainingIterator.remove();
            addAnyAndReadOnly = true;
        }
        if (addAnyAndReadOnly) {
            remainingTypes.add(symTable.anyAndReadonly);
        }
    }

    private BType getRemainingType(BUnionType originalType, List<BType> removeTypes) {
        List<BType> remainingTypes = getAllTypes(originalType, true);
        boolean hasErrorToRemove = false;
        for (BType removeType : removeTypes) {
            remainingTypes.removeIf(type -> isAssignable(type, removeType));
            if (!hasErrorToRemove && removeType.tag == TypeTags.ERROR) {
                hasErrorToRemove = true;
            }
        }

        if (hasErrorToRemove) {
            removeErrorFromReadonlyType(remainingTypes);
        }

        List<BType> finiteTypesToRemove = new ArrayList<>();
        List<BType> finiteTypesToAdd = new ArrayList<>();
        for (BType remainingType : remainingTypes) {
            if (remainingType.tag == TypeTags.FINITE) {
                BFiniteType finiteType = (BFiniteType) remainingType;
                finiteTypesToRemove.add(finiteType);
                BType remainingTypeWithMatchesRemoved = getRemainingType(finiteType, removeTypes);
                if (remainingTypeWithMatchesRemoved != symTable.semanticError) {
                    finiteTypesToAdd.add(remainingTypeWithMatchesRemoved);
                }
            }
        }
        remainingTypes.removeAll(finiteTypesToRemove);
        remainingTypes.addAll(finiteTypesToAdd);

        if (remainingTypes.size() == 1) {
            return remainingTypes.get(0);
        }

        if (remainingTypes.isEmpty()) {
            return symTable.nullSet;
        }

        return BUnionType.create(null, new LinkedHashSet<>(remainingTypes));
    }

    private BType getRemainingType(BFiniteType originalType, List<BType> removeTypes) {
        Set<BLangExpression> remainingValueSpace = new LinkedHashSet<>();

        for (BLangExpression valueExpr : originalType.getValueSpace()) {
            boolean matchExists = false;
            for (BType remType : removeTypes) {
                if (isAssignable(valueExpr.getBType(), remType) ||
                        isAssignableToFiniteType(remType, (BLangLiteral) valueExpr)) {
                    matchExists = true;
                    break;
                }
            }

            if (!matchExists) {
                remainingValueSpace.add(valueExpr);
            }
        }

        if (remainingValueSpace.isEmpty()) {
            return symTable.semanticError;
        }

        BTypeSymbol finiteTypeSymbol = Symbols.createTypeSymbol(SymTag.FINITE_TYPE, originalType.tsymbol.flags,
                names.fromString("$anonType$" + UNDERSCORE + finiteTypeCount++),
                originalType.tsymbol.pkgID, null,
                originalType.tsymbol.owner, originalType.tsymbol.pos,
                VIRTUAL);
        BFiniteType intersectingFiniteType = new BFiniteType(finiteTypeSymbol, remainingValueSpace);
        finiteTypeSymbol.type = intersectingFiniteType;
        return intersectingFiniteType;
    }

    public BType getSafeType(BType bType, boolean liftNil, boolean liftError) {
        BType type = getReferredType(bType);
        // Since JSON, ANY and ANYDATA by default contain null, we need to create a new respective type which
        // is not-nullable.
        if (liftNil) {
            switch (type.tag) {
                case TypeTags.JSON:
                    return new BJSONType((BJSONType) type, false);
                case TypeTags.ANY:
                    return new BAnyType(type.tag, type.tsymbol, false);
                case TypeTags.ANYDATA:
                    return new BAnydataType((BAnydataType) type, false);
                case TypeTags.READONLY:
                    if (liftError) {
                        return symTable.anyAndReadonly;
                    }
                    return new BReadonlyType(type.tag, type.tsymbol, false);
            }
        }

        if (type.tag != TypeTags.UNION) {
            return bType;
        }

        BUnionType unionType = (BUnionType) type;
        LinkedHashSet<BType> memTypes = new LinkedHashSet<>(unionType.getMemberTypes());
        BUnionType errorLiftedType = BUnionType.create(null, memTypes);

        if (liftNil) {
            errorLiftedType.remove(symTable.nilType);
        }

        if (liftError) {
            LinkedHashSet<BType> bTypes = new LinkedHashSet<>();
            for (BType t : errorLiftedType.getMemberTypes()) {
                if (t.tag != TypeTags.ERROR) {
                    bTypes.add(t);
                }
            }
            memTypes = bTypes;
            errorLiftedType = BUnionType.create(null, memTypes);
        }

        if (errorLiftedType.getMemberTypes().size() == 1) {
            return errorLiftedType.getMemberTypes().toArray(new BType[0])[0];
        }

        if (errorLiftedType.getMemberTypes().size() == 0) {
            return symTable.semanticError;
        }

        return errorLiftedType;
    }

    public List<BType> getAllTypes(BType type, boolean getReferenced) {
        if (type.tag != TypeTags.UNION) {
            if (getReferenced && type.tag == TypeTags.TYPEREFDESC) {
                return getAllTypes(((BTypeReferenceType) type).referredType, true);
            } else {
                return Lists.of(type);
            }
        }

        List<BType> memberTypes = new LinkedList<>();
        ((BUnionType) type).getMemberTypes().forEach(memberType -> memberTypes.addAll(getAllTypes(memberType, true)));
        return memberTypes;
    }

    public List<BType> getAllReferredTypes(BUnionType unionType) {
        List<BType> memberTypes = new LinkedList<>();
        for (BType type : unionType.getMemberTypes()) {
            if (type.tag == UNION) {
                memberTypes.addAll(getAllReferredTypes((BUnionType) type));
            } else {
                memberTypes.add(Types.getReferredType(type));
            }
        }
        return memberTypes;
    }

    public boolean isAllowedConstantType(BType type) {
        switch (type.tag) {
            case TypeTags.BOOLEAN:
            case TypeTags.INT:
                // TODO : Fix this, Issue : #21542
//            case TypeTags.SIGNED32_INT:
//            case TypeTags.SIGNED16_INT:
//            case TypeTags.SIGNED8_INT:
//            case TypeTags.UNSIGNED32_INT:
//            case TypeTags.UNSIGNED16_INT:
//            case TypeTags.UNSIGNED8_INT:
            case TypeTags.BYTE:
            case TypeTags.FLOAT:
            case TypeTags.DECIMAL:
            case TypeTags.STRING:
                // TODO : Fix this, Issue : #21542
//            case TypeTags.CHAR_STRING:
            case TypeTags.NIL:
                return true;
            case TypeTags.MAP:
                return isAllowedConstantType(((BMapType) type).constraint);
            case TypeTags.FINITE:
                BLangExpression finiteValue = ((BFiniteType) type).getValueSpace().toArray(new BLangExpression[0])[0];
                return isAllowedConstantType(finiteValue.getBType());
            case TypeTags.TYPEREFDESC:
                return isAllowedConstantType(((BTypeReferenceType) type).referredType);
            default:
                return false;
        }
    }

    public boolean isValidLiteral(BLangLiteral literal, BType targetType) {
        BType literalType = literal.getBType();
        if (literalType.tag == targetType.tag) {
            return true;
        }

        switch (targetType.tag) {
            case TypeTags.BYTE:
                return literalType.tag == TypeTags.INT && isByteLiteralValue((Long) literal.value);
            case TypeTags.DECIMAL:
                return literalType.tag == TypeTags.FLOAT || literalType.tag == TypeTags.INT;
            case TypeTags.FLOAT:
                return literalType.tag == TypeTags.INT;
            case TypeTags.SIGNED32_INT:
                return literalType.tag == TypeTags.INT && isSigned32LiteralValue((Long) literal.value);
            case TypeTags.SIGNED16_INT:
                return literalType.tag == TypeTags.INT && isSigned16LiteralValue((Long) literal.value);
            case TypeTags.SIGNED8_INT:
                return literalType.tag == TypeTags.INT && isSigned8LiteralValue((Long) literal.value);
            case TypeTags.UNSIGNED32_INT:
                return literalType.tag == TypeTags.INT && isUnsigned32LiteralValue((Long) literal.value);
            case TypeTags.UNSIGNED16_INT:
                return literalType.tag == TypeTags.INT && isUnsigned16LiteralValue((Long) literal.value);
            case TypeTags.UNSIGNED8_INT:
                return literalType.tag == TypeTags.INT && isUnsigned8LiteralValue((Long) literal.value);
            case TypeTags.CHAR_STRING:
                return literalType.tag == TypeTags.STRING && isCharLiteralValue((String) literal.value);
            default:
                return false;
        }
    }

    /**
     * Validate if the return type of the given function is a subtype of `error?`, containing `()`.
     *
     * @param function          The function of which the return type should be validated
     * @param diagnosticCode    The code to log if the return type is invalid
     */
    public void validateErrorOrNilReturn(BLangFunction function, DiagnosticCode diagnosticCode) {
        BType returnType = getReferredType(function.returnTypeNode.getBType());

        if (returnType.tag == TypeTags.NIL ||
                (returnType.tag == TypeTags.UNION &&
                        isSubTypeOfErrorOrNilContainingNil((BUnionType) returnType))) {
            return;
        }

        dlog.error(function.returnTypeNode.pos, diagnosticCode, function.returnTypeNode.getBType().toString());
    }

    public boolean isSubTypeOfErrorOrNilContainingNil(BUnionType type) {
        if (!type.isNullable()) {
            return false;
        }

        for (BType memType : type.getMemberTypes()) {
            BType referredMemType = getReferredType(memType);
            if (referredMemType.tag != TypeTags.NIL && referredMemType.tag != TypeTags.ERROR) {
                return false;
            }
        }
        return true;
    }

    /**
     * Type vector of size two, to hold the source and the target types.
     *
     * @since 0.982.0
     */
    private static class TypePair {
        BType sourceType;
        BType targetType;

        public TypePair(BType sourceType, BType targetType) {
            this.sourceType = sourceType;
            this.targetType = targetType;
        }

        @Override
        public boolean equals(Object obj) {
            if (!(obj instanceof TypePair)) {
                return false;
            }

            TypePair other = (TypePair) obj;
            return this.sourceType.equals(other.sourceType) && this.targetType.equals(other.targetType);
        }

        @Override
        public int hashCode() {
            return Objects.hash(sourceType, targetType);
        }
    }

    /**
     * A functional interface for parameterizing the type of type checking that needs to be done on the source and
     * target types.
     *
     * @since 0.995.0
     */
    private interface TypeEqualityPredicate {
        boolean test(BType source, BType target, Set<TypePair> unresolvedTypes);
    }

    /**
     * A functional interface to validate numeric, string or xml type existence.
     *
     * @since 2201.1.0
     */
    private interface TypeExistenceValidationFunction {
        boolean validate(BType type);
    }

    public boolean hasFillerValue(BType type) {
        switch (type.tag) {
            case TypeTags.INT:
            case TypeTags.BYTE:
            case TypeTags.FLOAT:
            case TypeTags.DECIMAL:
            case TypeTags.STRING:
            case TypeTags.BOOLEAN:
            case TypeTags.JSON:
            case TypeTags.XML:
            case TypeTags.XML_TEXT:
            case TypeTags.NIL:
            case TypeTags.TABLE:
            case TypeTags.ANYDATA:
            case TypeTags.MAP:
            case TypeTags.ANY:
                return true;
            case TypeTags.ARRAY:
                return checkFillerValue((BArrayType) type);
            case TypeTags.FINITE:
                return checkFillerValue((BFiniteType) type);
            case TypeTags.UNION:
                return checkFillerValue((BUnionType) type);
            case TypeTags.OBJECT:
                return checkFillerValue((BObjectType) type);
            case TypeTags.RECORD:
                return checkFillerValue((BRecordType) type);
            case TypeTags.TUPLE:
                BTupleType tupleType = (BTupleType) type;
                if (tupleType.isCyclic) {
                    return false;
                }
                return tupleType.getTupleTypes().stream().allMatch(eleType -> hasFillerValue(eleType));
            case TypeTags.TYPEREFDESC:
                return hasFillerValue(getReferredType(type));
            case TypeTags.INTERSECTION:
                return hasFillerValue(((BIntersectionType) type).effectiveType);
            default:
                // check whether the type is an integer subtype which has filler value 0
                return TypeTags.isIntegerTypeTag(type.tag);
        }
    }

    private boolean checkFillerValue(BObjectType type) {
        if ((type.tsymbol.flags & Flags.CLASS) != Flags.CLASS) {
            return false;
        }

        BAttachedFunction initFunction = ((BObjectTypeSymbol) type.tsymbol).initializerFunc;
        if (initFunction == null) {
            return true;
        }
        if (initFunction.symbol.getReturnType().getKind() != TypeKind.NIL) {
            return false;
        }

        for (BVarSymbol bVarSymbol : initFunction.symbol.getParameters()) {
            if (!bVarSymbol.isDefaultable) {
                return false;
            }
        }
        return true;
    }

    /**
     * This will handle two types. Singleton : As singleton can have one value that value should it self be a valid fill
     * value Union : 1. if nil is a member it is the fill values 2. else all the values should belong to same type and
     * the default value for that type should be a member of the union precondition : value space should have at least
     * one element
     *
     * @param type BFiniteType union or finite
     * @return boolean whether type has a valid filler value or not
     */
    private boolean checkFillerValue(BFiniteType type) {
        if (type.isNullable()) {
            return true;
        }
        if (type.getValueSpace().size() == 1) { // For singleton types, that value is the implicit initial value
            return true;
        }
        Iterator iterator = type.getValueSpace().iterator();
        BLangExpression firstElement = (BLangExpression) iterator.next();
        boolean defaultFillValuePresent = isImplicitDefaultValue(firstElement);

        while (iterator.hasNext()) {
            BLangExpression value = (BLangExpression) iterator.next();
            if (!isSameBasicType(value.getBType(), firstElement.getBType())) {
                return false;
            }
            if (!defaultFillValuePresent && isImplicitDefaultValue(value)) {
                defaultFillValuePresent = true;
            }
        }

        return defaultFillValuePresent;
    }

    private boolean hasImplicitDefaultValue(Set<BLangExpression> valueSpace) {
        for (BLangExpression expression : valueSpace) {
            if (isImplicitDefaultValue(expression)) {
                return true;
            }
        }
        return false;
    }

    private boolean checkFillerValue(BUnionType type) {
        if (type.isNullable()) {
            return true;
        }

        if (type.isCyclic) {
            return false;
        }

        Set<BType> memberTypes = new HashSet<>();
        boolean hasFillerValue = false;

        for (BType member : getAllTypes(type, true)) {
            if (member.tag == TypeTags.FINITE) {
                Set<BType> uniqueValues = getValueTypes(((BFiniteType) member).getValueSpace());
                memberTypes.addAll(uniqueValues);
                if (!hasFillerValue && hasImplicitDefaultValue(((BFiniteType) member).getValueSpace())) {
                    hasFillerValue = true;
                }
            } else {
                memberTypes.add(member);
                if (!hasFillerValue && hasFillerValue(member)) {
                    hasFillerValue = true;
                }
            }
        }
        if (!hasFillerValue) {
            return false;
        }

        Iterator<BType> iterator = memberTypes.iterator();
        BType firstMember = iterator.next();
        while (iterator.hasNext()) {
            if (!isSameBasicType(firstMember, iterator.next())) {
                return false;
            }
        }
        return true;
    }

    private boolean isSameBasicType(BType source, BType target) {
        if (isSameType(source, target)) {
            return true;
        }
        int sourceTag = source.tag;
        int targetTag = target.tag;
        if (TypeTags.isStringTypeTag(sourceTag) && TypeTags.isStringTypeTag(targetTag)) {
            return true;
        }
        if (TypeTags.isXMLTypeTag(sourceTag) && TypeTags.isXMLTypeTag(targetTag)) {
            return true;
        }
        return isIntegerSubTypeTag(sourceTag) && isIntegerSubTypeTag(targetTag);
    }

    private boolean isIntegerSubTypeTag(int typeTag) {
        return TypeTags.isIntegerTypeTag(typeTag) || typeTag == TypeTags.BYTE;
    }

    private Set<BType> getValueTypes(Set<BLangExpression> valueSpace) {
        Set<BType> uniqueType = new HashSet<>();
        for (BLangExpression expression : valueSpace) {
            uniqueType.add(expression.getBType());
        }
        return uniqueType;
    }

    private boolean isImplicitDefaultValue(BLangExpression expression) {
        if ((expression.getKind() == NodeKind.LITERAL) || (expression.getKind() == NodeKind.NUMERIC_LITERAL)) {
            BLangLiteral literalExpression = (BLangLiteral) expression;
            BType literalExprType = literalExpression.getBType();
            Object value = literalExpression.getValue();
            switch (literalExprType.getKind()) {
                case INT:
                case BYTE:
                    return value.equals(0L);
                case STRING:
                    return value == null || value.equals("");
                case DECIMAL:
                    return value.equals(String.valueOf(0)) || value.equals(0L);
                case FLOAT:
                    return value.equals(String.valueOf(0.0));
                case BOOLEAN:
                    return value.equals(Boolean.FALSE);
                case NIL:
                    return true;
                default:
                    return false;
            }
        }
        return false;
    }

    private boolean checkFillerValue(BRecordType type) {
        for (BField field : type.fields.values()) {
            if (Symbols.isFlagOn(field.symbol.flags, Flags.OPTIONAL)) {
                continue;
            }
            if (Symbols.isFlagOn(field.symbol.flags, Flags.REQUIRED)) {
                return false;
            }
        }
        return true;
    }

    private boolean checkFillerValue(BArrayType type) {
        if (type.size == -1) {
            return true;
        }
        return hasFillerValue(type.eType);
    }

    /**
     * Get result type of the query output.
     *
     * @param type type of query expression.
     * @return result type.
     */
    public BType resolveExprType(BType type) {
        switch (type.tag) {
            case TypeTags.STREAM:
                return ((BStreamType) type).constraint;
            case TypeTags.TABLE:
                return ((BTableType) type).constraint;
            case TypeTags.ARRAY:
                return ((BArrayType) type).eType;
            case TypeTags.UNION:
                List<BType> exprTypes = new ArrayList<>(((BUnionType) type).getMemberTypes());
                for (BType returnType : exprTypes) {
                    switch (returnType.tag) {
                        case TypeTags.STREAM:
                            return ((BStreamType) returnType).constraint;
                        case TypeTags.TABLE:
                            return ((BTableType) returnType).constraint;
                        case TypeTags.ARRAY:
                            return ((BArrayType) returnType).eType;
                        case TypeTags.STRING:
                        case TypeTags.XML:
                            return returnType;
                    }
                }
            default:
                return type;
        }
    }

    /**
     * Check whether a type is an ordered type.
     *
     * @param type type.
     * @param hasCycle whether there is a cycle.
     * @return boolean whether the type is an ordered type or not.
     */
    public boolean isOrderedType(BType type, boolean hasCycle) {
        switch (type.tag) {
            case TypeTags.UNION:
                BUnionType unionType = (BUnionType) type;
                if (hasCycle) {
                    return true;
                }
                if (unionType.isCyclic) {
                    hasCycle = true;
                }
                Set<BType> memberTypes = unionType.getMemberTypes();
                boolean allMembersOrdered = false;
                BType firstTypeInUnion = getTypeWithEffectiveIntersectionTypes(getReferredType(
                        memberTypes.stream().filter(m -> !isNil(m)).findFirst().orElse(memberTypes.iterator().next())));
                if (isNil(firstTypeInUnion)) {
                    // Union contains only the nil type.
                    return true;
                }
                boolean isFirstTypeInUnionFinite = firstTypeInUnion.tag == TypeTags.FINITE;
                for (BType memType : memberTypes) {
                    memType = getEffectiveTypeForIntersection(getReferredType(memType));
                    if (isFirstTypeInUnionFinite && memType.tag == TypeTags.FINITE && !isNil(memType)) {
                        Set<BLangExpression> valSpace = ((BFiniteType) firstTypeInUnion).getValueSpace();
                        BType baseExprType = valSpace.iterator().next().getBType();
                        if (!checkValueSpaceHasSameType((BFiniteType) memType, baseExprType)) {
                            return false;
                        }
                    } else if (memType.tag == TypeTags.UNION || memType.tag == TypeTags.ARRAY ||
                            memType.tag == TypeTags.TUPLE) {
                        if (isSameOrderedType(memType, firstTypeInUnion)) {
                            allMembersOrdered = true;
                            continue;
                        }
                        return false;
                    } else if (memType.tag != firstTypeInUnion.tag && !isNil(memType) &&
                            !isIntOrStringType(memType.tag, firstTypeInUnion.tag)) {
                        return false;
                    }
                    allMembersOrdered = isOrderedType(memType, hasCycle);
                    if (!allMembersOrdered) {
                        break;
                    }
                }
                return allMembersOrdered;
            case TypeTags.ARRAY:
                BType elementType = ((BArrayType) type).eType;
                return isOrderedType(elementType, hasCycle);
            case TypeTags.TUPLE:
                List<BType> tupleMemberTypes = ((BTupleType) type).getTupleTypes();
                for (BType memType : tupleMemberTypes) {
                    if (!isOrderedType(memType, hasCycle)) {
                        return false;
                    }
                }
                BType restType = ((BTupleType) type).restType;
                return restType == null || isOrderedType(restType, hasCycle);
            case TypeTags.FINITE:
                boolean isValueSpaceOrdered = false;
                Set<BLangExpression> valSpace = ((BFiniteType) type).getValueSpace();
                BType baseExprType = valSpace.iterator().next().getBType();
                for (BLangExpression expr : valSpace) {
                    if (!checkValueSpaceHasSameType((BFiniteType) type, baseExprType)) {
                        return false;
                    }
                    isValueSpaceOrdered = isOrderedType(expr.getBType(), hasCycle);
                    if (!isValueSpaceOrdered) {
                        break;
                    }
                }
                return isValueSpaceOrdered;
            case TypeTags.TYPEREFDESC:
                return isOrderedType(getReferredType(type), hasCycle);
            case TypeTags.INTERSECTION:
                return isOrderedType(getEffectiveTypeForIntersection(type), hasCycle);
            default:
                return isSimpleBasicType(type.tag);
        }
    }

    private boolean isIntOrStringType(int firstTypeTag, int secondTypeTag) {
        return ((TypeTags.isIntegerTypeTag(firstTypeTag) || firstTypeTag == TypeTags.BYTE) &&
                (TypeTags.isIntegerTypeTag(secondTypeTag) || secondTypeTag == TypeTags.BYTE)) ||
                ((TypeTags.isStringTypeTag(firstTypeTag)) && (TypeTags.isStringTypeTag(secondTypeTag)));
    }

    public boolean isUnionOfSimpleBasicTypes(BType bType) {
        BType type = getReferredType(bType);
        if (type.tag == TypeTags.UNION) {
            Set<BType> memberTypes = ((BUnionType) type).getMemberTypes();
            for (BType memType : memberTypes) {
                memType = getReferredType(memType);
                if (!isSimpleBasicType(memType.tag)) {
                    return false;
                }
            }
            return true;
        }
        return isSimpleBasicType(type.tag);
    }

    public BType findCompatibleType(BType type) {
        switch (type.tag) {
            case TypeTags.DECIMAL:
            case TypeTags.FLOAT:
            case TypeTags.XML:
            case TypeTags.XML_TEXT:
            case TypeTags.XML_ELEMENT:
            case TypeTags.XML_PI:
            case TypeTags.XML_COMMENT:
                return type;
            case TypeTags.INT:
            case TypeTags.BYTE:
            case TypeTags.SIGNED32_INT:
            case TypeTags.SIGNED16_INT:
            case TypeTags.SIGNED8_INT:
            case TypeTags.UNSIGNED32_INT:
            case TypeTags.UNSIGNED16_INT:
            case TypeTags.UNSIGNED8_INT:
                return symTable.intType;
            case TypeTags.STRING:
            case TypeTags.CHAR_STRING:
                return symTable.stringType;
            case TypeTags.UNION:
                LinkedHashSet<BType> memberTypes = ((BUnionType) type).getMemberTypes();
                return findCompatibleType(memberTypes.iterator().next());
            case TypeTags.TYPEREFDESC:
                return findCompatibleType(((BTypeReferenceType) type).referredType);
            default:
                Set<BLangExpression> valueSpace = ((BFiniteType) type).getValueSpace();
                return findCompatibleType(valueSpace.iterator().next().getBType());
        }
    }

    public boolean isNonNilSimpleBasicTypeOrString(BType bType) {
        BType type = getReferredType(bType);
        if (type.tag == TypeTags.UNION) {
            Set<BType> memberTypes = ((BUnionType) type).getMemberTypes();
            for (BType member : memberTypes) {
                BType memType = getReferredType(member);
                if (memType.tag == TypeTags.FINITE || memType.tag == TypeTags.UNION) {
                    isNonNilSimpleBasicTypeOrString(memType);
                    continue;
                }
                if (memType.tag == TypeTags.NIL || !isSimpleBasicType(memType.tag)) {
                    return false;
                }
            }
            return true;
        } else if (type.tag == TypeTags.FINITE) {
            for (BLangExpression expression: ((BFiniteType) type).getValueSpace()) {
                BType exprType = getReferredType(expression.getBType());
                if (exprType.tag == TypeTags.NIL || !isSimpleBasicType(exprType.tag)) {
                    return false;
                }
            }
            return true;
        }
        return type.tag != TypeTags.NIL && isSimpleBasicType(type.tag);
    }

    public boolean isSubTypeOfReadOnlyOrIsolatedObjectUnion(BType bType) {
        BType type = getReferredType(bType);
        if (isInherentlyImmutableType(type) || Symbols.isFlagOn(type.flags, Flags.READONLY)) {
            return true;
        }

        int tag = type.tag;

        if (tag == TypeTags.OBJECT) {
            return isIsolated(type);
        }

        if (tag != TypeTags.UNION) {
            return false;
        }

        for (BType memberType : ((BUnionType) type).getMemberTypes()) {
            if (!isSubTypeOfReadOnlyOrIsolatedObjectUnion(memberType)) {
                return false;
            }
        }
        return true;
    }

    private boolean isIsolated(BType type) {
        return Symbols.isFlagOn(type.flags, Flags.ISOLATED);
    }

    private boolean isImmutable(BType type) {
        return Symbols.isFlagOn(type.flags, Flags.READONLY);
    }

    BType getTypeWithoutNil(BType type) {
        BType constraint = getReferredType(type);
        if (constraint.tag != TypeTags.UNION) {
            return constraint;
        }

        BUnionType unionType = (BUnionType) constraint;
        if (!unionType.isNullable()) {
            return unionType;
        }

        List<BType> nonNilTypes = new ArrayList<>();
        for (BType memberType : unionType.getMemberTypes()) {
            if (!isAssignable(memberType, symTable.nilType)) {
                nonNilTypes.add(memberType);
            }
        }

        if (nonNilTypes.size() == 1) {
            return nonNilTypes.get(0);
        }

        return BUnionType.create(null, new LinkedHashSet<>(nonNilTypes));
    }

    public boolean isFixedLengthTuple(BTupleType bTupleType) {
        return bTupleType.restType == null || isNeverTypeOrStructureTypeWithARequiredNeverMember(bTupleType.restType);
    }

    public boolean isNeverTypeOrStructureTypeWithARequiredNeverMember(BType type) {
        if (type == null) {
            return false;
        }
        Set<BType> visitedTypeSet = new HashSet<>();
        visitedTypeSet.add(type);
        return isNeverTypeOrStructureTypeWithARequiredNeverMember(type, visitedTypeSet);
    }

    boolean isNeverTypeOrStructureTypeWithARequiredNeverMember(BType type, Set<BType> visitedTypeSet) {
        switch (type.tag) {
            case TypeTags.NEVER:
                return true;
            case TypeTags.RECORD:
                for (BField field : ((BRecordType) type).fields.values()) {
                    // skip check for fields with self referencing type and not required fields.
                    if ((SymbolFlags.isFlagOn(field.symbol.flags, SymbolFlags.REQUIRED) ||
                            !SymbolFlags.isFlagOn(field.symbol.flags, SymbolFlags.OPTIONAL)) &&
                            visitedTypeSet.add(field.type) &&
                            isNeverTypeOrStructureTypeWithARequiredNeverMember(field.type, visitedTypeSet)) {
                        return true;
                    }
                }
                return false;
            case TypeTags.TUPLE:
                BTupleType tupleType = (BTupleType) type;
                List<BType> tupleTypes = tupleType.getTupleTypes();
                for (BType memType : tupleTypes) {
                    if (!visitedTypeSet.add(memType)) {
                        continue;
                    }
                    if (isNeverTypeOrStructureTypeWithARequiredNeverMember(memType, visitedTypeSet)) {
                        return true;
                    }
                }
                return false;
            case TypeTags.ARRAY:
                BArrayType arrayType = (BArrayType) type;
                visitedTypeSet.add(arrayType.eType);
                return arrayType.state != BArrayState.OPEN &&
                        isNeverTypeOrStructureTypeWithARequiredNeverMember(arrayType.eType, visitedTypeSet);
            case TypeTags.TYPEREFDESC:
                visitedTypeSet.add(type);
                return isNeverTypeOrStructureTypeWithARequiredNeverMember(getReferredType(type), visitedTypeSet);
            default:
                return false;
        }
    }

    public boolean isNeverType(BType type) {
        if (type.tag == NEVER) {
            return true;
        } else if (type.tag == TypeTags.TYPEREFDESC) {
            return isNeverType(getReferredType(type));
        } else if (type.tag == TypeTags.UNION) {
            LinkedHashSet<BType> memberTypes = ((BUnionType) type).getMemberTypes();
            return memberTypes.stream().allMatch(this::isNeverType);
        }
        return false;
    }

    boolean isSingletonType(BType bType) {
        BType type = getReferredType(bType);
        return type.tag == TypeTags.FINITE && ((BFiniteType) type).getValueSpace().size() == 1;
    }

    boolean isSameSingletonType(BFiniteType type1, BFiniteType type2) {
        BLangLiteral expr1 = (BLangLiteral) type1.getValueSpace().iterator().next();
        BLangLiteral expr2 = (BLangLiteral) type2.getValueSpace().iterator().next();
        return expr1.value.equals(expr2.value);
    }

    public static void addImmutableType(SymbolTable symTable, PackageID packageId,
                                        SelectivelyImmutableReferenceType type, BIntersectionType immutableType) {

        Map<String, Map<SelectivelyImmutableReferenceType, BIntersectionType>> immutableTypeMaps =
                symTable.immutableTypeMaps;

        String packageIdString = getPackageIdString(packageId);

        Map<SelectivelyImmutableReferenceType, BIntersectionType> moduleImmutableTypeMap =
                immutableTypeMaps.get(packageIdString);

        if (moduleImmutableTypeMap == null) {
            moduleImmutableTypeMap = new HashMap<>();
            immutableTypeMaps.put(packageIdString, moduleImmutableTypeMap);
        }

        moduleImmutableTypeMap.put(type, immutableType);
    }

    public static Optional<BIntersectionType> getImmutableType(SymbolTable symTable, PackageID packageId,
                                                               SelectivelyImmutableReferenceType type) {
        Map<String, Map<SelectivelyImmutableReferenceType, BIntersectionType>> immutableTypeMaps =
                symTable.immutableTypeMaps;

        String packageIdString = getPackageIdString(packageId);

        Map<SelectivelyImmutableReferenceType, BIntersectionType> moduleImmutableTypeMap =
                immutableTypeMaps.get(packageIdString);

        if (moduleImmutableTypeMap == null) {
            return Optional.empty();
        }

        if (moduleImmutableTypeMap.containsKey(type)) {
            return Optional.of(moduleImmutableTypeMap.get(type));
        }

        return Optional.empty();
    }

    public static String getPackageIdString(PackageID packageID) {
        return packageID.isTestPkg ? packageID.toString() + "_testable" : packageID.toString();
    }

    private static class ListenerValidationModel {
        private final Types types;
        private final SymbolTable symtable;
        private final BType serviceNameType;
        boolean attachFound;
        boolean detachFound;
        boolean startFound;
        boolean gracefulStopFound;
        boolean immediateStopFound;

        public ListenerValidationModel(Types types, SymbolTable symTable) {
            this.types = types;
            this.symtable = symTable;
            this.serviceNameType =
                    BUnionType.create(null, symtable.stringType, symtable.arrayStringType, symtable.nilType);
        }

        boolean isValidListener() {
            return attachFound && detachFound && startFound && gracefulStopFound && immediateStopFound;
        }

        private boolean checkMethods(List<BAttachedFunction> rhsFuncs) {
            for (BAttachedFunction func : rhsFuncs) {
                switch (func.funcName.value) {
                    case "attach":
                        if (!checkAttachMethod(func)) {
                            return false;
                        }
                        break;
                    case "detach":
                        if (!checkDetachMethod(func)) {
                            return false;
                        }
                        break;
                    case "start":
                        if (!checkStartMethod(func)) {
                            return true;
                        }
                        break;
                    case "gracefulStop":
                        if (!checkGracefulStop(func)) {
                            return false;
                        }
                        break;
                    case "immediateStop":
                        if (!checkImmediateStop(func)) {
                            return false;
                        }
                        break;
                }
            }
            return isValidListener();
        }

        private boolean emptyParamList(BAttachedFunction func) {
            return func.type.paramTypes.isEmpty() && func.type.restType != symtable.noType;
        }

        private boolean publicAndReturnsErrorOrNil(BAttachedFunction func) {
            if (!Symbols.isPublic(func.symbol)) {
                return false;
            }

            return types.isAssignable(func.type.retType, symtable.errorOrNilType);
        }

        private boolean isPublicNoParamReturnsErrorOrNil(BAttachedFunction func) {
            if (!publicAndReturnsErrorOrNil(func)) {
                return false;
            }

            return emptyParamList(func);
        }

        private boolean checkImmediateStop(BAttachedFunction func) {
            return immediateStopFound = isPublicNoParamReturnsErrorOrNil(func);
        }

        private boolean checkGracefulStop(BAttachedFunction func) {
            return gracefulStopFound = isPublicNoParamReturnsErrorOrNil(func);
        }

        private boolean checkStartMethod(BAttachedFunction func) {
            return startFound = publicAndReturnsErrorOrNil(func);
        }

        private boolean checkDetachMethod(BAttachedFunction func) {
            if (!publicAndReturnsErrorOrNil(func)) {
                return false;
            }

            if (func.type.paramTypes.size() != 1) {
                return false;
            }

            return detachFound = isServiceObject(func.type.paramTypes.get(0));
        }

        private boolean checkAttachMethod(BAttachedFunction func) {
            if (!publicAndReturnsErrorOrNil(func)) {
                return false;
            }

            if (func.type.paramTypes.size() != 2) {
                return false;
            }

            BType firstParamType = func.type.paramTypes.get(0);
            if (!isServiceObject(firstParamType)) {
                return false;
            }

            BType secondParamType = func.type.paramTypes.get(1);
            boolean sameType = types.isAssignable(secondParamType, this.serviceNameType);
            return attachFound = sameType;

        }

        private boolean isServiceObject(BType bType) {
            BType type = Types.getReferredType(bType);
            if (type.tag == TypeTags.UNION) {
                for (BType memberType : ((BUnionType) type).getMemberTypes()) {
                    if (!isServiceObject(memberType)) {
                        return false;
                    }
                }
                return true;
            }

            if (type.tag != TypeTags.OBJECT) {
                return false;
            }

            return Symbols.isService(type.tsymbol);
        }
    }

    /**
     * Intersection type validation helper.
     *
     * @since 2.0.0
     */
    public static class IntersectionContext {
        Location lhsPos;
        Location rhsPos;
        // The location of the intersection
        Location pos;
        BLangDiagnosticLog dlog;
        ContextOption contextOption;
        // Intersection test only care about intersection of types (ignoring default values).
        boolean ignoreDefaultValues;
        // Whether type definitions should be defined for newly-created types.
        boolean createTypeDefs;
        // Try to avoid creating new intersection types.
        boolean preferNonGenerativeIntersection;

        private IntersectionContext(BLangDiagnosticLog diaglog, Location left, Location right) {
            this.dlog = diaglog;
            this.lhsPos = left;
            this.rhsPos = right;
            this.contextOption = ContextOption.NON;
            this.ignoreDefaultValues = false;
            this.createTypeDefs = true;
            this.preferNonGenerativeIntersection = false;
        }

        private IntersectionContext(BLangDiagnosticLog diaglog, Location left, Location right, Location pos) {
            this(diaglog, left, right);
            this.pos = pos;
        }

        /**
         * Create {@link IntersectionContext} used for calculating the intersection type when user
         * explicitly write intersection type. This will produce error messages explaining why there is no intersection
         * between two types.
         *
         * @return a {@link IntersectionContext}
         */
        public static IntersectionContext from(BLangDiagnosticLog diaglog, Location left, Location right) {
            return new IntersectionContext(diaglog, left, right);
        }

        /**
         * Create {@link IntersectionContext} used for calculating the intersection type to see if there
         * is a intersection between the types. This does not emit error messages explaning why there is no intersection
         * between two types. This also does not generate type-def for the calculated intersection type.
         * Do not use this context to create a intersection type that uses the calculated type for any purpose other
         * than seeing if there is a interserction.
         *
         * @return a {@link IntersectionContext}
         */
        public static IntersectionContext compilerInternalIntersectionTestContext() {
            IntersectionContext intersectionContext = new IntersectionContext(null, null, null);
            intersectionContext.ignoreDefaultValues = true;
            intersectionContext.createTypeDefs = false;
            return intersectionContext;
        }

        /**
         * Create {@link IntersectionContext} used for calculating the intersection type.
         * This does not emit error messages explaining why there is no intersection between two types.
         *
         * @return a {@link IntersectionContext}
         */
        public static IntersectionContext compilerInternalIntersectionContext() {
            IntersectionContext diagnosticContext = new IntersectionContext(null, null, null);
            return diagnosticContext;
        }

        /**
         * Create {@link IntersectionContext} used for calculating the intersection type.
         * This does not emit error messages explaining why there is no intersection between two types.
         *
         * @param intersectionPos Location of the intersection
         * @return a {@link IntersectionContext}
         */
        public static IntersectionContext compilerInternalIntersectionContext(Location intersectionPos) {
            return new IntersectionContext(null, null, null, intersectionPos);
        }

        /**
         * Create {@link IntersectionContext} used for checking the existence of a valid intersection, irrespective
         * of default values.
         * Type definitions are not created.
         * This does not emit error messages explaining why there is no intersection between two types.
         *
         * @param intersectionPos Location of the intersection
         * @return a {@link IntersectionContext}
         */
        public static IntersectionContext typeTestIntersectionExistenceContext(Location intersectionPos) {
            IntersectionContext intersectionContext = new IntersectionContext(null, null, null, intersectionPos);
            intersectionContext.ignoreDefaultValues = true;
            intersectionContext.preferNonGenerativeIntersection = true;
            intersectionContext.createTypeDefs = false;
            return intersectionContext;
        }

        /**
         * Create {@link IntersectionContext} used for creating effective types for the intersection of types,
         * irrespective of default values.
         * Type definitions are created.
         * This does not emit error messages explaining why there is no intersection between two types.
         *
         * @return a {@link IntersectionContext}
         */
        public static IntersectionContext typeTestIntersectionCalculationContext() {
            IntersectionContext intersectionContext = new IntersectionContext(null, null, null);
            intersectionContext.ignoreDefaultValues = true;
            intersectionContext.preferNonGenerativeIntersection = true;
            intersectionContext.createTypeDefs = true;
            return intersectionContext;
        }

        /**
         * Create {@link IntersectionContext} used for creating effective types for the intersection of types,
         * irrespective of default values.
         * Type definitions are created.
         * This does not emit error messages explaining why there is no intersection between two types.
         *
         * @param intersectionPos Location of the intersection
         * @return a {@link IntersectionContext}
         */
        public static IntersectionContext typeTestIntersectionCalculationContext(Location intersectionPos) {
            IntersectionContext intersectionContext = typeTestIntersectionCalculationContext();
            intersectionContext.pos = intersectionPos;
            return intersectionContext;
        }

        /**
         * Create {@link IntersectionContext} used for calculating the intersection type with mappings, ignoring
         * default values.
         * This does not emit error messages explaining why there is no intersection between two types.
         *
         * @return a {@link IntersectionContext}
         */
        public static IntersectionContext matchClauseIntersectionContextForMapping() {
            IntersectionContext intersectionContext = new IntersectionContext(null, null, null);
            intersectionContext.ignoreDefaultValues = true;
            return intersectionContext;
        }

        public IntersectionContext switchLeft() {
            this.contextOption = ContextOption.LEFT;
            return this;
        }

        public IntersectionContext switchRight() {
            this.contextOption = ContextOption.RIGHT;
            return this;
        }

        private boolean logError(DiagnosticErrorCode diagnosticCode, Object... args) {
            Location pos = null;
            if (contextOption == ContextOption.LEFT && lhsPos != null) {
                pos = lhsPos;
            } else if (contextOption == ContextOption.RIGHT && rhsPos != null) {
                pos = rhsPos;
            }

            if (pos != null) {
                dlog.error(pos, diagnosticCode, args);
                return true;
            }

            return false;
        }
    }

    private enum ContextOption {
        LEFT, RIGHT, NON;
    }

    private void populateBasicTypes(BType type, Set<BasicTypes> basicTypes) {
        type = getReferredType(type);

        switch (type.tag) {
            case TypeTags.INT:
            case TypeTags.BYTE:
            case TypeTags.SIGNED32_INT:
            case TypeTags.SIGNED16_INT:
            case TypeTags.SIGNED8_INT:
            case TypeTags.UNSIGNED32_INT:
            case TypeTags.UNSIGNED16_INT:
            case TypeTags.UNSIGNED8_INT:
                basicTypes.add(BasicTypes.INT);
                return;
            case TypeTags.FLOAT:
                basicTypes.add(BasicTypes.FLOAT);
                return;
            case TypeTags.DECIMAL:
                basicTypes.add(BasicTypes.DECIMAL);
                return;
            case TypeTags.STRING:
            case TypeTags.CHAR_STRING:
                basicTypes.add(BasicTypes.STRING);
                return;
            case TypeTags.BOOLEAN:
                basicTypes.add(BasicTypes.BOOLEAN);
                return;
            case TypeTags.XML:
            case TypeTags.XML_ELEMENT:
            case TypeTags.XML_PI:
            case TypeTags.XML_COMMENT:
            case TypeTags.XML_TEXT:
                basicTypes.add(BasicTypes.XML);
                return;
            case TypeTags.TABLE:
                basicTypes.add(BasicTypes.TABLE);
                return;
            case TypeTags.NIL:
                basicTypes.add(BasicTypes.NIL);
                return;
            case TypeTags.RECORD:
            case TypeTags.MAP:
                basicTypes.add(BasicTypes.MAPPING);
                return;
            case TypeTags.TYPEDESC:
                basicTypes.add(BasicTypes.TYPEDESC);
                return;
            case TypeTags.STREAM:
                basicTypes.add(BasicTypes.STREAM);
                return;
            case TypeTags.INVOKABLE:
            case TypeTags.FUNCTION_POINTER:
                basicTypes.add(BasicTypes.FUNCTION);
                return;
            case TypeTags.ARRAY:
            case TypeTags.TUPLE:
            case TypeTags.BYTE_ARRAY:
                basicTypes.add(BasicTypes.LIST);
                return;
            case TypeTags.UNION:
            case TypeTags.JSON:
            case TypeTags.ANYDATA:
                for (BType memberType : ((BUnionType) type).getMemberTypes()) {
                    populateBasicTypes(memberType, basicTypes);
                }
                return;
            case TypeTags.ANY:
                basicTypes.add(BasicTypes.ANY);
                return;
            case TypeTags.INTERSECTION:
                populateBasicTypes(((BIntersectionType) type).effectiveType, basicTypes);
                return;
            case TypeTags.ERROR:
                basicTypes.add(BasicTypes.ERROR);
                return;
            case TypeTags.ITERATOR:
            case TypeTags.FUTURE:
                basicTypes.add(BasicTypes.FUTURE);
                return;
            case TypeTags.OBJECT:
                basicTypes.add(BasicTypes.OBJECT);
                return;
            case TypeTags.FINITE:
                for (BLangExpression expression : ((BFiniteType) type).getValueSpace()) {
                    populateBasicTypes(expression.getBType(), basicTypes);
                }
                return;
            case TypeTags.HANDLE:
                basicTypes.add(BasicTypes.HANDLE);
                return;
            case TypeTags.READONLY:
                basicTypes.add(BasicTypes.READONLY);
                return;
            case TypeTags.NEVER:
                basicTypes.add(BasicTypes.NEVER);
        }
    }

    private enum BasicTypes {
        NIL,
        BOOLEAN,
        INT,
        FLOAT,
        DECIMAL,
        STRING,
        XML,
        LIST,
        MAPPING,
        TABLE,
        ERROR,
        FUNCTION,
        FUTURE,
        OBJECT,
        TYPEDESC,
        HANDLE,
        STREAM,
        READONLY,
        ANY,
        NEVER,
        ANYDATA,
        JSON
    }

    /**
     * Holds common analyzer data between {@link TypeChecker} and {@link SemanticAnalyzer}.
     */
    public static class CommonAnalyzerData {
        Stack<SymbolEnv> queryEnvs = new Stack<>();
        Stack<BLangNode> queryFinalClauses = new Stack<>();
        boolean queryCompletesEarly = false;
        boolean checkWithinQueryExpr = false;
        HashSet<BType> completeEarlyErrorList = new HashSet<>();
        HashSet<BType> checkedErrorList = new HashSet<>();
        boolean breakToParallelQueryEnv = false;
        int letCount = 0;
        boolean nonErrorLoggingCheck = false;
    }

    /**
     * Enum to represent query construct type.
     *
     * @since 2201.3.0
     */
    enum QueryConstructType {
        DEFAULT,
        STREAM,
        MAP,
        TABLE,
        ACTION
    }

    QueryConstructType getQueryConstructType(BLangQueryExpr queryExpr) {
        if (queryExpr.isMap) {
            return QueryConstructType.MAP;
        } else if (queryExpr.isTable) {
            return QueryConstructType.TABLE;
        } else if (queryExpr.isStream) {
            return QueryConstructType.STREAM;
        }
        return QueryConstructType.DEFAULT;
    }

    public byte[] convertToByteArray(String literalExpr) {
        String[] elements = getLiteralTextValue(literalExpr);
        if (elements[0].contains(BASE_16)) {
            return hexStringToByteArray(elements[1]);
        }
        return Base64.getDecoder().decode(elements[1].getBytes(StandardCharsets.UTF_8));
    }

    private byte[] hexStringToByteArray(String base16String) {
        int arrayLength = base16String.length();
        byte[] byteArray = new byte[arrayLength / 2];
        for (int i = 0; i < arrayLength; i += 2) {
            byteArray[i / 2] = (byte) ((Character.digit(base16String.charAt(i), 16) << 4)
                    + Character.digit(base16String.charAt(i + 1), 16));
        }
        return byteArray;
    }

    private static String[] getLiteralTextValue(String literalExpr) {
        String nodeText = literalExpr.replace("\t", "").replace("\n", "").replace("\r", "")
                .replace(" ", "");
        String[] result = new String[2];
        result[0] = nodeText.substring(0, nodeText.indexOf('`'));
        result[1] = nodeText.substring(nodeText.indexOf('`') + 1, nodeText.lastIndexOf('`'));
        return result;
    }

    public boolean isFunctionVarRef(BLangExpression expr) {
        return expr.getKind() == NodeKind.SIMPLE_VARIABLE_REF && ((BLangSimpleVarRef) expr).symbol != null
                && (((BLangSimpleVarRef) expr).symbol.tag & SymTag.FUNCTION) == SymTag.FUNCTION;
    }
}<|MERGE_RESOLUTION|>--- conflicted
+++ resolved
@@ -3551,14 +3551,8 @@
             return Optional.empty();
         }
 
-<<<<<<< HEAD
-        List<BType> lhsFuncResourcePathTypes = ((BResourceFunction) lhsFunc).resourcePathType.getTupleTypes();
-        List<BType> rhsFuncResourcePathTypes =
-                ((BResourceFunction) matchingFunc).resourcePathType.getTupleTypes();
-=======
         List<BResourcePathSegmentSymbol> lhsFuncPathTypes = ((BResourceFunction) lhsFunc).pathSegmentSymbols;
         List<BResourcePathSegmentSymbol> rhsFuncPathTypes = ((BResourceFunction) matchingFunc).pathSegmentSymbols;
->>>>>>> 7bd6d9dd
 
         int lhsFuncResourcePathTypesSize = lhsFuncPathTypes.size();
         if (lhsFuncResourcePathTypesSize != rhsFuncPathTypes.size()) {
