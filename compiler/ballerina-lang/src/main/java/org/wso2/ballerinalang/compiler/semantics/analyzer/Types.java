--- conflicted
+++ resolved
@@ -598,21 +598,12 @@
     public boolean isSubTypeOfBaseType(BType type, int baseTypeTag) {
         if (type.tag != TypeTags.UNION) {
 
-<<<<<<< HEAD
-            if (TypeTags.isIntegerTypeTag(type.tag) && TypeTags.isIntegerTypeTag(baseTypeTag)) {
-                return isIntegerSubtypeOfBaseType(type, baseTypeTag);
-            }
-
-            if (TypeTags.isStringTypeTag(type.tag) && TypeTags.isStringTypeTag(baseTypeTag)) {
-                return isStringSubtypeOfBaseType(type, baseTypeTag);
-=======
             if ((TypeTags.isIntegerTypeTag(type.tag) || type.tag == TypeTags.BYTE) && TypeTags.INT == baseTypeTag) {
                 return true;
             }
 
             if (TypeTags.isStringTypeTag(type.tag) && TypeTags.STRING == baseTypeTag) {
                 return true;
->>>>>>> 4a62753b
             }
 
             return type.tag == baseTypeTag || (baseTypeTag == TypeTags.TUPLE && type.tag == TypeTags.ARRAY)
@@ -623,86 +614,6 @@
             return true;
         }
         return isUnionMemberTypesSubTypeOfBaseType(((BUnionType) type).getMemberTypes(), baseTypeTag);
-    }
-
-    private boolean isStringSubtypeOfBaseType(BType type, int baseTypeTag) {
-        switch (baseTypeTag) {
-            case TypeTags.STRING:
-                return true;
-            case TypeTags.CHAR_STRING:
-                if (type.tag == TypeTags.CHAR_STRING) {
-                    return true;
-                }
-            default:
-                return false;
-        }
-    }
-
-    private boolean isIntegerSubtypeOfBaseType(BType type, int baseTypeTag) {
-        switch (baseTypeTag) {
-            case TypeTags.INT:
-                return true;
-            case TypeTags.SIGNED32_INT:
-                switch (type.tag) {
-                    case TypeTags.SIGNED32_INT:
-                    case TypeTags.SIGNED16_INT:
-                    case  TypeTags.SIGNED8_INT:
-                    case TypeTags.UNSIGNED16_INT:
-                    case TypeTags.UNSIGNED8_INT:
-                    case TypeTags.BYTE:
-                        return true;
-                    default:
-                        return false;
-                }
-
-            case TypeTags.SIGNED16_INT:
-                switch (type.tag) {
-                    case TypeTags.SIGNED16_INT:
-                    case  TypeTags.SIGNED8_INT:
-                    case TypeTags.UNSIGNED8_INT:
-                    case TypeTags.BYTE:
-                        return true;
-                    default:
-                        return false;
-                }
-
-            case TypeTags.SIGNED8_INT:
-                return type.tag == TypeTags.SIGNED8_INT;
-
-            case TypeTags.UNSIGNED32_INT:
-                switch (type.tag) {
-                    case TypeTags.SIGNED16_INT:
-                    case  TypeTags.SIGNED8_INT:
-                    case TypeTags.UNSIGNED16_INT:
-                    case TypeTags.UNSIGNED8_INT:
-                    case TypeTags.BYTE:
-                        return true;
-                    default:
-                        return false;
-                }
-
-            case TypeTags.UNSIGNED16_INT:
-                switch (type.tag) {
-                    case  TypeTags.SIGNED8_INT:
-                    case TypeTags.UNSIGNED8_INT:
-                    case TypeTags.BYTE:
-                        return true;
-                    default:
-                        return false;
-                }
-
-            case TypeTags.BYTE:
-            case TypeTags.UNSIGNED8_INT:
-                switch (type.tag) {
-                    case  TypeTags.SIGNED8_INT:
-                    case TypeTags.BYTE:
-                        return true;
-                    default:
-                        return false;
-                }
-            default:
-                return false;
-        }
     }
 
     private boolean isUnionMemberTypesSubTypeOfBaseType(LinkedHashSet<BType> memberTypes, int baseTypeTag) {
@@ -2283,11 +2194,7 @@
                     TypeTags.isStringTypeTag(targetTypeTag) ||
                     targetTypeTag == TypeTags.BOOLEAN;
 
-<<<<<<< HEAD
-        } else if(isValueType(targetType) && actualType.tag == TypeTags.UNION &&
-=======
         } else if (isValueType(targetType) && actualType.tag == TypeTags.UNION &&
->>>>>>> 4a62753b
                 ((BUnionType) actualType).getMemberTypes().stream().allMatch(type -> isAssignable(type, targetType))) {
             return true;
 
@@ -3779,13 +3686,8 @@
 
     boolean validNumericTypeExists(BType type) {
 
-<<<<<<< HEAD
-        if (type.isNullable() && type.tag != TypeTags.ANY && type.tag != TypeTags.NIL) {
-            type = ((BUnionType) type).getMemberTypes().iterator().next();
-=======
         if (type.isNullable() && type.tag != TypeTags.NIL) {
             type = getSafeType(type, true, false);
->>>>>>> 4a62753b
         }
         if (isBasicNumericType(type)) {
             return true;
