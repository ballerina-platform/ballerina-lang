/*
 *  Copyright (c) 2017, WSO2 Inc. (http://www.wso2.org) All Rights Reserved.
 *
 *  WSO2 Inc. licenses this file to you under the Apache License,
 *  Version 2.0 (the "License"); you may not use this file except
 *  in compliance with the License.
 *  You may obtain a copy of the License at
 *
 *    http://www.apache.org/licenses/LICENSE-2.0
 *
 *  Unless required by applicable law or agreed to in writing,
 *  software distributed under the License is distributed on an
 *  "AS IS" BASIS, WITHOUT WARRANTIES OR CONDITIONS OF ANY
 *  KIND, either express or implied.  See the License for the
 *  specific language governing permissions and limitations
 *  under the License.
 */
package org.wso2.ballerinalang.compiler.semantics.analyzer;

import io.ballerina.runtime.api.flags.SymbolFlags;
import io.ballerina.tools.diagnostics.DiagnosticCode;
import io.ballerina.tools.diagnostics.Location;
import org.ballerinalang.model.Name;
import org.ballerinalang.model.TreeBuilder;
import org.ballerinalang.model.elements.Flag;
import org.ballerinalang.model.elements.PackageID;
import org.ballerinalang.model.tree.NodeKind;
import org.ballerinalang.model.tree.OperatorKind;
import org.ballerinalang.model.types.SelectivelyImmutableReferenceType;
import org.ballerinalang.model.types.TypeKind;
import org.ballerinalang.util.BLangCompilerConstants;
import org.ballerinalang.util.diagnostic.DiagnosticErrorCode;
import org.wso2.ballerinalang.compiler.diagnostic.BLangDiagnosticLog;
import org.wso2.ballerinalang.compiler.parser.BLangAnonymousModelHelper;
import org.wso2.ballerinalang.compiler.semantics.model.Scope;
import org.wso2.ballerinalang.compiler.semantics.model.SymbolEnv;
import org.wso2.ballerinalang.compiler.semantics.model.SymbolTable;
import org.wso2.ballerinalang.compiler.semantics.model.symbols.BAttachedFunction;
import org.wso2.ballerinalang.compiler.semantics.model.symbols.BErrorTypeSymbol;
import org.wso2.ballerinalang.compiler.semantics.model.symbols.BInvokableSymbol;
import org.wso2.ballerinalang.compiler.semantics.model.symbols.BInvokableTypeSymbol;
import org.wso2.ballerinalang.compiler.semantics.model.symbols.BObjectTypeSymbol;
import org.wso2.ballerinalang.compiler.semantics.model.symbols.BRecordTypeSymbol;
import org.wso2.ballerinalang.compiler.semantics.model.symbols.BResourceFunction;
import org.wso2.ballerinalang.compiler.semantics.model.symbols.BStructureTypeSymbol;
import org.wso2.ballerinalang.compiler.semantics.model.symbols.BSymbol;
import org.wso2.ballerinalang.compiler.semantics.model.symbols.BTypeSymbol;
import org.wso2.ballerinalang.compiler.semantics.model.symbols.BVarSymbol;
import org.wso2.ballerinalang.compiler.semantics.model.symbols.SymTag;
import org.wso2.ballerinalang.compiler.semantics.model.symbols.Symbols;
import org.wso2.ballerinalang.compiler.semantics.model.types.BAnyType;
import org.wso2.ballerinalang.compiler.semantics.model.types.BAnydataType;
import org.wso2.ballerinalang.compiler.semantics.model.types.BArrayType;
import org.wso2.ballerinalang.compiler.semantics.model.types.BBuiltInRefType;
import org.wso2.ballerinalang.compiler.semantics.model.types.BErrorType;
import org.wso2.ballerinalang.compiler.semantics.model.types.BField;
import org.wso2.ballerinalang.compiler.semantics.model.types.BFiniteType;
import org.wso2.ballerinalang.compiler.semantics.model.types.BFutureType;
import org.wso2.ballerinalang.compiler.semantics.model.types.BIntersectionType;
import org.wso2.ballerinalang.compiler.semantics.model.types.BInvokableType;
import org.wso2.ballerinalang.compiler.semantics.model.types.BJSONType;
import org.wso2.ballerinalang.compiler.semantics.model.types.BMapType;
import org.wso2.ballerinalang.compiler.semantics.model.types.BObjectType;
import org.wso2.ballerinalang.compiler.semantics.model.types.BParameterizedType;
import org.wso2.ballerinalang.compiler.semantics.model.types.BReadonlyType;
import org.wso2.ballerinalang.compiler.semantics.model.types.BRecordType;
import org.wso2.ballerinalang.compiler.semantics.model.types.BStreamType;
import org.wso2.ballerinalang.compiler.semantics.model.types.BTableType;
import org.wso2.ballerinalang.compiler.semantics.model.types.BTupleType;
import org.wso2.ballerinalang.compiler.semantics.model.types.BType;
import org.wso2.ballerinalang.compiler.semantics.model.types.BTypeIdSet;
import org.wso2.ballerinalang.compiler.semantics.model.types.BTypeReferenceType;
import org.wso2.ballerinalang.compiler.semantics.model.types.BTypeVisitor;
import org.wso2.ballerinalang.compiler.semantics.model.types.BTypedescType;
import org.wso2.ballerinalang.compiler.semantics.model.types.BUnionType;
import org.wso2.ballerinalang.compiler.semantics.model.types.BXMLType;
import org.wso2.ballerinalang.compiler.tree.BLangFunction;
import org.wso2.ballerinalang.compiler.tree.BLangNode;
import org.wso2.ballerinalang.compiler.tree.BLangTypeDefinition;
import org.wso2.ballerinalang.compiler.tree.bindingpatterns.BLangErrorBindingPattern;
import org.wso2.ballerinalang.compiler.tree.bindingpatterns.BLangListBindingPattern;
import org.wso2.ballerinalang.compiler.tree.bindingpatterns.BLangMappingBindingPattern;
import org.wso2.ballerinalang.compiler.tree.clauses.BLangInputClause;
import org.wso2.ballerinalang.compiler.tree.expressions.BLangExpression;
import org.wso2.ballerinalang.compiler.tree.expressions.BLangGroupExpr;
import org.wso2.ballerinalang.compiler.tree.expressions.BLangLiteral;
import org.wso2.ballerinalang.compiler.tree.expressions.BLangNumericLiteral;
import org.wso2.ballerinalang.compiler.tree.expressions.BLangQueryExpr;
import org.wso2.ballerinalang.compiler.tree.expressions.BLangSimpleVarRef;
import org.wso2.ballerinalang.compiler.tree.expressions.BLangTypeConversionExpr;
import org.wso2.ballerinalang.compiler.tree.expressions.BLangUnaryExpr;
import org.wso2.ballerinalang.compiler.tree.matchpatterns.BLangConstPattern;
import org.wso2.ballerinalang.compiler.tree.matchpatterns.BLangErrorMatchPattern;
import org.wso2.ballerinalang.compiler.tree.matchpatterns.BLangListMatchPattern;
import org.wso2.ballerinalang.compiler.tree.matchpatterns.BLangMappingMatchPattern;
import org.wso2.ballerinalang.compiler.tree.matchpatterns.BLangVarBindingPatternMatchPattern;
import org.wso2.ballerinalang.compiler.tree.statements.BLangForeach;
import org.wso2.ballerinalang.compiler.tree.types.BLangErrorType;
import org.wso2.ballerinalang.compiler.tree.types.BLangRecordTypeNode;
import org.wso2.ballerinalang.compiler.util.BArrayState;
import org.wso2.ballerinalang.compiler.util.CompilerContext;
import org.wso2.ballerinalang.compiler.util.CompilerUtils;
import org.wso2.ballerinalang.compiler.util.ImmutableTypeCloner;
import org.wso2.ballerinalang.compiler.util.Names;
import org.wso2.ballerinalang.compiler.util.NumericLiteralSupport;
import org.wso2.ballerinalang.compiler.util.TypeDefBuilderHelper;
import org.wso2.ballerinalang.compiler.util.TypeTags;
import org.wso2.ballerinalang.compiler.util.Unifier;
import org.wso2.ballerinalang.util.Flags;
import org.wso2.ballerinalang.util.Lists;

import java.math.BigDecimal;
import java.math.MathContext;
import java.nio.charset.StandardCharsets;
import java.util.ArrayList;
import java.util.Base64;
import java.util.EnumSet;
import java.util.HashMap;
import java.util.HashSet;
import java.util.Iterator;
import java.util.LinkedHashMap;
import java.util.LinkedHashSet;
import java.util.LinkedList;
import java.util.List;
import java.util.Map;
import java.util.Objects;
import java.util.Optional;
import java.util.Set;
import java.util.Stack;
import java.util.stream.Collectors;

import static io.ballerina.runtime.api.constants.RuntimeConstants.UNDERSCORE;
import static org.ballerinalang.model.symbols.SymbolOrigin.SOURCE;
import static org.ballerinalang.model.symbols.SymbolOrigin.VIRTUAL;
import static org.wso2.ballerinalang.compiler.semantics.model.SymbolTable.BBYTE_MAX_VALUE;
import static org.wso2.ballerinalang.compiler.semantics.model.SymbolTable.BBYTE_MIN_VALUE;
import static org.wso2.ballerinalang.compiler.semantics.model.SymbolTable.SIGNED16_MAX_VALUE;
import static org.wso2.ballerinalang.compiler.semantics.model.SymbolTable.SIGNED16_MIN_VALUE;
import static org.wso2.ballerinalang.compiler.semantics.model.SymbolTable.SIGNED32_MAX_VALUE;
import static org.wso2.ballerinalang.compiler.semantics.model.SymbolTable.SIGNED32_MIN_VALUE;
import static org.wso2.ballerinalang.compiler.semantics.model.SymbolTable.SIGNED8_MAX_VALUE;
import static org.wso2.ballerinalang.compiler.semantics.model.SymbolTable.SIGNED8_MIN_VALUE;
import static org.wso2.ballerinalang.compiler.semantics.model.SymbolTable.UNSIGNED16_MAX_VALUE;
import static org.wso2.ballerinalang.compiler.semantics.model.SymbolTable.UNSIGNED32_MAX_VALUE;
import static org.wso2.ballerinalang.compiler.semantics.model.SymbolTable.UNSIGNED8_MAX_VALUE;
import static org.wso2.ballerinalang.compiler.util.TypeTags.NEVER;
import static org.wso2.ballerinalang.compiler.util.TypeTags.OBJECT;
import static org.wso2.ballerinalang.compiler.util.TypeTags.RECORD;
import static org.wso2.ballerinalang.compiler.util.TypeTags.UNION;
import static org.wso2.ballerinalang.compiler.util.TypeTags.isSimpleBasicType;

/**
 * This class consists of utility methods which operate on types.
 * These utility methods allows you to check the compatibility of two types,
 * i.e. check whether two types are equal, check whether one type is assignable to another type etc.
 *
 * @since 0.94
 */
public class Types {

    private static final CompilerContext.Key<Types> TYPES_KEY =
            new CompilerContext.Key<>();
    private final Unifier unifier;
    private SymbolTable symTable;
    private SymbolResolver symResolver;
    private BLangDiagnosticLog dlog;
    private Names names;
    private int finiteTypeCount = 0;
    private BUnionType expandedXMLBuiltinSubtypes;
    private final BLangAnonymousModelHelper anonymousModelHelper;
    private int recordCount = 0;
    private SymbolEnv env;
    private boolean ignoreObjectTypeIds = false;
    private static final String BASE_16 = "base16";

    public static Types getInstance(CompilerContext context) {
        Types types = context.get(TYPES_KEY);
        if (types == null) {
            types = new Types(context);
        }

        return types;
    }

    public Types(CompilerContext context) {
        context.put(TYPES_KEY, this);

        this.symTable = SymbolTable.getInstance(context);
        this.symResolver = SymbolResolver.getInstance(context);
        this.dlog = BLangDiagnosticLog.getInstance(context);
        this.names = Names.getInstance(context);
        this.expandedXMLBuiltinSubtypes = BUnionType.create(null,
                                                            symTable.xmlElementType, symTable.xmlCommentType,
                                                            symTable.xmlPIType, symTable.xmlTextType);
        this.unifier = new Unifier();
        this.anonymousModelHelper = BLangAnonymousModelHelper.getInstance(context);
    }

    public List<BType> checkTypes(BLangExpression node,
                                  List<BType> actualTypes,
                                  List<BType> expTypes) {
        List<BType> resTypes = new ArrayList<>();
        for (int i = 0; i < actualTypes.size(); i++) {
            resTypes.add(checkType(node, actualTypes.get(i), expTypes.size() > i ? expTypes.get(i) : symTable.noType));
        }
        return resTypes;
    }

    public BType checkType(BLangExpression node,
                           BType actualType,
                           BType expType) {
        return checkType(node, actualType, expType, DiagnosticErrorCode.INCOMPATIBLE_TYPES);
    }

    public BType addNilForNillableAccessType(BType actualType) {
        // index based map/record access always returns a nil-able type for optional/rest fields.
        if (actualType.isNullable()) {
            return actualType;
        }

        return BUnionType.create(null, actualType, symTable.nilType);
    }

    public BType checkType(BLangExpression expr,
                           BType actualType,
                           BType expType,
                           DiagnosticCode diagCode) {
        expr.setDeterminedType(actualType);
        expr.setTypeCheckedType(checkType(expr.pos, actualType, expType, diagCode));

        if (expr.getBType().tag == TypeTags.SEMANTIC_ERROR) {
            return expr.getBType();
        }

        // Set an implicit cast expression, if applicable
        setImplicitCastExpr(expr, actualType, expType);

        return expr.getBType();
    }

    public boolean typeIncompatible(Location pos, BType actualType, BType expType) {
        return checkType(pos, actualType, expType, DiagnosticErrorCode.INCOMPATIBLE_TYPES) == symTable.semanticError;
    }

    public BType checkType(Location pos,
                           BType actualType,
                           BType expType,
                           DiagnosticCode diagCode) {
        if (expType.tag == TypeTags.SEMANTIC_ERROR) {
            return expType;
        } else if (expType.tag == TypeTags.NONE) {
            return actualType;
        } else if (actualType.tag == TypeTags.SEMANTIC_ERROR) {
            return actualType;
        } else if (isAssignable(actualType, expType)) {
            return actualType;
        }

        // e.g. incompatible types: expected 'int', found 'string'
        dlog.error(pos, diagCode, expType, actualType);
        return symTable.semanticError;
    }

    public boolean isLax(BType type) {
        Set<BType> visited = new HashSet<>();
        int result = isLaxType(type, visited);
        if (result == 1) {
            return true;
        }
        return false;
    }

    // TODO : clean
    public int isLaxType(BType type, Set<BType> visited) {
        if (!visited.add(type)) {
            return -1;
        }
        switch (type.tag) {
            case TypeTags.JSON:
            case TypeTags.XML:
            case TypeTags.XML_ELEMENT:
                return 1;
            case TypeTags.MAP:
                return isLaxType(((BMapType) type).constraint, visited);
            case TypeTags.UNION:
                if (isSameType(type, symTable.jsonType)) {
                    visited.add(type);
                    return 1;
                }
                boolean atleastOneLaxType = false;
                for (BType member : ((BUnionType) type).getMemberTypes()) {
                    int result = isLaxType(member, visited);
                    if (result == -1) {
                        continue;
                    }
                    if (result == 0) {
                        return 0;
                    }
                    atleastOneLaxType = true;
                }
                return atleastOneLaxType ? 1 : 0;
            case TypeTags.TYPEREFDESC:
                return isLaxType(getReferredType(type), visited);
        }
        return 0;
    }

    public boolean isLaxType(BType type, Map<BType, Boolean> visited) {
        if (visited.containsKey(type)) {
            return visited.get(type);
        }
        switch (type.tag) {
            case TypeTags.JSON:
            case TypeTags.XML:
            case TypeTags.XML_ELEMENT:
                visited.put(type, true);
                return true;
            case TypeTags.MAP:
                boolean result = isLaxType(((BMapType) type).constraint, visited);
                visited.put(type, result);
                return result;
            case TypeTags.UNION:
                // TODO: remove
                if (type == symTable.jsonType || isSameType(type, symTable.jsonType)) {
                    visited.put(type, true);
                    return true;
                }
                for (BType member : ((BUnionType) type).getMemberTypes()) {
                    if (!isLaxType(member, visited)) {
                        visited.put(type, false);
                        return false;
                    }
                }
                visited.put(type, true);
                return true;
            case TypeTags.TYPEREFDESC:
                return isLaxType(getReferredType(type), visited);
            }
        visited.put(type, false);
        return false;
    }

    public boolean isSameType(BType source, BType target) {
        return isSameType(source, target, new HashSet<>());
    }

    public boolean isSameOrderedType(BType source, BType target) {
        return isSameOrderedType(source, target, new HashSet<>());
    }

    private boolean isSameOrderedType(BType source, BType target, Set<TypePair> unresolvedTypes) {
        source = getReferredType(source);
        target = getReferredType(target);
        if (source.tag == TypeTags.INTERSECTION) {
            source = getEffectiveTypeForIntersection(source);
        }
        if (isNil(source) || isNil(target)) {
            // If type T is ordered, then type T? Is also ordered.
            // Both source and target are ordered types since they were checked in previous stage.
            // Ex. Let take target -> T, source -> (). T? is ordered type where the static type of both operands belong.
            return true;
        }
        if (!unresolvedTypes.add(new TypePair(source, target))) {
            return true;
        }
        BTypeVisitor<BType, Boolean> orderedTypeVisitor = new BOrderedTypeVisitor(unresolvedTypes);
        return target.accept(orderedTypeVisitor, source);
    }

    public boolean isPureType(BType type) {
        IsPureTypeUniqueVisitor visitor = new IsPureTypeUniqueVisitor();
        return visitor.visit(type);
    }

    public boolean isAnydata(BType type) {
        IsAnydataUniqueVisitor visitor = new IsAnydataUniqueVisitor();
        return visitor.visit(type);
    }

    private boolean isSameType(BType source, BType target, Set<TypePair> unresolvedTypes) {
        // If we encounter two types that we are still resolving, then skip it.
        // This is done to avoid recursive checking of the same type.
        TypePair pair = null;
        if (!isValueType(source) && !isValueType(target)) {
            pair = new TypePair(source, target);
            if (!unresolvedTypes.add(pair)) {
                return true;
            }
        }

        BTypeVisitor<BType, Boolean> sameTypeVisitor = new BSameTypeVisitor(unresolvedTypes, this::isSameType);

        if (target.accept(sameTypeVisitor, source)) {
            return true;
        }

        if (pair != null) {
            unresolvedTypes.remove(pair);
        }

        return false;
    }

    public boolean isValueType(BType type) {
        switch (type.tag) {
            case TypeTags.BOOLEAN:
            case TypeTags.BYTE:
            case TypeTags.DECIMAL:
            case TypeTags.FLOAT:
            case TypeTags.INT:
            case TypeTags.STRING:
            case TypeTags.SIGNED32_INT:
            case TypeTags.SIGNED16_INT:
            case TypeTags.SIGNED8_INT:
            case TypeTags.UNSIGNED32_INT:
            case TypeTags.UNSIGNED16_INT:
            case TypeTags.UNSIGNED8_INT:
            case TypeTags.CHAR_STRING:
                return true;
            case TypeTags.TYPEREFDESC:
                return isValueType(getReferredType(type));
            default:
                return false;
        }
    }

    boolean isBasicNumericType(BType bType) {
        BType type = getReferredType(bType);
        return type.tag < TypeTags.STRING || TypeTags.isIntegerTypeTag(type.tag);
    }

    boolean finiteTypeContainsNumericTypeValues(BFiniteType finiteType) {
        return finiteType.getValueSpace().stream().anyMatch(valueExpr -> isBasicNumericType(valueExpr.getBType()));
    }

    public boolean containsErrorType(BType bType) {
        BType type = getReferredType(bType);
        if (type.tag == TypeTags.UNION) {
            return ((BUnionType) type).getMemberTypes().stream()
                    .anyMatch(this::containsErrorType);
        }

        if (type.tag == TypeTags.READONLY) {
            return true;
        }

        return type.tag == TypeTags.ERROR;
    }

    public boolean containsNilType(BType bType) {
        BType type = getReferredType(bType);
        if (type.tag == TypeTags.UNION) {
            for (BType memberType : ((BUnionType) type).getMemberTypes()) {
                if (containsNilType(memberType)) {
                    return true;
                }
            }
            return false;
        }

        if (type.tag == TypeTags.READONLY) {
            return true;
        }

        return type.tag == TypeTags.NIL;
    }

    public boolean isSubTypeOfList(BType bType) {
        BType type = getReferredType(bType);
        if (type.tag != TypeTags.UNION) {
            return isSubTypeOfBaseType(type, TypeTags.ARRAY) || isSubTypeOfBaseType(type, TypeTags.TUPLE);
        }

        return ((BUnionType) type).getMemberTypes().stream().allMatch(this::isSubTypeOfList);
    }

    BType resolvePatternTypeFromMatchExpr(BLangErrorBindingPattern errorBindingPattern, BLangExpression matchExpr,
                                          SymbolEnv env) {
        if (matchExpr == null) {
            return errorBindingPattern.getBType();
        }
        BType intersectionType = getTypeIntersection(
                IntersectionContext.compilerInternalIntersectionContext(),
                matchExpr.getBType(), errorBindingPattern.getBType(), env);
        if (intersectionType == symTable.semanticError) {
            return symTable.noType;
        }
        return intersectionType;
    }

    public BType resolvePatternTypeFromMatchExpr(BLangListBindingPattern listBindingPattern,
                                                 BLangVarBindingPatternMatchPattern varBindingPatternMatchPattern,
                                                 SymbolEnv env) {
        BTupleType listBindingPatternType = (BTupleType) listBindingPattern.getBType();
        if (varBindingPatternMatchPattern.matchExpr == null) {
            return listBindingPatternType;
        }
        BType matchExprType = varBindingPatternMatchPattern.matchExpr.getBType();
        BType intersectionType = getTypeIntersection(
                IntersectionContext.compilerInternalIntersectionContext(),
                matchExprType, listBindingPatternType, env);
        if (intersectionType != symTable.semanticError) {
            return intersectionType;
        }
        return symTable.noType;
    }

    public BType resolvePatternTypeFromMatchExpr(BLangListMatchPattern listMatchPattern,
                                                 BTupleType listMatchPatternType, SymbolEnv env) {
        if (listMatchPattern.matchExpr == null) {
            return listMatchPatternType;
        }
        BType matchExprType = listMatchPattern.matchExpr.getBType();
        BType intersectionType = getTypeIntersection(
                IntersectionContext.compilerInternalIntersectionContext(listMatchPattern.pos),
                matchExprType, listMatchPatternType, env);
        if (intersectionType != symTable.semanticError) {
            return intersectionType;
        }
        return symTable.noType;
    }

    BType resolvePatternTypeFromMatchExpr(BLangErrorMatchPattern errorMatchPattern, BLangExpression matchExpr) {
        if (matchExpr == null) {
            return errorMatchPattern.getBType();
        }

        BType matchExprType = matchExpr.getBType();
        BType patternType = errorMatchPattern.getBType();
        if (isAssignable(matchExprType, patternType)) {
            return matchExprType;
        }
        if (isAssignable(patternType, matchExprType)) {
            return patternType;
        }
        return symTable.noType;
    }

    public boolean isExpressionInUnaryValid(BLangExpression expr) {
        if (expr.getKind() == NodeKind.GROUP_EXPR) {
            // To resolve ex: -(45) kind of scenarios
            return ((BLangGroupExpr) expr).expression.getKind() == NodeKind.NUMERIC_LITERAL;
        } else {
            return expr.getKind() == NodeKind.NUMERIC_LITERAL;
        }
    }

    static BLangExpression checkAndReturnExpressionInUnary(BLangExpression expr) {
        if (expr.getKind() == NodeKind.GROUP_EXPR) {
            return ((BLangGroupExpr) expr).expression;
        }
        return expr;
    }

    public static void setValueOfNumericLiteral(BLangNumericLiteral newNumericLiteral, BLangUnaryExpr unaryExpr) {
        Object objectValueInUnary = ((BLangNumericLiteral) (checkAndReturnExpressionInUnary(unaryExpr.expr))).value;
        String strValueInUnary = String.valueOf(objectValueInUnary);
        OperatorKind unaryOperatorKind = unaryExpr.operator;

        if (OperatorKind.ADD.equals(unaryOperatorKind)) {
            strValueInUnary = "+" + strValueInUnary;
        } else if (OperatorKind.SUB.equals(unaryOperatorKind)) {
            strValueInUnary = "-" + strValueInUnary;
        }

        if (objectValueInUnary instanceof Long) {
            objectValueInUnary = Long.parseLong(strValueInUnary);
        } else if (objectValueInUnary instanceof Double) {
            objectValueInUnary = Double.parseDouble(strValueInUnary);
        } else {
            objectValueInUnary = strValueInUnary;
        }

        newNumericLiteral.value = objectValueInUnary;
        newNumericLiteral.originalValue = strValueInUnary;
    }

    public boolean isOperatorKindInUnaryValid(OperatorKind unaryOperator) {
        return OperatorKind.SUB.equals(unaryOperator) || OperatorKind.ADD.equals(unaryOperator);
    }

    public boolean isLiteralInUnaryAllowed(BLangUnaryExpr unaryExpr) {
        return isExpressionInUnaryValid(unaryExpr.expr) && isOperatorKindInUnaryValid(unaryExpr.operator);
    }

    public boolean isExpressionAnAllowedUnaryType(BLangExpression expr, NodeKind nodeKind) {
        if (nodeKind != NodeKind.UNARY_EXPR) {
            return false;
        }
        return isLiteralInUnaryAllowed((BLangUnaryExpr) expr);
    }

    public static BLangNumericLiteral constructNumericLiteralFromUnaryExpr(BLangUnaryExpr unaryExpr) {
        BLangExpression exprInUnary = checkAndReturnExpressionInUnary(unaryExpr.expr);

        BLangNumericLiteral newNumericLiteral = (BLangNumericLiteral) TreeBuilder.createNumericLiteralExpression();
        setValueOfNumericLiteral(newNumericLiteral, unaryExpr);
        newNumericLiteral.kind = ((BLangNumericLiteral) exprInUnary).kind;
        newNumericLiteral.pos = unaryExpr.pos;
        newNumericLiteral.setDeterminedType(exprInUnary.getBType());
        newNumericLiteral.setBType(exprInUnary.getBType());
        newNumericLiteral.expectedType = exprInUnary.getBType();
        newNumericLiteral.typeChecked = unaryExpr.typeChecked;
        newNumericLiteral.constantPropagated = unaryExpr.constantPropagated;

        if (unaryExpr.expectedType != null && unaryExpr.expectedType.tag == TypeTags.FINITE) {
            newNumericLiteral.isFiniteContext = true;
        }

        return newNumericLiteral;
    }

    BType resolvePatternTypeFromMatchExpr(BLangConstPattern constPattern, BLangExpression constPatternExpr) {
        if (constPattern.matchExpr == null) {
            if (constPatternExpr.getKind() == NodeKind.SIMPLE_VARIABLE_REF) {
                return ((BLangSimpleVarRef) constPatternExpr).symbol.type;
            } else {
                return constPatternExpr.getBType();
            }
        }

        BType matchExprType = constPattern.matchExpr.getBType();
        BType constMatchPatternExprType = constPatternExpr.getBType();

        if (constPatternExpr.getKind() == NodeKind.SIMPLE_VARIABLE_REF) {
            BLangSimpleVarRef constVarRef = (BLangSimpleVarRef) constPatternExpr;
            BType constVarRefSymbolType = constVarRef.symbol.type;
            if (isAssignable(constVarRefSymbolType, matchExprType)) {
                return constVarRefSymbolType;
            }
            return symTable.noType;
        }
        BLangLiteral constPatternLiteral;
        if (constPatternExpr.getKind() == NodeKind.UNARY_EXPR) {
            constPatternLiteral = constructNumericLiteralFromUnaryExpr((BLangUnaryExpr) constPatternExpr);
        } else {
            // After the above checks, according to spec all other const-patterns should be literals.
            constPatternLiteral = (BLangLiteral) constPatternExpr;
        }

        if (containsAnyType(constMatchPatternExprType)) {
            return matchExprType;
        } else if (containsAnyType(matchExprType)) {
            return constMatchPatternExprType;
        }
        // This should handle specially
        BType matchExprReferredType = getReferredType(matchExprType);
        BType constExprReferredType = getReferredType(constMatchPatternExprType);
        if (matchExprReferredType.tag == TypeTags.BYTE && constExprReferredType.tag == TypeTags.INT) {
            return matchExprType;
        }
        if (isAssignable(constMatchPatternExprType, matchExprType)) {
            return constMatchPatternExprType;
        }
        if (matchExprReferredType.tag == TypeTags.UNION) {
            for (BType memberType : ((BUnionType) matchExprReferredType).getMemberTypes()) {
                if (getReferredType(memberType).tag == TypeTags.FINITE) {
                    if (isAssignableToFiniteType(memberType, constPatternLiteral)) {
                        return memberType;
                    }
                } else {
                    if (isAssignable(constMatchPatternExprType, matchExprType)) {
                        return constMatchPatternExprType;
                    }
                }
            }
        } else if (matchExprReferredType.tag == TypeTags.FINITE) {
            if (isAssignableToFiniteType(matchExprType, constPatternLiteral)) {
                return matchExprType;
            }
        }
        return symTable.noType;
    }

    BType resolvePatternTypeFromMatchExpr(BLangMappingMatchPattern mappingMatchPattern, BType patternType,
                                                 SymbolEnv env) {
        if (mappingMatchPattern.matchExpr == null) {
            return patternType;
        }
        BType intersectionType = getTypeIntersection(IntersectionContext.matchClauseIntersectionContextForMapping(),
                mappingMatchPattern.matchExpr.getBType(), patternType, env);
        if (intersectionType == symTable.semanticError) {
            return symTable.noType;
        }
        return intersectionType;
    }

    public BType resolvePatternTypeFromMatchExpr(BLangMappingBindingPattern mappingBindingPattern,
                                                 BLangVarBindingPatternMatchPattern varBindingPatternMatchPattern,
                                                 SymbolEnv env) {
        BRecordType mappingBindingPatternType = (BRecordType) mappingBindingPattern.getBType();
        if (varBindingPatternMatchPattern.matchExpr == null) {
            return mappingBindingPatternType;
        }
        BType intersectionType = getTypeIntersection(IntersectionContext.matchClauseIntersectionContextForMapping(),
                varBindingPatternMatchPattern.matchExpr.getBType(), mappingBindingPatternType, env);
        if (intersectionType == symTable.semanticError) {
            return symTable.noType;
        }
        return intersectionType;
    }

    private boolean containsAnyType(BType type) {
        if (type.tag != TypeTags.UNION) {
            return type.tag == TypeTags.ANY;
        }

        for (BType memberTypes : ((BUnionType) type).getMemberTypes()) {
            if (memberTypes.tag == TypeTags.ANY) {
                return true;
            }
        }
        return false;
    }

    private boolean containsAnyDataType(BType type) {
        if (type.tag != TypeTags.UNION) {
            return type.tag == TypeTags.ANYDATA;
        }

        for (BType memberTypes : ((BUnionType) type).getMemberTypes()) {
            if (memberTypes.tag == TypeTags.ANYDATA) {
                return true;
            }
        }
        return false;
    }

    BType mergeTypes(BType typeFirst, BType typeSecond) {
        if (containsAnyType(typeFirst) && !containsErrorType(typeSecond)) {
            return typeSecond;
        }
        if (containsAnyType(typeSecond) && !containsErrorType(typeFirst)) {
            return typeFirst;
        }
        if (containsAnyDataType(typeFirst) && !containsErrorType(typeSecond)) {
            return typeSecond;
        }
        if (containsAnyDataType(typeSecond) && !containsErrorType(typeFirst)) {
            return typeFirst;
        }
        if (isSameBasicType(typeFirst, typeSecond)) {
            return typeFirst;
        }
        return BUnionType.create(null, typeFirst, typeSecond);
    }

    public boolean isSubTypeOfMapping(BType bType) {
        BType type = getReferredType(bType);
        if (type.tag == TypeTags.INTERSECTION) {
            return isSubTypeOfMapping(((BIntersectionType) type).effectiveType);
        }
        if (type.tag != TypeTags.UNION) {
            return isSubTypeOfBaseType(type, TypeTags.MAP) || isSubTypeOfBaseType(type, TypeTags.RECORD);
        }
        return ((BUnionType) type).getMemberTypes().stream().allMatch(this::isSubTypeOfMapping);
    }

    public boolean isSubTypeOfBaseType(BType bType, int baseTypeTag) {
        BType type = getReferredType(bType);
        if (type.tag == TypeTags.INTERSECTION) {
            type = ((BIntersectionType) type).effectiveType;
        }

        if (type.tag != TypeTags.UNION) {

            if ((TypeTags.isIntegerTypeTag(type.tag) || type.tag == TypeTags.BYTE) && TypeTags.INT == baseTypeTag) {
                return true;
            }

            if (TypeTags.isStringTypeTag(type.tag) && TypeTags.STRING == baseTypeTag) {
                return true;
            }

            if (TypeTags.isXMLTypeTag(type.tag) && TypeTags.XML == baseTypeTag) {
                return true;
            }

            return type.tag == baseTypeTag || (baseTypeTag == TypeTags.TUPLE && type.tag == TypeTags.ARRAY)
                    || (baseTypeTag == TypeTags.ARRAY && type.tag == TypeTags.TUPLE);
        }
        // TODO: Recheck this
        if (TypeTags.isXMLTypeTag(baseTypeTag)) {
            return true;
        }
        return isUnionMemberTypesSubTypeOfBaseType(((BUnionType) type).getMemberTypes(), baseTypeTag);
    }

    private boolean isUnionMemberTypesSubTypeOfBaseType(LinkedHashSet<BType> memberTypes, int baseTypeTag) {
        for (BType type : memberTypes) {
            if (!isSubTypeOfBaseType(type, baseTypeTag)) {
                return false;
            }
        }
        return true;
    }

    /**
     * Checks whether source type is assignable to the target type.
     * <p>
     * Source type is assignable to the target type if,
     * 1) the target type is any and the source type is not a value type.
     * 2) there exists an implicit cast symbol from source to target.
     * 3) both types are JSON and the target constraint is no type.
     * 4) both types are array type and both array types are assignable.
     * 5) both types are MAP and the target constraint is any type or constraints are structurally equivalent.
     *
     * @param source type.
     * @param target type.
     * @return true if source type is assignable to the target type.
     */
    public boolean isAssignable(BType source, BType target) {
        return isAssignable(source, target, new HashSet<>());
    }

    public boolean isAssignableIgnoreObjectTypeIds(BType source, BType target) {
        this.ignoreObjectTypeIds = true;
        boolean result = isAssignable(source, target);
        this.ignoreObjectTypeIds = false;
        return result;
    }

    private boolean isAssignable(BType source, BType target, Set<TypePair> unresolvedTypes) {

        if (isSameType(source, target)) {
            return true;
        }

        int sourceTag = source.tag;
        int targetTag = target.tag;

        if (sourceTag == TypeTags.TYPEREFDESC || targetTag == TypeTags.TYPEREFDESC) {
            return isAssignable(getReferredType(source), getReferredType(target),
                    unresolvedTypes);
        }

        if (isNeverTypeOrStructureTypeWithARequiredNeverMember(source)) {
            return true;
        }

        if (!Symbols.isFlagOn(source.flags, Flags.PARAMETERIZED) &&
                !isInherentlyImmutableType(target) && Symbols.isFlagOn(target.flags, Flags.READONLY) &&
                !isInherentlyImmutableType(source) && isMutable(source)) {
            return false;
        }

        if (sourceTag == TypeTags.INTERSECTION) {
            return isAssignable(((BIntersectionType) source).effectiveType,
                                targetTag != TypeTags.INTERSECTION ? target :
                                        ((BIntersectionType) target).effectiveType, unresolvedTypes);
        }

        if (targetTag == TypeTags.INTERSECTION) {
            return isAssignable(source, ((BIntersectionType) target).effectiveType, unresolvedTypes);
        }

        if (sourceTag == TypeTags.PARAMETERIZED_TYPE) {
            return isParameterizedTypeAssignable(source, target, unresolvedTypes);
        }

        if (sourceTag == TypeTags.BYTE && targetTag == TypeTags.INT) {
            return true;
        }

        if (TypeTags.isXMLTypeTag(sourceTag) && TypeTags.isXMLTypeTag(targetTag)) {
            return isXMLTypeAssignable(source, target, unresolvedTypes);
        }

        if (sourceTag == TypeTags.CHAR_STRING && targetTag == TypeTags.STRING) {
            return true;
        }

        if (sourceTag == TypeTags.ERROR && targetTag == TypeTags.ERROR) {
            return isErrorTypeAssignable((BErrorType) source, (BErrorType) target, unresolvedTypes);
        } else if (sourceTag == TypeTags.ERROR && targetTag == TypeTags.ANY) {
            return false;
        }

        if (sourceTag == TypeTags.NIL && (isNullable(target) || targetTag == TypeTags.JSON)) {
            return true;
        }

        // TODO: Remove the isValueType() check
        if (targetTag == TypeTags.ANY && !containsErrorType(source) && !isValueType(source)) {
            return true;
        }

        if (targetTag == TypeTags.ANYDATA && !containsErrorType(source) && isAnydata(source)) {
            return true;
        }

        if (targetTag == TypeTags.READONLY) {
            if ((isInherentlyImmutableType(source) || Symbols.isFlagOn(source.flags, Flags.READONLY))) {
                return true;
            }
            if (isAssignable(source, symTable.anyAndReadonlyOrError, unresolvedTypes)) {
                return true;
            }
        }

        if (sourceTag == TypeTags.READONLY && isAssignable(symTable.anyAndReadonlyOrError, target, unresolvedTypes)) {
            return true;
        }

        if (targetTag == TypeTags.MAP && sourceTag == TypeTags.RECORD) {
            BRecordType recordType = (BRecordType) source;
            return isAssignableRecordType(recordType, target, unresolvedTypes);
        }

        if (targetTag == TypeTags.RECORD && sourceTag == TypeTags.MAP) {
            return isAssignableMapType((BMapType) source, (BRecordType) target);
        }

        if (targetTag == TypeTags.TYPEDESC && sourceTag == TypeTags.TYPEDESC) {
            return isAssignable(((BTypedescType) source).constraint, (((BTypedescType) target).constraint),
                                unresolvedTypes);
        }

        if (targetTag == TypeTags.TABLE && sourceTag == TypeTags.TABLE) {
            return isAssignableTableType((BTableType) source, (BTableType) target, unresolvedTypes);
        }

        if (targetTag == TypeTags.STREAM && sourceTag == TypeTags.STREAM) {
            return isAssignableStreamType((BStreamType) source, (BStreamType) target, unresolvedTypes);
        }

        if (isBuiltInTypeWidenPossible(source, target) == TypeTestResult.TRUE) {
            return true;
        }

        if (sourceTag == TypeTags.FINITE) {
            return isFiniteTypeAssignable((BFiniteType) source, target, unresolvedTypes);
        }

        if ((targetTag == TypeTags.UNION || sourceTag == TypeTags.UNION) &&
                isAssignableToUnionType(source, target, unresolvedTypes)) {
            return true;
        }

        if (targetTag == TypeTags.JSON) {
            if (sourceTag == TypeTags.JSON) {
                return true;
            }

            if (sourceTag == TypeTags.TUPLE) {
                return isTupleTypeAssignable(source, target, unresolvedTypes);
            }

            if (sourceTag == TypeTags.ARRAY) {
                return isArrayTypesAssignable((BArrayType) source, target, unresolvedTypes);
            }

            if (sourceTag == TypeTags.MAP) {
                return isAssignable(((BMapType) source).constraint, target, unresolvedTypes);
            }

            if (sourceTag == TypeTags.RECORD) {
                return isAssignableRecordType((BRecordType) source, target, unresolvedTypes);
            }
        }

        if (targetTag == TypeTags.FUTURE && sourceTag == TypeTags.FUTURE) {
            if (((BFutureType) target).constraint.tag == TypeTags.NONE) {
                return true;
            }
            return isAssignable(((BFutureType) source).constraint, ((BFutureType) target).constraint, unresolvedTypes);
        }

        if (targetTag == TypeTags.MAP && sourceTag == TypeTags.MAP) {
            // Here source condition is added for prevent assigning map union constrained
            // to map any constrained.
            if (((BMapType) target).constraint.tag == TypeTags.ANY &&
                    ((BMapType) source).constraint.tag != TypeTags.UNION) {
                return true;
            }

            return isAssignable(((BMapType) source).constraint, ((BMapType) target).constraint, unresolvedTypes);
        }

        if ((sourceTag == TypeTags.OBJECT || sourceTag == TypeTags.RECORD)
                && (targetTag == TypeTags.OBJECT || targetTag == TypeTags.RECORD)) {
            return checkStructEquivalency(source, target, unresolvedTypes);
        }

        if (sourceTag == TypeTags.TUPLE && targetTag == TypeTags.ARRAY) {
            return isTupleTypeAssignableToArrayType((BTupleType) source, (BArrayType) target, unresolvedTypes);
        }

        if (sourceTag == TypeTags.ARRAY && targetTag == TypeTags.TUPLE) {
            return isArrayTypeAssignableToTupleType((BArrayType) source, (BTupleType) target, unresolvedTypes);
        }

        if (sourceTag == TypeTags.TUPLE || targetTag == TypeTags.TUPLE) {
            return isTupleTypeAssignable(source, target, unresolvedTypes);
        }

        if (sourceTag == TypeTags.INVOKABLE && targetTag == TypeTags.INVOKABLE) {
            return isFunctionTypeAssignable((BInvokableType) source, (BInvokableType) target, new HashSet<>());
        }

        return sourceTag == TypeTags.ARRAY && targetTag == TypeTags.ARRAY &&
                isArrayTypesAssignable((BArrayType) source, target, unresolvedTypes);
    }

    private boolean isMutable(BType type) {
        if (Symbols.isFlagOn(type.flags, Flags.READONLY)) {
            return false;
        }

        if (type.tag != TypeTags.UNION) {
            return true;
        }

        BUnionType unionType = (BUnionType) type;
        for (BType memberType : unionType.getMemberTypes()) {
            if (!Symbols.isFlagOn(memberType.flags, Flags.READONLY)) {
                return true;
            }
        }

        unionType.flags |= Flags.READONLY;
        BTypeSymbol tsymbol = unionType.tsymbol;
        if (tsymbol != null) {
            tsymbol.flags |= Flags.READONLY;
        }
        return false;
    }

    private boolean isParameterizedTypeAssignable(BType source, BType target, Set<TypePair> unresolvedTypes) {
        BType resolvedSourceType = unifier.build(source);

        if (target.tag != TypeTags.PARAMETERIZED_TYPE) {
            return isAssignable(resolvedSourceType, target, unresolvedTypes);
        }

        if (((BParameterizedType) source).paramIndex != ((BParameterizedType) target).paramIndex) {
            return false;
        }

        return isAssignable(resolvedSourceType, unifier.build(target), unresolvedTypes);
    }

    private boolean isAssignableRecordType(BRecordType recordType, BType type, Set<TypePair> unresolvedTypes) {
        TypePair pair = new TypePair(recordType, type);
        if (!unresolvedTypes.add(pair)) {
            return true;
        }

        BType targetType;
        switch (type.tag) {
            case TypeTags.MAP:
                targetType = ((BMapType) type).constraint;
                break;
            case TypeTags.JSON:
                targetType = type;
                break;
            default:
                throw new IllegalArgumentException("Incompatible target type: " + type.toString());
        }
        return recordFieldsAssignableToType(recordType, targetType, unresolvedTypes);
    }

    private boolean isAssignableStreamType(BStreamType sourceStreamType, BStreamType targetStreamType,
                                           Set<TypePair> unresolvedTypes) {
        return isAssignable(sourceStreamType.constraint, targetStreamType.constraint, unresolvedTypes)
                && isAssignable(sourceStreamType.completionType, targetStreamType.completionType, unresolvedTypes);
    }

    private boolean recordFieldsAssignableToType(BRecordType recordType, BType targetType,
                                                 Set<TypePair> unresolvedTypes) {
        for (BField field : recordType.fields.values()) {
            if (!isAssignable(field.type, targetType, unresolvedTypes)) {
                return false;
            }
        }

        if (!recordType.sealed) {
            return isAssignable(recordType.restFieldType, targetType, unresolvedTypes);
        }

        return true;
    }

    private boolean isAssignableTableType(BTableType sourceTableType, BTableType targetTableType,
                                          Set<TypePair> unresolvedTypes) {
        if (!isAssignable(sourceTableType.constraint, targetTableType.constraint, unresolvedTypes)) {
            return false;
        }

        if (targetTableType.keyTypeConstraint == null && targetTableType.fieldNameList.isEmpty()) {
            return true;
        }

        if (targetTableType.keyTypeConstraint != null) {
            if (sourceTableType.keyTypeConstraint != null &&
                    (isAssignable(sourceTableType.keyTypeConstraint, targetTableType.keyTypeConstraint,
                            unresolvedTypes))) {
                return true;
            }

            if (sourceTableType.fieldNameList.isEmpty()) {
                return false;
            }

            List<BType> fieldTypes = new ArrayList<>();
            sourceTableType.fieldNameList.stream()
                    .map(f -> getTableConstraintField(sourceTableType.constraint, f))
                    .filter(Objects::nonNull).map(f -> f.type).forEach(fieldTypes::add);
            if (fieldTypes.size() == 1) {
                return isAssignable(fieldTypes.get(0), targetTableType.keyTypeConstraint, unresolvedTypes);
            }

            BTupleType tupleType = new BTupleType(fieldTypes);
            return isAssignable(tupleType, targetTableType.keyTypeConstraint, unresolvedTypes);
        }

        return targetTableType.fieldNameList.equals(sourceTableType.fieldNameList);
    }


    BField getTableConstraintField(BType constraintType, String fieldName) {

        switch (constraintType.tag) {
            case TypeTags.RECORD:
                Map<String, BField> fieldList = ((BRecordType) constraintType).getFields();
                return fieldList.get(fieldName);
            case TypeTags.UNION:
                BUnionType unionType = (BUnionType) constraintType;
                Set<BType> memTypes = unionType.getMemberTypes();
                List<BField> fields = memTypes.stream().map(type -> getTableConstraintField(type, fieldName))
                        .filter(Objects::nonNull).collect(Collectors.toList());

                if (fields.size() != memTypes.size()) {
                    return null;
                }

                if (fields.stream().allMatch(field -> isAssignable(field.type, fields.get(0).type) &&
                        isAssignable(fields.get(0).type, field.type))) {
                    return fields.get(0);
                }
                break;
            case TypeTags.INTERSECTION:
                return getTableConstraintField(((BIntersectionType) constraintType).effectiveType, fieldName);
            case TypeTags.TYPEREFDESC:
                return getTableConstraintField(((BTypeReferenceType) constraintType).referredType, fieldName);
        }

        return null;
    }

    private boolean isAssignableMapType(BMapType sourceMapType, BRecordType targetRecType) {
        if (targetRecType.sealed) {
            return false;
        }

        for (BField field : targetRecType.fields.values()) {
            if (!Symbols.isFlagOn(field.symbol.flags, Flags.OPTIONAL)) {
                return false;
            }

            if (hasIncompatibleReadOnlyFlags(field.symbol.flags, sourceMapType.flags)) {
                return false;
            }

            if (!isAssignable(sourceMapType.constraint, field.type)) {
                return false;
            }
        }

        return isAssignable(sourceMapType.constraint, targetRecType.restFieldType);
    }

    private boolean hasIncompatibleReadOnlyFlags(long targetFlags, long sourceFlags) {
        return Symbols.isFlagOn(targetFlags, Flags.READONLY) && !Symbols.isFlagOn(sourceFlags, Flags.READONLY);
    }

    private boolean isErrorTypeAssignable(BErrorType source, BErrorType target, Set<TypePair> unresolvedTypes) {
        if (target == symTable.errorType) {
            return true;
        }
        TypePair pair = new TypePair(source, target);
        if (unresolvedTypes.contains(pair)) {
            return true;
        }
        unresolvedTypes.add(pair);
        return isAssignable(source.detailType, target.detailType, unresolvedTypes)
                && target.typeIdSet.isAssignableFrom(source.typeIdSet);
    }

    private boolean isXMLTypeAssignable(BType sourceT, BType targetT, Set<TypePair> unresolvedTypes) {
        BType sourceType = getReferredType(sourceT);
        BType targetType = getReferredType(targetT);
        int sourceTag = sourceType.tag;
        int targetTag = targetType.tag;

        if (targetTag == TypeTags.XML) {
            BXMLType target = (BXMLType) targetType;
            if (target.constraint != null) {
                if (TypeTags.isXMLNonSequenceType(sourceTag)) {
                    return isAssignable(sourceType, target.constraint, unresolvedTypes);
                }
                BXMLType source = (BXMLType) sourceType;
                if (source.constraint.tag == TypeTags.NEVER) {
                    if (sourceTag == targetTag) {
                        return true;
                    }
                    return isAssignable(source, target.constraint, unresolvedTypes);
                }
                return isAssignable(source.constraint, target, unresolvedTypes);
            }
            return true;
        }
        if (sourceTag == TypeTags.XML) {
            BXMLType source = (BXMLType) sourceType;
            if (targetTag == TypeTags.XML_TEXT) {
                if (source.constraint != null) {
                    if (source.constraint.tag == TypeTags.NEVER ||
                            source.constraint.tag == TypeTags.XML_TEXT) {
                        return true;
                    } else {
                        return isAssignable(source.constraint, targetType, unresolvedTypes);
                    }
                }
                return false;
            }
        }
        return sourceTag == targetTag;
    }

    private boolean isTupleTypeAssignable(BType source, BType target, Set<TypePair> unresolvedTypes) {
        TypePair pair = new TypePair(source, target);
        if (unresolvedTypes.contains(pair)) {
            return true;
        }

        if (source.tag == TypeTags.TUPLE && ((BTupleType) source).isCyclic) {
            // add cyclic source to target pair to avoid recursive calls
            unresolvedTypes.add(pair);
        }

        if (target.tag == TypeTags.JSON && source.tag == TypeTags.TUPLE) {
            BTupleType rhsTupleType = (BTupleType) source;
            for (BType tupleType : rhsTupleType.tupleTypes) {
                if (!isAssignable(tupleType, target, unresolvedTypes)) {
                    return false;
                }
            }
            if (rhsTupleType.restType != null) {
                return isAssignable(rhsTupleType.restType, target, unresolvedTypes);
            }
            return true;
        }

        if (source.tag != TypeTags.TUPLE || target.tag != TypeTags.TUPLE) {
            return false;
        }

        BTupleType lhsTupleType = (BTupleType) target;
        BTupleType rhsTupleType = (BTupleType) source;

        if (lhsTupleType.restType == null && rhsTupleType.restType != null) {
            return false;
        }

        if (lhsTupleType.restType == null && lhsTupleType.tupleTypes.size() != rhsTupleType.tupleTypes.size()) {
            return false;
        }

        if (lhsTupleType.restType != null && rhsTupleType.restType != null) {
            if (!isAssignable(rhsTupleType.restType, lhsTupleType.restType, unresolvedTypes)) {
                return false;
            }
        }

        if (lhsTupleType.tupleTypes.size() > rhsTupleType.tupleTypes.size()) {
            return false;
        }

        for (int i = 0; i < rhsTupleType.tupleTypes.size(); i++) {
            BType lhsType = (lhsTupleType.tupleTypes.size() > i)
                    ? lhsTupleType.tupleTypes.get(i) : lhsTupleType.restType;
            if (!isAssignable(rhsTupleType.tupleTypes.get(i), lhsType, unresolvedTypes)) {
                return false;
            }
        }
        return true;
    }

    private boolean checkAllTupleMembersBelongNoType(List<BType> tupleTypes) {
        boolean isNoType = false;
        for (BType memberType : tupleTypes) {
            switch (memberType.tag) {
                case TypeTags.NONE:
                    isNoType = true;
                    break;
                case TypeTags.TUPLE:
                    isNoType = checkAllTupleMembersBelongNoType(((BTupleType) memberType).tupleTypes);
                    if (!isNoType) {
                        return false;
                    }
                    break;
                default:
                    return false;
            }
        }
        return isNoType;
    }

    private boolean isTupleTypeAssignableToArrayType(BTupleType source, BArrayType target,
                                                     Set<TypePair> unresolvedTypes) {
        if (target.state != BArrayState.OPEN
                && (source.restType != null || source.tupleTypes.size() != target.size)) {
            return false;
        }

        List<BType> sourceTypes = new ArrayList<>(source.tupleTypes);
        if (source.restType != null) {
            sourceTypes.add(source.restType);
        }
        return sourceTypes.stream()
                .allMatch(tupleElemType -> isAssignable(tupleElemType, target.eType, unresolvedTypes));
    }

    private boolean isArrayTypeAssignableToTupleType(BArrayType source, BTupleType target,
                                                     Set<TypePair> unresolvedTypes) {
        BType restType = target.restType;
        List<BType> tupleTypes = target.tupleTypes;
        if (source.state == BArrayState.OPEN) {
            if (restType == null || !tupleTypes.isEmpty()) {
                // [int, int] = int[] || [int, int...] = int[]
                return false;
            }

            return isAssignable(source.eType, restType, unresolvedTypes);
        }

        int targetTupleMemberSize = tupleTypes.size();
        int sourceArraySize = source.size;

        if (targetTupleMemberSize > sourceArraySize) {
            // [int, int, int...] = int[1]
            return false;
        }

        if (restType == null && targetTupleMemberSize < sourceArraySize) {
            // [int, int] = int[3]
            return false;
        }

        BType sourceElementType = source.eType;
        for (BType memType : tupleTypes) {
            if (!isAssignable(sourceElementType, memType, unresolvedTypes)) {
                return false;
            }
        }

        if (restType == null) {
            return true;
        }

        return sourceArraySize == targetTupleMemberSize || isAssignable(sourceElementType, restType, unresolvedTypes);
    }

    private boolean isArrayTypesAssignable(BArrayType source, BType target, Set<TypePair> unresolvedTypes) {
        BType sourceElementType = source.getElementType();
        if (target.tag == TypeTags.ARRAY) {
            BArrayType targetArrayType = (BArrayType) target;
            BType targetElementType = targetArrayType.getElementType();
            if (targetArrayType.state == BArrayState.OPEN) {
                return isAssignable(sourceElementType, targetElementType, unresolvedTypes);
            }

            if (targetArrayType.size != source.size) {
                return false;
            }

            return isAssignable(sourceElementType, targetElementType, unresolvedTypes);
        } else if (target.tag == TypeTags.JSON) {
            return isAssignable(sourceElementType, target, unresolvedTypes);
        } else if (target.tag == TypeTags.ANYDATA) {
            return isAssignable(sourceElementType, target, unresolvedTypes);
        }
        return false;
    }

    private boolean isFunctionTypeAssignable(BInvokableType source, BInvokableType target,
                                             Set<TypePair> unresolvedTypes) {
        if (hasIncompatibleIsolatedFlags(source, target) || hasIncompatibleTransactionalFlags(source, target)) {
            return false;
        }

        if (Symbols.isFlagOn(target.flags, Flags.ANY_FUNCTION)) {
            return true;
        }

        // For invokable types with typeParam parameters, we have to check whether the source param types are
        // covariant with the target param types.
        if (containsTypeParams(target)) {
            // TODO: 7/4/19 See if the below code can be generalized to avoid code duplication
            if (source.paramTypes.size() != target.paramTypes.size()) {
                return false;
            }

            for (int i = 0; i < source.paramTypes.size(); i++) {
                BType sourceParam = source.paramTypes.get(i);
                BType targetParam = target.paramTypes.get(i);
                boolean isTypeParam = TypeParamAnalyzer.isTypeParam(targetParam);

                if (isTypeParam) {
                    if (!isAssignable(sourceParam, targetParam)) {
                        return false;
                    }
                } else {
                    if (!isAssignable(targetParam, sourceParam)) {
                        return false;
                    }
                }
            }

            if (source.retType == null && target.retType == null) {
                return true;
            } else if (source.retType == null || target.retType == null) {
                return false;
            }

            // Source return type should be covariant with target return type
            return isAssignable(source.retType, target.retType, unresolvedTypes);
        }

        // Source param types should be contravariant with target param types. Hence s and t switched when checking
        // assignability.
        return checkFunctionTypeEquality(source, target, unresolvedTypes, (s, t, ut) -> isAssignable(t, s, ut));
    }

    public boolean isInherentlyImmutableType(BType type) {
        if (isValueType(type)) {
            return true;
        }

        switch (type.tag) {
            case TypeTags.XML_TEXT:
            case TypeTags.FINITE: // Assuming a finite type will only have members from simple basic types.
            case TypeTags.READONLY:
            case TypeTags.NIL:
            case TypeTags.NEVER:
            case TypeTags.ERROR:
            case TypeTags.INVOKABLE:
            case TypeTags.TYPEDESC:
            case TypeTags.HANDLE:
                return true;
            case TypeTags.XML:
                return ((BXMLType) type).constraint.tag == TypeTags.NEVER;
            case TypeTags.TYPEREFDESC:
                return isInherentlyImmutableType(((BTypeReferenceType) type).referredType);
        }
        return false;
    }

    public static BType getReferredType(BType type) {
        BType constraint = type;
        if (type != null && type.tag == TypeTags.TYPEREFDESC) {
            constraint = getReferredType(((BTypeReferenceType) type).referredType);
        }
        return constraint;
    }

    public static BType getEffectiveType(BType type) {
        if (type.tag == TypeTags.INTERSECTION) {
            return ((BIntersectionType) type).effectiveType;
        }
        return type;
    }

    boolean isSelectivelyImmutableType(BType type, PackageID packageID) {
        return isSelectivelyImmutableType(type, new HashSet<>(), false, packageID);
    }

    boolean isSelectivelyImmutableType(BType type, boolean forceCheck, PackageID packageID) {
        return isSelectivelyImmutableType(type, new HashSet<>(), forceCheck, packageID);
    }

    public boolean isSelectivelyImmutableType(BType type, Set<BType> unresolvedTypes, PackageID packageID) {
        return isSelectivelyImmutableType(type, unresolvedTypes, false, packageID);
    }

    private boolean isSelectivelyImmutableType(BType type, Set<BType> unresolvedTypes, boolean forceCheck,
                                               PackageID packageID) {
        return isSelectivelyImmutableType(type, false, unresolvedTypes, forceCheck, packageID);
    }

    private boolean isSelectivelyImmutableType(BType input, boolean disallowReadOnlyObjects, Set<BType> unresolvedTypes,
                                               boolean forceCheck, PackageID packageID) {
        BType type = getReferredType(input);

        if (isInherentlyImmutableType(type) || !(type instanceof SelectivelyImmutableReferenceType)) {
            // Always immutable.
            return false;
        }

        if (!unresolvedTypes.add(type)) {
            return true;
        }

        if (!forceCheck &&
                getImmutableType(symTable, packageID, (SelectivelyImmutableReferenceType) type).isPresent()) {
            return true;
        }

        switch (type.tag) {
            case TypeTags.ANY:
            case TypeTags.ANYDATA:
            case TypeTags.JSON:
            case TypeTags.XML:
            case TypeTags.XML_COMMENT:
            case TypeTags.XML_ELEMENT:
            case TypeTags.XML_PI:
                return true;
            case TypeTags.ARRAY:
                BType elementType = ((BArrayType) type).eType;
                return isInherentlyImmutableType(elementType) ||
                        isSelectivelyImmutableType(elementType, unresolvedTypes, forceCheck, packageID);
            case TypeTags.TUPLE:
                BTupleType tupleType = (BTupleType) type;
                for (BType tupMemType : tupleType.tupleTypes) {
                    if (!isInherentlyImmutableType(tupMemType) &&
                            !isSelectivelyImmutableType(tupMemType, unresolvedTypes, forceCheck, packageID)) {
                        return false;
                    }
                }

                BType tupRestType = tupleType.restType;
                if (tupRestType == null) {
                    return true;
                }

                return isInherentlyImmutableType(tupRestType) ||
                        isSelectivelyImmutableType(tupRestType, unresolvedTypes, forceCheck, packageID);
            case TypeTags.RECORD:
                BRecordType recordType = (BRecordType) type;
                for (BField field : recordType.fields.values()) {
                    BType fieldType = field.type;
                    if (!Symbols.isFlagOn(field.symbol.flags, Flags.OPTIONAL) &&
                            !isInherentlyImmutableType(fieldType) &&
                            !isSelectivelyImmutableType(fieldType, unresolvedTypes, forceCheck, packageID)) {
                        return false;
                    }
                }
                return true;
            case TypeTags.MAP:
                BType constraintType = ((BMapType) type).constraint;
                return isInherentlyImmutableType(constraintType) ||
                        isSelectivelyImmutableType(constraintType, unresolvedTypes, forceCheck, packageID);
            case TypeTags.OBJECT:
                BObjectType objectType = (BObjectType) type;

                for (BField field : objectType.fields.values()) {
                    BType fieldType = field.type;
                    if (!isInherentlyImmutableType(fieldType) &&
                            !isSelectivelyImmutableType(fieldType, unresolvedTypes, forceCheck, packageID)) {
                        return false;
                    }
                }
                return true;
            case TypeTags.TABLE:
                BType tableConstraintType = ((BTableType) type).constraint;
                return isInherentlyImmutableType(tableConstraintType) ||
                        isSelectivelyImmutableType(tableConstraintType, unresolvedTypes, forceCheck, packageID);
            case TypeTags.UNION:
                boolean readonlyIntersectionExists = false;
                for (BType memberType : ((BUnionType) type).getMemberTypes()) {
                    if (isInherentlyImmutableType(memberType) ||
                            isSelectivelyImmutableType(memberType, unresolvedTypes, forceCheck, packageID)) {
                        readonlyIntersectionExists = true;
                    }
                }
                return readonlyIntersectionExists;
            case TypeTags.INTERSECTION:
                return isSelectivelyImmutableType(((BIntersectionType) type).effectiveType, unresolvedTypes,
                                                  forceCheck, packageID);
            case TypeTags.TYPEREFDESC:
                return isSelectivelyImmutableType(((BTypeReferenceType) type).referredType, unresolvedTypes,
                        forceCheck, packageID);

        }
        return false;
    }

    private boolean containsTypeParams(BInvokableType type) {
        boolean hasParameterizedTypes = type.paramTypes.stream()
                .anyMatch(t -> {
                    if (t.tag == TypeTags.FUNCTION_POINTER) {
                        return containsTypeParams((BInvokableType) t);
                    }
                    return TypeParamAnalyzer.isTypeParam(t);
                });

        if (hasParameterizedTypes) {
            return hasParameterizedTypes;
        }

        if (type.retType.tag == TypeTags.FUNCTION_POINTER) {
            return containsTypeParams((BInvokableType) type.retType);
        }

        return TypeParamAnalyzer.isTypeParam(type.retType);
    }

    private boolean checkFunctionTypeEquality(BInvokableType source, BInvokableType target,
                                              Set<TypePair> unresolvedTypes, TypeEqualityPredicate equality) {
        if (hasIncompatibleIsolatedFlags(source, target) || hasIncompatibleTransactionalFlags(source, target)) {
            return false;
        }

        if (Symbols.isFlagOn(target.flags, Flags.ANY_FUNCTION) && Symbols.isFlagOn(source.flags, Flags.ANY_FUNCTION)) {
            return true;
        }

        if (Symbols.isFlagOn(target.flags, Flags.ANY_FUNCTION) || Symbols.isFlagOn(source.flags, Flags.ANY_FUNCTION)) {
            return false;
        }

        if (source.paramTypes.size() != target.paramTypes.size()) {
            return false;
        }

        for (int i = 0; i < source.paramTypes.size(); i++) {
            if (!equality.test(source.paramTypes.get(i), target.paramTypes.get(i), unresolvedTypes)) {
                return false;
            }
        }

        if ((source.restType != null && target.restType == null) ||
                target.restType != null && source.restType == null) {
            return false;
        } else if (source.restType != null && !equality.test(source.restType, target.restType, unresolvedTypes)) {
            return false;
        }

        if (source.retType == null && target.retType == null) {
            return true;
        } else if (source.retType == null || target.retType == null) {
            return false;
        }

        // Source return type should be covariant with target return type
        return isAssignable(source.retType, target.retType, unresolvedTypes);
    }

    private boolean hasIncompatibleIsolatedFlags(BInvokableType source, BInvokableType target) {
        return Symbols.isFlagOn(target.flags, Flags.ISOLATED) && !Symbols.isFlagOn(source.flags, Flags.ISOLATED);
    }

    private boolean hasIncompatibleTransactionalFlags(BInvokableType source, BInvokableType target) {
        return Symbols.isFlagOn(source.flags, Flags.TRANSACTIONAL) &&
                !Symbols.isFlagOn(target.flags, Flags.TRANSACTIONAL);
    }

    public boolean isSameArrayType(BType source, BType target, Set<TypePair> unresolvedTypes) {
        if (target.tag != TypeTags.ARRAY || source.tag != TypeTags.ARRAY) {
            return false;
        }

        BArrayType lhsArrayType = (BArrayType) target;
        BArrayType rhsArrayType = (BArrayType) source;
        boolean hasSameTypeElements = isSameType(lhsArrayType.eType, rhsArrayType.eType, unresolvedTypes);
        if (lhsArrayType.state == BArrayState.OPEN) {
            return (rhsArrayType.state == BArrayState.OPEN) && hasSameTypeElements;
        }

        return checkSealedArraySizeEquality(rhsArrayType, lhsArrayType) && hasSameTypeElements;
    }

    public boolean checkSealedArraySizeEquality(BArrayType rhsArrayType, BArrayType lhsArrayType) {
        return lhsArrayType.size == rhsArrayType.size;
    }

    public boolean checkStructEquivalency(BType rhsType, BType lhsType) {
        return checkStructEquivalency(rhsType, lhsType, new HashSet<>());
    }

    private boolean checkStructEquivalency(BType rhsType, BType lhsType, Set<TypePair> unresolvedTypes) {
        // If we encounter two types that we are still resolving, then skip it.
        // This is done to avoid recursive checking of the same type.
        TypePair pair = new TypePair(rhsType, lhsType);
        if (unresolvedTypes.contains(pair)) {
            return true;
        }
        unresolvedTypes.add(pair);

        if (rhsType.tag == TypeTags.OBJECT && lhsType.tag == TypeTags.OBJECT) {
            return checkObjectEquivalency((BObjectType) rhsType, (BObjectType) lhsType, unresolvedTypes);
        }

        if (rhsType.tag == TypeTags.RECORD && lhsType.tag == TypeTags.RECORD) {
            return checkRecordEquivalency((BRecordType) rhsType, (BRecordType) lhsType, unresolvedTypes);
        }

        return false;
    }

    public boolean checkObjectEquivalency(BObjectType rhsType, BObjectType lhsType, Set<TypePair> unresolvedTypes) {
        if (Symbols.isFlagOn(lhsType.flags, Flags.ISOLATED) && !Symbols.isFlagOn(rhsType.flags, Flags.ISOLATED)) {
            return false;
        }

        BObjectTypeSymbol lhsStructSymbol = (BObjectTypeSymbol) lhsType.tsymbol;
        BObjectTypeSymbol rhsStructSymbol = (BObjectTypeSymbol) rhsType.tsymbol;
        List<BAttachedFunction> lhsFuncs = lhsStructSymbol.attachedFuncs;
        List<BAttachedFunction> rhsFuncs = ((BObjectTypeSymbol) rhsType.tsymbol).attachedFuncs;
        int lhsAttachedFuncCount = getObjectFuncCount(lhsStructSymbol);
        int rhsAttachedFuncCount = getObjectFuncCount(rhsStructSymbol);

        // If LHS is a service obj, then RHS must be a service object in order to assignable
        boolean isLhsAService = Symbols.isService(lhsStructSymbol);
        if (isLhsAService && !Symbols.isService(rhsStructSymbol)) {
            return false;
        }

        // RHS type should have at least all the fields as well attached functions of LHS type.
        if (lhsType.fields.size() > rhsType.fields.size() || lhsAttachedFuncCount > rhsAttachedFuncCount) {
            return false;
        }

        // The LHS type cannot have any private members. 
        for (BField bField : lhsType.fields.values()) {
            if (Symbols.isPrivate(bField.symbol)) {
                return false;
            }
        }

        for (BAttachedFunction func : lhsFuncs) {
            if (Symbols.isPrivate(func.symbol)) {
                return false;
            }
        }

        for (BField lhsField : lhsType.fields.values()) {
            BField rhsField = rhsType.fields.get(lhsField.name.value);
            if (rhsField == null ||
                    !isInSameVisibilityRegion(lhsField.symbol, rhsField.symbol) ||
                    !isAssignable(rhsField.type, lhsField.type, unresolvedTypes)) {
                return false;
            }
        }

        for (BAttachedFunction lhsFunc : lhsFuncs) {
            if (lhsFunc == lhsStructSymbol.initializerFunc) {
                continue;
            }

            Optional<BAttachedFunction> rhsFunction = getMatchingInvokableType(rhsFuncs, lhsFunc, unresolvedTypes);
            if (rhsFunction.isEmpty()) {
                return false;
            }

            BAttachedFunction rhsFunc = rhsFunction.get();
            if (!isInSameVisibilityRegion(lhsFunc.symbol, rhsFunc.symbol)) {
                return false;
            }
            
            if (Symbols.isRemote(lhsFunc.symbol) != Symbols.isRemote(rhsFunc.symbol)) {
                return false;
            }
        }

        return lhsType.typeIdSet.isAssignableFrom(rhsType.typeIdSet) || this.ignoreObjectTypeIds;
    }

    private int getObjectFuncCount(BObjectTypeSymbol sym) {
        int count = sym.attachedFuncs.size();
        // If an explicit initializer is available, it could mean,
        // 1) User explicitly defined an initializer
        // 2) The object type is coming from an already compiled source, hence the initializer is already set.
        //    If it's coming from a compiled binary, the attached functions list of the symbol would already contain
        //    the initializer in it.
        if (sym.initializerFunc != null && sym.attachedFuncs.contains(sym.initializerFunc)) {
            return count - 1;
        }
        return count;
    }

    public boolean checkRecordEquivalency(BRecordType rhsType, BRecordType lhsType, Set<TypePair> unresolvedTypes) {
        // If the LHS record is closed and the RHS record is open and the rest field type of RHS is not a 'never'
        // type, the records aren't equivalent
        if (lhsType.sealed && !rhsType.sealed && rhsType.restFieldType.tag != TypeTags.NEVER) {
            return false;
        }

        // If both are open records, the rest field type of the RHS record should be assignable to the rest field
        // type of the LHS type.
        if (!rhsType.sealed && !isAssignable(rhsType.restFieldType, lhsType.restFieldType, unresolvedTypes)) {
            return false;
        }

        return checkFieldEquivalency(lhsType, rhsType, unresolvedTypes);
    }

    public void setForeachTypedBindingPatternType(BLangForeach foreachNode) {
        BType collectionType = getReferredType(foreachNode.collection.getBType());
        BType varType;
        switch (collectionType.tag) {
            case TypeTags.STRING:
                varType = symTable.charStringType;
                break;
            case TypeTags.ARRAY:
                BArrayType arrayType = (BArrayType) collectionType;
                varType = arrayType.eType;
                break;
            case TypeTags.TUPLE:
                BTupleType tupleType = (BTupleType) collectionType;
                LinkedHashSet<BType> tupleTypes = new LinkedHashSet<>(tupleType.tupleTypes);
                if (tupleType.restType != null) {
                    tupleTypes.add(tupleType.restType);
                }
                varType = tupleTypes.size() == 1 ?
                        tupleTypes.iterator().next() : BUnionType.create(null, tupleTypes);
                break;
            case TypeTags.MAP:
                BMapType bMapType = (BMapType) collectionType;
                varType = bMapType.constraint;

                break;
            case TypeTags.RECORD:
                BRecordType recordType = (BRecordType) collectionType;
                varType = inferRecordFieldType(recordType);
                break;
            case TypeTags.XML:
                BType typedBindingPatternType = getTypedBindingPatternTypeForXmlCollection(collectionType);
                if (typedBindingPatternType == null) {
                    foreachNode.varType = symTable.semanticError;
                    foreachNode.resultType = symTable.semanticError;
                    foreachNode.nillableResultType = symTable.semanticError;
                    return;
                }
                varType = typedBindingPatternType;
                break;
            case TypeTags.XML_TEXT:
                varType = symTable.xmlTextType;
                break;
            case TypeTags.TABLE:
                BTableType tableType = (BTableType) collectionType;
                varType = tableType.constraint;
                break;
            case TypeTags.STREAM:
                BStreamType streamType = (BStreamType) collectionType;
                if (streamType.constraint.tag == TypeTags.NONE) {
                    varType = symTable.anydataType;
                    break;
                }
                varType = streamType.constraint;
                List<BType> completionType = getAllTypes(streamType.completionType, true);
                if (completionType.stream().anyMatch(type -> type.tag != TypeTags.NIL)) {
                    BType actualType = BUnionType.create(null, varType, streamType.completionType);
                    dlog.error(foreachNode.collection.pos, DiagnosticErrorCode.INCOMPATIBLE_TYPES,
                            varType, actualType);
                }
                break;
            case TypeTags.OBJECT:
                // check for iterable objects
                BUnionType nextMethodReturnType = getVarTypeFromIterableObject((BObjectType) collectionType);
                if (nextMethodReturnType != null) {
                    foreachNode.resultType = getRecordType(nextMethodReturnType);
                    BType valueType = (foreachNode.resultType != null)
                            ? ((BRecordType) foreachNode.resultType).fields.get("value").type : null;
                    BType errorType = getErrorType(nextMethodReturnType);
                    if (errorType != null) {
                        BType actualType = BUnionType.create(null, valueType, errorType);
                        dlog.error(foreachNode.collection.pos,
                                DiagnosticErrorCode.INVALID_ITERABLE_COMPLETION_TYPE_IN_FOREACH_NEXT_FUNCTION,
                                actualType, errorType);
                    }
                    foreachNode.nillableResultType = nextMethodReturnType;
                    foreachNode.varType = valueType;
                    return;
                }
                // fallthrough
            case TypeTags.SEMANTIC_ERROR:
                foreachNode.varType = symTable.semanticError;
                foreachNode.resultType = symTable.semanticError;
                foreachNode.nillableResultType = symTable.semanticError;
                return;
            default:
                foreachNode.varType = symTable.semanticError;
                foreachNode.resultType = symTable.semanticError;
                foreachNode.nillableResultType = symTable.semanticError;
                dlog.error(foreachNode.collection.pos, DiagnosticErrorCode.ITERABLE_NOT_SUPPORTED_COLLECTION,
                                 collectionType);
                return;
        }

        BInvokableSymbol iteratorSymbol = (BInvokableSymbol) symResolver.lookupLangLibMethod(collectionType,
                names.fromString(BLangCompilerConstants.ITERABLE_COLLECTION_ITERATOR_FUNC), env);
        BObjectType objectType = (BObjectType) getReferredType(iteratorSymbol.retType);
        BUnionType nextMethodReturnType =
                (BUnionType) getResultTypeOfNextInvocation(objectType);
        foreachNode.varType = varType;
        foreachNode.resultType = getRecordType(nextMethodReturnType);
        foreachNode.nillableResultType = nextMethodReturnType;
    }

    public void setInputClauseTypedBindingPatternType(BLangInputClause bLangInputClause) {
        if (bLangInputClause.collection == null) {
            //not-possible
            return;
        }

        BType collectionType = bLangInputClause.collection.getBType();
        bLangInputClause.varType = visitCollectionType(bLangInputClause, collectionType);
        if (bLangInputClause.varType.tag == TypeTags.SEMANTIC_ERROR || collectionType.tag == OBJECT) {
            return;
        }
        
        BInvokableSymbol iteratorSymbol = (BInvokableSymbol) symResolver.lookupLangLibMethod(collectionType,
                names.fromString(BLangCompilerConstants.ITERABLE_COLLECTION_ITERATOR_FUNC), env);
        BUnionType nextMethodReturnType =
                (BUnionType) getResultTypeOfNextInvocation((BObjectType) getReferredType(iteratorSymbol.retType));
        bLangInputClause.resultType = getRecordType(nextMethodReturnType);
        bLangInputClause.nillableResultType = nextMethodReturnType;
    }

    private BType getTypedBindingPatternTypeForXmlCollection(BType collectionType) {
        BType constraint = getReferredType(((BXMLType) collectionType).constraint);
        while (constraint.tag == TypeTags.XML) {
            collectionType = constraint;
            constraint = getReferredType(((BXMLType) collectionType).constraint);
        }
        switch (constraint.tag) {
            case TypeTags.XML_ELEMENT:
                return symTable.xmlElementType;
            case TypeTags.XML_COMMENT:
                return symTable.xmlCommentType;
            case TypeTags.XML_TEXT:
                return symTable.xmlTextType;
            case TypeTags.XML_PI:
                return symTable.xmlPIType;
            case TypeTags.NEVER:
                return symTable.neverType;
            case TypeTags.INTERSECTION:
                return getReferredType(((BIntersectionType) constraint).getEffectiveType());
            case TypeTags.UNION:
                Set<BType> collectionTypes = getEffectiveMemberTypes((BUnionType) constraint);
                Set<BType> builtinXMLConstraintTypes = getEffectiveMemberTypes
                        ((BUnionType) ((BXMLType) symTable.xmlType).constraint);
                if (collectionTypes.size() == 4 && builtinXMLConstraintTypes.equals(collectionTypes)) {
                    return symTable.xmlType;
                } else {
                    LinkedHashSet<BType> collectionTypesInSymTable = new LinkedHashSet<>();
                    for (BType subType : collectionTypes) {
                        switch (subType.tag) {
                            case TypeTags.XML_ELEMENT:
                                collectionTypesInSymTable.add(symTable.xmlElementType);
                                break;
                            case TypeTags.XML_COMMENT:
                                collectionTypesInSymTable.add(symTable.xmlCommentType);
                                break;
                            case TypeTags.XML_TEXT:
                                collectionTypesInSymTable.add(symTable.xmlTextType);
                                break;
                            case TypeTags.XML_PI:
                                collectionTypesInSymTable.add(symTable.xmlPIType);
                                break;
                        }
                    }
                    return BUnionType.create(null, collectionTypesInSymTable);
                }
            default:
                return null;
        }
    }

    private BType visitCollectionType(BLangInputClause bLangInputClause, BType collectionType) {
        switch (collectionType.tag) {
            case TypeTags.STRING:
                return symTable.stringType;
            case TypeTags.ARRAY:
                BArrayType arrayType = (BArrayType) collectionType;
                return arrayType.eType;
            case TypeTags.TUPLE:
                BTupleType tupleType = (BTupleType) collectionType;
                LinkedHashSet<BType> tupleTypes = new LinkedHashSet<>(tupleType.tupleTypes);
                if (tupleType.restType != null) {
                    tupleTypes.add(tupleType.restType);
                }
                return tupleTypes.size() == 1 ?
                        tupleTypes.iterator().next() : BUnionType.create(null, tupleTypes);
            case TypeTags.MAP:
                BMapType bMapType = (BMapType) collectionType;
                return bMapType.constraint;
            case TypeTags.RECORD:
                BRecordType recordType = (BRecordType) collectionType;
                return inferRecordFieldType(recordType);
            case TypeTags.XML:
                BType bindingPatternType = getTypedBindingPatternTypeForXmlCollection(collectionType);
                return bindingPatternType == null ? symTable.semanticError : bindingPatternType;
            case TypeTags.XML_TEXT:
                return symTable.xmlTextType;
            case TypeTags.TABLE:
                BTableType tableType = (BTableType) collectionType;
                return tableType.constraint;
            case TypeTags.STREAM:
                BStreamType streamType = (BStreamType) collectionType;
                if (streamType.constraint.tag == TypeTags.NONE) {
                    return symTable.anydataType;
                }
                return streamType.constraint;
            case TypeTags.OBJECT:
                // check for iterable objects
                if (!isAssignable(collectionType, symTable.iterableType)) {
                    dlog.error(bLangInputClause.collection.pos, DiagnosticErrorCode.INVALID_ITERABLE_OBJECT_TYPE,
                            bLangInputClause.collection.getBType(), symTable.iterableType);
                    bLangInputClause.varType = symTable.semanticError;
                    bLangInputClause.resultType = symTable.semanticError;
                    bLangInputClause.nillableResultType = symTable.semanticError;
                    break;
                }
                
                BUnionType nextMethodReturnType = getVarTypeFromIterableObject((BObjectType) collectionType);
                if (nextMethodReturnType != null) {
                    bLangInputClause.resultType = getRecordType(nextMethodReturnType);
                    bLangInputClause.nillableResultType = nextMethodReturnType;
                    bLangInputClause.varType = ((BRecordType) bLangInputClause.resultType).fields.get("value").type;
                    return bLangInputClause.varType;
                }
                // fallthrough
            case TypeTags.SEMANTIC_ERROR:
                bLangInputClause.varType = symTable.semanticError;
                bLangInputClause.resultType = symTable.semanticError;
                bLangInputClause.nillableResultType = symTable.semanticError;
                break;
            case TypeTags.TYPEREFDESC:
                return visitCollectionType(bLangInputClause, getReferredType(collectionType));
            default:
                bLangInputClause.varType = symTable.semanticError;
                bLangInputClause.resultType = symTable.semanticError;
                bLangInputClause.nillableResultType = symTable.semanticError;
                dlog.error(bLangInputClause.collection.pos, DiagnosticErrorCode.ITERABLE_NOT_SUPPORTED_COLLECTION,
                        collectionType);
        }
        return symTable.semanticError;
    }

    public BUnionType getVarTypeFromIterableObject(BObjectType collectionType) {
        BObjectTypeSymbol objectTypeSymbol = (BObjectTypeSymbol) collectionType.tsymbol;
        for (BAttachedFunction func : objectTypeSymbol.attachedFuncs) {
            if (func.funcName.value.equals(BLangCompilerConstants.ITERABLE_COLLECTION_ITERATOR_FUNC)) {
                return getVarTypeFromIteratorFunc(func);
            }
        }

        return null;
    }

    private BUnionType getVarTypeFromIteratorFunc(BAttachedFunction candidateIteratorFunc) {
        if (!candidateIteratorFunc.type.paramTypes.isEmpty()) {
            return null;
        }

        BType returnType = candidateIteratorFunc.type.retType;
        // abstract object {public function next() returns record {|int value;|}?;}
        return getVarTypeFromIteratorFuncReturnType(returnType);
    }

    public BUnionType getVarTypeFromIteratorFuncReturnType(BType type) {
        BObjectTypeSymbol objectTypeSymbol;
        BType returnType = getReferredType(type);
        if (returnType.tag != TypeTags.OBJECT) {
            return null;
        }

        objectTypeSymbol = (BObjectTypeSymbol) returnType.tsymbol;
        for (BAttachedFunction func : objectTypeSymbol.attachedFuncs) {
            if (func.funcName.value.equals(BLangCompilerConstants.NEXT_FUNC)) {
                return getVarTypeFromNextFunc(func);
            }
        }

        return null;
    }

    private BUnionType getVarTypeFromNextFunc(BAttachedFunction nextFunc) {
        BType returnType;
        if (!nextFunc.type.paramTypes.isEmpty()) {
            return null;
        }

        returnType = nextFunc.type.retType;
        // Check if the next function return type has the union type,
        // record {|int value;|}|error|();
        if (checkNextFuncReturnType(returnType)) {
            return (BUnionType) returnType;
        }

        return null;
    }

    private boolean checkNextFuncReturnType(BType returnType) {
        if (returnType.tag != TypeTags.UNION) {
            return false;
        }

        List<BType> types = getAllTypes(returnType, true);
        boolean containsCompletionType = types.removeIf(type -> type.tag == TypeTags.NIL);
        containsCompletionType = types.removeIf(type -> type.tag == TypeTags.ERROR) || containsCompletionType;
        if (!containsCompletionType) {
            return false;
        }

        if (types.size() != 1) {
            //TODO: print error
            return false;
        }

        if (types.get(0).tag != TypeTags.RECORD) {
            return false;
        }

        BRecordType recordType = (BRecordType) types.get(0);
        // Check if the union type has the record type,
        // record {|int value;|};
        return checkRecordTypeInNextFuncReturnType(recordType);
    }

    private boolean checkRecordTypeInNextFuncReturnType(BRecordType recordType) {
        if (!recordType.sealed) {
            return false;
        }

        if (recordType.fields.size() != 1) {
            return false;
        }

        return recordType.fields.containsKey(BLangCompilerConstants.VALUE_FIELD);
    }

    private BRecordType getRecordType(BUnionType type) {
        for (BType member : type.getMemberTypes()) {
            BType referredRecordType = getReferredType(member);
            if (referredRecordType.tag == TypeTags.RECORD) {
                return (BRecordType) referredRecordType;
            }
        }
        return null;
    }

    public BErrorType getErrorType(BUnionType type) {
        for (BType member : type.getMemberTypes()) {
            member = getEffectiveTypeForIntersection(getReferredType(member));

            if (member.tag == TypeTags.ERROR) {
                return (BErrorType) member;
            } else if (member.tag == TypeTags.UNION) {
                BErrorType e = getErrorType((BUnionType) member);
                if (e != null) {
                    return e;
                }
            }
        }
        return null;
    }

    public BType getResultTypeOfNextInvocation(BObjectType iteratorType) {
        BAttachedFunction nextFunc = getAttachedFuncFromObject(iteratorType, BLangCompilerConstants.NEXT_FUNC);
        return Objects.requireNonNull(nextFunc).type.retType;
    }

    public BAttachedFunction getAttachedFuncFromObject(BObjectType objectType, String funcName) {
        BObjectTypeSymbol iteratorSymbol = (BObjectTypeSymbol) objectType.tsymbol;
        for (BAttachedFunction bAttachedFunction : iteratorSymbol.attachedFuncs) {
            if (funcName.equals(bAttachedFunction.funcName.value)) {
                return bAttachedFunction;
            }
        }
        return null;
    }

    public BType inferRecordFieldType(BRecordType recordType) {
        Map<String, BField> fields = recordType.fields;
        BUnionType unionType = BUnionType.create(null);

        if (!recordType.sealed) {
            unionType.add(recordType.restFieldType);
        } else if (fields.size() == 0) {
            unionType.add(symTable.neverType);
        }

        for (BField field : fields.values()) {
            if (isAssignable(field.type, unionType)) {
                continue;
            }

            if (isAssignable(unionType, field.type)) {
                unionType = BUnionType.create(null);
            }

            unionType.add(field.type);
        }

        if (unionType.getMemberTypes().size() > 1) {
            unionType.tsymbol = Symbols.createTypeSymbol(SymTag.UNION_TYPE, Flags.asMask(EnumSet.of(Flag.PUBLIC)),
                                                         Names.EMPTY, recordType.tsymbol.pkgID, null,
                                                         recordType.tsymbol.owner, symTable.builtinPos, VIRTUAL);
            return unionType;
        }

        return unionType.getMemberTypes().iterator().next();
    }

    public BType getTypeWithEffectiveIntersectionTypes(BType bType) {
        BType type = getReferredType(bType);
        BType effectiveType = null;
        if (type.tag == TypeTags.INTERSECTION) {
            effectiveType = ((BIntersectionType) type).effectiveType;
            type = effectiveType;
        }

        if (type.tag != TypeTags.UNION) {
            return Objects.requireNonNullElse(effectiveType, bType);
        }

        LinkedHashSet<BType> members = new LinkedHashSet<>();
        boolean hasDifferentMember = false;

        for (BType memberType : ((BUnionType) type).getMemberTypes()) {
            effectiveType = getTypeWithEffectiveIntersectionTypes(memberType);
            effectiveType = getReferredType(effectiveType);
            if (effectiveType != memberType) {
                hasDifferentMember = true;
            }
            members.add(effectiveType);
        }

        if (hasDifferentMember) {
            return BUnionType.create(null, members);
        }
        return bType;
    }

    /**
     * Enum to represent type test result.
     *
     * @since 1.2.0
     */
    enum TypeTestResult {
        NOT_FOUND,
        TRUE,
        FALSE
    }

    TypeTestResult isBuiltInTypeWidenPossible(BType actualType, BType targetType) {

        int targetTag = getReferredType(targetType).tag;
        int actualTag = getReferredType(actualType).tag;

        if (actualTag < TypeTags.JSON && targetTag < TypeTags.JSON) {
            // Fail Fast for value types.
            switch (actualTag) {
                case TypeTags.INT:
                case TypeTags.BYTE:
                case TypeTags.FLOAT:
                case TypeTags.DECIMAL:
                    if (targetTag == TypeTags.BOOLEAN || targetTag == TypeTags.STRING) {
                        return TypeTestResult.FALSE;
                    }
                    break;
                case TypeTags.BOOLEAN:
                    if (targetTag == TypeTags.INT || targetTag == TypeTags.BYTE || targetTag == TypeTags.FLOAT
                            || targetTag == TypeTags.DECIMAL || targetTag == TypeTags.STRING) {
                        return TypeTestResult.FALSE;
                    }
                    break;
                case TypeTags.STRING:
                    if (targetTag == TypeTags.INT || targetTag == TypeTags.BYTE || targetTag == TypeTags.FLOAT
                            || targetTag == TypeTags.DECIMAL || targetTag == TypeTags.BOOLEAN) {
                        return TypeTestResult.FALSE;
                    }
                    break;
            }
        }
        switch (actualTag) {
            case TypeTags.INT:
            case TypeTags.BYTE:
            case TypeTags.FLOAT:
            case TypeTags.DECIMAL:
            case TypeTags.BOOLEAN:
            case TypeTags.STRING:
            case TypeTags.SIGNED32_INT:
            case TypeTags.SIGNED16_INT:
            case TypeTags.SIGNED8_INT:
            case TypeTags.UNSIGNED32_INT:
            case TypeTags.UNSIGNED16_INT:
            case TypeTags.UNSIGNED8_INT:
            case TypeTags.CHAR_STRING:
                if (targetTag == TypeTags.JSON || targetTag == TypeTags.ANYDATA || targetTag == TypeTags.ANY ||
                        targetTag == TypeTags.READONLY) {
                    return TypeTestResult.TRUE;
                }
                break;
            case TypeTags.ANYDATA:
            case TypeTags.TYPEDESC:
                if (targetTag == TypeTags.ANY) {
                    return TypeTestResult.TRUE;
                }
                break;
            default:
        }

        if (TypeTags.isIntegerTypeTag(targetTag) && actualTag == targetTag) {
            return TypeTestResult.FALSE; // No widening.
        }

        // Validate for Integers subtypes.
        if ((TypeTags.isIntegerTypeTag(actualTag) || actualTag == TypeTags.BYTE)
                && (TypeTags.isIntegerTypeTag(targetTag) || targetTag == TypeTags.BYTE)) {
            return checkBuiltInIntSubtypeWidenPossible(actualType, targetType);
        }

        if (actualTag == TypeTags.CHAR_STRING && TypeTags.STRING == targetTag) {
            return TypeTestResult.TRUE;
        }
        return TypeTestResult.NOT_FOUND;
    }

    private TypeTestResult checkBuiltInIntSubtypeWidenPossible(BType actualType, BType targetType) {
        int actualTag = getReferredType(actualType).tag;
        switch (targetType.tag) {
            case TypeTags.INT:
                if (actualTag == TypeTags.BYTE || TypeTags.isIntegerTypeTag(actualTag)) {
                    return TypeTestResult.TRUE;
                }
                break;
            case TypeTags.SIGNED32_INT:
                if (actualTag == TypeTags.SIGNED16_INT || actualTag == TypeTags.SIGNED8_INT ||
                        actualTag == TypeTags.UNSIGNED16_INT || actualTag == TypeTags.UNSIGNED8_INT ||
                        actualTag == TypeTags.BYTE) {
                    return TypeTestResult.TRUE;
                }
                break;
            case TypeTags.SIGNED16_INT:
                if (actualTag == TypeTags.SIGNED8_INT || actualTag == TypeTags.UNSIGNED8_INT ||
                        actualTag == TypeTags.BYTE) {
                    return TypeTestResult.TRUE;
                }
                break;
            case TypeTags.UNSIGNED32_INT:
                if (actualTag == TypeTags.UNSIGNED16_INT || actualTag == TypeTags.UNSIGNED8_INT ||
                        actualTag == TypeTags.BYTE) {
                    return TypeTestResult.TRUE;
                }
                break;
            case TypeTags.UNSIGNED16_INT:
                if (actualTag == TypeTags.UNSIGNED8_INT || actualTag == TypeTags.BYTE) {
                    return TypeTestResult.TRUE;
                }
                break;
            case TypeTags.BYTE:
                if (actualTag == TypeTags.UNSIGNED8_INT) {
                    return TypeTestResult.TRUE;
                }
                break;
            case TypeTags.UNSIGNED8_INT:
                if (actualTag == TypeTags.BYTE) {
                    return TypeTestResult.TRUE;
                }
                break;
            case TypeTags.TYPEREFDESC:
                return checkBuiltInIntSubtypeWidenPossible(actualType, getReferredType(targetType));
        }
        return TypeTestResult.NOT_FOUND;
    }

    public boolean isImplicitlyCastable(BType actual, BType target) {
        /* The word Builtin refers for Compiler known types. */

        BType targetType = getReferredType(target);
        BType actualType = getReferredType(actual);
        BType newTargetType = targetType;
        int targetTypeTag = targetType.tag;
        if ((targetTypeTag == TypeTags.UNION || targetTypeTag == TypeTags.FINITE) && isValueType(actualType)) {
            newTargetType = symTable.anyType;   // TODO : Check for correctness.
        } else if (targetTypeTag == TypeTags.INTERSECTION) {
            newTargetType = ((BIntersectionType) targetType).effectiveType;
        }

        TypeTestResult result = isBuiltInTypeWidenPossible(actualType, newTargetType);
        if (result != TypeTestResult.NOT_FOUND) {
            return result == TypeTestResult.TRUE;
        }

        if (isValueType(targetType) &&
                (actualType.tag == TypeTags.FINITE ||
                        (actualType.tag == TypeTags.UNION && ((BUnionType) actualType).getMemberTypes().stream()
                                .anyMatch(type -> type.tag == TypeTags.FINITE && isAssignable(type, targetType))))) {
            // for nil, no cast is required
            return TypeTags.isIntegerTypeTag(targetTypeTag) ||  targetType.tag == TypeTags.BYTE ||
                    targetTypeTag == TypeTags.FLOAT ||
                    targetTypeTag == TypeTags.DECIMAL ||
                    TypeTags.isStringTypeTag(targetTypeTag) ||
                    targetTypeTag == TypeTags.BOOLEAN;

        } else if (isValueType(targetType) && actualType.tag == TypeTags.UNION &&
                ((BUnionType) actualType).getMemberTypes().stream().allMatch(type -> isAssignable(type, targetType))) {
            return true;

        } else if (targetTypeTag == TypeTags.ERROR
                && (actualType.tag == TypeTags.UNION
                && isAllErrorMembers((BUnionType) actualType))) {
            return true;
        }
        return false;
    }

    public boolean isTypeCastable(BLangExpression expr, BType source, BType target, SymbolEnv env) {
        BType sourceType = getReferredType(source);
        BType targetType = getReferredType(target);
        if (sourceType.tag == TypeTags.SEMANTIC_ERROR || targetType.tag == TypeTags.SEMANTIC_ERROR ||
                sourceType == targetType) {
            return true;
        }

        // Disallow casting away error, this forces user to handle the error via type-test, check, or checkpanic
        IntersectionContext intersectionContext = IntersectionContext.compilerInternalIntersectionTestContext();
        BType errorIntersection = getTypeIntersection(intersectionContext, sourceType, symTable.errorType, env);
        if (errorIntersection != symTable.semanticError &&
                getTypeIntersection(intersectionContext, symTable.errorType, targetType, env)
                        == symTable.semanticError) {
            return false;
        }

        if (isAssignable(sourceType, targetType) || isAssignable(targetType, sourceType)) {
            return true;
        }
        if (isNumericConversionPossible(expr, sourceType, targetType)) {
            return true;
        }
        if (sourceType.tag == TypeTags.ANY && targetType.tag == TypeTags.READONLY) {
            return true;
        }

        boolean validTypeCast = false;

        // Use instanceof to check for anydata and json.
        if (sourceType instanceof BUnionType) {
            if (getTypeForUnionTypeMembersAssignableToType((BUnionType) sourceType, targetType, env,
                    intersectionContext, new LinkedHashSet<>())
                    != symTable.semanticError) {
                // string|typedesc v1 = "hello world";
                // json|table<Foo> v2 = <json|table<Foo>> v1;
                validTypeCast = true;
            }
        }

        // Use instanceof to check for anydata and json.
        if (targetType instanceof BUnionType) {
            if (getTypeForUnionTypeMembersAssignableToType((BUnionType) targetType, sourceType, env,
                    intersectionContext, new LinkedHashSet<>())
                    != symTable.semanticError) {
                // string|int v1 = "hello world";
                // string|boolean v2 = <string|boolean> v1;
                validTypeCast = true;
            }
        }

        if (sourceType.tag == TypeTags.FINITE) {
            if (getTypeForFiniteTypeValuesAssignableToType((BFiniteType) sourceType, targetType)
                    != symTable.semanticError) {
                validTypeCast = true;
            }
        }

        if (targetType.tag == TypeTags.FINITE) {
            if (getTypeForFiniteTypeValuesAssignableToType((BFiniteType) targetType, sourceType)
                    != symTable.semanticError) {
                validTypeCast = true;
            }
        }

        if (validTypeCast) {
            if (isValueType(sourceType)) {
                setImplicitCastExpr(expr, sourceType, symTable.anyType);
            }
            return true;
        }

        return false;
    }

    boolean isNumericConversionPossible(BLangExpression expr, BType sourceType,
                                        BType targetType) {

        final boolean isSourceNumericType = isBasicNumericType(sourceType);
        final boolean isTargetNumericType = isBasicNumericType(targetType);
        if (isSourceNumericType && isTargetNumericType) {
            // We only reach here for different numeric types.
            // 2019R3 Spec defines numeric conversion between each type.
            return true;
        }
        if (targetType.tag == TypeTags.UNION) {
            HashSet<Integer> typeTags = new HashSet<>();
            for (BType bType : ((BUnionType) targetType).getMemberTypes()) {
                if (isBasicNumericType(bType)) {
                    typeTags.add(bType.tag);
                    if (typeTags.size() > 1) {
                        // Multiple Basic numeric types found in the union.
                        return false;
                    }
                }
            }
        }

        if (!isTargetNumericType && targetType.tag != TypeTags.UNION) {
            return false;
        }

        // Target type has at least one numeric type member.

        if (isSourceNumericType) {
            // i.e., a conversion from a numeric type to another numeric type in a union.
            // int|string u1 = <int|string> 1.0;
            // TODO : Fix me. This doesn't belong here.
            setImplicitCastExpr(expr, sourceType, symTable.anyType);
            return true;
        }

        // TODO : Do we need this? This doesn't belong here.
        switch (sourceType.tag) {
            case TypeTags.ANY:
            case TypeTags.ANYDATA:
            case TypeTags.JSON:
                // This
                return true;
            case TypeTags.UNION:
                for (BType memType : ((BUnionType) sourceType).getMemberTypes()) {
                    BType referredType = getReferredType(memType);
                    if (isBasicNumericType(referredType) ||
                            (referredType.tag == TypeTags.FINITE &&
                                    finiteTypeContainsNumericTypeValues((BFiniteType) referredType))) {
                        return true;
                    }
                }
                break;
            case TypeTags.FINITE:
                if (finiteTypeContainsNumericTypeValues((BFiniteType) sourceType)) {
                    return true;
                }
                break;
        }
        return false;
    }

    public boolean isAllErrorMembers(BUnionType actualType) {
        return actualType.getMemberTypes().stream().allMatch(t -> isAssignable(t, symTable.errorType));
    }

    public void setImplicitCastExpr(BLangExpression expr, BType actualType, BType targetType) {
        BType expType = getReferredType(targetType);
        if (!isImplicitlyCastable(actualType, expType)) {
            return;
        }
        BLangTypeConversionExpr implicitConversionExpr =
                (BLangTypeConversionExpr) TreeBuilder.createTypeConversionNode();
        implicitConversionExpr.pos = expr.pos;
        implicitConversionExpr.expr = expr.impConversionExpr == null ? expr : expr.impConversionExpr;
        implicitConversionExpr.setBType(expType);
        implicitConversionExpr.targetType = expType;
        implicitConversionExpr.internal = true;
        expr.impConversionExpr = implicitConversionExpr;
    }

    public BType getElementType(BType type) {
        if (type.tag != TypeTags.ARRAY) {
            return type;
        }

        return getElementType(((BArrayType) type).getElementType());
    }

    public boolean checkListenerCompatibilityAtServiceDecl(BType type) {
        if (type.tag == TypeTags.UNION) {
            // There should be at least one listener compatible type and all the member types, except error type
            // should be listener compatible.
            int listenerCompatibleTypeCount = 0;
            for (BType memberType : getAllTypes(type, true)) {
                if (memberType.tag != TypeTags.ERROR) {
                    if (!checkListenerCompatibility(memberType)) {
                        return false;
                    }
                    listenerCompatibleTypeCount++;
                }
            }
            return listenerCompatibleTypeCount > 0;
        }
        return checkListenerCompatibility(type);
    }

    public boolean checkListenerCompatibility(BType bType) {
        BType type = getReferredType(bType);
        if (type.tag == TypeTags.UNION) {
            BUnionType unionType = (BUnionType) type;
            for (BType memberType : unionType.getMemberTypes()) {
                if (!checkListenerCompatibility(memberType)) {
                    return false;
                }
            }
            return true;
        }

        if (type.tag != TypeTags.OBJECT) {
            return false;
        }

        BObjectType rhsType = (BObjectType) type;
        List<BAttachedFunction> rhsFuncs = ((BStructureTypeSymbol) rhsType.tsymbol).attachedFuncs;

        ListenerValidationModel listenerValidationModel = new ListenerValidationModel(this, symTable);
        return listenerValidationModel.checkMethods(rhsFuncs);

    }

    public boolean isValidErrorDetailType(BType detailType) {
        switch (detailType.tag) {
            case TypeTags.TYPEREFDESC:
                return isValidErrorDetailType(((BTypeReferenceType) detailType).referredType);
            case TypeTags.MAP:
            case TypeTags.RECORD:
                return isAssignable(detailType, symTable.detailType);
        }
        return false;
    }

    // private methods

    private boolean isSealedRecord(BType recordType) {
        return recordType.getKind() == TypeKind.RECORD && ((BRecordType) recordType).sealed;
    }

    private boolean isNullable(BType fieldType) {
        return fieldType.isNullable();
    }

    private class BSameTypeVisitor implements BTypeVisitor<BType, Boolean> {

        Set<TypePair> unresolvedTypes;

        TypeEqualityPredicate equality;

        BSameTypeVisitor(Set<TypePair> unresolvedTypes, TypeEqualityPredicate equality) {
            this.unresolvedTypes = unresolvedTypes;
            this.equality = equality;
        }

        @Override
        public Boolean visit(BType target, BType source) {
            BType t = getReferredType(target);
            BType s = getReferredType(source);
            if (t == s) {
                return true;
            }

            switch (t.tag) {
                case TypeTags.INT:
                case TypeTags.BYTE:
                case TypeTags.FLOAT:
                case TypeTags.DECIMAL:
                case TypeTags.STRING:
                case TypeTags.BOOLEAN:
                    return t.tag == s.tag
                            && ((TypeParamAnalyzer.isTypeParam(t) || TypeParamAnalyzer.isTypeParam(s)) ||
                            (t.tag == TypeTags.TYPEREFDESC || s.tag == TypeTags.TYPEREFDESC));
                case TypeTags.ANY:
                case TypeTags.ANYDATA:
                    return t.tag == s.tag && hasSameReadonlyFlag(s, t)
                            && (TypeParamAnalyzer.isTypeParam(t) || TypeParamAnalyzer.isTypeParam(s));
                default:
                    return false;
            }
        }

        @Override
        public Boolean visit(BBuiltInRefType t, BType s) {
            return t == s;
        }

        @Override
        public Boolean visit(BAnyType t, BType s) {
            return t == s;
        }

        @Override
        public Boolean visit(BAnydataType t, BType s) {
            return t == s || t.tag == s.tag;
        }

        @Override
        public Boolean visit(BMapType t, BType s) {
            return s.tag == TypeTags.MAP && hasSameReadonlyFlag(s, t) &&
                    equality.test(((BMapType) s).constraint, t.constraint, this.unresolvedTypes);
        }

        @Override
        public Boolean visit(BFutureType t, BType s) {
            return s.tag == TypeTags.FUTURE &&
                    equality.test(((BFutureType) s).constraint, t.constraint, this.unresolvedTypes);
        }

        @Override
        public Boolean visit(BXMLType t, BType s) {
            return visit((BBuiltInRefType) t, s);
        }

        @Override
        public Boolean visit(BJSONType t, BType s) {
            return s.tag == TypeTags.JSON && hasSameReadonlyFlag(s, t);
        }

        @Override
        public Boolean visit(BArrayType t, BType s) {
            return s.tag == TypeTags.ARRAY && hasSameReadonlyFlag(s, t) && isSameArrayType(s, t, this.unresolvedTypes);
        }

        @Override
        public Boolean visit(BObjectType t, BType s) {
            return t == s || (s.tag == TypeTags.OBJECT && t.tsymbol.pkgID.equals(s.tsymbol.pkgID) &&
                    t.tsymbol.name.equals(s.tsymbol.name));
        }

        @Override
        public Boolean visit(BRecordType t, BType s) {
            if (t == s) {
                return true;
            }

            if (s.tag != TypeTags.RECORD || !hasSameReadonlyFlag(s, t)) {
                return false;
            }

            BRecordType source = (BRecordType) s;
            LinkedHashMap<String, BField> sFields = source.fields;
            LinkedHashMap<String, BField> tFields = t.fields;

            if (sFields.size() != tFields.size()) {
                return false;
            }

            for (BField sourceField : sFields.values()) {
                if (tFields.containsKey(sourceField.name.value)) {
                    BField targetField = tFields.get(sourceField.name.value);
                    if ((!Symbols.isFlagOn(targetField.symbol.flags, Flags.READONLY) ||
                            Symbols.isFlagOn(sourceField.symbol.flags, Flags.READONLY)) &&
                            hasSameOptionalFlag(sourceField.symbol, targetField.symbol) &&
                            equality.test(sourceField.type, targetField.type, new HashSet<>(this.unresolvedTypes))) {
                        continue;
                    }
                }
                return false;
            }
            return equality.test(source.restFieldType, t.restFieldType, new HashSet<>(this.unresolvedTypes));
        }

        private boolean hasSameOptionalFlag(BVarSymbol s, BVarSymbol t) {
            return ((s.flags & Flags.OPTIONAL) ^ (t.flags & Flags.OPTIONAL)) != Flags.OPTIONAL;
        }

        boolean hasSameReadonlyFlag(BType source, BType target) {
            return Symbols.isFlagOn(target.flags, Flags.READONLY) == Symbols.isFlagOn(source.flags, Flags.READONLY);
        }

        @Override
        public Boolean visit(BTupleType t, BType s) {
            List<BType> tTupleTypes = t.tupleTypes;
            if (((!tTupleTypes.isEmpty() && checkAllTupleMembersBelongNoType(tTupleTypes)) ||
                    (t.restType != null && t.restType.tag == TypeTags.NONE)) &&
                    !(s.tag == TypeTags.ARRAY && ((BArrayType) s).state == BArrayState.OPEN)) {
                return true;
            }

            if (s.tag != TypeTags.TUPLE || !hasSameReadonlyFlag(s, t)) {
                return false;
            }

            BTupleType source = (BTupleType) s;
            List<BType> sTupleTypes = source.tupleTypes;
            if (sTupleTypes.size() != tTupleTypes.size()) {
                return false;
            }

            BType sourceRestType = source.restType;
            BType targetRestType = t.restType;
            if ((sourceRestType == null || targetRestType == null) && sourceRestType != targetRestType) {
                return false;
            }

            for (int i = 0; i < sTupleTypes.size(); i++) {
                if (tTupleTypes.get(i) == symTable.noType) {
                    continue;
                }
                if (!equality.test(sTupleTypes.get(i), tTupleTypes.get(i), new HashSet<>(this.unresolvedTypes))) {
                    return false;
                }
            }

            if (sourceRestType == null || targetRestType == symTable.noType) {
                return true;
            }

            return equality.test(sourceRestType, targetRestType, new HashSet<>(this.unresolvedTypes));
        }

        @Override
        public Boolean visit(BStreamType t, BType s) {
            if (s.tag != TypeTags.STREAM) {
                return false;
            }

            BStreamType source = (BStreamType) s;
            return equality.test(source.constraint, t.constraint, unresolvedTypes)
                    && equality.test(source.completionType, t.completionType, unresolvedTypes);
        }

        @Override
        public Boolean visit(BTableType t, BType s) {
            return t == s;
        }

        @Override
        public Boolean visit(BInvokableType t, BType s) {
            return s.tag == TypeTags.INVOKABLE &&
                    checkFunctionTypeEquality((BInvokableType) s, t, this.unresolvedTypes, equality);
        }

        @Override
        public Boolean visit(BUnionType tUnionType, BType s) {
            if (s.tag != TypeTags.UNION || !hasSameReadonlyFlag(s, tUnionType)) {
                return false;
            }

            BUnionType sUnionType = (BUnionType) s;

            if (sUnionType.getMemberTypes().size()
                    != tUnionType.getMemberTypes().size()) {
                return false;
            }

            Set<BType> sourceTypes = new LinkedHashSet<>(sUnionType.getMemberTypes().size());
            Set<BType> targetTypes = new LinkedHashSet<>(tUnionType.getMemberTypes().size());

            if (sUnionType.isCyclic) {
                sourceTypes.add(sUnionType);
            }
            if (tUnionType.isCyclic) {
                targetTypes.add(tUnionType);
            }

            sourceTypes.addAll(sUnionType.getMemberTypes());
            targetTypes.addAll(tUnionType.getMemberTypes());

            boolean notSameType = sourceTypes
                    .stream()
                    .map(sT -> targetTypes
                            .stream()
                            .anyMatch(it -> equality.test(sT, it, new HashSet<>(this.unresolvedTypes))))
                    .anyMatch(foundSameType -> !foundSameType);
            return !notSameType;
        }

        @Override
        public Boolean visit(BIntersectionType tIntersectionType, BType s) {
            if (s.tag != TypeTags.INTERSECTION || !hasSameReadonlyFlag(s, tIntersectionType)) {
                return false;
            }

            BIntersectionType sIntersectionType = (BIntersectionType) s;

            if (sIntersectionType.getConstituentTypes().size() != tIntersectionType.getConstituentTypes().size()) {
                return false;
            }

            Set<BType> sourceTypes = new LinkedHashSet<>(sIntersectionType.getConstituentTypes());
            Set<BType> targetTypes = new LinkedHashSet<>(tIntersectionType.getConstituentTypes());

            for (BType sourceType : sourceTypes) {
                boolean foundSameType = false;

                for (BType targetType : targetTypes) {
                    if (equality.test(sourceType, targetType, new HashSet<>(this.unresolvedTypes))) {
                        foundSameType = true;
                        break;
                    }
                }

                if (!foundSameType) {
                    return false;
                }
            }

            return true;
        }

        @Override
        public Boolean visit(BErrorType t, BType s) {
            if (s.tag != TypeTags.ERROR) {
                return false;
            }
            BErrorType source = (BErrorType) s;

            if (!source.typeIdSet.equals(t.typeIdSet)) {
                return false;
            }

            if (source.detailType == t.detailType) {
                return true;
            }

            return equality.test(source.detailType, t.detailType, this.unresolvedTypes);
        }

        @Override
        public Boolean visit(BTypedescType t, BType s) {
            if (s.tag != TypeTags.TYPEDESC) {
                return false;
            }
            BTypedescType sType = ((BTypedescType) s);
            return equality.test(sType.constraint, t.constraint, this.unresolvedTypes);
        }

        @Override
        public Boolean visit(BFiniteType t, BType s) {
            return s == t;
        }

        @Override
        public Boolean visit(BParameterizedType t, BType s) {
            if (s.tag != TypeTags.PARAMETERIZED_TYPE) {
                return false;
            }

            BParameterizedType sType = (BParameterizedType) s;
            return sType.paramSymbol.equals(t.paramSymbol) &&
                    equality.test(sType.paramValueType, t.paramValueType, new HashSet<>());
        }

        public Boolean visit(BTypeReferenceType t, BType s) {
            BType constraint = s;
            if (s.tag == TypeTags.TYPEREFDESC) {
                constraint = getReferredType(((BTypeReferenceType) s).referredType);
            }
            BType target = getReferredType(t.referredType);
            return equality.test(target, constraint, new HashSet<>());
        }
    }

    @Deprecated
    public boolean isSameBIRShape(BType source, BType target) {
        return isSameBIRShape(source, target, new HashSet<>());
    }

    private boolean isSameBIRShape(BType source, BType target, Set<TypePair> unresolvedTypes) {
        // If we encounter two types that we are still resolving, then skip it.
        // This is done to avoid recursive checking of the same type.
        TypePair pair = new TypePair(source, target);
        if (!unresolvedTypes.add(pair)) {
            return true;
        }

        BIRSameShapeVisitor birSameShapeVisitor = new BIRSameShapeVisitor(unresolvedTypes, this::isSameBIRShape);

        if (target.accept(birSameShapeVisitor, source)) {
            return true;
        }

        unresolvedTypes.remove(pair);
        return false;
    }

    @Deprecated
    private class BIRSameShapeVisitor extends BSameTypeVisitor {

        BIRSameShapeVisitor(Set<TypePair> unresolvedTypes, TypeEqualityPredicate equality) {
            super(unresolvedTypes, equality);
        }

        @Override
        public Boolean visit(BType target, BType source) {
            if (source.tag == TypeTags.TYPEREFDESC || target.tag == TypeTags.TYPEREFDESC) {
                if (source.tag != target.tag) {
                    return false;
                }

                BTypeReferenceType sourceRefType = (BTypeReferenceType) source;
                BTypeReferenceType targetRefType = (BTypeReferenceType) target;

                BTypeSymbol sourceTSymbol = sourceRefType.tsymbol;
                BTypeSymbol targetTSymbol = targetRefType.tsymbol;
                String sourcePkgId = CompilerUtils.getPackageIDStringWithMajorVersion(sourceTSymbol.pkgID);
                String targetPkgId = CompilerUtils.getPackageIDStringWithMajorVersion(targetTSymbol.pkgID);
                return sourcePkgId.equals(targetPkgId) && sourceTSymbol.name.equals(targetTSymbol.name);
            }

            BType t = getReferredType(target);
            BType s = getReferredType(source);
            if (t == s) {
                return true;
            }
            switch (t.tag) {
                case TypeTags.INT:
                case TypeTags.BYTE:
                case TypeTags.FLOAT:
                case TypeTags.DECIMAL:
                case TypeTags.STRING:
                case TypeTags.BOOLEAN:
                    return t.tag == s.tag
                            && ((TypeParamAnalyzer.isTypeParam(t) || TypeParamAnalyzer.isTypeParam(s)) ||
                            (t.tag == TypeTags.TYPEREFDESC || s.tag == TypeTags.TYPEREFDESC));
                case TypeTags.ANY:
                case TypeTags.ANYDATA:
                    return t.tag == s.tag && hasSameReadonlyFlag(s, t)
                            && (TypeParamAnalyzer.isTypeParam(t) || TypeParamAnalyzer.isTypeParam(s));
                default:
                    break;
            }
            return false;

        }

        @Override
        public Boolean visit(BFiniteType t, BType s) {
            if (s.tag != TypeTags.FINITE) {
                return false;
            }

            Set<BLangExpression> sourceValueSpace = ((BFiniteType) s).getValueSpace();
            Set<BLangExpression> targetValueSpace = t.getValueSpace();

            if (sourceValueSpace.size() != targetValueSpace.size()) {
                return false;
            }

            return hasSameMembers(sourceValueSpace, targetValueSpace);
        }

        public Boolean visit(BTypeReferenceType t, BType s) {
            if (s.tag != TypeTags.TYPEREFDESC) {
                return false;
            }

            BTypeReferenceType sTypeRefType = (BTypeReferenceType) s;

            BTypeSymbol sourceTSymbol = sTypeRefType.tsymbol;
            BTypeSymbol targetTSymbol = t.tsymbol;
            String sourcePkgId = CompilerUtils.getPackageIDStringWithMajorVersion(sourceTSymbol.pkgID);
            String targetPkgId = CompilerUtils.getPackageIDStringWithMajorVersion(targetTSymbol.pkgID);
            return sourcePkgId.equals(targetPkgId) && sourceTSymbol.name.equals(targetTSymbol.name);
        }
    }

    private boolean hasSameMembers(Set<BLangExpression> sourceValueSpace, Set<BLangExpression> targetValueSpace) {
        Set<BLangExpression> setOne = new HashSet<>(sourceValueSpace);
        Set<BLangExpression> setTwo = new HashSet<>(targetValueSpace);

        Iterator<BLangExpression> setOneIterator = setOne.iterator();
        Iterator<BLangExpression> setTwoIterator = setTwo.iterator();

        while (setOneIterator.hasNext()) {
            BLangLiteral setOneMem = (BLangLiteral) setOneIterator.next();

            if (!setTwoIterator.hasNext()) {
                return false;
            }

            boolean hasEqualValue = false;
            while (setTwoIterator.hasNext()) {
                BLangLiteral setTwoMem = (BLangLiteral) setTwoIterator.next();
                if (setOneMem.value.equals(setTwoMem.value) && setOneMem.getBType() == setTwoMem.getBType()) {
                    hasEqualValue = true;
                    setOneIterator.remove();
                    setTwoIterator.remove();
                    break;
                }
            }

            if (!hasEqualValue) {
                return false;
            }
        }

        return !setTwoIterator.hasNext();
    }

    private class BOrderedTypeVisitor implements BTypeVisitor<BType, Boolean> {

        Set<TypePair> unresolvedTypes;

        BOrderedTypeVisitor(Set<TypePair> unresolvedTypes) {
            this.unresolvedTypes = unresolvedTypes;
        }

        @Override
        public Boolean visit(BType target, BType source) {
            int sourceTag = source.tag;
            int targetTag = target.tag;
            if (isSimpleBasicType(sourceTag) && isSimpleBasicType(targetTag)) {
                // If type T is ordered, then type T? Is also ordered.
                return (source == target) || sourceTag == TypeTags.NIL || targetTag == TypeTags.NIL ||
                        isIntOrStringType(sourceTag, targetTag);
            }
            if (sourceTag == TypeTags.FINITE) {
                return checkValueSpaceHasSameType(((BFiniteType) source), target);
            }
            return isSameOrderedType(target, source, this.unresolvedTypes);
        }

        @Override
        public Boolean visit(BArrayType target, BType source) {
            if (source.tag != TypeTags.ARRAY) {
                if (source.tag == TypeTags.TUPLE || source.tag == TypeTags.UNION) {
                    return isSameOrderedType(target, source);
                }
                return false;
            }
            return isSameOrderedType(target.eType, ((BArrayType) source).eType, unresolvedTypes);
        }

        @Override
        public Boolean visit(BTupleType target, BType source) {
            if (source.tag == TypeTags.UNION) {
                return isSameOrderedType(target, source);
            }
            if (source.tag != TypeTags.TUPLE && source.tag != TypeTags.ARRAY) {
                return false;
            }
            List<BType> targetTupleTypes = target.tupleTypes;
            BType targetRestType = target.restType;

            if (source.tag == TypeTags.ARRAY) {
                // Check whether the element type of the source array has same ordered type with each member type in
                // target tuple type.
                BType eType = ((BArrayType) source).eType;
                for (BType memberType : targetTupleTypes) {
                    if (!isSameOrderedType(eType, memberType, this.unresolvedTypes)) {
                        return false;
                    }
                }
                if (targetRestType == null) {
                    return true;
                }
                return isSameOrderedType(targetRestType, eType, this.unresolvedTypes);
            }

            BTupleType sourceT = (BTupleType) source;
            List<BType> sourceTupleTypes = sourceT.tupleTypes;

            BType sourceRestType = sourceT.restType;

            int sourceTupleCount = sourceTupleTypes.size();
            int targetTupleCount = targetTupleTypes.size();

            int len = Math.min(sourceTupleCount, targetTupleCount);
            for (int i = 0; i < len; i++) {
                // Check whether the corresponding member types are same ordered type.
                if (!isSameOrderedType(sourceTupleTypes.get(i), targetTupleTypes.get(i), this.unresolvedTypes)) {
                    return false;
                }
            }

            if (sourceTupleCount == targetTupleCount) {
                if (sourceRestType == null || targetRestType == null) {
                    return true;
                }
                return isSameOrderedType(sourceRestType, targetRestType, this.unresolvedTypes);
            } else if (sourceTupleCount > targetTupleCount) {
                // Source tuple has higher number of member types.
                // Check whether the excess member types can be narrowed to an ordered rest type in source tuple.
                // Ex. source tuple -> [string, (), float, int, byte]
                //     target tuple -> [string, (), float]
                //     here, source tuple can be represented as [string, (), float, int...]
                //     since [string, (), float] & [string, (), float, int...] are individually order types and
                //     [string, (), float, int...] can be taken as the ordered type which the static type of both
                //     operands belong.
                if (!hasCommonOrderedTypeForTuples(sourceTupleTypes, targetTupleCount + 1)) {
                    return false;
                }
                return checkSameOrderedTypeInTuples(sourceT, sourceTupleCount, targetTupleCount, sourceRestType,
                        targetRestType);
            } else {
                // Target tuple has higher number of member types.
                if (!hasCommonOrderedTypeForTuples(targetTupleTypes, sourceTupleCount + 1)) {
                    return false;
                }
                return checkSameOrderedTypeInTuples(target, targetTupleCount, sourceTupleCount, targetRestType,
                        sourceRestType);
            }
        }

        private boolean hasCommonOrderedTypeForTuples(List<BType> typeList, int startIndex) {
            BType baseType = typeList.get(startIndex - 1);
            for (int i = startIndex; i < typeList.size(); i++) {
                if (isNil(baseType)) {
                    baseType = typeList.get(i);
                    continue;
                }
                if (!isSameOrderedType(baseType, typeList.get(i), this.unresolvedTypes)) {
                    return false;
                }
            }
            return true;
        }

        private boolean checkSameOrderedTypeInTuples(BTupleType source, int sourceTupleCount,
                                                     int targetTupleCount,
                                                     BType sourceRestType, BType targetRestType) {
            if (targetRestType == null) {
                return true;
            }
            for (int i = targetTupleCount; i < sourceTupleCount; i++) {
                if (!isSameOrderedType(source.getTupleTypes().get(i), targetRestType, this.unresolvedTypes)) {
                    return false;
                }
            }
            if (sourceRestType == null) {
                return true;
            }
            return isSameOrderedType(sourceRestType, targetRestType, this.unresolvedTypes);
        }

        @Override
        public Boolean visit(BUnionType target, BType source) {
            if (source.tag != TypeTags.UNION || !hasSameReadonlyFlag(source, target)) {
                return checkUnionHasSameType(target, source);
            }

            BUnionType sUnionType = (BUnionType) source;
            LinkedHashSet<BType> sourceTypes = sUnionType.getMemberTypes();
            LinkedHashSet<BType> targetTypes = target.getMemberTypes();

            if (checkUnionHasAllFiniteOrNilMembers(sourceTypes) &&
                    checkUnionHasAllFiniteOrNilMembers(targetTypes)) {
                BType type = target.getMemberTypes().iterator().next();
                return checkValueSpaceHasSameType(((BFiniteType) getReferredType(type)),
                        sUnionType.getMemberTypes().iterator().next());
            }

            return checkSameOrderedTypesInUnionMembers(sourceTypes, targetTypes);
        }

        private boolean checkSameOrderedTypesInUnionMembers(LinkedHashSet<BType> sourceTypes,
                                                            LinkedHashSet<BType> targetTypes) {

            for (BType sourceT : sourceTypes) {
                boolean foundSameOrderedType = false;
                if (isNil(sourceT)) {
                    continue;
                }
                for (BType targetT : targetTypes) {
                    if (isNil(targetT)) {
                        foundSameOrderedType = true;
                        continue;
                    }
                    if (isSameOrderedType(targetT, sourceT, this.unresolvedTypes)) {
                        foundSameOrderedType = true;
                    } else {
                        return false;
                    }
                }
                if (!foundSameOrderedType) {
                    return false;
                }
            }
            return true;
        }

        @Override
        public Boolean visit(BFiniteType t, BType s) {
            return checkValueSpaceHasSameType(t, s);
        }

        private boolean hasSameReadonlyFlag(BType source, BType target) {
            return Symbols.isFlagOn(target.flags, Flags.READONLY) == Symbols.isFlagOn(source.flags, Flags.READONLY);
        }

        @Override
        public Boolean visit(BBuiltInRefType t, BType s) {
            return false;
        }

        @Override
        public Boolean visit(BAnyType t, BType s) {
            return false;
        }

        @Override
        public Boolean visit(BAnydataType t, BType s) {
            return false;
        }

        @Override
        public Boolean visit(BMapType t, BType s) {
            return false;
        }

        @Override
        public Boolean visit(BFutureType t, BType s) {
            return false;
        }

        @Override
        public Boolean visit(BXMLType t, BType s) {
            return false;
        }

        @Override
        public Boolean visit(BJSONType t, BType s) {
            return false;
        }


        @Override
        public Boolean visit(BObjectType t, BType s) {
            return false;
        }

        @Override
        public Boolean visit(BRecordType t, BType s) {
            return false;
        }

        @Override
        public Boolean visit(BStreamType t, BType s) {
            return false;
        }

        @Override
        public Boolean visit(BTableType t, BType s) {
            return false;
        }

        @Override
        public Boolean visit(BInvokableType t, BType s) {
            return false;
        }

        @Override
        public Boolean visit(BIntersectionType tIntersectionType, BType s) {
            return this.visit(getEffectiveTypeForIntersection(tIntersectionType), s);
        }

        @Override
        public Boolean visit(BErrorType t, BType s) {
            return false;
        }

        @Override
        public Boolean visit(BTypedescType t, BType s) {
            return false;
        }

        public Boolean visit(BTypeReferenceType t, BType s) {
            return this.visit(getReferredType(t), t);
        }

        @Override
        public Boolean visit(BParameterizedType t, BType s) {
            return false;
        }
    }

    private boolean isNil(BType type) {
        // Currently, type reference for `null` literal is taken as Finite type and type reference for `()` literal
        // taken as Nil type.
        BType referredType = getReferredType(type);
        TypeKind referredTypeKind = referredType.getKind();
        if (referredTypeKind == TypeKind.NIL) {
            return true;
        } else if (referredTypeKind == TypeKind.FINITE) {
            Set<BLangExpression> valueSpace = ((BFiniteType) referredType).getValueSpace();
            return valueSpace.size() == 1 && valueSpace.iterator().next().getBType().getKind() == TypeKind.NIL;
        }
        return false;
    }

    private boolean checkUnionHasSameType(BUnionType unionType, BType baseType) {
        LinkedHashSet<BType> memberTypes = unionType.getMemberTypes();
        for (BType type : memberTypes) {
            type = getReferredType(type);
            if (type.tag == TypeTags.FINITE) {
                for (BLangExpression expr : ((BFiniteType) type).getValueSpace()) {
                    if (!isSameOrderedType(expr.getBType(), baseType)) {
                        return false;
                    }
                }
//            } else if (type.tag == TypeTags.UNION) {
//                if (!checkUnionHasSameType((BUnionType) type, baseType)) {
//                    return false;
//                }
            } else if (type.tag == TypeTags.TUPLE || type.tag == TypeTags.ARRAY) {
                if (!isSameOrderedType(type, baseType)) {
                    return false;
                }
            } else if (type.tag == TypeTags.INTERSECTION) {
                if (!isSameOrderedType(getEffectiveTypeForIntersection(type), baseType)) {
                    return false;
                }
            } else if (isSimpleBasicType(type.tag)) {
                if (!isSameOrderedType(type, baseType) && !isNil(type)) {
                    return false;
                }
            }
        }
        return true;
    }

    private boolean checkValueSpaceHasSameType(BFiniteType finiteType, BType type) {
        BType baseType = getReferredType(type);
        if (baseType.tag == TypeTags.FINITE) {
            BType baseExprType = finiteType.getValueSpace().iterator().next().getBType();
            return checkValueSpaceHasSameType(((BFiniteType) baseType), baseExprType);
        }
        boolean isValueSpaceSameType = false;
        for (BLangExpression expr : finiteType.getValueSpace()) {
            isValueSpaceSameType = isSameOrderedType(expr.getBType(), baseType);
            if (!isValueSpaceSameType) {
                break;
            }
        }
        return isValueSpaceSameType;
    }

    private boolean checkUnionHasAllFiniteOrNilMembers(LinkedHashSet<BType> memberTypes) {
        for (BType bType : memberTypes) {
            BType type = getReferredType(bType);
            if (type.tag != TypeTags.FINITE && !isNil(type)) {
                return false;
            }
        }
        return true;
    }

    private boolean checkFieldEquivalency(BRecordType lhsType, BRecordType rhsType, Set<TypePair> unresolvedTypes) {
        Map<String, BField> rhsFields = new LinkedHashMap<>(rhsType.fields);

        // Check if the RHS record has corresponding fields to those of the LHS record.
        for (BField lhsField : lhsType.fields.values()) {
            BField rhsField = rhsFields.get(lhsField.name.value);

            // If LHS field is required, there should be a corresponding RHS field
            // If LHS field is never typed, RHS rest field type should include never type
            if (rhsField == null) {
                if (!Symbols.isOptional(lhsField.symbol) || isInvalidNeverField(lhsField, rhsType)) {
                    return false;
                }
                continue;
            }
            if (hasIncompatibleReadOnlyFlags(lhsField.symbol.flags, rhsField.symbol.flags)) {
                return false;
            }

            // If LHS field is required, so should the RHS field
            if (!Symbols.isOptional(lhsField.symbol) && Symbols.isOptional(rhsField.symbol)) {
                return false;
            }

            // The corresponding RHS field should be assignable to the LHS field.
            if (!isAssignable(rhsField.type, lhsField.type, unresolvedTypes)) {
                return false;
            }

            rhsFields.remove(lhsField.name.value);
        }

        if (lhsType.sealed) {
            for (BField field : rhsFields.values()) {
                if (!isNeverTypeOrStructureTypeWithARequiredNeverMember(field.type)) {
                    return false;
                }
            }
            return true;
        }

        // If there are any remaining RHS fields, the types of those should be assignable to the rest field type of
        // the LHS record.
        BType lhsRestFieldType = lhsType.restFieldType;
        for (BField field : rhsFields.values()) {
            if (!isAssignable(field.type, lhsRestFieldType, unresolvedTypes)) {
                return false;
            }
        }
        return true;
    }

    private boolean isInvalidNeverField(BField lhsField, BRecordType rhsType) {
        if (lhsField.type.tag != NEVER || rhsType.sealed) {
            return false;
        }
        switch (rhsType.restFieldType.tag) {
            case TypeTags.UNION:
                for (BType member : ((BUnionType) rhsType.restFieldType).getOriginalMemberTypes()) {
                    if (member.tag == NEVER) {
                        return false;
                    }
                }
                return true;
            case NEVER:
                return false;
            default:
                return true;
        }
    }

    private Optional<BAttachedFunction> getMatchingInvokableType(List<BAttachedFunction> rhsFuncList,
                                                                 BAttachedFunction lhsFunc,
                                                                 Set<TypePair> unresolvedTypes) {
        Optional<BAttachedFunction> matchingFunction = rhsFuncList.stream()
                .filter(rhsFunc -> lhsFunc.funcName.equals(rhsFunc.funcName))
                .filter(rhsFunc -> isFunctionTypeAssignable(rhsFunc.type, lhsFunc.type, unresolvedTypes))
                .findFirst();
        
        if (matchingFunction.isEmpty()) {
            return matchingFunction;
        }
        // For resource function match, we need to check whether lhs function resource path type belongs to 
        // rhs function resource path type
        BAttachedFunction matchingFunc = matchingFunction.get();
        // Todo: We could include this logic in `isFunctionTypeAssignable` if we have `resourcePathType` information in
        // `BInvokableType` issue #37502
        boolean lhsFuncIsResource = Symbols.isResource(lhsFunc.symbol);
        boolean matchingFuncIsResource = Symbols.isResource(matchingFunc.symbol);

        if (!lhsFuncIsResource && !matchingFuncIsResource) {
            return matchingFunction;
        }

        if ((lhsFuncIsResource && !matchingFuncIsResource) || (matchingFuncIsResource && !lhsFuncIsResource)) {
            return Optional.empty();
        }

        List<BType> lhsFuncResourcePathTypes = ((BResourceFunction) lhsFunc).resourcePathType.tupleTypes;
        List<BType> rhsFuncResourcePathTypes = ((BResourceFunction) matchingFunc).resourcePathType.tupleTypes;

        int lhsFuncResourcePathTypesSize = lhsFuncResourcePathTypes.size();
        if (lhsFuncResourcePathTypesSize != rhsFuncResourcePathTypes.size()) {
            return Optional.empty();
        }
        
        for (int i = 0; i < lhsFuncResourcePathTypesSize; i++) {
            if (!isAssignable(lhsFuncResourcePathTypes.get(i), rhsFuncResourcePathTypes.get(i))) {
                return Optional.empty();
            }
        }
        
        return matchingFunction;
    }

    private boolean isInSameVisibilityRegion(BSymbol lhsSym, BSymbol rhsSym) {
        if (Symbols.isPrivate(lhsSym)) {
            return Symbols.isPrivate(rhsSym) && lhsSym.pkgID.equals(rhsSym.pkgID)
                    && lhsSym.owner.name.equals(rhsSym.owner.name);
        } else if (Symbols.isPublic(lhsSym)) {
            return Symbols.isPublic(rhsSym);
        }
        return !Symbols.isPrivate(rhsSym) && !Symbols.isPublic(rhsSym) && lhsSym.pkgID.equals(rhsSym.pkgID);
    }

    private boolean isAssignableToUnionType(BType source, BType target, Set<TypePair> unresolvedTypes) {
        TypePair pair = new TypePair(source, target);
        if (unresolvedTypes.contains(pair)) {
            return true;
        }

        if (source.tag == TypeTags.UNION && ((BUnionType) source).isCyclic) {
            // add cyclic source to target pair to avoid recursive calls
            unresolvedTypes.add(pair);
        }

        Set<BType> sourceTypes = new LinkedHashSet<>();
        Set<BType> targetTypes = new LinkedHashSet<>();

        if (source.tag == TypeTags.UNION || source.tag == TypeTags.JSON || source.tag == TypeTags.ANYDATA) {
            sourceTypes.addAll(getEffectiveMemberTypes((BUnionType) source));
        } else {
            sourceTypes.add(source);
        }

        boolean targetIsAUnion = false;
        if (target.tag == TypeTags.UNION) {
            targetIsAUnion = true;
            targetTypes.addAll(getEffectiveMemberTypes((BUnionType) target));
        } else {
            targetTypes.add(target);
        }

        // check if all the value types are assignable between two unions
        var sourceIterator = sourceTypes.iterator();
        while (sourceIterator.hasNext()) {
            BType sMember = sourceIterator.next();
            if (sMember.tag == TypeTags.NEVER) {
                sourceIterator.remove();
                continue;
            }
            if (sMember.tag == TypeTags.FINITE && isAssignable(sMember, target, unresolvedTypes)) {
                sourceIterator.remove();
                continue;
            }
            if (sMember.tag == TypeTags.XML &&
                    isAssignableToUnionType(expandedXMLBuiltinSubtypes, target, unresolvedTypes)) {
                sourceIterator.remove();
                continue;
            }

            if (!isValueType(sMember)) {
                if (!targetIsAUnion) {
                    continue;
                }
                BUnionType targetUnion = (BUnionType) target;
                // prevent cyclic unions being compared as individual items
                if (sMember instanceof BUnionType) {
                    BUnionType sUnion = (BUnionType) sMember;
                    if (sUnion.isCyclic && targetUnion.isCyclic) {
                        unresolvedTypes.add(new TypePair(sUnion, targetUnion));
                         if (isAssignable(sUnion, targetUnion, unresolvedTypes)) {
                             sourceIterator.remove();
                             continue;
                         }
                    }
                    if (sMember.tag == TypeTags.JSON && isAssignable(sUnion, targetUnion, unresolvedTypes)) {
                        sourceIterator.remove();
                        continue;
                    }
                }
                // readonly can match to a union similar to any|error
                if (sMember.tag == TypeTags.READONLY && isAssignable(symTable.anyAndReadonlyOrError, targetUnion)) {
                    sourceIterator.remove();
                    continue;
                }
                continue;
            }

            boolean sourceTypeIsNotAssignableToAnyTargetType = true;
            var targetIterator = targetTypes.iterator();
            while (targetIterator.hasNext()) {
                BType t = targetIterator.next();
                if (isAssignable(sMember, t, unresolvedTypes)) {
                    sourceIterator.remove();
                    sourceTypeIsNotAssignableToAnyTargetType = false;
                    break;
                }
            }
            if (sourceTypeIsNotAssignableToAnyTargetType) {
                unresolvedTypes.remove(pair);
                return false;
            }
        }

        // check the structural values for similarity
        sourceIterator = sourceTypes.iterator();
        while (sourceIterator.hasNext()) {
            BType sourceMember = sourceIterator.next();
            boolean sourceTypeIsNotAssignableToAnyTargetType = true;
            var targetIterator = targetTypes.iterator();

            boolean selfReferencedSource = (sourceMember != source) &&
                    isSelfReferencedStructuredType(source, sourceMember);

            while (targetIterator.hasNext()) {
                BType targetMember = targetIterator.next();

                boolean selfReferencedTarget = isSelfReferencedStructuredType(target, targetMember);
                if (selfReferencedTarget && selfReferencedSource && (sourceMember.tag == targetMember.tag)) {
                    sourceTypeIsNotAssignableToAnyTargetType = false;
                    break;
                }

                if (isAssignable(sourceMember, targetMember, unresolvedTypes)) {
                    sourceTypeIsNotAssignableToAnyTargetType = false;
                    break;
                }
            }
            if (sourceTypeIsNotAssignableToAnyTargetType) {
                unresolvedTypes.remove(pair);
                return false;
            }
        }

        unresolvedTypes.add(pair);
        return true;
    }

    public boolean isSelfReferencedStructuredType(BType source, BType s) {
        if (source == s) {
            return true;
        }
        if (s.tag == TypeTags.ARRAY) {
            return isSelfReferencedStructuredType(source, ((BArrayType) s).eType);
        }
        if (s.tag == TypeTags.MAP) {
            return isSelfReferencedStructuredType(source, ((BMapType) s).constraint);
        }
        if (s.tag == TypeTags.TABLE) {
            return isSelfReferencedStructuredType(source, ((BTableType) s).constraint);
        }
        return false;
    }

    public BType updateSelfReferencedWithNewType(BType source, BType s, BType target) {
        if (s.tag == TypeTags.ARRAY) {
            BArrayType arrayType = (BArrayType) s;
            if (arrayType.eType == source) {
                return new BArrayType(target, arrayType.tsymbol, arrayType.size,
                        arrayType.state, arrayType.flags);
            }
        }
        if (s.tag == TypeTags.MAP) {
            BMapType mapType = (BMapType) s;
            if (mapType.constraint == source) {
                return new BMapType(mapType.tag, target, mapType.tsymbol, mapType.flags);
            }
        }
        if (s.tag == TypeTags.TABLE) {
            BTableType tableType = (BTableType) s;
            if (tableType.constraint == source) {
                return new BTableType(tableType.tag, target, tableType.tsymbol,
                        tableType.flags);
            } else if (tableType.constraint instanceof BMapType) {
                return updateSelfReferencedWithNewType(source, (BMapType) tableType.constraint, target);
            }
        }
        return s;
    }

    public static void fixSelfReferencingSameUnion(BType originalMemberType, BUnionType origUnionType,
                                                    BType immutableMemberType, BUnionType newImmutableUnion,
                                                    LinkedHashSet<BType> readOnlyMemTypes) {
        boolean sameMember = originalMemberType == immutableMemberType;
        if (originalMemberType.tag == TypeTags.ARRAY) {
            var arrayType = (BArrayType) originalMemberType;
            if (origUnionType == arrayType.eType) {
                if (sameMember) {
                    BArrayType newArrayType = new BArrayType(newImmutableUnion, arrayType.tsymbol, arrayType.size,
                            arrayType.state, arrayType.flags);
                    readOnlyMemTypes.add(newArrayType);
                } else {
                    ((BArrayType) immutableMemberType).eType = newImmutableUnion;
                    readOnlyMemTypes.add(immutableMemberType);
                }
            }
        } else if (originalMemberType.tag == TypeTags.MAP) {
            var mapType = (BMapType) originalMemberType;
            if (origUnionType == mapType.constraint) {
                if (sameMember) {
                    BMapType newMapType = new BMapType(mapType.tag, newImmutableUnion, mapType.tsymbol, mapType.flags);
                    readOnlyMemTypes.add(newMapType);
                } else {
                    ((BMapType) immutableMemberType).constraint = newImmutableUnion;
                    readOnlyMemTypes.add(immutableMemberType);
                }
            }
        } else if (originalMemberType.tag == TypeTags.TABLE) {
            var tableType = (BTableType) originalMemberType;
            if (origUnionType == tableType.constraint) {
                if (sameMember) {
                    BTableType newTableType = new BTableType(tableType.tag, newImmutableUnion, tableType.tsymbol,
                            tableType.flags);
                    readOnlyMemTypes.add(newTableType);
                } else {
                    ((BTableType) immutableMemberType).constraint = newImmutableUnion;
                    readOnlyMemTypes.add(immutableMemberType);
                }
                return;
            }

            var immutableConstraint = ((BTableType) immutableMemberType).constraint;
            if (tableType.constraint.tag == TypeTags.MAP) {
                sameMember = tableType.constraint == immutableConstraint;
                var mapType = (BMapType) tableType.constraint;
                if (origUnionType == mapType.constraint) {
                    if (sameMember) {
                        BMapType newMapType = new BMapType(mapType.tag, newImmutableUnion, mapType.tsymbol,
                                mapType.flags);
                        ((BTableType) immutableMemberType).constraint = newMapType;
                    } else {
                        ((BTableType) immutableMemberType).constraint = newImmutableUnion;
                    }
                    readOnlyMemTypes.add(immutableMemberType);
                }
            }
        } else {
            readOnlyMemTypes.add(immutableMemberType);
        }
    }

    private Set<BType> getEffectiveMemberTypes(BUnionType unionType) {
        Set<BType> memTypes = new LinkedHashSet<>();

        for (BType memberType : unionType.getMemberTypes()) {
            switch (memberType.tag) {
                case TypeTags.INTERSECTION:
                    BType effectiveType = ((BIntersectionType) memberType).effectiveType;
                    BType refType = getReferredType(effectiveType);
                    if (refType.tag == TypeTags.UNION) {
                        memTypes.addAll(getEffectiveMemberTypes((BUnionType) refType));
                        continue;
                    }
                    if (refType.tag == TypeTags.INTERSECTION) {
                        memTypes.addAll(
                                getEffectiveMemberTypes((BUnionType) ((BIntersectionType) refType).effectiveType));
                        continue;
                    }
                    memTypes.add(effectiveType);
                    break;
                case TypeTags.UNION:
                    memTypes.addAll(getEffectiveMemberTypes((BUnionType) memberType));
                    break;
                case TypeTags.TYPEREFDESC:
                    BType constraint = getReferredType(memberType);
                    if (constraint.tag == TypeTags.UNION) {
                        memTypes.addAll(getEffectiveMemberTypes((BUnionType) constraint));
                        continue;
                    }
                    memTypes.add(constraint);
                    break;
                default:
                    memTypes.add(memberType);
                    break;
            }
        }
        return memTypes;
    }

    private boolean isFiniteTypeAssignable(BFiniteType finiteType, BType targetType, Set<TypePair> unresolvedTypes) {
        BType expType = getReferredType(targetType);
        if (expType.tag == TypeTags.FINITE) {
            for (BLangExpression expression : finiteType.getValueSpace()) {
                ((BLangLiteral) expression).isFiniteContext = true;
                if (!isAssignableToFiniteType(expType, (BLangLiteral) expression)) {
                    return false;
                }
            }
            return true;
        }

        if (targetType.tag == TypeTags.UNION) {
            List<BType> unionMemberTypes = getAllTypes(targetType, true);
            for (BLangExpression valueExpr : finiteType.getValueSpace()) {
                ((BLangLiteral) valueExpr).isFiniteContext = true;
                if (unionMemberTypes.stream()
                        .noneMatch(targetMemType ->
                                getReferredType(targetMemType).tag == TypeTags.FINITE ?
                                        isAssignableToFiniteType(targetMemType, (BLangLiteral) valueExpr) :
                                        isAssignable(valueExpr.getBType(), targetMemType, unresolvedTypes) ||
                                                isLiteralCompatibleWithBuiltinTypeWithSubTypes(
                                                        (BLangLiteral) valueExpr, targetMemType))) {
                    return false;
                }
            }
            return true;
        }

        for (BLangExpression expression : finiteType.getValueSpace()) {
            if (!isLiteralCompatibleWithBuiltinTypeWithSubTypes((BLangLiteral) expression, targetType) &&
                    !isAssignable(expression.getBType(), expType, unresolvedTypes)) {
                return false;
            }
        }
        return true;
    }

    boolean isAssignableToFiniteType(BType type, BLangLiteral literalExpr) {
        type = getReferredType(type);
        if (type.tag != TypeTags.FINITE) {
            return false;
        }

        BFiniteType expType = (BFiniteType) type;
        return expType.getValueSpace().stream().anyMatch(memberLiteral -> {
            if (((BLangLiteral) memberLiteral).value == null) {
                return literalExpr.value == null;
            }

            // If the literal which needs to be tested is from finite type and the type of the any member literal
            // is not the same type, the literal cannot be assignable to finite type.
            if (literalExpr.isFiniteContext && memberLiteral.getBType().tag != literalExpr.getBType().tag) {
                return false;
            }
            // Check whether the literal that needs to be tested is assignable to any of the member literal in the
            // value space.
            return checkLiteralAssignabilityBasedOnType((BLangLiteral) memberLiteral, literalExpr);
        });
    }

    /**
     * Method to check the literal assignability based on the types of the literals. For numeric literals the
     * assignability depends on the equivalency of the literals. If the candidate literal could either be a simple
     * literal or a constant. In case of a constant, it is assignable to the base literal if and only if both
     * literals have same type and equivalent values.
     *
     * @param baseLiteral      Literal based on which we check the assignability.
     * @param candidateLiteral Literal to be tested whether it is assignable to the base literal or not.
     * @return true if assignable; false otherwise.
     */
    boolean checkLiteralAssignabilityBasedOnType(BLangLiteral baseLiteral, BLangLiteral candidateLiteral) {
        // Different literal kinds.
        if (baseLiteral.getKind() != candidateLiteral.getKind()) {
            return false;
        }
        Object baseValue = baseLiteral.value;
        Object candidateValue = candidateLiteral.value;
        int candidateTypeTag = candidateLiteral.getBType().tag;

        // Numeric literal assignability is based on assignable type and numeric equivalency of values.
        // If the base numeric literal is,
        // (1) byte: we can assign byte or a int simple literal (Not an int constant) with the same value.
        // (2) int: we can assign int literal or int constants with the same value.
        // (3) float: we can assign int simple literal(Not an int constant) or a float literal/constant with same value.
        // (4) decimal: we can assign int simple literal or float simple literal (Not int/float constants) or decimal
        // with the same value.
        switch (baseLiteral.getBType().tag) {
            case TypeTags.BYTE:
                if (candidateTypeTag == TypeTags.BYTE || (candidateTypeTag == TypeTags.INT &&
                        !candidateLiteral.isConstant && isByteLiteralValue((Long) candidateValue))) {
                    return ((Number) baseValue).longValue() == ((Number) candidateValue).longValue();
                }
                break;
            case TypeTags.INT:
                if (candidateTypeTag == TypeTags.INT) {
                    return ((Number) baseValue).longValue() == ((Number) candidateValue).longValue();
                }
                break;
            case TypeTags.SIGNED32_INT:
                if (candidateTypeTag == TypeTags.INT && isSigned32LiteralValue((Long) candidateValue)) {
                    return ((Number) baseValue).longValue() == ((Number) candidateValue).longValue();
                }
                break;
            case TypeTags.SIGNED16_INT:
                if (candidateTypeTag == TypeTags.INT && isSigned16LiteralValue((Long) candidateValue)) {
                    return ((Number) baseValue).longValue() == ((Number) candidateValue).longValue();
                }
                break;
            case TypeTags.SIGNED8_INT:
                if (candidateTypeTag == TypeTags.INT && isSigned8LiteralValue((Long) candidateValue)) {
                    return ((Number) baseValue).longValue() == ((Number) candidateValue).longValue();
                }
                break;
            case TypeTags.UNSIGNED32_INT:
                if (candidateTypeTag == TypeTags.INT && isUnsigned32LiteralValue((Long) candidateValue)) {
                    return ((Number) baseValue).longValue() == ((Number) candidateValue).longValue();
                }
                break;
            case TypeTags.UNSIGNED16_INT:
                if (candidateTypeTag == TypeTags.INT && isUnsigned16LiteralValue((Long) candidateValue)) {
                    return ((Number) baseValue).longValue() == ((Number) candidateValue).longValue();
                }
                break;
            case TypeTags.UNSIGNED8_INT:
                if (candidateTypeTag == TypeTags.INT && isUnsigned8LiteralValue((Long) candidateValue)) {
                    return ((Number) baseValue).longValue() == ((Number) candidateValue).longValue();
                }
                break;
            case TypeTags.FLOAT:
                String baseValueStr = String.valueOf(baseValue);
                String originalValue = baseLiteral.originalValue != null ? baseLiteral.originalValue : baseValueStr;
                if (NumericLiteralSupport.isDecimalDiscriminated(originalValue)) {
                    return false;
                }
                double baseDoubleVal = Double.parseDouble(baseValueStr);
                double candidateDoubleVal;
                if (candidateTypeTag == TypeTags.INT && !candidateLiteral.isConstant) {
                    if (candidateLiteral.value instanceof Double) {
                        // Out of range value for int but in range for float
                        candidateDoubleVal = Double.parseDouble(String.valueOf(candidateValue));
                        return baseDoubleVal == candidateDoubleVal;
                    } else {
                        candidateDoubleVal = ((Long) candidateValue).doubleValue();
                        return baseDoubleVal == candidateDoubleVal;
                    }
                } else if (candidateTypeTag == TypeTags.FLOAT) {
                    candidateDoubleVal = Double.parseDouble(String.valueOf(candidateValue));
                    return baseDoubleVal == candidateDoubleVal;
                }
                break;
            case TypeTags.DECIMAL:
                BigDecimal baseDecimalVal = NumericLiteralSupport.parseBigDecimal(baseValue);
                BigDecimal candidateDecimalVal;
                if (candidateTypeTag == TypeTags.INT && !candidateLiteral.isConstant) {
                    if (candidateLiteral.value instanceof String) {
                        // out of range value for float but in range for decimal
                        candidateDecimalVal = NumericLiteralSupport.parseBigDecimal(candidateValue);
                        return baseDecimalVal.compareTo(candidateDecimalVal) == 0;
                    } else if (candidateLiteral.value instanceof Double) {
                        // out of range value for int in range for decimal and float
                        candidateDecimalVal = new BigDecimal((Double) candidateValue, MathContext.DECIMAL128);
                        return baseDecimalVal.compareTo(candidateDecimalVal) == 0;
                    } else {
                        candidateDecimalVal = new BigDecimal((long) candidateValue, MathContext.DECIMAL128);
                        return baseDecimalVal.compareTo(candidateDecimalVal) == 0;
                    }
                } else if (candidateTypeTag == TypeTags.FLOAT && !candidateLiteral.isConstant ||
                        candidateTypeTag == TypeTags.DECIMAL) {
                    if (NumericLiteralSupport.isFloatDiscriminated(String.valueOf(candidateValue))) {
                        return false;
                    }
                    candidateDecimalVal = NumericLiteralSupport.parseBigDecimal(candidateValue);
                    return baseDecimalVal.compareTo(candidateDecimalVal) == 0;
                }
                break;
            default:
                // Non-numeric literal kind.
                return baseValue.equals(candidateValue);
        }
        return false;
    }

    boolean validateFloatLiteral(Location pos, String numericLiteral) {
        double value;
        try {
             value = Double.parseDouble(numericLiteral);
        } catch (Exception e) {
            // We may reach here if a floating point literal has syntax diagnostics.
            return false;
        }

        if (Double.isInfinite(value)) {
            dlog.error(pos, DiagnosticErrorCode.OUT_OF_RANGE, numericLiteral, "float");
            return false;
        }
        if (value != 0.0) {
            return true;
        }

        List<Character> exponentIndicator = List.of('e', 'E', 'p', 'P');
        for (int i = 0; i < numericLiteral.length(); i++) {
            char character = numericLiteral.charAt(i);
            if (exponentIndicator.contains(character)) {
                break;
            }
            if (numericLiteral.charAt(i) >= '1' && numericLiteral.charAt(i) <= '9') {
                dlog.error(pos, DiagnosticErrorCode.OUT_OF_RANGE, numericLiteral, "float");
                return false;
            }

        }
        return true;
    }

    boolean isByteLiteralValue(Long longObject) {

        return (longObject >= BBYTE_MIN_VALUE && longObject <= BBYTE_MAX_VALUE);
    }

    boolean isSigned32LiteralValue(Long longObject) {

        return (longObject >= SIGNED32_MIN_VALUE && longObject <= SIGNED32_MAX_VALUE);
    }

    boolean isSigned16LiteralValue(Long longObject) {

        return (longObject >= SIGNED16_MIN_VALUE && longObject <= SIGNED16_MAX_VALUE);
    }

    boolean isSigned8LiteralValue(Long longObject) {

        return (longObject >= SIGNED8_MIN_VALUE && longObject <= SIGNED8_MAX_VALUE);
    }

    boolean isUnsigned32LiteralValue(Long longObject) {

        return (longObject >= 0 && longObject <= UNSIGNED32_MAX_VALUE);
    }

    boolean isUnsigned16LiteralValue(Long longObject) {

        return (longObject >= 0 && longObject <= UNSIGNED16_MAX_VALUE);
    }

    boolean isUnsigned8LiteralValue(Long longObject) {

        return (longObject >= 0 && longObject <= UNSIGNED8_MAX_VALUE);
    }

    boolean isCharLiteralValue(String literal) {

        return (literal.codePoints().count() == 1);
    }

    /**
     * Method to retrieve a type representing all the values in the value space of a finite type that are assignable to
     * the target type.
     *
     * @param finiteType the finite type
     * @param targetType the target type
     * @return a new finite type if at least one value in the value space of the specified finiteType is
     * assignable to targetType (the same if all are assignable), else semanticError
     */
    BType getTypeForFiniteTypeValuesAssignableToType(BFiniteType finiteType, BType targetType) {
        // finiteType - type Foo "foo";
        // targetType - type FooBar "foo"|"bar";
        if (isAssignable(finiteType, targetType)) {
            return finiteType;
        }

        // Identify all the values from the value space of the finite type that are assignable to the target type.
        // e.g., finiteType - type Foo "foo"|1 ;
        Set<BLangExpression> matchingValues = new HashSet<>();
        for (BLangExpression expr : finiteType.getValueSpace()) {
            // case I: targetType - string ("foo" is assignable to string)
            BLangLiteral literal = (BLangLiteral) expr;
            if (isAssignable(expr.getBType(), targetType) ||
                    // case II: targetType - type Bar "foo"|"baz" ; ("foo" is assignable to Bar)
                    isAssignableToFiniteType(targetType, literal) ||
                    // type FooVal "foo";
                    // case III:  targetType - boolean|FooVal ("foo" is assignable to FooVal)
                    isAssignableToFiniteTypeMemberInUnion(literal, targetType) ||
                    // case IV:  targetType - int:Signed16 (1 is assignable to int:Signed16)
                    isAssignableToBuiltinSubtypeInTargetType(literal, targetType)) {
                matchingValues.add(expr);
            }
        }

        if (matchingValues.isEmpty()) {
            return symTable.semanticError;
        }

        // Create a new finite type representing the assignable values.
        BTypeSymbol finiteTypeSymbol = Symbols.createTypeSymbol(SymTag.FINITE_TYPE, finiteType.tsymbol.flags,
                names.fromString("$anonType$" + UNDERSCORE + finiteTypeCount++),
                finiteType.tsymbol.pkgID, null,
                finiteType.tsymbol.owner, finiteType.tsymbol.pos,
                VIRTUAL);
        BFiniteType intersectingFiniteType = new BFiniteType(finiteTypeSymbol, matchingValues);
        finiteTypeSymbol.type = intersectingFiniteType;
        return intersectingFiniteType;
    }

    private boolean isAssignableToFiniteTypeMemberInUnion(BLangLiteral expr, BType targetType) {
        if (targetType.tag != TypeTags.UNION) {
            return false;
        }

        for (BType memType : ((BUnionType) targetType).getMemberTypes()) {
            if (isAssignableToFiniteType(memType, expr)) {
                return true;
            }
        }
        return false;
    }

    private boolean isAssignableToBuiltinSubtypeInTargetType(BLangLiteral literal, BType targetType) {
        if (targetType.tag == TypeTags.UNION) {
            for (BType memberType : ((BUnionType) targetType).getMemberTypes()) {
                if (isLiteralCompatibleWithBuiltinTypeWithSubTypes(literal, memberType)) {
                    return true;
                }
            }
        }

        return isLiteralCompatibleWithBuiltinTypeWithSubTypes(literal, targetType);
    }

    public boolean isLiteralCompatibleWithBuiltinTypeWithSubTypes(BLangLiteral literal, BType targetType) {
        BType literalType = literal.getBType();
        if (literalType.tag == targetType.tag) {
            return true;
        }

        switch (targetType.tag) {
            case TypeTags.BYTE:
                return literalType.tag == TypeTags.INT && isByteLiteralValue((Long) literal.value);
            case TypeTags.SIGNED32_INT:
                return literalType.tag == TypeTags.INT && isSigned32LiteralValue((Long) literal.value);
            case TypeTags.SIGNED16_INT:
                return literalType.tag == TypeTags.INT && isSigned16LiteralValue((Long) literal.value);
            case TypeTags.SIGNED8_INT:
                return literalType.tag == TypeTags.INT && isSigned8LiteralValue((Long) literal.value);
            case TypeTags.UNSIGNED32_INT:
                return literalType.tag == TypeTags.INT && isUnsigned32LiteralValue((Long) literal.value);
            case TypeTags.UNSIGNED16_INT:
                return literalType.tag == TypeTags.INT && isUnsigned16LiteralValue((Long) literal.value);
            case TypeTags.UNSIGNED8_INT:
                return literalType.tag == TypeTags.INT && isUnsigned8LiteralValue((Long) literal.value);
            case TypeTags.CHAR_STRING:
                return literalType.tag == TypeTags.STRING && isCharLiteralValue((String) literal.value);
            case TypeTags.TYPEREFDESC:
                return isLiteralCompatibleWithBuiltinTypeWithSubTypes(literal, getReferredType(targetType));
            default:
                return false;
        }
    }

    /**
     * Method to retrieve a type representing all the member types of a union type that are assignable to
     * the target type.
     *
     * @param unionType  the union type
     * @param targetType the target type
     * @param intersectionContext
     * @param visitedTypes cache to capture visited types
     * @return           a single type or a new union type if at least one member type of the union type is
     *                      assignable to targetType, else semanticError
     */
    BType getTypeForUnionTypeMembersAssignableToType(BUnionType unionType, BType targetType, SymbolEnv env,
                                                     IntersectionContext intersectionContext,
                                                     LinkedHashSet<BType> visitedTypes) {
        List<BType> intersection = new LinkedList<>();
        if (!visitedTypes.add(unionType)) {
            return unionType;
        }

        unionType.getMemberTypes().forEach(memType -> {
            BType memberIntersectionType = getTypeIntersection(intersectionContext, memType, targetType,
                        env, visitedTypes);
            if (memberIntersectionType != symTable.semanticError) {
                intersection.add(memberIntersectionType);
            }
        });

        if (intersection.isEmpty()) {
            return symTable.semanticError;
        }

        if (intersection.size() == 1) {
            return intersection.get(0);
        } else {
            return BUnionType.create(null, new LinkedHashSet<>(intersection));
        }
    }

    boolean validEqualityIntersectionExists(BType lhsType, BType rhsType) {
        if (!isAnydata(lhsType) && !isAnydata(rhsType)) {
            return false;
        }

        if (isAssignable(lhsType, rhsType) || isAssignable(rhsType, lhsType)) {
            return true;
        }

        Set<BType> lhsTypes = expandAndGetMemberTypesRecursive(lhsType);
        Set<BType> rhsTypes = expandAndGetMemberTypesRecursive(rhsType);
        return equalityIntersectionExists(lhsTypes, rhsTypes);
    }

    private boolean equalityIntersectionExists(Set<BType> lhsTypes, Set<BType> rhsTypes) {
        if ((lhsTypes.contains(symTable.anydataType) &&
                     rhsTypes.stream().anyMatch(type -> type.tag != TypeTags.ERROR)) ||
                (rhsTypes.contains(symTable.anydataType) &&
                         lhsTypes.stream().anyMatch(type -> type.tag != TypeTags.ERROR))) {
            return true;
        }

        boolean matchFound = false;
        for (BType lhsType : lhsTypes) {
            for (BType rhsType : rhsTypes) {
                if (isAssignable(lhsType, rhsType) || isAssignable(rhsType, lhsType)) {
                    matchFound = true;
                    break;
                }
            }
            if (matchFound) {
                break;
            }
        }

        if (!matchFound) {
            matchFound = equalityIntersectionExistsForComplexTypes(lhsTypes, rhsTypes);
        }

        return matchFound;
    }

    boolean validNumericStringOrXmlTypeExists(BType type, TypeExistenceValidationFunction validationFunction) {
        switch (type.tag) {
            case TypeTags.UNION:
                BUnionType unionType = (BUnionType) type;
                Set<BType> memberTypes = unionType.getMemberTypes();
                BType firstTypeInUnion = getBasicTypeOfBuiltinSubtype(getReferredType(memberTypes.iterator().next()));
                if (firstTypeInUnion.tag == TypeTags.FINITE) {
                    Set<BLangExpression> valSpace = ((BFiniteType) firstTypeInUnion).getValueSpace();
                    BType baseExprType = valSpace.iterator().next().getBType();
                    for (BType memType : memberTypes) {
                        if (memType.tag == TypeTags.TYPEREFDESC) {
                            memType = getReferredType(memType);
                        }
                        if (memType.tag == TypeTags.FINITE) {
                            if (!checkValueSpaceHasSameType((BFiniteType) memType, baseExprType)) {
                                return false;
                            }
                            continue;
                        }
                        if (!isSubTypeOfBaseType(memType, baseExprType.tag)) {
                            return false;
                        }
                    }
                } else {
                    for (BType memType : memberTypes) {
                        memType = getReferredType(memType);
                        if (memType.tag == TypeTags.FINITE) {
                            if (!checkValueSpaceHasSameType((BFiniteType) memType, firstTypeInUnion)) {
                                return false;
                            }
                            continue;
                        }
                        if (!isSubTypeOfBaseType(memType, firstTypeInUnion.tag)) {
                            return false;
                        }
                    }
                }
                return true;
            case TypeTags.FINITE:
                Set<BLangExpression> valSpace = ((BFiniteType) type).getValueSpace();
                BType baseExprType = valSpace.iterator().next().getBType();
                for (BLangExpression expr : valSpace) {
                    if (!checkValueSpaceHasSameType((BFiniteType) type, baseExprType)) {
                        return false;
                    }
                    if (!validationFunction.validate(expr.getBType())) {
                        return false;
                    }
                }
                return true;
            case TypeTags.TYPEREFDESC:
                return validationFunction.validate(getReferredType(type));
            case TypeTags.INTERSECTION:
                return validationFunction.validate(((BIntersectionType) type).effectiveType);
            default:
                return false;
        }
    }

    boolean validNumericTypeExists(BType type) {
        if (type.isNullable() && type.tag != TypeTags.NIL) {
            type = getSafeType(type, true, false);
        }
        if (isBasicNumericType(type)) {
            return true;
        }
        return validNumericStringOrXmlTypeExists(type, this::validNumericTypeExists);
    }

    boolean validStringOrXmlTypeExists(BType type) {
        if (TypeTags.isStringTypeTag(type.tag) || TypeTags.isXMLTypeTag(type.tag)) {
            return true;
        }
        return validNumericStringOrXmlTypeExists(type, this::validStringOrXmlTypeExists);
    }

    boolean validIntegerTypeExists(BType bType) {
        BType type = getReferredType(bType);
        if (type.isNullable() && type.tag != TypeTags.NIL) {
            type = getSafeType(type, true, false);
        }
        if (TypeTags.isIntegerTypeTag(type.tag)) {
            return true;
        }
        switch (type.tag) {
            case TypeTags.BYTE:
                return true;
            case TypeTags.UNION:
                LinkedHashSet<BType> memberTypes = ((BUnionType) type).getMemberTypes();
                for (BType memberType : memberTypes) {
                    memberType = getReferredType(memberType);
                    if (!validIntegerTypeExists(memberType)) {
                        return false;
                    }
                }
                return true;
            case TypeTags.FINITE:
                Set<BLangExpression> valueSpace = ((BFiniteType) type).getValueSpace();
                for (BLangExpression expr : valueSpace) {
                    if (!validIntegerTypeExists(expr.getBType())) {
                        return false;
                    }
                }
                return true;
            case TypeTags.INTERSECTION:
                return validIntegerTypeExists(((BIntersectionType) type).effectiveType);
            default:
                return false;
        }
    }

    public BType getBasicTypeOfBuiltinSubtype(BType type) {
        if (TypeTags.isIntegerTypeTag(type.tag) || type.tag == TypeTags.BYTE) {
            return symTable.intType;
        }
        if (TypeTags.isStringTypeTag(type.tag)) {
            return symTable.stringType;
        }
        if (TypeTags.isXMLTypeTag(type.tag)) {
            return symTable.xmlType;
        }
        return type;
    }

    public boolean checkTypeContainString(BType type) {
        if (TypeTags.isStringTypeTag(type.tag)) {
            return true;
        }
        switch (type.tag) {
            case TypeTags.UNION:
                for (BType memType : ((BUnionType) type).getMemberTypes()) {
                    if (!checkTypeContainString(memType)) {
                        return false;
                    }
                }
                return true;
            case TypeTags.FINITE:
                Set<BLangExpression> valSpace = ((BFiniteType) type).getValueSpace();
                for (BLangExpression expr : valSpace) {
                    if (!checkTypeContainString(expr.getBType())) {
                        return false;
                    }
                }
                return true;
            case TypeTags.TYPEREFDESC:
                return checkTypeContainString(getReferredType(type));
            default:
                return false;
        }
    }

    /**
     * Retrieves member types of the specified type, expanding maps/arrays of/constrained by unions types to individual
     * maps/arrays.
     *
     * e.g., (string|int)[] would cause three entries as string[], int[], (string|int)[]
     *
     * @param bType the type for which member types needs to be identified
     * @return  a set containing all the retrieved member types
     */
    public Set<BType> expandAndGetMemberTypesRecursive(BType bType) {
        HashSet<BType> visited = new HashSet<>();
        return expandAndGetMemberTypesRecursiveHelper(bType, visited);
    }

    private Set<BType> expandAndGetMemberTypesRecursiveHelper(BType bType,
                                                              HashSet<BType> visited) {
        Set<BType> memberTypes = new LinkedHashSet<>();
        switch (bType.tag) {
            case TypeTags.BYTE:
            case TypeTags.INT:
                memberTypes.add(symTable.intType);
                memberTypes.add(symTable.byteType);
                break;
            case TypeTags.FINITE:
                BFiniteType expType = (BFiniteType) bType;
                expType.getValueSpace().forEach(value -> {
                    memberTypes.add(value.getBType());
                });
                break;
            case TypeTags.UNION:
                BUnionType unionType = (BUnionType) bType;
                if (!visited.add(unionType)) {
                    return memberTypes;
                }
                unionType.getMemberTypes().forEach(member -> {
                    memberTypes.addAll(expandAndGetMemberTypesRecursiveHelper(member, visited));
                });
                break;
            case TypeTags.ARRAY:
                BType arrayElementType = ((BArrayType) bType).getElementType();

                // add an unsealed array to allow comparison between closed and open arrays
                // TODO: 10/16/18 improve this, since it will allow comparison between sealed arrays of different sizes
                if (((BArrayType) bType).getSize() != -1) {
                    memberTypes.add(new BArrayType(arrayElementType));
                }

                if (arrayElementType.tag == TypeTags.UNION) {
                    Set<BType> elementUnionTypes = expandAndGetMemberTypesRecursiveHelper(arrayElementType, visited);
                    elementUnionTypes.forEach(elementUnionType -> {
                        memberTypes.add(new BArrayType(elementUnionType));
                    });
                }
                memberTypes.add(bType);
                break;
            case TypeTags.MAP:
                BType mapConstraintType = ((BMapType) bType).getConstraint();
                if (mapConstraintType.tag == TypeTags.UNION) {
                    Set<BType> constraintUnionTypes =
                            expandAndGetMemberTypesRecursiveHelper(mapConstraintType, visited);
                    constraintUnionTypes.forEach(constraintUnionType -> {
                        memberTypes.add(new BMapType(TypeTags.MAP, constraintUnionType, symTable.mapType.tsymbol));
                    });
                }
                memberTypes.add(bType);
                break;
            case TypeTags.INTERSECTION:
                memberTypes.addAll(expandAndGetMemberTypesRecursive(((BIntersectionType) bType).effectiveType));
                break;
            case TypeTags.TYPEREFDESC:
                return expandAndGetMemberTypesRecursiveHelper(getReferredType(bType), visited);
            default:
                memberTypes.add(bType);
        }
        return memberTypes;
    }

    private boolean tupleIntersectionExists(BTupleType lhsType, BTupleType rhsType) {
        if (lhsType.getTupleTypes().size() != rhsType.getTupleTypes().size()) {
            return false;
        }

        List<BType> lhsMemberTypes = lhsType.getTupleTypes();
        List<BType> rhsMemberTypes = rhsType.getTupleTypes();

        for (int i = 0; i < lhsType.getTupleTypes().size(); i++) {
            if (!equalityIntersectionExists(expandAndGetMemberTypesRecursive(lhsMemberTypes.get(i)),
                                            expandAndGetMemberTypesRecursive(rhsMemberTypes.get(i)))) {
                return false;
            }
        }
        return true;
    }

    private boolean equalityIntersectionExistsForComplexTypes(Set<BType> lhsTypes, Set<BType> rhsTypes) {
        for (BType lhsMemberType : lhsTypes) {
            switch (lhsMemberType.tag) {
                case TypeTags.INT:
                case TypeTags.STRING:
                case TypeTags.FLOAT:
                case TypeTags.DECIMAL:
                case TypeTags.BOOLEAN:
                case TypeTags.NIL:
                    if (rhsTypes.stream().anyMatch(rhsMemberType -> rhsMemberType.tag == TypeTags.JSON)) {
                        return true;
                    }
                    break;
                case TypeTags.JSON:
                    if (jsonEqualityIntersectionExists(rhsTypes)) {
                        return true;
                    }
                    break;
                // When expanding members for tuples, arrays and maps, set isValueDeepEquality to true, to allow
                // comparison between JSON lists/maps and primitive lists/maps since they are all reference types
                case TypeTags.TUPLE:
                    if (rhsTypes.stream().anyMatch(
                            rhsMemberType -> rhsMemberType.tag == TypeTags.TUPLE &&
                                    tupleIntersectionExists((BTupleType) lhsMemberType, (BTupleType) rhsMemberType))) {
                        return true;
                    }

                    if (rhsTypes.stream().anyMatch(
                            rhsMemberType -> rhsMemberType.tag == TypeTags.ARRAY &&
                                    arrayTupleEqualityIntersectionExists((BArrayType) rhsMemberType,
                                                                         (BTupleType) lhsMemberType))) {
                        return true;
                    }
                    break;
                case TypeTags.ARRAY:
                    if (rhsTypes.stream().anyMatch(
                            rhsMemberType -> rhsMemberType.tag == TypeTags.ARRAY &&
                                    equalityIntersectionExists(
                                            expandAndGetMemberTypesRecursive(((BArrayType) lhsMemberType).eType),
                                            expandAndGetMemberTypesRecursive(((BArrayType) rhsMemberType).eType)))) {
                        return true;
                    }

                    if (rhsTypes.stream().anyMatch(
                            rhsMemberType -> rhsMemberType.tag == TypeTags.TUPLE &&
                                    arrayTupleEqualityIntersectionExists((BArrayType) lhsMemberType,
                                                                         (BTupleType) rhsMemberType))) {
                        return true;
                    }
                    break;
                case TypeTags.MAP:
                    if (rhsTypes.stream().anyMatch(
                            rhsMemberType -> rhsMemberType.tag == TypeTags.MAP &&
                                    equalityIntersectionExists(
                                            expandAndGetMemberTypesRecursive(((BMapType) lhsMemberType).constraint),
                                            expandAndGetMemberTypesRecursive(((BMapType) rhsMemberType).constraint)))) {
                        return true;
                    }

                    if (!isAssignable(((BMapType) lhsMemberType).constraint, symTable.errorType) &&
                            rhsTypes.stream().anyMatch(rhsMemberType -> rhsMemberType.tag == TypeTags.JSON)) {
                        // at this point it is guaranteed that the map is anydata
                        return true;
                    }

                    if (rhsTypes.stream().anyMatch(
                            rhsMemberType -> rhsMemberType.tag == TypeTags.RECORD &&
                                    mapRecordEqualityIntersectionExists((BMapType) lhsMemberType,
                                                                        (BRecordType) rhsMemberType))) {
                        return true;
                    }
                    break;
                case TypeTags.OBJECT:
                case TypeTags.RECORD:
                    if (rhsTypes.stream().anyMatch(
                            rhsMemberType -> checkStructEquivalency(rhsMemberType, lhsMemberType) ||
                                    checkStructEquivalency(lhsMemberType, rhsMemberType))) {
                        return true;
                    }

                    if (rhsTypes.stream().anyMatch(
                            rhsMemberType -> rhsMemberType.tag == TypeTags.RECORD &&
                                    recordEqualityIntersectionExists((BRecordType) lhsMemberType,
                                                                     (BRecordType) rhsMemberType))) {
                        return true;
                    }

                    if (rhsTypes.stream().anyMatch(rhsMemberType -> rhsMemberType.tag == TypeTags.JSON) &&
                            jsonEqualityIntersectionExists(expandAndGetMemberTypesRecursive(lhsMemberType))) {
                        return true;
                    }

                    if (rhsTypes.stream().anyMatch(
                            rhsMemberType -> rhsMemberType.tag == TypeTags.MAP &&
                                    mapRecordEqualityIntersectionExists((BMapType) rhsMemberType,
                                                                        (BRecordType) lhsMemberType))) {
                        return true;
                    }
                    break;
            }
        }
        return false;
    }

    private boolean arrayTupleEqualityIntersectionExists(BArrayType arrayType, BTupleType tupleType) {
        Set<BType> elementTypes = expandAndGetMemberTypesRecursive(arrayType.eType);

        return tupleType.tupleTypes.stream()
                .allMatch(tupleMemType -> equalityIntersectionExists(elementTypes,
                                                                     expandAndGetMemberTypesRecursive(tupleMemType)));
    }

    private boolean recordEqualityIntersectionExists(BRecordType lhsType, BRecordType rhsType) {
        Map<String, BField> lhsFields = lhsType.fields;
        Map<String, BField> rhsFields = rhsType.fields;

        List<Name> matchedFieldNames = new ArrayList<>();
        for (BField lhsField : lhsFields.values()) {
            if (rhsFields.containsKey(lhsField.name.value)) {
                if (!equalityIntersectionExists(expandAndGetMemberTypesRecursive(lhsField.type),
                                                expandAndGetMemberTypesRecursive(
                                                        rhsFields.get(lhsField.name.value).type))) {
                    return false;
                }
                matchedFieldNames.add(lhsField.getName());
            } else {
                if (Symbols.isFlagOn(lhsField.symbol.flags, Flags.OPTIONAL)) {
                    break;
                }

                if (rhsType.sealed) {
                    return false;
                }

                if (!equalityIntersectionExists(expandAndGetMemberTypesRecursive(lhsField.type),
                                                expandAndGetMemberTypesRecursive(rhsType.restFieldType))) {
                    return false;
                }
            }
        }

        for (BField rhsField : rhsFields.values()) {
            if (matchedFieldNames.contains(rhsField.getName())) {
                continue;
            }

            if (!Symbols.isFlagOn(rhsField.symbol.flags, Flags.OPTIONAL)) {
                if (lhsType.sealed) {
                    return false;
                }

                if (!equalityIntersectionExists(expandAndGetMemberTypesRecursive(rhsField.type),
                                                expandAndGetMemberTypesRecursive(lhsType.restFieldType))) {
                    return false;
                }
            }
        }

        return true;
    }

    private boolean mapRecordEqualityIntersectionExists(BMapType mapType, BRecordType recordType) {
        Set<BType> mapConstrTypes = expandAndGetMemberTypesRecursive(mapType.getConstraint());

        for (BField field : recordType.fields.values()) {
            if (!Symbols.isFlagOn(field.symbol.flags, Flags.OPTIONAL) &&
                    !equalityIntersectionExists(mapConstrTypes, expandAndGetMemberTypesRecursive(field.type))) {
                return false;
            }
        }

        return true;
    }

    private boolean jsonEqualityIntersectionExists(Set<BType> typeSet) {
        for (BType type : typeSet) {
            switch (type.tag) {
                case TypeTags.MAP:
                    if (!isAssignable(((BMapType) type).constraint, symTable.errorType)) {
                        return true;
                    }
                    break;
                case TypeTags.RECORD:
                    BRecordType recordType = (BRecordType) type;
                    if (recordType.fields.values().stream()
                            .allMatch(field -> Symbols.isFlagOn(field.symbol.flags, Flags.OPTIONAL) ||
                                    !isAssignable(field.type, symTable.errorType))) {
                        return true;
                    }
                    break;
                default:
                    if (isAssignable(type, symTable.jsonType)) {
                        return true;
                    }
            }
        }
        return false;
    }

    public BType getRemainingMatchExprType(BType originalType, BType typeToRemove, SymbolEnv env) {
        switch (originalType.tag) {
            case TypeTags.UNION:
                return getRemainingType((BUnionType) originalType, getAllTypes(typeToRemove, true));
            case TypeTags.FINITE:
                return getRemainingType((BFiniteType) originalType, getAllTypes(typeToRemove, true));
            case TypeTags.TUPLE:
                return getRemainingType((BTupleType) originalType, typeToRemove, env);
            default:
                return originalType;
        }
    }

    private BType getRemainingType(BTupleType originalType, BType typeToRemove, SymbolEnv env) {
        switch (typeToRemove.tag) {
            case TypeTags.TUPLE:
                return getRemainingType(originalType, (BTupleType) typeToRemove, env);
            case TypeTags.ARRAY:
                return getRemainingType(originalType, (BArrayType) typeToRemove, env);
            default:
                return originalType;
        }
    }

    private BType getRemainingType(BTupleType originalType, BTupleType typeToRemove, SymbolEnv env) {
        if (originalType.restType != null) {
            return originalType;
        }

        List<BType> originalTupleTypes = new ArrayList<>(originalType.tupleTypes);
        List<BType> typesToRemove = new ArrayList<>(typeToRemove.tupleTypes);
        if (originalTupleTypes.size() < typesToRemove.size()) {
            return originalType;
        }
        List<BType> tupleTypes = new ArrayList<>();
        for (int i = 0; i < originalTupleTypes.size(); i++) {
            tupleTypes.add(getRemainingMatchExprType(originalTupleTypes.get(i), typesToRemove.get(i), env));
        }
        if (typeToRemove.restType == null) {
            return new BTupleType(tupleTypes);
        }
        if (originalTupleTypes.size() == typesToRemove.size()) {
            return originalType;
        }
        for (int i = typesToRemove.size(); i < originalTupleTypes.size(); i++) {
            tupleTypes.add(getRemainingMatchExprType(originalTupleTypes.get(i), typeToRemove.restType, env));
        }
        return new BTupleType(tupleTypes);
    }

    private BType getRemainingType(BTupleType originalType, BArrayType typeToRemove, SymbolEnv env) {
        BType eType = typeToRemove.eType;
        List<BType> tupleTypes = new ArrayList<>();
        for (BType tupleType : originalType.tupleTypes) {
            tupleTypes.add(getRemainingMatchExprType(tupleType, eType, env));
        }
        BTupleType remainingType = new BTupleType(tupleTypes);
        if (originalType.restType != null) {
            remainingType.restType = getRemainingMatchExprType(originalType.restType, eType, env);
        }
        return remainingType;
    }

    public BType getRemainingType(BType originalType, BType typeToRemove, SymbolEnv env) {
        BType remainingType = originalType;

        if (originalType.tag == TypeTags.INTERSECTION) {
            originalType = ((BIntersectionType) originalType).effectiveType;
        }

        boolean unionOriginalType = false;

        switch (originalType.tag) {
            case TypeTags.UNION:
                unionOriginalType = true;
                remainingType = getRemainingType((BUnionType) originalType, getAllTypes(typeToRemove, true));

                BType typeRemovedFromOriginalUnionType = getReferredType(getRemainingType((BUnionType) originalType,
                                                                                          getAllTypes(remainingType,
                                                                                                      true)));
                if (typeRemovedFromOriginalUnionType == symTable.nullSet ||
                        isSubTypeOfReadOnly(typeRemovedFromOriginalUnionType, env) ||
                        isSubTypeOfReadOnly(remainingType, env) ||
                        narrowsToUnionOfImmutableTypesOrDistinctBasicTypes(remainingType, typeToRemove, env)) {
                    return remainingType;
                }

                break;
            case TypeTags.FINITE:
                return getRemainingType((BFiniteType) originalType, getAllTypes(typeToRemove, true));
            case TypeTags.READONLY:
                remainingType = getRemainingType((BReadonlyType) originalType, typeToRemove);
                break;
            case TypeTags.TYPEREFDESC:
                BType refType = getReferredType(originalType);

                if (refType.tag == TypeTags.INTERSECTION) {
                    refType = ((BIntersectionType) refType).effectiveType;
                }

                if (refType.tag != TypeTags.UNION && refType.tag != TypeTags.FINITE) {
                    return originalType;
                }
                return getRemainingType(refType, typeToRemove, env);
        }

        if (Symbols.isFlagOn(getReferredType(originalType).flags, Flags.READONLY)) {
            return remainingType;
        }

        BType referredTypeToRemove = getReferredType(typeToRemove);
        if (isClosedRecordTypes(referredTypeToRemove) && removesDistinctRecords(typeToRemove, remainingType)) {
            return remainingType;
        }

        if (removesDistinctBasicTypes(typeToRemove, remainingType)) {
            return remainingType;
        }

        if (unionOriginalType && referredTypeToRemove.tag == UNION) {
            BType typeToRemoveFrom = originalType;
            for (BType memberTypeToRemove : ((BUnionType) referredTypeToRemove).getMemberTypes()) {
                remainingType =  getRemainingType(typeToRemoveFrom, memberTypeToRemove, env);
                typeToRemoveFrom = remainingType;
            }

            return remainingType;
        }

        return originalType;
    }

    public boolean isSubTypeOfReadOnly(BType type, SymbolEnv env) {
        return isInherentlyImmutableType(type) ||
                (isSelectivelyImmutableType(type, env.enclPkg.packageID) &&
                        Symbols.isFlagOn(type.flags, Flags.READONLY));
    }

    private boolean isClosedRecordTypes(BType type) {
        switch (type.tag) {
            case RECORD:
                BRecordType recordType = (BRecordType) type;
                return recordType.sealed || recordType.restFieldType == symTable.neverType;
            case UNION:
                for (BType memberType : ((BUnionType) type).getMemberTypes()) {
                    if (!isClosedRecordTypes(getReferredType(memberType))) {
                        return false;
                    }
                }
                return true;
        }
        return false;
    }

    private boolean removesDistinctRecords(BType typeToRemove, BType remainingType) {
        List<Set<String>> fieldsInRemainingTypes = new ArrayList<>();

        remainingType = getReferredType(remainingType);
        switch (remainingType.tag) {
            case TypeTags.MAP:
            case TypeTags.JSON:
            case TypeTags.ANYDATA:
            case TypeTags.ANY:
                return false;
            case RECORD:
                BRecordType recordType = (BRecordType) remainingType;
                if (!recordType.sealed && recordType.restFieldType != symTable.neverType) {
                    return false;
                }
                fieldsInRemainingTypes.add(recordType.fields.keySet());
                break;
            case UNION:
                for (BType memberType : ((BUnionType) remainingType).getMemberTypes()) {
                    BType referredMemberType = getReferredType(memberType);
                    int tag = referredMemberType.tag;
                    if (tag == RECORD) {
                        BRecordType memberRecordType = (BRecordType) referredMemberType;
                        if (!memberRecordType.sealed && memberRecordType.restFieldType != symTable.neverType) {
                            return false;
                        }

                        fieldsInRemainingTypes.add(memberRecordType.fields.keySet());
                        continue;
                    }

                    if (tag == TypeTags.MAP || tag == TypeTags.JSON || tag == TypeTags.ANYDATA || tag == TypeTags.ANY) {
                        return false;
                    }
                }
        }

        List<Set<String>> fieldsInRemovingTypes = new ArrayList<>();
        typeToRemove = getReferredType(typeToRemove);
        switch (typeToRemove.tag) {
            case RECORD:
                fieldsInRemovingTypes.add(((BRecordType) typeToRemove).fields.keySet());
                break;
            case UNION:
                for (BType memberType : ((BUnionType) typeToRemove).getMemberTypes()) {
                    BType referredType = getReferredType(memberType);

                    if (referredType.tag != RECORD) {
                        continue;
                    }

                    fieldsInRemovingTypes.add(((BRecordType) referredType).fields.keySet());
                }
        }

        for (Set<String> fieldsInRemovingType : fieldsInRemovingTypes) {
            if (fieldsInRemainingTypes.contains(fieldsInRemovingType)) {
                return false;
            }
        }

        return true;
    }

    private boolean removesDistinctBasicTypes(BType typeToRemove, BType remainingType) {
        Set<BasicTypes> removedBasicTypes = new HashSet<>();
        Set<BasicTypes> remainingBasicTypes = new HashSet<>();

        populateBasicTypes(typeToRemove, removedBasicTypes);
        populateBasicTypes(remainingType, remainingBasicTypes);

        if (remainingBasicTypes.contains(BasicTypes.ANY)) {
            for (BasicTypes removedBasicType : removedBasicTypes) {
                if (removedBasicType != BasicTypes.ERROR) {
                    return false;
                }
            }
        }

        for (BasicTypes remainingBasicType : remainingBasicTypes) {
            if (removedBasicTypes.contains(remainingBasicType)) {
                return false;
            }
        }
        return true;
    }

    private boolean narrowsToUnionOfImmutableTypesOrDistinctBasicTypes(BType remainingType, BType typeToRemove,
                                                                       SymbolEnv env) {
        BType referredRemainingType = getReferredType(remainingType);
        if (referredRemainingType.tag != UNION) {
            return false;
        }

        LinkedHashSet<BType> mutableRemainingTypes =
                filterMutableMembers(((BUnionType) referredRemainingType).getMemberTypes(), env);
        remainingType = mutableRemainingTypes.size() == 1 ? mutableRemainingTypes.iterator().next() :
                BUnionType.create(null, mutableRemainingTypes);

        BType referredTypeToRemove = getReferredType(typeToRemove);

        if (referredTypeToRemove.tag == UNION) {
            LinkedHashSet<BType> mutableTypesToRemove =
                    filterMutableMembers(((BUnionType) referredTypeToRemove).getMemberTypes(), env);
            typeToRemove = mutableTypesToRemove.size() == 1 ? mutableTypesToRemove.iterator().next() :
                    BUnionType.create(null, mutableTypesToRemove);
        } else {
            typeToRemove = referredTypeToRemove;
        }

        return removesDistinctBasicTypes(typeToRemove, remainingType);
    }

    private LinkedHashSet<BType> filterMutableMembers(LinkedHashSet<BType> types, SymbolEnv env) {
        LinkedHashSet<BType> remainingMemberTypes = new LinkedHashSet<>();

        for (BType type : types) {
            BType referredType = getReferredType(type);
            if (!isSubTypeOfReadOnly(referredType, env)) {
                remainingMemberTypes.add(referredType);
            }
        }

        return remainingMemberTypes;
    }

    // TODO: now only works for error. Probably we need to properly define readonly types here.
    private BType getRemainingType(BReadonlyType originalType, BType removeType) {
        if (removeType.tag == TypeTags.ERROR) {
            return symTable.anyAndReadonly;
        }

        return  originalType;
    }

    public BType getTypeIntersection(IntersectionContext intersectionContext, BType lhsType, BType rhsType,
                                     SymbolEnv env) {
        return getTypeIntersection(intersectionContext, lhsType, rhsType, env, new LinkedHashSet<>());
    }

    private BType getTypeIntersection(IntersectionContext intersectionContext, BType lhsType, BType rhsType,
                                     SymbolEnv env,
                                     LinkedHashSet<BType> visitedTypes) {
        List<BType> rhsTypeComponents = getAllTypes(rhsType, false);
        LinkedHashSet<BType> intersection = new LinkedHashSet<>(rhsTypeComponents.size());
        for (BType rhsComponent : rhsTypeComponents) {
            BType it = getIntersection(intersectionContext, lhsType, env, rhsComponent,
                    new LinkedHashSet<>(visitedTypes));
            if (it != null) {
                intersection.add(it);
            }
        }

        if (intersection.isEmpty()) {
            if (lhsType.tag == TypeTags.NULL_SET) {
                return lhsType;
            }
            return symTable.semanticError;
        }

        if (intersection.size() == 1) {
            return intersection.toArray(new BType[0])[0];
        } else {
            return BUnionType.create(null, intersection);
        }
    }

    private BType getIntersection(IntersectionContext intersectionContext, BType lhsType, SymbolEnv env, BType type,
                                  LinkedHashSet<BType> visitedTypes) {

        lhsType = getEffectiveTypeForIntersection(lhsType);
        type = getEffectiveTypeForIntersection(type);

        if (intersectionContext.preferNonGenerativeIntersection) {
            if (isAssignable(type, lhsType)) {
                return type;
            } else if (isAssignable(lhsType, type)) {
                return lhsType;
            }
        }
        type = getReferredType(type);
        lhsType = getReferredType(lhsType);

        // TODO: intersections with readonly types are not handled properly. Here, the logic works as follows.
        // Say we have an intersection called A & readonly and we have another type called B. As per the current
        // implementation, we cannot easily find the intersection between (A & readonly) and B. Instead, what we
        // do here is, first find the intersection between A and B then re-create the immutable type out of it.

        if (Symbols.isFlagOn(lhsType.flags, Flags.READONLY) && lhsType.tag == TypeTags.UNION &&
                ((BUnionType) lhsType).getIntersectionType().isPresent()) {
            BIntersectionType intersectionType = ((BUnionType) lhsType).getIntersectionType().get();
            BType finalType = type;
            List<BType> types = intersectionType.getConstituentTypes().stream().filter(t -> t.tag != TypeTags.READONLY)
                    .map(t -> getIntersection(intersectionContext, t, env, finalType, visitedTypes))
                    .filter(Objects::nonNull)
                    .collect(Collectors.toList());
            if (types.size() == 1) {
                BType bType = types.get(0);

                if (isInherentlyImmutableType(bType) || Symbols.isFlagOn(bType.flags, Flags.READONLY)) {
                    return bType;
                }

                if (!isSelectivelyImmutableType(bType, new HashSet<>(), env.enclPkg.packageID)) {
                    return symTable.semanticError;
                }

                return ImmutableTypeCloner.getEffectiveImmutableType(intersectionContext.pos, this, bType,
                                                                     env, symTable, anonymousModelHelper, names);
            }
        }

        if (type.tag == TypeTags.ERROR && lhsType.tag == TypeTags.ERROR) {
            BType intersectionType = getIntersectionForErrorTypes(intersectionContext, lhsType, type, env,
                                                            visitedTypes);
            if (intersectionType != symTable.semanticError) {
                return intersectionType;
            }
        } else if (type.tag == TypeTags.RECORD && lhsType.tag == TypeTags.RECORD) {
            BType intersectionType = createRecordIntersection(intersectionContext, (BRecordType) lhsType,
                                                              (BRecordType) type, env, visitedTypes);
            if (intersectionType != symTable.semanticError) {
                return intersectionType;
            }
        } else if (type.tag == TypeTags.MAP && lhsType.tag == TypeTags.RECORD) {
            BType intersectionType = createRecordIntersection(intersectionContext, (BRecordType) lhsType,
                                                              getEquivalentRecordType((BMapType) type), env,
                                                                visitedTypes);
            if (intersectionType != symTable.semanticError) {
                return intersectionType;
            }
        } else if (type.tag == TypeTags.RECORD && lhsType.tag == TypeTags.MAP) {
            BType intersectionType = createRecordIntersection(intersectionContext,
                                                              getEquivalentRecordType((BMapType) lhsType),
                                                              (BRecordType) type, env, visitedTypes);
            if (intersectionType != symTable.semanticError) {
                return intersectionType;
            }
        } else if (!intersectionContext.preferNonGenerativeIntersection && isAssignable(type, lhsType)) {
            return type;
        } else if (!intersectionContext.preferNonGenerativeIntersection && isAssignable(lhsType, type)) {
            return lhsType;
        } else if (lhsType.tag == TypeTags.FINITE) {
            BType intersectionType = getTypeForFiniteTypeValuesAssignableToType((BFiniteType) lhsType, type);
            if (intersectionType != symTable.semanticError) {
                return intersectionType;
            }
        } else if (type.tag == TypeTags.FINITE) {
            BType intersectionType = getTypeForFiniteTypeValuesAssignableToType((BFiniteType) type, lhsType);
            if (intersectionType != symTable.semanticError) {
                return intersectionType;
            }
        } else if (lhsType.tag == TypeTags.UNION) {
            BType intersectionType = getTypeForUnionTypeMembersAssignableToType((BUnionType) lhsType, type, env,
                    intersectionContext, visitedTypes);
            if (intersectionType != symTable.semanticError) {
                return intersectionType;
            }
        } else if (type.tag == TypeTags.UNION) {
            BType intersectionType = getTypeForUnionTypeMembersAssignableToType((BUnionType) type, lhsType, env,
                    intersectionContext, visitedTypes);
            if (intersectionType != symTable.semanticError) {
                return intersectionType;
            }
        } else if (type.tag == TypeTags.MAP && lhsType.tag == TypeTags.MAP) {
            BType intersectionConstraintTypeType = getIntersection(intersectionContext, ((BMapType) lhsType).constraint,
                                                                   env, ((BMapType) type).constraint, visitedTypes);
            if (intersectionConstraintTypeType == null || intersectionConstraintTypeType == symTable.semanticError) {
                return null;
            }
            return new BMapType(TypeTags.MAP, intersectionConstraintTypeType, null);
        } else if (type.tag == TypeTags.ARRAY && lhsType.tag == TypeTags.TUPLE) {
            BType intersectionType = createArrayAndTupleIntersection(intersectionContext,
                    (BArrayType) type, (BTupleType) lhsType, env, visitedTypes);
            if (intersectionType != symTable.semanticError) {
                return intersectionType;
            }
        } else if (type.tag == TypeTags.TUPLE && lhsType.tag == TypeTags.ARRAY) {
            BType intersectionType = createArrayAndTupleIntersection(intersectionContext,
                    (BArrayType) lhsType, (BTupleType) type, env, visitedTypes);
            if (intersectionType != symTable.semanticError) {
                return intersectionType;
            }
        } else if (type.tag == TypeTags.TUPLE && lhsType.tag == TypeTags.TUPLE) {
            BType intersectionType = createTupleAndTupleIntersection(intersectionContext,
                    (BTupleType) lhsType, (BTupleType) type, env, visitedTypes);
            if (intersectionType != symTable.semanticError) {
                return intersectionType;
            }
        } else if (isAnydataOrJson(type) && lhsType.tag == TypeTags.RECORD) {
            BType intersectionType = createRecordIntersection(intersectionContext, (BRecordType) lhsType,
                    getEquivalentRecordType(getMapTypeForAnydataOrJson(type, env)), env, visitedTypes);
            if (intersectionType != symTable.semanticError) {
                return intersectionType;
            }
        } else if (type.tag == TypeTags.RECORD && isAnydataOrJson(lhsType)) {
            BType intersectionType = createRecordIntersection(intersectionContext,
                    getEquivalentRecordType(getMapTypeForAnydataOrJson(lhsType, env)), (BRecordType) type, env,
                    visitedTypes);
            if (intersectionType != symTable.semanticError) {
                return intersectionType;
            }
        } else if (isAnydataOrJson(type) && lhsType.tag == TypeTags.MAP) {
            return getIntersection(intersectionContext, lhsType, env, getMapTypeForAnydataOrJson(type, env),
                    visitedTypes);
        } else if (type.tag == TypeTags.MAP && isAnydataOrJson(lhsType)) {
            return getIntersection(intersectionContext, getMapTypeForAnydataOrJson(lhsType, env), env, type,
                    visitedTypes);
        } else if (isAnydataOrJson(type) && lhsType.tag == TypeTags.TUPLE) {
            BType intersectionType = createArrayAndTupleIntersection(intersectionContext,
                    getArrayTypeForAnydataOrJson(type, env), (BTupleType) lhsType, env, visitedTypes);
            if (intersectionType != symTable.semanticError) {
                return intersectionType;
            }
        } else if (type.tag == TypeTags.TUPLE && isAnydataOrJson(lhsType)) {
            BType intersectionType = createArrayAndTupleIntersection(intersectionContext,
                    getArrayTypeForAnydataOrJson(lhsType, env), (BTupleType) type, env, visitedTypes);
            if (intersectionType != symTable.semanticError) {
                return intersectionType;
            }
        } else if (isAnydataOrJson(type) && lhsType.tag == TypeTags.ARRAY) {
            BType elementIntersection = getIntersection(intersectionContext, ((BArrayType) lhsType).eType, env,
                                                        type, visitedTypes);
            if (elementIntersection == null) {
                return elementIntersection;
            }
            return new BArrayType(elementIntersection);
        } else if (type.tag == TypeTags.ARRAY && isAnydataOrJson(lhsType)) {
            BType elementIntersection = getIntersection(intersectionContext, lhsType, env, ((BArrayType) type).eType,
                    visitedTypes);
            if (elementIntersection == null) {
                return elementIntersection;
            }
            return new BArrayType(elementIntersection);
        } else if (type.tag == TypeTags.NULL_SET) {
            return type;
        }
        return null;
    }

    private BType getEffectiveTypeForIntersection(BType bType) {
        BType type = getReferredType(bType);
        if (type.tag != TypeTags.INTERSECTION) {
            return bType;
        }

        BType effectiveType = ((BIntersectionType) type).effectiveType;

        // Don't return a cyclic type as the effective type due to
        // https://github.com/ballerina-platform/ballerina-lang/issues/30681.
        return effectiveType.tag == TypeTags.UNION && ((BUnionType) effectiveType).isCyclic ? type : effectiveType;
    }

    private boolean isAnydataOrJson(BType type) {
        switch (type.tag) {
            case TypeTags.ANYDATA:
            case TypeTags.JSON:
                return true;
        }
        return false;
    }

    private BMapType getMapTypeForAnydataOrJson(BType type, SymbolEnv env) {
        BMapType mapType = type.tag == TypeTags.ANYDATA ? symTable.mapAnydataType : symTable.mapJsonType;

        if (isImmutable(type)) {
            return (BMapType) ImmutableTypeCloner.getEffectiveImmutableType(null, this, mapType, env, symTable,
                    anonymousModelHelper, names);
        }
        return mapType;
    }

    private BArrayType getArrayTypeForAnydataOrJson(BType type, SymbolEnv env) {
        BArrayType arrayType = type.tag == TypeTags.ANYDATA ? symTable.arrayAnydataType : symTable.arrayJsonType;

        if (isImmutable(type)) {
            return (BArrayType) ImmutableTypeCloner.getEffectiveImmutableType(null, this, arrayType, env, symTable,
                    anonymousModelHelper, names);
        }
        return arrayType;
    }

    private BType createArrayAndTupleIntersection(IntersectionContext intersectionContext,
                                                  BArrayType arrayType, BTupleType tupleType, SymbolEnv env,
                                                  LinkedHashSet<BType> visitedTypes) {
        if (!visitedTypes.add(tupleType)) {
            return tupleType;
        }
        List<BType> tupleTypes = tupleType.tupleTypes;
        if (arrayType.state == BArrayState.CLOSED && tupleTypes.size() != arrayType.size) {
            if (tupleTypes.size() > arrayType.size) {
                return symTable.semanticError;
            }

            if (tupleType.restType == null) {
                return symTable.semanticError;
            }
        }

        List<BType> tupleMemberTypes = new ArrayList<>(tupleTypes.size());
        BType eType = arrayType.eType;
        for (BType memberType : tupleTypes) {
            BType intersectionType = getTypeIntersection(intersectionContext, memberType, eType, env,
                    visitedTypes);
            if (intersectionType == symTable.semanticError) {
                return symTable.semanticError;
            }
            tupleMemberTypes.add(intersectionType);
        }

        if (tupleType.restType == null) {
            return new BTupleType(null, tupleMemberTypes);
        }

        BType restIntersectionType = getTypeIntersection(intersectionContext, tupleType.restType, eType, env,
                visitedTypes);
        if (restIntersectionType == symTable.semanticError) {
            return new BTupleType(null, tupleMemberTypes);
        }
        return new BTupleType(null, tupleMemberTypes, restIntersectionType, 0);
    }

    private BType createTupleAndTupleIntersection(IntersectionContext intersectionContext,
                                                  BTupleType lhsTupleType, BTupleType tupleType, SymbolEnv env,
                                                  LinkedHashSet<BType> visitedTypes) {
        if (lhsTupleType.restType == null && tupleType.restType != null) {
            return symTable.semanticError;
        }

        if (lhsTupleType.restType == null && lhsTupleType.tupleTypes.size() != tupleType.tupleTypes.size()) {
            return symTable.semanticError;
        }

        List<BType> lhsTupleTypes = lhsTupleType.tupleTypes;
        List<BType> tupleTypes = tupleType.tupleTypes;

        if (lhsTupleTypes.size() > tupleTypes.size()) {
            return symTable.semanticError;
        }

        List<BType> tupleMemberTypes = new ArrayList<>(tupleTypes.size());
        for (int i = 0; i < tupleTypes.size(); i++) {
            BType lhsType = (lhsTupleTypes.size() > i) ? lhsTupleTypes.get(i) : lhsTupleType.restType;
            BType intersectionType = getTypeIntersection(intersectionContext, tupleTypes.get(i), lhsType, env,
                    visitedTypes);
            if (intersectionType == symTable.semanticError) {
                return symTable.semanticError;
            }
            tupleMemberTypes.add(intersectionType);
        }

        if (lhsTupleType.restType != null && tupleType.restType != null) {
            BType restIntersectionType = getTypeIntersection(intersectionContext, tupleType.restType,
                    lhsTupleType.restType, env, visitedTypes);
            if (restIntersectionType == symTable.semanticError) {
                return new BTupleType(null, tupleMemberTypes);
            }
            return new BTupleType(null, tupleMemberTypes, restIntersectionType, 0);
        }

        return new BTupleType(null, tupleMemberTypes);
    }

    private BType getIntersectionForErrorTypes(IntersectionContext intersectionContext,
                                               BType lhsType, BType rhsType, SymbolEnv env,
                                               LinkedHashSet<BType> visitedTypes) {

        BType detailIntersectionType = getTypeIntersection(intersectionContext,
                ((BErrorType) lhsType).detailType, ((BErrorType) rhsType).detailType, env, visitedTypes);
        if (detailIntersectionType == symTable.semanticError) {
            return symTable.semanticError;
        }

        BErrorType intersectionErrorType = createErrorType(lhsType, rhsType, detailIntersectionType, env);

        if (intersectionContext.createTypeDefs) {
            BTypeSymbol errorTSymbol = intersectionErrorType.tsymbol;
            BLangErrorType bLangErrorType = TypeDefBuilderHelper.createBLangErrorType(symTable.builtinPos,
                    intersectionErrorType, env, anonymousModelHelper);
            BLangTypeDefinition errorTypeDefinition = TypeDefBuilderHelper.addTypeDefinition(
                    intersectionErrorType, errorTSymbol, bLangErrorType, env);
            errorTypeDefinition.pos = symTable.builtinPos;
        }

        return intersectionErrorType;
    }

    private BType createRecordIntersection(IntersectionContext intersectionContext,
                                           BRecordType recordTypeOne, BRecordType recordTypeTwo, SymbolEnv env,
                                           LinkedHashSet<BType> visitedTypes) {
        LinkedHashMap<String, BField> recordOneFields = recordTypeOne.fields;
        LinkedHashMap<String, BField> recordTwoFields = recordTypeTwo.fields;

        Set<String> recordOneKeys = recordOneFields.keySet();
        Set<String> recordTwoKeys = recordTwoFields.keySet();

        boolean isRecordOneClosed = recordTypeOne.sealed;
        boolean isRecordTwoClosed = recordTypeTwo.sealed;

        BType effectiveRecordOneRestFieldType = getConstraint(recordTypeOne);
        BType effectiveRecordTwoRestFieldType = getConstraint(recordTypeTwo);

        BRecordType newType = createAnonymousRecord(env);
        BTypeSymbol newTypeSymbol = newType.tsymbol;
        Set<String> addedKeys = new HashSet<>();

        LinkedHashMap<String, BField> newTypeFields = newType.fields;

        if (!populateFields(intersectionContext.switchLeft(), recordTypeOne, env, recordOneFields, recordTwoFields,
                            recordOneKeys, recordTwoKeys, isRecordTwoClosed, effectiveRecordTwoRestFieldType,
                            newTypeSymbol, addedKeys, newTypeFields, visitedTypes)) {
            return symTable.semanticError;
        }

        if (!populateFields(intersectionContext.switchRight(), recordTypeTwo, env, recordTwoFields, recordOneFields,
                            recordTwoKeys, recordOneKeys, isRecordOneClosed, effectiveRecordOneRestFieldType,
                            newTypeSymbol, addedKeys, newTypeFields, visitedTypes)) {
            return symTable.semanticError;
        }

        BType restFieldType = getTypeIntersection(intersectionContext, effectiveRecordOneRestFieldType,
                effectiveRecordTwoRestFieldType, env, visitedTypes);
        if (setRestType(newType, restFieldType) == symTable.semanticError) {
            return symTable.semanticError;
        }

        if ((newType.sealed || newType.restFieldType == symTable.neverType) &&
                (newTypeFields.isEmpty() || allReadOnlyFields(newTypeFields))) {
            newType.flags |= Flags.READONLY;
            newTypeSymbol.flags |= Flags.READONLY;
        }

        if (intersectionContext.createTypeDefs) {
            BLangRecordTypeNode recordTypeNode = TypeDefBuilderHelper.createRecordTypeNode(
                    newType, env.enclPkg.packageID, symTable, symTable.builtinPos);
            BLangTypeDefinition recordTypeDef = TypeDefBuilderHelper.addTypeDefinition(
                    newType, newType.tsymbol, recordTypeNode, env);
            env.enclPkg.symbol.scope.define(newType.tsymbol.name, newType.tsymbol);
            recordTypeDef.pos = symTable.builtinPos;
        }

        return newType;
    }

    private boolean populateFields(IntersectionContext intersectionContext, BRecordType lhsRecord, SymbolEnv env,
                                   LinkedHashMap<String, BField> lhsRecordFields,
                                   LinkedHashMap<String, BField> rhsRecordFields,
                                   Set<String> lhsRecordKeys, Set<String> rhsRecordKeys,
                                   boolean isRhsRecordClosed, BType effectiveRhsRecordRestFieldType,
                                   BTypeSymbol newTypeSymbol, Set<String> addedKeys,
                                   LinkedHashMap<String, BField> newTypeFields,
                                   LinkedHashSet<BType> visitedTypes) {
        for (String key : lhsRecordKeys) {
            BField lhsRecordField = lhsRecordFields.get(key);

            if (!validateRecordFieldDefaultValueForIntersection(intersectionContext, lhsRecordField, lhsRecord)) {
                return false;
            }

            if (!addedKeys.add(key)) {
                continue;
            }
            
            BType intersectionFieldType;

            long intersectionFlags = lhsRecordField.symbol.flags;

            BType recordOneFieldType = lhsRecordField.type;
            if (!rhsRecordKeys.contains(key)) {
                if (isRhsRecordClosed) {
                    if (!Symbols.isFlagOn(lhsRecordField.symbol.flags, Flags.OPTIONAL)) {
                        return false;
                    }
                    continue;
                }

                if (isNeverTypeOrStructureTypeWithARequiredNeverMember(effectiveRhsRecordRestFieldType) &&
                        !isNeverTypeOrStructureTypeWithARequiredNeverMember(recordOneFieldType)) {
                    return false;
                }

                intersectionFieldType = getIntersection(intersectionContext, recordOneFieldType, env,
                                                        effectiveRhsRecordRestFieldType, visitedTypes);

                if (intersectionFieldType == null || intersectionFieldType == symTable.semanticError) {
                    if (Symbols.isFlagOn(lhsRecordField.symbol.flags, Flags.OPTIONAL)) {
                        continue;
                    }

                    return false;
                }
            } else {
                BField rhsRecordField = rhsRecordFields.get(key);
                intersectionFieldType = getIntersection(intersectionContext, recordOneFieldType, env,
                                                        rhsRecordField.type, visitedTypes);

                long rhsFieldFlags = rhsRecordField.symbol.flags;
                if (Symbols.isFlagOn(rhsFieldFlags, Flags.READONLY)) {
                    intersectionFlags |= Flags.READONLY;
                }

                if (!Symbols.isFlagOn(rhsFieldFlags, Flags.OPTIONAL) &&
                        Symbols.isFlagOn(intersectionFlags, Flags.OPTIONAL)) {
                    intersectionFlags &= ~Flags.OPTIONAL;
                }

                if (Symbols.isFlagOn(rhsFieldFlags, Flags.REQUIRED) &&
                        !Symbols.isFlagOn(intersectionFlags, Flags.REQUIRED)) {
                    intersectionFlags |= Flags.REQUIRED;
                }
            }

            if (intersectionFieldType == null || intersectionFieldType == symTable.semanticError) {
                return false;
            }

            org.wso2.ballerinalang.compiler.util.Name name = lhsRecordField.name;
            BVarSymbol recordFieldSymbol;

            if (intersectionFieldType.tag == TypeTags.INVOKABLE && intersectionFieldType.tsymbol != null) {
                recordFieldSymbol = new BInvokableSymbol(lhsRecordField.symbol.tag, intersectionFlags,
                                                         name, env.enclPkg.packageID, intersectionFieldType,
                                                         newTypeSymbol, lhsRecordField.pos, SOURCE);
                BInvokableTypeSymbol tsymbol = (BInvokableTypeSymbol) intersectionFieldType.tsymbol;
                BInvokableSymbol invokableSymbol = (BInvokableSymbol) recordFieldSymbol;
                invokableSymbol.params = tsymbol == null ? null : new ArrayList<>(tsymbol.params);
                invokableSymbol.restParam = tsymbol.restParam;
                invokableSymbol.retType = tsymbol.returnType;
                invokableSymbol.flags = tsymbol.flags;
            } else {
                recordFieldSymbol = new BVarSymbol(intersectionFlags, name, env.enclPkg.packageID,
                                                   intersectionFieldType, newTypeSymbol, lhsRecordField.pos, SOURCE);
            }

            newTypeFields.put(key, new BField(name, null, recordFieldSymbol));
            newTypeSymbol.scope.define(name,  recordFieldSymbol);
        }
        return true;
    }

    private boolean allReadOnlyFields(LinkedHashMap<String, BField> fields) {
        for (BField field : fields.values()) {
            if (!Symbols.isFlagOn(field.symbol.flags, Flags.READONLY)) {
                return false;
            }
        }
        return true;
    }

    private BType setRestType(BRecordType recordType, BType restType) {
        if (restType == symTable.semanticError) {
            recordType.restFieldType = symTable.semanticError;
            return symTable.semanticError;
        }

        if (restType == symTable.neverType) {
            recordType.sealed = true;
            recordType.restFieldType = symTable.noType;
            return symTable.noType;
        }

        recordType.restFieldType = restType;
        return restType;
    }

    private BType getConstraint(BRecordType recordType) {
        if (recordType.sealed) {
            return symTable.neverType;
        }

        return recordType.restFieldType;
    }

    private BRecordType createAnonymousRecord(SymbolEnv env) {
        EnumSet<Flag> flags = EnumSet.of(Flag.PUBLIC, Flag.ANONYMOUS);
        BRecordTypeSymbol recordSymbol = Symbols.createRecordSymbol(Flags.asMask(flags), Names.EMPTY,
                                                                                env.enclPkg.packageID, null,
                                                                                env.scope.owner, null, VIRTUAL);
        recordSymbol.name = names.fromString(
                anonymousModelHelper.getNextAnonymousTypeKey(env.enclPkg.packageID));
        BInvokableType bInvokableType = new BInvokableType(new ArrayList<>(), symTable.nilType, null);
        BInvokableSymbol initFuncSymbol = Symbols.createFunctionSymbol(
                Flags.PUBLIC, Names.EMPTY, Names.EMPTY, env.enclPkg.symbol.pkgID, bInvokableType, env.scope.owner,
                false, symTable.builtinPos, VIRTUAL);
        initFuncSymbol.retType = symTable.nilType;
        recordSymbol.initializerFunc = new BAttachedFunction(Names.INIT_FUNCTION_SUFFIX, initFuncSymbol,
                                                                         bInvokableType, symTable.builtinPos);
        recordSymbol.scope = new Scope(recordSymbol);

        BRecordType recordType = new BRecordType(recordSymbol);
        recordType.tsymbol = recordSymbol;
        recordSymbol.type = recordType;

        return recordType;
    }

    private BRecordType getEquivalentRecordType(BMapType mapType) {
        BRecordType equivalentRecordType = new BRecordType(null);
        equivalentRecordType.sealed = false;
        equivalentRecordType.restFieldType = mapType.constraint;
        return equivalentRecordType;
    }

    private BErrorType createErrorType(BType lhsType, BType rhsType, BType detailType, SymbolEnv env) {
        BErrorType lhsErrorType = (BErrorType) lhsType;
        BErrorType rhsErrorType = (BErrorType) rhsType;

        BErrorType errorType = createErrorType(detailType, lhsType.flags, env);
        errorType.tsymbol.flags |= rhsType.flags;

        errorType.typeIdSet = BTypeIdSet.getIntersection(lhsErrorType.typeIdSet, rhsErrorType.typeIdSet);

        return errorType;
    }

    public BErrorType createErrorType(BType detailType, long flags, SymbolEnv env) {
        String name = anonymousModelHelper.getNextAnonymousIntersectionErrorTypeName(env.enclPkg.packageID);
        BErrorTypeSymbol errorTypeSymbol = Symbols.createErrorSymbol(flags | Flags.ANONYMOUS, names.fromString(name),
                                                                     env.enclPkg.symbol.pkgID, null,
                                                                     env.scope.owner, symTable.builtinPos, VIRTUAL);
        errorTypeSymbol.scope = new Scope(errorTypeSymbol);
        BErrorType errorType = new BErrorType(errorTypeSymbol, detailType);
        errorType.flags |= errorTypeSymbol.flags;
        errorTypeSymbol.type = errorType;
        errorType.typeIdSet = BTypeIdSet.emptySet();

        return errorType;
    }

    private boolean populateRecordFields(IntersectionContext diagnosticContext, BRecordType newType,
                                         BType originalType, SymbolEnv env, BType constraint) {
        BTypeSymbol intersectionRecordSymbol = newType.tsymbol;
        // If the detail type is BMapType simply ignore since the resulting detail type has `anydata` as rest type.
        if (originalType.getKind() != TypeKind.RECORD) {
            return true;
        }
        BRecordType originalRecordType = (BRecordType) originalType;
        LinkedHashMap<String, BField> fields = new LinkedHashMap<>();
        for (BField origField : originalRecordType.fields.values()) {
            org.wso2.ballerinalang.compiler.util.Name origFieldName = origField.name;
            String nameString = origFieldName.value;

            if (!validateRecordFieldDefaultValueForIntersection(diagnosticContext, origField, originalRecordType)) {
                return false;
            }

            BType recordFieldType = validateRecordField(diagnosticContext, newType, origField, constraint, env);
            if (recordFieldType == symTable.semanticError) {
                return false;
            }

            BVarSymbol recordFieldSymbol = new BVarSymbol(origField.symbol.flags, origFieldName,
                                                          env.enclPkg.packageID, recordFieldType,
                                                          intersectionRecordSymbol, origField.pos, SOURCE);

            if (recordFieldType == symTable.neverType && Symbols.isFlagOn(recordFieldSymbol.flags, Flags.OPTIONAL)) {
                recordFieldSymbol.flags &= (~Flags.REQUIRED);
                recordFieldSymbol.flags |= Flags.OPTIONAL;
            }

            if (recordFieldType.tag == TypeTags.INVOKABLE && recordFieldType.tsymbol != null) {
                BInvokableTypeSymbol tsymbol = (BInvokableTypeSymbol) recordFieldType.tsymbol;
                BInvokableSymbol invokableSymbol = (BInvokableSymbol) recordFieldSymbol;
                invokableSymbol.params = tsymbol.params == null ? null : new ArrayList<>(tsymbol.params);
                invokableSymbol.restParam = tsymbol.restParam;
                invokableSymbol.retType = tsymbol.returnType;
                invokableSymbol.flags = tsymbol.flags;
            }

            fields.put(nameString, new BField(origFieldName, null, recordFieldSymbol));
            intersectionRecordSymbol.scope.define(origFieldName,  recordFieldSymbol);
        }
        newType.fields.putAll(fields);

        return true;
    }


    private boolean validateRecordFieldDefaultValueForIntersection(IntersectionContext diagnosticContext,
                                                                   BField field, BRecordType recordType) {
        if (field.symbol != null && field.symbol.isDefaultable && !diagnosticContext.ignoreDefaultValues) {
            diagnosticContext.logError(DiagnosticErrorCode.INTERSECTION_NOT_ALLOWED_WITH_TYPE, recordType, field.name);
            return false;
        }
        return true;
    }

    private BType validateRecordField(IntersectionContext intersectionContext,
                                      BRecordType newType, BField origField, BType constraint, SymbolEnv env) {
        if (hasField(newType, origField)) {
            return validateOverlappingFields(newType, origField);
        }

        if (constraint == null) {
            return origField.type;
        }

        BType fieldType = getTypeIntersection(intersectionContext, origField.type, constraint, env);
        if (fieldType.tag == TypeTags.NEVER && !Symbols.isOptional(origField.symbol)) {
            return symTable.semanticError;
        }

        if (fieldType != symTable.semanticError) {
            return fieldType;
        }

        if (Symbols.isOptional(origField.symbol)) {
            return symTable.neverType;
        }

        return symTable.semanticError;
    }

    private boolean hasField(BRecordType recordType, BField origField) {
        return recordType.fields.containsKey(origField.name.value);
    }

    private BType validateOverlappingFields(BRecordType newType, BField origField) {
        if (!hasField(newType, origField)) {
            return origField.type;
        }

        BField overlappingField = newType.fields.get(origField.name.value);
        if (isAssignable(overlappingField.type, origField.type)) {
            return overlappingField.type;
        }

        if (isAssignable(origField.type, overlappingField.type)) {
            return origField.type;
        }
        return symTable.semanticError;
    }

    private void removeErrorFromReadonlyType(List<BType> remainingTypes) {
        Iterator<BType> remainingIterator = remainingTypes.listIterator();
        boolean addAnyAndReadOnly = false;
        while (remainingIterator.hasNext()) {
            BType remainingType = remainingIterator.next();
            if (remainingType.tag != TypeTags.READONLY) {
                continue;
            }
            remainingIterator.remove();
            addAnyAndReadOnly = true;
        }
        if (addAnyAndReadOnly) {
            remainingTypes.add(symTable.anyAndReadonly);
        }
    }

    private BType getRemainingType(BUnionType originalType, List<BType> removeTypes) {
        List<BType> remainingTypes = getAllTypes(originalType, true);
        boolean hasErrorToRemove = false;
        for (BType removeType : removeTypes) {
            remainingTypes.removeIf(type -> isAssignable(type, removeType));
            if (!hasErrorToRemove && removeType.tag == TypeTags.ERROR) {
                hasErrorToRemove = true;
            }
        }

        if (hasErrorToRemove) {
            removeErrorFromReadonlyType(remainingTypes);
        }

        List<BType> finiteTypesToRemove = new ArrayList<>();
        List<BType> finiteTypesToAdd = new ArrayList<>();
        for (BType remainingType : remainingTypes) {
            if (remainingType.tag == TypeTags.FINITE) {
                BFiniteType finiteType = (BFiniteType) remainingType;
                finiteTypesToRemove.add(finiteType);
                BType remainingTypeWithMatchesRemoved = getRemainingType(finiteType, removeTypes);
                if (remainingTypeWithMatchesRemoved != symTable.semanticError) {
                    finiteTypesToAdd.add(remainingTypeWithMatchesRemoved);
                }
            }
        }
        remainingTypes.removeAll(finiteTypesToRemove);
        remainingTypes.addAll(finiteTypesToAdd);

        if (remainingTypes.size() == 1) {
            return remainingTypes.get(0);
        }

        if (remainingTypes.isEmpty()) {
            return symTable.nullSet;
        }

        return BUnionType.create(null, new LinkedHashSet<>(remainingTypes));
    }

    private BType getRemainingType(BFiniteType originalType, List<BType> removeTypes) {
        Set<BLangExpression> remainingValueSpace = new LinkedHashSet<>();

        for (BLangExpression valueExpr : originalType.getValueSpace()) {
            boolean matchExists = false;
            for (BType remType : removeTypes) {
                if (isAssignable(valueExpr.getBType(), remType) ||
                        isAssignableToFiniteType(remType, (BLangLiteral) valueExpr)) {
                    matchExists = true;
                    break;
                }
            }

            if (!matchExists) {
                remainingValueSpace.add(valueExpr);
            }
        }

        if (remainingValueSpace.isEmpty()) {
            return symTable.semanticError;
        }

        BTypeSymbol finiteTypeSymbol = Symbols.createTypeSymbol(SymTag.FINITE_TYPE, originalType.tsymbol.flags,
                names.fromString("$anonType$" + UNDERSCORE + finiteTypeCount++),
                originalType.tsymbol.pkgID, null,
                originalType.tsymbol.owner, originalType.tsymbol.pos,
                VIRTUAL);
        BFiniteType intersectingFiniteType = new BFiniteType(finiteTypeSymbol, remainingValueSpace);
        finiteTypeSymbol.type = intersectingFiniteType;
        return intersectingFiniteType;
    }

    public BType getSafeType(BType bType, boolean liftNil, boolean liftError) {
        BType type = getReferredType(bType);
        // Since JSON, ANY and ANYDATA by default contain null, we need to create a new respective type which
        // is not-nullable.
        if (liftNil) {
            switch (type.tag) {
                case TypeTags.JSON:
                    return new BJSONType((BJSONType) type, false);
                case TypeTags.ANY:
                    return new BAnyType(type.tag, type.tsymbol, false);
                case TypeTags.ANYDATA:
                    return new BAnydataType((BAnydataType) type, false);
                case TypeTags.READONLY:
                    if (liftError) {
                        return symTable.anyAndReadonly;
                    }
                    return new BReadonlyType(type.tag, type.tsymbol, false);
            }
        }

        if (type.tag != TypeTags.UNION) {
            return bType;
        }

        BUnionType unionType = (BUnionType) type;
        LinkedHashSet<BType> memTypes = new LinkedHashSet<>(unionType.getMemberTypes());
        BUnionType errorLiftedType = BUnionType.create(null, memTypes);

        if (liftNil) {
            errorLiftedType.remove(symTable.nilType);
        }

        if (liftError) {
            LinkedHashSet<BType> bTypes = new LinkedHashSet<>();
            for (BType t : errorLiftedType.getMemberTypes()) {
                if (t.tag != TypeTags.ERROR) {
                    bTypes.add(t);
                }
            }
            memTypes = bTypes;
            errorLiftedType = BUnionType.create(null, memTypes);
        }

        if (errorLiftedType.getMemberTypes().size() == 1) {
            return errorLiftedType.getMemberTypes().toArray(new BType[0])[0];
        }

        if (errorLiftedType.getMemberTypes().size() == 0) {
            return symTable.semanticError;
        }

        return errorLiftedType;
    }

    public List<BType> getAllTypes(BType type, boolean getReferenced) {
        if (type.tag != TypeTags.UNION) {
            if (getReferenced && type.tag == TypeTags.TYPEREFDESC) {
                return getAllTypes(((BTypeReferenceType) type).referredType, true);
            } else {
                return Lists.of(type);
            }
        }

        List<BType> memberTypes = new LinkedList<>();
        ((BUnionType) type).getMemberTypes().forEach(memberType -> memberTypes.addAll(getAllTypes(memberType, true)));
        return memberTypes;
    }

    public List<BType> getAllReferredTypes(BUnionType unionType) {
        List<BType> memberTypes = new LinkedList<>();
        for (BType type : unionType.getMemberTypes()) {
            if (type.tag == UNION) {
                memberTypes.addAll(getAllReferredTypes((BUnionType) type));
            } else {
                memberTypes.add(Types.getReferredType(type));
            }
        }
        return memberTypes;
    }

    public boolean isAllowedConstantType(BType type) {
        switch (type.tag) {
            case TypeTags.BOOLEAN:
            case TypeTags.INT:
                // TODO : Fix this, Issue : #21542
//            case TypeTags.SIGNED32_INT:
//            case TypeTags.SIGNED16_INT:
//            case TypeTags.SIGNED8_INT:
//            case TypeTags.UNSIGNED32_INT:
//            case TypeTags.UNSIGNED16_INT:
//            case TypeTags.UNSIGNED8_INT:
            case TypeTags.BYTE:
            case TypeTags.FLOAT:
            case TypeTags.DECIMAL:
            case TypeTags.STRING:
                // TODO : Fix this, Issue : #21542
//            case TypeTags.CHAR_STRING:
            case TypeTags.NIL:
                return true;
            case TypeTags.MAP:
                return isAllowedConstantType(((BMapType) type).constraint);
            case TypeTags.FINITE:
                BLangExpression finiteValue = ((BFiniteType) type).getValueSpace().toArray(new BLangExpression[0])[0];
                return isAllowedConstantType(finiteValue.getBType());
            case TypeTags.TYPEREFDESC:
                return isAllowedConstantType(((BTypeReferenceType) type).referredType);
            default:
                return false;
        }
    }

    public boolean isValidLiteral(BLangLiteral literal, BType targetType) {
        BType literalType = literal.getBType();
        if (literalType.tag == targetType.tag) {
            return true;
        }

        switch (targetType.tag) {
            case TypeTags.BYTE:
                return literalType.tag == TypeTags.INT && isByteLiteralValue((Long) literal.value);
            case TypeTags.DECIMAL:
                return literalType.tag == TypeTags.FLOAT || literalType.tag == TypeTags.INT;
            case TypeTags.FLOAT:
                return literalType.tag == TypeTags.INT;
            case TypeTags.SIGNED32_INT:
                return literalType.tag == TypeTags.INT && isSigned32LiteralValue((Long) literal.value);
            case TypeTags.SIGNED16_INT:
                return literalType.tag == TypeTags.INT && isSigned16LiteralValue((Long) literal.value);
            case TypeTags.SIGNED8_INT:
                return literalType.tag == TypeTags.INT && isSigned8LiteralValue((Long) literal.value);
            case TypeTags.UNSIGNED32_INT:
                return literalType.tag == TypeTags.INT && isUnsigned32LiteralValue((Long) literal.value);
            case TypeTags.UNSIGNED16_INT:
                return literalType.tag == TypeTags.INT && isUnsigned16LiteralValue((Long) literal.value);
            case TypeTags.UNSIGNED8_INT:
                return literalType.tag == TypeTags.INT && isUnsigned8LiteralValue((Long) literal.value);
            case TypeTags.CHAR_STRING:
                return literalType.tag == TypeTags.STRING && isCharLiteralValue((String) literal.value);
            default:
                return false;
        }
    }

    /**
     * Validate if the return type of the given function is a subtype of `error?`, containing `()`.
     *
     * @param function          The function of which the return type should be validated
     * @param diagnosticCode    The code to log if the return type is invalid
     */
    public void validateErrorOrNilReturn(BLangFunction function, DiagnosticCode diagnosticCode) {
        BType returnType = getReferredType(function.returnTypeNode.getBType());

        if (returnType.tag == TypeTags.NIL ||
                (returnType.tag == TypeTags.UNION &&
                        isSubTypeOfErrorOrNilContainingNil((BUnionType) returnType))) {
            return;
        }

        dlog.error(function.returnTypeNode.pos, diagnosticCode, function.returnTypeNode.getBType().toString());
    }

    public boolean isSubTypeOfErrorOrNilContainingNil(BUnionType type) {
        if (!type.isNullable()) {
            return false;
        }

        for (BType memType : type.getMemberTypes()) {
            BType referredMemType = getReferredType(memType);
            if (referredMemType.tag != TypeTags.NIL && referredMemType.tag != TypeTags.ERROR) {
                return false;
            }
        }
        return true;
    }

    /**
     * Type vector of size two, to hold the source and the target types.
     *
     * @since 0.982.0
     */
    private static class TypePair {
        BType sourceType;
        BType targetType;

        public TypePair(BType sourceType, BType targetType) {
            this.sourceType = sourceType;
            this.targetType = targetType;
        }

        @Override
        public boolean equals(Object obj) {
            if (!(obj instanceof TypePair)) {
                return false;
            }

            TypePair other = (TypePair) obj;
            return this.sourceType.equals(other.sourceType) && this.targetType.equals(other.targetType);
        }

        @Override
        public int hashCode() {
            return Objects.hash(sourceType, targetType);
        }
    }

    /**
     * A functional interface for parameterizing the type of type checking that needs to be done on the source and
     * target types.
     *
     * @since 0.995.0
     */
    private interface TypeEqualityPredicate {
        boolean test(BType source, BType target, Set<TypePair> unresolvedTypes);
    }

    /**
     * A functional interface to validate numeric, string or xml type existence.
     *
     * @since 2201.1.0
     */
    private interface TypeExistenceValidationFunction {
        boolean validate(BType type);
    }

    public boolean hasFillerValue(BType type) {
        switch (type.tag) {
            case TypeTags.INT:
            case TypeTags.BYTE:
            case TypeTags.FLOAT:
            case TypeTags.DECIMAL:
            case TypeTags.STRING:
            case TypeTags.BOOLEAN:
            case TypeTags.JSON:
            case TypeTags.XML:
            case TypeTags.XML_TEXT:
            case TypeTags.NIL:
            case TypeTags.TABLE:
            case TypeTags.ANYDATA:
            case TypeTags.MAP:
            case TypeTags.ANY:
                return true;
            case TypeTags.ARRAY:
                return checkFillerValue((BArrayType) type);
            case TypeTags.FINITE:
                return checkFillerValue((BFiniteType) type);
            case TypeTags.UNION:
                return checkFillerValue((BUnionType) type);
            case TypeTags.OBJECT:
                return checkFillerValue((BObjectType) type);
            case TypeTags.RECORD:
                return checkFillerValue((BRecordType) type);
            case TypeTags.TUPLE:
                BTupleType tupleType = (BTupleType) type;
                if (tupleType.isCyclic) {
                    return false;
                }
                return tupleType.getTupleTypes().stream().allMatch(eleType -> hasFillerValue(eleType));
            case TypeTags.TYPEREFDESC:
                return hasFillerValue(getReferredType(type));
            case TypeTags.INTERSECTION:
                return hasFillerValue(((BIntersectionType) type).effectiveType);
            default:
                // check whether the type is an integer subtype which has filler value 0
                return TypeTags.isIntegerTypeTag(type.tag);
        }
    }

    private boolean checkFillerValue(BObjectType type) {
        if ((type.tsymbol.flags & Flags.CLASS) != Flags.CLASS) {
            return false;
        }

        BAttachedFunction initFunction = ((BObjectTypeSymbol) type.tsymbol).initializerFunc;
        if (initFunction == null) {
            return true;
        }
        if (initFunction.symbol.getReturnType().getKind() != TypeKind.NIL) {
            return false;
        }

        for (BVarSymbol bVarSymbol : initFunction.symbol.getParameters()) {
            if (!bVarSymbol.isDefaultable) {
                return false;
            }
        }
        return true;
    }

    /**
     * This will handle two types. Singleton : As singleton can have one value that value should it self be a valid fill
     * value Union : 1. if nil is a member it is the fill values 2. else all the values should belong to same type and
     * the default value for that type should be a member of the union precondition : value space should have at least
     * one element
     *
     * @param type BFiniteType union or finite
     * @return boolean whether type has a valid filler value or not
     */
    private boolean checkFillerValue(BFiniteType type) {
        if (type.isNullable()) {
            return true;
        }
        if (type.getValueSpace().size() == 1) { // For singleton types, that value is the implicit initial value
            return true;
        }
        Iterator iterator = type.getValueSpace().iterator();
        BLangExpression firstElement = (BLangExpression) iterator.next();
        boolean defaultFillValuePresent = isImplicitDefaultValue(firstElement);

        while (iterator.hasNext()) {
            BLangExpression value = (BLangExpression) iterator.next();
            if (!isSameBasicType(value.getBType(), firstElement.getBType())) {
                return false;
            }
            if (!defaultFillValuePresent && isImplicitDefaultValue(value)) {
                defaultFillValuePresent = true;
            }
        }

        return defaultFillValuePresent;
    }

    private boolean hasImplicitDefaultValue(Set<BLangExpression> valueSpace) {
        for (BLangExpression expression : valueSpace) {
            if (isImplicitDefaultValue(expression)) {
                return true;
            }
        }
        return false;
    }

    private boolean checkFillerValue(BUnionType type) {
        if (type.isNullable()) {
            return true;
        }

        if (type.isCyclic) {
            return false;
        }

        Set<BType> memberTypes = new HashSet<>();
        boolean hasFillerValue = false;

        for (BType member : getAllTypes(type, true)) {
            if (member.tag == TypeTags.FINITE) {
                Set<BType> uniqueValues = getValueTypes(((BFiniteType) member).getValueSpace());
                memberTypes.addAll(uniqueValues);
                if (!hasFillerValue && hasImplicitDefaultValue(((BFiniteType) member).getValueSpace())) {
                    hasFillerValue = true;
                }
            } else {
                memberTypes.add(member);
                if (!hasFillerValue && hasFillerValue(member)) {
                    hasFillerValue = true;
                }
            }
        }
        if (!hasFillerValue) {
            return false;
        }

        Iterator<BType> iterator = memberTypes.iterator();
        BType firstMember = iterator.next();
        while (iterator.hasNext()) {
            if (!isSameBasicType(firstMember, iterator.next())) {
                return false;
            }
        }
        return true;
    }

    private boolean isSameBasicType(BType source, BType target) {
        if (isSameType(source, target)) {
            return true;
        }
        int sourceTag = source.tag;
        int targetTag = target.tag;
        if (TypeTags.isStringTypeTag(sourceTag) && TypeTags.isStringTypeTag(targetTag)) {
            return true;
        }
        if (TypeTags.isXMLTypeTag(sourceTag) && TypeTags.isXMLTypeTag(targetTag)) {
            return true;
        }
        return isIntegerSubTypeTag(sourceTag) && isIntegerSubTypeTag(targetTag);
    }

    private boolean isIntegerSubTypeTag(int typeTag) {
        return TypeTags.isIntegerTypeTag(typeTag) || typeTag == TypeTags.BYTE;
    }

    private Set<BType> getValueTypes(Set<BLangExpression> valueSpace) {
        Set<BType> uniqueType = new HashSet<>();
        for (BLangExpression expression : valueSpace) {
            uniqueType.add(expression.getBType());
        }
        return uniqueType;
    }

    private boolean isImplicitDefaultValue(BLangExpression expression) {
        if ((expression.getKind() == NodeKind.LITERAL) || (expression.getKind() == NodeKind.NUMERIC_LITERAL)) {
            BLangLiteral literalExpression = (BLangLiteral) expression;
            BType literalExprType = literalExpression.getBType();
            Object value = literalExpression.getValue();
            switch (literalExprType.getKind()) {
                case INT:
                case BYTE:
                    return value.equals(0L);
                case STRING:
                    return value == null || value.equals("");
                case DECIMAL:
                    return value.equals(String.valueOf(0)) || value.equals(0L);
                case FLOAT:
                    return value.equals(String.valueOf(0.0));
                case BOOLEAN:
                    return value.equals(Boolean.FALSE);
                case NIL:
                    return true;
                default:
                    return false;
            }
        }
        return false;
    }

    private boolean checkFillerValue(BRecordType type) {
        for (BField field : type.fields.values()) {
            if (Symbols.isFlagOn(field.symbol.flags, Flags.OPTIONAL)) {
                continue;
            }
            if (Symbols.isFlagOn(field.symbol.flags, Flags.REQUIRED)) {
                return false;
            }
        }
        return true;
    }

    private boolean checkFillerValue(BArrayType type) {
        if (type.size == -1) {
            return true;
        }
        return hasFillerValue(type.eType);
    }

    /**
     * Get result type of the query output.
     *
     * @param type type of query expression.
     * @return result type.
     */
    public BType resolveExprType(BType type) {
        switch (type.tag) {
            case TypeTags.STREAM:
                return ((BStreamType) type).constraint;
            case TypeTags.TABLE:
                return ((BTableType) type).constraint;
            case TypeTags.ARRAY:
                return ((BArrayType) type).eType;
            case TypeTags.UNION:
                List<BType> exprTypes = new ArrayList<>(((BUnionType) type).getMemberTypes());
                for (BType returnType : exprTypes) {
                    switch (returnType.tag) {
                        case TypeTags.STREAM:
                            return ((BStreamType) returnType).constraint;
                        case TypeTags.TABLE:
                            return ((BTableType) returnType).constraint;
                        case TypeTags.ARRAY:
                            return ((BArrayType) returnType).eType;
                        case TypeTags.STRING:
                        case TypeTags.XML:
                            return returnType;
                    }
                }
            default:
                return type;
        }
    }

    /**
     * Check whether a type is an ordered type.
     *
     * @param type type.
     * @param hasCycle whether there is a cycle.
     * @return boolean whether the type is an ordered type or not.
     */
    public boolean isOrderedType(BType type, boolean hasCycle) {
        switch (type.tag) {
            case TypeTags.UNION:
                BUnionType unionType = (BUnionType) type;
                if (hasCycle) {
                    return true;
                }
                if (unionType.isCyclic) {
                    hasCycle = true;
                }
                Set<BType> memberTypes = unionType.getMemberTypes();
                boolean allMembersOrdered = false;
                BType firstTypeInUnion = getTypeWithEffectiveIntersectionTypes(getReferredType(
                        memberTypes.stream().filter(m -> !isNil(m)).findFirst().orElse(memberTypes.iterator().next())));
                if (isNil(firstTypeInUnion)) {
                    // Union contains only the nil type.
                    return true;
                }
                boolean isFirstTypeInUnionFinite = firstTypeInUnion.tag == TypeTags.FINITE;
                for (BType memType : memberTypes) {
                    memType = getEffectiveTypeForIntersection(getReferredType(memType));
                    if (isFirstTypeInUnionFinite && memType.tag == TypeTags.FINITE && !isNil(memType)) {
                        Set<BLangExpression> valSpace = ((BFiniteType) firstTypeInUnion).getValueSpace();
                        BType baseExprType = valSpace.iterator().next().getBType();
                        if (!checkValueSpaceHasSameType((BFiniteType) memType, baseExprType)) {
                            return false;
                        }
                    } else if (memType.tag == TypeTags.UNION || memType.tag == TypeTags.ARRAY ||
                            memType.tag == TypeTags.TUPLE) {
                        if (isSameOrderedType(memType, firstTypeInUnion)) {
                            allMembersOrdered = true;
                            continue;
                        }
                        return false;
                    } else if (memType.tag != firstTypeInUnion.tag && !isNil(memType) &&
                            !isIntOrStringType(memType.tag, firstTypeInUnion.tag)) {
                        return false;
                    }
                    allMembersOrdered = isOrderedType(memType, hasCycle);
                    if (!allMembersOrdered) {
                        break;
                    }
                }
                return allMembersOrdered;
            case TypeTags.ARRAY:
                BType elementType = ((BArrayType) type).eType;
                return isOrderedType(elementType, hasCycle);
            case TypeTags.TUPLE:
                List<BType> tupleMemberTypes = ((BTupleType) type).tupleTypes;
                for (BType memType : tupleMemberTypes) {
                    if (!isOrderedType(memType, hasCycle)) {
                        return false;
                    }
                }
                BType restType = ((BTupleType) type).restType;
                return restType == null || isOrderedType(restType, hasCycle);
            case TypeTags.FINITE:
                boolean isValueSpaceOrdered = false;
                Set<BLangExpression> valSpace = ((BFiniteType) type).getValueSpace();
                BType baseExprType = valSpace.iterator().next().getBType();
                for (BLangExpression expr : valSpace) {
                    if (!checkValueSpaceHasSameType((BFiniteType) type, baseExprType)) {
                        return false;
                    }
                    isValueSpaceOrdered = isOrderedType(expr.getBType(), hasCycle);
                    if (!isValueSpaceOrdered) {
                        break;
                    }
                }
                return isValueSpaceOrdered;
            case TypeTags.TYPEREFDESC:
                return isOrderedType(getReferredType(type), hasCycle);
            case TypeTags.INTERSECTION:
                return isOrderedType(getEffectiveTypeForIntersection(type), hasCycle);
            default:
                return isSimpleBasicType(type.tag);
        }
    }

    private boolean isIntOrStringType(int firstTypeTag, int secondTypeTag) {
        return ((TypeTags.isIntegerTypeTag(firstTypeTag) || firstTypeTag == TypeTags.BYTE) &&
                (TypeTags.isIntegerTypeTag(secondTypeTag) || secondTypeTag == TypeTags.BYTE)) ||
                ((TypeTags.isStringTypeTag(firstTypeTag)) && (TypeTags.isStringTypeTag(secondTypeTag)));
    }

    public boolean isUnionOfSimpleBasicTypes(BType bType) {
        BType type = getReferredType(bType);
        if (type.tag == TypeTags.UNION) {
            Set<BType> memberTypes = ((BUnionType) type).getMemberTypes();
            for (BType memType : memberTypes) {
                memType = getReferredType(memType);
                if (!isSimpleBasicType(memType.tag)) {
                    return false;
                }
            }
            return true;
        }
        return isSimpleBasicType(type.tag);
    }

    public BType findCompatibleType(BType type) {
        switch (type.tag) {
            case TypeTags.DECIMAL:
            case TypeTags.FLOAT:
            case TypeTags.XML:
            case TypeTags.XML_TEXT:
            case TypeTags.XML_ELEMENT:
            case TypeTags.XML_PI:
            case TypeTags.XML_COMMENT:
                return type;
            case TypeTags.INT:
            case TypeTags.BYTE:
            case TypeTags.SIGNED32_INT:
            case TypeTags.SIGNED16_INT:
            case TypeTags.SIGNED8_INT:
            case TypeTags.UNSIGNED32_INT:
            case TypeTags.UNSIGNED16_INT:
            case TypeTags.UNSIGNED8_INT:
                return symTable.intType;
            case TypeTags.STRING:
            case TypeTags.CHAR_STRING:
                return symTable.stringType;
            case TypeTags.UNION:
                LinkedHashSet<BType> memberTypes = ((BUnionType) type).getMemberTypes();
                return findCompatibleType(memberTypes.iterator().next());
            case TypeTags.TYPEREFDESC:
                return findCompatibleType(((BTypeReferenceType) type).referredType);
            default:
                Set<BLangExpression> valueSpace = ((BFiniteType) type).getValueSpace();
                return findCompatibleType(valueSpace.iterator().next().getBType());
        }
    }

    public boolean isNonNilSimpleBasicTypeOrString(BType bType) {
        BType type = getReferredType(bType);
        if (type.tag == TypeTags.UNION) {
            Set<BType> memberTypes = ((BUnionType) type).getMemberTypes();
            for (BType member : memberTypes) {
                BType memType = getReferredType(member);
                if (memType.tag == TypeTags.FINITE || memType.tag == TypeTags.UNION) {
                    isNonNilSimpleBasicTypeOrString(memType);
                    continue;
                }
                if (memType.tag == TypeTags.NIL || !isSimpleBasicType(memType.tag)) {
                    return false;
                }
            }
            return true;
        } else if (type.tag == TypeTags.FINITE) {
            for (BLangExpression expression: ((BFiniteType) type).getValueSpace()) {
                BType exprType = getReferredType(expression.getBType());
                if (exprType.tag == TypeTags.NIL || !isSimpleBasicType(exprType.tag)) {
                    return false;
                }
            }
            return true;
        }
        return type.tag != TypeTags.NIL && isSimpleBasicType(type.tag);
    }

    public boolean isSubTypeOfReadOnlyOrIsolatedObjectUnion(BType bType) {
        BType type = getReferredType(bType);
        if (isInherentlyImmutableType(type) || Symbols.isFlagOn(type.flags, Flags.READONLY)) {
            return true;
        }

        int tag = type.tag;

        if (tag == TypeTags.OBJECT) {
            return isIsolated(type);
        }

        if (tag != TypeTags.UNION) {
            return false;
        }

        for (BType memberType : ((BUnionType) type).getMemberTypes()) {
            if (!isSubTypeOfReadOnlyOrIsolatedObjectUnion(memberType)) {
                return false;
            }
        }
        return true;
    }

    private boolean isIsolated(BType type) {
        return Symbols.isFlagOn(type.flags, Flags.ISOLATED);
    }

    private boolean isImmutable(BType type) {
        return Symbols.isFlagOn(type.flags, Flags.READONLY);
    }

    BType getTypeWithoutNil(BType type) {
        BType constraint = getReferredType(type);
        if (constraint.tag != TypeTags.UNION) {
            return constraint;
        }

        BUnionType unionType = (BUnionType) constraint;
        if (!unionType.isNullable()) {
            return unionType;
        }

        List<BType> nonNilTypes = new ArrayList<>();
        for (BType memberType : unionType.getMemberTypes()) {
            if (!isAssignable(memberType, symTable.nilType)) {
                nonNilTypes.add(memberType);
            }
        }

        if (nonNilTypes.size() == 1) {
            return nonNilTypes.get(0);
        }

        return BUnionType.create(null, new LinkedHashSet<>(nonNilTypes));
    }

    public boolean isFixedLengthTuple(BTupleType bTupleType) {
        return bTupleType.restType == null || isNeverTypeOrStructureTypeWithARequiredNeverMember(bTupleType.restType);
    }

    public boolean isNeverTypeOrStructureTypeWithARequiredNeverMember(BType type) {
        if (type == null) {
            return false;
        }
        Set<BType> visitedTypeSet = new HashSet<>();
        visitedTypeSet.add(type);
        return isNeverTypeOrStructureTypeWithARequiredNeverMember(type, visitedTypeSet);
    }

    boolean isNeverTypeOrStructureTypeWithARequiredNeverMember(BType type, Set<BType> visitedTypeSet) {
        switch (type.tag) {
            case TypeTags.NEVER:
                return true;
            case TypeTags.RECORD:
                for (BField field : ((BRecordType) type).fields.values()) {
                    // skip check for fields with self referencing type and not required fields.
                    if ((SymbolFlags.isFlagOn(field.symbol.flags, SymbolFlags.REQUIRED) ||
                            !SymbolFlags.isFlagOn(field.symbol.flags, SymbolFlags.OPTIONAL)) &&
                            !visitedTypeSet.contains(field.type) &&
                            isNeverTypeOrStructureTypeWithARequiredNeverMember(field.type, visitedTypeSet)) {
                        return true;
                    }
                }
                return false;
            case TypeTags.TUPLE:
                BTupleType tupleType = (BTupleType) type;
                List<BType> tupleTypes = tupleType.tupleTypes;
                for (BType mem : tupleTypes) {
                    if (!visitedTypeSet.add(mem)) {
                        continue;
                    }
                    if (isNeverTypeOrStructureTypeWithARequiredNeverMember(mem, visitedTypeSet)) {
                        return true;
                    }
                }
                return false;
            case TypeTags.ARRAY:
                BArrayType arrayType = (BArrayType) type;
                visitedTypeSet.add(arrayType.eType);
                return arrayType.state != BArrayState.OPEN &&
                        isNeverTypeOrStructureTypeWithARequiredNeverMember(arrayType.eType, visitedTypeSet);
            case TypeTags.TYPEREFDESC:
                visitedTypeSet.add(type);
                return isNeverTypeOrStructureTypeWithARequiredNeverMember(getReferredType(type), visitedTypeSet);
            default:
                return false;
        }
    }

    public boolean isNeverType(BType type) {
        if (type.tag == NEVER) {
            return true;
        } else if (type.tag == TypeTags.TYPEREFDESC) {
            return isNeverType(getReferredType(type));
        } else if (type.tag == TypeTags.UNION) {
            LinkedHashSet<BType> memberTypes = ((BUnionType) type).getMemberTypes();
            return memberTypes.stream().allMatch(this::isNeverType);
        }
        return false;
    }

    boolean isSingletonType(BType bType) {
        BType type = getReferredType(bType);
        return type.tag == TypeTags.FINITE && ((BFiniteType) type).getValueSpace().size() == 1;
    }

    boolean isSameSingletonType(BFiniteType type1, BFiniteType type2) {
        BLangLiteral expr1 = (BLangLiteral) type1.getValueSpace().iterator().next();
        BLangLiteral expr2 = (BLangLiteral) type2.getValueSpace().iterator().next();
        return expr1.value.equals(expr2.value);
    }

    public static void addImmutableType(SymbolTable symTable, PackageID packageId,
                                        SelectivelyImmutableReferenceType type, BIntersectionType immutableType) {

        Map<String, Map<SelectivelyImmutableReferenceType, BIntersectionType>> immutableTypeMaps =
                symTable.immutableTypeMaps;

        String packageIdString = getPackageIdString(packageId);

        Map<SelectivelyImmutableReferenceType, BIntersectionType> moduleImmutableTypeMap =
                immutableTypeMaps.get(packageIdString);

        if (moduleImmutableTypeMap == null) {
            moduleImmutableTypeMap = new HashMap<>();
            immutableTypeMaps.put(packageIdString, moduleImmutableTypeMap);
        }

        moduleImmutableTypeMap.put(type, immutableType);
    }

    public static Optional<BIntersectionType> getImmutableType(SymbolTable symTable, PackageID packageId,
                                                               SelectivelyImmutableReferenceType type) {
        Map<String, Map<SelectivelyImmutableReferenceType, BIntersectionType>> immutableTypeMaps =
                symTable.immutableTypeMaps;

        String packageIdString = getPackageIdString(packageId);

        Map<SelectivelyImmutableReferenceType, BIntersectionType> moduleImmutableTypeMap =
                immutableTypeMaps.get(packageIdString);

        if (moduleImmutableTypeMap == null) {
            return Optional.empty();
        }

        if (moduleImmutableTypeMap.containsKey(type)) {
            return Optional.of(moduleImmutableTypeMap.get(type));
        }

        return Optional.empty();
    }

    public static String getPackageIdString(PackageID packageID) {
        return packageID.isTestPkg ? packageID.toString() + "_testable" : packageID.toString();
    }

    private static class ListenerValidationModel {
        private final Types types;
        private final SymbolTable symtable;
        private final BType serviceNameType;
        boolean attachFound;
        boolean detachFound;
        boolean startFound;
        boolean gracefulStopFound;
        boolean immediateStopFound;

        public ListenerValidationModel(Types types, SymbolTable symTable) {
            this.types = types;
            this.symtable = symTable;
            this.serviceNameType =
                    BUnionType.create(null, symtable.stringType, symtable.arrayStringType, symtable.nilType);
        }

        boolean isValidListener() {
            return attachFound && detachFound && startFound && gracefulStopFound && immediateStopFound;
        }

        private boolean checkMethods(List<BAttachedFunction> rhsFuncs) {
            for (BAttachedFunction func : rhsFuncs) {
                switch (func.funcName.value) {
                    case "attach":
                        if (!checkAttachMethod(func)) {
                            return false;
                        }
                        break;
                    case "detach":
                        if (!checkDetachMethod(func)) {
                            return false;
                        }
                        break;
                    case "start":
                        if (!checkStartMethod(func)) {
                            return true;
                        }
                        break;
                    case "gracefulStop":
                        if (!checkGracefulStop(func)) {
                            return false;
                        }
                        break;
                    case "immediateStop":
                        if (!checkImmediateStop(func)) {
                            return false;
                        }
                        break;
                }
            }
            return isValidListener();
        }

        private boolean emptyParamList(BAttachedFunction func) {
            return func.type.paramTypes.isEmpty() && func.type.restType != symtable.noType;
        }

        private boolean publicAndReturnsErrorOrNil(BAttachedFunction func) {
            if (!Symbols.isPublic(func.symbol)) {
                return false;
            }

            return types.isAssignable(func.type.retType, symtable.errorOrNilType);
        }

        private boolean isPublicNoParamReturnsErrorOrNil(BAttachedFunction func) {
            if (!publicAndReturnsErrorOrNil(func)) {
                return false;
            }

            return emptyParamList(func);
        }

        private boolean checkImmediateStop(BAttachedFunction func) {
            return immediateStopFound = isPublicNoParamReturnsErrorOrNil(func);
        }

        private boolean checkGracefulStop(BAttachedFunction func) {
            return gracefulStopFound = isPublicNoParamReturnsErrorOrNil(func);
        }

        private boolean checkStartMethod(BAttachedFunction func) {
            return startFound = publicAndReturnsErrorOrNil(func);
        }

        private boolean checkDetachMethod(BAttachedFunction func) {
            if (!publicAndReturnsErrorOrNil(func)) {
                return false;
            }

            if (func.type.paramTypes.size() != 1) {
                return false;
            }

            return detachFound = isServiceObject(func.type.paramTypes.get(0));
        }

        private boolean checkAttachMethod(BAttachedFunction func) {
            if (!publicAndReturnsErrorOrNil(func)) {
                return false;
            }

            if (func.type.paramTypes.size() != 2) {
                return false;
            }

            BType firstParamType = func.type.paramTypes.get(0);
            if (!isServiceObject(firstParamType)) {
                return false;
            }

            BType secondParamType = func.type.paramTypes.get(1);
            boolean sameType = types.isAssignable(secondParamType, this.serviceNameType);
            return attachFound = sameType;

        }

        private boolean isServiceObject(BType bType) {
            BType type = Types.getReferredType(bType);
            if (type.tag == TypeTags.UNION) {
                for (BType memberType : ((BUnionType) type).getMemberTypes()) {
                    if (!isServiceObject(memberType)) {
                        return false;
                    }
                }
                return true;
            }

            if (type.tag != TypeTags.OBJECT) {
                return false;
            }

            return Symbols.isService(type.tsymbol);
        }
    }

    /**
     * Intersection type validation helper.
     *
     * @since 2.0.0
     */
    public static class IntersectionContext {
        Location lhsPos;
        Location rhsPos;
        // The location of the intersection
        Location pos;
        BLangDiagnosticLog dlog;
        ContextOption contextOption;
        // Intersection test only care about intersection of types (ignoring default values).
        boolean ignoreDefaultValues;
        // Whether type definitions should be defined for newly-created types.
        boolean createTypeDefs;
        // Try to avoid creating new intersection types.
        boolean preferNonGenerativeIntersection;

        private IntersectionContext(BLangDiagnosticLog diaglog, Location left, Location right) {
            this.dlog = diaglog;
            this.lhsPos = left;
            this.rhsPos = right;
            this.contextOption = ContextOption.NON;
            this.ignoreDefaultValues = false;
            this.createTypeDefs = true;
            this.preferNonGenerativeIntersection = false;
        }

        private IntersectionContext(BLangDiagnosticLog diaglog, Location left, Location right, Location pos) {
            this(diaglog, left, right);
            this.pos = pos;
        }

        /**
         * Create {@link IntersectionContext} used for calculating the intersection type when user
         * explicitly write intersection type. This will produce error messages explaining why there is no intersection
         * between two types.
         *
         * @return a {@link IntersectionContext}
         */
        public static IntersectionContext from(BLangDiagnosticLog diaglog, Location left, Location right) {
            return new IntersectionContext(diaglog, left, right);
        }

        /**
         * Create {@link IntersectionContext} used for calculating the intersection type to see if there
         * is a intersection between the types. This does not emit error messages explaning why there is no intersection
         * between two types. This also does not generate type-def for the calculated intersection type.
         * Do not use this context to create a intersection type that uses the calculated type for any purpose other
         * than seeing if there is a interserction.
         *
         * @return a {@link IntersectionContext}
         */
        public static IntersectionContext compilerInternalIntersectionTestContext() {
            IntersectionContext intersectionContext = new IntersectionContext(null, null, null);
            intersectionContext.ignoreDefaultValues = true;
            intersectionContext.createTypeDefs = false;
            return intersectionContext;
        }

        /**
         * Create {@link IntersectionContext} used for calculating the intersection type.
         * This does not emit error messages explaining why there is no intersection between two types.
         *
         * @return a {@link IntersectionContext}
         */
        public static IntersectionContext compilerInternalIntersectionContext() {
            IntersectionContext diagnosticContext = new IntersectionContext(null, null, null);
            return diagnosticContext;
        }

        /**
         * Create {@link IntersectionContext} used for calculating the intersection type.
         * This does not emit error messages explaining why there is no intersection between two types.
         *
         * @param intersectionPos Location of the intersection
         * @return a {@link IntersectionContext}
         */
        public static IntersectionContext compilerInternalIntersectionContext(Location intersectionPos) {
            return new IntersectionContext(null, null, null, intersectionPos);
        }

        /**
         * Create {@link IntersectionContext} used for checking the existence of a valid intersection, irrespective
         * of default values.
         * Type definitions are not created.
         * This does not emit error messages explaining why there is no intersection between two types.
         *
         * @param intersectionPos Location of the intersection
         * @return a {@link IntersectionContext}
         */
        public static IntersectionContext typeTestIntersectionExistenceContext(Location intersectionPos) {
            IntersectionContext intersectionContext = new IntersectionContext(null, null, null, intersectionPos);
            intersectionContext.ignoreDefaultValues = true;
            intersectionContext.preferNonGenerativeIntersection = true;
            intersectionContext.createTypeDefs = false;
            return intersectionContext;
        }

        /**
         * Create {@link IntersectionContext} used for creating effective types for the intersection of types,
         * irrespective of default values.
         * Type definitions are created.
         * This does not emit error messages explaining why there is no intersection between two types.
         *
         * @return a {@link IntersectionContext}
         */
        public static IntersectionContext typeTestIntersectionCalculationContext() {
            IntersectionContext intersectionContext = new IntersectionContext(null, null, null);
            intersectionContext.ignoreDefaultValues = true;
            intersectionContext.preferNonGenerativeIntersection = true;
            intersectionContext.createTypeDefs = true;
            return intersectionContext;
        }

        /**
         * Create {@link IntersectionContext} used for creating effective types for the intersection of types,
         * irrespective of default values.
         * Type definitions are created.
         * This does not emit error messages explaining why there is no intersection between two types.
         *
         * @param intersectionPos Location of the intersection
         * @return a {@link IntersectionContext}
         */
        public static IntersectionContext typeTestIntersectionCalculationContext(Location intersectionPos) {
            IntersectionContext intersectionContext = typeTestIntersectionCalculationContext();
            intersectionContext.pos = intersectionPos;
            return intersectionContext;
        }

        /**
         * Create {@link IntersectionContext} used for calculating the intersection type with mappings, ignoring
         * default values.
         * This does not emit error messages explaining why there is no intersection between two types.
         *
         * @return a {@link IntersectionContext}
         */
        public static IntersectionContext matchClauseIntersectionContextForMapping() {
            IntersectionContext intersectionContext = new IntersectionContext(null, null, null);
            intersectionContext.ignoreDefaultValues = true;
            return intersectionContext;
        }

        public IntersectionContext switchLeft() {
            this.contextOption = ContextOption.LEFT;
            return this;
        }

        public IntersectionContext switchRight() {
            this.contextOption = ContextOption.RIGHT;
            return this;
        }

        private boolean logError(DiagnosticErrorCode diagnosticCode, Object... args) {
            Location pos = null;
            if (contextOption == ContextOption.LEFT && lhsPos != null) {
                pos = lhsPos;
            } else if (contextOption == ContextOption.RIGHT && rhsPos != null) {
                pos = rhsPos;
            }

            if (pos != null) {
                dlog.error(pos, diagnosticCode, args);
                return true;
            }

            return false;
        }
    }

    private enum ContextOption {
        LEFT, RIGHT, NON;
    }

    private void populateBasicTypes(BType type, Set<BasicTypes> basicTypes) {
        type = getReferredType(type);

        switch (type.tag) {
            case TypeTags.INT:
            case TypeTags.BYTE:
            case TypeTags.SIGNED32_INT:
            case TypeTags.SIGNED16_INT:
            case TypeTags.SIGNED8_INT:
            case TypeTags.UNSIGNED32_INT:
            case TypeTags.UNSIGNED16_INT:
            case TypeTags.UNSIGNED8_INT:
                basicTypes.add(BasicTypes.INT);
                return;
            case TypeTags.FLOAT:
                basicTypes.add(BasicTypes.FLOAT);
                return;
            case TypeTags.DECIMAL:
                basicTypes.add(BasicTypes.DECIMAL);
                return;
            case TypeTags.STRING:
            case TypeTags.CHAR_STRING:
                basicTypes.add(BasicTypes.STRING);
                return;
            case TypeTags.BOOLEAN:
                basicTypes.add(BasicTypes.BOOLEAN);
                return;
            case TypeTags.XML:
            case TypeTags.XML_ELEMENT:
            case TypeTags.XML_PI:
            case TypeTags.XML_COMMENT:
            case TypeTags.XML_TEXT:
                basicTypes.add(BasicTypes.XML);
                return;
            case TypeTags.TABLE:
                basicTypes.add(BasicTypes.TABLE);
                return;
            case TypeTags.NIL:
                basicTypes.add(BasicTypes.NIL);
                return;
            case TypeTags.RECORD:
            case TypeTags.MAP:
                basicTypes.add(BasicTypes.MAPPING);
                return;
            case TypeTags.TYPEDESC:
                basicTypes.add(BasicTypes.TYPEDESC);
                return;
            case TypeTags.STREAM:
                basicTypes.add(BasicTypes.STREAM);
                return;
            case TypeTags.INVOKABLE:
            case TypeTags.FUNCTION_POINTER:
                basicTypes.add(BasicTypes.FUNCTION);
                return;
            case TypeTags.ARRAY:
            case TypeTags.TUPLE:
            case TypeTags.BYTE_ARRAY:
                basicTypes.add(BasicTypes.LIST);
                return;
            case TypeTags.UNION:
            case TypeTags.JSON:
            case TypeTags.ANYDATA:
                for (BType memberType : ((BUnionType) type).getMemberTypes()) {
                    populateBasicTypes(memberType, basicTypes);
                }
                return;
            case TypeTags.ANY:
                basicTypes.add(BasicTypes.ANY);
                return;
            case TypeTags.INTERSECTION:
                populateBasicTypes(((BIntersectionType) type).effectiveType, basicTypes);
                return;
            case TypeTags.ERROR:
                basicTypes.add(BasicTypes.ERROR);
                return;
            case TypeTags.ITERATOR:
            case TypeTags.FUTURE:
                basicTypes.add(BasicTypes.FUTURE);
                return;
            case TypeTags.OBJECT:
                basicTypes.add(BasicTypes.OBJECT);
                return;
            case TypeTags.FINITE:
                for (BLangExpression expression : ((BFiniteType) type).getValueSpace()) {
                    populateBasicTypes(expression.getBType(), basicTypes);
                }
                return;
            case TypeTags.HANDLE:
                basicTypes.add(BasicTypes.HANDLE);
                return;
            case TypeTags.READONLY:
                basicTypes.add(BasicTypes.READONLY);
                return;
            case TypeTags.NEVER:
                basicTypes.add(BasicTypes.NEVER);
        }
    }

    private enum BasicTypes {
        NIL,
        BOOLEAN,
        INT,
        FLOAT,
        DECIMAL,
        STRING,
        XML,
        LIST,
        MAPPING,
        TABLE,
        ERROR,
        FUNCTION,
        FUTURE,
        OBJECT,
        TYPEDESC,
        HANDLE,
        STREAM,
        READONLY,
        ANY,
        NEVER,
        ANYDATA,
        JSON
    }

    /**
     * Holds common analyzer data between {@link TypeChecker} and {@link SemanticAnalyzer}.
     */
    public static class CommonAnalyzerData {
        Stack<SymbolEnv> queryEnvs = new Stack<>();
        Stack<BLangNode> queryFinalClauses = new Stack<>();
        boolean queryCompletesEarly = false;
        boolean checkWithinQueryExpr = false;
        HashSet<BType> completeEarlyErrorList = new HashSet<>();
        HashSet<BType> checkedErrorList = new HashSet<>();
        boolean breakToParallelQueryEnv = false;
        int letCount = 0;
        boolean nonErrorLoggingCheck = false;
    }

<<<<<<< HEAD
    /**
     * Enum to represent query construct type.
     *
     * @since 2201.3.0
     */
    enum QueryConstructType {
        DEFAULT,
        STREAM,
        MAP,
        TABLE
    }

    QueryConstructType getQueryConstructType(BLangQueryExpr queryExpr) {
        if (queryExpr.isMap) {
            return QueryConstructType.MAP;
        } else if (queryExpr.isTable) {
            return QueryConstructType.TABLE;
        } else if (queryExpr.isStream) {
            return QueryConstructType.STREAM;
        }
        return QueryConstructType.DEFAULT;
=======
    public byte[] convertToByteArray(String literalExpr) {
        String[] elements = getLiteralTextValue(literalExpr);
        if (elements[0].contains(BASE_16)) {
            return hexStringToByteArray(elements[1]);
        }
        return Base64.getDecoder().decode(elements[1].getBytes(StandardCharsets.UTF_8));
    }

    private byte[] hexStringToByteArray(String base16String) {
        int arrayLength = base16String.length();
        byte[] byteArray = new byte[arrayLength / 2];
        for (int i = 0; i < arrayLength; i += 2) {
            byteArray[i / 2] = (byte) ((Character.digit(base16String.charAt(i), 16) << 4)
                    + Character.digit(base16String.charAt(i + 1), 16));
        }
        return byteArray;
    }

    private static String[] getLiteralTextValue(String literalExpr) {
        String nodeText = literalExpr.replace("\t", "").replace("\n", "").replace("\r", "")
                .replace(" ", "");
        String[] result = new String[2];
        result[0] = nodeText.substring(0, nodeText.indexOf('`'));
        result[1] = nodeText.substring(nodeText.indexOf('`') + 1, nodeText.lastIndexOf('`'));
        return result;
>>>>>>> 427d321d
    }
}<|MERGE_RESOLUTION|>--- conflicted
+++ resolved
@@ -7051,7 +7051,6 @@
         boolean nonErrorLoggingCheck = false;
     }
 
-<<<<<<< HEAD
     /**
      * Enum to represent query construct type.
      *
@@ -7073,7 +7072,8 @@
             return QueryConstructType.STREAM;
         }
         return QueryConstructType.DEFAULT;
-=======
+    }
+
     public byte[] convertToByteArray(String literalExpr) {
         String[] elements = getLiteralTextValue(literalExpr);
         if (elements[0].contains(BASE_16)) {
@@ -7099,6 +7099,5 @@
         result[0] = nodeText.substring(0, nodeText.indexOf('`'));
         result[1] = nodeText.substring(nodeText.indexOf('`') + 1, nodeText.lastIndexOf('`'));
         return result;
->>>>>>> 427d321d
     }
 }