--- conflicted
+++ resolved
@@ -3074,15 +3074,10 @@
 
         @Override
         public Boolean visit(BType target, BType source) {
-<<<<<<< HEAD
             BType sourceType = getReferredType(source);
             BType targetType = getReferredType(target);
             int sourceTag = sourceType.tag;
             int targetTag = targetType.tag;
-=======
-            int sourceTag = source.tag;
-            int targetTag = target.tag;
->>>>>>> a27fddde
             if (isSimpleBasicType(sourceTag) && isSimpleBasicType(targetTag)) {
                 // If type T is ordered, then type T? Is also ordered.
                 return (source == target) || sourceTag == TypeTags.NIL || targetTag == TypeTags.NIL ||
@@ -5136,21 +5131,13 @@
                     referredType, visitedTypes);
         } else if (isAnydataOrJson(referredType) && referredlhsType.tag == TypeTags.TUPLE) {
             BType intersectionType = createArrayAndTupleIntersection(intersectionContext,
-<<<<<<< HEAD
-                    getArrayTypeForAnydataOrJson(referredType), (BTupleType) referredlhsType, env, visitedTypes);
-=======
-                    getArrayTypeForAnydataOrJson(type, env), (BTupleType) lhsType, env, visitedTypes);
->>>>>>> a27fddde
+                    getArrayTypeForAnydataOrJson(referredType, env), (BTupleType) referredlhsType, env, visitedTypes);
             if (intersectionType != symTable.semanticError) {
                 return intersectionType;
             }
         } else if (referredType.tag == TypeTags.TUPLE && isAnydataOrJson(referredlhsType)) {
             BType intersectionType = createArrayAndTupleIntersection(intersectionContext,
-<<<<<<< HEAD
-                    getArrayTypeForAnydataOrJson(referredlhsType), (BTupleType) referredType, env, visitedTypes);
-=======
-                    getArrayTypeForAnydataOrJson(lhsType, env), (BTupleType) type, env, visitedTypes);
->>>>>>> a27fddde
+                    getArrayTypeForAnydataOrJson(referredlhsType, env), (BTupleType) referredType, env, visitedTypes);
             if (intersectionType != symTable.semanticError) {
                 return intersectionType;
             }
@@ -5999,13 +5986,6 @@
                     return false;
                 }
                 return tupleType.getTupleTypes().stream().allMatch(eleType -> hasFillerValue(eleType));
-<<<<<<< HEAD
-=======
-            case TypeTags.TYPEREFDESC:
-                return hasFillerValue(getReferredType(type));
-            case TypeTags.INTERSECTION:
-                return hasFillerValue(((BIntersectionType) type).effectiveType);
->>>>>>> a27fddde
             default:
                 // check whether the type is an integer subtype which has filler value 0
                 return TypeTags.isIntegerTypeTag(type.tag);
