/*
 *  Copyright (c) 2020, WSO2 Inc. (http://www.wso2.org) All Rights Reserved.
 *
 *  WSO2 Inc. licenses this file to you under the Apache License,
 *  Version 2.0 (the "License"); you may not use this file except
 *  in compliance with the License.
 *  You may obtain a copy of the License at
 *
 *    http://www.apache.org/licenses/LICENSE-2.0
 *
 *  Unless required by applicable law or agreed to in writing,
 *  software distributed under the License is distributed on an
 *  "AS IS" BASIS, WITHOUT WARRANTIES OR CONDITIONS OF ANY
 *  KIND, either express or implied.  See the License for the
 *  specific language governing permissions and limitations
 *  under the License.
 */

package org.wso2.ballerinalang.compiler.semantics.model.types;

import io.ballerina.tools.diagnostics.Location;
import org.ballerinalang.model.types.TableType;
import org.ballerinalang.model.types.TypeKind;
import org.wso2.ballerinalang.compiler.semantics.model.TypeVisitor;
import org.wso2.ballerinalang.compiler.semantics.model.symbols.BTypeSymbol;
import org.wso2.ballerinalang.compiler.semantics.model.symbols.Symbols;
import org.wso2.ballerinalang.util.Flags;

import java.util.ArrayList;
import java.util.List;

/**
 * {@code BTableType} represents a table in Ballerina.
 *
 * @since 1.3.0
 */
public class BTableType extends BType implements TableType {
    public BType constraint;
    public BType keyTypeConstraint;
    public List<String> fieldNameList = new ArrayList<>();
    public Location keyPos;
    public boolean isTypeInlineDefined;
    public Location constraintPos;

<<<<<<< HEAD
=======
    private BIntersectionType intersectionType = null;
    public BTableType mutableType;

>>>>>>> 5fedf91d
    public BTableType(int tag, BType constraint, BTypeSymbol tSymbol) {
        super(tag, tSymbol);
        this.constraint = constraint;
    }

    public BTableType(int tag, BType constraint, BTypeSymbol tSymbol, long flags) {
        super(tag, tSymbol, flags);
        this.constraint = constraint;
    }

    public BType getConstraint() {
        return this.constraint;
    }

    @Override
    public <T, R> R accept(BTypeVisitor<T, R> visitor, T t) {
        return visitor.visit(this, t);
    }

    @Override
    public String toString() {
        boolean readonly = Symbols.isFlagOn(flags, Flags.READONLY);
        if (constraint == null) {
            return readonly ? super.toString().concat(" & readonly") : super.toString();
        }

        StringBuilder keyStringBuilder = new StringBuilder();
        String stringRep;
        if (!fieldNameList.isEmpty()) {
            for (String fieldName : fieldNameList) {
                if (!keyStringBuilder.toString().equals("")) {
                    keyStringBuilder.append(", ");
                }
                keyStringBuilder.append(fieldName);
            }
            stringRep = super.toString() + "<" + constraint + "> key(" + keyStringBuilder.toString() + ")";
        } else {
            stringRep = (super.toString() + "<" + constraint + "> " +
                                 ((keyTypeConstraint != null) ? ("key<" + keyTypeConstraint + ">") : "")).trim();
        }

        return readonly ? stringRep.concat(" & readonly") : stringRep;
    }

    @Override
    public TypeKind getKind() {
        return TypeKind.TABLE;
    }

    @Override
    public void accept(TypeVisitor visitor) {
        visitor.visit(this);
    }
}<|MERGE_RESOLUTION|>--- conflicted
+++ resolved
@@ -42,12 +42,8 @@
     public boolean isTypeInlineDefined;
     public Location constraintPos;
 
-<<<<<<< HEAD
-=======
-    private BIntersectionType intersectionType = null;
-    public BTableType mutableType;
+    public BMapType mutableType;
 
->>>>>>> 5fedf91d
     public BTableType(int tag, BType constraint, BTypeSymbol tSymbol) {
         super(tag, tSymbol);
         this.constraint = constraint;
