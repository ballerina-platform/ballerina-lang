/*
 *  Copyright (c) 2017, WSO2 Inc. (http://www.wso2.org) All Rights Reserved.
 *
 *  WSO2 Inc. licenses this file to you under the Apache License,
 *  Version 2.0 (the "License"); you may not use this file except
 *  in compliance with the License.
 *  You may obtain a copy of the License at
 *
 *    http://www.apache.org/licenses/LICENSE-2.0
 *
 *  Unless required by applicable law or agreed to in writing,
 *  software distributed under the License is distributed on an
 *  "AS IS" BASIS, WITHOUT WARRANTIES OR CONDITIONS OF ANY
 *  KIND, either express or implied.  See the License for the
 *  specific language governing permissions and limitations
 *  under the License.
 */
package org.wso2.ballerinalang.compiler.semantics.analyzer;

import io.ballerina.compiler.api.symbols.DiagnosticState;
import io.ballerina.tools.diagnostics.Location;
import io.ballerina.tools.text.LineRange;
import io.ballerina.types.Context;
import io.ballerina.types.Core;
import io.ballerina.types.Definition;
import io.ballerina.types.Env;
import io.ballerina.types.PredefinedType;
import io.ballerina.types.SemType;
import io.ballerina.types.SemTypes;
import io.ballerina.types.definition.Field;
import io.ballerina.types.definition.FunctionDefinition;
import io.ballerina.types.definition.ListDefinition;
import io.ballerina.types.definition.MappingDefinition;
import org.ballerinalang.compiler.CompilerOptionName;
import org.ballerinalang.compiler.CompilerPhase;
import org.ballerinalang.model.TreeBuilder;
import org.ballerinalang.model.elements.Flag;
import org.ballerinalang.model.elements.MarkdownDocAttachment;
import org.ballerinalang.model.elements.PackageID;
import org.ballerinalang.model.symbols.SymbolKind;
import org.ballerinalang.model.symbols.SymbolOrigin;
import org.ballerinalang.model.tree.IdentifierNode;
import org.ballerinalang.model.tree.NodeKind;
import org.ballerinalang.model.tree.OrderedNode;
import org.ballerinalang.model.tree.TopLevelNode;
import org.ballerinalang.model.tree.TypeDefinition;
import org.ballerinalang.model.tree.statements.StatementNode;
import org.ballerinalang.model.tree.types.TypeNode;
import org.ballerinalang.model.types.TypeKind;
import org.ballerinalang.util.diagnostic.DiagnosticErrorCode;
import org.wso2.ballerinalang.compiler.PackageCache;
import org.wso2.ballerinalang.compiler.SourceDirectory;
import org.wso2.ballerinalang.compiler.desugar.ASTBuilderUtil;
import org.wso2.ballerinalang.compiler.diagnostic.BLangDiagnosticLog;
import org.wso2.ballerinalang.compiler.parser.BLangAnonymousModelHelper;
import org.wso2.ballerinalang.compiler.parser.BLangMissingNodesHelper;
import org.wso2.ballerinalang.compiler.semantics.model.Scope;
import org.wso2.ballerinalang.compiler.semantics.model.Scope.ScopeEntry;
import org.wso2.ballerinalang.compiler.semantics.model.SymbolEnv;
import org.wso2.ballerinalang.compiler.semantics.model.SymbolTable;
import org.wso2.ballerinalang.compiler.semantics.model.symbols.BAnnotationSymbol;
import org.wso2.ballerinalang.compiler.semantics.model.symbols.BAttachedFunction;
import org.wso2.ballerinalang.compiler.semantics.model.symbols.BClassSymbol;
import org.wso2.ballerinalang.compiler.semantics.model.symbols.BConstantSymbol;
import org.wso2.ballerinalang.compiler.semantics.model.symbols.BEnumSymbol;
import org.wso2.ballerinalang.compiler.semantics.model.symbols.BErrorTypeSymbol;
import org.wso2.ballerinalang.compiler.semantics.model.symbols.BInvokableSymbol;
import org.wso2.ballerinalang.compiler.semantics.model.symbols.BInvokableTypeSymbol;
import org.wso2.ballerinalang.compiler.semantics.model.symbols.BObjectTypeSymbol;
import org.wso2.ballerinalang.compiler.semantics.model.symbols.BPackageSymbol;
import org.wso2.ballerinalang.compiler.semantics.model.symbols.BRecordTypeSymbol;
import org.wso2.ballerinalang.compiler.semantics.model.symbols.BResourceFunction;
import org.wso2.ballerinalang.compiler.semantics.model.symbols.BResourcePathSegmentSymbol;
import org.wso2.ballerinalang.compiler.semantics.model.symbols.BServiceSymbol;
import org.wso2.ballerinalang.compiler.semantics.model.symbols.BStructureTypeSymbol;
import org.wso2.ballerinalang.compiler.semantics.model.symbols.BSymbol;
import org.wso2.ballerinalang.compiler.semantics.model.symbols.BTypeDefinitionSymbol;
import org.wso2.ballerinalang.compiler.semantics.model.symbols.BTypeSymbol;
import org.wso2.ballerinalang.compiler.semantics.model.symbols.BVarSymbol;
import org.wso2.ballerinalang.compiler.semantics.model.symbols.BWorkerSymbol;
import org.wso2.ballerinalang.compiler.semantics.model.symbols.BXMLAttributeSymbol;
import org.wso2.ballerinalang.compiler.semantics.model.symbols.BXMLNSSymbol;
import org.wso2.ballerinalang.compiler.semantics.model.symbols.SymTag;
import org.wso2.ballerinalang.compiler.semantics.model.symbols.Symbols;
import org.wso2.ballerinalang.compiler.semantics.model.types.BAnnotationType;
import org.wso2.ballerinalang.compiler.semantics.model.types.BArrayType;
import org.wso2.ballerinalang.compiler.semantics.model.types.BErrorType;
import org.wso2.ballerinalang.compiler.semantics.model.types.BField;
import org.wso2.ballerinalang.compiler.semantics.model.types.BFutureType;
import org.wso2.ballerinalang.compiler.semantics.model.types.BIntersectionType;
import org.wso2.ballerinalang.compiler.semantics.model.types.BInvokableType;
import org.wso2.ballerinalang.compiler.semantics.model.types.BMapType;
import org.wso2.ballerinalang.compiler.semantics.model.types.BNoType;
import org.wso2.ballerinalang.compiler.semantics.model.types.BObjectType;
import org.wso2.ballerinalang.compiler.semantics.model.types.BRecordType;
import org.wso2.ballerinalang.compiler.semantics.model.types.BStructureType;
import org.wso2.ballerinalang.compiler.semantics.model.types.BTableType;
import org.wso2.ballerinalang.compiler.semantics.model.types.BTupleMember;
import org.wso2.ballerinalang.compiler.semantics.model.types.BTupleType;
import org.wso2.ballerinalang.compiler.semantics.model.types.BType;
import org.wso2.ballerinalang.compiler.semantics.model.types.BTypeIdSet;
import org.wso2.ballerinalang.compiler.semantics.model.types.BTypeReferenceType;
import org.wso2.ballerinalang.compiler.semantics.model.types.BUnionType;
import org.wso2.ballerinalang.compiler.tree.BLangAnnotation;
import org.wso2.ballerinalang.compiler.tree.BLangAnnotationAttachment;
import org.wso2.ballerinalang.compiler.tree.BLangClassDefinition;
import org.wso2.ballerinalang.compiler.tree.BLangCompilationUnit;
import org.wso2.ballerinalang.compiler.tree.BLangErrorVariable;
import org.wso2.ballerinalang.compiler.tree.BLangFunction;
import org.wso2.ballerinalang.compiler.tree.BLangIdentifier;
import org.wso2.ballerinalang.compiler.tree.BLangImportPackage;
import org.wso2.ballerinalang.compiler.tree.BLangInvokableNode;
import org.wso2.ballerinalang.compiler.tree.BLangMarkdownDocumentation;
import org.wso2.ballerinalang.compiler.tree.BLangNode;
import org.wso2.ballerinalang.compiler.tree.BLangNodeVisitor;
import org.wso2.ballerinalang.compiler.tree.BLangPackage;
import org.wso2.ballerinalang.compiler.tree.BLangRecordVariable;
import org.wso2.ballerinalang.compiler.tree.BLangResourceFunction;
import org.wso2.ballerinalang.compiler.tree.BLangResourcePathSegment;
import org.wso2.ballerinalang.compiler.tree.BLangService;
import org.wso2.ballerinalang.compiler.tree.BLangSimpleVariable;
import org.wso2.ballerinalang.compiler.tree.BLangTableKeyTypeConstraint;
import org.wso2.ballerinalang.compiler.tree.BLangTestablePackage;
import org.wso2.ballerinalang.compiler.tree.BLangTupleVariable;
import org.wso2.ballerinalang.compiler.tree.BLangTypeDefinition;
import org.wso2.ballerinalang.compiler.tree.BLangVariable;
import org.wso2.ballerinalang.compiler.tree.BLangXMLNS;
import org.wso2.ballerinalang.compiler.tree.expressions.BLangConstant;
import org.wso2.ballerinalang.compiler.tree.expressions.BLangExpression;
import org.wso2.ballerinalang.compiler.tree.expressions.BLangLambdaFunction;
import org.wso2.ballerinalang.compiler.tree.expressions.BLangLiteral;
import org.wso2.ballerinalang.compiler.tree.expressions.BLangMarkDownDeprecatedParametersDocumentation;
import org.wso2.ballerinalang.compiler.tree.expressions.BLangMarkDownDeprecationDocumentation;
import org.wso2.ballerinalang.compiler.tree.expressions.BLangMarkdownParameterDocumentation;
import org.wso2.ballerinalang.compiler.tree.expressions.BLangNumericLiteral;
import org.wso2.ballerinalang.compiler.tree.expressions.BLangObjectConstructorExpression;
import org.wso2.ballerinalang.compiler.tree.expressions.BLangSimpleVarRef;
import org.wso2.ballerinalang.compiler.tree.expressions.BLangUnaryExpr;
import org.wso2.ballerinalang.compiler.tree.expressions.BLangXMLAttribute;
import org.wso2.ballerinalang.compiler.tree.expressions.BLangXMLQName;
import org.wso2.ballerinalang.compiler.tree.statements.BLangAssignment;
import org.wso2.ballerinalang.compiler.tree.statements.BLangXMLNSStatement;
import org.wso2.ballerinalang.compiler.tree.types.BLangArrayType;
import org.wso2.ballerinalang.compiler.tree.types.BLangBuiltInRefTypeNode;
import org.wso2.ballerinalang.compiler.tree.types.BLangConstrainedType;
import org.wso2.ballerinalang.compiler.tree.types.BLangErrorType;
import org.wso2.ballerinalang.compiler.tree.types.BLangFiniteTypeNode;
import org.wso2.ballerinalang.compiler.tree.types.BLangFunctionTypeNode;
import org.wso2.ballerinalang.compiler.tree.types.BLangIntersectionTypeNode;
import org.wso2.ballerinalang.compiler.tree.types.BLangObjectTypeNode;
import org.wso2.ballerinalang.compiler.tree.types.BLangRecordTypeNode;
import org.wso2.ballerinalang.compiler.tree.types.BLangStreamType;
import org.wso2.ballerinalang.compiler.tree.types.BLangStructureTypeNode;
import org.wso2.ballerinalang.compiler.tree.types.BLangTableTypeNode;
import org.wso2.ballerinalang.compiler.tree.types.BLangTupleTypeNode;
import org.wso2.ballerinalang.compiler.tree.types.BLangType;
import org.wso2.ballerinalang.compiler.tree.types.BLangUnionTypeNode;
import org.wso2.ballerinalang.compiler.tree.types.BLangUserDefinedType;
import org.wso2.ballerinalang.compiler.tree.types.BLangValueType;
import org.wso2.ballerinalang.compiler.util.BArrayState;
import org.wso2.ballerinalang.compiler.util.CompilerContext;
import org.wso2.ballerinalang.compiler.util.CompilerOptions;
import org.wso2.ballerinalang.compiler.util.ImmutableTypeCloner;
import org.wso2.ballerinalang.compiler.util.Name;
import org.wso2.ballerinalang.compiler.util.Names;
import org.wso2.ballerinalang.compiler.util.TypeDefBuilderHelper;
import org.wso2.ballerinalang.compiler.util.TypeTags;
import org.wso2.ballerinalang.util.Flags;

import java.util.ArrayList;
import java.util.Arrays;
import java.util.Collection;
import java.util.Collections;
import java.util.Comparator;
import java.util.EnumSet;
import java.util.HashMap;
import java.util.HashSet;
import java.util.Iterator;
import java.util.LinkedHashMap;
import java.util.LinkedHashSet;
import java.util.List;
import java.util.Map;
import java.util.Objects;
import java.util.Optional;
import java.util.Set;
import java.util.Stack;
import java.util.StringJoiner;
import java.util.function.BinaryOperator;
import java.util.function.Function;
import java.util.stream.Collector;
import java.util.stream.Collectors;
import java.util.stream.Stream;

import javax.xml.XMLConstants;

import static org.ballerinalang.model.elements.PackageID.ARRAY;
import static org.ballerinalang.model.elements.PackageID.BOOLEAN;
import static org.ballerinalang.model.elements.PackageID.DECIMAL;
import static org.ballerinalang.model.elements.PackageID.ERROR;
import static org.ballerinalang.model.elements.PackageID.FLOAT;
import static org.ballerinalang.model.elements.PackageID.FUNCTION;
import static org.ballerinalang.model.elements.PackageID.FUTURE;
import static org.ballerinalang.model.elements.PackageID.INT;
import static org.ballerinalang.model.elements.PackageID.MAP;
import static org.ballerinalang.model.elements.PackageID.OBJECT;
import static org.ballerinalang.model.elements.PackageID.QUERY;
import static org.ballerinalang.model.elements.PackageID.REGEXP;
import static org.ballerinalang.model.elements.PackageID.STREAM;
import static org.ballerinalang.model.elements.PackageID.STRING;
import static org.ballerinalang.model.elements.PackageID.TABLE;
import static org.ballerinalang.model.elements.PackageID.TRANSACTION;
import static org.ballerinalang.model.elements.PackageID.TYPEDESC;
import static org.ballerinalang.model.elements.PackageID.VALUE;
import static org.ballerinalang.model.elements.PackageID.XML;
import static org.ballerinalang.model.symbols.SymbolOrigin.BUILTIN;
import static org.ballerinalang.model.symbols.SymbolOrigin.SOURCE;
import static org.ballerinalang.model.symbols.SymbolOrigin.VIRTUAL;
import static org.ballerinalang.model.tree.NodeKind.IMPORT;
import static org.ballerinalang.model.tree.NodeKind.TUPLE_TYPE_NODE;
import static org.ballerinalang.util.diagnostic.DiagnosticErrorCode.DEFAULTABLE_PARAM_DEFINED_AFTER_INCLUDED_RECORD_PARAM;
import static org.ballerinalang.util.diagnostic.DiagnosticErrorCode.EXPECTED_RECORD_TYPE_AS_INCLUDED_PARAMETER;
import static org.ballerinalang.util.diagnostic.DiagnosticErrorCode.REDECLARED_SYMBOL;
import static org.ballerinalang.util.diagnostic.DiagnosticErrorCode.REQUIRED_PARAM_DEFINED_AFTER_DEFAULTABLE_PARAM;
import static org.ballerinalang.util.diagnostic.DiagnosticErrorCode.REQUIRED_PARAM_DEFINED_AFTER_INCLUDED_RECORD_PARAM;
import static org.wso2.ballerinalang.compiler.semantics.model.Scope.NOT_FOUND_ENTRY;
import static org.wso2.ballerinalang.compiler.util.Constants.WORKER_LAMBDA_VAR_PREFIX;

/**
 * @since 0.94
 */
public class SymbolEnter extends BLangNodeVisitor {

    private static final CompilerContext.Key<SymbolEnter> SYMBOL_ENTER_KEY =
            new CompilerContext.Key<>();
    private final SymbolTable symTable;
    private final Names names;
    private final SymbolResolver symResolver;
    private final BLangDiagnosticLog dlog;
    private final Types types;
    private final SourceDirectory sourceDirectory;
<<<<<<< HEAD
    private final ConstantValueResolver constResolver;
=======
    private final TypeResolver typeResolver;
>>>>>>> 40af2ec7
    private List<BLangNode> unresolvedTypes;
    private Set<BLangNode> unresolvedRecordDueToFields;
    private boolean resolveRecordsUnresolvedDueToFields;
    private List<BLangClassDefinition> unresolvedClasses;
    private HashSet<LocationData> unknownTypeRefs;
    private List<PackageID> importedPackages;
    private int typePrecedence;
    private final TypeParamAnalyzer typeParamAnalyzer;
    private BLangAnonymousModelHelper anonymousModelHelper;
    private BLangMissingNodesHelper missingNodesHelper;
    private PackageCache packageCache;
    private List<BLangNode> intersectionTypes;
    private Map<BType, BLangTypeDefinition> typeToTypeDef;

    private SymbolEnv env;
    private final boolean projectAPIInitiatedCompilation;

    private static final String DEPRECATION_ANNOTATION = "deprecated";
    private static final String ANONYMOUS_RECORD_NAME = "anonymous-record";

    private static final boolean semtypeTest = Boolean.parseBoolean(System.getProperty("ballerina.semtype.test.suite"));
    private static final boolean semtypeActive =
            Boolean.parseBoolean(System.getProperty("ballerina.experimental.semtype"));

    public static SymbolEnter getInstance(CompilerContext context) {
        SymbolEnter symbolEnter = context.get(SYMBOL_ENTER_KEY);
        if (symbolEnter == null) {
            symbolEnter = new SymbolEnter(context);
        }

        return symbolEnter;
    }

    public SymbolEnter(CompilerContext context) {
        context.put(SYMBOL_ENTER_KEY, this);

        this.symTable = SymbolTable.getInstance(context);
        this.names = Names.getInstance(context);
        this.symResolver = SymbolResolver.getInstance(context);
        this.dlog = BLangDiagnosticLog.getInstance(context);
        this.types = Types.getInstance(context);
        this.typeParamAnalyzer = TypeParamAnalyzer.getInstance(context);
        this.anonymousModelHelper = BLangAnonymousModelHelper.getInstance(context);
        this.typeResolver = TypeResolver.getInstance(context);
        this.sourceDirectory = context.get(SourceDirectory.class);
        this.importedPackages = new ArrayList<>();
        this.unknownTypeRefs = new HashSet<>();
        this.missingNodesHelper = BLangMissingNodesHelper.getInstance(context);
        this.packageCache = PackageCache.getInstance(context);
        this.constResolver = ConstantValueResolver.getInstance(context);
        this.intersectionTypes = new ArrayList<>();

        CompilerOptions options = CompilerOptions.getInstance(context);
        projectAPIInitiatedCompilation = Boolean.parseBoolean(
                options.get(CompilerOptionName.PROJECT_API_INITIATED_COMPILATION));
    }

    private void cleanup() {
        unknownTypeRefs.clear();
    }

    public BLangPackage definePackage(BLangPackage pkgNode) {
        dlog.setCurrentPackageId(pkgNode.packageID);
        populatePackageNode(pkgNode);
        defineNode(pkgNode, this.symTable.pkgEnvMap.get(symTable.langAnnotationModuleSymbol));
        return pkgNode;
    }

    public void defineClassDefinition(BLangClassDefinition classNode, SymbolEnv env) {
//        if (classNode.symbol != null) {
//            return;
//        }
//        defineNode(classNode, env);
        if (classNode.definitionCompleted) {
            return;
        }
        populateDistinctTypeIdsFromIncludedTypeReferences(classNode);
        defineFieldsOfClassDef(classNode, env);
        defineReferencedFieldsOfClassDef(classNode, env);
        defineFunctionsOfClassDef(env, classNode);
        setReadOnlynessOfClassDef(classNode, env);
        defineReadOnlyIncludedFieldsAndMethods(classNode, env);
        classNode.definitionCompleted = true;
    }

    public void defineNode(BLangNode node, SymbolEnv env) {
        SymbolEnv prevEnv = this.env;
        this.env = env;
        node.accept(this);
        this.env = prevEnv;
    }

    public BLangPackage defineTestablePackage(BLangTestablePackage pkgNode, SymbolEnv env) {
        populatePackageNode(pkgNode);
        defineNode(pkgNode, env);
        return pkgNode;
    }

    // Visitor methods

    @Override
    public void visit(BLangPackage pkgNode) {
        if (pkgNode.completedPhases.contains(CompilerPhase.DEFINE)) {
            return;
        }

        // Create PackageSymbol
        BPackageSymbol pkgSymbol;
        if (Symbols.isFlagOn(Flags.asMask(pkgNode.flagSet), Flags.TESTABLE)) {
            pkgSymbol = Symbols.createPackageSymbol(pkgNode.packageID, this.symTable, Flags.asMask(pkgNode.flagSet),
                    SOURCE);
        } else {
            pkgSymbol = Symbols.createPackageSymbol(pkgNode.packageID, this.symTable, SOURCE);
        }
        if (PackageID.isLangLibPackageID(pkgSymbol.pkgID)) {
            populateLangLibInSymTable(pkgSymbol);
        }

        if (pkgNode.moduleContextDataHolder != null) {
            pkgSymbol.exported = pkgNode.moduleContextDataHolder.isExported();
            pkgSymbol.descriptor = pkgNode.moduleContextDataHolder.descriptor();
        }

        pkgNode.symbol = pkgSymbol;
        SymbolEnv pkgEnv = SymbolEnv.createPkgEnv(pkgNode, pkgSymbol.scope, this.env);
        this.symTable.pkgEnvMap.put(pkgSymbol, pkgEnv);
        this.symTable.immutableTypeMaps.remove(Types.getPackageIdString(pkgSymbol.pkgID));

        // Add the current package node's ID to the imported package list. This is used to identify cyclic module
        // imports.
        importedPackages.add(pkgNode.packageID);

        defineConstructs(pkgNode, pkgEnv);
        pkgNode.getTestablePkgs().forEach(testablePackage -> defineTestablePackage(testablePackage, pkgEnv));
        pkgNode.completedPhases.add(CompilerPhase.DEFINE);

        // cleanup to avoid caching on compile context
        cleanup();

        // After we have visited a package node, we need to remove it from the imports list.
        importedPackages.remove(pkgNode.packageID);
    }

    private void defineConstructs(BLangPackage pkgNode, SymbolEnv pkgEnv) {
        // visit the package node recursively and define all package level symbols.
        // And maintain a list of created package symbols.
        Map<String, ImportResolveHolder> importPkgHolder = new HashMap<>();
        pkgNode.imports.forEach(importNode -> {
            String qualifiedName = importNode.getQualifiedPackageName();
            if (importPkgHolder.containsKey(qualifiedName)) {
                importPkgHolder.get(qualifiedName).unresolved.add(importNode);
                return;
            }
            defineNode(importNode, pkgEnv);
            if (importNode.symbol != null) {
                importPkgHolder.put(qualifiedName, new ImportResolveHolder(importNode));
            }
        });

        for (ImportResolveHolder importHolder : importPkgHolder.values()) {
            BPackageSymbol pkgSymbol = importHolder.resolved.symbol; // get a copy of the package symbol, add
            // compilation unit info to it,

            for (BLangImportPackage unresolvedPkg : importHolder.unresolved) {
                BPackageSymbol importSymbol = importHolder.resolved.symbol;
                Name resolvedPkgAlias = names.fromIdNode(importHolder.resolved.alias);
                Name unresolvedPkgAlias = names.fromIdNode(unresolvedPkg.alias);

                // check if its the same import or has the same alias.
                if (!Names.IGNORE.equals(unresolvedPkgAlias) && unresolvedPkgAlias.equals(resolvedPkgAlias)
                        && importSymbol.compUnit.equals(names.fromIdNode(unresolvedPkg.compUnit))) {
                    if (isSameImport(unresolvedPkg, importSymbol)) {
                        dlog.error(unresolvedPkg.pos, DiagnosticErrorCode.REDECLARED_IMPORT_MODULE,
                                unresolvedPkg.getQualifiedPackageName());
                    } else {
                        dlog.error(unresolvedPkg.pos, DiagnosticErrorCode.REDECLARED_SYMBOL, unresolvedPkgAlias);
                    }
                    continue;
                }

                unresolvedPkg.symbol = pkgSymbol;
                // and define it in the current package scope
                BPackageSymbol symbol = dupPackageSymbolAndSetCompUnit(pkgSymbol,
                        names.fromIdNode(unresolvedPkg.compUnit));
                symbol.scope = pkgSymbol.scope;
                unresolvedPkg.symbol = symbol;
                pkgEnv.scope.define(unresolvedPkgAlias, symbol);
            }
        }
        if (!PackageID.ANNOTATIONS.equals(pkgNode.packageID)) {
            initPredeclaredModules(symTable.predeclaredModules, pkgNode.compUnits, pkgEnv);
        }
        // Define type definitions.
        this.typePrecedence = 0;

        // Treat constants and type definitions in the same manner, since constants can be used as
        // types. Also, there can be references between constant and type definitions in both ways.
        // Thus visit them according to the precedence.
        List<BLangNode> typeAndClassDefs = new ArrayList<>();
        pkgNode.constants.forEach(constant -> typeAndClassDefs.add(constant));
        pkgNode.typeDefinitions.forEach(typDef -> typeAndClassDefs.add(typDef));
        List<BLangClassDefinition> classDefinitions = getClassDefinitions(pkgNode.topLevelNodes);
        classDefinitions.forEach(classDefn -> typeAndClassDefs.add(classDefn));
<<<<<<< HEAD
        if (semtypeActive) {
            // We may need to move this next to defineTypeNodes() to support constants
            defineSemTypesSubset(typeAndClassDefs, pkgEnv);
        }
        defineTypeNodes(typeAndClassDefs, pkgEnv);
        if (semtypeTest) {
            defineSemTypes(typeAndClassDefs, pkgEnv);
        }
=======

        this.env = pkgEnv;
        typeResolver.defineBTypes(typeAndClassDefs, pkgEnv);
>>>>>>> 40af2ec7

        // Enabled logging errors after type def visit.
        // TODO: Do this in a cleaner way
        pkgEnv.logErrors = true;

        // Sort type definitions with precedence, before defining their members.
        pkgNode.typeDefinitions.sort(getTypePrecedenceComparator());
        typeAndClassDefs.sort(getTypePrecedenceComparator());

        // Define error details.
        defineErrorDetails(pkgNode.typeDefinitions, pkgEnv);

        // Define type def members (if any)
        defineFunctions(typeAndClassDefs, pkgEnv);

        // Intersection type nodes need to look at the member fields of a structure too.
        // Once all the fields and members of other types are set revisit intersection type definitions to validate
        // them and set the fields and members of the relevant immutable type.
        validateIntersectionTypeDefinitions(pkgNode.typeDefinitions, pkgNode.packageID);
        defineUndefinedReadOnlyTypes(pkgNode.typeDefinitions, typeAndClassDefs, pkgEnv);

        // Define service and resource nodes.
        pkgNode.services.forEach(service -> defineNode(service, pkgEnv));

        // Define function nodes.
        for (BLangFunction bLangFunction : pkgNode.functions) {
            // Define the lambda functions when visit lambda exprs because the lambda function is an expr.
            if (!bLangFunction.flagSet.contains(Flag.LAMBDA)) {
                defineNode(bLangFunction, pkgEnv);
            }
        }

        // Define annotation nodes.
        pkgNode.annotations.forEach(annot -> defineNode(annot, pkgEnv));

        for (BLangVariable variable : pkgNode.globalVars) {
            BLangExpression expr = variable.expr;
            if (expr != null && expr.getKind() == NodeKind.LAMBDA) {
                defineNode(((BLangLambdaFunction) expr).function, pkgEnv);
                if (variable.isDeclaredWithVar) {
                    setTypeFromLambdaExpr(variable);
                }
            }
            defineNode(variable, pkgEnv);
        }

        // Update globalVar for endpoints.
        for (BLangVariable var : pkgNode.globalVars) {
            if (var.getKind() == NodeKind.VARIABLE) {
                BVarSymbol varSymbol = var.symbol;
                if (varSymbol != null) {
                    BTypeSymbol tSymbol = varSymbol.type.tsymbol;
                    if (tSymbol != null && Symbols.isFlagOn(tSymbol.flags, Flags.CLIENT)) {
                        varSymbol.tag = SymTag.ENDPOINT;
                    }
                }
            }
        }
        typeResolver.clearUnknowTypeRefs();
    }

    private void defineDependentFields(List<BLangNode> typeDefNodes, SymbolEnv pkgEnv) {
        for (BLangNode typeDef : typeDefNodes) {
            if (typeDef.getKind() == NodeKind.CLASS_DEFN) {
                BLangClassDefinition classDefinition = (BLangClassDefinition) typeDef;
                if (isObjectCtor(classDefinition)) {
                    continue;
                }
                defineReferencedFieldsOfClassDef(classDefinition, pkgEnv);
            } else if (typeDef.getKind() == NodeKind.TYPE_DEFINITION) {
                defineReferencedFieldsOfRecordTypeDef((BLangTypeDefinition) typeDef);
            }
        }
    }

    public void defineReferencedFieldsOfClassDef(BLangClassDefinition classDefinition, SymbolEnv pkgEnv) {
        SymbolEnv typeDefEnv = classDefinition.typeDefEnv;
        BObjectTypeSymbol tSymbol = (BObjectTypeSymbol) classDefinition.symbol;
        BObjectType objType = (BObjectType) tSymbol.type;

        defineReferencedClassFields(classDefinition, typeDefEnv, objType, false);
    }

    // --------------------------------------- SemType Integration ----------------------------------------------

    // All methods end with suffix "Subset", support only subset of ported semtypes.
    // Once we extend semtype integrated types we can get rid of these methods.
    private void defineSemTypesSubset(List<BLangNode> moduleDefs, SymbolEnv pkgEnv) {
        Map<String, BLangNode> modTable = new LinkedHashMap<>();
        for (BLangNode typeAndClassDef : moduleDefs) {
            modTable.put(getTypeOrClassName(typeAndClassDef), typeAndClassDef);
        }
        modTable = Collections.unmodifiableMap(modTable);

        for (BLangNode def : moduleDefs) {
            if (def.getKind() == NodeKind.TYPE_DEFINITION) {
                BLangTypeDefinition typeDefinition = (BLangTypeDefinition) def;
                resolveTypeDefnSubset(pkgEnv.enclPkg.semtypeEnv, modTable, typeDefinition, 0);
            }
        }
        pkgEnv.enclPkg.modTable = modTable;
    }

    private SemType resolveTypeDefnSubset(Env semtypeEnv, Map<String, BLangNode> mod, BLangTypeDefinition defn,
                                          int depth) {
        if (defn.semType != null) {
            return defn.semType;
        }

        if (depth == defn.cycleDepth) {
            // TODO: semType: enable error log once all types are supported
            // dlog.error(defn.pos, DiagnosticErrorCode.INVALID_TYPE_CYCLE, defn.name);
            return null;
        }
        defn.cycleDepth = depth;

        SemType s;
        try {
            s = resolveTypeDescSubset(semtypeEnv, mod, defn, depth, defn.typeNode);
        } catch (UnsupportedOperationException e) {
            return null;
        }

        setSemType(defn.getTypeNode(), s);
        if (defn.semType == null) {
            defn.semType = s;
            defn.cycleDepth = -1;
            semtypeEnv.addTypeDef(defn.name.value, s);
            return s;
        } else {
            return s;
        }
    }

    private void setSemType(BLangType typeNode, SemType semType) {
        if (typeNode != null) {
            typeNode.semType = semType;
        }
    }

    public SemType resolveTypeDescSubset(Env semtypeEnv, Map<String, BLangNode> mod, BLangTypeDefinition defn,
                                         int depth, BLangType td) {
        if (td == null) {
            return null;
        }
        switch (td.getKind()) {
            case BUILT_IN_REF_TYPE:
                return resolveTypeDesc((BLangBuiltInRefTypeNode) td, semtypeEnv);
            case VALUE_TYPE:
                return resolveTypeDesc((BLangValueType) td, semtypeEnv);
            case FINITE_TYPE_NODE:
                return resolveSingletonType((BLangFiniteTypeNode) td, semtypeEnv);
            case USER_DEFINED_TYPE:
                return resolveTypeDescSubset((BLangUserDefinedType) td, semtypeEnv, mod, depth);
            case CONSTRAINED_TYPE: // map<?> and typedesc<?>
            case RECORD_TYPE:
            case ARRAY_TYPE:
            case TUPLE_TYPE_NODE:
            case ERROR_TYPE:
            case TABLE_TYPE:
            case FUNCTION_TYPE:
            case OBJECT_TYPE:
            case STREAM_TYPE:
            case UNION_TYPE_NODE:
            case INTERSECTION_TYPE_NODE:
            default:
                throw new UnsupportedOperationException("type not implemented: " + td.getKind());
        }
    }

    private SemType resolveTypeDescSubset(BLangUserDefinedType td, Env semtypeEnv, Map<String, BLangNode> mod,
                                          int depth) {
        String name = td.typeName.value;
        // Need to replace this with a real package lookup
        if (td.pkgAlias.value.equals("int")) {
            return resolveIntSubtype(name);
        } else if (td.pkgAlias.value.equals("string") && name.equals("Char")) {
            return SemTypes.CHAR;
        } else if (td.pkgAlias.value.equals("xml")) {
            return resolveXmlSubtype(name);
        }

        BLangNode moduleLevelDef = mod.get(name);
        if (moduleLevelDef == null) {
            // TODO: semType: enable once implementation is complete
            // dlog.error(td.pos, DiagnosticErrorCode.REFERENCE_TO_UNDEFINED_TYPE, td.typeName);
            throw new UnsupportedOperationException("Reference to undefined type: " + name);
        }

        if (moduleLevelDef.getKind() == NodeKind.TYPE_DEFINITION) {
            return resolveTypeDefnSubset(semtypeEnv, mod, (BLangTypeDefinition) moduleLevelDef, depth);
        } else {
            throw new UnsupportedOperationException("constants and class defns not implemented");
        }
    }

    // --------------------------------------- SemType Testing ----------------------------------------------

    private void defineSemTypes(List<BLangNode> moduleDefs, SymbolEnv pkgEnv) {
        // note: Let's start mimicking what James do as it is easy to populate the types and use in testing.
        // Eventually this should be moved to SymbolResolver and should integrate wtih existing type-symbols.

        Map<String, BLangNode> modTable = new LinkedHashMap<>();
        for (BLangNode typeAndClassDef : moduleDefs) {
            modTable.put(getTypeOrClassName(typeAndClassDef), typeAndClassDef);
        }
        modTable = Collections.unmodifiableMap(modTable);
        constResolver.resolve(pkgEnv.enclPkg.constants, pkgEnv.enclPkg.packageID, pkgEnv);

        for (BLangNode def : moduleDefs) {
            if (def.getKind() == NodeKind.CLASS_DEFN) {
                // TODO: semType: support class definitions
                throw new UnsupportedOperationException("Semtype are not supported for class definitions yet");
            } else if (def.getKind() == NodeKind.CONSTANT) {
                resolveConstant(pkgEnv.enclPkg.semtypeEnv, modTable, (BLangConstant) def);
            } else {
                BLangTypeDefinition typeDefinition = (BLangTypeDefinition) def;
                resolveTypeDefn(pkgEnv.enclPkg.semtypeEnv, modTable, typeDefinition, 0);
            }
        }
    }

    private void resolveConstant(Env semtypeEnv, Map<String, BLangNode> modTable, BLangConstant constant) {
        SemType semtype;
        if (constant.associatedTypeDefinition != null) {
            semtype = resolveTypeDefn(semtypeEnv, modTable, constant.associatedTypeDefinition, 0);
        } else {
            semtype = evaluateConst(constant);
        }
        addSemtypeBType(constant.getTypeNode(), semtype);
        semtypeEnv.addTypeDef(constant.name.value, semtype);
    }

    private SemType evaluateConst(BLangConstant constant) {
        switch (constant.symbol.value.type.getKind()) {
            case INT:
                return SemTypes.intConst((long) constant.symbol.value.value);
            case BOOLEAN:
                return SemTypes.booleanConst((boolean) constant.symbol.value.value);
            case STRING:
                return  SemTypes.stringConst((String) constant.symbol.value.value);
            case FLOAT:
                return SemTypes.floatConst((double) constant.symbol.value.value);
            default:
                throw new UnsupportedOperationException("Expression type not implemented for const semtype");
        }
    }

    private SemType resolveTypeDefn(Env semtypeEnv, Map<String, BLangNode> mod, BLangTypeDefinition defn, int depth) {
        if (defn.semType != null) {
            return defn.semType;
        }

        if (depth == defn.cycleDepth) {
            dlog.error(defn.pos, DiagnosticErrorCode.INVALID_TYPE_CYCLE, defn.name);
            return null;
        }
        defn.cycleDepth = depth;
        SemType s = resolveTypeDesc(semtypeEnv, mod, defn, depth, defn.typeNode);
        addSemtypeBType(defn.getTypeNode(), s);
        if (defn.semType == null) {
            defn.semType = s;
            defn.cycleDepth = -1;
            semtypeEnv.addTypeDef(defn.name.value, s);
            return s;
        } else {
            return s;
        }
    }

    private void addSemtypeBType(BLangType typeNode, SemType semType) {
        if (typeNode != null) {
            typeNode.getBType().setSemtype(semType);
        }
    }

    public SemType resolveTypeDesc(Env semtypeEnv, Map<String, BLangNode> mod, BLangTypeDefinition defn, int depth,
                                    BLangType td) {
        if (td == null) {
            return null;
        }
        switch (td.getKind()) {
            case VALUE_TYPE:
                return resolveTypeDesc((BLangValueType) td, semtypeEnv);
            case CONSTRAINED_TYPE: // map<?> and typedesc<?>
                return resolveTypeDesc((BLangConstrainedType) td, semtypeEnv, mod, depth, defn);
            case ARRAY_TYPE:
                return resolveTypeDesc(((BLangArrayType) td), semtypeEnv, mod, depth, defn);
            case TUPLE_TYPE_NODE:
                return resolveTypeDesc((BLangTupleTypeNode) td, semtypeEnv, mod, depth, defn);
            case RECORD_TYPE:
                return resolveTypeDesc((BLangRecordTypeNode) td, semtypeEnv, mod, depth, defn);
            case FUNCTION_TYPE:
                return resolveTypeDesc((BLangFunctionTypeNode) td, semtypeEnv, mod, depth, defn);
            case ERROR_TYPE:
                return resolveTypeDesc((BLangErrorType) td, semtypeEnv, mod, depth, defn);
            case UNION_TYPE_NODE:
                return resolveTypeDesc((BLangUnionTypeNode) td, semtypeEnv, mod, depth, defn);
            case INTERSECTION_TYPE_NODE:
                return resolveTypeDesc((BLangIntersectionTypeNode) td, semtypeEnv, mod, depth, defn);
            case USER_DEFINED_TYPE:
                return resolveTypeDesc((BLangUserDefinedType) td, semtypeEnv, mod, depth);
            case BUILT_IN_REF_TYPE:
                return resolveTypeDesc((BLangBuiltInRefTypeNode) td, semtypeEnv);
            case FINITE_TYPE_NODE:
                return resolveSingletonType((BLangFiniteTypeNode) td, semtypeEnv);
            case TABLE_TYPE:
                return resolveTypeDesc((BLangTableTypeNode) td, semtypeEnv, mod, depth);
            case OBJECT_TYPE:
            case STREAM_TYPE:
            default:
                // TODO: semType: support. e.g. STREAM_TYPE
                throw new UnsupportedOperationException("type not implemented: " + td.getKind());
        }
    }

    private SemType resolveSingletonType(BLangFiniteTypeNode td, Env semtypeEnv) {
        return resolveSingletonType(td.valueSpace);
    }

    SemType resolveSingletonType(List<BLangExpression> valueSpace) {
        // In case we encounter unary expressions in finite type, we will be replacing them with numeric literals
        replaceUnaryExprWithNumericLiteral(valueSpace);

        if (valueSpace.size() > 1) {
            return resolveFiniteTypeUnion(valueSpace);
        }
        return resolveSingletonType((BLangLiteral) valueSpace.get(0));
    }

    private SemType resolveSingletonType(BLangLiteral literal) {
        Object litVal = literal.value;
        switch (literal.getBType().getKind()) {
            case FLOAT:
                double value;
                if (litVal instanceof Long) {
                    value = ((Long) litVal).doubleValue();
                } else if (litVal instanceof Double) {
                    value = (double) litVal;
                } else {
                    value = Double.parseDouble((String) litVal);
                }
                return SemTypes.floatConst(value);
            case INT:
            case BYTE:
                return SemTypes.intConst((long) litVal);
            case STRING:
                return SemTypes.stringConst((String) litVal);
            case BOOLEAN:
                return SemTypes.booleanConst((Boolean) litVal);
            case DECIMAL:
                return SemTypes.decimalConst((String) litVal);
            case NIL:
                return PredefinedType.NIL;
            default:
                throw new UnsupportedOperationException("Finite type not implemented for: " + literal);
        }
    }

    private void replaceUnaryExprWithNumericLiteral(List<BLangExpression> valueSpace) {
        for (int i = 0; i < valueSpace.size(); i++) {
            BLangExpression value = valueSpace.get(i);
            if (value.getKind() == NodeKind.UNARY_EXPR) {
                BLangUnaryExpr unaryExpr = (BLangUnaryExpr) value;
                if (unaryExpr.expr.getKind() == NodeKind.NUMERIC_LITERAL) {
                    // Replacing unary expression with numeric literal type for + and - numeric values
                    BLangNumericLiteral newNumericLiteral =
                            Types.constructNumericLiteralFromUnaryExpr(unaryExpr);
                    valueSpace.set(i, newNumericLiteral);
                }
            }
        }
    }

    private SemType resolveFiniteTypeUnion(List<BLangExpression> valueSpace) {
        List<SemType> types = new ArrayList<>();
        for (BLangExpression bLangExpression : valueSpace) {
            types.add(resolveSingletonType((BLangLiteral) bLangExpression));
        }

        Iterator<SemType> iter = types.iterator();
        SemType u = iter.next();
        while (iter.hasNext()) {
            u = SemTypes.union(u, iter.next());
        }
        return u;
    }

    private SemType resolveTypeDesc(BLangBuiltInRefTypeNode td, Env semtypeEnv) {
        switch (td.typeKind) {
            case NEVER:
                return PredefinedType.NEVER;
            case XML:
                return PredefinedType.XML;
            default:
                // TODO: semType: support e.g. MAP
                throw new UnsupportedOperationException("Built-in reference type not implemented: " + td.typeKind);
        }
    }

    private SemType resolveTypeDesc(BLangTableTypeNode td, Env semtypeEnv, Map<String, BLangNode> mod, int depth) {
        SemType memberType = resolveTypeDesc(semtypeEnv, mod, (BLangTypeDefinition) td.constraint.defn, depth,
                td.constraint);
        return SemTypes.tableContaining(memberType);
    }

    private SemType resolveTypeDesc(BLangUserDefinedType td, Env semtypeEnv, Map<String, BLangNode> mod, int depth) {
        String name = td.typeName.value;
        // Need to replace this with a real package lookup
        if (td.pkgAlias.value.equals("int")) {
            return resolveIntSubtype(name);
        } else if (td.pkgAlias.value.equals("string") && name.equals("Char")) {
            return SemTypes.CHAR;
        } else if (td.pkgAlias.value.equals("xml")) {
            return resolveXmlSubtype(name);
        }

        BLangNode moduleLevelDef = mod.get(name);
        if (moduleLevelDef == null) {
            dlog.error(td.pos, DiagnosticErrorCode.REFERENCE_TO_UNDEFINED_TYPE, td.typeName);
            return null;
        }

        if (moduleLevelDef.getKind() == NodeKind.TYPE_DEFINITION) {
            return resolveTypeDefn(semtypeEnv, mod, (BLangTypeDefinition) moduleLevelDef, depth);
        } else if (moduleLevelDef.getKind() == NodeKind.CONSTANT) {
            BLangConstant constant = (BLangConstant) moduleLevelDef;
            return resolveTypeDefn(semtypeEnv, mod, constant.associatedTypeDefinition, depth);
        } else {
            throw new UnsupportedOperationException("constants and class defns not implemented");
        }
    }

    private SemType resolveIntSubtype(String name) {
        switch (name) {
            case "Signed8":
                return SemTypes.SINT8;
            case "Signed16":
                return SemTypes.SINT16;
            case "Signed32":
                return SemTypes.SINT32;
            case "Unsigned8":
                return SemTypes.UINT8;
            case "Unsigned16":
                return SemTypes.UINT16;
            case "Unsigned32":
                return SemTypes.UINT32;
            default:
                // TODO: semtype: support MAX_VALUE
                throw new UnsupportedOperationException("Unknown int subtype: " + name);
        }
    }

    private SemType resolveXmlSubtype(String name) {
        switch(name) {
            case "Element":
                return SemTypes.XML_ELEMENT;
            case "Comment":
                return SemTypes.XML_COMMENT;
            case "Text":
                return SemTypes.XML_TEXT;
            case "ProcessingInstruction":
                return SemTypes.XML_PI;
            default:
                throw new IllegalStateException("Unknown XML subtype: " + name);
        }
    }

    private SemType resolveTypeDesc(BLangConstrainedType td, Env semtypeEnv, Map<String, BLangNode> mod,
                                    int depth, BLangTypeDefinition defn) {
        TypeKind typeKind = ((BLangBuiltInRefTypeNode) td.getType()).getTypeKind();
        switch (typeKind) {
            case MAP:
                return resolveMapTypeDesc(td, semtypeEnv, mod, depth, defn);
            case XML:
                return resolveXmlTypeDesc(td, semtypeEnv, mod, depth, defn);
            case TYPEDESC:
            default:
                // TODO: semType: support. e.g. TYPEDESC
                throw new UnsupportedOperationException("Constrained type not implemented: " + typeKind);
        }
    }

    private SemType resolveXmlTypeDesc(BLangConstrainedType td, Env semtypeEnv, Map<String, BLangNode> mod, int depth,
                                       BLangTypeDefinition defn) {
        if (td.defn != null) {
            return td.defn.getSemType(semtypeEnv);
        }
        return SemTypes.xmlSequence(resolveTypeDesc(semtypeEnv, mod, defn, depth + 1, td.constraint));
    }

    private SemType resolveMapTypeDesc(BLangConstrainedType td, Env semtypeEnv, Map<String, BLangNode> mod, int depth,
                                       BLangTypeDefinition typeDefinition) {
        if (td.defn != null) {
            return td.defn.getSemType(semtypeEnv);
        }

        MappingDefinition d = new MappingDefinition();
        td.defn = d;
        try {
            SemType rest = resolveTypeDesc(semtypeEnv, mod, typeDefinition, depth + 1, td.constraint);

            return d.define(semtypeEnv, Collections.emptyList(), rest);
        } catch (Exception e) {
            td.defn = null;
            throw new UnsupportedOperationException("error resolving map type");
        }
    }

    private SemType resolveTypeDesc(BLangRecordTypeNode td, Env semtypeEnv, Map<String, BLangNode> mod, int depth,
                                    BLangTypeDefinition typeDefinition) {
        if (td.defn != null) {
            return td.defn.getSemType(semtypeEnv);
        }

        MappingDefinition d = new MappingDefinition();
        td.defn = d;

        try {
            List<Field> fields = new ArrayList<>();
            for (BLangSimpleVariable field : td.fields) {
                String name = field.name.value;
                SemType t  = resolveTypeDesc(semtypeEnv, mod, typeDefinition, depth + 1, field.typeNode);
                fields.add(Field.from(name, t));
            }

            SemType rest;
            if (!td.isSealed() && td.getRestFieldType() == null) {
                // TODO: semType: handle open records
                throw new UnsupportedOperationException("Open record not supported yet");
            } else {
                rest = resolveTypeDesc(semtypeEnv, mod, typeDefinition, depth + 1, td.restFieldType);
            }

            return d.define(semtypeEnv, fields, rest == null ? PredefinedType.NEVER : rest);
        } catch (Exception e) {
            td.defn = null;
            throw new UnsupportedOperationException("error resolving record type");
        }
    }

    private SemType resolveTypeDesc(BLangFunctionTypeNode td, Env semtypeEnv, Map<String, BLangNode> mod, int depth,
                                    BLangTypeDefinition typeDefinition) {
        Definition defn = td.defn;
        if (defn != null) {
            return defn.getSemType(semtypeEnv);
        }
        FunctionDefinition d = new FunctionDefinition(semtypeEnv);
        td.defn = d;

        try {
            List<SemType> paramTypes = new ArrayList<>();
            for (BLangVariable p : td.params) {
                paramTypes.add(resolveTypeDesc(semtypeEnv, mod, typeDefinition, depth + 1, p.typeNode));
            }

            SemType rest = resolveTypeDesc(semtypeEnv, mod, typeDefinition, depth + 1, td.returnTypeNode);
            SemType args = SemTypes.tuple(semtypeEnv, paramTypes.toArray(new SemType[]{}));
            return d.define(semtypeEnv, args, rest);
        } catch (Exception e) {
            td.defn = null;
            throw new UnsupportedOperationException("error resolving function type");
        }
    }

    private SemType resolveTypeDesc(BLangErrorType td, Env semtypeEnv, Map<String, BLangNode> mod, int depth,
                                    BLangTypeDefinition defn) {
        if (td.detailType == null) {
            return PredefinedType.ERROR;
        }

        SemType detail = resolveTypeDesc(semtypeEnv, mod, defn, depth, td.detailType);
        return SemTypes.errorDetail(detail);
    }

    private SemType resolveTypeDesc(BLangUnionTypeNode td, Env semtypeEnv,
                                    Map<String, BLangNode> mod, int depth, BLangTypeDefinition defn) {
        Iterator<BLangType> iterator = td.memberTypeNodes.iterator();
        SemType u = resolveTypeDesc(semtypeEnv, mod, defn, depth, iterator.next());
        while (iterator.hasNext()) {
            u = SemTypes.union(u, resolveTypeDesc(semtypeEnv, mod, defn, depth, iterator.next()));
        }
        return u;
    }

    private SemType resolveTypeDesc(BLangIntersectionTypeNode td, Env semtypeEnv, Map<String, BLangNode> mod, int depth,
                                    BLangTypeDefinition defn) {
        Iterator<BLangType> iterator = td.constituentTypeNodes.iterator();
        SemType type = resolveTypeDesc(semtypeEnv, mod, defn, depth, iterator.next());
        while (iterator.hasNext()) {
            type = SemTypes.intersection(type, resolveTypeDesc(semtypeEnv, mod, defn, depth, iterator.next()));
        }
        return type;
    }

    private SemType resolveTypeDesc(BLangValueType td, Env semtypeEnv) {
        switch (td.typeKind) {
            case ANY:
                return PredefinedType.ANY;
            case ANYDATA:
                return SemTypes.createAnydata(Context.from(semtypeEnv));
            case BOOLEAN:
                return PredefinedType.BOOLEAN;
            case DECIMAL:
                return PredefinedType.DECIMAL;
            case ERROR:
                return PredefinedType.ERROR;
            case FLOAT:
                return PredefinedType.FLOAT;
            case HANDLE:
                return PredefinedType.HANDLE;
            case INT:
                return PredefinedType.INT;
            case READONLY:
                return PredefinedType.READONLY;
            case STRING:
                return PredefinedType.STRING;
            case TYPEDESC:
                return PredefinedType.TYPEDESC;
            case XML:
                return PredefinedType.XML;
            case JSON:
                return Core.createJson(semtypeEnv);
            case NIL:
                return PredefinedType.NIL;
            case BYTE:
                return PredefinedType.BYTE;
            default:
                throw new IllegalStateException("Unknown type: " + td.toString());
        }
    }

    private SemType resolveTypeDesc(BLangArrayType td, Env semtypeEnv, Map<String, BLangNode> mod, int depth,
                                    BLangTypeDefinition moduleDefn) {
        Definition defn = td.defn;
        if (defn != null) {
            return defn.getSemType(semtypeEnv);
        }

        ListDefinition d = new ListDefinition();
        td.defn = d;
        try {
            SemType elementType = resolveTypeDesc(semtypeEnv, mod, moduleDefn, depth + 1, td.elemtype);

            ArrayList<BLangExpression> reversed = new ArrayList<>(td.sizes);
            for (BLangExpression t : reversed) {
                // todo: We need to constFold this expression.
                int size = constExprToInt(t);
                if (size >= 0) {
                    elementType = d.define(semtypeEnv, new ArrayList<>(List.of(elementType)), size);
                } else {
                    elementType = d.define(semtypeEnv, elementType);
                }
            }

            return elementType;
        } catch (Exception e) {
            td.defn = null;
            throw new UnsupportedOperationException("error resolving array type");
        }
    }

    private int constExprToInt(BLangExpression t) {
        if (t.getKind() == NodeKind.SIMPLE_VARIABLE_REF) {
            BConstantSymbol symbol = (BConstantSymbol) ((BLangSimpleVarRef) t).symbol;
            return ((Long) symbol.value.value).intValue();
        }
        return (int) ((BLangLiteral) t).value;
    }

    private SemType resolveTypeDesc(BLangTupleTypeNode td, Env semtypeEnv, Map<String, BLangNode> mod, int depth,
                                    BLangTypeDefinition moduleDefn) {
        Definition defn = td.defn;
        if (defn != null) {
            return defn.getSemType(semtypeEnv);
        }

        ListDefinition d = new ListDefinition();
        td.defn = d;
        try {
            List<SemType> members = new ArrayList<>();
            for (BLangType memberTypeNode : td.getMemberTypeNodes()) {
                members.add(resolveTypeDesc(semtypeEnv, mod, moduleDefn, depth + 1, memberTypeNode));
            }
            SemType restType = resolveTypeDesc(semtypeEnv, mod, moduleDefn, depth + 1, td.restParamType);
            if (restType == null) {
                restType = PredefinedType.NEVER;
            }

            return d.define(semtypeEnv, members, restType);
        } catch (Exception e) {
            td.defn = null;
            throw new UnsupportedOperationException("error resolving tuple type");
        }
    }

    // --------------------------------------- End of SemType ----------------------------------------------

    private void defineIntersectionTypes(SymbolEnv env) {
        for (BLangNode typeDescriptor : this.intersectionTypes) {
            defineNode(typeDescriptor, env);
        }
        this.intersectionTypes.clear();
    }

    private void defineErrorType(Location pos, BErrorType errorType, SymbolEnv env) {
        SymbolEnv pkgEnv = symTable.pkgEnvMap.get(env.enclPkg.symbol);
        BTypeSymbol errorTSymbol = errorType.tsymbol;
        errorTSymbol.scope = new Scope(errorTSymbol);

        if (symResolver.checkForUniqueSymbol(pos, pkgEnv, errorTSymbol)) {
            pkgEnv.scope.define(errorTSymbol.name, errorTSymbol);
        }

        SymbolEnv prevEnv = this.env;
        this.env = pkgEnv;
        this.env = prevEnv;
    }

    private boolean isObjectCtor(BLangNode node) {
        if (node.getKind() == NodeKind.CLASS_DEFN) {
            BLangClassDefinition classDefinition = (BLangClassDefinition) node;
            return isObjectCtor(classDefinition);
        }
        return false;
    }

    public boolean isObjectCtor(BLangClassDefinition classDefinition) {
        if (!classDefinition.isObjectContructorDecl && classDefinition.isServiceDecl) {
            return false;
        }
        if (classDefinition.flagSet.contains(Flag.OBJECT_CTOR)) {
            return true;
        }
        return false;
    }

    public void defineDistinctClassAndObjectDefinitionIndividual(BLangNode node) {
        if (node.getKind() == NodeKind.CLASS_DEFN) {
            BLangClassDefinition classDefinition = (BLangClassDefinition) node;
            if (isObjectCtor(classDefinition)) {
                return;
            }
            populateDistinctTypeIdsFromIncludedTypeReferences((BLangClassDefinition) node);
        } else if (node.getKind() == NodeKind.TYPE_DEFINITION) {
            populateDistinctTypeIdsFromIncludedTypeReferences((BLangTypeDefinition) node);
        }
    }

    public void populateDistinctTypeIdsFromIncludedTypeReferences(BLangTypeDefinition typeDefinition) {
        if (typeDefinition.typeNode.getKind() == NodeKind.INTERSECTION_TYPE_NODE) {
            if (typeDefinition.typeNode.getBType() == null) {
                return;
            }

            BType definingType = types.getTypeWithEffectiveIntersectionTypes(typeDefinition.typeNode.getBType());
            definingType = Types.getReferredType(definingType);
            if (definingType.tag != TypeTags.OBJECT) {
                return;
            }
            BObjectType definigObjType = (BObjectType) definingType;

            BLangIntersectionTypeNode typeNode = (BLangIntersectionTypeNode) typeDefinition.typeNode;
            for (BLangType constituentTypeNode : typeNode.getConstituentTypeNodes()) {
                BType constituentType = Types.getReferredType(constituentTypeNode.getBType());
                if (constituentType.tag != TypeTags.OBJECT) {
                    continue;
                }
                definigObjType.typeIdSet.add(((BObjectType) constituentType).typeIdSet);
            }
        } else if (typeDefinition.typeNode.getKind() == NodeKind.OBJECT_TYPE) {
            BLangObjectTypeNode objectTypeNode = (BLangObjectTypeNode) typeDefinition.typeNode;
            BTypeIdSet typeIdSet = ((BObjectType) objectTypeNode.getBType()).typeIdSet;

            for (BLangType typeRef : objectTypeNode.typeRefs) {
                BType type = typeRef.getBType();
                if (type == null) {
                    return;
                }
                type = types.getTypeWithEffectiveIntersectionTypes(type);
                type = Types.getReferredType(type);
                if (type.tag != TypeTags.OBJECT) {
                    continue;
                }
                BObjectType refType = (BObjectType) type;
                typeIdSet.add(refType.typeIdSet);
            }
        }
    }

    public void populateDistinctTypeIdsFromIncludedTypeReferences(BLangClassDefinition typeDef) {
        BLangClassDefinition classDefinition = typeDef;
        BTypeIdSet typeIdSet = ((BObjectType) classDefinition.getBType()).typeIdSet;

        for (BLangType typeRef : classDefinition.typeRefs) {
            BType type = types.getTypeWithEffectiveIntersectionTypes(typeRef.getBType());
            type = Types.getReferredType(type);
            if (type.tag != TypeTags.OBJECT) {
                continue;
            }
            BObjectType refType = (BObjectType) type;
            typeIdSet.add(refType.typeIdSet);
        }
    }

    private Comparator<BLangNode> getTypePrecedenceComparator() {
        return (l, r) -> {
            if (l instanceof OrderedNode && r instanceof OrderedNode) {
                return ((OrderedNode) l).getPrecedence() - ((OrderedNode) r).getPrecedence();
            }
            return 0;
        };
    }

    private void defineFunctionsOfClassDef(SymbolEnv pkgEnv, BLangClassDefinition classDefinition) {
        validateInclusionsForNonPrivateMembers(classDefinition.typeRefs);
        BObjectType objectType = (BObjectType) classDefinition.symbol.type;

        if (objectType.mutableType != null) {
            // If this is an object type definition defined for an immutable type.
            // We skip defining methods here since they would either be defined already, or would be defined
            // later.
            return;
        }

        SymbolEnv objMethodsEnv =
                SymbolEnv.createClassMethodsEnv(classDefinition, (BObjectTypeSymbol) classDefinition.symbol, pkgEnv);
        if (classDefinition.isObjectContructorDecl) {
            classDefinition.oceEnvData.objMethodsEnv = objMethodsEnv;
        }

        // Define the functions defined within the object
        defineClassInitFunction(classDefinition, objMethodsEnv);
        classDefinition.functions.forEach(f -> {
            f.flagSet.add(Flag.FINAL); // Method can't be changed
            f.setReceiver(ASTBuilderUtil.createReceiver(classDefinition.pos, objectType));
            defineNode(f, objMethodsEnv);
        });

        defineIncludedMethods(classDefinition, objMethodsEnv, false);
    }

    private void defineIncludedMethods(BLangClassDefinition classDefinition, SymbolEnv objMethodsEnv,
                                       boolean defineReadOnlyInclusionsOnly) {
        Set<String> includedFunctionNames = new HashSet<>();

        if (defineReadOnlyInclusionsOnly) {
            for (BAttachedFunction function :
                    ((BObjectTypeSymbol) classDefinition.getBType().tsymbol).referencedFunctions) {
                includedFunctionNames.add(function.funcName.value);
            }
        }

        // Add the attached functions of the referenced types to this object.
        // Here it is assumed that all the attached functions of the referred type are
        // resolved by the time we reach here. It is achieved by ordering the typeDefs
        // according to the precedence.
        for (BLangType typeRef : classDefinition.typeRefs) {
            BType type = Types.getReferredType(typeRef.getBType());
            if (type == null || type == symTable.semanticError) {
                return;
            }

            if (type.tag == TypeTags.INTERSECTION) {
                if (!defineReadOnlyInclusionsOnly) {
                    // Will be defined once all the readonly type's methods are defined.
                    continue;
                }

                type = ((BIntersectionType) type).effectiveType;
            } else {
                if (defineReadOnlyInclusionsOnly) {
                    if (!isImmutable((BObjectType) type)) {
                        continue;
                    }
                } else if (isImmutable((BObjectType) type)) {
                    continue;
                }
            }

            List<BAttachedFunction> functions = ((BObjectTypeSymbol) type.tsymbol).attachedFuncs;
            for (BAttachedFunction function : functions) {
                defineReferencedFunction(classDefinition.pos, classDefinition.flagSet, objMethodsEnv,
                        typeRef, function, includedFunctionNames, classDefinition.symbol, classDefinition.functions,
                        classDefinition.internal);
            }
        }
    }

    private void defineReferencedClassFields(BLangClassDefinition classDefinition, SymbolEnv typeDefEnv,
                                             BObjectType objType, boolean defineReadOnlyInclusionsOnly) {
        if (classDefinition.typeRefs.isEmpty()) {
            return;
        }
        Set<BSymbol> referencedTypes = new HashSet<>(classDefinition.typeRefs.size());
        List<BLangType> invalidTypeRefs = new ArrayList<>(classDefinition.typeRefs.size());

        Map<String, BLangSimpleVariable> fieldNames = new HashMap<>(classDefinition.fields.size());
        for (BLangSimpleVariable fieldVariable : classDefinition.fields) {
            fieldNames.put(fieldVariable.name.value, fieldVariable);
        }

        // Get the inherited fields from the type references
        List<BLangSimpleVariable> referencedFields = new ArrayList<>();

        for (BLangType typeRef : classDefinition.typeRefs) {
            BType referredType = Types.getReferredType(symResolver.resolveTypeNode(typeRef, typeDefEnv));
            if (referredType == symTable.semanticError) {
                continue;
            }

            int tag = Types.getReferredType(classDefinition.getBType()).tag;
            if (tag == TypeTags.OBJECT) {
                if (isInvalidIncludedTypeInClass(referredType)) {
                    if (!defineReadOnlyInclusionsOnly) {
                        dlog.error(typeRef.pos, DiagnosticErrorCode.INCOMPATIBLE_TYPE_REFERENCE, typeRef);
                    }
                    invalidTypeRefs.add(typeRef);
                    continue;
                }

                BObjectType objectType = null;

                if (referredType.tag == TypeTags.INTERSECTION) {
                    if (!defineReadOnlyInclusionsOnly) {
                        // Will be defined once all the readonly type's fields are defined.
                        continue;
                    }
                } else {
                    objectType = (BObjectType) referredType;

                    if (defineReadOnlyInclusionsOnly) {
                        if (!isImmutable(objectType)) {
                            continue;
                        }
                    } else if (isImmutable(objectType)) {
                        continue;
                    }
                }
            } else if (defineReadOnlyInclusionsOnly) {
                continue;
            }

            // Check for duplicate type references
            if (!referencedTypes.add(referredType.tsymbol)) {
                dlog.error(typeRef.pos, DiagnosticErrorCode.REDECLARED_TYPE_REFERENCE, typeRef);
                continue;
            }

            BType effectiveIncludedType = referredType;

            if (tag == TypeTags.OBJECT) {
                BObjectType objectType;
                referredType = Types.getReferredType(referredType);

                if (referredType.tag == TypeTags.INTERSECTION) {
                    effectiveIncludedType = objectType = (BObjectType) ((BIntersectionType) referredType).effectiveType;
                } else {
                    objectType = (BObjectType) referredType;
                }

                if (!classDefinition.symbol.pkgID.equals(referredType.tsymbol.pkgID)) {
                    boolean errored = false;
                    for (BField field : objectType.fields.values()) {
                        if (!Symbols.isPublic(field.symbol)) {
                            dlog.error(typeRef.pos, DiagnosticErrorCode.INCOMPATIBLE_TYPE_REFERENCE_NON_PUBLIC_MEMBERS,
                                    typeRef);
                            invalidTypeRefs.add(typeRef);
                            errored = true;
                            break;
                        }
                    }

                    if (errored) {
                        continue;
                    }

                    for (BAttachedFunction func : ((BObjectTypeSymbol) objectType.tsymbol).attachedFuncs) {
                        if (!Symbols.isPublic(func.symbol)) {
                            dlog.error(typeRef.pos, DiagnosticErrorCode.INCOMPATIBLE_TYPE_REFERENCE_NON_PUBLIC_MEMBERS,
                                    typeRef);
                            invalidTypeRefs.add(typeRef);
                            errored = true;
                            break;
                        }
                    }

                    if (errored) {
                        continue;
                    }
                }
            }

            // Here it is assumed that all the fields of the referenced types are resolved
            // by the time we reach here. It is achieved by ordering the typeDefs according
            // to the precedence.
            // Default values of fields are not inherited.
            for (BField field : ((BStructureType) effectiveIncludedType).fields.values()) {
                if (fieldNames.containsKey(field.name.value)) {
                    BLangSimpleVariable existingVariable = fieldNames.get(field.name.value);
                    if ((existingVariable.flagSet.contains(Flag.PUBLIC) !=
                            Symbols.isFlagOn(field.symbol.flags, Flags.PUBLIC)) ||
                            (existingVariable.flagSet.contains(Flag.PRIVATE) !=
                                    Symbols.isFlagOn(field.symbol.flags, Flags.PRIVATE))) {
                        dlog.error(existingVariable.pos,
                                DiagnosticErrorCode.MISMATCHED_VISIBILITY_QUALIFIERS_IN_OBJECT_FIELD,
                                existingVariable.name.value);
                    }
                    continue;
                }

                BLangSimpleVariable var = ASTBuilderUtil.createVariable(typeRef.pos, field.name.value, field.type);
                var.flagSet = field.symbol.getFlags();
                referencedFields.add(var);
            }
        }
        classDefinition.typeRefs.removeAll(invalidTypeRefs);

        for (BLangSimpleVariable field : referencedFields) {
            defineNode(field, typeDefEnv);
            if (field.symbol.type == symTable.semanticError) {
                continue;
            }
            objType.fields.put(field.name.value, new BField(names.fromIdNode(field.name), field.pos, field.symbol));
        }

        classDefinition.referencedFields.addAll(referencedFields);
    }

    private List<BLangClassDefinition> getClassDefinitions(List<TopLevelNode> topLevelNodes) {
        List<BLangClassDefinition> classDefinitions = new ArrayList<>();
        for (TopLevelNode topLevelNode : topLevelNodes) {
            if (topLevelNode.getKind() == NodeKind.CLASS_DEFN) {
                classDefinitions.add((BLangClassDefinition) topLevelNode);
            }
        }
        return classDefinitions;
    }

    @Override
    public void visit(BLangObjectConstructorExpression objectCtorExpression) {
        visit(objectCtorExpression.classNode);
        objectCtorExpression.setBType(objectCtorExpression.classNode.getBType());
    }

    @Override
    public void visit(BLangClassDefinition classDefinition) {
        EnumSet<Flag> flags = EnumSet.copyOf(classDefinition.flagSet);
        boolean isPublicType = flags.contains(Flag.PUBLIC);
        Name className = names.fromIdNode(classDefinition.name);
        Name classOrigName = names.originalNameFromIdNode(classDefinition.name);

        BClassSymbol tSymbol = Symbols.createClassSymbol(Flags.asMask(flags),
                                                         className, env.enclPkg.symbol.pkgID, null,
                env.scope.owner, classDefinition.name.pos,
                getOrigin(className, flags), classDefinition.isServiceDecl);
        tSymbol.originalName = classOrigName;
        tSymbol.scope = new Scope(tSymbol);
        tSymbol.markdownDocumentation = getMarkdownDocAttachment(classDefinition.markdownDocumentationAttachment);


        long typeFlags = 0;

        if (flags.contains(Flag.READONLY)) {
            typeFlags |= Flags.READONLY;
        }

        if (flags.contains(Flag.ISOLATED)) {
            typeFlags |= Flags.ISOLATED;
        }

        if (flags.contains(Flag.SERVICE)) {
            typeFlags |= Flags.SERVICE;
        }

        if (flags.contains(Flag.OBJECT_CTOR)) {
            typeFlags |= Flags.OBJECT_CTOR;
        }

        BObjectType objectType = new BObjectType(tSymbol, typeFlags);
        if (classDefinition.isObjectContructorDecl || flags.contains(Flag.OBJECT_CTOR)) {
            classDefinition.oceEnvData.objectType = objectType;
            objectType.classDef = classDefinition;
        }

        if (flags.contains(Flag.DISTINCT)) {
            objectType.typeIdSet = BTypeIdSet.from(env.enclPkg.symbol.pkgID, classDefinition.name.value, isPublicType);
        }

        if (flags.contains(Flag.CLIENT)) {
            objectType.flags |= Flags.CLIENT;
        }

        tSymbol.type = objectType;
        classDefinition.setBType(objectType);
        classDefinition.setDeterminedType(objectType);
        classDefinition.symbol = tSymbol;

        if (isDeprecated(classDefinition.annAttachments)) {
            tSymbol.flags |= Flags.DEPRECATED;
        }

        // For each referenced type, check whether the types are already resolved.
        // If not, then that type should get a higher precedence.
        for (BLangType typeRef : classDefinition.typeRefs) {
            BType referencedType = symResolver.resolveTypeNode(typeRef, env);
            if (referencedType == symTable.noType && !this.unresolvedTypes.contains(classDefinition)) {
                this.unresolvedTypes.add(classDefinition);
                return;
            }
            objectType.typeInclusions.add(referencedType);
        }

        classDefinition.setPrecedence(this.typePrecedence++);
        if (symResolver.checkForUniqueSymbol(classDefinition.pos, env, tSymbol)) {
            env.scope.define(tSymbol.name, tSymbol);
        }
        // TODO : check
        // env.scope.define(tSymbol.name, tSymbol);
    }

    public void visit(BLangAnnotation annotationNode) {
        Name annotName = names.fromIdNode(annotationNode.name);
        Name annotOrigName = names.originalNameFromIdNode(annotationNode.name);
        BAnnotationSymbol annotationSymbol = Symbols.createAnnotationSymbol(Flags.asMask(annotationNode.flagSet),
                annotationNode.getAttachPoints(),
                annotName, annotOrigName,
                env.enclPkg.symbol.pkgID, null,
                env.scope.owner, annotationNode.name.pos,
                getOrigin(annotName));
        annotationSymbol.markdownDocumentation =
                getMarkdownDocAttachment(annotationNode.markdownDocumentationAttachment);
        if (isDeprecated(annotationNode.annAttachments)) {
            annotationSymbol.flags |= Flags.DEPRECATED;
        }
        annotationSymbol.type = new BAnnotationType(annotationSymbol);
        annotationNode.symbol = annotationSymbol;
        defineSymbol(annotationNode.name.pos, annotationSymbol);
        SymbolEnv annotationEnv = SymbolEnv.createAnnotationEnv(annotationNode, annotationSymbol.scope, env);
        BLangType annotTypeNode = annotationNode.typeNode;
        if (annotTypeNode != null) {
            BType type = this.symResolver.resolveTypeNode(annotTypeNode, annotationEnv);
            annotationSymbol.attachedType = type;
            if (!isValidAnnotationType(type)) {
                dlog.error(annotTypeNode.pos, DiagnosticErrorCode.ANNOTATION_INVALID_TYPE, type);
            }

//            if (annotationNode.flagSet.contains(Flag.CONSTANT) && !type.isAnydata()) {
//                dlog.error(annotTypeNode.pos, DiagnosticErrorCode.ANNOTATION_INVALID_CONST_TYPE, type);
//            }
        }

        if (!annotationNode.flagSet.contains(Flag.CONSTANT) &&
                annotationNode.getAttachPoints().stream().anyMatch(attachPoint -> attachPoint.source)) {
            dlog.error(annotationNode.pos, DiagnosticErrorCode.ANNOTATION_REQUIRES_CONST);
        }
    }

    private boolean isNullOrEmpty(String s) {
        return s == null || s.isEmpty();
    }

    @Override
    public void visit(BLangImportPackage importPkgNode) {
        Name pkgAlias = names.fromIdNode(importPkgNode.alias);
        if (!Names.IGNORE.equals(pkgAlias)) {
            BSymbol importSymbol =
                    symResolver.resolvePrefixSymbol(env, pkgAlias, names.fromIdNode(importPkgNode.compUnit));
            if (importSymbol != symTable.notFoundSymbol) {
                if (isSameImport(importPkgNode, (BPackageSymbol) importSymbol)) {
                    dlog.error(importPkgNode.pos, DiagnosticErrorCode.REDECLARED_IMPORT_MODULE,
                            importPkgNode.getQualifiedPackageName());
                } else {
                    dlog.error(importPkgNode.pos, DiagnosticErrorCode.REDECLARED_SYMBOL, pkgAlias);
                }
                return;
            }
        }

        // TODO Clean this code up. Can we move the this to BLangPackageBuilder class
        // Create import package symbol
        Name orgName;
        Name pkgName = null;
        Name version;
        PackageID enclPackageID = env.enclPkg.packageID;
        // The pattern of the import statement is 'import [org-name /] module-name [version sem-ver]'
        // Three cases should be considered here.
        // 1. import org-name/module-name version
        // 2. import org-name/module-name
        //      2a. same project
        //      2b. different project
        // 3. import module-name
        if (!isNullOrEmpty(importPkgNode.orgName.value)) {
            orgName = names.fromIdNode(importPkgNode.orgName);
            if (!isNullOrEmpty(importPkgNode.version.value)) {
                version = names.fromIdNode(importPkgNode.version);
            } else {
                // TODO We are removing the version in the import declaration anyway
                if (projectAPIInitiatedCompilation) {
                    version = Names.EMPTY;
                } else {
                    String pkgNameComps = importPkgNode.getPackageName().stream()
                            .map(id -> id.value)
                            .collect(Collectors.joining("."));
                    if (this.sourceDirectory.getSourcePackageNames().contains(pkgNameComps)
                            && orgName.value.equals(enclPackageID.orgName.value)) {
                        version = enclPackageID.version;
                    } else {
                        version = Names.EMPTY;
                    }
                }
            }
        } else {
            orgName = enclPackageID.orgName;
            pkgName = enclPackageID.pkgName;
            version = (Names.DEFAULT_VERSION.equals(enclPackageID.version)) ? Names.EMPTY : enclPackageID.version;
        }

        List<Name> nameComps = importPkgNode.pkgNameComps.stream()
                .map(identifier -> names.fromIdNode(identifier))
                .collect(Collectors.toList());
        Name moduleName = new Name(nameComps.stream().map(Name::getValue).collect(Collectors.joining(".")));

        if (pkgName == null) {
            pkgName = moduleName;
        }

        PackageID pkgId = new PackageID(orgName, pkgName, moduleName, version, null);

        // Un-exported modules not inside current package is not allowed to import.
        BPackageSymbol bPackageSymbol = this.packageCache.getSymbol(pkgId);
        if (bPackageSymbol != null && this.env.enclPkg.moduleContextDataHolder != null) {
            boolean isCurrentPackageModuleImport =
                    this.env.enclPkg.moduleContextDataHolder.descriptor().org() == bPackageSymbol.descriptor.org()
                            && this.env.enclPkg.moduleContextDataHolder.descriptor().packageName() ==
                            bPackageSymbol.descriptor.packageName();
            if (!isCurrentPackageModuleImport && !bPackageSymbol.exported) {
                dlog.error(importPkgNode.pos, DiagnosticErrorCode.MODULE_NOT_FOUND,
                        bPackageSymbol.toString() + " is not exported");
                return;
            }
        }

        // Built-in Annotation module is not allowed to import.
        if (pkgId.equals(PackageID.ANNOTATIONS) || pkgId.equals(PackageID.INTERNAL) || pkgId.equals(PackageID.QUERY)) {
            // Only peer lang.* modules able to see these two modules.
            // Spec allows to annotation model to be imported, but implementation not support this.
            if (!(enclPackageID.orgName.equals(Names.BALLERINA_ORG)
                    && enclPackageID.name.value.startsWith(Names.LANG.value))) {
                dlog.error(importPkgNode.pos, DiagnosticErrorCode.MODULE_NOT_FOUND,
                        importPkgNode.getQualifiedPackageName());
                return;
            }
        }

        // Detect cyclic module dependencies. This will not detect cycles which starts with the entry package because
        // entry package has a version. So we check import cycles which starts with the entry package in next step.
        if (importedPackages.contains(pkgId)) {
            int index = importedPackages.indexOf(pkgId);
            // Generate the import cycle.
            StringBuilder stringBuilder = new StringBuilder();
            for (int i = index; i < importedPackages.size(); i++) {
                stringBuilder.append(importedPackages.get(i).toString()).append(" -> ");
            }
            // Append the current package to complete the cycle.
            stringBuilder.append(pkgId);
            dlog.error(importPkgNode.pos, DiagnosticErrorCode.CYCLIC_MODULE_IMPORTS_DETECTED, stringBuilder.toString());
            return;
        }

        boolean samePkg = false;
        // Get the entry package.
        PackageID entryPackage = importedPackages.get(0);
        if (entryPackage.isUnnamed == pkgId.isUnnamed) {
            samePkg = (!entryPackage.isUnnamed) || (entryPackage.sourceFileName.equals(pkgId.sourceFileName));
        }
        // Check whether the package which we have encountered is the same as the entry package. We don't need to
        // check the version here because we cannot import two different versions of the same package at the moment.
        if (samePkg && entryPackage.orgName.equals(pkgId.orgName) && entryPackage.name.equals(pkgId.name)) {
            StringBuilder stringBuilder = new StringBuilder();
            String entryPackageString = importedPackages.get(0).toString();
            // We need to remove the package.
            int packageIndex = entryPackageString.indexOf(":");
            if (packageIndex != -1) {
                entryPackageString = entryPackageString.substring(0, packageIndex);
            }
            // Generate the import cycle.
            stringBuilder.append(entryPackageString).append(" -> ");
            for (int i = 1; i < importedPackages.size(); i++) {
                stringBuilder.append(importedPackages.get(i).toString()).append(" -> ");
            }
            stringBuilder.append(pkgId);
            dlog.error(importPkgNode.pos, DiagnosticErrorCode.CYCLIC_MODULE_IMPORTS_DETECTED, stringBuilder.toString());
            return;
        }

        BPackageSymbol pkgSymbol = packageCache.getSymbol(pkgId);

        if (pkgSymbol == null) {
            dlog.error(importPkgNode.pos, DiagnosticErrorCode.MODULE_NOT_FOUND,
                    importPkgNode.getQualifiedPackageName());
            return;
        }

        List<BPackageSymbol> imports = ((BPackageSymbol) this.env.scope.owner).imports;
        if (!imports.contains(pkgSymbol)) {
            imports.add(pkgSymbol);
        }

        // get a copy of the package symbol, add compilation unit info to it,
        // and define it in the current package scope
        BPackageSymbol symbol = dupPackageSymbolAndSetCompUnit(pkgSymbol, names.fromIdNode(importPkgNode.compUnit));
        if (!Names.IGNORE.equals(pkgAlias)) {
            symbol.importPrefix = pkgAlias;
        }
        symbol.scope = pkgSymbol.scope;
        importPkgNode.symbol = symbol;
        this.env.scope.define(pkgAlias, symbol);
    }

    public void initPredeclaredModules(Map<Name, BPackageSymbol> predeclaredModules,
                                       List<BLangCompilationUnit> compUnits, SymbolEnv env) {
        SymbolEnv prevEnv = this.env;
        this.env = env;
        for (Map.Entry<Name, BPackageSymbol> predeclaredModuleEntry : predeclaredModules.entrySet()) {
            Name alias = predeclaredModuleEntry.getKey();
            BPackageSymbol packageSymbol = predeclaredModuleEntry.getValue();
            int index = 0;
            ScopeEntry entry = this.env.scope.lookup(alias);
            if (entry == NOT_FOUND_ENTRY && !compUnits.isEmpty()) {
                this.env.scope.define(alias, dupPackageSymbolAndSetCompUnit(packageSymbol,
                        new Name(compUnits.get(index++).name)));
                entry = this.env.scope.lookup(alias);
            }
            for (int i = index; i < compUnits.size(); i++) {
                boolean isUndefinedModule = true;
                String compUnitName = compUnits.get(i).name;
                if (((BPackageSymbol) entry.symbol).compUnit.value.equals(compUnitName)) {
                    isUndefinedModule = false;
                }
                while (entry.next != NOT_FOUND_ENTRY) {
                    if (((BPackageSymbol) entry.next.symbol).compUnit.value.equals(compUnitName)) {
                        isUndefinedModule = false;
                        break;
                    }
                    entry = entry.next;
                }
                if (isUndefinedModule) {
                    entry.next = new ScopeEntry(dupPackageSymbolAndSetCompUnit(packageSymbol,
                            new Name(compUnitName)), NOT_FOUND_ENTRY);
                }
            }
        }
    }

    @Override
    public void visit(BLangXMLNS xmlnsNode) {
        String nsURI;
        if (xmlnsNode.namespaceURI.getKind() == NodeKind.SIMPLE_VARIABLE_REF) {
            BLangSimpleVarRef varRef = (BLangSimpleVarRef) xmlnsNode.namespaceURI;
            if (missingNodesHelper.isMissingNode(varRef.variableName.value)) {
                nsURI = "";
            } else {
                // TODO: handle const-ref (#24911)
                nsURI = "";
            }
        } else {
            nsURI = (String) ((BLangLiteral) xmlnsNode.namespaceURI).value;
            if (!nullOrEmpty(xmlnsNode.prefix.value) && nsURI.isEmpty()) {
                dlog.error(xmlnsNode.pos, DiagnosticErrorCode.INVALID_NAMESPACE_DECLARATION, xmlnsNode.prefix);
            }
        }

        // set the prefix of the default namespace
        if (xmlnsNode.prefix.value == null) {
            xmlnsNode.prefix.value = XMLConstants.DEFAULT_NS_PREFIX;
        }

        Name prefix = names.fromIdNode(xmlnsNode.prefix);
        Location nsSymbolPos = prefix.value.isEmpty() ? xmlnsNode.pos : xmlnsNode.prefix.pos;
        BXMLNSSymbol xmlnsSymbol = Symbols.createXMLNSSymbol(prefix, nsURI, env.enclPkg.symbol.pkgID, env.scope.owner,
                nsSymbolPos, getOrigin(prefix));
        xmlnsNode.symbol = xmlnsSymbol;

        // First check for package-imports with the same alias.
        // Here we do not check for owner equality, since package import is always at the package
        // level, but the namespace declaration can be at any level.
        BSymbol foundSym = symResolver.lookupSymbolInPrefixSpace(env, xmlnsSymbol.name);
        if ((foundSym.tag & SymTag.PACKAGE) != SymTag.PACKAGE) {
            foundSym = symTable.notFoundSymbol;
        }
        if (foundSym != symTable.notFoundSymbol) {
            dlog.error(xmlnsNode.pos, DiagnosticErrorCode.REDECLARED_SYMBOL, xmlnsSymbol.name);
            return;
        }

        // Define it in the enclosing scope. Here we check for the owner equality,
        // to support overriding of namespace declarations defined at package level.
        defineSymbol(xmlnsNode.prefix.pos, xmlnsSymbol);
    }

    private boolean nullOrEmpty(String value) {
        return value == null || value.isEmpty();
    }

    public void visit(BLangXMLNSStatement xmlnsStmtNode) {
        defineNode(xmlnsStmtNode.xmlnsDecl, env);
    }

    private void defineTypeNodes(List<BLangNode> typeDefs, SymbolEnv env) {
        if (typeDefs.isEmpty()) {
            return;
        }

        this.unresolvedTypes = new ArrayList<>(typeDefs.size());
        this.unresolvedRecordDueToFields = new HashSet<>(typeDefs.size());
        this.resolveRecordsUnresolvedDueToFields = false;
        for (BLangNode typeDef : typeDefs) {
            if (isErrorIntersectionTypeCreatingNewType(typeDef, env)) {
                populateUndefinedErrorIntersection((BLangTypeDefinition) typeDef, env);
                continue;
            }
//            if (isObjectCtor(typeDef)) {
//                continue;
//            }

            defineNode(typeDef, env);
        }

        if (typeDefs.size() <= unresolvedTypes.size()) {

            this.resolveRecordsUnresolvedDueToFields = true;
            unresolvedTypes.removeAll(unresolvedRecordDueToFields);
            for (BLangNode unresolvedType : unresolvedRecordDueToFields) {
                defineNode(unresolvedType, env);
            }
            this.resolveRecordsUnresolvedDueToFields = false;

            // This situation can occur due to either a cyclic dependency or at least one of member types in type
            // definition node cannot be resolved. So we iterate through each node recursively looking for cyclic
            // dependencies or undefined types in type node.

            for (BLangNode unresolvedType : unresolvedTypes) {
                Stack<String> references = new Stack<>();
                NodeKind unresolvedKind = unresolvedType.getKind();
                if (unresolvedKind == NodeKind.TYPE_DEFINITION || unresolvedKind == NodeKind.CONSTANT) {
                    TypeDefinition def = (TypeDefinition) unresolvedType;
                    // We need to keep track of all visited types to print cyclic dependency.
                    references.push(def.getName().getValue());
                    checkErrors(env, unresolvedType, (BLangNode) def.getTypeNode(), references, false);
                } else if (unresolvedType.getKind() == NodeKind.CLASS_DEFN) {
                    BLangClassDefinition classDefinition = (BLangClassDefinition) unresolvedType;
                    references.push(classDefinition.getName().getValue());
                    checkErrors(env, unresolvedType, classDefinition, references, true);
                }
            }
            defineAllUnresolvedCyclicTypesInScope(env);

            Set<String> alreadyDefinedTypeDefNames = new HashSet<>();
            int unresolvedTypeCount = unresolvedTypes.size();
            for (int i = 0; i < unresolvedTypeCount; i++) {
                for (BLangNode node : this.unresolvedTypes) {
                    String name = getTypeOrClassName(node);
                    boolean symbolNotFound = false;
                    boolean isTypeOrClassDefinition =
                            node.getKind() == NodeKind.TYPE_DEFINITION || node.getKind() == NodeKind.CLASS_DEFN;
                    // Skip the type resolving in the first iteration (i == 0)
                    // as we want to define the type before trying to resolve it.
                    if (isTypeOrClassDefinition && i != 0) { // Do not skip the first iteration
                        BSymbol bSymbol = symResolver.lookupSymbolInMainSpace(env, names.fromString(name));
                        symbolNotFound = (bSymbol == symTable.notFoundSymbol);
                    }

                    boolean notFoundInList = alreadyDefinedTypeDefNames.add(name);

                    // Prevent defining already defined type names.
                    if (notFoundInList || symbolNotFound) {
                        defineNode(node, env);
                    }
                }
            }
            return;
        }
        defineTypeNodes(unresolvedTypes, env);
    }

    private void populateUndefinedErrorIntersection(BLangTypeDefinition typeDef, SymbolEnv env) {
        long flags = 0;
        if (typeDef.flagSet.contains(Flag.PUBLIC)) {
            flags = Flags.PUBLIC;
        }

        BErrorType intersectionErrorType = types.createErrorType(null, flags, env);
        intersectionErrorType.tsymbol.name = names.fromString(typeDef.name.value);
        defineErrorType(typeDef.pos, intersectionErrorType, env);

        this.intersectionTypes.add(typeDef);
    }

    private boolean isErrorIntersectionTypeCreatingNewType(BLangNode typeDef, SymbolEnv env) {
        boolean isIntersectionType = typeDef.getKind() == NodeKind.TYPE_DEFINITION
                && ((BLangTypeDefinition) typeDef).typeNode.getKind() == NodeKind.INTERSECTION_TYPE_NODE;
        if (!isIntersectionType) {
            return false;
        }

        BLangIntersectionTypeNode intersectionTypeNode =
                (BLangIntersectionTypeNode) ((BLangTypeDefinition) typeDef).typeNode;

        Set<BType> errorTypes = new HashSet<>();

        for (BLangType type : intersectionTypeNode.constituentTypeNodes) {
            BType bType = symResolver.resolveTypeNode(type, env);
            if (Types.getReferredType(bType).tag == TypeTags.ERROR) {
                errorTypes.add(bType);
            }
        }
        return errorTypes.size() > 1;
    }

    private void checkErrors(SymbolEnv env, BLangNode unresolvedType, BLangNode currentTypeOrClassNode,
                             Stack<String> visitedNodes,
                             boolean fromStructuredType) {
        // Check errors in the type definition.
        List<BLangType> memberTypeNodes;
        switch (currentTypeOrClassNode.getKind()) {
            case ARRAY_TYPE:
                checkErrors(env, unresolvedType, ((BLangArrayType) currentTypeOrClassNode).elemtype, visitedNodes,
                        true);
                break;
            case UNION_TYPE_NODE:
                // If the current type node is a union type node, we need to check all member nodes.
                memberTypeNodes = ((BLangUnionTypeNode) currentTypeOrClassNode).memberTypeNodes;
                // Recursively check all members.
                for (BLangType memberTypeNode : memberTypeNodes) {
                    checkErrors(env, unresolvedType, memberTypeNode, visitedNodes, fromStructuredType);
                }
                break;
            case INTERSECTION_TYPE_NODE:
                memberTypeNodes = ((BLangIntersectionTypeNode) currentTypeOrClassNode).constituentTypeNodes;
                for (BLangType memberTypeNode : memberTypeNodes) {
                    checkErrors(env, unresolvedType, memberTypeNode, visitedNodes, fromStructuredType);
                }
                break;
            case TUPLE_TYPE_NODE:
                BLangTupleTypeNode tupleNode = (BLangTupleTypeNode) currentTypeOrClassNode;
                List<BLangType> tupleMemberTypes = tupleNode.getMemberTypeNodes();
                for (BLangType memberTypeNode : tupleMemberTypes) {
                    checkErrors(env, unresolvedType, memberTypeNode, visitedNodes, true);
                }
                if (tupleNode.restParamType != null) {
                    checkErrors(env, unresolvedType, tupleNode.restParamType, visitedNodes, true);
                }
                break;
            case CONSTRAINED_TYPE:
                checkErrors(env, unresolvedType, ((BLangConstrainedType) currentTypeOrClassNode).constraint,
                        visitedNodes,
                        true);
                break;
            case TABLE_TYPE:
                checkErrors(env, unresolvedType, ((BLangTableTypeNode) currentTypeOrClassNode).constraint, visitedNodes,
                        true);
                break;
            case STREAM_TYPE:
                checkErrors(env, unresolvedType, ((BLangStreamType) currentTypeOrClassNode).constraint, visitedNodes,
                        true);
                BLangType completionType = ((BLangStreamType) currentTypeOrClassNode).error;
                if (completionType != null) {
                    checkErrors(env, unresolvedType, completionType, visitedNodes, true);
                }
                break;
            case USER_DEFINED_TYPE:
                checkErrorsOfUserDefinedType(env, unresolvedType, (BLangUserDefinedType) currentTypeOrClassNode,
                        visitedNodes, fromStructuredType);
                break;
            case BUILT_IN_REF_TYPE:
                // Eg - `xml`. This is not needed to be checked because no types are available in the `xml`.
            case FINITE_TYPE_NODE:
            case VALUE_TYPE:
            case ERROR_TYPE:
                // Do nothing.
                break;
            case FUNCTION_TYPE:
                BLangFunctionTypeNode functionTypeNode = (BLangFunctionTypeNode) currentTypeOrClassNode;
                functionTypeNode.params.forEach(p -> checkErrors(env, unresolvedType, p.typeNode, visitedNodes,
                        fromStructuredType));
                if (functionTypeNode.restParam != null) {
                    checkErrors(env, unresolvedType, functionTypeNode.restParam.typeNode, visitedNodes,
                            fromStructuredType);
                }
                if (functionTypeNode.returnTypeNode != null) {
                    checkErrors(env, unresolvedType, functionTypeNode.returnTypeNode, visitedNodes, fromStructuredType);
                }
                break;
            case RECORD_TYPE:
                for (TypeNode typeNode : ((BLangRecordTypeNode) currentTypeOrClassNode).getTypeReferences()) {
                    checkErrors(env, unresolvedType, (BLangType) typeNode, visitedNodes, true);
                }
                break;
            case OBJECT_TYPE:
                for (TypeNode typeNode : ((BLangObjectTypeNode) currentTypeOrClassNode).getTypeReferences()) {
                    checkErrors(env, unresolvedType, (BLangType) typeNode, visitedNodes, true);
                }
                break;
            case CLASS_DEFN:
                for (TypeNode typeNode : ((BLangClassDefinition) currentTypeOrClassNode).typeRefs) {
                    checkErrors(env, unresolvedType, (BLangType) typeNode, visitedNodes, true);
                }
                break;
            default:
                throw new RuntimeException("unhandled type kind: " + currentTypeOrClassNode.getKind());
        }
    }

    private boolean isTypeConstructorAvailable(NodeKind unresolvedType) {
        switch (unresolvedType) {
            case OBJECT_TYPE:
            case RECORD_TYPE:
            case CONSTRAINED_TYPE:
            case ARRAY_TYPE:
            case TUPLE_TYPE_NODE:
            case TABLE_TYPE:
            case ERROR_TYPE:
            case FUNCTION_TYPE:
            case STREAM_TYPE:
                return true;
            default:
                return false;
        }
    }

    private void checkErrorsOfUserDefinedType(SymbolEnv env, BLangNode unresolvedType,
                                              BLangUserDefinedType currentTypeOrClassNode,
                                              Stack<String> visitedNodes, boolean fromStructuredType) {
        String currentTypeNodeName = currentTypeOrClassNode.typeName.value;
        // Skip all types defined as anonymous types.
        if (currentTypeNodeName.startsWith("$")) {
            return;
        }
        String unresolvedTypeNodeName = getTypeOrClassName(unresolvedType);
        boolean sameTypeNode = unresolvedTypeNodeName.equals(currentTypeNodeName);
        boolean isVisited = visitedNodes.contains(currentTypeNodeName);
        boolean typeDef = unresolvedType.getKind() == NodeKind.TYPE_DEFINITION;

        if (sameTypeNode || isVisited) {
            if (typeDef) {
                BLangTypeDefinition typeDefinition = (BLangTypeDefinition) unresolvedType;
                NodeKind unresolvedTypeNodeKind = typeDefinition.getTypeNode().getKind();
                if (fromStructuredType && (unresolvedTypeNodeKind == NodeKind.UNION_TYPE_NODE
                        || unresolvedTypeNodeKind == NodeKind.TUPLE_TYPE_NODE)) {
                    // Type definitions with tuples and unions are allowed to have cyclic references atm
                    typeDefinition.hasCyclicReference = true;
                    return;
                }
                // Recursive types (A -> B -> C -> B) are valid provided they go through a type constructor
                if (unresolvedTypeNodeKind != NodeKind.OBJECT_TYPE && isTypeConstructorAvailable(unresolvedTypeNodeKind)
                        && !sameTypeNode) {
                    return;
                }
            }
            if (isVisited) {
                // Invalid dependency detected. But in here, all the types in the list might not
                // be necessary for the cyclic dependency error message.
                //
                // Eg - A -> B -> C -> B // Last B is what we are currently checking
                //
                // In such case, we create a new list with relevant type names.
                int i = visitedNodes.indexOf(currentTypeNodeName);
                List<String> dependencyList = new ArrayList<>(visitedNodes.size() - i);
                for (; i < visitedNodes.size(); i++) {
                    dependencyList.add(visitedNodes.get(i));
                }
                if (!sameTypeNode && dependencyList.size() == 1
                        && dependencyList.get(0).equals(currentTypeNodeName)) {
                    // Check to support valid scenarios such as the following
                    // type A int\A[];
                    // type B A;
                    // @typeparam type B A;
                    return;
                }
                // Add the `currentTypeNodeName` to complete the cycle.
                dependencyList.add(currentTypeNodeName);
                dlog.error(unresolvedType.getPosition(), DiagnosticErrorCode.CYCLIC_TYPE_REFERENCE, dependencyList);
            } else {
                visitedNodes.push(currentTypeNodeName);
                dlog.error(unresolvedType.getPosition(), DiagnosticErrorCode.CYCLIC_TYPE_REFERENCE, visitedNodes);
                visitedNodes.remove(currentTypeNodeName);
            }
        } else {
            // Check whether the current type node is in the unresolved list. If it is in the list, we need to
            // check it recursively.
            List<BLangNode> typeDefinitions = unresolvedTypes.stream()
                    .filter(node -> getTypeOrClassName(node).equals(currentTypeNodeName)).collect(Collectors.toList());

            if (typeDefinitions.isEmpty()) {
                BType referredType = symResolver.resolveTypeNode(currentTypeOrClassNode, env);
                // We are referring a fully or partially defined type from another cyclic type
                if (referredType != symTable.noType) {
                    return;
                }

                // If a type is declared, it should either get defined successfully or added to the unresolved
                // types list. If a type is not in either one of them, that means it is an undefined type.
                LocationData locationData = new LocationData(
                        currentTypeNodeName, currentTypeOrClassNode.pos.lineRange().startLine().line(),
                        currentTypeOrClassNode.pos.lineRange().startLine().offset());
                if (unknownTypeRefs.add(locationData)) {
                    dlog.error(currentTypeOrClassNode.pos, DiagnosticErrorCode.UNKNOWN_TYPE, currentTypeNodeName);
                }
            } else {
                for (BLangNode typeDefinition : typeDefinitions) {
                    if (typeDefinition.getKind() == NodeKind.TYPE_DEFINITION) {
                        BLangTypeDefinition langTypeDefinition = (BLangTypeDefinition) typeDefinition;
                        String typeName = langTypeDefinition.getName().getValue();
                        // Add the node name to the list.
                        visitedNodes.push(typeName);
                        // Recursively check for errors.
                        checkErrors(env, unresolvedType, langTypeDefinition.getTypeNode(), visitedNodes,
                                fromStructuredType);
                        // We need to remove the added type node here since we have finished checking errors.
                        visitedNodes.pop();
                    } else {
                        BLangClassDefinition classDefinition = (BLangClassDefinition) typeDefinition;
                        visitedNodes.push(classDefinition.getName().getValue());
                        checkErrors(env, unresolvedType, classDefinition, visitedNodes, fromStructuredType);
                        visitedNodes.pop();
                    }
                }
            }
        }
    }

    public String getTypeOrClassName(BLangNode node) {
        if (node.getKind() == NodeKind.TYPE_DEFINITION || node.getKind() == NodeKind.CONSTANT) {
            return ((TypeDefinition) node).getName().getValue();
        } else {
            return ((BLangClassDefinition) node).getName().getValue();
        }
    }

    public boolean isUnknownTypeRef(BLangUserDefinedType bLangUserDefinedType) {
        var startLine = bLangUserDefinedType.pos.lineRange().startLine();
        LocationData locationData = new LocationData(bLangUserDefinedType.typeName.value, startLine.line(),
                startLine.offset());
        return unknownTypeRefs.contains(locationData);
    }

    @Override
    public void visit(BLangTypeDefinition typeDefinition) {
        BType definedType;
        if (typeDefinition.hasCyclicReference) {
            definedType = getCyclicDefinedType(typeDefinition, env);
        } else {
            definedType = symResolver.resolveTypeNode(typeDefinition.typeNode, env);
        }

        if (definedType == symTable.semanticError) {
            // TODO : Fix this properly. issue #21242

            invalidateAlreadyDefinedErrorType(typeDefinition);
            return;
        }
        if (definedType == symTable.noType) {
            // This is to prevent concurrent modification exception.
            if (!this.unresolvedTypes.contains(typeDefinition)) {
                this.unresolvedTypes.add(typeDefinition);
            }
            return;
        }

        // Check for any circular type references
        boolean hasTypeInclusions = false;
        NodeKind typeNodeKind = typeDefinition.typeNode.getKind();
        if (typeNodeKind == TUPLE_TYPE_NODE) {
            if (definedType.tsymbol.scope == null) {
                definedType.tsymbol.scope = new Scope(definedType.tsymbol);
            }
        }
        if (typeNodeKind == NodeKind.OBJECT_TYPE || typeNodeKind == NodeKind.RECORD_TYPE) {
            if (definedType.tsymbol.scope == null) {
                definedType.tsymbol.scope = new Scope(definedType.tsymbol);
            }
            BLangStructureTypeNode structureTypeNode = (BLangStructureTypeNode) typeDefinition.typeNode;
            // For each referenced type, check whether the types are already resolved.
            // If not, then that type should get a higher precedence.
            for (BLangType typeRef : structureTypeNode.typeRefs) {
                hasTypeInclusions = true;
                BType referencedType = symResolver.resolveTypeNode(typeRef, env);
                if (referencedType == symTable.noType) {
                    if (!this.unresolvedTypes.contains(typeDefinition)) {
                        this.unresolvedTypes.add(typeDefinition);
                        return;
                    }
                }
            }
        }

        // check for unresolved fields. This record may be referencing another record
        if (hasTypeInclusions && !this.resolveRecordsUnresolvedDueToFields && typeNodeKind == NodeKind.RECORD_TYPE) {
            BLangStructureTypeNode structureTypeNode = (BLangStructureTypeNode) typeDefinition.typeNode;
            for (BLangSimpleVariable variable : structureTypeNode.fields) {
                if (variable.typeNode.getKind() == NodeKind.FUNCTION_TYPE) {
                    continue;
                }
                Scope scope = new Scope(structureTypeNode.symbol);
                structureTypeNode.symbol.scope = scope;
                SymbolEnv typeEnv = SymbolEnv.createTypeEnv(structureTypeNode, scope, env);
                BType referencedType = symResolver.resolveTypeNode(variable.typeNode, typeEnv);
                if (referencedType == symTable.noType) {
                    if (this.unresolvedRecordDueToFields.add(typeDefinition) &&
                            !this.unresolvedTypes.contains(typeDefinition)) {
                        this.unresolvedTypes.add(typeDefinition);
                        return;
                    }
                }
            }
        }

        if (typeDefinition.flagSet.contains(Flag.ENUM)) {
            definedType.tsymbol = createEnumSymbol(typeDefinition, definedType);
        }

        typeDefinition.setPrecedence(this.typePrecedence++);

        BSymbol typeDefSymbol = Symbols.createTypeDefinitionSymbol(Flags.asMask(typeDefinition.flagSet),
                names.fromIdNode(typeDefinition.name), env.enclPkg.packageID, definedType, env.scope.owner,
                typeDefinition.name.pos, getOrigin(typeDefinition.name.value));
        typeDefSymbol.markdownDocumentation = getMarkdownDocAttachment(typeDefinition.markdownDocumentationAttachment);
        BTypeSymbol typeSymbol = new BTypeSymbol(SymTag.TYPE_REF, typeDefSymbol.flags, typeDefSymbol.name,
                typeDefSymbol.pkgID, typeDefSymbol.type, typeDefSymbol.owner, typeDefSymbol.pos, typeDefSymbol.origin);
        typeSymbol.markdownDocumentation = typeDefSymbol.markdownDocumentation;
        ((BTypeDefinitionSymbol) typeDefSymbol).referenceType = new BTypeReferenceType(definedType, typeSymbol,
                typeDefSymbol.type.flags);

        boolean isLabel = true;
        //todo remove after type ref introduced to runtime
        if (definedType.tsymbol.name == Names.EMPTY) {
            isLabel = false;
            definedType.tsymbol.name = names.fromIdNode(typeDefinition.name);
            definedType.tsymbol.originalName = names.originalNameFromIdNode(typeDefinition.name);
            definedType.tsymbol.flags |= typeDefSymbol.flags;

            definedType.tsymbol.markdownDocumentation = typeDefSymbol.markdownDocumentation;
            definedType.tsymbol.pkgID = env.enclPkg.packageID;
            if (definedType.tsymbol.tag == SymTag.ERROR) {
                definedType.tsymbol.owner = env.scope.owner;
            }
        }

        if ((((definedType.tsymbol.kind == SymbolKind.OBJECT
                && !Symbols.isFlagOn(definedType.tsymbol.flags, Flags.CLASS))
                || definedType.tsymbol.kind == SymbolKind.RECORD))
                && ((BStructureTypeSymbol) definedType.tsymbol).typeDefinitionSymbol == null) {
            ((BStructureTypeSymbol) definedType.tsymbol).typeDefinitionSymbol = (BTypeDefinitionSymbol) typeDefSymbol;
        }

        if (typeDefinition.flagSet.contains(Flag.ENUM)) {
            typeDefSymbol = definedType.tsymbol;
            typeDefSymbol.pos = typeDefinition.name.pos;
        }

        boolean isErrorIntersection = isErrorIntersection(definedType);
        if (isErrorIntersection) {
            populateSymbolNameOfErrorIntersection(definedType, typeDefinition.name.value);
            populateAllReadyDefinedErrorIntersection(definedType, typeDefinition, env);
        }

        BType referenceConstraintType = Types.getReferredType(definedType);
        boolean isIntersectionType = referenceConstraintType.tag == TypeTags.INTERSECTION && !isLabel;

        BType effectiveDefinedType = isIntersectionType ? ((BIntersectionType) referenceConstraintType).effectiveType :
                referenceConstraintType;

        boolean isIntersectionTypeWithNonNullEffectiveTypeSymbol =
                isIntersectionType && effectiveDefinedType.tsymbol != null;

        if (isIntersectionTypeWithNonNullEffectiveTypeSymbol) {
            BTypeSymbol effectiveTypeSymbol = effectiveDefinedType.tsymbol;
            effectiveTypeSymbol.name = typeDefSymbol.name;
            effectiveTypeSymbol.pkgID = typeDefSymbol.pkgID;
        }

        handleDistinctDefinition(typeDefinition, typeDefSymbol, definedType, referenceConstraintType);

        typeDefSymbol.flags |= Flags.asMask(typeDefinition.flagSet);
        // Reset public flag when set on a non public type.
        typeDefSymbol.flags &= getPublicFlagResetingMask(typeDefinition.flagSet, typeDefinition.typeNode);
        if (isDeprecated(typeDefinition.annAttachments)) {
            typeDefSymbol.flags |= Flags.DEPRECATED;
        }

        // Reset origin for anonymous types
        if (Symbols.isFlagOn(typeDefSymbol.flags, Flags.ANONYMOUS)) {
            typeDefSymbol.origin = VIRTUAL;
        }

        if (typeDefinition.annAttachments.stream()
                .anyMatch(attachment -> attachment.annotationName.value.equals(Names.ANNOTATION_TYPE_PARAM.value))) {
            // TODO : Clean this. Not a nice way to handle this.
            //  TypeParam is built-in annotation, and limited only within lang.* modules.
            if (PackageID.isLangLibPackageID(this.env.enclPkg.packageID)) {
                typeDefSymbol.type = typeParamAnalyzer.createTypeParam(typeDefSymbol);
                typeDefSymbol.flags |= Flags.TYPE_PARAM;
            } else {
                dlog.error(typeDefinition.pos, DiagnosticErrorCode.TYPE_PARAM_OUTSIDE_LANG_MODULE);
            }
        }
        definedType.flags |= typeDefSymbol.flags;

        if (isIntersectionTypeWithNonNullEffectiveTypeSymbol) {
            BTypeSymbol effectiveTypeSymbol = effectiveDefinedType.tsymbol;
            effectiveTypeSymbol.flags |= definedType.tsymbol.flags;
            effectiveTypeSymbol.origin = VIRTUAL;
            effectiveDefinedType.flags |= definedType.flags;
        }

        typeDefinition.symbol = typeDefSymbol;

        if (typeDefinition.hasCyclicReference) {
            // Workaround for https://github.com/ballerina-platform/ballerina-lang/issues/29742
            typeDefinition.getBType().tsymbol = definedType.tsymbol;
        } else {
            boolean isLanglibModule = PackageID.isLangLibPackageID(this.env.enclPkg.packageID);
            if (isLanglibModule) {
                handleLangLibTypes(typeDefinition);
                return;
            }
            // We may have already defined error intersection
            if (!isErrorIntersection || lookupTypeSymbol(env, typeDefinition.name) == symTable.notFoundSymbol) {
                defineSymbol(typeDefinition.name.pos, typeDefSymbol);
            }
        }
    }

    public void handleDistinctDefinition(BLangTypeDefinition typeDefinition, BSymbol typeDefSymbol,
                                          BType definedType, BType referenceConstraintType) {
        BType distinctType = definedType;
        if (isDistinctFlagPresent(typeDefinition)) {
            if (referenceConstraintType.getKind() == TypeKind.ERROR) {
                distinctType = getDistinctErrorType(typeDefinition, (BErrorType) referenceConstraintType,
                        typeDefSymbol);
                typeDefinition.typeNode.setBType(distinctType);
            } else if (referenceConstraintType.getKind() == TypeKind.OBJECT) {
                distinctType = getDistinctObjectType(typeDefinition, (BObjectType) referenceConstraintType,
                        referenceConstraintType.tsymbol);
                typeDefinition.typeNode.setBType(distinctType);
            }

            //setting the newly created distinct type as the referred type of the definition
            if (((BTypeDefinitionSymbol) typeDefSymbol).referenceType != null) {
                ((BTypeDefinitionSymbol) typeDefSymbol).referenceType.referredType = distinctType;
            }
            definedType.flags |= Flags.DISTINCT;
        }
    }

    public void invalidateAlreadyDefinedErrorType(BLangTypeDefinition typeDefinition) {
        // We need to invalidate the already defined type as we don't have a way to undefine it.
        BSymbol alreadyDefinedTypeSymbol = lookupTypeSymbol(env, typeDefinition.name);
        if (alreadyDefinedTypeSymbol.type.tag == TypeTags.ERROR) {
            alreadyDefinedTypeSymbol.type = symTable.errorType;
        }
    }

    private void populateErrorTypeIds(BErrorType effectiveType, BLangIntersectionTypeNode typeNode, String name,
                                      boolean distinctFlagPresentInTypeDef) {
        BTypeIdSet typeIdSet = BTypeIdSet.emptySet();
        int numberOfDistinctConstituentTypes = 0;

        for (BLangType constituentType : typeNode.constituentTypeNodes) {
            BType resolvedTypeNode = symResolver.resolveTypeNode(constituentType, env);
            BType type = Types.getReferredType(resolvedTypeNode);

            if (type.getKind() == TypeKind.ERROR) {
                if (constituentType.flagSet.contains(Flag.DISTINCT)) {
                    numberOfDistinctConstituentTypes++;
                    typeIdSet.addSecondarySet(((BErrorType) type).typeIdSet.getAll());
                } else {
                    typeIdSet.add(((BErrorType) type).typeIdSet);
                }
            }
        }

        // if the distinct keyword is part of a distinct-type-descriptor that is the
        // only distinct-type-descriptor occurring within a module-type-defn,
        // then the local id is the name of the type defined by the module-type-defn.
        if (numberOfDistinctConstituentTypes == 1
                || (numberOfDistinctConstituentTypes == 0 && distinctFlagPresentInTypeDef)) {
            effectiveType.typeIdSet = BTypeIdSet.from(env.enclPkg.packageID, name, true, typeIdSet);
        } else {
            for (BLangType constituentType : typeNode.constituentTypeNodes) {
                if (constituentType.flagSet.contains(Flag.DISTINCT)) {
                    typeIdSet.add(BTypeIdSet.from(env.enclPkg.packageID,
                            anonymousModelHelper.getNextAnonymousTypeId(env.enclPkg.packageID), true));
                }
            }
            effectiveType.typeIdSet = typeIdSet;
        }
    }

    public void populateAllReadyDefinedErrorIntersection(BType definedType, BLangTypeDefinition typeDefinition,
                                                          SymbolEnv env) {

        BSymbol bSymbol = lookupTypeSymbol(env, typeDefinition.name);
        BErrorType alreadyDefinedErrorType = (BErrorType) bSymbol.type;

        boolean distinctFlagPresent = typeDefinition.typeNode.flagSet.contains(Flag.DISTINCT);

        BIntersectionType intersectionType = (BIntersectionType) definedType;
        BErrorType errorType = (BErrorType) intersectionType.effectiveType;
        populateErrorTypeIds(errorType, (BLangIntersectionTypeNode) typeDefinition.typeNode,
                typeDefinition.name.value, distinctFlagPresent);

        alreadyDefinedErrorType.typeIdSet = errorType.typeIdSet;
        alreadyDefinedErrorType.detailType = errorType.detailType;
        alreadyDefinedErrorType.flags = errorType.flags;
        alreadyDefinedErrorType.name = errorType.name;
        intersectionType.effectiveType = alreadyDefinedErrorType;

        if (!errorType.typeIdSet.isEmpty()) {
            definedType.flags |= Flags.DISTINCT;
        }
    }

    public BSymbol lookupTypeSymbol(SymbolEnv env, BLangIdentifier name) {
        return symResolver.lookupSymbolInMainSpace(env, names.fromString(name.value));
    }

    public void populateSymbolNameOfErrorIntersection(BType definedType, String typeDefName) {
        BErrorType effectiveErrorType = (BErrorType) ((BIntersectionType) definedType).effectiveType;
        effectiveErrorType.tsymbol.name = names.fromString(typeDefName);
    }

    public boolean isErrorIntersection(BType definedType) {
        BType type = Types.getReferredType(definedType);
        if (type.tag == TypeTags.INTERSECTION && ((BIntersectionType) type).effectiveType != null) {
            BIntersectionType intersectionType = (BIntersectionType) type;
            return intersectionType.effectiveType.tag == TypeTags.ERROR;
        }

        return false;
    }

    private BEnumSymbol createEnumSymbol(BLangTypeDefinition typeDefinition, BType definedType) {
        List<BConstantSymbol> enumMembers = new ArrayList<>();

        List<BLangType> members = ((BLangUnionTypeNode) typeDefinition.typeNode).memberTypeNodes;
        for (BLangType member : members) {
            enumMembers.add((BConstantSymbol) ((BLangUserDefinedType) member).symbol);
        }

        BEnumSymbol enumSymbol = new BEnumSymbol(enumMembers, Flags.asMask(typeDefinition.flagSet),
                names.fromIdNode(typeDefinition.name), names.fromIdNode(typeDefinition.name),
                env.enclPkg.symbol.pkgID, definedType, env.scope.owner,
                typeDefinition.pos, SOURCE);

        enumSymbol.name = names.fromIdNode(typeDefinition.name);
        enumSymbol.originalName = names.fromIdNode(typeDefinition.name);
        enumSymbol.flags |= Flags.asMask(typeDefinition.flagSet);

        enumSymbol.markdownDocumentation = getMarkdownDocAttachment(typeDefinition.markdownDocumentationAttachment);
        enumSymbol.pkgID = env.enclPkg.packageID;
        return enumSymbol;
    }

    private BObjectType getDistinctObjectType(BLangTypeDefinition typeDefinition, BObjectType definedType,
                                              BTypeSymbol typeDefSymbol) {
        BTypeSymbol tSymbol = typeDefSymbol.kind == SymbolKind.TYPE_DEF ? typeDefSymbol.type.tsymbol : typeDefSymbol;
        BObjectType definedObjType = definedType;
        // Create a new type for distinct type definition such as `type FooErr distinct BarErr;`
        // `typeDefSymbol` is different to `definedObjType.tsymbol` in a type definition statement that use
        // already defined type as the base type.
        if (definedObjType.tsymbol != tSymbol) {
            BObjectType objType = new BObjectType(tSymbol);
            tSymbol.type = objType;
            definedObjType = objType;
        }
        boolean isPublicType = typeDefinition.flagSet.contains(Flag.PUBLIC);
        definedObjType.typeIdSet = calculateTypeIdSet(typeDefinition, isPublicType, definedType.typeIdSet);
        return definedObjType;
    }

    private void defineTypeInMainScope(BTypeSymbol typeDefSymbol, BLangTypeDefinition typeDef, SymbolEnv env) {
        if (PackageID.isLangLibPackageID(env.enclPkg.packageID)) {
            typeDefSymbol.origin = BUILTIN;
            handleLangLibTypes(typeDef);
        } else {
            defineSymbol(typeDef.name.pos, typeDefSymbol, env);
        }
    }

    private BType defineSymbolForCyclicTypeDefinition(BLangTypeDefinition typeDef, SymbolEnv env) {
        Name newTypeDefName = names.fromIdNode(typeDef.name);
        BTypeSymbol typeDefSymbol;
        BType newTypeNode;

        switch (typeDef.typeNode.getKind()) {
            case TUPLE_TYPE_NODE:
                newTypeNode = new BTupleType(null, new ArrayList<>(), true);
                typeDefSymbol = Symbols.createTypeSymbol(SymTag.TUPLE_TYPE, Flags.asMask(typeDef.flagSet),
                        newTypeDefName, env.enclPkg.symbol.pkgID, newTypeNode, env.scope.owner,
                        typeDef.name.pos, SOURCE);
                break;
            default:
                newTypeNode = BUnionType.create(null, new LinkedHashSet<>(), true);
                typeDefSymbol = Symbols.createTypeSymbol(SymTag.UNION_TYPE, Flags.asMask(typeDef.flagSet),
                        newTypeDefName, env.enclPkg.symbol.pkgID, newTypeNode, env.scope.owner,
                        typeDef.name.pos, SOURCE);
        }
        typeDef.symbol = typeDefSymbol;
        defineTypeInMainScope(typeDefSymbol, typeDef, env);
        newTypeNode.tsymbol = typeDefSymbol;
        newTypeNode.flags |= typeDefSymbol.flags;
        return newTypeNode;
    }

    private BType getCyclicDefinedType(BLangTypeDefinition typeDef, SymbolEnv env) {
        // Get cyclic type reference from main scope
        BSymbol foundSym = symResolver.lookupSymbolInMainSpace(env, names.fromIdNode(typeDef.name));
        BType newTypeNode = foundSym.type;

        // Resolver only manages to resolve members as they are defined as user defined types.
        // Since we defined the symbols, the user defined types get resolved.
        // Since we are calling this API we don't have to call
        // `markParameterizedType(unionType, memberTypes);` again for resolved members
        BType resolvedTypeNodes = symResolver.resolveTypeNode(typeDef.typeNode, env);

        if (resolvedTypeNodes == symTable.noType) {
            return symTable.semanticError;
        }

        switch (resolvedTypeNodes.tag) {
            case TypeTags.TUPLE:
                BTupleType definedTupleType = (BTupleType) resolvedTypeNodes;
                for (BType member : definedTupleType.getTupleTypes()) {
                    BVarSymbol varSymbol = Symbols.createVarSymbolForTupleMember(member);
                    if (!((BTupleType) newTypeNode).addMembers(new BTupleMember(member, varSymbol))) {
                        return constructDependencyListError(typeDef, member);
                    }
                }
                if (!((BTupleType) newTypeNode).addRestType(definedTupleType.restType)) {
                    return constructDependencyListError(typeDef, definedTupleType.restType);
                }
                break;
            default:
                BUnionType definedUnionType = (BUnionType) resolvedTypeNodes;
                for (BType member : definedUnionType.getMemberTypes()) {
                    ((BUnionType) newTypeNode).add(member);
                }
                break;
        }
        typeDef.typeNode.setBType(newTypeNode);
        typeDef.typeNode.getBType().tsymbol.type = newTypeNode;
        typeDef.symbol.type = newTypeNode;
        typeDef.setBType(newTypeNode);
        return newTypeNode;
    }

    private void defineAllUnresolvedCyclicTypesInScope(SymbolEnv env) {
        SymbolEnv prevEnv = this.env;
        this.env = env;
        for (BLangNode unresolvedNode : unresolvedTypes) {
            if (unresolvedNode.getKind() == NodeKind.TYPE_DEFINITION &&
                    ((BLangTypeDefinition) unresolvedNode).hasCyclicReference) {
                defineSymbolForCyclicTypeDefinition((BLangTypeDefinition) unresolvedNode, env);
            }
        }
        this.env = prevEnv;
    }

    private BType constructDependencyListError(BLangTypeDefinition typeDef, BType member) {
        List<String> dependencyList = new ArrayList<>();
        dependencyList.add(getTypeOrClassName(typeDef));
        dependencyList.add(member.tsymbol.name.value);
        dlog.error(typeDef.getPosition(), DiagnosticErrorCode.CYCLIC_TYPE_REFERENCE, dependencyList);
        return symTable.semanticError;
    }

    private BErrorType getDistinctErrorType(BLangTypeDefinition typeDefinition, BErrorType definedType,
                                            BSymbol typeDefSymbol) {
        BErrorType definedErrorType = definedType;
        // Create a new type for distinct type definition such as `type FooErr distinct BarErr;`
        // `typeDefSymbol` is different to `definedErrorType.tsymbol` in a type definition statement that use
        // already defined type as the base type.
        if (definedErrorType.tsymbol != typeDefSymbol) {
            BTypeSymbol typeSymbol = new BTypeSymbol(SymTag.TYPE_DEF, typeDefSymbol.flags, typeDefSymbol.name,
                    typeDefSymbol.pkgID, null, typeDefSymbol.owner, typeDefSymbol.pos, typeDefSymbol.origin);
            BErrorType bErrorType = new BErrorType(typeSymbol);
            typeSymbol.type = bErrorType;
            bErrorType.detailType = definedErrorType.detailType;
            typeDefSymbol.type = bErrorType;
            definedErrorType = bErrorType;
        }
        boolean isPublicType = typeDefinition.flagSet.contains(Flag.PUBLIC);
        definedErrorType.typeIdSet = calculateTypeIdSet(typeDefinition, isPublicType, definedType.typeIdSet);
        return definedErrorType;
    }

    private BTypeIdSet calculateTypeIdSet(BLangTypeDefinition typeDefinition, boolean isPublicType,
                                          BTypeIdSet secondary) {
        String name = typeDefinition.flagSet.contains(Flag.ANONYMOUS)
                ? anonymousModelHelper.getNextAnonymousTypeId(env.enclPkg.packageID)
                : typeDefinition.getName().value;

        return BTypeIdSet.from(env.enclPkg.packageID, name, isPublicType, secondary);
    }

    private boolean isDistinctFlagPresent(BLangTypeDefinition typeDefinition) {
        if (typeDefinition.typeNode.flagSet.contains(Flag.DISTINCT)) {
            return true;
        }

        return false;
    }

    private void handleLangLibTypes(BLangTypeDefinition typeDefinition) {

        // As per spec 2020R3 built-in types are limited only within lang.* modules.
        if (typeDefinition.annAttachments.isEmpty()) {
            defineSymbol(typeDefinition.name.pos, typeDefinition.symbol);
            return;
        }
        BLangAnnotationAttachment attachment = typeDefinition.annAttachments.get(0);
        if (attachment.annotationName.value.equals(Names.ANNOTATION_TYPE_PARAM.value)) {
            BSymbol typeDefSymbol = typeDefinition.symbol;
            typeDefSymbol.type = typeParamAnalyzer.createTypeParam(typeDefSymbol);
            typeDefSymbol.flags |= Flags.TYPE_PARAM;
        } else if (attachment.annotationName.value.equals(Names.ANNOTATION_BUILTIN_SUBTYPE.value)) {
            // Type is pre-defined in symbol Table.
            BType type = symTable.getLangLibSubType(typeDefinition.name.value);
            typeDefinition.symbol.type = type;
            typeDefinition.symbol.flags |= type.tsymbol.flags;
            ((BTypeDefinitionSymbol) typeDefinition.symbol).referenceType.tsymbol.flags |= type.tsymbol.flags;
            ((BTypeDefinitionSymbol) typeDefinition.symbol).referenceType.referredType = type;
            typeDefinition.setBType(type);
            typeDefinition.typeNode.setBType(type);
            typeDefinition.isBuiltinTypeDef = true;
        } else {
            throw new IllegalStateException("Not supported annotation attachment at:" + attachment.pos);
        }
        defineSymbol(typeDefinition.name.pos, typeDefinition.symbol);
    }

    public void handleLangLibTypes(BLangTypeDefinition typeDefinition, SymbolEnv env) {

        // As per spec 2020R3 built-in types are limited only within lang.* modules.
        if (typeDefinition.annAttachments.isEmpty()) {
            defineSymbol(typeDefinition.name.pos, typeDefinition.symbol, env);
            return;
        }
        BLangAnnotationAttachment attachment = typeDefinition.annAttachments.get(0);
        if (attachment.annotationName.value.equals(Names.ANNOTATION_TYPE_PARAM.value)) {
            BSymbol typeDefSymbol = typeDefinition.symbol;
            typeDefSymbol.type = typeParamAnalyzer.createTypeParam(typeDefSymbol);
            typeDefSymbol.flags |= Flags.TYPE_PARAM;
        } else if (attachment.annotationName.value.equals(Names.ANNOTATION_BUILTIN_SUBTYPE.value)) {
            // Type is pre-defined in symbol Table.
            BType type = symTable.getLangLibSubType(typeDefinition.name.value);
            typeDefinition.symbol.type = type;
            typeDefinition.symbol.flags |= type.tsymbol.flags;
            ((BTypeDefinitionSymbol) typeDefinition.symbol).referenceType.tsymbol.flags |= type.tsymbol.flags;
            ((BTypeDefinitionSymbol) typeDefinition.symbol).referenceType.referredType = type;
            typeDefinition.setBType(type);
            typeDefinition.typeNode.setBType(type);
            typeDefinition.isBuiltinTypeDef = true;
        } else {
            throw new IllegalStateException("Not supported annotation attachment at:" + attachment.pos);
        }
        defineSymbol(typeDefinition.name.pos, typeDefinition.symbol, env);
    }

    // If this type is defined to a public type or this is a anonymous type, return int with all bits set to 1,
    // so that we can bitwise and it with any flag and the original flag will not change.
    // If the type is not a public type then return a mask where public flag is set to zero and all others are set
    // to 1 so that we can perform bitwise and operation to remove the public flag from given flag.
    public long getPublicFlagResetingMask(Set<Flag> flagSet, BLangType typeNode) {
        boolean isAnonType =
                typeNode instanceof BLangStructureTypeNode && ((BLangStructureTypeNode) typeNode).isAnonymous;
        if (flagSet.contains(Flag.PUBLIC) || isAnonType) {
            return Long.MAX_VALUE;
        } else {
            return ~Flags.PUBLIC;
        }
    }

    @Override
    public void visit(BLangService serviceNode) {
        defineNode(serviceNode.serviceVariable, env);

        Name generatedServiceName = names.fromString("service$" + serviceNode.serviceClass.symbol.name.value);
        BType type = serviceNode.serviceClass.typeRefs.isEmpty() ? null : serviceNode.serviceClass.typeRefs.get(0)
                .getBType();
        BServiceSymbol serviceSymbol = new BServiceSymbol((BClassSymbol) serviceNode.serviceClass.symbol,
                Flags.asMask(serviceNode.flagSet), generatedServiceName,
                env.enclPkg.symbol.pkgID, type, env.enclPkg.symbol,
                serviceNode.pos, SOURCE);
        serviceNode.symbol = serviceSymbol;

        if (!serviceNode.absoluteResourcePath.isEmpty()) {
            if ("/".equals(serviceNode.absoluteResourcePath.get(0).getValue())) {
                serviceSymbol.setAbsResourcePath(Collections.emptyList());
            } else {
                List<String> list = new ArrayList<>(serviceNode.absoluteResourcePath.size());
                for (IdentifierNode identifierNode : serviceNode.absoluteResourcePath) {
                    list.add(identifierNode.getValue());
                }
                serviceSymbol.setAbsResourcePath(list);
            }
        }

        if (serviceNode.serviceNameLiteral != null) {
            serviceSymbol.setAttachPointStringLiteral(serviceNode.serviceNameLiteral.value.toString());
        }

        env.scope.define(serviceSymbol.name, serviceSymbol);
    }

    @Override
    public void visit(BLangResourceFunction funcNode) {
        boolean validAttachedFunc = validateFuncReceiver(funcNode);

        if (PackageID.isLangLibPackageID(env.enclPkg.symbol.pkgID)) {
            funcNode.flagSet.add(Flag.LANG_LIB);
        }

        BInvokableSymbol funcSymbol = Symbols.createFunctionSymbol(Flags.asMask(funcNode.flagSet),
                getFuncSymbolName(funcNode), getFuncSymbolOriginalName(funcNode),
                env.enclPkg.symbol.pkgID, null, env.scope.owner,
                funcNode.hasBody(), funcNode.name.pos, SOURCE);
        funcSymbol.source = funcNode.pos.lineRange().fileName();
        funcSymbol.markdownDocumentation = getMarkdownDocAttachment(funcNode.markdownDocumentationAttachment);
        SymbolEnv invokableEnv = SymbolEnv.createFunctionEnv(funcNode, funcSymbol.scope, env);
        defineInvokableSymbol(funcNode, funcSymbol, invokableEnv);
        funcNode.setBType(funcSymbol.type);

        if (isDeprecated(funcNode.annAttachments)) {
            funcSymbol.flags |= Flags.DEPRECATED;
        }
        // Define function receiver if any.
        if (funcNode.receiver != null) {
            defineAttachedFunctions(funcNode, funcSymbol, invokableEnv, validAttachedFunc);
        }
    }

    @Override
    public void visit(BLangFunction funcNode) {
        boolean validAttachedFunc = validateFuncReceiver(funcNode);
        boolean remoteFlagSetOnNode = Symbols.isFlagOn(Flags.asMask(funcNode.flagSet), Flags.REMOTE);

        if (!funcNode.attachedFunction && Symbols.isFlagOn(Flags.asMask(funcNode.flagSet), Flags.PRIVATE)) {
            dlog.error(funcNode.pos, DiagnosticErrorCode.PRIVATE_FUNCTION_VISIBILITY, funcNode.name);
        }

        if (funcNode.receiver == null && !funcNode.attachedFunction && remoteFlagSetOnNode) {
            dlog.error(funcNode.pos, DiagnosticErrorCode.REMOTE_IN_NON_OBJECT_FUNCTION, funcNode.name.value);
        }

        if (PackageID.isLangLibPackageID(env.enclPkg.symbol.pkgID)) {
            funcNode.flagSet.add(Flag.LANG_LIB);
        }

        Location symbolPos = funcNode.flagSet.contains(Flag.LAMBDA) ?
                symTable.builtinPos : funcNode.name.pos;
        BInvokableSymbol funcSymbol = Symbols.createFunctionSymbol(Flags.asMask(funcNode.flagSet),
                getFuncSymbolName(funcNode),
                getFuncSymbolOriginalName(funcNode),
                env.enclPkg.symbol.pkgID, null, env.scope.owner,
                funcNode.hasBody(), symbolPos,
                getOrigin(funcNode.name.value));
        funcSymbol.source = funcNode.pos.lineRange().fileName();
        funcSymbol.markdownDocumentation = getMarkdownDocAttachment(funcNode.markdownDocumentationAttachment);
        SymbolEnv invokableEnv;
        NodeKind previousNodeKind = env.node.getKind();
        if (previousNodeKind == NodeKind.CLASS_DEFN) {
            invokableEnv = SymbolEnv.createFunctionEnv(funcNode, funcSymbol.scope,
                    fieldsRemovedEnv(env, ((BLangClassDefinition) env.node).fields));
        } else if (previousNodeKind == NodeKind.OBJECT_TYPE) {
            invokableEnv = SymbolEnv.createFunctionEnv(funcNode, funcSymbol.scope,
                    fieldsRemovedEnv(env, ((BLangObjectTypeNode) env.node).fields));
        } else {
            invokableEnv = SymbolEnv.createFunctionEnv(funcNode, funcSymbol.scope, env);
        }
        defineInvokableSymbol(funcNode, funcSymbol, invokableEnv);
        funcNode.setBType(funcSymbol.type);

        // Reset origin if it's the generated function node for a lambda
        if (Symbols.isFlagOn(funcSymbol.flags, Flags.LAMBDA)) {
            funcSymbol.origin = VIRTUAL;
        }

        if (isDeprecated(funcNode.annAttachments)) {
            funcSymbol.flags |= Flags.DEPRECATED;
        }
        // Define function receiver if any.
        if (funcNode.receiver != null) {
            defineAttachedFunctions(funcNode, funcSymbol, invokableEnv, validAttachedFunc);
        }
    }

    private SymbolEnv fieldsRemovedEnv(SymbolEnv currentEnv, List<BLangSimpleVariable> fields) {
        if (fields.isEmpty()) {
            return currentEnv;
        }
        Scope currentScope = currentEnv.scope;
        Scope newScope = new Scope(currentScope.owner);
        newScope.entries.putAll(currentScope.entries);
        Map<Name, ScopeEntry> entries = newScope.entries;
        for (BLangSimpleVariable field : fields) {
            entries.remove(Names.fromString(field.name.value));
        }
        SymbolEnv newEnv = new SymbolEnv(currentEnv.node, newScope);
        currentEnv.copyTo(newEnv, currentEnv.enclEnv);
        return newEnv;
    }

    public boolean isDeprecated(List<BLangAnnotationAttachment> annAttachments) {
        for (BLangAnnotationAttachment annotationAttachment : annAttachments) {
            if (annotationAttachment.annotationName.getValue().equals(DEPRECATION_ANNOTATION)) {
                return true;
            }
        }
        return false;
    }

    @Override
    public void visit(BLangConstant constant) {
        BType staticType;
        if (constant.typeNode != null) {
            staticType = symResolver.resolveTypeNode(constant.typeNode, env);
            if (staticType == symTable.noType) {
                constant.symbol = getConstantSymbol(constant);
                // This is to prevent concurrent modification exception.
                if (!this.unresolvedTypes.contains(constant)) {
                    this.unresolvedTypes.add(constant);
                }
                return;
            }
        } else {
            staticType = symTable.semanticError;
        }
        BConstantSymbol constantSymbol = getConstantSymbol(constant);
        constant.symbol = constantSymbol;

        NodeKind nodeKind = constant.expr.getKind();
        if (nodeKind == NodeKind.LITERAL || nodeKind == NodeKind.NUMERIC_LITERAL) {
            if (constant.typeNode != null) {
                BType referredType = Types.getReferredType(staticType);
                if (types.isValidLiteral((BLangLiteral) constant.expr, referredType)) {
                    // A literal type constant is defined with correct type.
                    // Update the type of the finiteType node to the static type.
                    // This is done to make the type inferring work.
                    // eg: const decimal d = 5.0;
                    BLangFiniteTypeNode finiteType = (BLangFiniteTypeNode) constant.associatedTypeDefinition.typeNode;
                    BLangExpression valueSpaceExpr = finiteType.valueSpace.iterator().next();
                    valueSpaceExpr.setBType(referredType);
                    defineNode(constant.associatedTypeDefinition, env);

                    constantSymbol.type = constant.associatedTypeDefinition.symbol.type;
                    constantSymbol.literalType = referredType;
                } else {
                    // A literal type constant is defined with some incorrect type. Set the original
                    // types and continue the flow and let it fail at semantic analyzer.
                    defineNode(constant.associatedTypeDefinition, env);
                    constantSymbol.type = staticType;
                    constantSymbol.literalType = constant.expr.getBType();
                }
            } else {
                // A literal type constant is defined without the type.
                // Then the type of the symbol is the finite type.
                defineNode(constant.associatedTypeDefinition, env);
                constantSymbol.type = constant.associatedTypeDefinition.symbol.type;
                constantSymbol.literalType = constant.expr.getBType();
            }
            if (constantSymbol.type.tag != TypeTags.TYPEREFDESC) {
                constantSymbol.type.tsymbol.flags |= constant.associatedTypeDefinition.symbol.flags;
            }

        } else if (nodeKind == NodeKind.UNARY_EXPR && constant.typeNode == null &&
                types.isLiteralInUnaryAllowed((BLangUnaryExpr) constant.expr)) {
            // When unary type constants with `-` or `+` operators are defined without the type,
            // then the type of the symbol will be handled similar to handling a literal type constant
            // defined without the type.

            BLangUnaryExpr unaryConstant = (BLangUnaryExpr) constant.expr;
            // Replace unary expression in AssociatedTypeDefinition of constant with numeric literal
            BLangNumericLiteral literal = (BLangNumericLiteral) TreeBuilder.createNumericLiteralExpression();
            Types.setValueOfNumericLiteral(literal, unaryConstant);
            literal.isConstant = true;
            literal.setBType(unaryConstant.expr.getBType());
            ((BLangFiniteTypeNode) constant.getAssociatedTypeDefinition().getTypeNode()).valueSpace.set(0, literal);

            defineNode(constant.associatedTypeDefinition, env);
            constantSymbol.type = constant.associatedTypeDefinition.symbol.type;
            constantSymbol.literalType = unaryConstant.expr.getBType();
        } else if (constant.typeNode != null) {
            constantSymbol.type = constantSymbol.literalType = staticType;
        }
        constantSymbol.markdownDocumentation = getMarkdownDocAttachment(constant.markdownDocumentationAttachment);
        if (isDeprecated(constant.annAttachments)) {
            constantSymbol.flags |= Flags.DEPRECATED;
        }
        // Add the symbol to the enclosing scope.
        if (!symResolver.checkForUniqueSymbol(constant.name.pos, env, constantSymbol)) {
            return;
        }

        if (constant.symbol.name == Names.IGNORE) {
            // Avoid symbol definition for constants with name '_'
            return;
        }
        // Add the symbol to the enclosing scope.
        env.scope.define(constantSymbol.name, constantSymbol);
    }

    public BConstantSymbol getConstantSymbol(BLangConstant constant) {
        // Create a new constant symbol.
        Name name = names.fromIdNode(constant.name);
        PackageID pkgID = env.enclPkg.symbol.pkgID;
        return new BConstantSymbol(Flags.asMask(constant.flagSet), name, names.originalNameFromIdNode(constant.name),
                pkgID, symTable.semanticError, symTable.noType, env.scope.owner,
                constant.name.pos, getOrigin(name));
    }

    @Override
    public void visit(BLangSimpleVariable varNode) {
        // assign the type to var type node
        if (varNode.getBType() == null) {
            if (varNode.typeNode != null) {
                if (varNode.typeNode.getBType() != null) {
                    varNode.setBType(varNode.typeNode.getBType());
                } else {
                    varNode.setBType(symResolver.resolveTypeNode(varNode.typeNode, env));
                }
            } else {
                varNode.setBType(symTable.noType);
            }
        }

        Name varName = names.fromIdNode(varNode.name);
        Name varOrigName = names.originalNameFromIdNode(varNode.name);
        if (varName == Names.IGNORE || varNode.symbol != null) {
            return;
        }

        BVarSymbol varSymbol = defineVarSymbol(varNode.name.pos, varNode.flagSet, varNode.getBType(), varName,
                varOrigName, env, varNode.internal);
        if (isDeprecated(varNode.annAttachments)) {
            varSymbol.flags |= Flags.DEPRECATED;
        }

        // Skip setting the state if there's a diagnostic already (e.g., redeclared symbol)
        if (varSymbol.type == symTable.semanticError && varSymbol.state == DiagnosticState.VALID) {
            varSymbol.state = DiagnosticState.UNKNOWN_TYPE;
        }

        varSymbol.markdownDocumentation = getMarkdownDocAttachment(varNode.markdownDocumentationAttachment);
        varNode.symbol = varSymbol;
        if (varNode.symbol.type.tsymbol != null && Symbols.isFlagOn(varNode.symbol.type.tsymbol.flags, Flags.CLIENT)) {
            varSymbol.tag = SymTag.ENDPOINT;
        }

        if (Types.getReferredType(varSymbol.type).tag == TypeTags.FUTURE
                && ((BFutureType) Types.getReferredType(varSymbol.type)).workerDerivative) {
            Iterator<BLangLambdaFunction> lambdaFunctions = env.enclPkg.lambdaFunctions.iterator();
            while (lambdaFunctions.hasNext()) {
                BLangLambdaFunction lambdaFunction = lambdaFunctions.next();
                // let's inject future symbol to all the lambdas
                // last lambda needs to be skipped to avoid self reference
                // lambda's form others functions also need to be skiped
                BLangInvokableNode enclInvokable = lambdaFunction.capturedClosureEnv.enclInvokable;
                if (lambdaFunctions.hasNext() && enclInvokable != null && varSymbol.owner == enclInvokable.symbol) {
                    lambdaFunction.capturedClosureEnv.scope.define(varSymbol.name, varSymbol);
                }
            }
        }

        if (Types.getReferredType(varSymbol.type).tag == TypeTags.INVOKABLE) {
            BInvokableSymbol symbol = (BInvokableSymbol) varSymbol;
            BTypeSymbol typeSymbol = Types.getReferredType(varSymbol.type).tsymbol;
            BInvokableTypeSymbol tsymbol = (BInvokableTypeSymbol) typeSymbol;
            symbol.params = tsymbol.params == null ? null : new ArrayList<>(tsymbol.params);
            symbol.restParam = tsymbol.restParam;
            symbol.retType = tsymbol.returnType;
        }

        if ((env.scope.owner.tag & SymTag.RECORD) != SymTag.RECORD && !varNode.flagSet.contains(Flag.NEVER_ALLOWED) &&
                (env.scope.owner.tag & SymTag.TUPLE_TYPE) != SymTag.TUPLE_TYPE &&
                types.isNeverTypeOrStructureTypeWithARequiredNeverMember(varSymbol.type)) {
            // check if the variable is defined as a 'never' type or equivalent to 'never'
            // (except inside a record type or iterative use (followed by in) in typed binding pattern)
            // if so, log an error
            if (varNode.flagSet.contains(Flag.REQUIRED_PARAM) || varNode.flagSet.contains(Flag.DEFAULTABLE_PARAM)) {
                dlog.error(varNode.pos, DiagnosticErrorCode.NEVER_TYPE_NOT_ALLOWED_FOR_REQUIRED_DEFAULTABLE_PARAMS);
            } else {
                if ((env.scope.owner.tag & SymTag.OBJECT) == SymTag.OBJECT) {
                    dlog.error(varNode.pos, DiagnosticErrorCode.NEVER_TYPED_OBJECT_FIELD_NOT_ALLOWED);
                } else {
                    dlog.error(varNode.pos, DiagnosticErrorCode.NEVER_TYPED_VAR_DEF_NOT_ALLOWED);
                }
            }
        }
    }

    @Override
    public void visit(BLangTupleVariable varNode) {
        if (varNode.isDeclaredWithVar) {
            varNode.symbol =
                    defineVarSymbol(varNode.pos, varNode.flagSet, symTable.noType,
                            names.fromString(anonymousModelHelper.getNextTupleVarKey(env.enclPkg.packageID)),
                            env, true);
            // Symbol enter with type other
            List<BLangVariable> memberVariables = new ArrayList<>(varNode.memberVariables);
            if (varNode.restVariable != null) {
                memberVariables.add(varNode.restVariable);
            }
            for (int i = 0; i < memberVariables.size(); i++) {
                BLangVariable memberVar = memberVariables.get(i);
                memberVar.isDeclaredWithVar = true;
                defineNode(memberVar, env);
            }
            return;
        }
        if (varNode.getBType() == null) {
            varNode.setBType(symResolver.resolveTypeNode(varNode.typeNode, env));
        }
        // To support variable forward referencing we need to symbol enter each tuple member with type at SymbolEnter.
        if (!(checkTypeAndVarCountConsistency(varNode, env))) {
            varNode.setBType(symTable.semanticError);
            return;
        }
    }

    boolean checkTypeAndVarCountConsistency(BLangTupleVariable var, SymbolEnv env) {
        if (var.symbol == null) {
            Name varName = names.fromString(anonymousModelHelper.getNextTupleVarKey(env.enclPkg.packageID));
            var.symbol = defineVarSymbol(var.pos, var.flagSet, var.getBType(), varName, env, true);
        }

        return checkTypeAndVarCountConsistency(var, null, env);
    }

    boolean checkTypeAndVarCountConsistency(BLangTupleVariable varNode, BTupleType tupleTypeNode,
                                            SymbolEnv env) {
        if (tupleTypeNode == null) {
        /*
          This switch block will resolve the tuple type of the tuple variable.
          For example consider the following - [int, string]|[boolean, float] [a, b] = foo();
          Since the varNode type is a union, the types of 'a' and 'b' will be resolved as follows:
          Type of 'a' will be (int | boolean) while the type of 'b' will be (string | float).
          Consider anydata (a, b) = foo();
          Here, the type of 'a'and type of 'b' will be both anydata.
         */
            BType bType = varNode.getBType();
            BType referredType = Types.getEffectiveType(Types.getReferredType(bType));
            switch (referredType.tag) {
                case TypeTags.UNION:
                    Set<BType> unionType = types.expandAndGetMemberTypesRecursive(referredType);
                    List<BType> possibleTypes = new ArrayList<>();
                    for (BType type : unionType) {
                        if (!(TypeTags.TUPLE == type.tag &&
                                checkMemVarCountMatchWithMemTypeCount(varNode, (BTupleType) type)) &&
                                TypeTags.ANY != type.tag && TypeTags.ANYDATA != type.tag &&
                                (TypeTags.ARRAY != type.tag || ((BArrayType) type).state == BArrayState.OPEN)) {
                            continue;
                        }
                        possibleTypes.add(type);
                    }
                    if (possibleTypes.isEmpty()) {
                        // handle var count mismatch in foreach declared with `var`
                        if (varNode.isDeclaredWithVar) {
                            dlog.error(varNode.pos, DiagnosticErrorCode.INVALID_LIST_BINDING_PATTERN);
                            return false;
                        }
                        dlog.error(varNode.pos, DiagnosticErrorCode.INVALID_LIST_BINDING_PATTERN_DECL,
                                bType);
                        return false;
                    }

                    if (possibleTypes.size() > 1) {
                        List<BTupleMember> members = new ArrayList<>();
                        for (int i = 0; i < varNode.memberVariables.size(); i++) {
                            LinkedHashSet<BType> memberTypes = new LinkedHashSet<>();
                            for (BType possibleType : possibleTypes) {
                                if (possibleType.tag == TypeTags.TUPLE) {
                                    memberTypes.add(((BTupleType) possibleType).getTupleTypes().get(i));
                                } else if (possibleType.tag == TypeTags.ARRAY) {
                                    memberTypes.add(((BArrayType) possibleType).eType);
                                } else {
                                    BVarSymbol varSymbol = Symbols.createVarSymbolForTupleMember(referredType);
                                    members.add(new BTupleMember(referredType, varSymbol));
                                }
                            }

                            if (memberTypes.size() > 1) {
                                BType type = BUnionType.create(null, memberTypes);
                                BVarSymbol varSymbol = new BVarSymbol(type.flags, null, null, type, null,
                                        null, null);
                                members.add(new BTupleMember(type, varSymbol));
                            } else {
                                memberTypes.forEach(m ->
                                        members.add(new BTupleMember(m,
                                                Symbols.createVarSymbolForTupleMember(m))));
                            }
                        }
                        tupleTypeNode = new BTupleType(members);
                        tupleTypeNode.restType = getPossibleRestTypeForUnion(varNode, possibleTypes);
                        break;
                    }

                    if (possibleTypes.get(0).tag == TypeTags.TUPLE) {
                        tupleTypeNode = (BTupleType) possibleTypes.get(0);
                        tupleTypeNode.restType = getPossibleRestTypeForUnion(varNode, possibleTypes);
                        break;
                    }

                    List<BTupleMember> members = new ArrayList<>();
                    for (int i = 0; i < varNode.memberVariables.size(); i++) {
                        BType type = possibleTypes.get(0);
                        BVarSymbol varSymbol = Symbols.createVarSymbolForTupleMember(type);
                        members.add(new BTupleMember(type, varSymbol));
                    }
                    tupleTypeNode = new BTupleType(members);
                    tupleTypeNode.restType = getPossibleRestTypeForUnion(varNode, possibleTypes);
                    break;
                case TypeTags.ANY:
                case TypeTags.ANYDATA:
                    List<BTupleMember> memberTupleTypes = new ArrayList<>();
                    for (int i = 0; i < varNode.memberVariables.size(); i++) {
                        BVarSymbol varSymbol = Symbols.createVarSymbolForTupleMember(referredType);
                        memberTupleTypes.add(new BTupleMember(referredType, varSymbol));
                    }
                    tupleTypeNode = new BTupleType(memberTupleTypes);
                    if (varNode.restVariable != null) {
                        tupleTypeNode.restType = referredType;
                    }
                    break;
                case TypeTags.TUPLE:
                    tupleTypeNode = (BTupleType) referredType;
                    break;
                case TypeTags.ARRAY:
                    List<BTupleMember> tupleTypes = new ArrayList<>();
                    BArrayType arrayType = (BArrayType) referredType;
                    tupleTypeNode = new BTupleType(tupleTypes);
                    BType eType = arrayType.eType;
                    for (int i = 0; i < arrayType.size; i++) {
                        BType type = arrayType.eType;
                        BVarSymbol varSymbol = Symbols.createVarSymbolForTupleMember(type);
                        tupleTypes.add(new BTupleMember(type, varSymbol));

                    }
                    if (varNode.restVariable != null) {
                        tupleTypeNode.restType = eType;
                    }
                    break;
                default:
                    dlog.error(varNode.pos, DiagnosticErrorCode.INVALID_LIST_BINDING_PATTERN_DECL, bType);
                    return false;
            }
        }

        if (!checkMemVarCountMatchWithMemTypeCount(varNode, tupleTypeNode)) {
            dlog.error(varNode.pos, DiagnosticErrorCode.INVALID_LIST_BINDING_PATTERN);
            return false;
        }

        int ignoredCount = 0;
        int i = 0;
        BType type;
        List<BType> tupleMemberTypes = tupleTypeNode.getTupleTypes();
        for (BLangVariable var : varNode.memberVariables) {
            type = tupleMemberTypes.get(i);
            i++;
            if (var.getKind() == NodeKind.VARIABLE) {
                // '_' is allowed in tuple variables. Not allowed if all variables are named as '_'
                BLangSimpleVariable simpleVar = (BLangSimpleVariable) var;
                Name varName = names.fromIdNode(simpleVar.name);
                if (varName == Names.IGNORE) {
                    ignoredCount++;
                    simpleVar.setBType(symTable.anyType);
                    if (!types.isAssignable(type, symTable.anyType)) {
                        dlog.error(varNode.pos, DiagnosticErrorCode.WILD_CARD_BINDING_PATTERN_ONLY_SUPPORTS_TYPE_ANY);
                    }
                    continue;
                }
            }
            defineMemberNode(var, env, type);
        }

        if (varNode.restVariable != null) {
            List<BTupleMember> tupleMembers = tupleTypeNode.getMembers();
            int tupleNodeMemCount = tupleMembers.size();
            int varNodeMemCount = varNode.memberVariables.size();
            BType restType = tupleTypeNode.restType;
            List<BTupleMember> members = new ArrayList<>();
            if (varNodeMemCount < tupleNodeMemCount) {
                for (int j = varNodeMemCount; j < tupleNodeMemCount; j++) {
                    members.add(tupleMembers.get(j));
                }
            }
            if (!members.isEmpty()) {
                BTupleType restTupleType = new BTupleType(members);
                restTupleType.restType = restType;
                type = restTupleType;
            } else {
                type = restType != null ? new BArrayType(restType) : null;
            }
            defineMemberNode(varNode.restVariable, env, type);
        }

        if (!varNode.memberVariables.isEmpty() && ignoredCount == varNode.memberVariables.size()
                && varNode.restVariable == null) {
            dlog.error(varNode.pos, DiagnosticErrorCode.NO_NEW_VARIABLES_VAR_ASSIGNMENT);
            return false;
        }
        return true;
    }

    private BType getPossibleRestTypeForUnion(BLangTupleVariable varNode, List<BType> possibleTypes) {
        if (varNode.restVariable == null) {
            return null;
        }
        LinkedHashSet<BType> memberRestTypes = new LinkedHashSet<>();
        for (BType possibleType : possibleTypes) {
            if (possibleType.tag == TypeTags.TUPLE) {
                BTupleType tupleType = (BTupleType) possibleType;
                List<BType> tupleMemberTypes = tupleType.getTupleTypes();
                for (int j = varNode.memberVariables.size(); j < tupleMemberTypes.size();
                     j++) {
                    memberRestTypes.add(tupleMemberTypes.get(j));
                }
                if (tupleType.restType != null) {
                    memberRestTypes.add(tupleType.restType);
                }
            } else if (possibleType.tag == TypeTags.ARRAY) {
                memberRestTypes.add(((BArrayType) possibleType).eType);
            } else {
                memberRestTypes.add(possibleType);
            }
        }
        if (!memberRestTypes.isEmpty()) {
            return memberRestTypes.size() > 1 ? BUnionType.create(null, memberRestTypes) :
                    memberRestTypes.iterator().next();
        } else {
            return varNode.getBType();
        }
    }

    private boolean checkMemVarCountMatchWithMemTypeCount(BLangTupleVariable varNode, BTupleType tupleTypeNode) {
        int memberVarsSize = varNode.memberVariables.size();
        BLangVariable restVariable = varNode.restVariable;
        int tupleTypesSize = tupleTypeNode.getMembers().size();
        if ((memberVarsSize > tupleTypesSize) ||
                (tupleTypesSize == memberVarsSize && restVariable != null && tupleTypeNode.restType == null)) {
            return false;
        }
        return restVariable != null ||
                (tupleTypesSize == memberVarsSize && tupleTypeNode.restType == null);
    }

    @Override
    public void visit(BLangRecordVariable recordVar) {
        if (recordVar.isDeclaredWithVar) {
            recordVar.symbol =
                    defineVarSymbol(recordVar.pos, recordVar.flagSet, symTable.noType,
                            names.fromString(anonymousModelHelper.getNextRecordVarKey(env.enclPkg.packageID)),
                            env, true);
            // Symbol enter each member with type other.
            for (BLangRecordVariable.BLangRecordVariableKeyValue variable : recordVar.variableList) {
                BLangVariable value = variable.getValue();
                value.isDeclaredWithVar = true;
                defineNode(value, env);
            }

            BLangSimpleVariable restParam = (BLangSimpleVariable) recordVar.restParam;
            if (restParam != null) {
                restParam.isDeclaredWithVar = true;
                defineNode(restParam, env);
            }
            return;
        }

        if (recordVar.getBType() == null) {
            recordVar.setBType(symResolver.resolveTypeNode(recordVar.typeNode, env));
        }
        // To support variable forward referencing we need to symbol enter each record member with type at SymbolEnter.
        if (!(symbolEnterAndValidateRecordVariable(recordVar, env))) {
            recordVar.setBType(symTable.semanticError);
            return;
        }
    }

    boolean symbolEnterAndValidateRecordVariable(BLangRecordVariable var, SymbolEnv env) {
        if (var.symbol == null) {
            Name varName = names.fromString(anonymousModelHelper.getNextRecordVarKey(env.enclPkg.packageID));
            var.symbol = defineVarSymbol(var.pos, var.flagSet, var.getBType(), varName, env, true);
        }

        return validateRecordVariable(var, env);
    }

    boolean validateRecordVariable(BLangRecordVariable recordVar, SymbolEnv env) {
        BType recordType = Types.getEffectiveType(Types.getReferredType(recordVar.getBType()));
        BRecordType recordVarType;
        /*
          This switch block will resolve the record type of the record variable.
          For example consider the following -
          type Foo record {int a, boolean b};
          type Bar record {string a, float b};
          Foo|Bar {a, b} = foo();
          Since the varNode type is a union, the types of 'a' and 'b' will be resolved as follows:
          Type of 'a' will be a union of the types of field 'a' in both Foo and Bar.
          i.e. type of 'a' is (int | string) and type of 'b' is (boolean | float).
          Consider anydata {a, b} = foo();
          Here, the type of 'a'and type of 'b' will be both anydata.
         */
        switch (recordType.tag) {
            case TypeTags.UNION:
                BUnionType unionType = (BUnionType) recordType;
                Set<BType> bTypes = types.expandAndGetMemberTypesRecursive(unionType);
                List<BType> possibleTypes = bTypes.stream()
                        .filter(rec -> doesRecordContainKeys(rec, recordVar.variableList, recordVar.restParam != null))
                        .collect(Collectors.toList());

                if (possibleTypes.isEmpty()) {
                    dlog.error(recordVar.pos, DiagnosticErrorCode.INVALID_RECORD_BINDING_PATTERN, recordType);
                    return false;
                }

                if (possibleTypes.size() > 1) {
                    recordVarType = populatePossibleFields(recordVar, possibleTypes, env);
                    break;
                }

                if (possibleTypes.get(0).tag == TypeTags.RECORD) {
                    recordVarType = (BRecordType) possibleTypes.get(0);
                    break;
                }

                if (possibleTypes.get(0).tag == TypeTags.MAP) {
                    recordVarType = createSameTypedFieldsRecordType(recordVar,
                            ((BMapType) possibleTypes.get(0)).constraint, env);
                    break;
                }

                recordVarType = createSameTypedFieldsRecordType(recordVar, possibleTypes.get(0), env);
                break;
            case TypeTags.RECORD:
                recordVarType = (BRecordType) recordType;
                break;
            case TypeTags.MAP:
                recordVarType = createSameTypedFieldsRecordType(recordVar,
                        ((BMapType) recordType).constraint, env);
                break;
            default:
                dlog.error(recordVar.pos, DiagnosticErrorCode.INVALID_RECORD_BINDING_PATTERN, recordType);
                return false;
        }

        return defineVariableList(recordVar, recordVarType, env);
    }

    private BRecordType populatePossibleFields(BLangRecordVariable recordVar, List<BType> possibleTypes,
                                               SymbolEnv env) {
        BRecordTypeSymbol recordSymbol = Symbols.createRecordSymbol(Flags.ANONYMOUS,
                names.fromString(ANONYMOUS_RECORD_NAME),
                env.enclPkg.symbol.pkgID, null,
                env.scope.owner, recordVar.pos, SOURCE);
        BRecordType recordVarType = (BRecordType) symTable.recordType;

        List<String> mappedFields = recordVar.variableList.stream().map(varKeyValue -> varKeyValue.getKey().value)
                .collect(Collectors.toList());
        LinkedHashMap<String, BField> fields = populateAndGetPossibleFieldsForRecVar(recordVar.pos, possibleTypes,
                mappedFields, recordSymbol, env);

        if (recordVar.restParam != null) {
            recordVarType.restFieldType = createRestFieldFromPossibleTypes(recordVar.pos, env, possibleTypes,
                    fields, recordSymbol);
        }
        recordVarType.tsymbol = recordSymbol;
        recordVarType.fields = fields;
        recordSymbol.type = recordVarType;
        return recordVarType;
    }

    private BType createRestFieldFromPossibleTypes(Location pos, SymbolEnv env, List<BType> possibleTypes,
                                                   LinkedHashMap<String, BField> boundedFields, BSymbol recordSymbol) {
        LinkedHashSet<BType> restFieldMemberTypes = new LinkedHashSet<>();
        List<LinkedHashMap<String, BField>> possibleRecordFieldMapList = new ArrayList<>();

        for (BType possibleType : possibleTypes) {
            if (possibleType.tag == TypeTags.RECORD) {
                BRecordType recordType = (BRecordType) possibleType;
                possibleRecordFieldMapList.add(recordType.fields);
                restFieldMemberTypes.add(recordType.restFieldType);
            } else if (possibleType.tag == TypeTags.MAP) {
                restFieldMemberTypes.add(((BMapType) possibleType).constraint);
            } else {
                restFieldMemberTypes.add(possibleType);
            }
        }

        BType restFieldType = restFieldMemberTypes.size() > 1 ?
                BUnionType.create(null, restFieldMemberTypes) :
                restFieldMemberTypes.iterator().next();

        if (!possibleRecordFieldMapList.isEmpty()) {
            List<String> intersectionFields = getIntersectionFields(possibleRecordFieldMapList);
            LinkedHashMap<String, BField> unmappedMembers = populateAndGetPossibleFieldsForRecVar(pos,
                    possibleTypes, intersectionFields, recordSymbol, env);

            LinkedHashMap<String, BField> optionalFields = new LinkedHashMap<>() {{
                possibleRecordFieldMapList.forEach(map -> putAll(map));
            }};

            intersectionFields.forEach(optionalFields::remove);
            boundedFields.keySet().forEach(unmappedMembers::remove);

            for (BField field : optionalFields.values()) {
                field.symbol.flags = setSymbolAsOptional(field.symbol.flags);
            }
            unmappedMembers.putAll(optionalFields);

            BRecordType restRecord = new BRecordType(null);
            restRecord.fields = unmappedMembers;
            restRecord.restFieldType = restFieldType;
            restFieldType = restRecord;
        }

        return restFieldType;
    }

    private List<String> getIntersectionFields(List<LinkedHashMap<String, BField>> fieldList) {
        LinkedHashMap<String, BField> intersectionMap = fieldList.get(0);
        HashSet<String> intersectionSet = new HashSet<>(intersectionMap.keySet());

        for (int i = 1; i < fieldList.size(); i++) {
            LinkedHashMap<String, BField> map = fieldList.get(i);
            HashSet<String> set = new HashSet<>(map.keySet());
            intersectionSet.retainAll(set);
        }

        return new ArrayList<>(intersectionSet);
    }

    /**
     * This method will resolve field types based on a list of possible types.
     * When a record variable has multiple possible assignable types, each field will be a union of the relevant
     * possible types field type.
     *
     * @param pos           line number information of the source file
     * @param possibleTypes list of possible types
     * @param fieldNames    fields types to be resolved
     * @param recordSymbol  symbol of the record type to be used in creating fields
     * @param env           environment to define the symbol
     * @return the list of fields
     */
    private LinkedHashMap<String, BField> populateAndGetPossibleFieldsForRecVar(Location pos, List<BType> possibleTypes,
                                                                                List<String> fieldNames,
                                                                                BSymbol recordSymbol, SymbolEnv env) {
        LinkedHashMap<String, BField> fields = new LinkedHashMap<>();
        for (String fieldName : fieldNames) {
            LinkedHashSet<BType> memberTypes = new LinkedHashSet<>();
            for (BType possibleType : possibleTypes) {
                if (possibleType.tag == TypeTags.RECORD) {
                    BRecordType possibleRecordType = (BRecordType) possibleType;

                    if (possibleRecordType.fields.containsKey(fieldName)) {
                        BField field = possibleRecordType.fields.get(fieldName);
                        if (Symbols.isOptional(field.symbol)) {
                            memberTypes.add(symTable.nilType);
                        }
                        memberTypes.add(field.type);
                    } else {
                        memberTypes.add(possibleRecordType.restFieldType);
                        memberTypes.add(symTable.nilType);
                    }

                    continue;
                }

                if (possibleType.tag == TypeTags.MAP) {
                    BMapType possibleMapType = (BMapType) possibleType;
                    memberTypes.add(possibleMapType.constraint);
                    continue;
                }
                memberTypes.add(possibleType); // possible type is any or anydata}
            }

            BType fieldType = memberTypes.size() > 1 ?
                    BUnionType.create(null, memberTypes) : memberTypes.iterator().next();
            BField field = new BField(names.fromString(fieldName), pos,
                    new BVarSymbol(0, names.fromString(fieldName), env.enclPkg.symbol.pkgID,
                            fieldType, recordSymbol, pos, SOURCE));
            fields.put(field.name.value, field);
        }
        return fields;
    }

    private BRecordType createSameTypedFieldsRecordType(BLangRecordVariable recordVar, BType fieldTypes,
                                                        SymbolEnv env) {
        BType fieldType;
        if (fieldTypes.isNullable()) {
            fieldType = fieldTypes;
        } else {
            fieldType = BUnionType.create(null, fieldTypes, symTable.nilType);
        }

        BRecordTypeSymbol recordSymbol = Symbols.createRecordSymbol(Flags.ANONYMOUS,
                names.fromString(ANONYMOUS_RECORD_NAME),
                env.enclPkg.symbol.pkgID, null, env.scope.owner,
                recordVar.pos, SOURCE);
        //TODO check below field position
        LinkedHashMap<String, BField> fields = new LinkedHashMap<>();
        for (BLangRecordVariable.BLangRecordVariableKeyValue bLangRecordVariableKeyValue : recordVar.variableList) {
            Name fieldName = names.fromIdNode(bLangRecordVariableKeyValue.key);
            BField bField = new BField(fieldName, recordVar.pos,
                    new BVarSymbol(0, fieldName, names.originalNameFromIdNode(bLangRecordVariableKeyValue.key),
                            env.enclPkg.symbol.pkgID, fieldType, recordSymbol, recordVar.pos, SOURCE));
            fields.put(fieldName.getValue(), bField);
        }

        BRecordType recordVarType = (BRecordType) symTable.recordType;
        recordVarType.fields = fields;
        recordSymbol.type = recordVarType;
        recordVarType.tsymbol = recordSymbol;

        // Since this is for record variables, we consider its record type as an open record type.
        recordVarType.sealed = false;
        recordVarType.restFieldType = fieldTypes; // TODO: 7/26/19 Check if this should be `fieldType`

        return recordVarType;
    }

    private boolean defineVariableList(BLangRecordVariable recordVar, BRecordType recordVarType, SymbolEnv env) {
        LinkedHashMap<String, BField> recordVarTypeFields = recordVarType.fields;

        boolean validRecord = true;
        int ignoredCount = 0;
        for (BLangRecordVariable.BLangRecordVariableKeyValue variable : recordVar.variableList) {
            // Infer the type of each variable in recordVariable from the given record type
            // so that symbol enter is done recursively
            BLangVariable value = variable.getValue();
            String key = variable.key.value;
            if (value.getKind() == NodeKind.VARIABLE) {
                // '_' is allowed in record variables. Not allowed if all variables are named as '_'
                BLangSimpleVariable simpleVar = (BLangSimpleVariable) value;
                Name varName = names.fromIdNode(simpleVar.name);
                if (varName == Names.IGNORE) {
                    ignoredCount++;
                    simpleVar.setBType(symTable.anyType);
                    if (!recordVarTypeFields.containsKey(key)) {
                        continue;
                    }
                    if (!types.isAssignable(recordVarTypeFields.get(key).type,
                            symTable.anyType)) {
                        dlog.error(variable.valueBindingPattern.pos,
                                DiagnosticErrorCode.WILD_CARD_BINDING_PATTERN_ONLY_SUPPORTS_TYPE_ANY);
                    }
                    continue;
                }
            }

            if (recordVar.getBType().tag == TypeTags.MAP) {
                validRecord = false;
                dlog.error(variable.key.pos, DiagnosticErrorCode.INVALID_FIELD_BINDING_PATTERN_WITH_NON_REQUIRED_FIELD);
            }

            BField field = recordVarTypeFields.get(key);
            if (field == null) {
                validRecord = false;
                if (recordVarType.sealed) {
                    dlog.error(recordVar.pos, DiagnosticErrorCode.INVALID_FIELD_IN_RECORD_BINDING_PATTERN,
                            key, recordVar.getBType());
                } else {
                    dlog.error(variable.key.pos,
                            DiagnosticErrorCode.INVALID_FIELD_BINDING_PATTERN_WITH_NON_REQUIRED_FIELD);
                }
            } else {
                BType fieldType;
                if (Symbols.isOptional(field.symbol)) {
                    fieldType = types.addNilForNillableAccessType(field.type);
                } else {
                    fieldType = field.type;
                }
                defineMemberNode(value, env, fieldType);
            }
        }

        if (!recordVar.variableList.isEmpty() && ignoredCount == recordVar.variableList.size()
                && recordVar.restParam == null) {
            dlog.error(recordVar.pos, DiagnosticErrorCode.NO_NEW_VARIABLES_VAR_ASSIGNMENT);
            return false;
        }

        if (recordVar.restParam != null) {
            BType restType = getRestParamType(recordVarType);
            List<String> varList = recordVar.variableList.stream().map(t -> t.getKey().value)
                    .collect(Collectors.toList());
            BRecordType restConstraint = createRecordTypeForRestField(recordVar.restParam.getPosition(), env,
                    recordVarType, varList, restType);
            defineMemberNode(recordVar.restParam, env, restConstraint);
        }

        return validRecord;
    }

    private boolean doesRecordContainKeys(BType varType,
                                          List<BLangRecordVariable.BLangRecordVariableKeyValue> variableList,
                                          boolean hasRestParam) {
        if (varType.tag == TypeTags.MAP || varType.tag == TypeTags.ANY || varType.tag == TypeTags.ANYDATA) {
            return true;
        }
        if (varType.tag != TypeTags.RECORD) {
            return false;
        }
        BRecordType recordVarType = (BRecordType) varType;
        Map<String, BField> recordVarTypeFields = recordVarType.fields;

        for (BLangRecordVariable.BLangRecordVariableKeyValue var : variableList) {
            if (!recordVarTypeFields.containsKey(var.key.value) && recordVarType.sealed) {
                return false;
            }
        }

        if (!hasRestParam) {
            return true;
        }

        return !recordVarType.sealed;
    }

    public BRecordTypeSymbol createAnonRecordSymbol(SymbolEnv env, Location pos) {
        EnumSet<Flag> flags = EnumSet.of(Flag.PUBLIC, Flag.ANONYMOUS);
        BRecordTypeSymbol recordSymbol = Symbols.createRecordSymbol(Flags.asMask(flags), Names.EMPTY,
                env.enclPkg.packageID, null, env.scope.owner, pos, VIRTUAL);
        recordSymbol.name = names.fromString(anonymousModelHelper.getNextAnonymousTypeKey(env.enclPkg.packageID));
        recordSymbol.scope = new Scope(recordSymbol);
        return recordSymbol;
    }

    BType getRestParamType(BRecordType recordType) {
        BType memberType;
        if (recordType.restFieldType != null) {
            memberType = recordType.restFieldType;
        } else if (hasErrorTypedField(recordType)) {
            memberType = hasOnlyPureTypedFields(recordType) ? symTable.pureType :
                    BUnionType.create(null, symTable.anyType, symTable.errorType);
        } else {
            memberType = hasOnlyAnyDataTypedFields(recordType) ? symTable.anydataType : symTable.anyType;
        }
        if (memberType.tag == TypeTags.RECORD) {
            memberType = getRestParamType((BRecordType) memberType);
        }
        return memberType;
    }

    public BType getRestMatchPatternConstraintType(BRecordType recordType,
                                                   Map<String, BField> remainingFields,
                                                   BType restVarSymbolMapType) {
        LinkedHashSet<BType> constraintTypes = new LinkedHashSet<>();
        for (BField field : remainingFields.values()) {
            constraintTypes.add(field.type);
        }

        if (!recordType.sealed) {
            BType restFieldType = recordType.restFieldType;
            if (!this.types.isNeverTypeOrStructureTypeWithARequiredNeverMember(restFieldType)) {
                constraintTypes.add(restFieldType);
            }
        }

        BType restConstraintType;
        if (constraintTypes.isEmpty()) {
            restConstraintType = symTable.neverType;
        } else if (constraintTypes.size() == 1) {
            restConstraintType = constraintTypes.iterator().next();
        } else {
            restConstraintType = BUnionType.create(null, constraintTypes);
        }
        return restVarSymbolMapType.tag == TypeTags.NONE ?
                restConstraintType : this.types.mergeTypes(restVarSymbolMapType, restConstraintType);
    }

    BRecordType createRecordTypeForRestField(Location pos, SymbolEnv env, BRecordType recordType,
                                             List<String> variableList,
                                             BType restConstraint) {
        BRecordTypeSymbol recordSymbol = createAnonRecordSymbol(env, pos);
        BRecordType recordVarType = new BRecordType(recordSymbol);
        LinkedHashMap<String, BField> unMappedFields = new LinkedHashMap<>() {{
            putAll(recordType.fields);
            if (recordType.restFieldType.tag == TypeTags.RECORD) {
                putAll(((BRecordType) recordType.restFieldType).fields);
            }
        }};

        if (recordType.sealed && (restConstraint.tag == TypeTags.NONE)) {
            setRestRecordFields(pos, env, unMappedFields, variableList, null, recordVarType);
        } else {
            setRestRecordFields(pos, env, unMappedFields, variableList, restConstraint, recordVarType);
        }

        BLangRecordTypeNode recordTypeNode = TypeDefBuilderHelper.createRecordTypeNode(recordVarType,
                env.enclPkg.packageID, symTable, pos);
        recordTypeNode.initFunction =
                TypeDefBuilderHelper.createInitFunctionForRecordType(recordTypeNode, env, names, symTable);
        TypeDefBuilderHelper.createTypeDefinitionForTSymbol(recordVarType, recordSymbol, recordTypeNode, env);

        return recordVarType;
    }

    void setRestRecordFields(Location pos, SymbolEnv env,
                             LinkedHashMap<String, BField> unMappedFields,
                             List<String> variableList, BType restConstraint,
                             BRecordType targetRestRecType) {
        LinkedHashMap<String, BField> fields = new LinkedHashMap<>();
        LinkedHashMap<String, BField> markAsOptional = new LinkedHashMap<>();

        if (!targetRestRecType.fields.isEmpty()) {
            fields.putAll(targetRestRecType.fields);
            List<String> intersectionFields = getIntersectionFields(Arrays.asList(targetRestRecType.fields,
                    unMappedFields));
            markAsOptional.putAll(unMappedFields);
            markAsOptional.putAll(targetRestRecType.fields);
            intersectionFields.forEach(markAsOptional::remove);
        }

        //adds a never-typed optional field for the mapped bindings
        for (String fieldName : variableList) {
            unMappedFields.remove(fieldName);
            BField newField = new BField(names.fromString(fieldName), pos,
                    new BVarSymbol(Flags.OPTIONAL, names.fromString(fieldName), env.enclPkg.symbol.pkgID,
                            symTable.neverType, targetRestRecType.tsymbol, pos, VIRTUAL));
            fields.put(fieldName, newField);
        }

        for (BField field : unMappedFields.values()) {
            if (fields.containsKey(field.name.value)) {
                BField targetField = fields.get(field.getName().value);
                targetField.type = types.mergeTypes(targetField.type, field.type);
            } else {
                BField newField = new BField(field.name, pos,
                        new BVarSymbol(field.symbol.flags, field.name, env.enclPkg.symbol.pkgID,
                                field.type, targetRestRecType.tsymbol, pos, VIRTUAL));
                fields.put(field.name.value, newField);
                targetRestRecType.tsymbol.scope.define(newField.name, newField.symbol);
            }
        }

        //marks field as optional if the field is not common for all union members
        for (BField optionalField : markAsOptional.values()) {
            optionalField.symbol.flags = setSymbolAsOptional(optionalField.symbol.flags);
        }

        targetRestRecType.fields = fields;
        if (restConstraint == null) {
            targetRestRecType.restFieldType = new BNoType(TypeTags.NONE);
            targetRestRecType.sealed = true;
        } else {
            targetRestRecType.restFieldType = restConstraint;
        }
    }

    private long setSymbolAsOptional(long existingFlags) {
        Set<Flag> unmaskedFlags = Flags.unMask(existingFlags);
        unmaskedFlags.remove(Flag.REQUIRED);
        unmaskedFlags.add(Flag.OPTIONAL);
        return Flags.asMask(unmaskedFlags);
    }

    private boolean hasOnlyAnyDataTypedFields(BRecordType recordType) {
        IsAnydataUniqueVisitor isAnydataUniqueVisitor = new IsAnydataUniqueVisitor();
        return isAnydataUniqueVisitor.visit(recordType);
    }

    private boolean hasOnlyPureTypedFields(BRecordType recordType) {
        IsPureTypeUniqueVisitor isPureTypeUniqueVisitor = new IsPureTypeUniqueVisitor();
        for (BField field : recordType.fields.values()) {
            BType fieldType = field.type;
            if (!isPureTypeUniqueVisitor.visit(fieldType)) {
                return false;
            }
            isPureTypeUniqueVisitor.reset();
        }
        return recordType.sealed || isPureTypeUniqueVisitor.visit(recordType);
    }

    private boolean hasErrorTypedField(BRecordType recordType) {
        for (BField field : recordType.fields.values()) {
            BType type = field.type;
            if (hasErrorType(type)) {
                return true;
            }
        }
        return hasErrorType(recordType.restFieldType);
    }

    private boolean hasErrorType(BType type) {
        if (type.tag != TypeTags.UNION) {
            return type.tag == TypeTags.ERROR;
        }

        return ((BUnionType) type).getMemberTypes().stream().anyMatch(this::hasErrorType);
    }

    @Override
    public void visit(BLangErrorVariable errorVar) {
        if (errorVar.isDeclaredWithVar) {
            errorVar.symbol =
                    defineVarSymbol(errorVar.pos, errorVar.flagSet, symTable.noType,
                            names.fromString(anonymousModelHelper.getNextErrorVarKey(env.enclPkg.packageID)),
                            env, true);

            // Symbol enter each member with type other.
            BLangSimpleVariable errorMsg = errorVar.message;
            if (errorMsg != null) {
                errorMsg.isDeclaredWithVar = true;
                defineNode(errorMsg, env);
            }

            BLangVariable cause = errorVar.cause;
            if (cause != null) {
                cause.isDeclaredWithVar = true;
                defineNode(cause, env);
            }

            for (BLangErrorVariable.BLangErrorDetailEntry detailEntry : errorVar.detail) {
                BLangVariable value = detailEntry.getValue();
                value.isDeclaredWithVar = true;
                defineNode(value, env);
            }

            BLangSimpleVariable restDetail = errorVar.restDetail;
            if (restDetail != null) {
                restDetail.isDeclaredWithVar = true;
                defineNode(restDetail, env);
            }

            return;
        }

        if (errorVar.getBType() == null) {
            errorVar.setBType(symResolver.resolveTypeNode(errorVar.typeNode, env));
        }
        // To support variable forward referencing we need to symbol enter each variable inside error variable
        // with type at SymbolEnter.
        if (!symbolEnterAndValidateErrorVariable(errorVar, env)) {
            errorVar.setBType(symTable.semanticError);
            return;
        }
    }

    boolean symbolEnterAndValidateErrorVariable(BLangErrorVariable var, SymbolEnv env) {
        if (var.symbol == null) {
            Name varName = names.fromString(anonymousModelHelper.getNextErrorVarKey(env.enclPkg.packageID));
            var.symbol = defineVarSymbol(var.pos, var.flagSet, var.getBType(), varName, env, true);
        }

        return validateErrorVariable(var, env);
    }

    boolean validateErrorVariable(BLangErrorVariable errorVariable, SymbolEnv env) {
        BType varType = Types.getReferredType(errorVariable.getBType());
        BErrorType errorType;
        switch (varType.tag) {
            case TypeTags.UNION:
                BUnionType unionType = ((BUnionType) varType);
                List<BErrorType> possibleTypes = types.getAllTypes(unionType, true).stream()
                        .filter(type -> TypeTags.ERROR == type.tag)
                        .map(BErrorType.class::cast)
                        .collect(Collectors.toList());

                if (possibleTypes.isEmpty()) {
                    dlog.error(errorVariable.pos, DiagnosticErrorCode.INVALID_ERROR_BINDING_PATTERN,
                            varType);
                    return false;
                }

                if (possibleTypes.size() > 1) {
                    LinkedHashSet<BType> detailType = new LinkedHashSet<>();
                    for (BErrorType possibleErrType : possibleTypes) {
                        detailType.add(possibleErrType.detailType);
                    }
                    BType errorDetailType = detailType.size() > 1
                            ? BUnionType.create(null, detailType)
                            : detailType.iterator().next();
                    errorType = new BErrorType(null, errorDetailType);
                } else {
                    errorType = possibleTypes.get(0);
                }
                break;
            case TypeTags.ERROR:
                errorType = (BErrorType) varType;
                break;
            case TypeTags.SEMANTIC_ERROR:
                // we assume that we have already given an error
                return false;
            default:
                dlog.error(errorVariable.pos, DiagnosticErrorCode.INVALID_ERROR_BINDING_PATTERN,
                        varType);
                return false;
        }
        errorVariable.setBType(errorType);

        if (!errorVariable.isInMatchStmt) {
            BLangSimpleVariable errorMsg = errorVariable.message;
            if (errorMsg != null) {
                defineMemberNode(errorVariable.message, env, symTable.stringType);
            }

            BLangVariable errorCause = errorVariable.cause;
            if (errorCause != null) {
                if (errorCause.getKind() == NodeKind.VARIABLE &&
                        names.fromIdNode(((BLangSimpleVariable) errorCause).name) == Names.IGNORE) {
                    dlog.error(errorCause.pos,
                            DiagnosticErrorCode.CANNOT_USE_WILDCARD_BINDING_PATTERN_FOR_ERROR_CAUSE);
                    return false;
                }
                defineMemberNode(errorCause, env, symTable.errorOrNilType);
            }
        }

        if (errorVariable.detail == null || (errorVariable.detail.isEmpty()
                && !isRestDetailBindingAvailable(errorVariable))) {
            return validateErrorMessageMatchPatternSyntax(errorVariable, env);
        }

        BType detailType = Types.getReferredType(errorType.detailType);
        if (detailType.getKind() == TypeKind.RECORD || detailType.getKind() == TypeKind.MAP) {
            return validateErrorVariable(errorVariable, errorType, env);
        } else if (detailType.getKind() == TypeKind.UNION) {
            BErrorTypeSymbol errorTypeSymbol = new BErrorTypeSymbol(SymTag.ERROR, Flags.PUBLIC, Names.ERROR,
                    env.enclPkg.packageID, symTable.errorType,
                    env.scope.owner, errorVariable.pos, SOURCE);
            // TODO: detail type need to be a union representing all details of members of `errorType`
            errorVariable.setBType(new BErrorType(errorTypeSymbol, symTable.detailType));
            return validateErrorVariable(errorVariable, env);
        }

        if (isRestDetailBindingAvailable(errorVariable)) {
            defineMemberNode(errorVariable.restDetail, env, symTable.detailType);
        }
        return true;
    }

    private boolean validateErrorVariable(BLangErrorVariable errorVariable, BErrorType errorType, SymbolEnv env) {
        BLangSimpleVariable errorMsg = errorVariable.message;
        if (errorMsg != null && errorMsg.symbol == null) {
            defineMemberNode(errorMsg, env, symTable.stringType);
        }

        BRecordType recordType = getDetailAsARecordType(errorType);
        LinkedHashMap<String, BField> detailFields = recordType.fields;
        Set<String> matchedDetailFields = new HashSet<>();
        for (BLangErrorVariable.BLangErrorDetailEntry errorDetailEntry : errorVariable.detail) {
            String entryName = errorDetailEntry.key.getValue();
            matchedDetailFields.add(entryName);
            BField entryField = detailFields.get(entryName);

            BLangVariable boundVar = errorDetailEntry.valueBindingPattern;
            if (entryField != null) {
                if ((entryField.symbol.flags & Flags.OPTIONAL) == Flags.OPTIONAL) {
                    boundVar.setBType(BUnionType.create(null, entryField.type, symTable.nilType));
                } else {
                    boundVar.setBType(entryField.type);
                }
                errorDetailEntry.keySymbol = entryField.symbol;
            } else {
                if (recordType.sealed) {
                    dlog.error(errorVariable.pos, DiagnosticErrorCode.INVALID_ERROR_BINDING_PATTERN,
                            errorVariable.getBType());
                    boundVar.setBType(symTable.semanticError);
                    return false;
                } else {
                    boundVar.setBType(BUnionType.create(null, recordType.restFieldType, symTable.nilType));
                }
            }

            boolean isIgnoredVar = boundVar.getKind() == NodeKind.VARIABLE
                    && ((BLangSimpleVariable) boundVar).name.value.equals(Names.IGNORE.value);
            if (!isIgnoredVar) {
                defineMemberNode(boundVar, env, boundVar.getBType());
            }
        }

        if (isRestDetailBindingAvailable(errorVariable)) {
            // Type of rest pattern is a map type where constraint type is,
            // union of keys whose values are not matched in error binding/match pattern.
            BTypeSymbol typeSymbol = createTypeSymbol(SymTag.TYPE, env);
            BType constraint = getRestMapConstraintType(detailFields, matchedDetailFields, recordType);
            BMapType restType = new BMapType(TypeTags.MAP, constraint, typeSymbol);
            typeSymbol.type = restType;
            errorVariable.restDetail.setBType(restType);
            defineMemberNode(errorVariable.restDetail, env, restType);
        }
        return true;
    }

    BRecordType getDetailAsARecordType(BErrorType errorType) {
        BType detailType = Types.getReferredType(errorType.detailType);
        if (detailType.getKind() == TypeKind.RECORD) {
            return (BRecordType) detailType;
        }
        BRecordType detailRecord = new BRecordType(null);
        BMapType detailMap = (BMapType) detailType;
        detailRecord.sealed = false;
        detailRecord.restFieldType = detailMap.constraint;
        return detailRecord;
    }

    private BType getRestMapConstraintType(Map<String, BField> errorDetailFields, Set<String> matchedDetailFields,
                                           BRecordType recordType) {
        BUnionType restUnionType = BUnionType.create(null);
        if (!recordType.sealed) {
            if (recordType.restFieldType.tag == TypeTags.UNION) {
                BUnionType restFieldUnion = (BUnionType) recordType.restFieldType;
                // This is to update type name for users to read easily the cyclic unions
                if (restFieldUnion.isCyclic && errorDetailFields.entrySet().isEmpty()) {
                    restUnionType.isCyclic = true;
                    restUnionType.tsymbol = restFieldUnion.tsymbol;
                }
            } else {
                restUnionType.add(recordType.restFieldType);
            }
        }
        for (Map.Entry<String, BField> entry : errorDetailFields.entrySet()) {
            if (!matchedDetailFields.contains(entry.getKey())) {
                BType type = entry.getValue().getType();
                if (!types.isAssignable(type, restUnionType)) {
                    restUnionType.add(type);
                }
            }
        }

        Set<BType> memberTypes = restUnionType.getMemberTypes();
        if (memberTypes.size() == 1) {
            return memberTypes.iterator().next();
        }

        return restUnionType;
    }

    private boolean validateErrorMessageMatchPatternSyntax(BLangErrorVariable errorVariable, SymbolEnv env) {
        if (errorVariable.isInMatchStmt
                && !errorVariable.reasonVarPrefixAvailable
                && errorVariable.reasonMatchConst == null
                && isReasonSpecified(errorVariable)) {

            BSymbol reasonConst = symResolver.lookupSymbolInMainSpace(env.enclEnv,
                    names.fromString(errorVariable.message.name.value));
            if ((reasonConst.tag & SymTag.CONSTANT) != SymTag.CONSTANT) {
                dlog.error(errorVariable.message.pos, DiagnosticErrorCode.INVALID_ERROR_REASON_BINDING_PATTERN,
                        errorVariable.message.name);
            } else {
                dlog.error(errorVariable.message.pos, DiagnosticErrorCode.UNSUPPORTED_ERROR_REASON_CONST_MATCH);
            }
            return false;
        }
        return true;
    }

    private boolean isReasonSpecified(BLangErrorVariable errorVariable) {
        return !isIgnoredOrEmpty(errorVariable.message);
    }

    boolean isIgnoredOrEmpty(BLangSimpleVariable varNode) {
        return varNode.name.value.equals(Names.IGNORE.value) || varNode.name.value.equals("");
    }

    private boolean isRestDetailBindingAvailable(BLangErrorVariable errorVariable) {
        return errorVariable.restDetail != null &&
                !errorVariable.restDetail.name.value.equals(Names.IGNORE.value);
    }

    private BTypeSymbol createTypeSymbol(long type, SymbolEnv env) {
        return new BTypeSymbol(type, Flags.PUBLIC, Names.EMPTY, env.enclPkg.packageID,
                null, env.scope.owner, symTable.builtinPos, VIRTUAL);
    }

    private void defineMemberNode(BLangVariable memberVar, SymbolEnv env, BType type) {
        memberVar.setBType(type);
        // Module level variables declared with `var` already defined
        if ((env.scope.owner.tag & SymTag.PACKAGE) == SymTag.PACKAGE && memberVar.isDeclaredWithVar) {
            memberVar.symbol.type = type;
            memberVar.isDeclaredWithVar = false;
            // Need to assign resolved type for member variables inside complex variable declared with `var`
            if (memberVar.getKind() == NodeKind.VARIABLE) {
                return;
            }
        }
        defineNode(memberVar, env);
    }

    public void visit(BLangXMLAttribute bLangXMLAttribute) {
        if (!(bLangXMLAttribute.name.getKind() == NodeKind.XML_QNAME)) {
            return;
        }

        BLangXMLQName qname = (BLangXMLQName) bLangXMLAttribute.name;

        // If the attribute is not an in-line namespace declaration, check for duplicate attributes.
        // If no duplicates, then define this attribute symbol.
        if (!bLangXMLAttribute.isNamespaceDeclr) {
            BXMLAttributeSymbol attrSymbol = new BXMLAttributeSymbol(qname.localname.value, qname.namespaceURI,
                    env.enclPkg.symbol.pkgID, env.scope.owner,
                    bLangXMLAttribute.pos, SOURCE);

            if (missingNodesHelper.isMissingNode(qname.localname.value)
                    || (qname.namespaceURI != null && missingNodesHelper.isMissingNode(qname.namespaceURI))) {
                attrSymbol.origin = VIRTUAL;
            }
            if (symResolver.checkForUniqueMemberSymbol(bLangXMLAttribute.pos, env, attrSymbol)) {
                env.scope.define(attrSymbol.name, attrSymbol);
                bLangXMLAttribute.symbol = attrSymbol;
            }
            return;
        }

        List<BLangExpression> exprs = bLangXMLAttribute.value.textFragments;
        String nsURI = null;

        // We reach here if the attribute is an in-line namesapce declaration.
        // Get the namespace URI, only if it is statically defined. Then define the namespace symbol.
        // This namespace URI is later used by the attributes, when they lookup for duplicate attributes.
        // TODO: find a better way to get the statically defined URI.
        NodeKind nodeKind = exprs.get(0).getKind();
        if (exprs.size() == 1 && (nodeKind == NodeKind.LITERAL || nodeKind == NodeKind.NUMERIC_LITERAL)) {
            nsURI = (String) ((BLangLiteral) exprs.get(0)).value;
        }

        String symbolName = qname.localname.value;
        if (symbolName.equals(XMLConstants.XMLNS_ATTRIBUTE)) {
            symbolName = XMLConstants.DEFAULT_NS_PREFIX;
        }

        Name prefix = names.fromString(symbolName);
        BXMLNSSymbol xmlnsSymbol = new BXMLNSSymbol(prefix, nsURI, env.enclPkg.symbol.pkgID, env.scope.owner,
                qname.localname.pos, getOrigin(prefix));

        if (symResolver.checkForUniqueMemberSymbol(bLangXMLAttribute.pos, env, xmlnsSymbol)) {
            env.scope.define(xmlnsSymbol.name, xmlnsSymbol);
            bLangXMLAttribute.symbol = xmlnsSymbol;
        }
    }

    @Override
    public void visit(BLangRecordTypeNode recordTypeNode) {
        recordTypeNode.typeDefEnv = SymbolEnv.createTypeEnv(recordTypeNode, recordTypeNode.symbol.scope, env);
        defineRecordTypeNode(recordTypeNode);
    }

    @Override
    public void visit(BLangUnionTypeNode unionTypeNode) {
        for (BLangType type : unionTypeNode.memberTypeNodes) {
            defineNode(type, env);
        }
    }

    @Override
    public void visit(BLangIntersectionTypeNode intersectionTypeNode) {
        for (BLangType type : intersectionTypeNode.constituentTypeNodes) {
            defineNode(type, env);
        }
    }

    private void defineRecordTypeNode(BLangRecordTypeNode recordTypeNode) {
        BRecordType recordType = (BRecordType) recordTypeNode.symbol.type;
        recordTypeNode.setBType(recordType);

        // Define all the fields
        resolveFields(recordType, recordTypeNode);
        resolveFieldsIncluded(recordType, recordTypeNode);

        recordType.sealed = recordTypeNode.sealed;
        if (recordTypeNode.sealed && recordTypeNode.restFieldType != null) {
            dlog.error(recordTypeNode.restFieldType.pos, DiagnosticErrorCode.REST_FIELD_NOT_ALLOWED_IN_CLOSED_RECORDS);
            return;
        }

        List<BType> fieldTypes = new ArrayList<>(recordType.fields.size());
        for (BField field : recordType.fields.values()) {
            BType type = field.type;
            fieldTypes.add(type);
        }

        if (recordTypeNode.restFieldType == null) {
            symResolver.markParameterizedType(recordType, fieldTypes);
            if (recordTypeNode.sealed) {
                recordType.restFieldType = symTable.noType;
                return;
            }
            recordType.restFieldType = symTable.anydataType;
            return;
        }

        recordType.restFieldType = symResolver.resolveTypeNode(recordTypeNode.restFieldType, env);
        fieldTypes.add(recordType.restFieldType);
        symResolver.markParameterizedType(recordType, fieldTypes);
    }

    private Collector<BField, ?, LinkedHashMap<String, BField>> getFieldCollector() {
        BinaryOperator<BField> mergeFunc = (u, v) -> {
            throw new IllegalStateException(String.format("Duplicate key %s", u));
        };
        return Collectors.toMap(field -> field.name.value, Function.identity(), mergeFunc, LinkedHashMap::new);
    }

    // Private methods

    private void populateLangLibInSymTable(BPackageSymbol packageSymbol) {

        PackageID langLib = packageSymbol.pkgID;
        if (langLib.equals(ARRAY)) {
            symTable.langArrayModuleSymbol = packageSymbol;
            return;
        }
        if (langLib.equals(DECIMAL)) {
            symTable.langDecimalModuleSymbol = packageSymbol;
            return;
        }
        if (langLib.equals(ERROR)) {
            symTable.langErrorModuleSymbol = packageSymbol;
            return;
        }
        if (langLib.equals(FLOAT)) {
            symTable.langFloatModuleSymbol = packageSymbol;
            return;
        }
        if (langLib.equals(FUNCTION)) {
            symTable.langFunctionModuleSymbol = packageSymbol;
            return;
        }
        if (langLib.equals(FUTURE)) {
            symTable.langFutureModuleSymbol = packageSymbol;
            return;
        }
        if (langLib.equals(INT)) {
            symTable.langIntModuleSymbol = packageSymbol;
            symTable.updateIntSubtypeOwners();
            return;
        }
        if (langLib.equals(MAP)) {
            symTable.langMapModuleSymbol = packageSymbol;
            return;
        }
        if (langLib.equals(OBJECT)) {
            symTable.langObjectModuleSymbol = packageSymbol;
            return;
        }
        if (langLib.equals(STREAM)) {
            symTable.langStreamModuleSymbol = packageSymbol;
            return;
        }
        if (langLib.equals(STRING)) {
            symTable.langStringModuleSymbol = packageSymbol;
            symTable.updateStringSubtypeOwners();
            return;
        }
        if (langLib.equals(TABLE)) {
            symTable.langTableModuleSymbol = packageSymbol;
            return;
        }
        if (langLib.equals(TYPEDESC)) {
            symTable.langTypedescModuleSymbol = packageSymbol;
            return;
        }
        if (langLib.equals(VALUE)) {
            symTable.langValueModuleSymbol = packageSymbol;
            return;
        }
        if (langLib.equals(XML)) {
            symTable.langXmlModuleSymbol = packageSymbol;
            symTable.updateXMLSubtypeOwners();
            return;
        }
        if (langLib.equals(BOOLEAN)) {
            symTable.langBooleanModuleSymbol = packageSymbol;
            return;
        }
        if (langLib.equals(QUERY)) {
            symTable.langQueryModuleSymbol = packageSymbol;
            return;
        }
        if (langLib.equals(TRANSACTION)) {
            symTable.langTransactionModuleSymbol = packageSymbol;
            return;
        }
        if (langLib.equals(REGEXP)) {
            symTable.langRegexpModuleSymbol = packageSymbol;
            symTable.updateRegExpTypeOwners();
            return;
        }
    }

    public boolean isValidAnnotationType(BType type) {
        if (type == symTable.semanticError) {
            return false;
        }

        switch (type.tag) {
            case TypeTags.MAP:
                BType constraintType = ((BMapType) type).constraint;
                return isCloneableTypeTypeSkippingObjectType(constraintType);
            case TypeTags.RECORD:
                BRecordType recordType = (BRecordType) type;
                for (BField field : recordType.fields.values()) {
                    if (!isCloneableTypeTypeSkippingObjectType(field.type)) {
                        return false;
                    }
                }

                BType recordRestType = recordType.restFieldType;
                if (recordRestType == null || recordRestType == symTable.noType) {
                    return true;
                }

                return isCloneableTypeTypeSkippingObjectType(recordRestType);
            case TypeTags.ARRAY:
                BType elementType = Types.getReferredType(((BArrayType) type).eType);
                if ((elementType.tag == TypeTags.MAP) || (elementType.tag == TypeTags.RECORD)) {
                    return isValidAnnotationType(elementType);
                }
                return false;
            case TypeTags.TYPEREFDESC:
                return isValidAnnotationType(((BTypeReferenceType) type).referredType);
        }

        return types.isAssignable(type, symTable.trueType);
    }

    private boolean isCloneableTypeTypeSkippingObjectType(BType type) {
        return isCloneableTypeSkippingObjectTypeHelper(type, new HashSet<>());
    }

    private boolean isCloneableTypeSkippingObjectTypeHelper(BType type, Set<BType> unresolvedTypes) {
        if (type == symTable.semanticError) {
            return false;
        }

        if (!unresolvedTypes.add(type)) {
            return true;
        }

        switch (type.tag) {
            case TypeTags.OBJECT:
            case TypeTags.ANYDATA:
                return true;
            case TypeTags.RECORD:
                BRecordType recordType = (BRecordType) type;
                for (BField field : recordType.fields.values()) {
                    if (!isCloneableTypeSkippingObjectTypeHelper(field.type, unresolvedTypes)) {
                        return false;
                    }
                }
                BType recordRestType = recordType.restFieldType;
                if (recordRestType == null || recordRestType == symTable.noType) {
                    return true;
                }
                return isCloneableTypeSkippingObjectTypeHelper(recordRestType, unresolvedTypes);
            case TypeTags.MAP:
                BType constraintType = ((BMapType) type).constraint;
                return isCloneableTypeSkippingObjectTypeHelper(constraintType, unresolvedTypes);
            case TypeTags.UNION:
                for (BType memberType : ((BUnionType) type).getMemberTypes()) {
                    if (!isCloneableTypeSkippingObjectTypeHelper(memberType, unresolvedTypes)) {
                        return false;
                    }
                }
                return true;
            case TypeTags.TUPLE:
                BTupleType tupleType = (BTupleType) type;
                for (BType tupMemType : tupleType.getTupleTypes()) {
                    if (!isCloneableTypeSkippingObjectTypeHelper(tupMemType, unresolvedTypes)) {
                        return false;
                    }
                }
                BType tupRestType = tupleType.restType;
                if (tupRestType == null) {
                    return true;
                }
                return isCloneableTypeSkippingObjectTypeHelper(tupRestType, unresolvedTypes);
            case TypeTags.TABLE:
                return isCloneableTypeSkippingObjectTypeHelper(((BTableType) type).constraint, unresolvedTypes);
            case TypeTags.ARRAY:
                return isCloneableTypeSkippingObjectTypeHelper(((BArrayType) type).getElementType(),
                        unresolvedTypes);
            case TypeTags.TYPEREFDESC:
                return isCloneableTypeSkippingObjectTypeHelper(Types.getReferredType(type), unresolvedTypes);
        }

        return types.isAssignable(type, symTable.cloneableType);
    }


    /**
     * Visit each compilation unit (.bal file) and add each top-level node
     * in the compilation unit to the package node.
     *
     * @param pkgNode current package node
     */
    private void populatePackageNode(BLangPackage pkgNode) {
        List<BLangCompilationUnit> compUnits = pkgNode.getCompilationUnits();
        compUnits.forEach(compUnit -> populateCompilationUnit(pkgNode, compUnit));
    }

    /**
     * Visit each top-level node and add it to the package node.
     *
     * @param pkgNode  current package node
     * @param compUnit current compilation unit
     */
    private void populateCompilationUnit(BLangPackage pkgNode, BLangCompilationUnit compUnit) {
        compUnit.getTopLevelNodes().forEach(node -> addTopLevelNode(pkgNode, node));
    }

    private void addTopLevelNode(BLangPackage pkgNode, TopLevelNode node) {
        NodeKind kind = node.getKind();

        // Here we keep all the top-level nodes of a compilation unit (aka file) in exact same
        // order as they appear in the compilation unit. This list contains all the top-level
        // nodes of all the compilation units grouped by the compilation unit.
        // This allows other compiler phases to visit top-level nodes in the exact same order
        // as they appear in compilation units. This is required for error reporting.
        if (kind != NodeKind.PACKAGE_DECLARATION && kind != IMPORT) {
            pkgNode.topLevelNodes.add(node);
        }

        switch (kind) {
            case IMPORT:
                // TODO Verify the rules..
                // TODO Check whether the same package alias (if any) has been used for the same import
                // TODO The version of an import package can be specified only once for a package
                pkgNode.imports.add((BLangImportPackage) node);
                break;
            case FUNCTION:
                pkgNode.functions.add((BLangFunction) node);
                break;
            case TYPE_DEFINITION:
                pkgNode.typeDefinitions.add((BLangTypeDefinition) node);
                break;
            case SERVICE:
                pkgNode.services.add((BLangService) node);
                break;
            case VARIABLE:
            case TUPLE_VARIABLE:
            case RECORD_VARIABLE:
            case ERROR_VARIABLE:
                pkgNode.globalVars.add((BLangVariable) node);
                // TODO There are two kinds of package level variables, constant and regular variables.
                break;
            case ANNOTATION:
                // TODO
                pkgNode.annotations.add((BLangAnnotation) node);
                break;
            case XMLNS:
                pkgNode.xmlnsList.add((BLangXMLNS) node);
                break;
            case CONSTANT:
                pkgNode.constants.add((BLangConstant) node);
                break;
            case CLASS_DEFN:
                pkgNode.classDefinitions.add((BLangClassDefinition) node);
                break;
        }
    }

    private void defineErrorDetails(List<BLangTypeDefinition> typeDefNodes, SymbolEnv pkgEnv) {
        for (BLangTypeDefinition typeDef : typeDefNodes) {
            BLangType typeNode = typeDef.typeNode;
            if (typeNode.getKind() == NodeKind.ERROR_TYPE) {
                SymbolEnv typeDefEnv = SymbolEnv.createTypeEnv(typeNode, typeDef.symbol.scope, pkgEnv);
                BLangErrorType errorTypeNode = (BLangErrorType) typeNode;
                BType typeDefType = typeDef.symbol.type;
                ((BErrorType) typeDefType).detailType = getDetailType(typeDefEnv, errorTypeNode);
            } else if (typeNode.getBType() != null && typeNode.getBType().tag == TypeTags.ERROR) {
                SymbolEnv typeDefEnv = SymbolEnv.createTypeEnv(typeNode, typeDef.symbol.scope, pkgEnv);
                BType detailType = ((BErrorType) typeNode.getBType()).detailType;
                if (detailType == symTable.noType) {
                    BType resolvedType = symResolver.resolveTypeNode(typeNode, typeDefEnv);
                    BErrorType type = (BErrorType) Types.getReferredType(resolvedType);
                    ((BErrorType) Types.getReferredType(typeDef.symbol.type))
                            .detailType = type.detailType;
                }
            }
        }
    }

    private BType getDetailType(SymbolEnv typeDefEnv, BLangErrorType errorTypeNode) {
        BLangType detailType = errorTypeNode.detailType;
        if (detailType != null && detailType.getKind() == NodeKind.CONSTRAINED_TYPE) {
            BLangType constraint = ((BLangConstrainedType) detailType).constraint;
            if (constraint.getKind() == NodeKind.USER_DEFINED_TYPE) {
                BLangUserDefinedType userDefinedType = (BLangUserDefinedType) constraint;
                if (userDefinedType.typeName.value.equals(TypeDefBuilderHelper.INTERSECTED_ERROR_DETAIL)) {
                    errorTypeNode.detailType = null;
                    return ((BErrorType) errorTypeNode.getBType()).detailType;
                }
            }
        }

        return Optional.ofNullable(errorTypeNode.detailType)
                .map(bLangType -> symResolver.resolveTypeNode(bLangType, typeDefEnv))
                .orElse(symTable.detailType);
    }

    public void defineFields(List<BLangNode> typeDefNodes, SymbolEnv pkgEnv) {
        for (BLangNode typeDef : typeDefNodes) {
            if (typeDef.getKind() == NodeKind.CLASS_DEFN) {
                BLangClassDefinition classDefinition = (BLangClassDefinition) typeDef;
                if (isObjectCtor(classDefinition)) {
                    continue;
                }
                defineFieldsOfClassDef(classDefinition, pkgEnv);
            } else if (typeDef.getKind() == NodeKind.TYPE_DEFINITION) {
                defineFields((BLangTypeDefinition) typeDef, pkgEnv);
            }
        }
    }

    public void defineFieldsOfClassDef(BLangClassDefinition classDefinition, SymbolEnv env) {
        SymbolEnv typeDefEnv = SymbolEnv.createClassEnv(classDefinition, classDefinition.symbol.scope, env);
        BObjectTypeSymbol tSymbol = (BObjectTypeSymbol) classDefinition.symbol;
        BObjectType objType = (BObjectType) tSymbol.type;

        if (classDefinition.isObjectContructorDecl) {
            classDefinition.oceEnvData.fieldEnv = typeDefEnv;
        }

        classDefinition.typeDefEnv = typeDefEnv;

        for (BLangSimpleVariable field : classDefinition.fields) {
            defineNode(field, typeDefEnv);
            if (field.expr != null) {
                field.symbol.isDefaultable = true;
            }
            // Unless skipped, this causes issues in negative cases such as duplicate fields.
            if (field.symbol.type == symTable.semanticError) {
                continue;
            }
            objType.fields.put(field.name.value, new BField(names.fromIdNode(field.name), field.pos, field.symbol));
        }
    }

    public void defineFields(BLangTypeDefinition typeDef, SymbolEnv pkgEnv) {
        NodeKind nodeKind = typeDef.typeNode.getKind();
        if (nodeKind != NodeKind.RECORD_TYPE) {
            defineNode(typeDef.typeNode, pkgEnv);
            return;
        }

        // TODO : Following logic should move to visitor of BLangRecordType. Fix with issue-31317
        // Create typeDef type
        BStructureType structureType = (BStructureType) typeDef.symbol.type;
        BLangStructureTypeNode structureTypeNode = (BLangStructureTypeNode) typeDef.typeNode;

        if (typeDef.symbol.kind == SymbolKind.TYPE_DEF && structureType.tsymbol.kind == SymbolKind.RECORD) {
            BLangRecordTypeNode recordTypeNode = (BLangRecordTypeNode) structureTypeNode;
            BRecordType recordType = (BRecordType) structureType;
            // update this before resolving fields type checker to work properly for field resolution
            recordType.sealed = recordTypeNode.sealed;
        }

        Scope recordScope = structureType.tsymbol.scope;
        SymbolEnv typeDefEnv = SymbolEnv.createTypeEnv(structureTypeNode, recordScope, pkgEnv);
        structureTypeNode.typeDefEnv = typeDefEnv;

        resolveFields(structureType, structureTypeNode);
        if (structureTypeNode.typeRefs.isEmpty()) {
            defineReferencedFieldsOfRecordTypeDef(typeDef); // update rest type
        }
    }

    private void resolveFields(BStructureType structureType, BLangStructureTypeNode structureTypeNode) {
        SymbolEnv typeDefEnv = structureTypeNode.typeDefEnv;
        structureType.fields = structureTypeNode.fields.stream()
                .peek((BLangSimpleVariable field) -> defineNode(field, typeDefEnv))
                .filter(field -> field.symbol.type != symTable.semanticError) // filter out erroneous fields
                .map((BLangSimpleVariable field) -> {
                    field.symbol.isDefaultable = field.expr != null;
                    return new BField(names.fromIdNode(field.name), field.pos, field.symbol);
                })
                .collect(getFieldCollector());
    }

    public void defineReferencedFieldsOfRecordTypeDef(BLangTypeDefinition typeDef) {
        if (typeDef.referencedFieldsDefined == true) {
            return;
        }
        NodeKind nodeKind = typeDef.typeNode.getKind();
        if (nodeKind != NodeKind.OBJECT_TYPE && nodeKind != NodeKind.RECORD_TYPE) {
            return;
        }
        resolveReferencedFields(typeDef);
        resolveRestField(typeDef);
        typeDef.referencedFieldsDefined = true;
    }

    private void resolveRestField(BLangTypeDefinition typeDef) {
        BStructureType structureType = (BStructureType) typeDef.symbol.type;
        BLangStructureTypeNode structureTypeNode = (BLangStructureTypeNode) typeDef.typeNode;
        if (typeDef.symbol.kind == SymbolKind.TYPE_DEF && structureType.tsymbol.kind != SymbolKind.RECORD) {
            return;
        }

        SymbolEnv typeDefEnv = structureTypeNode.typeDefEnv;
        BLangRecordTypeNode recordTypeNode = (BLangRecordTypeNode) structureTypeNode;
        BRecordType recordType = (BRecordType) structureType;
        recordType.sealed = recordTypeNode.sealed;
        if (recordTypeNode.sealed && recordTypeNode.restFieldType != null) {
            dlog.error(recordTypeNode.restFieldType.pos, DiagnosticErrorCode.REST_FIELD_NOT_ALLOWED_IN_CLOSED_RECORDS);
            return;
        }

        if (recordTypeNode.restFieldType != null) {
            recordType.restFieldType = symResolver.resolveTypeNode(recordTypeNode.restFieldType, typeDefEnv);
            return;
        }

        if (!recordTypeNode.sealed) {
            recordType.restFieldType = symTable.anydataType;
            return;
        }

        // analyze restFieldType for open records
        for (BLangType typeRef : recordTypeNode.typeRefs) {
            BType refType = Types.getReferredType(typeRef.getBType());
            if (typeResolver.resolvingStructureTypes.contains((BStructureType) refType)) {
                BLangTypeDefinition typeDefinition = typeResolver.getTypeDefinition(refType.tsymbol.name.value);
                if (typeDefinition != null) {
                    resolveRestField(typeDefinition);
                }
            }

            if (refType.tag != TypeTags.RECORD) {
                continue;
            }
            BType restFieldType = ((BRecordType) refType).restFieldType;
            if (restFieldType == symTable.noType) {
                continue;
            }
            if (recordType.restFieldType != null && !types.isSameType(recordType.restFieldType, restFieldType)) {
                recordType.restFieldType = symTable.noType;
                dlog.error(recordTypeNode.pos,
                        DiagnosticErrorCode.
                                INVALID_TYPE_INCLUSION_WITH_MORE_THAN_ONE_OPEN_RECORD_WITH_DIFFERENT_REST_DESCRIPTORS);
                return;
            }
            recordType.restFieldType = restFieldType;
            recordType.sealed = false;
        }

        if (recordType.restFieldType != null) {
            return;
        }
        recordType.restFieldType = symTable.noType;
    }

    private void resolveReferencedFields(BLangTypeDefinition typeDef) {
        BStructureType structureType = (BStructureType) typeDef.symbol.type;
        BLangStructureTypeNode structureTypeNode = (BLangStructureTypeNode) typeDef.typeNode;
        resolveFieldsIncluded(structureType, structureTypeNode);
    }

    private void resolveFieldsIncluded(BStructureType structureType, BLangStructureTypeNode structureTypeNode) {
        resolveIncludedFields(structureTypeNode);
        populateResolvedTypeRefs(structureType, structureTypeNode);
        defineReferencedFields(structureType, structureTypeNode);
    }

    private void populateResolvedTypeRefs(BStructureType structureType, BLangStructureTypeNode structureTypeNode) {
        // collect resolved type refs from structural type
        List<BLangType> typeRefs = structureTypeNode.typeRefs;
        structureType.typeInclusions = new ArrayList<>(typeRefs.size());
        for (BLangType tRef : typeRefs) {
            structureType.typeInclusions.add(tRef.getBType());
        }
    }

    private void defineReferencedFields(BStructureType structureType, BLangStructureTypeNode structureTypeNode) {
        SymbolEnv typeDefEnv = structureTypeNode.typeDefEnv;
        for (BLangSimpleVariable field : structureTypeNode.includedFields) {
            defineNode(field, typeDefEnv);
            if (field.symbol.type == symTable.semanticError) {
                continue;
            }
            structureType.fields.put(field.name.value, new BField(names.fromIdNode(field.name), field.pos,
                    field.symbol));
        }
    }

    private void defineFunctions(List<BLangNode> typeDefNodes, SymbolEnv pkgEnv) {
        for (BLangNode node : typeDefNodes) {
            if (node.getKind() == NodeKind.CLASS_DEFN) {
                BLangClassDefinition classDef = (BLangClassDefinition) node;
                if (isObjectCtor(classDef)) {
                    continue;
                }
                defineFunctionsOfClassDef(pkgEnv, classDef);
            } else if (node.getKind() == NodeKind.TYPE_DEFINITION) {
                defineFunctionsOfObjectTypeDef(pkgEnv, (BLangTypeDefinition) node);
            }
        }
    }

    private void validateInclusionsForNonPrivateMembers(List<BLangType> inclusions) {
        for (BLangType inclusion : inclusions) {
            BType type = Types.getReferredType(inclusion.getBType());

            if (type.tag != TypeTags.OBJECT) {
                continue;
            }

            BObjectType objectType = (BObjectType) type;

            boolean hasPrivateMember = false;

            for (BField field : objectType.fields.values()) {
                if (Symbols.isFlagOn(field.symbol.flags, Flags.PRIVATE)) {
                    hasPrivateMember = true;
                    break;
                }
            }

            if (!hasPrivateMember) {
                for (BAttachedFunction method : ((BObjectTypeSymbol) type.tsymbol).attachedFuncs) {
                    if (Symbols.isFlagOn(method.symbol.flags, Flags.PRIVATE)) {
                        hasPrivateMember = true;
                        break;
                    }
                }
            }

            if (hasPrivateMember) {
                dlog.error(inclusion.pos, DiagnosticErrorCode.INVALID_INCLUSION_OF_OBJECT_WITH_PRIVATE_MEMBERS);
            }
        }
    }

    private void defineFunctionsOfObjectTypeDef(SymbolEnv pkgEnv, BLangTypeDefinition node) {
        BLangTypeDefinition typeDefinition = node;
        BLangType typeNode = typeDefinition.typeNode;

        if (typeNode.getKind() == NodeKind.OBJECT_TYPE) {
            validateInclusionsForNonPrivateMembers(((BLangObjectTypeNode) typeNode).typeRefs);
        }

        BLangTypeDefinition typeDef = node;
        if (typeDef.typeNode.getKind() == NodeKind.OBJECT_TYPE) {
            BObjectType objectType = (BObjectType) typeDef.symbol.type;

            if (objectType.mutableType != null) {
                // If this is an object type definition defined for an immutable type.
                // We skip defining methods here since they would either be defined already, or would be defined
                // later.
                return;
            }

            BLangObjectTypeNode objTypeNode = (BLangObjectTypeNode) typeDef.typeNode;
            SymbolEnv objMethodsEnv =
                    SymbolEnv.createObjectMethodsEnv(objTypeNode, (BObjectTypeSymbol) objTypeNode.symbol, pkgEnv);

            // Define the functions defined within the object
            defineObjectInitFunction(objTypeNode, objMethodsEnv);
            objTypeNode.functions.forEach(f -> {
                f.flagSet.add(Flag.FINAL); // Method's can't change once defined.
                f.setReceiver(ASTBuilderUtil.createReceiver(typeDef.pos, objectType));
                defineNode(f, objMethodsEnv);
            });

            Set<String> includedFunctionNames = new HashSet<>();
            // Add the attached functions of the referenced types to this object.
            // Here it is assumed that all the attached functions of the referred type are
            // resolved by the time we reach here. It is achieved by ordering the typeDefs
            // according to the precedence.
            for (BLangType typeRef : objTypeNode.typeRefs) {
                if (typeRef.getBType().tsymbol == null) {
                    continue;
                }
                BTypeSymbol objectSymbol = Types.getReferredType(typeRef.getBType()).tsymbol;
                if (objectSymbol.kind != SymbolKind.OBJECT) {
                    continue;
                }

                List<BAttachedFunction> functions = ((BObjectTypeSymbol) objectSymbol).attachedFuncs;
                for (BAttachedFunction function : functions) {
                    defineReferencedFunction(typeDef.pos, typeDef.flagSet, objMethodsEnv,
                            typeRef, function, includedFunctionNames, typeDef.symbol,
                            ((BLangObjectTypeNode) typeDef.typeNode).functions, node.internal);
                }
            }
        }
    }

    private void validateIntersectionTypeDefinitions(List<BLangTypeDefinition> typeDefNodes, PackageID packageID) {
        Set<BType> loggedTypes = new HashSet<>();

        for (BLangTypeDefinition typeDefNode : typeDefNodes) {
            BLangType typeNode = typeDefNode.typeNode;
            NodeKind kind = typeNode.getKind();
            if (kind == NodeKind.INTERSECTION_TYPE_NODE) {
                BType currentType = Types.getReferredType(typeNode.getBType());

                if (currentType.tag != TypeTags.INTERSECTION) {
                    continue;
                }

                BIntersectionType intersectionType = (BIntersectionType) currentType;

                BType effectiveType = intersectionType.effectiveType;
                if (!loggedTypes.add(effectiveType)) {
                    continue;
                }

                boolean hasNonReadOnlyElement = false;
                for (BType constituentType : intersectionType.getConstituentTypes()) {
                    if (Types.getReferredType(constituentType) == symTable.readonlyType ||
                            types.isInherentlyImmutableType(constituentType)) {
                        continue;
                    }
                    // If constituent type is error, we have already validated error intersections.
                    if (!types.isSelectivelyImmutableType(constituentType, true, packageID)
                            && Types.getReferredType(types.getTypeWithEffectiveIntersectionTypes(
                                    constituentType)).tag != TypeTags.ERROR) {
                        hasNonReadOnlyElement = true;
                        break;
                    }
                }

                if (hasNonReadOnlyElement) {
                    dlog.error(typeDefNode.typeNode.pos, DiagnosticErrorCode.INVALID_INTERSECTION_TYPE, typeNode);
                    typeNode.setBType(symTable.semanticError);
                }

                continue;
            }

            BStructureType immutableType;
            BStructureType mutableType;

            if (kind == NodeKind.OBJECT_TYPE) {
                BObjectType currentType = (BObjectType) typeNode.getBType();
                mutableType = currentType.mutableType;
                if (mutableType == null) {
                    continue;
                }
                immutableType = currentType;
            } else if (kind == NodeKind.RECORD_TYPE) {
                BRecordType currentType = (BRecordType) typeNode.getBType();
                mutableType = currentType.mutableType;
                if (mutableType == null) {
                    continue;
                }
                immutableType = currentType;
            } else {
                continue;
            }

            if (!loggedTypes.add(immutableType)) {
                continue;
            }

            if (!types.isSelectivelyImmutableType(mutableType, true, packageID)) {
                dlog.error(typeDefNode.typeNode.pos, DiagnosticErrorCode.INVALID_INTERSECTION_TYPE, typeDefNode.name);
                typeNode.setBType(symTable.semanticError);
            }
        }
    }

    private void defineUndefinedReadOnlyTypes(List<BLangTypeDefinition> typeDefNodes, List<BLangNode> typeDefs,
                                              SymbolEnv pkgEnv) {
        // Any newly added typedefs are due to `T & readonly` typed fields. Once the fields are set for all
        // type-definitions we can revisit the newly added type-definitions and define the fields and members for them.
        populateImmutableTypeFieldsAndMembers(typeDefNodes, pkgEnv);

        // If all the fields of a structure are readonly or final, mark the structure type itself as readonly.
        // If the type is a `readonly object` validate if all fields are compatible.
        validateFieldsAndSetReadOnlyType(typeDefs, pkgEnv);

        defineReadOnlyInclusions(typeDefs, pkgEnv);
    }

    private void populateImmutableTypeFieldsAndMembers(List<BLangTypeDefinition> typeDefNodes, SymbolEnv pkgEnv) {
        int size = typeDefNodes.size();
        for (int i = 0; i < size; i++) {
            BLangTypeDefinition typeDef = typeDefNodes.get(i);
            NodeKind nodeKind = typeDef.typeNode.getKind();
            if (nodeKind == NodeKind.OBJECT_TYPE) {
                if (((BObjectType) typeDef.symbol.type).mutableType == null) {
                    continue;
                }
            } else if (nodeKind == NodeKind.RECORD_TYPE) {
                if (((BRecordType) typeDef.symbol.type).mutableType == null) {
                    continue;
                }
            } else {
                continue;
            }

            SymbolEnv typeDefEnv = SymbolEnv.createTypeEnv(typeDef.typeNode, typeDef.symbol.scope, pkgEnv);
            ImmutableTypeCloner.defineUndefinedImmutableFields(typeDef, types, typeDefEnv, symTable,
                    anonymousModelHelper, names);

            if (nodeKind != NodeKind.OBJECT_TYPE) {
                continue;
            }

            BObjectType immutableObjectType = (BObjectType) typeDef.symbol.type;
            BObjectType mutableObjectType = immutableObjectType.mutableType;

            ImmutableTypeCloner.defineObjectFunctions((BObjectTypeSymbol) immutableObjectType.tsymbol,
                    (BObjectTypeSymbol) mutableObjectType.tsymbol, names, symTable);
        }
    }

    private void validateFieldsAndSetReadOnlyType(List<BLangNode> typeDefNodes, SymbolEnv pkgEnv) {
        int origSize = typeDefNodes.size();
        for (int i = 0; i < origSize; i++) {
            BLangNode typeDefOrClass = typeDefNodes.get(i);
            if (typeDefOrClass.getKind() == NodeKind.CLASS_DEFN) {
                BLangClassDefinition classDefinition = (BLangClassDefinition) typeDefOrClass;
                if (isObjectCtor(classDefinition)) {
                    continue;
                }
                setReadOnlynessOfClassDef(classDefinition, pkgEnv);
                continue;
            } else if (typeDefOrClass.getKind() != NodeKind.TYPE_DEFINITION) {
                continue;
            }

            BLangTypeDefinition typeDef = (BLangTypeDefinition) typeDefOrClass;
            BLangType typeNode = typeDef.typeNode;
            NodeKind nodeKind = typeNode.getKind();
            if (nodeKind != NodeKind.OBJECT_TYPE && nodeKind != NodeKind.RECORD_TYPE) {
                continue;
            }

            BSymbol symbol = typeDef.symbol;
            BStructureType structureType = (BStructureType) Types.getReferredType(symbol.type);

            if (Symbols.isFlagOn(structureType.flags, Flags.READONLY)) {
                if (structureType.tag != TypeTags.OBJECT) {
                    continue;
                }

                BObjectType objectType = (BObjectType) structureType;
                if (objectType.mutableType != null) {
                    // This is an object defined due to `T & readonly` like usage, thus validation has been done
                    // already.
                    continue;
                }

                Location pos = typeDef.pos;
                // We reach here for `readonly object`s.
                // We now validate if it is a valid `readonly object` - i.e., all the fields are compatible readonly
                // types.
                if (!types.isSelectivelyImmutableType(objectType, new HashSet<>(), pkgEnv.enclPkg.packageID)) {
                    dlog.error(pos, DiagnosticErrorCode.INVALID_READONLY_OBJECT_TYPE, objectType);
                    return;
                }

                SymbolEnv typeDefEnv = SymbolEnv.createTypeEnv(typeNode, symbol.scope, pkgEnv);
                for (BField field : objectType.fields.values()) {
                    BType type = field.type;

                    Set<Flag> flagSet;
                    if (typeNode.getKind() == NodeKind.OBJECT_TYPE) {
                        flagSet = ((BLangObjectTypeNode) typeNode).flagSet;
                    } else if (typeNode.getKind() == NodeKind.USER_DEFINED_TYPE) {
                        flagSet = ((BLangUserDefinedType) typeNode).flagSet;
                    } else {
                        flagSet = new HashSet<>();
                    }

                    if (!types.isInherentlyImmutableType(type)) {
                        field.type = field.symbol.type = ImmutableTypeCloner.getImmutableIntersectionType(
                                pos, types, type, typeDefEnv, symTable,
                                anonymousModelHelper, names, flagSet);

                    }

                    field.symbol.flags |= Flags.READONLY;
                }
                continue;
            }

            if (nodeKind != NodeKind.RECORD_TYPE) {
                continue;
            }

            BRecordType recordType = (BRecordType) structureType;
            if (!recordType.sealed && recordType.restFieldType.tag != TypeTags.NEVER) {
                continue;
            }

            boolean allImmutableFields = true;

            Collection<BField> fields = structureType.fields.values();

            for (BField field : fields) {
                if (!Symbols.isFlagOn(field.symbol.flags, Flags.READONLY)) {
                    allImmutableFields = false;
                    break;
                }
            }

            if (allImmutableFields) {
                structureType.tsymbol.flags |= Flags.READONLY;
                structureType.flags |= Flags.READONLY;
            }
        }
    }

    private void defineReadOnlyInclusions(List<BLangNode> typeDefs, SymbolEnv pkgEnv) {
        for (BLangNode typeDef : typeDefs) {
            if (typeDef.getKind() != NodeKind.CLASS_DEFN) {
                continue;
            }
            BLangClassDefinition classDefinition = (BLangClassDefinition) typeDef;
            if (isObjectCtor(classDefinition)) {
                continue;
            }
            defineReadOnlyIncludedFieldsAndMethods(classDefinition, pkgEnv);
            classDefinition.definitionCompleted = true;
        }
    }

    public void defineReadOnlyIncludedFieldsAndMethods(BLangClassDefinition classDefinition, SymbolEnv pkgEnv) {
        SymbolEnv typeDefEnv = SymbolEnv.createClassEnv(classDefinition, classDefinition.symbol.scope, pkgEnv);
        BObjectType objType = (BObjectType) classDefinition.symbol.type;
        defineReferencedClassFields(classDefinition, typeDefEnv, objType, true);

            SymbolEnv objMethodsEnv = SymbolEnv.createClassMethodsEnv(classDefinition,
                    (BObjectTypeSymbol) classDefinition.symbol,
                    pkgEnv);
            defineIncludedMethods(classDefinition, objMethodsEnv, true);

    }

    private void setReadOnlynessOfClassDef(BLangClassDefinition classDef, SymbolEnv pkgEnv) {
        BObjectType objectType = (BObjectType) classDef.getBType();
        Location pos = classDef.pos;

        if (Symbols.isFlagOn(classDef.getBType().flags, Flags.READONLY)) {
            if (!types.isSelectivelyImmutableType(objectType, new HashSet<>(), pkgEnv.enclPkg.packageID)) {
                dlog.error(pos, DiagnosticErrorCode.INVALID_READONLY_OBJECT_TYPE, objectType);
                return;
            }

            ImmutableTypeCloner.markFieldsAsImmutable(classDef, pkgEnv, objectType, types, anonymousModelHelper,
                    symTable, names, pos);
        } else if (classDef.isObjectContructorDecl) {
            Collection<BField> fields = objectType.fields.values();
            if (fields.isEmpty()) {
                return;
            }

            for (BField field : fields) {
                if (!Symbols.isFlagOn(field.symbol.flags, Flags.FINAL) ||
                        !Symbols.isFlagOn(field.type.flags, Flags.READONLY)) {
                    return;
                }
            }

            classDef.getBType().tsymbol.flags |= Flags.READONLY;
            classDef.getBType().flags |= Flags.READONLY;
        }
    }

    private void defineInvokableSymbol(BLangInvokableNode invokableNode, BInvokableSymbol funcSymbol,
                                       SymbolEnv invokableEnv) {
        invokableNode.symbol = funcSymbol;
        defineSymbol(invokableNode.name.pos, funcSymbol);
        invokableEnv.scope = funcSymbol.scope;
        defineInvokableSymbolParams(invokableNode, funcSymbol, invokableEnv);

        if (Symbols.isFlagOn(funcSymbol.type.tsymbol.flags, Flags.ISOLATED)) {
            funcSymbol.type.flags |= Flags.ISOLATED;
        }

        if (Symbols.isFlagOn(funcSymbol.type.tsymbol.flags, Flags.TRANSACTIONAL)) {
            funcSymbol.type.flags |= Flags.TRANSACTIONAL;
        }
    }

    @Override
    public void visit(BLangFiniteTypeNode finiteTypeNode) {
    }

    @Override
    public void visit(BLangErrorType errorType) {
        if (errorType.detailType != null) {
            defineNode(errorType.detailType, env);
        }
    }

    @Override
    public void visit(BLangValueType valueType) {
    }

    @Override
    public void visit(BLangUserDefinedType userDefinedType) {
    }

    @Override
    public void visit(BLangBuiltInRefTypeNode builtInRefTypeNode) {
    }

    @Override
    public void visit(BLangArrayType arrayType) {
        defineNode(arrayType.elemtype, env);
    }

    @Override
    public void visit(BLangConstrainedType constrainedType) {
        defineNode(constrainedType.type, env);
        defineNode(constrainedType.constraint, env);
    }

    @Override
    public void visit(BLangStreamType streamType) {
        defineNode(streamType.constraint, env);
        defineNode(streamType.type, env);
        if (streamType.error != null) {
            defineNode(streamType.error, env);
        }
    }

    @Override
    public void visit(BLangTupleTypeNode tupleTypeNode) {
        for (BLangType memType : tupleTypeNode.getMemberTypeNodes()) {
            defineNode(memType, env);
        }
        if (tupleTypeNode.restParamType != null) {
            defineNode(tupleTypeNode.restParamType, env);
        }
    }

    @Override
    public void visit(BLangTableTypeNode tableTypeNode) {
        defineNode(tableTypeNode.constraint, env);
        defineNode(tableTypeNode.type, env);
        if (tableTypeNode.tableKeyTypeConstraint != null) {
            defineNode(tableTypeNode.tableKeyTypeConstraint, env);
        }
    }

    @Override
    public void visit(BLangTableKeyTypeConstraint keyTypeConstraint) {
        defineNode(keyTypeConstraint.keyType, env);
    }

    @Override
    public void visit(BLangObjectTypeNode objectTypeNode) {
        objectTypeNode.typeDefEnv = SymbolEnv.createTypeEnv(objectTypeNode, objectTypeNode.symbol.scope, env);
        resolveFields((BObjectType) objectTypeNode.symbol.type, objectTypeNode);
    }

    @Override
    public void visit(BLangFunctionTypeNode functionTypeNode) {
        SymbolEnv typeDefEnv =
                            SymbolEnv.createTypeEnv(functionTypeNode, functionTypeNode.getBType().tsymbol.scope, env);
        defineInvokableTypeNode(functionTypeNode, Flags.asMask(functionTypeNode.flagSet), typeDefEnv);
    }

    private List<BVarSymbol> defineParameters(List<BLangSimpleVariable> params, SymbolEnv typeDefEnv) {
        boolean foundDefaultableParam = false;
        boolean foundIncludedRecordParam = false;
        List<BVarSymbol> paramSymbols = new ArrayList<>();
        Set<String> requiredParamNames = new HashSet<>();
        for (BLangSimpleVariable varNode : params) {
            boolean isDefaultableParam = varNode.expr != null;
            boolean isIncludedRecordParam = varNode.flagSet.contains(Flag.INCLUDED);
            defineNode(varNode, typeDefEnv);
            if (isDefaultableParam) {
                foundDefaultableParam = true;
            } else if (isIncludedRecordParam) {
                foundIncludedRecordParam = true;
            }

            if (isDefaultableParam) {
                if (foundIncludedRecordParam) {
                    dlog.error(varNode.pos, DEFAULTABLE_PARAM_DEFINED_AFTER_INCLUDED_RECORD_PARAM);
                }
            } else if (!isIncludedRecordParam) {
                if (foundDefaultableParam) {
                    dlog.error(varNode.pos, REQUIRED_PARAM_DEFINED_AFTER_DEFAULTABLE_PARAM);
                } else if (foundIncludedRecordParam) {
                    dlog.error(varNode.pos, REQUIRED_PARAM_DEFINED_AFTER_INCLUDED_RECORD_PARAM);
                }
            }
            BVarSymbol symbol = varNode.symbol;
            if (varNode.expr != null) {
                symbol.flags |= Flags.OPTIONAL;
                symbol.isDefaultable = true;

                if (varNode.expr.getKind() == NodeKind.INFER_TYPEDESC_EXPR) {
                    symbol.flags |= Flags.INFER;
                }
            }
            if (varNode.flagSet.contains(Flag.INCLUDED)) {
                requiredParamNames.add(symbol.name.value);
                BType varNodeType = Types.getReferredType(varNode.getBType());
                if (varNodeType.getKind() == TypeKind.RECORD) {
                    symbol.flags |= Flags.INCLUDED;
                    LinkedHashMap<String, BField> fields = ((BRecordType) varNodeType).fields;
                    for (String fieldName : fields.keySet()) {
                        BField field = fields.get(fieldName);
                        if (field.symbol.type.tag != TypeTags.NEVER) {
                            if (!requiredParamNames.add(fieldName)) {
                                dlog.error(varNode.pos, REDECLARED_SYMBOL, fieldName);
                            }
                        }
                    }
                } else {
                    dlog.error(varNode.typeNode.pos, EXPECTED_RECORD_TYPE_AS_INCLUDED_PARAMETER);
                }
            } else {
                requiredParamNames.add(symbol.name.value);
            }
            paramSymbols.add(symbol);
        }
        return paramSymbols;
    }

    public void defineInvokableTypeNode(BLangFunctionTypeNode functionTypeNode, long flags, SymbolEnv env) {
        BInvokableTypeSymbol invokableTypeSymbol = (BInvokableTypeSymbol) functionTypeNode.getBType().tsymbol;
        List<BVarSymbol> paramSymbols = defineParameters(functionTypeNode.params, env);
        invokableTypeSymbol.params = paramSymbols;

        BType retType = null;
        BLangType retTypeNode = functionTypeNode.returnTypeNode;
        if (retTypeNode != null) {
            symResolver.resolveTypeNode(retTypeNode, env);
            invokableTypeSymbol.returnType = retTypeNode.getBType();
            retType = retTypeNode.getBType();
        }

        BType restType = null;
        BLangVariable restParam = functionTypeNode.restParam;
        if (restParam != null) {
            defineNode(restParam, env);
            invokableTypeSymbol.restParam = restParam.symbol;
            restType = restParam.getBType();
        }
        List<BType> paramTypes = new ArrayList<>();
        for (BVarSymbol paramSym : paramSymbols) {
            BType type = paramSym.type;
            paramTypes.add(type);
        }
        BInvokableType bInvokableType = (BInvokableType) invokableTypeSymbol.type;
        bInvokableType.paramTypes = paramTypes;
        bInvokableType.retType = retType;
        bInvokableType.restType = restType;
        bInvokableType.flags |= flags;
        functionTypeNode.setBType(bInvokableType);

        List<BType> allConstituentTypes = new ArrayList<>(paramTypes);
        allConstituentTypes.add(restType);
        allConstituentTypes.add(retType);
        symResolver.markParameterizedType(bInvokableType, allConstituentTypes);
    }

    void defineInvokableSymbolParams(BLangInvokableNode invokableNode, BInvokableSymbol invokableSymbol,
                                             SymbolEnv invokableEnv) {
        invokableNode.clonedEnv = invokableEnv.shallowClone();
        List<BVarSymbol> paramSymbols = defineParameters(invokableNode.requiredParams, invokableEnv);
        if (!invokableNode.desugaredReturnType) {
            symResolver.resolveTypeNode(invokableNode.returnTypeNode, invokableEnv);
        }
        invokableSymbol.params = paramSymbols;
        BType retType = invokableNode.returnTypeNode.getBType();
        invokableSymbol.retType = retType;

        symResolver.validateInferTypedescParams(invokableNode.pos, invokableNode.getParameters(), retType);

        // Create function type
        List<BType> paramTypes = paramSymbols.stream()
                .map(paramSym -> paramSym.type)
                .collect(Collectors.toList());

        BInvokableTypeSymbol functionTypeSymbol = Symbols.createInvokableTypeSymbol(SymTag.FUNCTION_TYPE,
                invokableSymbol.flags,
                invokableEnv.enclPkg.symbol.pkgID,
                invokableSymbol.type,
                invokableEnv.scope.owner, invokableNode.pos,
                SOURCE);
        functionTypeSymbol.params = invokableSymbol.params == null ? null : new ArrayList<>(invokableSymbol.params);
        functionTypeSymbol.returnType = invokableSymbol.retType;

        BType restType = null;
        if (invokableNode.restParam != null) {
            defineNode(invokableNode.restParam, invokableEnv);
            invokableSymbol.restParam = invokableNode.restParam.symbol;
            functionTypeSymbol.restParam = invokableSymbol.restParam;
            restType = invokableSymbol.restParam.type;
        }
        invokableSymbol.type = new BInvokableType(paramTypes, restType, retType, null);
        invokableSymbol.type.tsymbol = functionTypeSymbol;
        invokableSymbol.type.tsymbol.type = invokableSymbol.type;
    }

    public void defineSymbol(Location pos, BSymbol symbol) {
        symbol.scope = new Scope(symbol);
        if (symResolver.checkForUniqueSymbol(pos, env, symbol)) {
            env.scope.define(symbol.name, symbol);
        }
    }

    public void defineSymbol(Location pos, BSymbol symbol, SymbolEnv env) {
        symbol.scope = new Scope(symbol);
        if (symResolver.checkForUniqueSymbol(pos, env, symbol)) {
            env.scope.define(symbol.name, symbol);
        }
    }

    /**
     * Define a symbol that is unique only for the current scope.
     *
     * @param pos    Line number information of the source file
     * @param symbol Symbol to be defines
     * @param env    Environment to define the symbol
     */
    public void defineShadowedSymbol(Location pos, BSymbol symbol, SymbolEnv env) {
        symbol.scope = new Scope(symbol);
        if (symResolver.checkForUniqueSymbolInCurrentScope(pos, env, symbol, symbol.tag)) {
            env.scope.define(symbol.name, symbol);
        }
    }

    public void defineTypeNarrowedSymbol(Location location, SymbolEnv targetEnv, BVarSymbol symbol,
                                         BType type, boolean isInternal) {
        if (symbol.owner.tag == SymTag.PACKAGE) {
            // Avoid defining shadowed symbol for global vars, since the type is not narrowed.
            return;
        }

        BVarSymbol varSymbol = createVarSymbol(symbol.flags, type, symbol.name, targetEnv, symbol.pos, isInternal);
        if (type.tag == TypeTags.INVOKABLE && type.tsymbol != null) {
            BInvokableTypeSymbol tsymbol = (BInvokableTypeSymbol) type.tsymbol;
            BInvokableSymbol invokableSymbol = (BInvokableSymbol) varSymbol;
            invokableSymbol.params = tsymbol.params == null ? null : new ArrayList(tsymbol.params);
            invokableSymbol.restParam = tsymbol.restParam;
            invokableSymbol.retType = tsymbol.returnType;
            invokableSymbol.flags = tsymbol.flags;
        }
        varSymbol.originalName = symbol.getOriginalName();
        varSymbol.owner = symbol.owner;
        varSymbol.originalSymbol = symbol;
        defineShadowedSymbol(location, varSymbol, targetEnv);
    }

    private void defineSymbolWithCurrentEnvOwner(Location pos, BSymbol symbol) {
        symbol.scope = new Scope(env.scope.owner);
        if (symResolver.checkForUniqueSymbol(pos, env, symbol)) {
            env.scope.define(symbol.name, symbol);
        }
    }

    public BVarSymbol defineVarSymbol(Location pos, Set<Flag> flagSet, BType varType, Name varName,
                                      SymbolEnv env, boolean isInternal) {
        return defineVarSymbol(pos, flagSet, varType, varName, varName, env, isInternal);
    }

    public BVarSymbol defineVarSymbol(Location pos, Set<Flag> flagSet, BType varType, Name varName, Name origName,
                                      SymbolEnv env, boolean isInternal) {
        // Create variable symbol
        Scope enclScope = env.scope;
        BVarSymbol varSymbol = createVarSymbol(flagSet, varType, varName, env, pos, isInternal);
        if (varSymbol.name == Names.EMPTY) {
            return varSymbol;
        }

        boolean isMemberOfFunc = (flagSet.contains(Flag.REQUIRED_PARAM) || flagSet.contains(Flag.DEFAULTABLE_PARAM) ||
                flagSet.contains(Flag.REST_PARAM) || flagSet.contains(Flag.INCLUDED));
        boolean considerAsMemberSymbol;
        if (isMemberOfFunc) {
            considerAsMemberSymbol = env.enclEnv.enclInvokable == null;
        } else {
            considerAsMemberSymbol = flagSet.contains(Flag.FIELD);
        }
        varSymbol.originalName = origName;
        if (considerAsMemberSymbol && !symResolver.checkForUniqueMemberSymbol(pos, env, varSymbol) ||
                !considerAsMemberSymbol && !symResolver.checkForUniqueSymbol(pos, env, varSymbol)) {
            varSymbol.type = symTable.semanticError;
            varSymbol.state = DiagnosticState.REDECLARED;
        }

        enclScope.define(varSymbol.name, varSymbol);
        return varSymbol;
    }

    public void defineExistingVarSymbolInEnv(BVarSymbol varSymbol, SymbolEnv env) {
        if (!symResolver.checkForUniqueSymbol(env, varSymbol)) {
            varSymbol.type = symTable.semanticError;
            varSymbol.state = DiagnosticState.REDECLARED;
        }
        env.scope.define(varSymbol.name, varSymbol);
    }

    public BVarSymbol createVarSymbol(Set<Flag> flagSet, BType varType, Name varName, SymbolEnv env,
                                      Location pos, boolean isInternal) {
        return createVarSymbol(Flags.asMask(flagSet), varType, varName, env, pos, isInternal);
    }

    public BVarSymbol createVarSymbol(long flags, BType type, Name varName, SymbolEnv env,
                                      Location location, boolean isInternal) {
        BVarSymbol varSymbol;
        BType varType = Types.getReferredType(type);
        if (varType.tag == TypeTags.INVOKABLE) {
            varSymbol = new BInvokableSymbol(SymTag.VARIABLE, flags, varName, env.enclPkg.symbol.pkgID, type,
                    env.scope.owner, location, isInternal ? VIRTUAL : getOrigin(varName));
            varSymbol.kind = SymbolKind.FUNCTION;
            BInvokableTypeSymbol invokableTypeSymbol = (BInvokableTypeSymbol) varType.tsymbol;
            BInvokableSymbol invokableSymbol = (BInvokableSymbol) varSymbol;
            invokableSymbol.params = invokableTypeSymbol.params;
            invokableSymbol.restParam = invokableTypeSymbol.restParam;
            invokableSymbol.retType = invokableTypeSymbol.returnType;
            if (varName.value.startsWith(WORKER_LAMBDA_VAR_PREFIX)) {
                varSymbol.flags |= Flags.WORKER;
            }
        } else if (Symbols.isFlagOn(flags, Flags.WORKER)) {
            varSymbol = new BWorkerSymbol(flags, varName, env.enclPkg.symbol.pkgID, type, env.scope.owner, location,
                                          isInternal ? VIRTUAL : getOrigin(varName));
            resolveAssociatedWorkerFunc((BWorkerSymbol) varSymbol, env);
        } else {
            varSymbol = new BVarSymbol(flags, varName, env.enclPkg.symbol.pkgID, type, env.scope.owner, location,
                    isInternal ? VIRTUAL : getOrigin(varName));
            if (varType.tsymbol != null && Symbols.isFlagOn(varType.tsymbol.flags, Flags.CLIENT)) {
                varSymbol.tag = SymTag.ENDPOINT;
            }
        }
        return varSymbol;
    }

    private void resolveAssociatedWorkerFunc(BWorkerSymbol worker, SymbolEnv env) {
        LineRange workerVarPos = worker.pos.lineRange();

        for (BLangLambdaFunction lambdaFn : env.enclPkg.lambdaFunctions) {
            LineRange workerBodyPos = lambdaFn.function.pos.lineRange();
            Location targetRangePos = env.node.pos;

            // TODO: targetRangePos is null, because we create a block stmt to group the statement after a If block
            //  without en else block. Its pos is not set. Setting the pos requires the exact positions of start
            //  and end after the if block. When the pos is set we can remove this check
            if (targetRangePos == null) {
                targetRangePos = env.enclInvokable.pos;
            }

            if (worker.name.value.equals(lambdaFn.function.defaultWorkerName.value)
                    && withinRange(workerVarPos, targetRangePos.lineRange())
                    && withinRange(workerBodyPos, targetRangePos.lineRange())) {
                worker.setAssociatedFuncSymbol(lambdaFn.function.symbol);
                return;
            }
        }

        throw new IllegalStateException(
                "Matching function node not found for worker: " + worker.name.value + " at " + worker.pos);
    }

    private void defineObjectInitFunction(BLangObjectTypeNode object, SymbolEnv conEnv) {
        BLangFunction initFunction = object.initFunction;
        if (initFunction == null) {
            return;
        }

        //Set cached receiver to the init function
        initFunction.receiver = ASTBuilderUtil.createReceiver(object.pos, object.getBType());

        initFunction.attachedFunction = true;
        initFunction.flagSet.add(Flag.ATTACHED);
        defineNode(initFunction, conEnv);
    }

    private void defineClassInitFunction(BLangClassDefinition classDefinition, SymbolEnv conEnv) {
        BLangFunction initFunction = classDefinition.initFunction;
        if (initFunction == null) {
            return;
        }

        //Set cached receiver to the init function
        initFunction.receiver = ASTBuilderUtil.createReceiver(classDefinition.pos, classDefinition.getBType());

        initFunction.attachedFunction = true;
        initFunction.flagSet.add(Flag.ATTACHED);
        defineNode(initFunction, conEnv);
    }

    private void defineAttachedFunctions(BLangFunction funcNode, BInvokableSymbol funcSymbol,
                                         SymbolEnv invokableEnv, boolean isValidAttachedFunc) {
        BTypeSymbol typeSymbol = funcNode.receiver.getBType().tsymbol;

        // Check whether there exists a struct field with the same name as the function name.
        if (isValidAttachedFunc) {
            if (typeSymbol.tag == SymTag.OBJECT) {
                validateFunctionsAttachedToObject(funcNode, funcSymbol);
            } else if (typeSymbol.tag == SymTag.RECORD) {
                validateFunctionsAttachedToRecords(funcNode, funcSymbol);
            }
        }

        defineNode(funcNode.receiver, invokableEnv);
        funcSymbol.receiverSymbol = funcNode.receiver.symbol;
    }

    private void validateFunctionsAttachedToRecords(BLangFunction funcNode, BInvokableSymbol funcSymbol) {
        BInvokableType funcType = (BInvokableType) funcSymbol.type;
        BRecordTypeSymbol recordSymbol = (BRecordTypeSymbol) funcNode.receiver.getBType().tsymbol;

        recordSymbol.initializerFunc = new BAttachedFunction(
                names.fromIdNode(funcNode.name), funcSymbol, funcType, funcNode.pos);
    }

    private void validateFunctionsAttachedToObject(BLangFunction funcNode, BInvokableSymbol funcSymbol) {

        BInvokableType funcType = (BInvokableType) funcSymbol.type;
        BObjectTypeSymbol objectSymbol = (BObjectTypeSymbol) funcNode.receiver.getBType().tsymbol;
        BAttachedFunction attachedFunc;
        if (funcNode.getKind() == NodeKind.RESOURCE_FUNC) {
            attachedFunc = createResourceFunction(funcNode, funcSymbol, funcType);
        } else {
            attachedFunc = new BAttachedFunction(names.fromIdNode(funcNode.name), funcSymbol, funcType, funcNode.pos);
        }

        validateRemoteFunctionAttachedToObject(funcNode, objectSymbol);
        validateResourceFunctionAttachedToObject(funcNode, objectSymbol);

        // Check whether this attached function is a object initializer.
        if (!funcNode.objInitFunction) {
            objectSymbol.attachedFuncs.add(attachedFunc);
            return;
        }

        types.validateErrorOrNilReturn(funcNode, DiagnosticErrorCode.INVALID_OBJECT_CONSTRUCTOR);
        objectSymbol.initializerFunc = attachedFunc;
    }

    private BAttachedFunction createResourceFunction(BLangFunction funcNode, BInvokableSymbol funcSymbol,
                                                     BInvokableType funcType) {
        BObjectTypeSymbol objectTypeSymbol = (BObjectTypeSymbol) funcNode.receiver.getBType().tsymbol;
        BLangResourceFunction resourceFunction = (BLangResourceFunction) funcNode;
        Name accessor = names.fromIdNode(resourceFunction.methodName);

        List<BVarSymbol> pathParamSymbols = resourceFunction.pathParams.stream()
                .map(p -> {
                    p.symbol.kind = SymbolKind.PATH_PARAMETER;
                    return p.symbol;
                })
                .collect(Collectors.toList());

        BVarSymbol restPathParamSym = null;
        if (resourceFunction.restPathParam != null) {
            restPathParamSym = resourceFunction.restPathParam.symbol;
            restPathParamSym.kind = SymbolKind.PATH_REST_PARAMETER;
        }

        BResourceFunction bResourceFunction = new BResourceFunction(names.fromIdNode(funcNode.name), funcSymbol,
                funcType, accessor, pathParamSymbols, restPathParamSym, funcNode.pos);

        List<BLangResourcePathSegment> pathSegments = resourceFunction.resourcePathSegments;
        int resourcePathCount = pathSegments.size();
        List<BResourcePathSegmentSymbol> pathSegmentSymbols = new ArrayList<>(resourcePathCount);
        BResourcePathSegmentSymbol parentResource = null;
        for (int i = 0; i < resourcePathCount; i++) {
            BLangResourcePathSegment pathSegment = pathSegments.get(i);
            Name resourcePathSymbolName = Names.fromString(pathSegment.name.value);
            BType resourcePathSegmentType = pathSegment.typeNode == null ?
                    symTable.noType : symResolver.resolveTypeNode(pathSegment.typeNode, env);
            pathSegment.setBType(resourcePathSegmentType);

            BResourcePathSegmentSymbol pathSym = Symbols.createResourcePathSegmentSymbol(resourcePathSymbolName,
                    env.enclPkg.symbol.pkgID, resourcePathSegmentType, objectTypeSymbol, pathSegment.pos,
                    parentResource, bResourceFunction, SOURCE);

            objectTypeSymbol.resourcePathSegmentScope.define(pathSym.name, pathSym);
            pathSegmentSymbols.add(pathSym);
            pathSegment.symbol = pathSym;
            parentResource = pathSym;
        }

        bResourceFunction.pathSegmentSymbols = pathSegmentSymbols;
        return bResourceFunction;
    }

    private void validateRemoteFunctionAttachedToObject(BLangFunction funcNode, BObjectTypeSymbol objectSymbol) {
        if (!Symbols.isFlagOn(Flags.asMask(funcNode.flagSet), Flags.REMOTE)) {
            return;
        }
        funcNode.symbol.flags |= Flags.REMOTE;
        funcNode.symbol.flags |= Flags.PUBLIC;

        if (!isNetworkQualified(objectSymbol)) {
            this.dlog.error(funcNode.pos, DiagnosticErrorCode.REMOTE_FUNCTION_IN_NON_NETWORK_OBJECT);
        }
    }

    private boolean isNetworkQualified(BObjectTypeSymbol objectSymbol) {
        return Symbols.isFlagOn(objectSymbol.flags, Flags.CLIENT)
                || Symbols.isFlagOn(objectSymbol.flags, Flags.SERVICE);
    }

    private void validateResourceFunctionAttachedToObject(BLangFunction funcNode, BObjectTypeSymbol objectSymbol) {
        if (!Symbols.isFlagOn(Flags.asMask(funcNode.flagSet), Flags.RESOURCE)) {
            return;
        }
        funcNode.symbol.flags |= Flags.RESOURCE;
        funcNode.symbol.flags |= Flags.PUBLIC;

        if (!isNetworkQualified(objectSymbol)) {
            this.dlog.error(funcNode.pos,
                    DiagnosticErrorCode.RESOURCE_METHODS_ARE_ONLY_ALLOWED_IN_SERVICE_OR_CLIENT_OBJECTS);
        }
    }

    private StatementNode createAssignmentStmt(BLangSimpleVariable variable, BVarSymbol varSym, BSymbol fieldVar) {
        //Create LHS reference variable
        BLangSimpleVarRef varRef = (BLangSimpleVarRef) TreeBuilder.createSimpleVariableReferenceNode();
        varRef.pos = variable.pos;
        varRef.variableName = (BLangIdentifier) createIdentifier(fieldVar.name.getValue());
        varRef.pkgAlias = (BLangIdentifier) TreeBuilder.createIdentifierNode();
        varRef.symbol = fieldVar;
        varRef.setBType(fieldVar.type);

        //Create RHS variable reference
        BLangSimpleVarRef exprVar = (BLangSimpleVarRef) TreeBuilder.createSimpleVariableReferenceNode();
        exprVar.pos = variable.pos;
        exprVar.variableName = (BLangIdentifier) createIdentifier(varSym.name.getValue());
        exprVar.pkgAlias = (BLangIdentifier) TreeBuilder.createIdentifierNode();
        exprVar.symbol = varSym;
        exprVar.setBType(varSym.type);

        //Create assignment statement
        BLangAssignment assignmentStmt = (BLangAssignment) TreeBuilder.createAssignmentNode();
        assignmentStmt.expr = exprVar;
        assignmentStmt.pos = variable.pos;
        assignmentStmt.setVariable(varRef);
        return assignmentStmt;
    }

    private IdentifierNode createIdentifier(String value) {
        IdentifierNode node = TreeBuilder.createIdentifierNode();
        if (value != null) {
            node.setValue(value);
        }
        return node;
    }

    private boolean validateFuncReceiver(BLangFunction funcNode) {
        if (funcNode.receiver == null) {
            return true;
        }

        if (funcNode.receiver.getBType() == null) {
            funcNode.receiver.setBType(symResolver.resolveTypeNode(funcNode.receiver.typeNode, env));
        }
        if (funcNode.receiver.getBType().tag == TypeTags.SEMANTIC_ERROR) {
            return true;
        }

        BType receiverType = funcNode.receiver.getBType();
        BType referredReceiverType = Types.getReferredType(receiverType);
        if (referredReceiverType.tag == TypeTags.OBJECT
                && !this.env.enclPkg.symbol.pkgID.equals(receiverType.tsymbol.pkgID)) {
            dlog.error(funcNode.receiver.pos, DiagnosticErrorCode.FUNC_DEFINED_ON_NON_LOCAL_TYPE,
                    funcNode.name.value, receiverType.toString());
            return false;
        }
        return true;
    }

    private Name getFuncSymbolName(BLangFunction funcNode) {
        if (funcNode.receiver != null) {
            return names.fromString(Symbols.getAttachedFuncSymbolName(
                    funcNode.receiver.getBType().tsymbol.name.value, funcNode.name.value));
        }
        return names.fromIdNode(funcNode.name);
    }

    private Name getFuncSymbolOriginalName(BLangFunction funcNode) {
        return names.originalNameFromIdNode(funcNode.name);
    }

    private Name getFieldSymbolName(BLangSimpleVariable receiver, BLangSimpleVariable variable) {
        return names.fromString(Symbols.getAttachedFuncSymbolName(
                receiver.getBType().tsymbol.name.value, variable.name.value));
    }

    public MarkdownDocAttachment getMarkdownDocAttachment(BLangMarkdownDocumentation docNode) {
        if (docNode == null) {
            return new MarkdownDocAttachment(0);
        }
        MarkdownDocAttachment docAttachment = new MarkdownDocAttachment(docNode.getParameters().size());
        docAttachment.description = docNode.getDocumentation();

        for (BLangMarkdownParameterDocumentation p : docNode.getParameters()) {
            docAttachment.parameters.add(new MarkdownDocAttachment.Parameter(p.parameterName.value,
                    p.getParameterDocumentation()));
        }

        docAttachment.returnValueDescription = docNode.getReturnParameterDocumentation();
        BLangMarkDownDeprecationDocumentation deprecatedDocs = docNode.getDeprecationDocumentation();

        if (deprecatedDocs == null) {
            return docAttachment;
        }

        docAttachment.deprecatedDocumentation = deprecatedDocs.getDocumentation();

        BLangMarkDownDeprecatedParametersDocumentation deprecatedParamsDocs =
                docNode.getDeprecatedParametersDocumentation();

        if (deprecatedParamsDocs == null) {
            return docAttachment;
        }

        for (BLangMarkdownParameterDocumentation param : deprecatedParamsDocs.getParameters()) {
            docAttachment.deprecatedParams.add(
                    new MarkdownDocAttachment.Parameter(param.parameterName.value, param.getParameterDocumentation()));
        }

        return docAttachment;
    }

    private void resolveIncludedFields(BLangStructureTypeNode structureTypeNode) {
        SymbolEnv typeDefEnv = structureTypeNode.typeDefEnv;
        List<BLangType> typeRefs = structureTypeNode.typeRefs;
        int typeRefSize = typeRefs.size();
        Set<BSymbol> referencedTypes = new HashSet<>(typeRefSize); // provide size to prevent rehashing
        List<BLangType> invalidTypeRefs = new ArrayList<>(typeRefSize); // provide size to prevent dynamic growing
        // Get the inherited fields from the type references

        Map<String, BLangSimpleVariable> fieldNames = new HashMap<>(structureTypeNode.fields.size());
        for (BLangSimpleVariable fieldVariable : structureTypeNode.fields) {
            fieldNames.put(fieldVariable.name.value, fieldVariable);
        }

        structureTypeNode.includedFields = typeRefs.stream().flatMap(typeRef -> {
            BType referredType = symResolver.resolveTypeNode(typeRef, typeDefEnv);
            referredType = Types.getReferredType(referredType);
            if (referredType == symTable.semanticError) {
                return Stream.empty();
            }

            // Check for duplicate type references
            if (!referencedTypes.add(referredType.tsymbol)) {
                dlog.error(typeRef.pos, DiagnosticErrorCode.REDECLARED_TYPE_REFERENCE, typeRef);
                return Stream.empty();
            }

            int referredTypeTag = referredType.tag;
            if (Types.getReferredType(structureTypeNode.getBType()).tag == TypeTags.OBJECT) {
                if (referredTypeTag != TypeTags.OBJECT) {
                    DiagnosticErrorCode errorCode = DiagnosticErrorCode.INCOMPATIBLE_TYPE_REFERENCE;

                    if (referredTypeTag == TypeTags.INTERSECTION &&
                            isReadOnlyAndObjectIntersection((BIntersectionType) referredType)) {
                        errorCode = DiagnosticErrorCode.INVALID_READ_ONLY_TYPEDESC_INCLUSION_IN_OBJECT_TYPEDESC;
                    }

                    dlog.error(typeRef.pos, errorCode, typeRef);
                    invalidTypeRefs.add(typeRef);
                    return Stream.empty();
                }

                BObjectType objectType = (BObjectType) referredType;
                if (!structureTypeNode.symbol.pkgID.equals(referredType.tsymbol.pkgID)) {
                    for (BField field : objectType.fields.values()) {
                        if (!Symbols.isPublic(field.symbol)) {
                            dlog.error(typeRef.pos, DiagnosticErrorCode.INCOMPATIBLE_TYPE_REFERENCE_NON_PUBLIC_MEMBERS,
                                    typeRef);
                            invalidTypeRefs.add(typeRef);
                            return Stream.empty();
                        }
                    }

                    for (BAttachedFunction func : ((BObjectTypeSymbol) objectType.tsymbol).attachedFuncs) {
                        if (!Symbols.isPublic(func.symbol)) {
                            dlog.error(typeRef.pos, DiagnosticErrorCode.INCOMPATIBLE_TYPE_REFERENCE_NON_PUBLIC_MEMBERS,
                                    typeRef);
                            invalidTypeRefs.add(typeRef);
                            return Stream.empty();
                        }
                    }
                }
            }

            if (structureTypeNode.getBType().tag == TypeTags.RECORD && referredTypeTag != TypeTags.RECORD) {
                dlog.error(typeRef.pos, DiagnosticErrorCode.INCOMPATIBLE_RECORD_TYPE_REFERENCE, typeRef);
                invalidTypeRefs.add(typeRef);
                return Stream.empty();
            }

            // Here, if all the fields of reference type not resolved we get the fields from modTable and add them to
            // the included fields. Otherwise, we get the fields from the resolved reference type.
            // Default values of fields are not inherited.
            if (referredTypeTag == TypeTags.RECORD || referredTypeTag == TypeTags.OBJECT) {
                if ((typeResolver.resolvingStructureTypes.contains((BStructureType) referredType))) {
                    List<BLangSimpleVariable> includedFields = new ArrayList<>();
                    typeResolver.getFieldsOfStructureType(referredType.tsymbol.name.value, includedFields);
                    return includedFields.stream().filter(f -> {
                        if (fieldNames.containsKey(f.name.value)) {
                            BLangSimpleVariable existingVariable = fieldNames.get(f.name.value);
                            if (existingVariable.flagSet.contains(Flag.PUBLIC) !=
                                    f.flagSet.contains(Flag.PUBLIC)) {
                                dlog.error(existingVariable.pos,
                                        DiagnosticErrorCode.MISMATCHED_VISIBILITY_QUALIFIERS_IN_OBJECT_FIELD,
                                        existingVariable.name.value);
                            }
                            return false;
                        }
                        return true;
                    }).map(field -> {
                        BLangSimpleVariable var = ASTBuilderUtil.createVariable(typeRef.pos, field.name.value,
                                                                                field.getBType());
                        var.typeNode = field.typeNode;
                        var.flagSet = field.getFlags();
                        return var;
                    });
                }
            }

            return ((BStructureType) referredType).fields.values().stream().filter(f -> {
                if (fieldNames.containsKey(f.name.value)) {
                    BLangSimpleVariable existingVariable = fieldNames.get(f.name.value);
                    if (existingVariable.flagSet.contains(Flag.PUBLIC) !=
                            Symbols.isFlagOn(f.symbol.flags, Flags.PUBLIC)) {
                        dlog.error(existingVariable.pos,
                                DiagnosticErrorCode.MISMATCHED_VISIBILITY_QUALIFIERS_IN_OBJECT_FIELD,
                                existingVariable.name.value);
                    }
                    return false;
                }
                return true;
            }).map(field -> {
                BLangSimpleVariable var = ASTBuilderUtil.createVariable(typeRef.pos, field.name.value, field.type);
                var.flagSet = field.symbol.getFlags();
                return var;
            });
        }).collect(Collectors.toList());
        structureTypeNode.typeRefs.removeAll(invalidTypeRefs);
    }

    private void defineReferencedFunction(Location location, Set<Flag> flagSet, SymbolEnv objEnv,
                                          BLangType typeRef, BAttachedFunction referencedFunc,
                                          Set<String> includedFunctionNames, BSymbol typeDefSymbol,
                                          List<BLangFunction> declaredFunctions, boolean isInternal) {
        typeDefSymbol = typeDefSymbol.tag == SymTag.TYPE_DEF ? typeDefSymbol.type.tsymbol : typeDefSymbol;
        String referencedFuncName = referencedFunc.funcName.value;
        Name funcName = names.fromString(
                Symbols.getAttachedFuncSymbolName(typeDefSymbol.name.value, referencedFuncName));
        BSymbol matchingObjFuncSym = symResolver.lookupSymbolInMainSpace(objEnv, funcName);

        BInvokableSymbol referencedFuncSymbol = referencedFunc.symbol;
        if (matchingObjFuncSym != symTable.notFoundSymbol) {
            if (!includedFunctionNames.add(referencedFuncName)) {
                dlog.error(typeRef.pos, DiagnosticErrorCode.REDECLARED_SYMBOL, referencedFuncName);
                return;
            }

            if (!hasSameFunctionSignature((BInvokableSymbol) matchingObjFuncSym, referencedFuncSymbol)) {
                BLangFunction matchingFunc = findFunctionBySymbol(declaredFunctions, matchingObjFuncSym);
                Location methodPos = matchingFunc != null ? matchingFunc.pos : typeRef.pos;
                dlog.error(methodPos, DiagnosticErrorCode.REFERRED_FUNCTION_SIGNATURE_MISMATCH,
                        getCompleteFunctionSignature(referencedFuncSymbol),
                        getCompleteFunctionSignature((BInvokableSymbol) matchingObjFuncSym));
            }

            if (Symbols.isFunctionDeclaration(matchingObjFuncSym) && Symbols.isFunctionDeclaration(
                    referencedFuncSymbol) && !types.isAssignable(matchingObjFuncSym.type, referencedFunc.type)) {
                BLangFunction matchingFunc = findFunctionBySymbol(declaredFunctions, matchingObjFuncSym);
                Location methodPos = matchingFunc != null ? matchingFunc.pos : typeRef.pos;
                dlog.error(methodPos, DiagnosticErrorCode.REDECLARED_FUNCTION_FROM_TYPE_REFERENCE,
                        referencedFunc.funcName, typeRef);
            }
            return;
        }

        if (Symbols.isPrivate(referencedFuncSymbol)) {
            // we should not copy private functions
            return;
        }

        // If not, define the function symbol within the object.
        // Take a copy of the symbol, with the new name, and the package ID same as the object type.
        BInvokableSymbol funcSymbol = ASTBuilderUtil.duplicateFunctionDeclarationSymbol(referencedFuncSymbol,
                typeDefSymbol, funcName, typeDefSymbol.pkgID, typeRef.pos, getOrigin(funcName));
        defineSymbol(typeRef.pos, funcSymbol, objEnv);

        // Create and define the parameters and receiver. This should be done after defining the function symbol.
        SymbolEnv funcEnv = SymbolEnv.createFunctionEnv(null, funcSymbol.scope, objEnv);
        funcSymbol.params.forEach(param -> defineSymbol(typeRef.pos, param, funcEnv));
        if (funcSymbol.restParam != null) {
            defineSymbol(typeRef.pos, funcSymbol.restParam, funcEnv);
        }
        funcSymbol.receiverSymbol =
                defineVarSymbol(location, flagSet, typeDefSymbol.type, Names.SELF, funcEnv, isInternal);

        // Cache the function symbol.
        BAttachedFunction attachedFunc;
        if (referencedFunc instanceof BResourceFunction) {
            BResourceFunction resourceFunction = (BResourceFunction) referencedFunc;
            BResourceFunction cacheFunc = new BResourceFunction(referencedFunc.funcName, funcSymbol,
                    (BInvokableType) funcSymbol.type, resourceFunction.accessor, resourceFunction.pathParams,
                    resourceFunction.restPathParam, referencedFunc.pos);
            cacheFunc.pathSegmentSymbols = resourceFunction.pathSegmentSymbols;
            attachedFunc = cacheFunc;
        } else {
            attachedFunc = new BAttachedFunction(referencedFunc.funcName, funcSymbol, (BInvokableType) funcSymbol.type,
                    referencedFunc.pos);
        }

        ((BObjectTypeSymbol) typeDefSymbol).attachedFuncs.add(attachedFunc);
        ((BObjectTypeSymbol) typeDefSymbol).referencedFunctions.add(attachedFunc);
    }

    private BLangFunction findFunctionBySymbol(List<BLangFunction> declaredFunctions, BSymbol symbol) {
        for (BLangFunction fn : declaredFunctions) {
            if (fn.symbol == symbol) {
                return fn;
            }
        }
        return null;
    }

    private boolean hasSameFunctionSignature(BInvokableSymbol attachedFuncSym, BInvokableSymbol referencedFuncSym) {
        if (!hasSameVisibilityModifier(referencedFuncSym.flags, attachedFuncSym.flags)) {
            return false;
        }

        if (!types.isAssignable(attachedFuncSym.type, referencedFuncSym.type)) {
            return false;
        }

        List<BVarSymbol> params = referencedFuncSym.params;
        for (int i = 0; i < params.size(); i++) {
            BVarSymbol referencedFuncParam = params.get(i);
            BVarSymbol attachedFuncParam = attachedFuncSym.params.get(i);
            if (!referencedFuncParam.name.value.equals(attachedFuncParam.name.value) ||
                    !hasSameVisibilityModifier(referencedFuncParam.flags, attachedFuncParam.flags)) {
                return false;
            }
        }

        if (referencedFuncSym.restParam != null && attachedFuncSym.restParam != null) {
            return referencedFuncSym.restParam.name.value.equals(attachedFuncSym.restParam.name.value);
        }

        return referencedFuncSym.restParam == null && attachedFuncSym.restParam == null;
    }

    private boolean hasSameVisibilityModifier(long flags1, long flags2) {
        var xorOfFlags = flags1 ^ flags2;
        return ((xorOfFlags & Flags.PUBLIC) != Flags.PUBLIC) && ((xorOfFlags & Flags.PRIVATE) != Flags.PRIVATE);
    }

    private String getCompleteFunctionSignature(BInvokableSymbol funcSymbol) {
        StringBuilder signatureBuilder = new StringBuilder();
        StringJoiner paramListBuilder = new StringJoiner(", ", "(", ")");

        String visibilityModifier = "";
        if (Symbols.isPublic(funcSymbol)) {
            visibilityModifier = "public ";
        } else if (Symbols.isPrivate(funcSymbol)) {
            visibilityModifier = "private ";
        }

        signatureBuilder.append(visibilityModifier).append("function ")
                .append(funcSymbol.name.value.split("\\.")[1]);

        funcSymbol.params.forEach(param -> paramListBuilder.add(
                (Symbols.isPublic(param) ? "public " : "") + param.type.toString() + " " + param.name.value));

        if (funcSymbol.restParam != null) {
            paramListBuilder.add(((BArrayType) funcSymbol.restParam.type).eType.toString() + "... " +
                    funcSymbol.restParam.name.value);
        }

        signatureBuilder.append(paramListBuilder.toString());

        if (funcSymbol.retType != symTable.nilType) {
            signatureBuilder.append(" returns ").append(funcSymbol.retType.toString());
        }

        return signatureBuilder.toString();
    }

    private BPackageSymbol dupPackageSymbolAndSetCompUnit(BPackageSymbol originalSymbol, Name compUnit) {
        BPackageSymbol copy = new BPackageSymbol(originalSymbol.pkgID, originalSymbol.owner, originalSymbol.flags,
                originalSymbol.pos, originalSymbol.origin);
        copy.initFunctionSymbol = originalSymbol.initFunctionSymbol;
        copy.startFunctionSymbol = originalSymbol.startFunctionSymbol;
        copy.stopFunctionSymbol = originalSymbol.stopFunctionSymbol;
        copy.testInitFunctionSymbol = originalSymbol.testInitFunctionSymbol;
        copy.testStartFunctionSymbol = originalSymbol.testStartFunctionSymbol;
        copy.testStopFunctionSymbol = originalSymbol.testStopFunctionSymbol;
        copy.packageFile = originalSymbol.packageFile;
        copy.compiledPackage = originalSymbol.compiledPackage;
        copy.entryPointExists = originalSymbol.entryPointExists;
        copy.scope = originalSymbol.scope;
        copy.owner = originalSymbol.owner;
        copy.compUnit = compUnit;
        copy.importPrefix = originalSymbol.importPrefix;
        return copy;
    }

    private boolean isSameImport(BLangImportPackage importPkgNode, BPackageSymbol importSymbol) {
        if (!importPkgNode.orgName.value.equals(importSymbol.pkgID.orgName.value)) {
            return false;
        }

        BLangIdentifier pkgName = importPkgNode.pkgNameComps.get(importPkgNode.pkgNameComps.size() - 1);
        return pkgName.value.equals(importSymbol.pkgID.name.value);
    }

    private void setTypeFromLambdaExpr(BLangVariable variable) {
        BLangFunction function = ((BLangLambdaFunction) variable.expr).function;
        BInvokableType invokableType = (BInvokableType) function.symbol.type;
        if (function.flagSet.contains(Flag.ISOLATED)) {
            invokableType.flags |= Flags.ISOLATED;
            invokableType.tsymbol.flags |= Flags.ISOLATED;
        }

        if (function.flagSet.contains(Flag.TRANSACTIONAL)) {
            invokableType.flags |= Flags.TRANSACTIONAL;
            invokableType.tsymbol.flags |= Flags.TRANSACTIONAL;
        }

        variable.setBType(invokableType);
    }

    public SymbolOrigin getOrigin(Name name, Set<Flag> flags) {
        if ((flags.contains(Flag.ANONYMOUS) && (flags.contains(Flag.SERVICE) || flags.contains(Flag.CLASS)))
                || missingNodesHelper.isMissingNode(name)) {
            return VIRTUAL;
        }
        return SOURCE;
    }

    private SymbolOrigin getOrigin(Name name) {
        return getOrigin(name.value);
    }

    public SymbolOrigin getOrigin(String name) {
        if (missingNodesHelper.isMissingNode(name)) {
            return VIRTUAL;
        }
        return SOURCE;
    }

    private boolean isInvalidIncludedTypeInClass(BType includedType) {
        int tag = includedType.tag;

        if (tag == TypeTags.OBJECT) {
            return false;
        }

        if (tag != TypeTags.INTERSECTION) {
            return true;
        }

        for (BType constituentType : ((BIntersectionType) includedType).getConstituentTypes()) {
            int constituentTypeTag = Types.getReferredType(constituentType).tag;

            if (constituentTypeTag != TypeTags.OBJECT && constituentTypeTag != TypeTags.READONLY) {
                return true;
            }
        }
        return false;
    }

    private boolean isImmutable(BObjectType objectType) {
        if (Symbols.isFlagOn(objectType.flags, Flags.READONLY)) {
            return true;
        }

        Collection<BField> fields = objectType.fields.values();
        if (fields.isEmpty()) {
            return false;
        }

        for (BField field : fields) {
            if (!Symbols.isFlagOn(field.symbol.flags, Flags.FINAL) ||
                    !Symbols.isFlagOn(field.type.flags, Flags.READONLY)) {
                return false;
            }
        }

        return true;
    }

    private boolean isReadOnlyAndObjectIntersection(BIntersectionType referredType) {
        BType effectiveType = referredType.effectiveType;

        if (effectiveType.tag != TypeTags.OBJECT || !Symbols.isFlagOn(effectiveType.flags, Flags.READONLY)) {
            return false;
        }

        for (BType constituentType : referredType.getConstituentTypes()) {
            if (constituentType.tag == TypeTags.READONLY) {
                return true;
            }
        }
        return false;
    }

    private boolean withinRange(LineRange srcRange, LineRange targetRange) {
        int startLine = srcRange.startLine().line();
        int startOffset = srcRange.startLine().offset();
        int endLine = srcRange.endLine().line();
        int endOffset = srcRange.endLine().offset();

        int enclStartLine = targetRange.startLine().line();
        int enclEndLine = targetRange.endLine().line();
        int enclStartOffset = targetRange.startLine().offset();
        int enclEndOffset = targetRange.endLine().offset();

        return targetRange.fileName().equals(srcRange.fileName())
                && (startLine == enclStartLine && startOffset >= enclStartOffset || startLine > enclStartLine)
                && (endLine == enclEndLine && endOffset <= enclEndOffset || endLine < enclEndLine);
    }

    /**
     * Holds imports that are resolved and unresolved.
     */
    public static class ImportResolveHolder {
        public BLangImportPackage resolved;
        public List<BLangImportPackage> unresolved;

        public ImportResolveHolder() {
            this.unresolved = new ArrayList<>();
        }

        public ImportResolveHolder(BLangImportPackage resolved) {
            this.resolved = resolved;
            this.unresolved = new ArrayList<>();
        }
    }

    /**
     * Used to store location data for encountered unknown types in `checkErrors` method.
     *
     * @since 0.985.0
     */
    class LocationData {

        private String name;
        private int row;
        private int column;

        LocationData(String name, int row, int column) {
            this.name = name;
            this.row = row;
            this.column = column;
        }

        @Override
        public boolean equals(Object o) {
            if (this == o) {
                return true;
            }
            if (o == null || getClass() != o.getClass()) {
                return false;
            }
            LocationData that = (LocationData) o;
            return row == that.row &&
                    column == that.column &&
                    name.equals(that.name);
        }

        @Override
        public int hashCode() {
            return Objects.hash(name, row, column);
        }
    }
}<|MERGE_RESOLUTION|>--- conflicted
+++ resolved
@@ -238,11 +238,8 @@
     private final BLangDiagnosticLog dlog;
     private final Types types;
     private final SourceDirectory sourceDirectory;
-<<<<<<< HEAD
+    private final TypeResolver typeResolver;
     private final ConstantValueResolver constResolver;
-=======
-    private final TypeResolver typeResolver;
->>>>>>> 40af2ec7
     private List<BLangNode> unresolvedTypes;
     private Set<BLangNode> unresolvedRecordDueToFields;
     private boolean resolveRecordsUnresolvedDueToFields;
@@ -446,7 +443,10 @@
         pkgNode.typeDefinitions.forEach(typDef -> typeAndClassDefs.add(typDef));
         List<BLangClassDefinition> classDefinitions = getClassDefinitions(pkgNode.topLevelNodes);
         classDefinitions.forEach(classDefn -> typeAndClassDefs.add(classDefn));
-<<<<<<< HEAD
+
+        this.env = pkgEnv;
+        typeResolver.defineBTypes(typeAndClassDefs, pkgEnv);
+
         if (semtypeActive) {
             // We may need to move this next to defineTypeNodes() to support constants
             defineSemTypesSubset(typeAndClassDefs, pkgEnv);
@@ -455,11 +455,6 @@
         if (semtypeTest) {
             defineSemTypes(typeAndClassDefs, pkgEnv);
         }
-=======
-
-        this.env = pkgEnv;
-        typeResolver.defineBTypes(typeAndClassDefs, pkgEnv);
->>>>>>> 40af2ec7
 
         // Enabled logging errors after type def visit.
         // TODO: Do this in a cleaner way
