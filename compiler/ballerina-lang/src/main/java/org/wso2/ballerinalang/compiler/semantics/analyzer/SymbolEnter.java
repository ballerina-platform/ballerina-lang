--- conflicted
+++ resolved
@@ -3561,8 +3561,6 @@
         for (BLangType type : intersectionTypeNode.constituentTypeNodes) {
             defineNode(type, env);
         }
-<<<<<<< HEAD
-=======
 
         List<BLangType> constituentTypeNodes = intersectionTypeNode.constituentTypeNodes;
 
@@ -3581,7 +3579,6 @@
             dlog.error(intersectionTypeNode.pos,
                        DiagnosticErrorCode.UNSUPPORTED_TYPE_INTERSECTION, intersectionTypeNode);
         }
->>>>>>> b36e38d1
     }
 
     private void defineRecordTypeNode(BLangRecordTypeNode recordTypeNode) {
