--- conflicted
+++ resolved
@@ -208,15 +208,12 @@
 import static org.ballerinalang.model.tree.NodeKind.ARRAY_TYPE;
 import static org.ballerinalang.model.tree.NodeKind.CONSTRAINED_TYPE;
 import static org.ballerinalang.model.tree.NodeKind.IMPORT;
-<<<<<<< HEAD
 import static org.ballerinalang.model.tree.NodeKind.INTERSECTION_TYPE_NODE;
 import static org.ballerinalang.model.tree.NodeKind.RECORD_TYPE;
 import static org.ballerinalang.model.tree.NodeKind.TUPLE_TYPE_NODE;
 import static org.ballerinalang.model.tree.NodeKind.UNION_TYPE_NODE;
 import static org.ballerinalang.model.tree.NodeKind.USER_DEFINED_TYPE;
 import static org.ballerinalang.model.tree.NodeKind.VALUE_TYPE;
-=======
->>>>>>> 6e2af9ac
 import static org.ballerinalang.util.diagnostic.DiagnosticErrorCode.DEFAULTABLE_PARAM_DEFINED_AFTER_INCLUDED_RECORD_PARAM;
 import static org.ballerinalang.util.diagnostic.DiagnosticErrorCode.EXPECTED_RECORD_TYPE_AS_INCLUDED_PARAMETER;
 import static org.ballerinalang.util.diagnostic.DiagnosticErrorCode.REDECLARED_SYMBOL;
@@ -2213,6 +2210,7 @@
                     }
                     break;
             }
+        }
         }
         typeDef.typeNode.setBType(newTypeNode);
         typeDef.typeNode.getBType().tsymbol.type = newTypeNode;
