/*
 *  Copyright (c) 2017, WSO2 Inc. (http://www.wso2.org) All Rights Reserved.
 *
 *  WSO2 Inc. licenses this file to you under the Apache License,
 *  Version 2.0 (the "License"); you may not use this file except
 *  in compliance with the License.
 *  You may obtain a copy of the License at
 *
 *    http://www.apache.org/licenses/LICENSE-2.0
 *
 *  Unless required by applicable law or agreed to in writing,
 *  software distributed under the License is distributed on an
 *  "AS IS" BASIS, WITHOUT WARRANTIES OR CONDITIONS OF ANY
 *  KIND, either express or implied.  See the License for the
 *  specific language governing permissions and limitations
 *  under the License.
 */
package org.wso2.ballerinalang.compiler.semantics.analyzer;

import org.ballerinalang.compiler.CompilerPhase;
import org.ballerinalang.model.TreeBuilder;
import org.ballerinalang.model.elements.DocTag;
import org.ballerinalang.model.elements.Flag;
import org.ballerinalang.model.elements.PackageID;
import org.ballerinalang.model.tree.IdentifierNode;
import org.ballerinalang.model.tree.NodeKind;
import org.ballerinalang.model.tree.TopLevelNode;
import org.ballerinalang.model.tree.statements.StatementNode;
import org.ballerinalang.util.diagnostic.DiagnosticCode;
import org.wso2.ballerinalang.compiler.PackageLoader;
import org.wso2.ballerinalang.compiler.semantics.model.Scope;
import org.wso2.ballerinalang.compiler.semantics.model.SymbolEnv;
import org.wso2.ballerinalang.compiler.semantics.model.SymbolTable;
import org.wso2.ballerinalang.compiler.semantics.model.symbols.BAnnotationAttributeSymbol;
import org.wso2.ballerinalang.compiler.semantics.model.symbols.BAnnotationSymbol;
import org.wso2.ballerinalang.compiler.semantics.model.symbols.BConnectorSymbol;
import org.wso2.ballerinalang.compiler.semantics.model.symbols.BEndpointVarSymbol;
import org.wso2.ballerinalang.compiler.semantics.model.symbols.BInvokableSymbol;
import org.wso2.ballerinalang.compiler.semantics.model.symbols.BPackageSymbol;
import org.wso2.ballerinalang.compiler.semantics.model.symbols.BServiceSymbol;
import org.wso2.ballerinalang.compiler.semantics.model.symbols.BStructSymbol;
import org.wso2.ballerinalang.compiler.semantics.model.symbols.BStructSymbol.BAttachedFunction;
import org.wso2.ballerinalang.compiler.semantics.model.symbols.BSymbol;
import org.wso2.ballerinalang.compiler.semantics.model.symbols.BTransformerSymbol;
import org.wso2.ballerinalang.compiler.semantics.model.symbols.BTypeSymbol;
import org.wso2.ballerinalang.compiler.semantics.model.symbols.BVarSymbol;
import org.wso2.ballerinalang.compiler.semantics.model.symbols.BXMLAttributeSymbol;
import org.wso2.ballerinalang.compiler.semantics.model.symbols.BXMLNSSymbol;
import org.wso2.ballerinalang.compiler.semantics.model.symbols.SymTag;
import org.wso2.ballerinalang.compiler.semantics.model.symbols.Symbols;
import org.wso2.ballerinalang.compiler.semantics.model.types.BAnnotationType;
import org.wso2.ballerinalang.compiler.semantics.model.types.BConnectorType;
import org.wso2.ballerinalang.compiler.semantics.model.types.BEnumType;
import org.wso2.ballerinalang.compiler.semantics.model.types.BInvokableType;
import org.wso2.ballerinalang.compiler.semantics.model.types.BServiceType;
import org.wso2.ballerinalang.compiler.semantics.model.types.BStructType;
import org.wso2.ballerinalang.compiler.semantics.model.types.BStructType.BStructField;
import org.wso2.ballerinalang.compiler.semantics.model.types.BType;
import org.wso2.ballerinalang.compiler.tree.BLangAction;
import org.wso2.ballerinalang.compiler.tree.BLangAnnotAttribute;
import org.wso2.ballerinalang.compiler.tree.BLangAnnotation;
import org.wso2.ballerinalang.compiler.tree.BLangCompilationUnit;
import org.wso2.ballerinalang.compiler.tree.BLangConnector;
import org.wso2.ballerinalang.compiler.tree.BLangEndpoint;
import org.wso2.ballerinalang.compiler.tree.BLangEnum;
import org.wso2.ballerinalang.compiler.tree.BLangEnum.BLangEnumerator;
import org.wso2.ballerinalang.compiler.tree.BLangFunction;
import org.wso2.ballerinalang.compiler.tree.BLangIdentifier;
import org.wso2.ballerinalang.compiler.tree.BLangImportPackage;
import org.wso2.ballerinalang.compiler.tree.BLangInvokableNode;
import org.wso2.ballerinalang.compiler.tree.BLangNode;
import org.wso2.ballerinalang.compiler.tree.BLangNodeVisitor;
import org.wso2.ballerinalang.compiler.tree.BLangObject;
import org.wso2.ballerinalang.compiler.tree.BLangPackage;
import org.wso2.ballerinalang.compiler.tree.BLangResource;
import org.wso2.ballerinalang.compiler.tree.BLangService;
import org.wso2.ballerinalang.compiler.tree.BLangStruct;
import org.wso2.ballerinalang.compiler.tree.BLangTransformer;
import org.wso2.ballerinalang.compiler.tree.BLangVariable;
import org.wso2.ballerinalang.compiler.tree.BLangWorker;
import org.wso2.ballerinalang.compiler.tree.BLangXMLNS;
import org.wso2.ballerinalang.compiler.tree.expressions.BLangExpression;
import org.wso2.ballerinalang.compiler.tree.expressions.BLangInvocation;
import org.wso2.ballerinalang.compiler.tree.expressions.BLangLiteral;
import org.wso2.ballerinalang.compiler.tree.expressions.BLangSimpleVarRef;
import org.wso2.ballerinalang.compiler.tree.expressions.BLangXMLAttribute;
import org.wso2.ballerinalang.compiler.tree.expressions.BLangXMLQName;
import org.wso2.ballerinalang.compiler.tree.statements.BLangAssignment;
import org.wso2.ballerinalang.compiler.tree.statements.BLangBlockStmt;
import org.wso2.ballerinalang.compiler.tree.statements.BLangExpressionStmt;
import org.wso2.ballerinalang.compiler.tree.statements.BLangReturn;
import org.wso2.ballerinalang.compiler.tree.statements.BLangStatement;
import org.wso2.ballerinalang.compiler.tree.statements.BLangXMLNSStatement;
import org.wso2.ballerinalang.compiler.tree.types.BLangUserDefinedType;
import org.wso2.ballerinalang.compiler.util.CompilerContext;
import org.wso2.ballerinalang.compiler.util.Name;
import org.wso2.ballerinalang.compiler.util.Names;
import org.wso2.ballerinalang.compiler.util.TypeTags;
import org.wso2.ballerinalang.compiler.util.diagnotic.BLangDiagnosticLog;
import org.wso2.ballerinalang.compiler.util.diagnotic.DiagnosticPos;
import org.wso2.ballerinalang.util.Flags;

import java.util.EnumSet;
import java.util.List;
import java.util.Set;
import java.util.stream.Collectors;

import javax.xml.XMLConstants;

import static org.ballerinalang.model.tree.NodeKind.IMPORT;

/**
 * @since 0.94
 */
public class SymbolEnter extends BLangNodeVisitor {

    private static final CompilerContext.Key<SymbolEnter> SYMBOL_ENTER_KEY =
            new CompilerContext.Key<>();

    private final PackageLoader pkgLoader;
    private final SymbolTable symTable;
    private final Names names;
    private final SymbolResolver symResolver;
    private final BLangDiagnosticLog dlog;
    private final EndpointSPIAnalyzer endpointSPIAnalyzer;

    private SymbolEnv env;

    public static SymbolEnter getInstance(CompilerContext context) {
        SymbolEnter symbolEnter = context.get(SYMBOL_ENTER_KEY);
        if (symbolEnter == null) {
            symbolEnter = new SymbolEnter(context);
        }

        return symbolEnter;
    }

    public SymbolEnter(CompilerContext context) {
        context.put(SYMBOL_ENTER_KEY, this);

        this.pkgLoader = PackageLoader.getInstance(context);
        this.symTable = SymbolTable.getInstance(context);
        this.names = Names.getInstance(context);
        this.symResolver = SymbolResolver.getInstance(context);
        this.endpointSPIAnalyzer = EndpointSPIAnalyzer.getInstance(context);
        this.dlog = BLangDiagnosticLog.getInstance(context);

        BLangPackage rootPkgNode = (BLangPackage) TreeBuilder.createPackageNode();
        rootPkgNode.symbol = symTable.rootPkgSymbol;
    }

    public BLangPackage definePackage(BLangPackage pkgNode) {
        populatePackageNode(pkgNode);
        defineNode(pkgNode, null);
        return pkgNode;
    }

    public void defineNode(BLangNode node, SymbolEnv env) {
        SymbolEnv prevEnv = this.env;
        this.env = env;
        node.accept(this);
        this.env = prevEnv;
    }


    // Visitor methods

    @Override
    public void visit(BLangPackage pkgNode) {
        if (pkgNode.completedPhases.contains(CompilerPhase.DEFINE)) {
            return;
        }
        // Create PackageSymbol.
        BPackageSymbol pSymbol = createPackageSymbol(pkgNode);
        SymbolEnv builtinEnv = this.symTable.pkgEnvMap.get(symTable.builtInPackageSymbol);
        SymbolEnv pkgEnv = SymbolEnv.createPkgEnv(pkgNode, pSymbol.scope, builtinEnv);
        this.symTable.pkgEnvMap.put(pSymbol, pkgEnv);

        createPackageInitFunctions(pkgNode);
        // visit the package node recursively and define all package level symbols.
        // And maintain a list of created package symbols.
        pkgNode.imports.forEach(importNode -> defineNode(importNode, pkgEnv));

        // Define struct nodes.
        pkgNode.enums.forEach(enumNode -> defineNode(enumNode, pkgEnv));

        // Define struct nodes.
        pkgNode.structs.forEach(struct -> defineNode(struct, pkgEnv));

        // Define object nodes
        pkgNode.objects.forEach(object -> defineNode(object, pkgEnv));

        // Define connector nodes.
        pkgNode.connectors.forEach(con -> defineNode(con, pkgEnv));

        // Define connector params and type.
        defineConnectorParams(pkgNode.connectors, pkgEnv);

        // Define transformer nodes.
        pkgNode.transformers.forEach(tansformer -> defineNode(tansformer, pkgEnv));

        // Define service and resource nodes.
        pkgNode.services.forEach(service -> defineNode(service, pkgEnv));

        // Define struct field nodes.
        defineStructFields(pkgNode.structs, pkgEnv);

        // Define object field nodes.
        defineObjectFields(pkgNode.objects, pkgEnv);

        // Define connector action nodes.
        defineConnectorMembers(pkgNode.connectors, pkgEnv);

        // Define object functions
        defineObjectMembers(pkgNode.objects, pkgEnv);

        // Define function nodes.
        pkgNode.functions.forEach(func -> defineNode(func, pkgEnv));

        // Define transformer params
        defineTransformerMembers(pkgNode.transformers, pkgEnv);

        // Define service resource nodes.
        defineServiceMembers(pkgNode.services, pkgEnv);

        // Define annotation nodes.
        pkgNode.annotations.forEach(annot -> defineNode(annot, pkgEnv));

        resolveAnnotationAttributeTypes(pkgNode.annotations, pkgEnv);

        pkgNode.globalVars.forEach(var -> defineNode(var, pkgEnv));

        pkgNode.globalEndpoints.forEach(ep -> defineNode(ep, pkgEnv));

        definePackageInitFunctions(pkgNode, pkgEnv);
        pkgNode.completedPhases.add(CompilerPhase.DEFINE);
    }

    @Deprecated
    private void resolveAnnotationAttributeTypes(List<BLangAnnotation> annotations, SymbolEnv pkgEnv) {
        annotations.forEach(annotation -> {
            annotation.attributes.forEach(attribute -> {
                SymbolEnv annotationEnv = SymbolEnv.createAnnotationEnv(annotation, annotation.symbol.scope, pkgEnv);
                BType actualType = this.symResolver.resolveTypeNode(attribute.typeNode, annotationEnv);
                attribute.symbol.type = actualType;
            });
        });
    }

    public void visit(BLangAnnotation annotationNode) {
        BSymbol annotationSymbol = Symbols.createAnnotationSymbol(Flags.asMask(annotationNode.flagSet), names.
                fromIdNode(annotationNode.name), env.enclPkg.symbol.pkgID, null, env.scope.owner);
        annotationSymbol.type = new BAnnotationType((BAnnotationSymbol) annotationSymbol);
        annotationNode.attachmentPoints.forEach(point ->
                ((BAnnotationSymbol) annotationSymbol).attachmentPoints.add(point));
        annotationNode.symbol = annotationSymbol;
        defineSymbol(annotationNode.pos, annotationSymbol);
        SymbolEnv annotationEnv = SymbolEnv.createAnnotationEnv(annotationNode, annotationSymbol.scope, env);
        annotationNode.attributes.forEach(att -> this.defineNode(att, annotationEnv));
        if (annotationNode.typeNode != null) {
            BType structType = this.symResolver.resolveTypeNode(annotationNode.typeNode, annotationEnv);
            ((BAnnotationSymbol) annotationSymbol).attachedType = structType.tsymbol;
        }
    }

    public void visit(BLangAnnotAttribute annotationAttribute) {
        BAnnotationAttributeSymbol annotationAttributeSymbol = Symbols.createAnnotationAttributeSymbol(names.
                        fromIdNode(annotationAttribute.name), env.enclPkg.symbol.pkgID,
                null, env.scope.owner);
        annotationAttributeSymbol.docTag = DocTag.FIELD;
        annotationAttributeSymbol.expr = annotationAttribute.expr;
        annotationAttribute.symbol = annotationAttributeSymbol;
        ((BAnnotationSymbol) env.scope.owner).attributes.add(annotationAttributeSymbol);
        defineSymbol(annotationAttribute.pos, annotationAttributeSymbol);
    }

    @Override
    public void visit(BLangImportPackage importPkgNode) {
        Name pkgAlias = names.fromIdNode(importPkgNode.alias);
        if (symResolver.lookupSymbol(env, pkgAlias, SymTag.IMPORT) != symTable.notFoundSymbol) {
            dlog.error(importPkgNode.pos, DiagnosticCode.REDECLARED_SYMBOL, pkgAlias);
            return;
        }

        // TODO Clean this code up. Can we move the this to BLangPackageBuilder class
        // Create import package symbol
        Name orgName;
        if (importPkgNode.orgName.value == null || importPkgNode.orgName.value.isEmpty()) {
            // means it's in 'import <pkg-name>' style
            orgName = Names.ANON_ORG;
        } else {
            // means it's in 'import <org-name>/<pkg-name>' style
            orgName = names.fromIdNode(importPkgNode.orgName);
        }
        List<Name> nameComps = importPkgNode.pkgNameComps.stream()
                .map(identifier -> names.fromIdNode(identifier))
                .collect(Collectors.toList());
        PackageID pkgId = new PackageID(orgName, nameComps, names.fromIdNode(importPkgNode.version));
        if (pkgId.name.getValue().startsWith(Names.BUILTIN_PACKAGE.value)) {
            dlog.error(importPkgNode.pos, DiagnosticCode.PACKAGE_NOT_FOUND,
                    importPkgNode.getQualifiedPackageName());
            return;
        }

        // Attempt to load the imported package.
        BLangPackage pkgNode = pkgLoader.loadPackage(pkgId, env.enclPkg.packageRepository);
        if (pkgNode == null) {
            dlog.error(importPkgNode.pos, DiagnosticCode.PACKAGE_NOT_FOUND,
                    importPkgNode.getQualifiedPackageName());
            return;
        }

        // This import package is not defined.
        if (pkgNode.symbol == null) {
            // Define import package now.
            definePackage(pkgNode);
            populateInitFunctionInvocation(importPkgNode, pkgNode.symbol);
        }

        // define the import package symbol in the current package scope
        importPkgNode.symbol = pkgNode.symbol;
        this.env.scope.define(pkgAlias, pkgNode.symbol);
    }

    @Override
    public void visit(BLangXMLNS xmlnsNode) {
        String nsURI = (String) ((BLangLiteral) xmlnsNode.namespaceURI).value;

        if (xmlnsNode.prefix.value != null && nsURI.isEmpty()) {
            dlog.error(xmlnsNode.pos, DiagnosticCode.INVALID_NAMESPACE_DECLARATION, xmlnsNode.prefix);
        }

        // set the prefix of the default namespace
        if (xmlnsNode.prefix.value == null) {
            xmlnsNode.prefix.value = XMLConstants.DEFAULT_NS_PREFIX;
        }

        BXMLNSSymbol xmlnsSymbol = Symbols.createXMLNSSymbol(names.fromIdNode(xmlnsNode.prefix), nsURI,
                env.enclPkg.symbol.pkgID, env.scope.owner);
        xmlnsNode.symbol = xmlnsSymbol;

        // First check for package-imports with the same alias.
        // Here we do not check for owner equality, since package import is always at the package
        // level, but the namespace declaration can be at any level.
        BSymbol foundSym = symResolver.lookupSymbol(env, xmlnsSymbol.name, SymTag.PACKAGE);
        if (foundSym != symTable.notFoundSymbol) {
            dlog.error(xmlnsNode.pos, DiagnosticCode.REDECLARED_SYMBOL, xmlnsSymbol.name);
            return;
        }

        // Define it in the enclosing scope. Here we check for the owner equality,
        // to support overriding of namespace declarations defined at package level.
        defineSymbol(xmlnsNode.pos, xmlnsSymbol);
    }

    public void visit(BLangXMLNSStatement xmlnsStmtNode) {
        defineNode(xmlnsStmtNode.xmlnsDecl, env);
    }

    @Override
    public void visit(BLangStruct structNode) {
        BSymbol structSymbol = Symbols.createStructSymbol(Flags.asMask(structNode.flagSet),
                names.fromIdNode(structNode.name), env.enclPkg.symbol.pkgID, null, env.scope.owner);
        structNode.symbol = structSymbol;
        // Create struct type
        structNode.symbol.type = new BStructType((BTypeSymbol) structNode.symbol);
        defineSymbol(structNode.pos, structSymbol);
    }

    @Override
    public void visit(BLangObject objectNode) {
        BSymbol objectSymbol = Symbols.createObjectSymbol(Flags.asMask(objectNode.flagSet),
                names.fromIdNode(objectNode.name), env.enclPkg.symbol.pkgID, null, env.scope.owner);
        objectNode.symbol = objectSymbol;
        // Create struct type
        objectNode.symbol.type = new BStructType((BTypeSymbol) objectNode.symbol);
        defineSymbol(objectNode.pos, objectSymbol);
    }

    @Override
    public void visit(BLangEnum enumNode) {
        BTypeSymbol enumSymbol = Symbols.createEnumSymbol(Flags.asMask(enumNode.flagSet),
                names.fromIdNode(enumNode.name), env.enclPkg.symbol.pkgID, null, env.scope.owner);
        enumNode.symbol = enumSymbol;
        defineSymbol(enumNode.pos, enumSymbol);

        BEnumType enumType = new BEnumType(enumSymbol, null);
        enumSymbol.type = enumType;

        SymbolEnv enumEnv = SymbolEnv.createPkgLevelSymbolEnv(enumNode, enumSymbol.scope, this.env);
        for (int i = 0; i < enumNode.enumerators.size(); i++) {
            BLangEnumerator enumerator = enumNode.enumerators.get(i);
            BVarSymbol enumeratorSymbol = new BVarSymbol(Flags.PUBLIC,
                    names.fromIdNode(enumerator.name), enumSymbol.pkgID, enumType, enumSymbol);
            enumeratorSymbol.docTag = DocTag.FIELD;
            enumerator.symbol = enumeratorSymbol;

            if (symResolver.checkForUniqueSymbol(enumerator.pos, enumEnv, enumeratorSymbol, enumeratorSymbol.tag)) {
                enumEnv.scope.define(enumeratorSymbol.name, enumeratorSymbol);
            }
        }
    }

    @Override
    public void visit(BLangWorker workerNode) {
        BInvokableSymbol workerSymbol = Symbols.createWorkerSymbol(Flags.asMask(workerNode.flagSet),
                names.fromIdNode(workerNode.name), env.enclPkg.symbol.pkgID, null, env.scope.owner);
        workerNode.symbol = workerSymbol;
        defineSymbolWithCurrentEnvOwner(workerNode.pos, workerSymbol);
    }

    @Override
    public void visit(BLangConnector connectorNode) {
        BConnectorSymbol conSymbol = Symbols.createConnectorSymbol(Flags.asMask(connectorNode.flagSet),
                names.fromIdNode(connectorNode.name), env.enclPkg.symbol.pkgID, null, env.scope.owner);
        connectorNode.symbol = conSymbol;
        defineSymbol(connectorNode.pos, conSymbol);
        SymbolEnv connectorEnv = SymbolEnv.createConnectorEnv(connectorNode, conSymbol.scope, env);
        connectorNode.endpoints.forEach(ep -> defineNode(ep, connectorEnv));
    }

    @Override
    public void visit(BLangService serviceNode) {
        BServiceSymbol serviceSymbol = Symbols.createServiceSymbol(Flags.asMask(serviceNode.flagSet),
                names.fromIdNode(serviceNode.name), env.enclPkg.symbol.pkgID, serviceNode.type, env.scope.owner);
        serviceNode.symbol = serviceSymbol;
        serviceNode.symbol.type = new BServiceType(serviceSymbol);
        defineSymbol(serviceNode.pos, serviceSymbol);
    }

    @Override
    public void visit(BLangFunction funcNode) {
        boolean validAttachedFunc = validateFuncReceiver(funcNode);
        BInvokableSymbol funcSymbol = Symbols.createFunctionSymbol(Flags.asMask(funcNode.flagSet),
                getFuncSymbolName(funcNode), env.enclPkg.symbol.pkgID, null, env.scope.owner);
        SymbolEnv invokableEnv = SymbolEnv.createFunctionEnv(funcNode, funcSymbol.scope, env);
        defineInvokableSymbol(funcNode, funcSymbol, invokableEnv);
        // Define function receiver if any.
        if (funcNode.receiver != null) {
            defineAttachedFunctions(funcNode, funcSymbol, invokableEnv, validAttachedFunc);
        }
    }

    @Override
    public void visit(BLangTransformer transformerNode) {
        validateTransformerMappingTypes(transformerNode);

        boolean safeConversion = transformerNode.retParams.size() == 1;
        Name name = getTransformerSymbolName(transformerNode);
        BTransformerSymbol transformerSymbol = Symbols.createTransformerSymbol(Flags.asMask(transformerNode.flagSet),
                name, env.enclPkg.symbol.pkgID, null, safeConversion, env.scope.owner);
        transformerNode.symbol = transformerSymbol;

        // If this is a default transformer, check whether this transformer conflicts with a built-in conversion
        if (transformerNode.name.value.isEmpty()) {
            BType targetType = transformerNode.retParams.get(0).type;
            BSymbol symbol = symResolver.resolveConversionOperator(transformerNode.source.type, targetType);
            if (symbol != symTable.notFoundSymbol) {
                dlog.error(transformerNode.pos, DiagnosticCode.TRANSFORMER_CONFLICTS_WITH_CONVERSION,
                        transformerNode.source.type, targetType);
                return;
            }
        }

        // Define the transformer
        SymbolEnv transformerEnv = SymbolEnv.createTransformerEnv(transformerNode, transformerSymbol.scope, env);

        transformerNode.symbol = transformerSymbol;
        defineSymbol(transformerNode.pos, transformerSymbol);
        transformerEnv.scope = transformerSymbol.scope;

        // Define transformer source.
        defineNode(transformerNode.source, transformerEnv);
    }

    @Override
    public void visit(BLangAction actionNode) {
        BInvokableSymbol actionSymbol = Symbols
                .createActionSymbol(Flags.asMask(actionNode.flagSet), names.fromIdNode(actionNode.name),
                        env.enclPkg.symbol.pkgID, null, env.scope.owner);
        SymbolEnv invokableEnv = SymbolEnv.createResourceActionSymbolEnv(actionNode, actionSymbol.scope, env);
        defineInvokableSymbol(actionNode, actionSymbol, invokableEnv);
        actionNode.endpoints.forEach(ep -> defineNode(ep, invokableEnv));
        //TODO check below as it create a new symbol for the connector
        BVarSymbol varSymbol = new BVarSymbol(Flags.asMask(EnumSet.noneOf(Flag.class)),
                names.fromIdNode((BLangIdentifier) createIdentifier(Names.CONNECTOR.getValue())),
                env.enclPkg.symbol.pkgID, actionSymbol.owner.type, invokableEnv.scope.owner);

        actionSymbol.receiverSymbol = varSymbol;
        ((BInvokableType) actionSymbol.type).setReceiverType(varSymbol.type);
    }

    @Override
    public void visit(BLangResource resourceNode) {
        BInvokableSymbol resourceSymbol = Symbols
                .createResourceSymbol(Flags.asMask(resourceNode.flagSet), names.fromIdNode(resourceNode.name),
                        env.enclPkg.symbol.pkgID, null, env.scope.owner);
        SymbolEnv invokableEnv = SymbolEnv.createResourceActionSymbolEnv(resourceNode, resourceSymbol.scope, env);
        if (!resourceNode.getParameters().isEmpty()
                && resourceNode.getParameters().get(0) != null
                && resourceNode.getParameters().get(0).typeNode == null) {
            // This is endpoint variable. Setting temporary type for now till we find actual type at semantic phase.
            resourceNode.getParameters().get(0).type = symTable.endpointType;
        }
        defineInvokableSymbol(resourceNode, resourceSymbol, invokableEnv);
    }

    @Override
    public void visit(BLangVariable varNode) {
        // this is a field variable defined for object init function
        if (varNode.isField) {
            Name varName = names.fromIdNode(varNode.name);
            BVarSymbol fieldVar = (BVarSymbol) symResolver.resolveObjectField(varNode.pos, env, varName,
                    env.enclObject.symbol.type.tsymbol);
            varNode.type = fieldVar.type;
            varName = getFieldSymbolName(((BLangFunction) env.enclInvokable).receiver, varNode);
            BVarSymbol varSymbol = defineVarSymbol(varNode.pos, varNode.flagSet, varNode.type, varName, env);

            env.enclObject.initFunction.initFunctionStmts.remove(fieldVar);
            env.enclObject.initFunction.initFunctionStmts.put(fieldVar,
                    (BLangStatement) createAssignmentStmt(varNode, varSymbol, fieldVar));
            varSymbol.docTag = varNode.docTag;
            varNode.symbol = varSymbol;
            return;
        }
        // assign the type to var type node
        if (varNode.type == null) {
            varNode.type = symResolver.resolveTypeNode(varNode.typeNode, env);
        }

        Name varName = names.fromIdNode(varNode.name);
        if (varName == Names.EMPTY || varName == Names.IGNORE) {
            // This is a variable created for a return type
            // e.g. function foo() (int);
            return;
        }
        BVarSymbol varSymbol = defineVarSymbol(varNode.pos, varNode.flagSet,
                varNode.type, varName, env);
        varSymbol.docTag = varNode.docTag;
        varNode.symbol = varSymbol;
    }

    @Override
    public void visit(BLangEndpoint endpoint) {
        BType varType = symResolver.resolveTypeNode(endpoint.endpointTypeNode, env);
        Name varName = names.fromIdNode(endpoint.name);
        endpoint.type = varType;
        endpoint.symbol = defineEndpointVarSymbol(endpoint.pos, endpoint.flagSet, varType, varName, env);
        endpointSPIAnalyzer.resolveEndpointSymbol(endpoint);
    }

    public void visit(BLangXMLAttribute bLangXMLAttribute) {
        if (!(bLangXMLAttribute.name.getKind() == NodeKind.XML_QNAME)) {
            return;
        }

        BLangXMLQName qname = (BLangXMLQName) bLangXMLAttribute.name;

        // If the attribute is not an in-line namespace declaration, check for duplicate attributes.
        // If no duplicates, then define this attribute symbol.
        if (!bLangXMLAttribute.isNamespaceDeclr) {
            BXMLAttributeSymbol attrSymbol = new BXMLAttributeSymbol(qname.localname.value, qname.namespaceURI,
                    env.enclPkg.symbol.pkgID, env.scope.owner);
            if (symResolver.checkForUniqueMemberSymbol(bLangXMLAttribute.pos, env, attrSymbol)) {
                env.scope.define(attrSymbol.name, attrSymbol);
                bLangXMLAttribute.symbol = attrSymbol;
            }
            return;
        }

        List<BLangExpression> exprs = bLangXMLAttribute.value.textFragments;
        String nsURI = null;

        // We reach here if the attribute is an in-line namesapce declaration.
        // Get the namespace URI, only if it is statically defined. Then define the namespace symbol.
        // This namespace URI is later used by the attributes, when they lookup for duplicate attributes.
        // TODO: find a better way to get the statically defined URI.
        if (exprs.size() == 1 && exprs.get(0).getKind() == NodeKind.LITERAL) {
            nsURI = (String) ((BLangLiteral) exprs.get(0)).value;
        }

        String symbolName = qname.localname.value;
        if (symbolName.equals(XMLConstants.XMLNS_ATTRIBUTE)) {
            symbolName = XMLConstants.DEFAULT_NS_PREFIX;
        }
        BXMLNSSymbol xmlnsSymbol =
                new BXMLNSSymbol(names.fromString(symbolName), nsURI, env.enclPkg.symbol.pkgID, env.scope.owner);
        if (symResolver.checkForUniqueMemberSymbol(bLangXMLAttribute.pos, env, xmlnsSymbol)) {
            env.scope.define(xmlnsSymbol.name, xmlnsSymbol);
            bLangXMLAttribute.symbol = xmlnsSymbol;
        }
    }

    // Private methods

    private BPackageSymbol createPackageSymbol(BLangPackage pkgNode) {
        BPackageSymbol pSymbol = new BPackageSymbol(pkgNode.packageID, symTable.rootPkgSymbol);
        pkgNode.symbol = pSymbol;
        if (pSymbol.name.value.startsWith(Names.BUILTIN_PACKAGE.value)) {
            pSymbol.scope = symTable.rootScope;
        } else {
            pSymbol.scope = new Scope(pSymbol);
        }
        return pSymbol;
    }

    /**
     * Visit each compilation unit (.bal file) and add each top-level node
     * in the compilation unit to the package node.
     *
     * @param pkgNode current package node
     */
    private void populatePackageNode(BLangPackage pkgNode) {
        List<BLangCompilationUnit> compUnits = pkgNode.getCompilationUnits();
        compUnits.forEach(compUnit -> populateCompilationUnit(pkgNode, compUnit));
    }

    /**
     * Visit each top-level node and add it to the package node.
     *
     * @param pkgNode  current package node
     * @param compUnit current compilation unit
     */
    private void populateCompilationUnit(BLangPackage pkgNode, BLangCompilationUnit compUnit) {
        compUnit.getTopLevelNodes().forEach(node -> addTopLevelNode(pkgNode, node));
    }

    private void addTopLevelNode(BLangPackage pkgNode, TopLevelNode node) {
        NodeKind kind = node.getKind();

        // Here we keep all the top-level nodes of a compilation unit (aka file) in exact same
        // order as they appear in the compilation unit. This list contains all the top-level
        // nodes of all the compilation units grouped by the compilation unit.
        // This allows other compiler phases to visit top-level nodes in the exact same order
        // as they appear in compilation units. This is required for error reporting.
        if (kind != NodeKind.PACKAGE_DECLARATION && kind != IMPORT) {
            pkgNode.topLevelNodes.add(node);
        }

        switch (kind) {
            case IMPORT:
                // TODO Verify the rules..
                // TODO Check whether the same package alias (if any) has been used for the same import
                // TODO The version of an import package can be specified only once for a package
                if (!pkgNode.imports.contains(node)) {
                    pkgNode.imports.add((BLangImportPackage) node);
                }
                break;
            case FUNCTION:
                pkgNode.functions.add((BLangFunction) node);
                break;
            case STRUCT:
                pkgNode.structs.add((BLangStruct) node);
                break;
            case OBJECT:
                pkgNode.objects.add((BLangObject) node);
                break;
            case ENUM:
                pkgNode.enums.add((BLangEnum) node);
                break;
            case CONNECTOR:
                pkgNode.connectors.add((BLangConnector) node);
                break;
            case SERVICE:
                pkgNode.services.add((BLangService) node);
                break;
            case VARIABLE:
                pkgNode.globalVars.add((BLangVariable) node);
                // TODO There are two kinds of package level variables, constant and regular variables.
                break;
            case ANNOTATION:
                // TODO
                pkgNode.annotations.add((BLangAnnotation) node);
                break;
            case XMLNS:
                pkgNode.xmlnsList.add((BLangXMLNS) node);
                break;
            case TRANSFORMER:
                pkgNode.transformers.add((BLangTransformer) node);
                break;
            case ENDPOINT:
                pkgNode.globalEndpoints.add((BLangEndpoint) node);
                break;
        }
    }

    private void defineStructFields(List<BLangStruct> structNodes, SymbolEnv pkgEnv) {
        structNodes.forEach(struct -> {
            // Create struct type
            SymbolEnv structEnv = SymbolEnv.createPkgLevelSymbolEnv(struct, struct.symbol.scope, pkgEnv);
            BStructType structType = (BStructType) struct.symbol.type;
            structType.fields = struct.fields.stream()
                    .peek(field -> defineNode(field, structEnv))
                    .map(field -> new BStructField(names.fromIdNode(field.name), field.symbol))
                    .collect(Collectors.toList());
        });

        // define init function
        structNodes.forEach(struct -> {
            SymbolEnv structEnv = SymbolEnv.createPkgLevelSymbolEnv(struct, struct.symbol.scope, pkgEnv);
            defineStructInitFunction(struct, structEnv);
        });
    }

    private void defineObjectFields(List<? extends BLangObject> objectNodes, SymbolEnv pkgEnv) {
        objectNodes.forEach(object -> {
            // Create object type
            SymbolEnv objectEnv = SymbolEnv.createObjectEnv(object, object.symbol.scope, pkgEnv);
            BStructType objectType = (BStructType) object.symbol.type;
            objectType.fields = object.fields.stream()
                    .peek(field -> defineNode(field, objectEnv))
                    .map(field -> new BStructField(names.fromIdNode(field.name), field.symbol))
                    .collect(Collectors.toList());
        });
    }

    private void defineObjectMembers(List<? extends BLangObject> objects, SymbolEnv pkgEnv) {
        objects.forEach(obj -> {
            SymbolEnv objEnv = SymbolEnv.createObjectEnv(obj, obj.symbol.scope, pkgEnv);
            defineObjectInitFunction(obj, objEnv);
            obj.functions.forEach(f -> defineNode(f, objEnv));
        });
    }

    private void defineConnectorMembers(List<BLangConnector> connectors, SymbolEnv pkgEnv) {
        connectors.forEach(connector -> {
            SymbolEnv conEnv = SymbolEnv.createConnectorEnv(connector, connector.symbol.scope, pkgEnv);

            connector.varDefs.forEach(varDef -> defineNode(varDef.var, conEnv));
            defineConnectorInitFunction(connector, conEnv);
            connector.actions.stream()
                    .peek(action -> action.flagSet.add(Flag.PUBLIC))
                    .forEach(action -> defineNode(action, conEnv));
        });
    }

    private void defineConnectorParams(List<BLangConnector> connectors, SymbolEnv pkgEnv) {
        connectors.forEach(connector -> {
            SymbolEnv conEnv = SymbolEnv.createConnectorEnv(connector, connector.symbol.scope, pkgEnv);
            defineConnectorSymbolParams(connector, connector.symbol, conEnv);
        });
    }

    private void defineServiceMembers(List<BLangService> services, SymbolEnv pkgEnv) {
        services.forEach(service -> {
            SymbolEnv serviceEnv = SymbolEnv.createServiceEnv(service, service.symbol.scope, pkgEnv);
            service.vars.forEach(varDef -> defineNode(varDef.var, serviceEnv));
            defineServiceInitFunction(service, serviceEnv);
            service.resources.stream()
                    .peek(action -> action.flagSet.add(Flag.PUBLIC))
                    .forEach(resource -> defineNode(resource, serviceEnv));
        });
    }

    private void defineInvokableSymbol(BLangInvokableNode invokableNode, BInvokableSymbol funcSymbol,
                                       SymbolEnv invokableEnv) {
        invokableNode.symbol = funcSymbol;
        defineSymbol(invokableNode.pos, funcSymbol);
        invokableEnv.scope = funcSymbol.scope;
        defineInvokableSymbolParams(invokableNode, funcSymbol, invokableEnv);
    }

    private void defineInvokableSymbolParams(BLangInvokableNode invokableNode, BInvokableSymbol symbol,
                                             SymbolEnv invokableEnv) {
        List<BVarSymbol> paramSymbols =
                invokableNode.requiredParams.stream()
                        .peek(varNode -> defineNode(varNode, invokableEnv))
                        .map(varNode -> varNode.symbol)
                        .collect(Collectors.toList());

        List<BVarSymbol> namedParamSymbols =
                invokableNode.defaultableParams.stream()
                        .peek(varDefNode -> defineNode(varDefNode.var, invokableEnv))
                        .map(varDefNode -> varDefNode.var.symbol)
                        .collect(Collectors.toList());

        List<BVarSymbol> retParamSymbols =
                invokableNode.retParams.stream()
                        .peek(varNode -> defineNode(varNode, invokableEnv))
                        .filter(varNode -> varNode.symbol != null)
                        .map(varNode -> varNode.symbol)
                        .collect(Collectors.toList());

        symbol.params = paramSymbols;
        symbol.retParams = retParamSymbols;
        symbol.defaultableParams = namedParamSymbols;

        // Create function type
        List<BType> paramTypes = paramSymbols.stream()
                .map(paramSym -> paramSym.type)
                .collect(Collectors.toList());

        namedParamSymbols.forEach(paramSymbol -> paramTypes.add(paramSymbol.type));

        if (invokableNode.restParam != null) {
            defineNode(invokableNode.restParam, invokableEnv);
            symbol.restParam = invokableNode.restParam.symbol;
            paramTypes.add(symbol.restParam.type);
        }

        List<BType> retTypes = invokableNode.retParams.stream()
                .map(varNode -> varNode.type != null ? varNode.type : varNode.typeNode.type)
                .collect(Collectors.toList());

        symbol.type = new BInvokableType(paramTypes, retTypes, null);
    }

    private void defineConnectorSymbolParams(BLangConnector connectorNode, BConnectorSymbol symbol,
                                             SymbolEnv connectorEnv) {
        List<BVarSymbol> paramSymbols =
                connectorNode.params.stream()
                        .peek(varNode -> defineNode(varNode, connectorEnv))
                        .map(varNode -> varNode.symbol)
                        .collect(Collectors.toList());

        symbol.params = paramSymbols;

        // Create connector type
        List<BType> paramTypes = paramSymbols.stream()
                .map(paramSym -> paramSym.type)
                .collect(Collectors.toList());

        symbol.type = new BConnectorType(paramTypes, symbol);
    }

    private void defineSymbol(DiagnosticPos pos, BSymbol symbol) {
        symbol.scope = new Scope(symbol);
        if (symResolver.checkForUniqueSymbol(pos, env, symbol, symbol.tag)) {
            env.scope.define(symbol.name, symbol);
        }
    }

    private void defineSymbolWithCurrentEnvOwner(DiagnosticPos pos, BSymbol symbol) {
        symbol.scope = new Scope(env.scope.owner);
        if (symResolver.checkForUniqueSymbol(pos, env, symbol, symbol.tag)) {
            env.scope.define(symbol.name, symbol);
        }
    }

    public BVarSymbol defineVarSymbol(DiagnosticPos pos, Set<Flag> flagSet, BType varType, Name varName,
                                      SymbolEnv env) {
        // Create variable symbol
        Scope enclScope = env.scope;
        BVarSymbol varSymbol;

        if (varType.tag == TypeTags.INVOKABLE) {
            varSymbol = new BInvokableSymbol(SymTag.VARIABLE, Flags.asMask(flagSet), varName,
                    env.enclPkg.symbol.pkgID, varType, enclScope.owner);
        } else {
            varSymbol = new BVarSymbol(Flags.asMask(flagSet), varName,
                    env.enclPkg.symbol.pkgID, varType, enclScope.owner);
        }

        // Add it to the enclosing scope
        // Find duplicates
        if (!symResolver.checkForUniqueSymbol(pos, env, varSymbol, SymTag.VARIABLE_NAME)) {
            varSymbol.type = symTable.errType;
        }
        enclScope.define(varSymbol.name, varSymbol);
        return varSymbol;
    }

    public BEndpointVarSymbol defineEndpointVarSymbol(DiagnosticPos pos, Set<Flag> flagSet, BType varType,
                                                      Name varName, SymbolEnv env) {
        // Create variable symbol
        Scope enclScope = env.scope;
        BEndpointVarSymbol varSymbol = new BEndpointVarSymbol(Flags.asMask(flagSet), varName,
                env.enclPkg.symbol.pkgID, varType, enclScope.owner);

        // Add it to the enclosing scope
        // Find duplicates
        if (!symResolver.checkForUniqueSymbol(pos, env, varSymbol, SymTag.VARIABLE_NAME)) {
            varSymbol.type = symTable.errType;
        }
        enclScope.define(varSymbol.name, varSymbol);
        return varSymbol;
    }

    private void defineConnectorInitFunction(BLangConnector connector, SymbolEnv conEnv) {
        BLangFunction initFunction = createInitFunction(connector.pos, connector.getName().getValue(),
                Names.INIT_FUNCTION_SUFFIX);
        //Add connector as a parameter to the init function
        BLangVariable param = (BLangVariable) TreeBuilder.createVariableNode();
        param.pos = connector.pos;
        param.setName(this.createIdentifier(Names.CONNECTOR.getValue()));
        BLangUserDefinedType connectorType = (BLangUserDefinedType) TreeBuilder.createUserDefinedTypeNode();
        connectorType.pos = connector.pos;
        connectorType.typeName = connector.name;
        connectorType.pkgAlias = (BLangIdentifier) TreeBuilder.createIdentifierNode();
        param.setTypeNode(connectorType);
        initFunction.addParameter(param);
        //Add connector level variables to the init function
        connector.varDefs.stream().filter(f -> f.var.expr != null)
                .forEachOrdered(v -> initFunction.body.addStatement(createAssignmentStmt(v.var)));

        addInitReturnStatement(initFunction.body);
        connector.initFunction = initFunction;

        BLangAction initAction = createNativeInitAction(connector.pos);
        connector.initAction = initAction;

        defineNode(connector.initFunction, conEnv);
        defineNode(connector.initAction, conEnv);
        connector.symbol.initFunctionSymbol = connector.initFunction.symbol;
    }

    private void defineObjectInitFunction(BLangObject object, SymbolEnv conEnv) {
        BLangFunction initFunction = object.initFunction;
        if (initFunction == null) {
            initFunction = createInitFunction(object.pos, "", Names.OBJECT_INIT_SUFFIX);
        }

        initFunction.objectInitFunction = true;
        initFunction.attachedFunction = true;

        //Set cached receiver to the init function
        initFunction.receiver = object.receiver;

        initFunction.flagSet.add(Flag.ATTACHED);

        //Add object level variables to the init function
        BLangFunction finalInitFunction = initFunction;
        object.fields.stream().filter(f -> f.expr != null).forEachOrdered(v -> finalInitFunction.initFunctionStmts
                .put(v.symbol, (BLangStatement) createAssignmentStmt(v)));

        object.initFunction = initFunction;

        defineNode(object.initFunction, conEnv);
    }

    private void defineStructInitFunction(BLangStruct struct, SymbolEnv conEnv) {
        if (struct.initFunction == null) {
            struct.initFunction = createInitFunction(struct.pos, struct.name.value, Names.INIT_FUNCTION_SUFFIX);
        }

        struct.initFunction.receiver = createReceiver(struct);
        struct.initFunction.objectInitFunction = true;
        struct.initFunction.attachedFunction = true;
        struct.initFunction.flagSet.add(Flag.ATTACHED);

        // Adding struct level variables to the init function is done at desugar phase

        defineNode(struct.initFunction, conEnv);
    }

    private void defineServiceInitFunction(BLangService service, SymbolEnv conEnv) {
        BLangFunction initFunction = createInitFunction(service.pos, service.getName().getValue(),
                Names.INIT_FUNCTION_SUFFIX);
        //Add service level variables to the init function
        service.vars.stream().filter(f -> f.var.expr != null)
                .forEachOrdered(v -> initFunction.body.addStatement(createAssignmentStmt(v.var)));

        addInitReturnStatement(initFunction.body);
        service.initFunction = initFunction;
        defineNode(service.initFunction, conEnv);
//        service.symbol.initFunctionSymbol = service.initFunction.symbol;
    }

    private void defineAttachedFunctions(BLangFunction funcNode, BInvokableSymbol funcSymbol,
                                         SymbolEnv invokableEnv, boolean isValidAttachedFunc) {
        BInvokableType funcType = (BInvokableType) funcSymbol.type;
        BTypeSymbol typeSymbol = funcNode.receiver.type.tsymbol;

        // Check whether there exists a struct field with the same name as the function name.
        if (isValidAttachedFunc) {
            if (typeSymbol.tag == SymTag.STRUCT) {
                validateFunctionsAttachedToStructs(funcNode, funcSymbol, invokableEnv);
            } else if (typeSymbol.tag == SymTag.OBJECT) {
                validateFunctionsAttachedToObject(funcNode, funcSymbol, invokableEnv);
            }
        }

        defineNode(funcNode.receiver, invokableEnv);
        funcSymbol.receiverSymbol = funcNode.receiver.symbol;
        funcType.setReceiverType(funcNode.receiver.symbol.type);
    }

    private void validateFunctionsAttachedToStructs(BLangFunction funcNode, BInvokableSymbol funcSymbol,
                                                    SymbolEnv invokableEnv) {
        BInvokableType funcType = (BInvokableType) funcSymbol.type;
        BStructSymbol structSymbol = (BStructSymbol) funcNode.receiver.type.tsymbol;
        BSymbol symbol = symResolver.lookupMemberSymbol(
                funcNode.receiver.pos, structSymbol.scope, invokableEnv,
                names.fromIdNode(funcNode.name), SymTag.VARIABLE);
        if (symbol != symTable.notFoundSymbol) {
            dlog.error(funcNode.pos, DiagnosticCode.STRUCT_FIELD_AND_FUNC_WITH_SAME_NAME,
                    funcNode.name.value, funcNode.receiver.type.toString());
            return;
        }

        BStructType structType = (BStructType) funcNode.receiver.type;
        BAttachedFunction attachedFunc = new BAttachedFunction(
                names.fromIdNode(funcNode.name), funcSymbol, funcType);
        structSymbol.attachedFuncs.add(attachedFunc);

        if (funcNode.name.value.equals(structType.tsymbol.name.value + Names.INIT_FUNCTION_SUFFIX.value)) {
            structSymbol.defaultsValuesInitFunc = attachedFunc;
            return;
        }

        // Check whether this attached function is a struct initializer.
        if (!structType.tsymbol.name.value.equals(funcNode.name.value)) {
            // Not a struct initializer.
            return;
        }

        if (!funcNode.requiredParams.isEmpty() || !funcNode.retParams.isEmpty()) {
            dlog.error(funcNode.pos, DiagnosticCode.INVALID_STRUCT_INITIALIZER_FUNCTION,
                    funcNode.name.value, funcNode.receiver.type.toString());
        }
        structSymbol.initializerFunc = attachedFunc;
    }

    private void validateFunctionsAttachedToObject(BLangFunction funcNode, BInvokableSymbol funcSymbol,
                                                    SymbolEnv invokableEnv) {

        BInvokableType funcType = (BInvokableType) funcSymbol.type;
        BStructSymbol objectSymbol = (BStructSymbol) funcNode.receiver.type.tsymbol;
        BSymbol symbol = symResolver.lookupMemberSymbol(funcNode.receiver.pos, objectSymbol.scope, invokableEnv,
                names.fromIdNode(funcNode.name), SymTag.VARIABLE);
        if (symbol != symTable.notFoundSymbol) {
            dlog.error(funcNode.pos, DiagnosticCode.STRUCT_FIELD_AND_FUNC_WITH_SAME_NAME,
                    funcNode.name.value, funcNode.receiver.type.toString());
            return;
        }

        BAttachedFunction attachedFunc = new BAttachedFunction(
                names.fromIdNode(funcNode.name), funcSymbol, funcType);
        objectSymbol.attachedFuncs.add(attachedFunc);

        // Check whether this attached function is a object initializer.
        if (!Names.OBJECT_INIT_SUFFIX.value.equals(funcNode.name.value)) {
            // Not a object initializer.
            return;
        }

        if (!funcNode.retParams.isEmpty()) {
            //TODO change message
            dlog.error(funcNode.pos, DiagnosticCode.INVALID_STRUCT_INITIALIZER_FUNCTION,
                    funcNode.name.value, funcNode.receiver.type.toString());
        }
        objectSymbol.initializerFunc = attachedFunc;
    }

    private StatementNode createAssignmentStmt(BLangVariable variable, BVarSymbol varSym, BVarSymbol fieldVar) {
        //Create LHS reference variable
        BLangSimpleVarRef varRef = (BLangSimpleVarRef) TreeBuilder.createSimpleVariableReferenceNode();
        varRef.pos = variable.pos;
        varRef.variableName = (BLangIdentifier) createIdentifier(fieldVar.name.getValue());
        varRef.pkgAlias = (BLangIdentifier) TreeBuilder.createIdentifierNode();

        //Create RHS variable reference
        BLangSimpleVarRef exprVar = (BLangSimpleVarRef) TreeBuilder.createSimpleVariableReferenceNode();
        exprVar.pos = variable.pos;
        exprVar.variableName = (BLangIdentifier) createIdentifier(varSym.name.getValue());
        exprVar.pkgAlias = (BLangIdentifier) TreeBuilder.createIdentifierNode();

        //Create assignment statement
        BLangAssignment assignmentStmt = (BLangAssignment) TreeBuilder.createAssignmentNode();
        assignmentStmt.expr = exprVar;
        assignmentStmt.pos = variable.pos;
        assignmentStmt.addVariable(varRef);
        return assignmentStmt;
    }

    private StatementNode createAssignmentStmt(BLangVariable variable) {
        BLangSimpleVarRef varRef = (BLangSimpleVarRef) TreeBuilder
                .createSimpleVariableReferenceNode();
        varRef.pos = variable.pos;
        varRef.variableName = variable.name;
        varRef.pkgAlias = (BLangIdentifier) TreeBuilder.createIdentifierNode();

        BLangAssignment assignmentStmt = (BLangAssignment) TreeBuilder.createAssignmentNode();
        assignmentStmt.expr = variable.expr;
        assignmentStmt.pos = variable.pos;
        assignmentStmt.addVariable(varRef);
        return assignmentStmt;
    }

    private BLangVariable createReceiver(BLangStruct struct) {
        BLangVariable receiver = (BLangVariable) TreeBuilder.createVariableNode();
        receiver.pos = struct.pos;
        IdentifierNode name = createIdentifier(Names.SELF.getValue());
        receiver.setName(name);
        receiver.docTag = DocTag.RECEIVER;

        BLangUserDefinedType structTypeNode = (BLangUserDefinedType) TreeBuilder.createUserDefinedTypeNode();
        structTypeNode.pkgAlias = new BLangIdentifier();
        structTypeNode.typeName = struct.name;
        receiver.setTypeNode(structTypeNode);
        return receiver;
    }

    private BLangExpressionStmt createInitFuncInvocationStmt(BLangImportPackage importPackage,
                                                             BInvokableSymbol initFunctionSymbol) {
        BLangInvocation invocationNode = (BLangInvocation) TreeBuilder.createInvocationNode();
        invocationNode.pos = importPackage.pos;
        invocationNode.addWS(importPackage.getWS());
        BLangIdentifier funcName = (BLangIdentifier) TreeBuilder.createIdentifierNode();
        funcName.value = initFunctionSymbol.name.value;
        invocationNode.name = funcName;
        invocationNode.pkgAlias = importPackage.alias;

        BLangExpressionStmt exprStmt = (BLangExpressionStmt) TreeBuilder.createExpressionStatementNode();
        exprStmt.pos = importPackage.pos;
        exprStmt.addWS(importPackage.getWS());
        exprStmt.expr = invocationNode;
        return exprStmt;
    }

    private void definePackageInitFunctions(BLangPackage pkgNode, SymbolEnv env) {
        BLangFunction initFunction = pkgNode.initFunction;
        // Add package level namespace declarations to the init function
        pkgNode.xmlnsList.forEach(xmlns -> {
            initFunction.body.addStatement(createNamespaceDeclrStatement(xmlns));
        });

        //Add global variables to the init function
        pkgNode.globalVars.stream().filter(f -> f.expr != null)
                .forEachOrdered(v -> initFunction.body.addStatement(createAssignmentStmt(v)));

        addInitReturnStatement(initFunction.body);
        defineNode(pkgNode.initFunction, env);
        pkgNode.symbol.initFunctionSymbol = pkgNode.initFunction.symbol;

        addInitReturnStatement(pkgNode.startFunction.body);
        defineNode(pkgNode.startFunction, env);
        pkgNode.symbol.startFunctionSymbol = pkgNode.startFunction.symbol;

        addInitReturnStatement(pkgNode.stopFunction.body);
        defineNode(pkgNode.stopFunction, env);
        pkgNode.symbol.stopFunctionSymbol = pkgNode.stopFunction.symbol;
    }

    private void createPackageInitFunctions(BLangPackage pkgNode) {
        String alias = pkgNode.symbol.pkgID.bvmAlias();
        pkgNode.initFunction = createInitFunction(pkgNode.pos, alias,
                Names.INIT_FUNCTION_SUFFIX);
        pkgNode.startFunction = createInitFunction(pkgNode.pos, alias,
                Names.START_FUNCTION_SUFFIX);
        pkgNode.stopFunction = createInitFunction(pkgNode.pos, alias,
                Names.STOP_FUNCTION_SUFFIX);
    }

    private BLangFunction createInitFunction(DiagnosticPos pos, String name, Name sufix) {
        BLangFunction initFunction = (BLangFunction) TreeBuilder.createFunctionNode();
        initFunction.setName(createIdentifier(name + sufix.getValue()));
        initFunction.flagSet = EnumSet.of(Flag.PUBLIC);
        initFunction.pos = pos;
        //Create body of the init function
        BLangBlockStmt body = (BLangBlockStmt) TreeBuilder.createBlockNode();
        body.pos = pos;
        initFunction.setBody(body);
        return initFunction;
    }

    private BLangAction createNativeInitAction(DiagnosticPos pos) {
        BLangAction initAction = (BLangAction) TreeBuilder.createActionNode();
        initAction.setName(createIdentifier(Names.INIT_ACTION_SUFFIX.getValue()));
        initAction.flagSet = EnumSet.of(Flag.NATIVE, Flag.PUBLIC);
        initAction.pos = pos;
        return initAction;
    }

    private IdentifierNode createIdentifier(String value) {
        IdentifierNode node = TreeBuilder.createIdentifierNode();
        if (value != null) {
            node.setValue(value);
        }
        return node;
    }

    private void addInitReturnStatement(BLangBlockStmt bLangBlockStmt) {
        //Add return statement to the init function
        BLangReturn returnStmt = (BLangReturn) TreeBuilder.createReturnNode();
        returnStmt.pos = bLangBlockStmt.pos;
        bLangBlockStmt.addStatement(returnStmt);
    }

    private BLangXMLNSStatement createNamespaceDeclrStatement(BLangXMLNS xmlns) {
        BLangXMLNSStatement xmlnsStmt = (BLangXMLNSStatement) TreeBuilder.createXMLNSDeclrStatementNode();
        xmlnsStmt.xmlnsDecl = xmlns;
        xmlnsStmt.pos = xmlns.pos;
        return xmlnsStmt;
    }

    private boolean validateFuncReceiver(BLangFunction funcNode) {
        if (funcNode.receiver == null) {
            return true;
        }

        BType varType = symResolver.resolveTypeNode(funcNode.receiver.typeNode, env);
        funcNode.receiver.type = varType;
        if (varType.tag == TypeTags.ERROR) {
            return true;
        }

        if (varType.tag != TypeTags.BOOLEAN
                && varType.tag != TypeTags.STRING
                && varType.tag != TypeTags.INT
                && varType.tag != TypeTags.FLOAT
                && varType.tag != TypeTags.BLOB
                && varType.tag != TypeTags.JSON
                && varType.tag != TypeTags.XML
                && varType.tag != TypeTags.MAP
                && varType.tag != TypeTags.TABLE
                && varType.tag != TypeTags.STREAM
<<<<<<< HEAD
                && varType.tag != TypeTags.STREAMLET
                && varType.tag != TypeTags.FUTURE
=======
>>>>>>> 941713dc
                && varType.tag != TypeTags.STRUCT) {
            dlog.error(funcNode.receiver.pos, DiagnosticCode.FUNC_DEFINED_ON_NOT_SUPPORTED_TYPE,
                    funcNode.name.value, varType.toString());
            return false;
        }

        if (!this.env.enclPkg.symbol.pkgID.equals(varType.tsymbol.pkgID)) {
            dlog.error(funcNode.receiver.pos, DiagnosticCode.FUNC_DEFINED_ON_NON_LOCAL_TYPE,
                    funcNode.name.value, varType.toString());
            return false;
        }
        return true;
    }

    private Name getFuncSymbolName(BLangFunction funcNode) {
        if (funcNode.receiver != null) {
            return names.fromString(Symbols.getAttachedFuncSymbolName(
                    funcNode.receiver.type.tsymbol.name.value, funcNode.name.value));
        }
        return names.fromIdNode(funcNode.name);
    }

    private Name getFieldSymbolName(BLangVariable receiver, BLangVariable variable) {
        return names.fromString(Symbols.getAttachedFuncSymbolName(
                receiver.type.tsymbol.name.value, variable.name.value));
    }

    private Name getTransformerSymbolName(BLangTransformer transformerNode) {
        if (transformerNode.name.value.isEmpty()) {
            return names.fromString(Names.TRANSFORMER.value + "<" + transformerNode.source.type + ","
                    + transformerNode.retParams.get(0).type + ">");
        }
        return names.fromIdNode(transformerNode.name);
    }

    private void populateInitFunctionInvocation(BLangImportPackage importPkgNode, BPackageSymbol pkgSymbol) {
        ((BLangPackage) env.node).initFunction.body
                .addStatement(createInitFuncInvocationStmt(importPkgNode, pkgSymbol.initFunctionSymbol));
        ((BLangPackage) env.node).startFunction.body
                .addStatement(createInitFuncInvocationStmt(importPkgNode, pkgSymbol.startFunctionSymbol));
        ((BLangPackage) env.node).stopFunction.body
                .addStatement(createInitFuncInvocationStmt(importPkgNode, pkgSymbol.stopFunctionSymbol));
    }

    private void validateTransformerMappingTypes(BLangTransformer transformerNode) {
        BType varType = symResolver.resolveTypeNode(transformerNode.source.typeNode, env);
        transformerNode.source.type = varType;

        transformerNode.retParams.forEach(returnParams -> {
            BType targetType = symResolver.resolveTypeNode(returnParams.typeNode, env);
            returnParams.type = targetType;
        });
    }

    private void defineTransformerMembers(List<BLangTransformer> transformers, SymbolEnv pkgEnv) {
        transformers.forEach(transformer -> {
            SymbolEnv transformerEnv = SymbolEnv.createTransformerEnv(transformer, transformer.symbol.scope, pkgEnv);
            defineInvokableSymbolParams(transformer, transformer.symbol, transformerEnv);
        });
    }
}<|MERGE_RESOLUTION|>--- conflicted
+++ resolved
@@ -1205,11 +1205,7 @@
                 && varType.tag != TypeTags.MAP
                 && varType.tag != TypeTags.TABLE
                 && varType.tag != TypeTags.STREAM
-<<<<<<< HEAD
-                && varType.tag != TypeTags.STREAMLET
                 && varType.tag != TypeTags.FUTURE
-=======
->>>>>>> 941713dc
                 && varType.tag != TypeTags.STRUCT) {
             dlog.error(funcNode.receiver.pos, DiagnosticCode.FUNC_DEFINED_ON_NOT_SUPPORTED_TYPE,
                     funcNode.name.value, varType.toString());
