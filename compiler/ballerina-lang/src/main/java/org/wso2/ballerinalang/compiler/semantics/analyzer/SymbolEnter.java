/*
 *  Copyright (c) 2017, WSO2 Inc. (http://www.wso2.org) All Rights Reserved.
 *
 *  WSO2 Inc. licenses this file to you under the Apache License,
 *  Version 2.0 (the "License"); you may not use this file except
 *  in compliance with the License.
 *  You may obtain a copy of the License at
 *
 *    http://www.apache.org/licenses/LICENSE-2.0
 *
 *  Unless required by applicable law or agreed to in writing,
 *  software distributed under the License is distributed on an
 *  "AS IS" BASIS, WITHOUT WARRANTIES OR CONDITIONS OF ANY
 *  KIND, either express or implied.  See the License for the
 *  specific language governing permissions and limitations
 *  under the License.
 */
package org.wso2.ballerinalang.compiler.semantics.analyzer;

import io.ballerina.compiler.api.symbols.DiagnosticState;
import io.ballerina.tools.diagnostics.Location;
import io.ballerina.tools.text.LineRange;
import io.ballerina.types.Context;
import io.ballerina.types.Core;
import io.ballerina.types.Definition;
import io.ballerina.types.Env;
import io.ballerina.types.PredefinedType;
import io.ballerina.types.SemType;
import io.ballerina.types.SemTypes;
import io.ballerina.types.definition.Field;
import io.ballerina.types.definition.FunctionDefinition;
import io.ballerina.types.definition.ListDefinition;
import io.ballerina.types.definition.MappingDefinition;
import org.ballerinalang.compiler.CompilerOptionName;
import org.ballerinalang.compiler.CompilerPhase;
import org.ballerinalang.model.TreeBuilder;
import org.ballerinalang.model.elements.Flag;
import org.ballerinalang.model.elements.MarkdownDocAttachment;
import org.ballerinalang.model.elements.PackageID;
import org.ballerinalang.model.symbols.SymbolKind;
import org.ballerinalang.model.symbols.SymbolOrigin;
import org.ballerinalang.model.tree.IdentifierNode;
import org.ballerinalang.model.tree.NodeKind;
import org.ballerinalang.model.tree.OrderedNode;
import org.ballerinalang.model.tree.TopLevelNode;
import org.ballerinalang.model.tree.TypeDefinition;
import org.ballerinalang.model.tree.statements.StatementNode;
import org.ballerinalang.model.tree.types.TypeNode;
import org.ballerinalang.model.types.TypeKind;
import org.ballerinalang.util.diagnostic.DiagnosticErrorCode;
import org.wso2.ballerinalang.compiler.PackageCache;
import org.wso2.ballerinalang.compiler.SourceDirectory;
import org.wso2.ballerinalang.compiler.desugar.ASTBuilderUtil;
import org.wso2.ballerinalang.compiler.diagnostic.BLangDiagnosticLog;
import org.wso2.ballerinalang.compiler.parser.BLangAnonymousModelHelper;
import org.wso2.ballerinalang.compiler.parser.BLangMissingNodesHelper;
import org.wso2.ballerinalang.compiler.semantics.model.Scope;
import org.wso2.ballerinalang.compiler.semantics.model.Scope.ScopeEntry;
import org.wso2.ballerinalang.compiler.semantics.model.SymbolEnv;
import org.wso2.ballerinalang.compiler.semantics.model.SymbolTable;
import org.wso2.ballerinalang.compiler.semantics.model.symbols.BAnnotationSymbol;
import org.wso2.ballerinalang.compiler.semantics.model.symbols.BAttachedFunction;
import org.wso2.ballerinalang.compiler.semantics.model.symbols.BClassSymbol;
import org.wso2.ballerinalang.compiler.semantics.model.symbols.BConstantSymbol;
import org.wso2.ballerinalang.compiler.semantics.model.symbols.BEnumSymbol;
import org.wso2.ballerinalang.compiler.semantics.model.symbols.BErrorTypeSymbol;
import org.wso2.ballerinalang.compiler.semantics.model.symbols.BInvokableSymbol;
import org.wso2.ballerinalang.compiler.semantics.model.symbols.BInvokableTypeSymbol;
import org.wso2.ballerinalang.compiler.semantics.model.symbols.BObjectTypeSymbol;
import org.wso2.ballerinalang.compiler.semantics.model.symbols.BPackageSymbol;
import org.wso2.ballerinalang.compiler.semantics.model.symbols.BRecordTypeSymbol;
import org.wso2.ballerinalang.compiler.semantics.model.symbols.BResourceFunction;
import org.wso2.ballerinalang.compiler.semantics.model.symbols.BServiceSymbol;
import org.wso2.ballerinalang.compiler.semantics.model.symbols.BStructureTypeSymbol;
import org.wso2.ballerinalang.compiler.semantics.model.symbols.BSymbol;
import org.wso2.ballerinalang.compiler.semantics.model.symbols.BTypeDefinitionSymbol;
import org.wso2.ballerinalang.compiler.semantics.model.symbols.BTypeSymbol;
import org.wso2.ballerinalang.compiler.semantics.model.symbols.BVarSymbol;
import org.wso2.ballerinalang.compiler.semantics.model.symbols.BWorkerSymbol;
import org.wso2.ballerinalang.compiler.semantics.model.symbols.BXMLAttributeSymbol;
import org.wso2.ballerinalang.compiler.semantics.model.symbols.BXMLNSSymbol;
import org.wso2.ballerinalang.compiler.semantics.model.symbols.SymTag;
import org.wso2.ballerinalang.compiler.semantics.model.symbols.Symbols;
import org.wso2.ballerinalang.compiler.semantics.model.types.BAnnotationType;
import org.wso2.ballerinalang.compiler.semantics.model.types.BArrayType;
import org.wso2.ballerinalang.compiler.semantics.model.types.BErrorType;
import org.wso2.ballerinalang.compiler.semantics.model.types.BField;
import org.wso2.ballerinalang.compiler.semantics.model.types.BFutureType;
import org.wso2.ballerinalang.compiler.semantics.model.types.BIntersectionType;
import org.wso2.ballerinalang.compiler.semantics.model.types.BInvokableType;
import org.wso2.ballerinalang.compiler.semantics.model.types.BMapType;
import org.wso2.ballerinalang.compiler.semantics.model.types.BObjectType;
import org.wso2.ballerinalang.compiler.semantics.model.types.BRecordType;
import org.wso2.ballerinalang.compiler.semantics.model.types.BStructureType;
import org.wso2.ballerinalang.compiler.semantics.model.types.BTableType;
import org.wso2.ballerinalang.compiler.semantics.model.types.BTupleType;
import org.wso2.ballerinalang.compiler.semantics.model.types.BType;
import org.wso2.ballerinalang.compiler.semantics.model.types.BTypeIdSet;
import org.wso2.ballerinalang.compiler.semantics.model.types.BTypeReferenceType;
import org.wso2.ballerinalang.compiler.semantics.model.types.BUnionType;
import org.wso2.ballerinalang.compiler.tree.BLangAnnotation;
import org.wso2.ballerinalang.compiler.tree.BLangAnnotationAttachment;
import org.wso2.ballerinalang.compiler.tree.BLangClassDefinition;
import org.wso2.ballerinalang.compiler.tree.BLangCompilationUnit;
import org.wso2.ballerinalang.compiler.tree.BLangErrorVariable;
import org.wso2.ballerinalang.compiler.tree.BLangFunction;
import org.wso2.ballerinalang.compiler.tree.BLangIdentifier;
import org.wso2.ballerinalang.compiler.tree.BLangImportPackage;
import org.wso2.ballerinalang.compiler.tree.BLangInvokableNode;
import org.wso2.ballerinalang.compiler.tree.BLangMarkdownDocumentation;
import org.wso2.ballerinalang.compiler.tree.BLangNode;
import org.wso2.ballerinalang.compiler.tree.BLangNodeVisitor;
import org.wso2.ballerinalang.compiler.tree.BLangPackage;
import org.wso2.ballerinalang.compiler.tree.BLangRecordVariable;
import org.wso2.ballerinalang.compiler.tree.BLangResourceFunction;
import org.wso2.ballerinalang.compiler.tree.BLangService;
import org.wso2.ballerinalang.compiler.tree.BLangSimpleVariable;
import org.wso2.ballerinalang.compiler.tree.BLangTableKeyTypeConstraint;
import org.wso2.ballerinalang.compiler.tree.BLangTestablePackage;
import org.wso2.ballerinalang.compiler.tree.BLangTupleVariable;
import org.wso2.ballerinalang.compiler.tree.BLangTypeDefinition;
import org.wso2.ballerinalang.compiler.tree.BLangVariable;
import org.wso2.ballerinalang.compiler.tree.BLangXMLNS;
import org.wso2.ballerinalang.compiler.tree.expressions.BLangConstant;
import org.wso2.ballerinalang.compiler.tree.expressions.BLangExpression;
import org.wso2.ballerinalang.compiler.tree.expressions.BLangLambdaFunction;
import org.wso2.ballerinalang.compiler.tree.expressions.BLangLiteral;
import org.wso2.ballerinalang.compiler.tree.expressions.BLangMarkDownDeprecatedParametersDocumentation;
import org.wso2.ballerinalang.compiler.tree.expressions.BLangMarkDownDeprecationDocumentation;
import org.wso2.ballerinalang.compiler.tree.expressions.BLangMarkdownParameterDocumentation;
import org.wso2.ballerinalang.compiler.tree.expressions.BLangObjectConstructorExpression;
import org.wso2.ballerinalang.compiler.tree.expressions.BLangSimpleVarRef;
import org.wso2.ballerinalang.compiler.tree.expressions.BLangXMLAttribute;
import org.wso2.ballerinalang.compiler.tree.expressions.BLangXMLQName;
import org.wso2.ballerinalang.compiler.tree.statements.BLangAssignment;
import org.wso2.ballerinalang.compiler.tree.statements.BLangXMLNSStatement;
import org.wso2.ballerinalang.compiler.tree.types.BLangArrayType;
import org.wso2.ballerinalang.compiler.tree.types.BLangBuiltInRefTypeNode;
import org.wso2.ballerinalang.compiler.tree.types.BLangConstrainedType;
import org.wso2.ballerinalang.compiler.tree.types.BLangErrorType;
import org.wso2.ballerinalang.compiler.tree.types.BLangFiniteTypeNode;
import org.wso2.ballerinalang.compiler.tree.types.BLangFunctionTypeNode;
import org.wso2.ballerinalang.compiler.tree.types.BLangIntersectionTypeNode;
import org.wso2.ballerinalang.compiler.tree.types.BLangObjectTypeNode;
import org.wso2.ballerinalang.compiler.tree.types.BLangRecordTypeNode;
import org.wso2.ballerinalang.compiler.tree.types.BLangStreamType;
import org.wso2.ballerinalang.compiler.tree.types.BLangStructureTypeNode;
import org.wso2.ballerinalang.compiler.tree.types.BLangTableTypeNode;
import org.wso2.ballerinalang.compiler.tree.types.BLangTupleTypeNode;
import org.wso2.ballerinalang.compiler.tree.types.BLangType;
import org.wso2.ballerinalang.compiler.tree.types.BLangUnionTypeNode;
import org.wso2.ballerinalang.compiler.tree.types.BLangUserDefinedType;
import org.wso2.ballerinalang.compiler.tree.types.BLangValueType;
import org.wso2.ballerinalang.compiler.util.BArrayState;
import org.wso2.ballerinalang.compiler.util.CompilerContext;
import org.wso2.ballerinalang.compiler.util.CompilerOptions;
import org.wso2.ballerinalang.compiler.util.ImmutableTypeCloner;
import org.wso2.ballerinalang.compiler.util.Name;
import org.wso2.ballerinalang.compiler.util.Names;
import org.wso2.ballerinalang.compiler.util.TypeDefBuilderHelper;
import org.wso2.ballerinalang.compiler.util.TypeTags;
import org.wso2.ballerinalang.util.Flags;

import java.util.ArrayList;
import java.util.Arrays;
import java.util.Collection;
import java.util.Collections;
import java.util.Comparator;
import java.util.EnumSet;
import java.util.HashMap;
import java.util.HashSet;
import java.util.Iterator;
import java.util.LinkedHashMap;
import java.util.LinkedHashSet;
import java.util.List;
import java.util.Map;
import java.util.Objects;
import java.util.Optional;
import java.util.Set;
import java.util.Stack;
import java.util.StringJoiner;
import java.util.function.BinaryOperator;
import java.util.function.Function;
import java.util.stream.Collector;
import java.util.stream.Collectors;
import java.util.stream.Stream;

import javax.xml.XMLConstants;

import static org.ballerinalang.model.elements.PackageID.ARRAY;
import static org.ballerinalang.model.elements.PackageID.BOOLEAN;
import static org.ballerinalang.model.elements.PackageID.DECIMAL;
import static org.ballerinalang.model.elements.PackageID.ERROR;
import static org.ballerinalang.model.elements.PackageID.FLOAT;
import static org.ballerinalang.model.elements.PackageID.FUTURE;
import static org.ballerinalang.model.elements.PackageID.INT;
import static org.ballerinalang.model.elements.PackageID.MAP;
import static org.ballerinalang.model.elements.PackageID.OBJECT;
import static org.ballerinalang.model.elements.PackageID.QUERY;
import static org.ballerinalang.model.elements.PackageID.STREAM;
import static org.ballerinalang.model.elements.PackageID.STRING;
import static org.ballerinalang.model.elements.PackageID.TABLE;
import static org.ballerinalang.model.elements.PackageID.TRANSACTION;
import static org.ballerinalang.model.elements.PackageID.TYPEDESC;
import static org.ballerinalang.model.elements.PackageID.VALUE;
import static org.ballerinalang.model.elements.PackageID.XML;
import static org.ballerinalang.model.symbols.SymbolOrigin.BUILTIN;
import static org.ballerinalang.model.symbols.SymbolOrigin.SOURCE;
import static org.ballerinalang.model.symbols.SymbolOrigin.VIRTUAL;
import static org.ballerinalang.model.tree.NodeKind.IMPORT;
import static org.ballerinalang.util.diagnostic.DiagnosticErrorCode.DEFAULTABLE_PARAM_DEFINED_AFTER_INCLUDED_RECORD_PARAM;
import static org.ballerinalang.util.diagnostic.DiagnosticErrorCode.EXPECTED_RECORD_TYPE_AS_INCLUDED_PARAMETER;
import static org.ballerinalang.util.diagnostic.DiagnosticErrorCode.REDECLARED_SYMBOL;
import static org.ballerinalang.util.diagnostic.DiagnosticErrorCode.REQUIRED_PARAM_DEFINED_AFTER_DEFAULTABLE_PARAM;
import static org.ballerinalang.util.diagnostic.DiagnosticErrorCode.REQUIRED_PARAM_DEFINED_AFTER_INCLUDED_RECORD_PARAM;
import static org.wso2.ballerinalang.compiler.semantics.model.Scope.NOT_FOUND_ENTRY;

/**
 * @since 0.94
 */
public class SymbolEnter extends BLangNodeVisitor {

    private static final CompilerContext.Key<SymbolEnter> SYMBOL_ENTER_KEY =
            new CompilerContext.Key<>();

    private final SymbolTable symTable;
    private final Names names;
    private final SymbolResolver symResolver;
    private final BLangDiagnosticLog dlog;
    private final Types types;
    private final SourceDirectory sourceDirectory;
    private final ConstantValueResolver constResolver;
    private List<BLangNode> unresolvedTypes;
    private Set<BLangNode> unresolvedRecordDueToFields;
    private boolean resolveRecordsUnresolvedDueToFields;
    private List<BLangClassDefinition> unresolvedClasses;
    private HashSet<LocationData> unknownTypeRefs;
    private List<PackageID> importedPackages;
    private int typePrecedence;
    private final TypeParamAnalyzer typeParamAnalyzer;
    private BLangAnonymousModelHelper anonymousModelHelper;
    private BLangMissingNodesHelper missingNodesHelper;
    private PackageCache packageCache;
    private List<BLangNode> intersectionTypes;

    private SymbolEnv env;
    private final boolean projectAPIInitiatedCompilation;
    private boolean semtypeEnabled;

    private static final String DEPRECATION_ANNOTATION = "deprecated";
    private static final String ANONYMOUS_RECORD_NAME = "anonymous-record";

    public static SymbolEnter getInstance(CompilerContext context) {
        SymbolEnter symbolEnter = context.get(SYMBOL_ENTER_KEY);
        if (symbolEnter == null) {
            symbolEnter = new SymbolEnter(context);
        }

        CompilerOptions options = CompilerOptions.getInstance(context);
        symbolEnter.semtypeEnabled = Boolean.parseBoolean(options.get(CompilerOptionName.SEMTYPE));
        return symbolEnter;
    }

    public SymbolEnter(CompilerContext context) {
        context.put(SYMBOL_ENTER_KEY, this);

        this.symTable = SymbolTable.getInstance(context);
        this.names = Names.getInstance(context);
        this.symResolver = SymbolResolver.getInstance(context);
        this.dlog = BLangDiagnosticLog.getInstance(context);
        this.types = Types.getInstance(context);
        this.typeParamAnalyzer = TypeParamAnalyzer.getInstance(context);
        this.anonymousModelHelper = BLangAnonymousModelHelper.getInstance(context);
        this.sourceDirectory = context.get(SourceDirectory.class);
        this.importedPackages = new ArrayList<>();
        this.unknownTypeRefs = new HashSet<>();
        this.missingNodesHelper = BLangMissingNodesHelper.getInstance(context);
        this.packageCache = PackageCache.getInstance(context);
        this.constResolver = ConstantValueResolver.getInstance(context);

        this.importedPackages = new ArrayList<>();
        this.unknownTypeRefs = new HashSet<>();
        this.intersectionTypes = new ArrayList<>();

        CompilerOptions options = CompilerOptions.getInstance(context);
        projectAPIInitiatedCompilation = Boolean.parseBoolean(
                options.get(CompilerOptionName.PROJECT_API_INITIATED_COMPILATION));
    }

    private void cleanup() {
        unknownTypeRefs.clear();
    }

    public BLangPackage definePackage(BLangPackage pkgNode) {
        dlog.setCurrentPackageId(pkgNode.packageID);
        populatePackageNode(pkgNode);
        defineNode(pkgNode, this.symTable.pkgEnvMap.get(symTable.langAnnotationModuleSymbol));
        return pkgNode;
    }

    public void defineClassDefinition(BLangClassDefinition classNode, SymbolEnv env) {
//        if (classNode.symbol != null) {
//            return;
//        }
//        defineNode(classNode, env);
        if (classNode.definitionCompleted) {
            return;
        }
        populateDistinctTypeIdsFromIncludedTypeReferences(classNode);
        defineFieldsOfClassDef(classNode, env);
        defineFunctionsOfClassDef(env, classNode);
        setReadOnlynessOfClassDef(classNode, env);
        defineReadOnlyIncludedFieldsAndMethods(classNode, env);
        classNode.definitionCompleted = true;
    }

    public void defineNode(BLangNode node, SymbolEnv env) {
        SymbolEnv prevEnv = this.env;
        this.env = env;
        node.accept(this);
        this.env = prevEnv;
    }

    public BLangPackage defineTestablePackage(BLangTestablePackage pkgNode, SymbolEnv env) {
        populatePackageNode(pkgNode);
        defineNode(pkgNode, env);
        return pkgNode;
    }

    // Visitor methods

    @Override
    public void visit(BLangPackage pkgNode) {
        if (pkgNode.completedPhases.contains(CompilerPhase.DEFINE)) {
            return;
        }

        // Create PackageSymbol
        BPackageSymbol pkgSymbol;
        if (Symbols.isFlagOn(Flags.asMask(pkgNode.flagSet), Flags.TESTABLE)) {
            pkgSymbol = Symbols.createPackageSymbol(pkgNode.packageID, this.symTable, Flags.asMask(pkgNode.flagSet),
                    SOURCE);
        } else {
            pkgSymbol = Symbols.createPackageSymbol(pkgNode.packageID, this.symTable, SOURCE);
        }
        if (PackageID.isLangLibPackageID(pkgSymbol.pkgID)) {
            populateLangLibInSymTable(pkgSymbol);
        }

        if (pkgNode.moduleContextDataHolder != null) {
            pkgSymbol.exported = pkgNode.moduleContextDataHolder.isExported();
            pkgSymbol.descriptor = pkgNode.moduleContextDataHolder.descriptor();
        }

        pkgNode.symbol = pkgSymbol;
        SymbolEnv pkgEnv = SymbolEnv.createPkgEnv(pkgNode, pkgSymbol.scope, this.env);
        this.symTable.pkgEnvMap.put(pkgSymbol, pkgEnv);

        // Add the current package node's ID to the imported package list. This is used to identify cyclic module
        // imports.
        importedPackages.add(pkgNode.packageID);

        defineConstructs(pkgNode, pkgEnv);
        pkgNode.getTestablePkgs().forEach(testablePackage -> defineTestablePackage(testablePackage, pkgEnv));
        pkgNode.completedPhases.add(CompilerPhase.DEFINE);

        // cleanup to avoid caching on compile context
        cleanup();

        // After we have visited a package node, we need to remove it from the imports list.
        importedPackages.remove(pkgNode.packageID);
    }

    private void defineConstructs(BLangPackage pkgNode, SymbolEnv pkgEnv) {
        // visit the package node recursively and define all package level symbols.
        // And maintain a list of created package symbols.
        Map<String, ImportResolveHolder> importPkgHolder = new HashMap<>();
        pkgNode.imports.forEach(importNode -> {
            String qualifiedName = importNode.getQualifiedPackageName();
            if (importPkgHolder.containsKey(qualifiedName)) {
                importPkgHolder.get(qualifiedName).unresolved.add(importNode);
                return;
            }
            defineNode(importNode, pkgEnv);
            if (importNode.symbol != null) {
                importPkgHolder.put(qualifiedName, new ImportResolveHolder(importNode));
            }
        });

        for (ImportResolveHolder importHolder : importPkgHolder.values()) {
            BPackageSymbol pkgSymbol = importHolder.resolved.symbol; // get a copy of the package symbol, add
            // compilation unit info to it,

            for (BLangImportPackage unresolvedPkg : importHolder.unresolved) {
                BPackageSymbol importSymbol = importHolder.resolved.symbol;
                Name resolvedPkgAlias = names.fromIdNode(importHolder.resolved.alias);
                Name unresolvedPkgAlias = names.fromIdNode(unresolvedPkg.alias);

                // check if its the same import or has the same alias.
                if (!Names.IGNORE.equals(unresolvedPkgAlias) && unresolvedPkgAlias.equals(resolvedPkgAlias)
                        && importSymbol.compUnit.equals(names.fromIdNode(unresolvedPkg.compUnit))) {
                    if (isSameImport(unresolvedPkg, importSymbol)) {
                        dlog.error(unresolvedPkg.pos, DiagnosticErrorCode.REDECLARED_IMPORT_MODULE,
                                unresolvedPkg.getQualifiedPackageName());
                    } else {
                        dlog.error(unresolvedPkg.pos, DiagnosticErrorCode.REDECLARED_SYMBOL, unresolvedPkgAlias);
                    }
                    continue;
                }

                unresolvedPkg.symbol = pkgSymbol;
                // and define it in the current package scope
                BPackageSymbol symbol = dupPackageSymbolAndSetCompUnit(pkgSymbol,
                        names.fromIdNode(unresolvedPkg.compUnit));
                symbol.scope = pkgSymbol.scope;
                unresolvedPkg.symbol = symbol;
                pkgEnv.scope.define(unresolvedPkgAlias, symbol);
            }
        }
        initPredeclaredModules(symTable.predeclaredModules, pkgNode.compUnits, pkgEnv);
        // Define type definitions.
        this.typePrecedence = 0;

        // Treat constants and type definitions in the same manner, since constants can be used as
        // types. Also, there can be references between constant and type definitions in both ways.
        // Thus visit them according to the precedence.
        List<BLangNode> typeAndClassDefs = new ArrayList<>();
        pkgNode.constants.forEach(constant -> typeAndClassDefs.add(constant));
        pkgNode.typeDefinitions.forEach(typDef -> typeAndClassDefs.add(typDef));
        List<BLangClassDefinition> classDefinitions = getClassDefinitions(pkgNode.topLevelNodes);
        classDefinitions.forEach(classDefn -> typeAndClassDefs.add(classDefn));
        defineTypeNodes(typeAndClassDefs, pkgEnv);
        if (this.semtypeEnabled) {
            defineSemTypes(typeAndClassDefs, pkgEnv);
        }

        // Enabled logging errors after type def visit.
        // TODO: Do this in a cleaner way
        pkgEnv.logErrors = true;

        // Sort type definitions with precedence, before defining their members.
        pkgNode.typeDefinitions.sort(getTypePrecedenceComparator());
        typeAndClassDefs.sort(getTypePrecedenceComparator());

        // Add distinct type information
        defineDistinctClassAndObjectDefinitions(typeAndClassDefs);

        // Define type def fields (if any)
        defineFields(typeAndClassDefs, pkgEnv);

        // Calculate error intersections types.
        defineIntersectionTypes(pkgEnv);

        // Define error details.
        defineErrorDetails(pkgNode.typeDefinitions, pkgEnv);

        // Define type def members (if any)
        defineFunctions(typeAndClassDefs, pkgEnv);

        // Intersection type nodes need to look at the member fields of a structure too.
        // Once all the fields and members of other types are set revisit intersection type definitions to validate
        // them and set the fields and members of the relevant immutable type.
        validateIntersectionTypeDefinitions(pkgNode.typeDefinitions);
        defineUndefinedReadOnlyTypes(pkgNode.typeDefinitions, typeAndClassDefs, pkgEnv);

        // Define service and resource nodes.
        pkgNode.services.forEach(service -> defineNode(service, pkgEnv));

        // Define function nodes.
        for (BLangFunction bLangFunction : pkgNode.functions) {
            // Define the lambda functions when visit lambda exprs because the lambda function is an expr.
            if (!bLangFunction.flagSet.contains(Flag.LAMBDA)) {
                defineNode(bLangFunction, pkgEnv);
            }
        }

        // Define annotation nodes.
        pkgNode.annotations.forEach(annot -> defineNode(annot, pkgEnv));

        for (BLangVariable variable : pkgNode.globalVars) {
            BLangExpression expr = variable.expr;
            if (expr != null && expr.getKind() == NodeKind.LAMBDA) {
                defineNode(((BLangLambdaFunction) expr).function, pkgEnv);
                if (variable.isDeclaredWithVar) {
                    setTypeFromLambdaExpr(variable);
                }
            }
            defineNode(variable, pkgEnv);
        }

        // Update globalVar for endpoints.
        for (BLangVariable var : pkgNode.globalVars) {
            if (var.getKind() == NodeKind.VARIABLE) {
                BVarSymbol varSymbol = var.symbol;
                if (varSymbol != null) {
                    BTypeSymbol tSymbol = varSymbol.type.tsymbol;
                    if (tSymbol != null && Symbols.isFlagOn(tSymbol.flags, Flags.CLIENT)) {
                        varSymbol.tag = SymTag.ENDPOINT;
                    }
                }
            }
        }
    }

    private void addSemtypeBType(BLangType typeNode, SemType semType) {
        if (typeNode != null) {
            typeNode.getBType().setSemtype(semType);
        }
    }

    private void defineSemTypes(List<BLangNode> moduleDefs, SymbolEnv pkgEnv) {
        // note: Let's start mimicking what James do as it is easy to populate the types and use in testing.
        // Eventually this should be moved to SymbolResolver and should integrate wtih existing type-symbols.

        Map<String, BLangNode> modTable = new LinkedHashMap<>();
        for (BLangNode typeAndClassDef : moduleDefs) {
            modTable.put(getTypeOrClassName(typeAndClassDef), typeAndClassDef);
        }
        modTable = Collections.unmodifiableMap(modTable);

        constResolver.resolve(pkgEnv.enclPkg.constants, pkgEnv.enclPkg.packageID, pkgEnv);

        for (BLangNode def : moduleDefs) {
            if (def.getKind() == NodeKind.CLASS_DEFN) {
                throw new IllegalStateException("Semtype are not supported for class definitions yet");
            } else if (def.getKind() == NodeKind.CONSTANT) {
                resolveConstant(pkgEnv.enclPkg.semtypeEnv, modTable, (BLangConstant) def);
            } else {
                BLangTypeDefinition typeDefinition = (BLangTypeDefinition) def;
                resolveTypeDefn(pkgEnv.enclPkg.semtypeEnv, modTable, typeDefinition, 0);
            }
        }
    }

    private void resolveConstant(Env semtypeEnv, Map<String, BLangNode> modTable, BLangConstant constant) {
        SemType semtype;
        if (constant.associatedTypeDefinition != null) {
            semtype = resolveTypeDefn(semtypeEnv, modTable, constant.associatedTypeDefinition, 0);
        } else {
            semtype = evaluateConst(constant);
        }
        addSemtypeBType(constant.getTypeNode(), semtype);
        semtypeEnv.addTypeDef(constant.name.value, semtype);
    }

    private SemType evaluateConst(BLangConstant constant) {
        switch (constant.symbol.value.type.getKind()) {
            case INT:
                return SemTypes.intConst((long) constant.symbol.value.value);
            case BOOLEAN:
                return SemTypes.booleanConst((boolean) constant.symbol.value.value);
            case STRING:
                return  SemTypes.stringConst((String) constant.symbol.value.value);
            case FLOAT:
                return SemTypes.floatConst((double) constant.symbol.value.value);
            default:
                throw new AssertionError("Expression type not implemented for const semtype");
        }
    }

    private SemType resolveTypeDefn(Env semtypeEnv, Map<String, BLangNode> mod, BLangTypeDefinition defn, int depth) {
        if (defn.semType != null) {
            return defn.semType;
        }

        if (depth == defn.cycleDepth) {
            dlog.error(defn.pos, DiagnosticErrorCode.INVALID_TYPE_CYCLE, defn.name);
            return null;
        }
        defn.cycleDepth = depth;
        SemType s = resolveTypeDesc(semtypeEnv, mod, defn, depth, defn.typeNode);
        addSemtypeBType(defn.getTypeNode(), s);
        if (defn.semType == null) {
            defn.semType = s;
            defn.cycleDepth = -1;
            semtypeEnv.addTypeDef(defn.name.value, s);
            return s;
        } else {
            return s;
        }
    }

    private SemType resolveTypeDesc(Env semtypeEnv, Map<String, BLangNode> mod, BLangTypeDefinition defn, int depth,
                                    BLangType td) {
        if (td == null) {
            return null;
        }
        switch (td.getKind()) {
            case VALUE_TYPE:
                return resolveTypeDesc((BLangValueType) td, semtypeEnv);
            case CONSTRAINED_TYPE: // map<?> and typedesc<?>
                return resolveTypeDesc((BLangConstrainedType) td, semtypeEnv, mod, depth, defn);
            case ARRAY_TYPE:
                return resolveTypeDesc(((BLangArrayType) td), semtypeEnv, mod, depth, defn);
            case TUPLE_TYPE_NODE:
                return resolveTypeDesc((BLangTupleTypeNode) td, semtypeEnv, mod, depth, defn);
            case RECORD_TYPE:
                return resolveTypeDesc((BLangRecordTypeNode) td, semtypeEnv, mod, depth, defn);
            case FUNCTION_TYPE:
                return resolveTypeDesc((BLangFunctionTypeNode) td, semtypeEnv, mod, depth, defn);
            case ERROR_TYPE:
                return resolveTypeDesc((BLangErrorType) td, semtypeEnv, mod, depth, defn);
            case UNION_TYPE_NODE:
                return resolveTypeDesc((BLangUnionTypeNode) td, semtypeEnv, mod, depth, defn);
            case INTERSECTION_TYPE_NODE:
                return resolveTypeDesc((BLangIntersectionTypeNode) td, semtypeEnv, mod, depth, defn);
            case USER_DEFINED_TYPE:
                return resolveTypeDesc((BLangUserDefinedType) td, semtypeEnv, mod, depth);
            case BUILT_IN_REF_TYPE:
                return resolveTypeDesc((BLangBuiltInRefTypeNode) td, semtypeEnv);
            case FINITE_TYPE_NODE:
                return resolveSingletonType((BLangFiniteTypeNode) td, semtypeEnv);
            case TABLE_TYPE:
                return resolveTypeDesc((BLangTableTypeNode) td, semtypeEnv, mod, depth);
            default:
                throw new AssertionError("not implemented");
        }

    }

    private SemType resolveSingletonType(BLangFiniteTypeNode td, Env semtypeEnv) {
        if (td.valueSpace.size() > 1) {
            return resolveFiniteTypeUnion(td, semtypeEnv);
        }
        return resolveSingletonType(td, 0);
    }

    private SemType resolveSingletonType(BLangFiniteTypeNode td, int index) {
        BLangLiteral literal = (BLangLiteral) td.valueSpace.get(index);
        Object litVal = literal.value;
        switch (literal.getBType().getKind()) {
            case FLOAT:
                double value;
                if (litVal instanceof Long) {
                    value = ((Long) litVal).doubleValue();
                } else if (litVal instanceof Double) {
                    value = (double) litVal;
                } else {
                    value = Double.parseDouble((String) litVal);
                }
                return SemTypes.floatConst(value);
            case INT:
                return SemTypes.intConst((long) litVal);
            case STRING:
                return SemTypes.stringConst((String) litVal);
            case BOOLEAN:
                return SemTypes.booleanConst((Boolean) litVal);
            case DECIMAL:
                return SemTypes.decimalConst((String) litVal);
            default:
                throw new AssertionError("Finite type not implemented for: " + literal);
        }
    }

    private SemType resolveFiniteTypeUnion(BLangFiniteTypeNode td, Env semtypeEnv) {
        List<SemType> types = new ArrayList<>();
        for (int i = 0; i < td.valueSpace.size(); i++) {
            types.add(resolveSingletonType(td, i));
        }

        Iterator<SemType> iter = types.iterator();
        SemType u = iter.next();
        while (iter.hasNext()) {
            u = SemTypes.union(u, iter.next());
        }
        return u;
    }

    private SemType resolveTypeDesc(BLangBuiltInRefTypeNode td, Env semtypeEnv) {
        switch (td.typeKind) {
            case NEVER:
                return PredefinedType.NEVER;
            case XML:
                return PredefinedType.XML;
            default:
                throw new AssertionError("Unknown type kind: " + td.typeKind);
        }
    }

    private SemType resolveTypeDesc(BLangTableTypeNode td, Env semtypeEnv, Map<String, BLangNode> mod, int depth) {
        SemType memberType =
                resolveTypeDesc(semtypeEnv, mod, (BLangTypeDefinition) td.constraint.defn, depth, td.constraint);
        return SemTypes.tableContaining(memberType);
    }

    private SemType resolveTypeDesc(BLangUserDefinedType td, Env semtypeEnv, Map<String, BLangNode> mod, int depth) {
        String name = td.typeName.value;
        // Need to replace this with a real package lookup
        if (td.pkgAlias.value.equals("int")) {
            return resolveIntSubtype(name);
        } else if (td.pkgAlias.value.equals("string") && name.equals("Char")) {
            return SemTypes.CHAR;
        } else if (td.pkgAlias.value.equals("xml")) {
            return resolveXmlSubtype(name);
        }

        BLangNode moduleLevelDef = mod.get(name);
        if (moduleLevelDef == null) {
            dlog.error(td.pos, DiagnosticErrorCode.REFERENCE_TO_UNDEFINED_TYPE, td.typeName);
            return null;
        }

        if (moduleLevelDef.getKind() == NodeKind.TYPE_DEFINITION) {
            return resolveTypeDefn(semtypeEnv, mod, (BLangTypeDefinition) moduleLevelDef, depth);
        } else if (moduleLevelDef.getKind() == NodeKind.CONSTANT) {
            BLangConstant constant = (BLangConstant) moduleLevelDef;
            return resolveTypeDefn(semtypeEnv, mod, constant.associatedTypeDefinition, depth);
        } else {
            throw new AssertionError();
        }
    }

    private SemType resolveIntSubtype(String name) {
        switch (name) {
            case "Signed8":
                return SemTypes.SINT8;
            case "Signed16":
                return SemTypes.SINT16;
            case "Signed32":
                return SemTypes.SINT32;
            case "Unsigned8":
                return SemTypes.UINT8;
            case "Unsigned16":
                return SemTypes.UINT16;
            case "Unsigned32":
                return SemTypes.UINT32;
            default:
                throw new IllegalStateException("Unknown int subtype: " + name);
        }
    }

    private SemType resolveXmlSubtype(String name) {
        switch(name) {
            case "Element":
                return SemTypes.XML_ELEMENT;
            case "Comment":
                return SemTypes.XML_COMMENT;
            case "Text":
                return SemTypes.XML_TEXT;
            case "ProcessingInstruction":
                return SemTypes.XML_PI;
            default:
                throw new IllegalStateException("Unknown XML subtype: " + name);
        }
    }

    private SemType resolveTypeDesc(BLangConstrainedType td, Env semtypeEnv, Map<String, BLangNode> mod,
                                    int depth, BLangTypeDefinition defn) {
        TypeKind typeKind = ((BLangBuiltInRefTypeNode) td.getType()).getTypeKind();
        switch (typeKind) {
            case MAP:
                return resolveMapTypeDesc(td, semtypeEnv, mod, depth, defn);
            case XML:
                return resolveXmlTypeDesc(td, semtypeEnv, mod, depth, defn);
            case TYPEDESC:
            default:
                throw new AssertionError("Unhandled type-kind: " + typeKind);
        }
    }

    private SemType resolveXmlTypeDesc(BLangConstrainedType td, Env semtypeEnv, Map<String, BLangNode> mod, int depth,
                                       BLangTypeDefinition defn) {
        if (td.defn != null) {
            return td.defn.getSemType(semtypeEnv);
        }
        return SemTypes.xmlSequence(resolveTypeDesc(semtypeEnv, mod, defn, depth + 1, td.constraint));
    }

    private SemType resolveMapTypeDesc(BLangConstrainedType td, Env semtypeEnv, Map<String, BLangNode> mod, int depth,
                                       BLangTypeDefinition typeDefinition) {
        if (td.defn != null) {
            return td.defn.getSemType(semtypeEnv);
        }

        MappingDefinition d = new MappingDefinition();
        td.defn = d;

        SemType rest = resolveTypeDesc(semtypeEnv, mod, typeDefinition, depth + 1, td.constraint);

        return d.define(semtypeEnv, Collections.emptyList(), rest);
    }

    private SemType resolveTypeDesc(BLangRecordTypeNode td, Env semtypeEnv, Map<String, BLangNode> mod, int depth,
                                    BLangTypeDefinition typeDefinition) {
        if (td.defn != null) {
            return td.defn.getSemType(semtypeEnv);
        }

        MappingDefinition d = new MappingDefinition();
        td.defn = d;

        List<Field> fields = new ArrayList<>();
        for (BLangSimpleVariable field : td.fields) {
            String name = field.name.value;
            SemType t  = resolveTypeDesc(semtypeEnv, mod, typeDefinition, depth + 1, field.typeNode);
            fields.add(Field.from(name, t));
        }

        SemType rest;
        if (!td.isSealed() && td.getRestFieldType() == null) {
            throw new AssertionError("Open record not supported yet");
        } else {
            rest = resolveTypeDesc(semtypeEnv, mod, typeDefinition, depth + 1, td.restFieldType);
        }

        return d.define(semtypeEnv, fields, rest == null ? PredefinedType.NEVER : rest);
    }

    private SemType resolveTypeDesc(BLangFunctionTypeNode td, Env semtypeEnv, Map<String, BLangNode> mod, int depth,
                                    BLangTypeDefinition typeDefinition) {
        Definition defn = td.defn;
        if (defn != null) {
            return defn.getSemType(semtypeEnv);
        }
        FunctionDefinition d = new FunctionDefinition(semtypeEnv);
        td.defn = d;

        List<SemType> paramTypes = new ArrayList<>();
        for (BLangVariable p : td.params) {
            paramTypes.add(resolveTypeDesc(semtypeEnv, mod, typeDefinition, depth + 1, p.typeNode));
        }

        SemType rest = resolveTypeDesc(semtypeEnv, mod, typeDefinition, depth + 1, td.returnTypeNode);
        SemType args = SemTypes.tuple(semtypeEnv, paramTypes.toArray(new SemType[]{}));
        return d.define(semtypeEnv, args, rest);
    }

    private SemType resolveTypeDesc(BLangErrorType td, Env semtypeEnv, Map<String, BLangNode> mod, int depth,
                                    BLangTypeDefinition defn) {
        if (td.detailType == null) {
            return PredefinedType.ERROR;
        }

        SemType detail = resolveTypeDesc(semtypeEnv, mod, defn, depth, td.detailType);
        return SemTypes.errorDetail(detail);
    }

    private SemType resolveTypeDesc(BLangUnionTypeNode td, Env semtypeEnv,
                                    Map<String, BLangNode> mod, int depth, BLangTypeDefinition defn) {
        Iterator<BLangType> iterator = td.memberTypeNodes.iterator();
        SemType u = resolveTypeDesc(semtypeEnv, mod, defn, depth, iterator.next());
        while (iterator.hasNext()) {
            u = SemTypes.union(u, resolveTypeDesc(semtypeEnv, mod, defn, depth, iterator.next()));
        }
        return u;
    }

    private SemType resolveTypeDesc(BLangIntersectionTypeNode td, Env semtypeEnv, Map<String, BLangNode> mod, int depth,
                                    BLangTypeDefinition defn) {
        Iterator<BLangType> iterator = td.constituentTypeNodes.iterator();
        SemType type = resolveTypeDesc(semtypeEnv, mod, defn, depth, iterator.next());
        while (iterator.hasNext()) {
            type = SemTypes.intersection(type, resolveTypeDesc(semtypeEnv, mod, defn, depth, iterator.next()));
        }
        return type;
    }

    private SemType resolveTypeDesc(BLangValueType td, Env semtypeEnv) {
        switch (td.typeKind) {
            case ANY:
                return PredefinedType.ANY;
            case ANYDATA:
                return SemTypes.createAnydata(Context.from(semtypeEnv));
            case BOOLEAN:
                return PredefinedType.BOOLEAN;
            case DECIMAL:
                return PredefinedType.DECIMAL;
            case ERROR:
                return PredefinedType.ERROR;
            case FLOAT:
                return PredefinedType.FLOAT;
            case HANDLE:
                return PredefinedType.HANDLE;
            case INT:
                return PredefinedType.INT;
            case READONLY:
                return PredefinedType.READONLY;
            case STRING:
                return PredefinedType.STRING;
            case TYPEDESC:
                return PredefinedType.TYPEDESC;
            case XML:
                return PredefinedType.XML;
            case JSON:
                return Core.createJson(semtypeEnv);
            case NIL:
                return PredefinedType.NIL;
            case BYTE:
                return PredefinedType.BYTE;
            default:
                throw new IllegalStateException("Unknown type: " + td.toString());
        }
    }

    private SemType resolveTypeDesc(BLangArrayType td, Env semtypeEnv, Map<String, BLangNode> mod, int depth,
                                    BLangTypeDefinition moduleDefn) {
        Definition defn = td.defn;
        if (defn != null) {
            return defn.getSemType(semtypeEnv);
        }

        ListDefinition d = new ListDefinition();
        td.defn = d;
        SemType elementType = resolveTypeDesc(semtypeEnv, mod, moduleDefn, depth + 1, td.elemtype);

        ArrayList<BLangExpression> reversed = new ArrayList<>(td.sizes);
        for (BLangExpression t : reversed) {
            // todo: We need to constFold this expression.
            int size = constExprToInt(t);
            if (size >= 0) {
                elementType = d.define(semtypeEnv, new ArrayList<>(List.of(elementType)), size);
            } else {
                elementType = d.define(semtypeEnv, elementType);
            }
        }

        return elementType;
    }

    private int constExprToInt(BLangExpression t) {
        if (t.getKind() == NodeKind.SIMPLE_VARIABLE_REF) {
            BConstantSymbol symbol = (BConstantSymbol) ((BLangSimpleVarRef) t).symbol;
            return ((Long) symbol.value.value).intValue();
        }
        return (int) ((BLangLiteral) t).value;
    }

    private SemType resolveTypeDesc(BLangTupleTypeNode td, Env semtypeEnv, Map<String, BLangNode> mod, int depth,
                                    BLangTypeDefinition moduleDefn) {
        Definition defn = td.defn;
        if (defn != null) {
            return defn.getSemType(semtypeEnv);
        }

        ListDefinition d = new ListDefinition();
        td.defn = d;
        List<SemType> members = new ArrayList<>();
        for (BLangType memberTypeNode : td.memberTypeNodes) {
            members.add(resolveTypeDesc(semtypeEnv, mod, moduleDefn, depth + 1, memberTypeNode));
        }
        SemType restType = resolveTypeDesc(semtypeEnv, mod, moduleDefn, depth + 1, td.restParamType);
        if (restType == null) {
            restType = PredefinedType.NEVER;
        }

        return d.define(semtypeEnv, members, restType);
    }

    private void defineIntersectionTypes(SymbolEnv env) {
        for (BLangNode typeDescriptor : this.intersectionTypes) {
            defineNode(typeDescriptor, env);
        }
        this.intersectionTypes.clear();
    }

    private void defineErrorType(Location pos, BErrorType errorType, SymbolEnv env) {
        SymbolEnv pkgEnv = symTable.pkgEnvMap.get(env.enclPkg.symbol);
        BTypeSymbol errorTSymbol = errorType.tsymbol;
        errorTSymbol.scope = new Scope(errorTSymbol);

        if (symResolver.checkForUniqueSymbol(pos, pkgEnv, errorTSymbol)) {
            pkgEnv.scope.define(errorTSymbol.name, errorTSymbol);
        }

        SymbolEnv prevEnv = this.env;
        this.env = pkgEnv;
        this.env = prevEnv;
    }

    private boolean isObjectCtor(BLangNode node) {
        if (node.getKind() == NodeKind.CLASS_DEFN) {
            BLangClassDefinition classDefinition = (BLangClassDefinition) node;
            return isObjectCtor(classDefinition);
        }
        return false;
    }

    private boolean isObjectCtor(BLangClassDefinition classDefinition) {
        if (!classDefinition.isObjectContructorDecl && classDefinition.isServiceDecl) {
            return false;
        }
        if (classDefinition.flagSet.contains(Flag.OBJECT_CTOR)) {
            return true;
        }
        return false;
    }

    private void defineDistinctClassAndObjectDefinitions(List<BLangNode> typDefs) {
        for (BLangNode node : typDefs) {
            if (node.getKind() == NodeKind.CLASS_DEFN) {
                BLangClassDefinition classDefinition = (BLangClassDefinition) node;
                if (isObjectCtor(classDefinition)) {
                    continue;
                }
                populateDistinctTypeIdsFromIncludedTypeReferences((BLangClassDefinition) node);
            } else if (node.getKind() == NodeKind.TYPE_DEFINITION) {
                populateDistinctTypeIdsFromIncludedTypeReferences((BLangTypeDefinition) node);
            }
        }
    }

    private void populateDistinctTypeIdsFromIncludedTypeReferences(BLangTypeDefinition typeDefinition) {
        if (typeDefinition.typeNode.getKind() == NodeKind.INTERSECTION_TYPE_NODE) {
            if (typeDefinition.typeNode.getBType() == null) {
                return;
            }

            BType definingType = types.getTypeWithEffectiveIntersectionTypes(typeDefinition.typeNode.getBType());
            definingType = Types.getReferredType(definingType);
            if (definingType.tag != TypeTags.OBJECT) {
                return;
            }
            BObjectType definigObjType = (BObjectType) definingType;

            BLangIntersectionTypeNode typeNode = (BLangIntersectionTypeNode) typeDefinition.typeNode;
            for (BLangType constituentTypeNode : typeNode.getConstituentTypeNodes()) {
                BType constituentType = Types.getReferredType(constituentTypeNode.getBType());
                if (constituentType.tag != TypeTags.OBJECT) {
                    continue;
                }
                definigObjType.typeIdSet.add(((BObjectType) constituentType).typeIdSet);
            }
        } else if (typeDefinition.typeNode.getKind() == NodeKind.OBJECT_TYPE) {
            BLangObjectTypeNode objectTypeNode = (BLangObjectTypeNode) typeDefinition.typeNode;
            BTypeIdSet typeIdSet = ((BObjectType) objectTypeNode.getBType()).typeIdSet;

            for (BLangType typeRef : objectTypeNode.typeRefs) {
                BType type = types.getTypeWithEffectiveIntersectionTypes(typeRef.getBType());
                type = Types.getReferredType(type);
                if (type.tag != TypeTags.OBJECT) {
                    continue;
                }
                BObjectType refType = (BObjectType) type;
                typeIdSet.add(refType.typeIdSet);
            }
        }
    }

    private void populateDistinctTypeIdsFromIncludedTypeReferences(BLangClassDefinition typeDef) {
        BLangClassDefinition classDefinition = typeDef;
        BTypeIdSet typeIdSet = ((BObjectType) classDefinition.getBType()).typeIdSet;

        for (BLangType typeRef : classDefinition.typeRefs) {
            BType type = types.getTypeWithEffectiveIntersectionTypes(typeRef.getBType());
            type = Types.getReferredType(type);
            if (type.tag != TypeTags.OBJECT) {
                continue;
            }
            BObjectType refType = (BObjectType) type;
            typeIdSet.add(refType.typeIdSet);
        }
    }

    private Comparator<BLangNode> getTypePrecedenceComparator() {
        return (l, r) -> {
            if (l instanceof OrderedNode && r instanceof OrderedNode) {
                return ((OrderedNode) l).getPrecedence() - ((OrderedNode) r).getPrecedence();
            }
            return 0;
        };
    }

    private void defineFunctionsOfClassDef(SymbolEnv pkgEnv, BLangClassDefinition classDefinition) {
        validateInclusionsForNonPrivateMembers(classDefinition.typeRefs);
        BObjectType objectType = (BObjectType) classDefinition.symbol.type;

        if (objectType.mutableType != null) {
            // If this is an object type definition defined for an immutable type.
            // We skip defining methods here since they would either be defined already, or would be defined
            // later.
            return;
        }

        SymbolEnv objMethodsEnv =
                SymbolEnv.createClassMethodsEnv(classDefinition, (BObjectTypeSymbol) classDefinition.symbol, pkgEnv);
        if (classDefinition.isObjectContructorDecl) {
            classDefinition.oceEnvData.objMethodsEnv = objMethodsEnv;
        }

        // Define the functions defined within the object
        defineClassInitFunction(classDefinition, objMethodsEnv);
        classDefinition.functions.forEach(f -> {
            f.flagSet.add(Flag.FINAL); // Method can't be changed
            f.setReceiver(ASTBuilderUtil.createReceiver(classDefinition.pos, objectType));
            defineNode(f, objMethodsEnv);
        });

        defineIncludedMethods(classDefinition, objMethodsEnv, false);
    }

    private void defineIncludedMethods(BLangClassDefinition classDefinition, SymbolEnv objMethodsEnv,
                                       boolean defineReadOnlyInclusionsOnly) {
        Set<String> includedFunctionNames = new HashSet<>();

        if (defineReadOnlyInclusionsOnly) {
            for (BAttachedFunction function :
                    ((BObjectTypeSymbol) classDefinition.getBType().tsymbol).referencedFunctions) {
                includedFunctionNames.add(function.funcName.value);
            }
        }

        // Add the attached functions of the referenced types to this object.
        // Here it is assumed that all the attached functions of the referred type are
        // resolved by the time we reach here. It is achieved by ordering the typeDefs
        // according to the precedence.
        for (BLangType typeRef : classDefinition.typeRefs) {
            BType type = Types.getReferredType(typeRef.getBType());
            if (type == null || type == symTable.semanticError) {
                return;
            }

            if (type.tag == TypeTags.INTERSECTION) {
                if (!defineReadOnlyInclusionsOnly) {
                    // Will be defined once all the readonly type's methods are defined.
                    continue;
                }

                type = ((BIntersectionType) type).effectiveType;
            } else {
                if (defineReadOnlyInclusionsOnly) {
                    if (!isImmutable((BObjectType) type)) {
                        continue;
                    }
                } else if (isImmutable((BObjectType) type)) {
                    continue;
                }
            }

            List<BAttachedFunction> functions = ((BObjectTypeSymbol) type.tsymbol).attachedFuncs;
            for (BAttachedFunction function : functions) {
                defineReferencedFunction(classDefinition.pos, classDefinition.flagSet, objMethodsEnv,
                        typeRef, function, includedFunctionNames, classDefinition.symbol, classDefinition.functions,
                        classDefinition.internal);
            }
        }
    }

    private void defineReferencedClassFields(BLangClassDefinition classDefinition, SymbolEnv typeDefEnv,
                                             BObjectType objType, boolean defineReadOnlyInclusionsOnly) {
        if (classDefinition.typeRefs.isEmpty()) {
            return;
        }
        Set<BSymbol> referencedTypes = new HashSet<>(classDefinition.typeRefs.size());
        List<BLangType> invalidTypeRefs = new ArrayList<>(classDefinition.typeRefs.size());

        Map<String, BLangSimpleVariable> fieldNames = new HashMap<>(classDefinition.fields.size());
        for (BLangSimpleVariable fieldVariable : classDefinition.fields) {
            fieldNames.put(fieldVariable.name.value, fieldVariable);
        }

        // Get the inherited fields from the type references
        List<BLangSimpleVariable> referencedFields = new ArrayList<>();

        for (BLangType typeRef : classDefinition.typeRefs) {
            BType referredType = Types.getReferredType(symResolver.resolveTypeNode(typeRef, typeDefEnv));
            if (referredType == symTable.semanticError) {
                continue;
            }

            int tag = Types.getReferredType(classDefinition.getBType()).tag;
            if (tag == TypeTags.OBJECT) {
                if (isInvalidIncludedTypeInClass(referredType)) {
                    if (!defineReadOnlyInclusionsOnly) {
                        dlog.error(typeRef.pos, DiagnosticErrorCode.INCOMPATIBLE_TYPE_REFERENCE, typeRef);
                    }
                    invalidTypeRefs.add(typeRef);
                    continue;
                }

                BObjectType objectType = null;

                if (referredType.tag == TypeTags.INTERSECTION) {
                    if (!defineReadOnlyInclusionsOnly) {
                        // Will be defined once all the readonly type's fields are defined.
                        continue;
                    }
                } else {
                    objectType = (BObjectType) referredType;

                    if (defineReadOnlyInclusionsOnly) {
                        if (!isImmutable(objectType)) {
                            continue;
                        }
                    } else if (isImmutable(objectType)) {
                        continue;
                    }
                }
            } else if (defineReadOnlyInclusionsOnly) {
                continue;
            }

            // Check for duplicate type references
            if (!referencedTypes.add(referredType.tsymbol)) {
                dlog.error(typeRef.pos, DiagnosticErrorCode.REDECLARED_TYPE_REFERENCE, typeRef);
                continue;
            }

            BType effectiveIncludedType = referredType;

            if (tag == TypeTags.OBJECT) {
                BObjectType objectType;
                referredType = Types.getReferredType(referredType);

                if (referredType.tag == TypeTags.INTERSECTION) {
                    effectiveIncludedType = objectType = (BObjectType) ((BIntersectionType) referredType).effectiveType;
                } else {
                    objectType = (BObjectType) referredType;
                }

                if (!classDefinition.symbol.pkgID.equals(referredType.tsymbol.pkgID)) {
                    boolean errored = false;
                    for (BField field : objectType.fields.values()) {
                        if (!Symbols.isPublic(field.symbol)) {
                            dlog.error(typeRef.pos, DiagnosticErrorCode.INCOMPATIBLE_TYPE_REFERENCE_NON_PUBLIC_MEMBERS,
                                    typeRef);
                            invalidTypeRefs.add(typeRef);
                            errored = true;
                            break;
                        }
                    }

                    if (errored) {
                        continue;
                    }

                    for (BAttachedFunction func : ((BObjectTypeSymbol) objectType.tsymbol).attachedFuncs) {
                        if (!Symbols.isPublic(func.symbol)) {
                            dlog.error(typeRef.pos, DiagnosticErrorCode.INCOMPATIBLE_TYPE_REFERENCE_NON_PUBLIC_MEMBERS,
                                    typeRef);
                            invalidTypeRefs.add(typeRef);
                            errored = true;
                            break;
                        }
                    }

                    if (errored) {
                        continue;
                    }
                }
            }

            // Here it is assumed that all the fields of the referenced types are resolved
            // by the time we reach here. It is achieved by ordering the typeDefs according
            // to the precedence.
            // Default values of fields are not inherited.
            for (BField field : ((BStructureType) effectiveIncludedType).fields.values()) {
                if (fieldNames.containsKey(field.name.value)) {
                    BLangSimpleVariable existingVariable = fieldNames.get(field.name.value);
                    if ((existingVariable.flagSet.contains(Flag.PUBLIC) !=
                            Symbols.isFlagOn(field.symbol.flags, Flags.PUBLIC)) ||
                            (existingVariable.flagSet.contains(Flag.PRIVATE) !=
                                    Symbols.isFlagOn(field.symbol.flags, Flags.PRIVATE))) {
                        dlog.error(existingVariable.pos,
                                DiagnosticErrorCode.MISMATCHED_VISIBILITY_QUALIFIERS_IN_OBJECT_FIELD,
                                existingVariable.name.value);
                    }
                    if (!types.isAssignable(existingVariable.getBType(), field.type)) {
                        dlog.error(existingVariable.pos, DiagnosticErrorCode.INCOMPATIBLE_SUB_TYPE_FIELD,
                                field.name, field.getType(), existingVariable.getBType());
                    }
                    continue;
                }

                BLangSimpleVariable var = ASTBuilderUtil.createVariable(typeRef.pos, field.name.value, field.type);
                var.flagSet = field.symbol.getFlags();
                referencedFields.add(var);
            }
        }
        classDefinition.typeRefs.removeAll(invalidTypeRefs);

        for (BLangSimpleVariable field : referencedFields) {
            defineNode(field, typeDefEnv);
            if (field.symbol.type == symTable.semanticError) {
                continue;
            }
            objType.fields.put(field.name.value, new BField(names.fromIdNode(field.name), field.pos, field.symbol));
        }

        classDefinition.referencedFields.addAll(referencedFields);
    }

    private List<BLangClassDefinition> getClassDefinitions(List<TopLevelNode> topLevelNodes) {
        List<BLangClassDefinition> classDefinitions = new ArrayList<>();
        for (TopLevelNode topLevelNode : topLevelNodes) {
            if (topLevelNode.getKind() == NodeKind.CLASS_DEFN) {
                classDefinitions.add((BLangClassDefinition) topLevelNode);
            }
        }
        return classDefinitions;
    }

    @Override
    public void visit(BLangObjectConstructorExpression objectCtorExpression) {
        visit(objectCtorExpression.classNode);
        objectCtorExpression.setBType(objectCtorExpression.classNode.getBType());
    }

    @Override
    public void visit(BLangClassDefinition classDefinition) {
        EnumSet<Flag> flags = EnumSet.copyOf(classDefinition.flagSet);
        boolean isPublicType = flags.contains(Flag.PUBLIC);
        Name className = names.fromIdNode(classDefinition.name);
        Name classOrigName = names.originalNameFromIdNode(classDefinition.name);

        BClassSymbol tSymbol = Symbols.createClassSymbol(Flags.asMask(flags), className, env.enclPkg.symbol.pkgID, null,
                env.scope.owner, classDefinition.name.pos,
                getOrigin(className, flags), classDefinition.isServiceDecl);
        tSymbol.originalName = classOrigName;
        tSymbol.scope = new Scope(tSymbol);
        tSymbol.markdownDocumentation = getMarkdownDocAttachment(classDefinition.markdownDocumentationAttachment);


        long typeFlags = 0;

        if (flags.contains(Flag.READONLY)) {
            typeFlags |= Flags.READONLY;
        }

        if (flags.contains(Flag.ISOLATED)) {
            typeFlags |= Flags.ISOLATED;
        }

        if (flags.contains(Flag.SERVICE)) {
            typeFlags |= Flags.SERVICE;
        }

        if (flags.contains(Flag.OBJECT_CTOR)) {
            typeFlags |= Flags.OBJECT_CTOR;
        }

        BObjectType objectType = new BObjectType(tSymbol, typeFlags);
        if (classDefinition.isObjectContructorDecl || flags.contains(Flag.OBJECT_CTOR)) {
            classDefinition.oceEnvData.objectType = objectType;
            objectType.classDef = classDefinition;
        }

        if (flags.contains(Flag.DISTINCT)) {
            objectType.typeIdSet = BTypeIdSet.from(env.enclPkg.symbol.pkgID, classDefinition.name.value, isPublicType);
        }

        if (flags.contains(Flag.CLIENT)) {
            objectType.flags |= Flags.CLIENT;
        }

        tSymbol.type = objectType;
        classDefinition.setBType(objectType);
        classDefinition.setDeterminedType(objectType);
        classDefinition.symbol = tSymbol;

        if (isDeprecated(classDefinition.annAttachments)) {
            tSymbol.flags |= Flags.DEPRECATED;
        }

        // For each referenced type, check whether the types are already resolved.
        // If not, then that type should get a higher precedence.
        for (BLangType typeRef : classDefinition.typeRefs) {
            BType referencedType = symResolver.resolveTypeNode(typeRef, env);
            if (referencedType == symTable.noType && !this.unresolvedTypes.contains(classDefinition)) {
                this.unresolvedTypes.add(classDefinition);
                return;
            }
            objectType.typeInclusions.add(referencedType);
        }

        classDefinition.setPrecedence(this.typePrecedence++);
        if (symResolver.checkForUniqueSymbol(classDefinition.pos, env, tSymbol)) {
            env.scope.define(tSymbol.name, tSymbol);
        }
        // TODO : check
        // env.scope.define(tSymbol.name, tSymbol);
    }

    public void visit(BLangAnnotation annotationNode) {
        Name annotName = names.fromIdNode(annotationNode.name);
        Name annotOrigName = names.originalNameFromIdNode(annotationNode.name);
        BAnnotationSymbol annotationSymbol = Symbols.createAnnotationSymbol(Flags.asMask(annotationNode.flagSet),
                annotationNode.getAttachPoints(),
                annotName, annotOrigName,
                env.enclPkg.symbol.pkgID, null,
                env.scope.owner, annotationNode.name.pos,
                getOrigin(annotName));
        annotationSymbol.markdownDocumentation =
                getMarkdownDocAttachment(annotationNode.markdownDocumentationAttachment);
        if (isDeprecated(annotationNode.annAttachments)) {
            annotationSymbol.flags |= Flags.DEPRECATED;
        }
        annotationSymbol.type = new BAnnotationType(annotationSymbol);
        annotationNode.symbol = annotationSymbol;
        defineSymbol(annotationNode.name.pos, annotationSymbol);
        SymbolEnv annotationEnv = SymbolEnv.createAnnotationEnv(annotationNode, annotationSymbol.scope, env);
        BLangType annotTypeNode = annotationNode.typeNode;
        if (annotTypeNode != null) {
            BType type = this.symResolver.resolveTypeNode(annotTypeNode, annotationEnv);
            annotationSymbol.attachedType = type;
            if (!isValidAnnotationType(type)) {
                dlog.error(annotTypeNode.pos, DiagnosticErrorCode.ANNOTATION_INVALID_TYPE, type);
            }

//            if (annotationNode.flagSet.contains(Flag.CONSTANT) && !type.isAnydata()) {
//                dlog.error(annotTypeNode.pos, DiagnosticErrorCode.ANNOTATION_INVALID_CONST_TYPE, type);
//            }
        }

        if (!annotationNode.flagSet.contains(Flag.CONSTANT) &&
                annotationNode.getAttachPoints().stream().anyMatch(attachPoint -> attachPoint.source)) {
            dlog.error(annotationNode.pos, DiagnosticErrorCode.ANNOTATION_REQUIRES_CONST);
        }
    }

    private boolean isNullOrEmpty(String s) {
        return s == null || s.isEmpty();
    }

    @Override
    public void visit(BLangImportPackage importPkgNode) {
        Name pkgAlias = names.fromIdNode(importPkgNode.alias);
        if (!Names.IGNORE.equals(pkgAlias)) {
            BSymbol importSymbol =
                    symResolver.resolvePrefixSymbol(env, pkgAlias, names.fromIdNode(importPkgNode.compUnit));
            if (importSymbol != symTable.notFoundSymbol) {
                if (isSameImport(importPkgNode, (BPackageSymbol) importSymbol)) {
                    dlog.error(importPkgNode.pos, DiagnosticErrorCode.REDECLARED_IMPORT_MODULE,
                            importPkgNode.getQualifiedPackageName());
                } else {
                    dlog.error(importPkgNode.pos, DiagnosticErrorCode.REDECLARED_SYMBOL, pkgAlias);
                }
                return;
            }
        }

        // TODO Clean this code up. Can we move the this to BLangPackageBuilder class
        // Create import package symbol
        Name orgName;
        Name pkgName = null;
        Name version;
        PackageID enclPackageID = env.enclPkg.packageID;
        // The pattern of the import statement is 'import [org-name /] module-name [version sem-ver]'
        // Three cases should be considered here.
        // 1. import org-name/module-name version
        // 2. import org-name/module-name
        //      2a. same project
        //      2b. different project
        // 3. import module-name
        if (!isNullOrEmpty(importPkgNode.orgName.value)) {
            orgName = names.fromIdNode(importPkgNode.orgName);
            if (!isNullOrEmpty(importPkgNode.version.value)) {
                version = names.fromIdNode(importPkgNode.version);
            } else {
                // TODO We are removing the version in the import declaration anyway
                if (projectAPIInitiatedCompilation) {
                    version = Names.EMPTY;
                } else {
                    String pkgNameComps = importPkgNode.getPackageName().stream()
                            .map(id -> id.value)
                            .collect(Collectors.joining("."));
                    if (this.sourceDirectory.getSourcePackageNames().contains(pkgNameComps)
                            && orgName.value.equals(enclPackageID.orgName.value)) {
                        version = enclPackageID.version;
                    } else {
                        version = Names.EMPTY;
                    }
                }
            }
        } else {
            orgName = enclPackageID.orgName;
            pkgName = enclPackageID.pkgName;
            version = (Names.DEFAULT_VERSION.equals(enclPackageID.version)) ? Names.EMPTY : enclPackageID.version;
        }

        List<Name> nameComps = importPkgNode.pkgNameComps.stream()
                .map(identifier -> names.fromIdNode(identifier))
                .collect(Collectors.toList());
        Name moduleName = new Name(nameComps.stream().map(Name::getValue).collect(Collectors.joining(".")));

        if (pkgName == null) {
            pkgName = moduleName;
        }

        PackageID pkgId = new PackageID(orgName, pkgName, moduleName, version, null);

        // Un-exported modules not inside current package is not allowed to import.
        BPackageSymbol bPackageSymbol = this.packageCache.getSymbol(pkgId);
        if (bPackageSymbol != null && this.env.enclPkg.moduleContextDataHolder != null) {
            boolean isCurrentPackageModuleImport =
                    this.env.enclPkg.moduleContextDataHolder.descriptor().org() == bPackageSymbol.descriptor.org()
                            && this.env.enclPkg.moduleContextDataHolder.descriptor().packageName() ==
                            bPackageSymbol.descriptor.packageName();
            if (!isCurrentPackageModuleImport && !bPackageSymbol.exported) {
                dlog.error(importPkgNode.pos, DiagnosticErrorCode.MODULE_NOT_FOUND,
                        bPackageSymbol.toString() + " is not exported");
                return;
            }
        }

        // Built-in Annotation module is not allowed to import.
        if (pkgId.equals(PackageID.ANNOTATIONS) || pkgId.equals(PackageID.INTERNAL) || pkgId.equals(PackageID.QUERY)) {
            // Only peer lang.* modules able to see these two modules.
            // Spec allows to annotation model to be imported, but implementation not support this.
            if (!(enclPackageID.orgName.equals(Names.BALLERINA_ORG)
                    && enclPackageID.name.value.startsWith(Names.LANG.value))) {
                dlog.error(importPkgNode.pos, DiagnosticErrorCode.MODULE_NOT_FOUND,
                        importPkgNode.getQualifiedPackageName());
                return;
            }
        }

        // Detect cyclic module dependencies. This will not detect cycles which starts with the entry package because
        // entry package has a version. So we check import cycles which starts with the entry package in next step.
        if (importedPackages.contains(pkgId)) {
            int index = importedPackages.indexOf(pkgId);
            // Generate the import cycle.
            StringBuilder stringBuilder = new StringBuilder();
            for (int i = index; i < importedPackages.size(); i++) {
                stringBuilder.append(importedPackages.get(i).toString()).append(" -> ");
            }
            // Append the current package to complete the cycle.
            stringBuilder.append(pkgId);
            dlog.error(importPkgNode.pos, DiagnosticErrorCode.CYCLIC_MODULE_IMPORTS_DETECTED, stringBuilder.toString());
            return;
        }

        boolean samePkg = false;
        // Get the entry package.
        PackageID entryPackage = importedPackages.get(0);
        if (entryPackage.isUnnamed == pkgId.isUnnamed) {
            samePkg = (!entryPackage.isUnnamed) || (entryPackage.sourceFileName.equals(pkgId.sourceFileName));
        }
        // Check whether the package which we have encountered is the same as the entry package. We don't need to
        // check the version here because we cannot import two different versions of the same package at the moment.
        if (samePkg && entryPackage.orgName.equals(pkgId.orgName) && entryPackage.name.equals(pkgId.name)) {
            StringBuilder stringBuilder = new StringBuilder();
            String entryPackageString = importedPackages.get(0).toString();
            // We need to remove the package.
            int packageIndex = entryPackageString.indexOf(":");
            if (packageIndex != -1) {
                entryPackageString = entryPackageString.substring(0, packageIndex);
            }
            // Generate the import cycle.
            stringBuilder.append(entryPackageString).append(" -> ");
            for (int i = 1; i < importedPackages.size(); i++) {
                stringBuilder.append(importedPackages.get(i).toString()).append(" -> ");
            }
            stringBuilder.append(pkgId);
            dlog.error(importPkgNode.pos, DiagnosticErrorCode.CYCLIC_MODULE_IMPORTS_DETECTED, stringBuilder.toString());
            return;
        }

        BPackageSymbol pkgSymbol = packageCache.getSymbol(pkgId);

        if (pkgSymbol == null) {
            dlog.error(importPkgNode.pos, DiagnosticErrorCode.MODULE_NOT_FOUND,
                    importPkgNode.getQualifiedPackageName());
            return;
        }

        List<BPackageSymbol> imports = ((BPackageSymbol) this.env.scope.owner).imports;
        if (!imports.contains(pkgSymbol)) {
            imports.add(pkgSymbol);
        }

        // get a copy of the package symbol, add compilation unit info to it,
        // and define it in the current package scope
        BPackageSymbol symbol = dupPackageSymbolAndSetCompUnit(pkgSymbol, names.fromIdNode(importPkgNode.compUnit));
        if (!Names.IGNORE.equals(pkgAlias)) {
            symbol.importPrefix = pkgAlias;
        }
        symbol.scope = pkgSymbol.scope;
        importPkgNode.symbol = symbol;
        this.env.scope.define(pkgAlias, symbol);
    }

    public void initPredeclaredModules(Map<Name, BPackageSymbol> predeclaredModules,
                                       List<BLangCompilationUnit> compUnits, SymbolEnv env) {
        SymbolEnv prevEnv = this.env;
        this.env = env;
        for (Name alias : predeclaredModules.keySet()) {
            int index = 0;
            ScopeEntry entry = this.env.scope.lookup(alias);
            if (entry == NOT_FOUND_ENTRY && !compUnits.isEmpty()) {
                this.env.scope.define(alias, dupPackageSymbolAndSetCompUnit(predeclaredModules.get(alias),
                        new Name(compUnits.get(index++).name)));
                entry = this.env.scope.lookup(alias);
            }
            for (int i = index; i < compUnits.size(); i++) {
                boolean isUndefinedModule = true;
                String compUnitName = compUnits.get(i).name;
                if (((BPackageSymbol) entry.symbol).compUnit.value.equals(compUnitName)) {
                    isUndefinedModule = false;
                }
                while (entry.next != NOT_FOUND_ENTRY) {
                    if (((BPackageSymbol) entry.next.symbol).compUnit.value.equals(compUnitName)) {
                        isUndefinedModule = false;
                        break;
                    }
                    entry = entry.next;
                }
                if (isUndefinedModule) {
                    entry.next = new ScopeEntry(dupPackageSymbolAndSetCompUnit(predeclaredModules.get(alias),
                            new Name(compUnitName)), NOT_FOUND_ENTRY);
                }
            }
        }
        this.env = prevEnv;
    }

    @Override
    public void visit(BLangXMLNS xmlnsNode) {
        String nsURI;
        if (xmlnsNode.namespaceURI.getKind() == NodeKind.SIMPLE_VARIABLE_REF) {
            BLangSimpleVarRef varRef = (BLangSimpleVarRef) xmlnsNode.namespaceURI;
            if (missingNodesHelper.isMissingNode(varRef.variableName.value)) {
                nsURI = "";
            } else {
                // TODO: handle const-ref (#24911)
                nsURI = "";
            }
        } else {
            nsURI = (String) ((BLangLiteral) xmlnsNode.namespaceURI).value;
            if (!nullOrEmpty(xmlnsNode.prefix.value) && nsURI.isEmpty()) {
                dlog.error(xmlnsNode.pos, DiagnosticErrorCode.INVALID_NAMESPACE_DECLARATION, xmlnsNode.prefix);
            }
        }

        // set the prefix of the default namespace
        if (xmlnsNode.prefix.value == null) {
            xmlnsNode.prefix.value = XMLConstants.DEFAULT_NS_PREFIX;
        }

        Name prefix = names.fromIdNode(xmlnsNode.prefix);
        Location nsSymbolPos = prefix.value.isEmpty() ? xmlnsNode.pos : xmlnsNode.prefix.pos;
        BXMLNSSymbol xmlnsSymbol = Symbols.createXMLNSSymbol(prefix, nsURI, env.enclPkg.symbol.pkgID, env.scope.owner,
                nsSymbolPos, getOrigin(prefix));
        xmlnsNode.symbol = xmlnsSymbol;

        // First check for package-imports with the same alias.
        // Here we do not check for owner equality, since package import is always at the package
        // level, but the namespace declaration can be at any level.
        BSymbol foundSym = symResolver.lookupSymbolInPrefixSpace(env, xmlnsSymbol.name);
        if ((foundSym.tag & SymTag.PACKAGE) != SymTag.PACKAGE) {
            foundSym = symTable.notFoundSymbol;
        }
        if (foundSym != symTable.notFoundSymbol) {
            dlog.error(xmlnsNode.pos, DiagnosticErrorCode.REDECLARED_SYMBOL, xmlnsSymbol.name);
            return;
        }

        // Define it in the enclosing scope. Here we check for the owner equality,
        // to support overriding of namespace declarations defined at package level.
        defineSymbol(xmlnsNode.prefix.pos, xmlnsSymbol);
    }

    private boolean nullOrEmpty(String value) {
        return value == null || value.isEmpty();
    }

    public void visit(BLangXMLNSStatement xmlnsStmtNode) {
        defineNode(xmlnsStmtNode.xmlnsDecl, env);
    }

    private void defineTypeNodes(List<BLangNode> typeDefs, SymbolEnv env) {
        if (typeDefs.isEmpty()) {
            return;
        }

        this.unresolvedTypes = new ArrayList<>(typeDefs.size());
        this.unresolvedRecordDueToFields = new HashSet<>(typeDefs.size());
        this.resolveRecordsUnresolvedDueToFields = false;
        for (BLangNode typeDef : typeDefs) {
            if (isErrorIntersectionTypeCreatingNewType(typeDef, env)) {
                populateUndefinedErrorIntersection((BLangTypeDefinition) typeDef, env);
                continue;
            }
//            if (isObjectCtor(typeDef)) {
//                continue;
//            }

            defineNode(typeDef, env);
        }

        if (typeDefs.size() <= unresolvedTypes.size()) {

            this.resolveRecordsUnresolvedDueToFields = true;
            unresolvedTypes.removeAll(unresolvedRecordDueToFields);
            for (BLangNode unresolvedType : unresolvedRecordDueToFields) {
                defineNode(unresolvedType, env);
            }
            this.resolveRecordsUnresolvedDueToFields = false;

            // This situation can occur due to either a cyclic dependency or at least one of member types in type
            // definition node cannot be resolved. So we iterate through each node recursively looking for cyclic
            // dependencies or undefined types in type node.

            for (BLangNode unresolvedType : unresolvedTypes) {
                Stack<String> references = new Stack<>();
                NodeKind unresolvedKind = unresolvedType.getKind();
                if (unresolvedKind == NodeKind.TYPE_DEFINITION || unresolvedKind == NodeKind.CONSTANT) {
                    TypeDefinition def = (TypeDefinition) unresolvedType;
                    // We need to keep track of all visited types to print cyclic dependency.
                    references.push(def.getName().getValue());
                    checkErrors(env, unresolvedType, (BLangNode) def.getTypeNode(), references, false);
                } else if (unresolvedType.getKind() == NodeKind.CLASS_DEFN) {
                    BLangClassDefinition classDefinition = (BLangClassDefinition) unresolvedType;
                    references.push(classDefinition.getName().getValue());
                    checkErrors(env, unresolvedType, classDefinition, references, true);
                }
            }
            defineAllUnresolvedCyclicTypesInScope(env);

            Set<String> alreadyDefinedTypeDefNames = new HashSet<>();
            int unresolvedTypeCount = unresolvedTypes.size();
            for (int i = 0; i < unresolvedTypeCount; i++) {
                for (BLangNode node : this.unresolvedTypes) {
                    String name = getTypeOrClassName(node);
                    boolean symbolNotFound = false;
                    boolean isTypeOrClassDefinition =
                            node.getKind() == NodeKind.TYPE_DEFINITION || node.getKind() == NodeKind.CLASS_DEFN;
                    // Skip the type resolving in the first iteration (i == 0)
                    // as we want to define the type before trying to resolve it.
                    if (isTypeOrClassDefinition && i != 0) { // Do not skip the first iteration
                        BSymbol bSymbol = symResolver.lookupSymbolInMainSpace(env, names.fromString(name));
                        symbolNotFound = (bSymbol == symTable.notFoundSymbol);
                    }

                    boolean notFoundInList = alreadyDefinedTypeDefNames.add(name);

                    // Prevent defining already defined type names.
                    if (notFoundInList || symbolNotFound) {
                        defineNode(node, env);
                    }
                }
            }
            return;
        }
        defineTypeNodes(unresolvedTypes, env);
    }

    private void populateUndefinedErrorIntersection(BLangTypeDefinition typeDef, SymbolEnv env) {
        BErrorType intersectionErrorType = types.createErrorType(null, Flags.PUBLIC, env);
        intersectionErrorType.tsymbol.name = names.fromString(typeDef.name.value);
        defineErrorType(typeDef.pos, intersectionErrorType, env);

        this.intersectionTypes.add(typeDef);
    }

    private boolean isErrorIntersectionTypeCreatingNewType(BLangNode typeDef, SymbolEnv env) {
        boolean isIntersectionType = typeDef.getKind() == NodeKind.TYPE_DEFINITION
                && ((BLangTypeDefinition) typeDef).typeNode.getKind() == NodeKind.INTERSECTION_TYPE_NODE;
        if (!isIntersectionType) {
            return false;
        }

        BLangIntersectionTypeNode intersectionTypeNode =
                (BLangIntersectionTypeNode) ((BLangTypeDefinition) typeDef).typeNode;

        Set<BType> errorTypes = new HashSet<>();

        for (BLangType type : intersectionTypeNode.constituentTypeNodes) {
            BType bType = symResolver.resolveTypeNode(type, env);
            if (Types.getReferredType(bType).tag == TypeTags.ERROR) {
                errorTypes.add(bType);
            }
        }
        return errorTypes.size() > 1;
    }

    private void checkErrors(SymbolEnv env, BLangNode unresolvedType, BLangNode currentTypeOrClassNode,
                             Stack<String> visitedNodes,
                             boolean fromStructuredType) {
        // Check errors in the type definition.
        List<BLangType> memberTypeNodes;
        switch (currentTypeOrClassNode.getKind()) {
            case ARRAY_TYPE:
                checkErrors(env, unresolvedType, ((BLangArrayType) currentTypeOrClassNode).elemtype, visitedNodes,
                        true);
                break;
            case UNION_TYPE_NODE:
                // If the current type node is a union type node, we need to check all member nodes.
                memberTypeNodes = ((BLangUnionTypeNode) currentTypeOrClassNode).memberTypeNodes;
                // Recursively check all members.
                for (BLangType memberTypeNode : memberTypeNodes) {
                    checkErrors(env, unresolvedType, memberTypeNode, visitedNodes, fromStructuredType);
                }
                break;
            case INTERSECTION_TYPE_NODE:
                memberTypeNodes = ((BLangIntersectionTypeNode) currentTypeOrClassNode).constituentTypeNodes;
                for (BLangType memberTypeNode : memberTypeNodes) {
                    checkErrors(env, unresolvedType, memberTypeNode, visitedNodes, fromStructuredType);
                }
                break;
            case TUPLE_TYPE_NODE:
                BLangTupleTypeNode tupleNode = (BLangTupleTypeNode) currentTypeOrClassNode;
                memberTypeNodes = tupleNode.memberTypeNodes;
                for (BLangType memberTypeNode : memberTypeNodes) {
                    checkErrors(env, unresolvedType, memberTypeNode, visitedNodes, true);
                }
                if (tupleNode.restParamType != null) {
                    checkErrors(env, unresolvedType, tupleNode.restParamType, visitedNodes, true);
                }
                break;
            case CONSTRAINED_TYPE:
                checkErrors(env, unresolvedType, ((BLangConstrainedType) currentTypeOrClassNode).constraint,
                        visitedNodes,
                        true);
                break;
            case TABLE_TYPE:
                checkErrors(env, unresolvedType, ((BLangTableTypeNode) currentTypeOrClassNode).constraint, visitedNodes,
                        true);
                break;
            case STREAM_TYPE:
                checkErrors(env, unresolvedType, ((BLangStreamType) currentTypeOrClassNode).constraint, visitedNodes,
                        true);
                BLangType completionType = ((BLangStreamType) currentTypeOrClassNode).error;
                if (completionType != null) {
                    checkErrors(env, unresolvedType, completionType, visitedNodes, true);
                }
                break;
            case USER_DEFINED_TYPE:
                checkErrorsOfUserDefinedType(env, unresolvedType, (BLangUserDefinedType) currentTypeOrClassNode,
                        visitedNodes, fromStructuredType);
                break;
            case BUILT_IN_REF_TYPE:
                // Eg - `xml`. This is not needed to be checked because no types are available in the `xml`.
            case FINITE_TYPE_NODE:
            case VALUE_TYPE:
            case ERROR_TYPE:
                // Do nothing.
                break;
            case FUNCTION_TYPE:
                BLangFunctionTypeNode functionTypeNode = (BLangFunctionTypeNode) currentTypeOrClassNode;
                functionTypeNode.params.forEach(p -> checkErrors(env, unresolvedType, p.typeNode, visitedNodes,
                        fromStructuredType));
                if (functionTypeNode.restParam != null) {
                    checkErrors(env, unresolvedType, functionTypeNode.restParam.typeNode, visitedNodes,
                            fromStructuredType);
                }
                if (functionTypeNode.returnTypeNode != null) {
                    checkErrors(env, unresolvedType, functionTypeNode.returnTypeNode, visitedNodes, fromStructuredType);
                }
                break;
            case RECORD_TYPE:
                for (TypeNode typeNode : ((BLangRecordTypeNode) currentTypeOrClassNode).getTypeReferences()) {
                    checkErrors(env, unresolvedType, (BLangType) typeNode, visitedNodes, true);
                }
                break;
            case OBJECT_TYPE:
                for (TypeNode typeNode : ((BLangObjectTypeNode) currentTypeOrClassNode).getTypeReferences()) {
                    checkErrors(env, unresolvedType, (BLangType) typeNode, visitedNodes, true);
                }
                break;
            case CLASS_DEFN:
                for (TypeNode typeNode : ((BLangClassDefinition) currentTypeOrClassNode).typeRefs) {
                    checkErrors(env, unresolvedType, (BLangType) typeNode, visitedNodes, true);
                }
                break;
            default:
                throw new RuntimeException("unhandled type kind: " + currentTypeOrClassNode.getKind());
        }
    }

    private boolean isTypeConstructorAvailable(NodeKind unresolvedType) {
        switch (unresolvedType) {
            case OBJECT_TYPE:
            case RECORD_TYPE:
            case CONSTRAINED_TYPE:
            case ARRAY_TYPE:
            case TUPLE_TYPE_NODE:
            case TABLE_TYPE:
            case ERROR_TYPE:
            case FUNCTION_TYPE:
            case STREAM_TYPE:
                return true;
            default:
                return false;
        }
    }

    private void checkErrorsOfUserDefinedType(SymbolEnv env, BLangNode unresolvedType,
                                              BLangUserDefinedType currentTypeOrClassNode,
                                              Stack<String> visitedNodes, boolean fromStructuredType) {
        String currentTypeNodeName = currentTypeOrClassNode.typeName.value;
        // Skip all types defined as anonymous types.
        if (currentTypeNodeName.startsWith("$")) {
            return;
        }
        String unresolvedTypeNodeName = getTypeOrClassName(unresolvedType);
        boolean sameTypeNode = unresolvedTypeNodeName.equals(currentTypeNodeName);
        boolean isVisited = visitedNodes.contains(currentTypeNodeName);
        boolean typeDef = unresolvedType.getKind() == NodeKind.TYPE_DEFINITION;

        if (sameTypeNode || isVisited) {
            if (typeDef) {
                BLangTypeDefinition typeDefinition = (BLangTypeDefinition) unresolvedType;
                NodeKind unresolvedTypeNodeKind = typeDefinition.getTypeNode().getKind();
                if (fromStructuredType && (unresolvedTypeNodeKind == NodeKind.UNION_TYPE_NODE
                        || unresolvedTypeNodeKind == NodeKind.TUPLE_TYPE_NODE)) {
                    // Type definitions with tuples and unions are allowed to have cyclic references atm
                    typeDefinition.hasCyclicReference = true;
                    return;
                }
                // Recursive types (A -> B -> C -> B) are valid provided they go through a type constructor
                if (unresolvedTypeNodeKind != NodeKind.OBJECT_TYPE && isTypeConstructorAvailable(unresolvedTypeNodeKind)
                        && !sameTypeNode) {
                    return;
                }
            }
            if (isVisited) {
                // Invalid dependency detected. But in here, all the types in the list might not
                // be necessary for the cyclic dependency error message.
                //
                // Eg - A -> B -> C -> B // Last B is what we are currently checking
                //
                // In such case, we create a new list with relevant type names.
                int i = visitedNodes.indexOf(currentTypeNodeName);
                List<String> dependencyList = new ArrayList<>(visitedNodes.size() - i);
                for (; i < visitedNodes.size(); i++) {
                    dependencyList.add(visitedNodes.get(i));
                }
                if (!sameTypeNode && dependencyList.size() == 1
                        && dependencyList.get(0).equals(currentTypeNodeName)) {
                    // Check to support valid scenarios such as the following
                    // type A int\A[];
                    // type B A;
                    // @typeparam type B A;
                    return;
                }
                // Add the `currentTypeNodeName` to complete the cycle.
                dependencyList.add(currentTypeNodeName);
                dlog.error(unresolvedType.getPosition(), DiagnosticErrorCode.CYCLIC_TYPE_REFERENCE, dependencyList);
            } else {
                visitedNodes.push(currentTypeNodeName);
                dlog.error(unresolvedType.getPosition(), DiagnosticErrorCode.CYCLIC_TYPE_REFERENCE, visitedNodes);
                visitedNodes.remove(currentTypeNodeName);
            }
        } else {
            // Check whether the current type node is in the unresolved list. If it is in the list, we need to
            // check it recursively.
            List<BLangNode> typeDefinitions = unresolvedTypes.stream()
                    .filter(node -> getTypeOrClassName(node).equals(currentTypeNodeName)).collect(Collectors.toList());

            if (typeDefinitions.isEmpty()) {
                BType referredType = symResolver.resolveTypeNode(currentTypeOrClassNode, env);
                // We are referring a fully or partially defined type from another cyclic type
                if (referredType != symTable.noType) {
                    return;
                }

                // If a type is declared, it should either get defined successfully or added to the unresolved
                // types list. If a type is not in either one of them, that means it is an undefined type.
                LocationData locationData = new LocationData(
                        currentTypeNodeName, currentTypeOrClassNode.pos.lineRange().startLine().line(),
                        currentTypeOrClassNode.pos.lineRange().startLine().offset());
                if (unknownTypeRefs.add(locationData)) {
                    dlog.error(currentTypeOrClassNode.pos, DiagnosticErrorCode.UNKNOWN_TYPE, currentTypeNodeName);
                }
            } else {
                for (BLangNode typeDefinition : typeDefinitions) {
                    if (typeDefinition.getKind() == NodeKind.TYPE_DEFINITION) {
                        BLangTypeDefinition langTypeDefinition = (BLangTypeDefinition) typeDefinition;
                        String typeName = langTypeDefinition.getName().getValue();
                        // Add the node name to the list.
                        visitedNodes.push(typeName);
                        // Recursively check for errors.
                        checkErrors(env, unresolvedType, langTypeDefinition.getTypeNode(), visitedNodes,
                                fromStructuredType);
                        // We need to remove the added type node here since we have finished checking errors.
                        visitedNodes.pop();
                    } else {
                        BLangClassDefinition classDefinition = (BLangClassDefinition) typeDefinition;
                        visitedNodes.push(classDefinition.getName().getValue());
                        checkErrors(env, unresolvedType, classDefinition, visitedNodes, fromStructuredType);
                        visitedNodes.pop();
                    }
                }
            }
        }
    }

    private String getTypeOrClassName(BLangNode node) {
        if (node.getKind() == NodeKind.TYPE_DEFINITION || node.getKind() == NodeKind.CONSTANT) {
            return ((TypeDefinition) node).getName().getValue();
        } else {
            return ((BLangClassDefinition) node).getName().getValue();
        }
    }

    public boolean isUnknownTypeRef(BLangUserDefinedType bLangUserDefinedType) {
        var startLine = bLangUserDefinedType.pos.lineRange().startLine();
        LocationData locationData = new LocationData(bLangUserDefinedType.typeName.value, startLine.line(),
                startLine.offset());
        return unknownTypeRefs.contains(locationData);
    }

    @Override
    public void visit(BLangTypeDefinition typeDefinition) {
        BType definedType;
        if (typeDefinition.hasCyclicReference) {
            definedType = getCyclicDefinedType(typeDefinition, env);
        } else {
            definedType = symResolver.resolveTypeNode(typeDefinition.typeNode, env);
        }

        if (definedType == symTable.semanticError) {
            // TODO : Fix this properly. issue #21242

            invalidateAlreadyDefinedErrorType(typeDefinition);
            return;
        }
        if (definedType == symTable.noType) {
            // This is to prevent concurrent modification exception.
            if (!this.unresolvedTypes.contains(typeDefinition)) {
                this.unresolvedTypes.add(typeDefinition);
            }
            return;
        }

        // Check for any circular type references
        boolean hasTypeInclusions = false;
        NodeKind typeNodeKind = typeDefinition.typeNode.getKind();
        if (typeNodeKind == NodeKind.OBJECT_TYPE || typeNodeKind == NodeKind.RECORD_TYPE) {
            if (definedType.tsymbol.scope == null) {
                definedType.tsymbol.scope = new Scope(definedType.tsymbol);
            }
            BLangStructureTypeNode structureTypeNode = (BLangStructureTypeNode) typeDefinition.typeNode;
            // For each referenced type, check whether the types are already resolved.
            // If not, then that type should get a higher precedence.
            for (BLangType typeRef : structureTypeNode.typeRefs) {
                hasTypeInclusions = true;
                BType referencedType = symResolver.resolveTypeNode(typeRef, env);
                if (referencedType == symTable.noType) {
                    if (!this.unresolvedTypes.contains(typeDefinition)) {
                        this.unresolvedTypes.add(typeDefinition);
                        return;
                    }
                }
            }
        }

        // check for unresolved fields. This record may be referencing another record
        if (hasTypeInclusions && !this.resolveRecordsUnresolvedDueToFields && typeNodeKind == NodeKind.RECORD_TYPE) {
            BLangStructureTypeNode structureTypeNode = (BLangStructureTypeNode) typeDefinition.typeNode;
            for (BLangSimpleVariable variable : structureTypeNode.fields) {
                if (variable.typeNode.getKind() == NodeKind.FUNCTION_TYPE) {
                    continue;
                }
                Scope scope = new Scope(structureTypeNode.symbol);
                structureTypeNode.symbol.scope = scope;
                SymbolEnv typeEnv = SymbolEnv.createTypeEnv(structureTypeNode, scope, env);
                BType referencedType = symResolver.resolveTypeNode(variable.typeNode, typeEnv);
                if (referencedType == symTable.noType) {
                    if (this.unresolvedRecordDueToFields.add(typeDefinition) &&
                            !this.unresolvedTypes.contains(typeDefinition)) {
                        this.unresolvedTypes.add(typeDefinition);
                        return;
                    }
                }
            }
        }

        if (typeDefinition.flagSet.contains(Flag.ENUM)) {
            definedType.tsymbol = createEnumSymbol(typeDefinition, definedType);
        }

        typeDefinition.setPrecedence(this.typePrecedence++);

        BSymbol typeDefSymbol = Symbols.createTypeDefinitionSymbol(Flags.asMask(typeDefinition.flagSet),
                names.fromIdNode(typeDefinition.name), env.enclPkg.packageID, definedType, env.scope.owner,
                typeDefinition.name.pos, getOrigin(typeDefinition.name.value));
        typeDefSymbol.markdownDocumentation = getMarkdownDocAttachment(typeDefinition.markdownDocumentationAttachment);
        BTypeSymbol typeSymbol = new BTypeSymbol(SymTag.TYPE_REF, typeDefSymbol.flags, typeDefSymbol.name,
                typeDefSymbol.pkgID, typeDefSymbol.type, typeDefSymbol.owner, typeDefSymbol.pos, typeDefSymbol.origin);
        typeSymbol.markdownDocumentation = typeDefSymbol.markdownDocumentation;
        ((BTypeDefinitionSymbol) typeDefSymbol).referenceType = new BTypeReferenceType(definedType, typeSymbol,
                typeDefSymbol.type.flags);

        boolean isLabel = true;
        //todo remove after type ref introduced to runtime
        if (definedType.tsymbol.name == Names.EMPTY) {
            isLabel = false;
            definedType.tsymbol.name = names.fromIdNode(typeDefinition.name);
            definedType.tsymbol.originalName = names.fromIdNode(typeDefinition.name);
            definedType.tsymbol.flags |= typeDefSymbol.flags;

            definedType.tsymbol.markdownDocumentation = typeDefSymbol.markdownDocumentation;
            definedType.tsymbol.pkgID = env.enclPkg.packageID;
            if (definedType.tsymbol.tag == SymTag.ERROR) {
                definedType.tsymbol.owner = env.scope.owner;
            }
        }

        if ((((definedType.tsymbol.kind == SymbolKind.OBJECT
                && !Symbols.isFlagOn(definedType.tsymbol.flags, Flags.CLASS))
                || definedType.tsymbol.kind == SymbolKind.RECORD))
                && ((BStructureTypeSymbol) definedType.tsymbol).typeDefinitionSymbol == null) {
            ((BStructureTypeSymbol) definedType.tsymbol).typeDefinitionSymbol = (BTypeDefinitionSymbol) typeDefSymbol;
        }

        if (typeDefinition.flagSet.contains(Flag.ENUM)) {
            typeDefSymbol = definedType.tsymbol;
            typeDefSymbol.pos = typeDefinition.name.pos;
        }

        boolean isErrorIntersection = isErrorIntersection(definedType);
        if (isErrorIntersection) {
            populateSymbolNameOfErrorIntersection(definedType, typeDefinition.name.value);
            populateAllReadyDefinedErrorIntersection(definedType, typeDefinition, env);
        }

        BType referenceConstraintType = Types.getReferredType(definedType);
        boolean isIntersectionType = referenceConstraintType.tag == TypeTags.INTERSECTION && !isLabel;

        BType effectiveDefinedType = isIntersectionType ? ((BIntersectionType) referenceConstraintType).effectiveType :
                referenceConstraintType;

        boolean isIntersectionTypeWithNonNullEffectiveTypeSymbol =
                isIntersectionType && effectiveDefinedType.tsymbol != null;

        if (isIntersectionTypeWithNonNullEffectiveTypeSymbol) {
            BTypeSymbol effectiveTypeSymbol = effectiveDefinedType.tsymbol;
            effectiveTypeSymbol.name = typeDefSymbol.name;
            effectiveTypeSymbol.pkgID = typeDefSymbol.pkgID;
        }

        handleDistinctDefinition(typeDefinition, typeDefSymbol, definedType, referenceConstraintType);

        typeDefSymbol.flags |= Flags.asMask(typeDefinition.flagSet);
        // Reset public flag when set on a non public type.
        typeDefSymbol.flags &= getPublicFlagResetingMask(typeDefinition.flagSet, typeDefinition.typeNode);
        if (isDeprecated(typeDefinition.annAttachments)) {
            typeDefSymbol.flags |= Flags.DEPRECATED;
        }

        // Reset origin for anonymous types
        if (Symbols.isFlagOn(typeDefSymbol.flags, Flags.ANONYMOUS)) {
            typeDefSymbol.origin = VIRTUAL;
        }

        if (typeDefinition.annAttachments.stream()
                .anyMatch(attachment -> attachment.annotationName.value.equals(Names.ANNOTATION_TYPE_PARAM.value))) {
            // TODO : Clean this. Not a nice way to handle this.
            //  TypeParam is built-in annotation, and limited only within lang.* modules.
            if (PackageID.isLangLibPackageID(this.env.enclPkg.packageID)) {
                typeDefSymbol.type = typeParamAnalyzer.createTypeParam(typeDefSymbol.type, typeDefSymbol.name);
                typeDefSymbol.flags |= Flags.TYPE_PARAM;
            } else {
                dlog.error(typeDefinition.pos, DiagnosticErrorCode.TYPE_PARAM_OUTSIDE_LANG_MODULE);
            }
        }
        definedType.flags |= typeDefSymbol.flags;

        if (isIntersectionTypeWithNonNullEffectiveTypeSymbol) {
            BTypeSymbol effectiveTypeSymbol = effectiveDefinedType.tsymbol;
            effectiveTypeSymbol.flags |= definedType.tsymbol.flags;
            effectiveTypeSymbol.origin = VIRTUAL;
            effectiveDefinedType.flags |= definedType.flags;
        }

        typeDefinition.symbol = typeDefSymbol;

        if (typeDefinition.hasCyclicReference) {
            // Workaround for https://github.com/ballerina-platform/ballerina-lang/issues/29742
            typeDefinition.getBType().tsymbol = definedType.tsymbol;
        } else {
            boolean isLanglibModule = PackageID.isLangLibPackageID(this.env.enclPkg.packageID);
            if (isLanglibModule) {
                handleLangLibTypes(typeDefinition);
                return;
            }
            // We may have already defined error intersection
            if (!isErrorIntersection || lookupTypeSymbol(env, typeDefinition.name) == symTable.notFoundSymbol) {
                defineSymbol(typeDefinition.name.pos, typeDefSymbol);
            }
        }
    }

    private void handleDistinctDefinition(BLangTypeDefinition typeDefinition, BSymbol typeDefSymbol,
                                          BType definedType, BType referenceConstraintType) {
        BType distinctType = definedType;
        if (isDistinctFlagPresent(typeDefinition)) {
            if (referenceConstraintType.getKind() == TypeKind.ERROR) {
                distinctType = getDistinctErrorType(typeDefinition, (BErrorType) referenceConstraintType,
                        typeDefSymbol);
                typeDefinition.typeNode.setBType(distinctType);
            } else if (referenceConstraintType.tag == TypeTags.INTERSECTION &&
                    ((BIntersectionType) referenceConstraintType).effectiveType.getKind() == TypeKind.ERROR) {
                boolean distinctFlagPresentInTypeDef = typeDefinition.typeNode.flagSet.contains(Flag.DISTINCT);

                BTypeIdSet typeIdSet = BTypeIdSet.emptySet();
                int numberOfDistinctConstituentTypes = 0;
                BLangIntersectionTypeNode intersectionTypeNode = (BLangIntersectionTypeNode) typeDefinition.typeNode;
                for (BLangType constituentType : intersectionTypeNode.constituentTypeNodes) {
                    BType type = constituentType.getBType();

                    if (type.getKind() == TypeKind.ERROR) {
                        if (constituentType.flagSet.contains(Flag.DISTINCT)) {
                            numberOfDistinctConstituentTypes++;
                            typeIdSet.addSecondarySet(((BErrorType) type).typeIdSet.getAll());
                        } else {
                            typeIdSet.add(((BErrorType) type).typeIdSet);
                        }
                    }
                }

                BErrorType effectiveType = (BErrorType) ((BIntersectionType) referenceConstraintType).effectiveType;

                // if the distinct keyword is part of a distinct-type-descriptor that is the
                // only distinct-type-descriptor occurring within a module-type-defn,
                // then the local id is the name of the type defined by the module-type-defn.
                if (numberOfDistinctConstituentTypes == 1
                        || (numberOfDistinctConstituentTypes == 0 && distinctFlagPresentInTypeDef)) {
                    BTypeIdSet typeIdSetForDefinedType = BTypeIdSet.from(
                            env.enclPkg.packageID,
                            typeDefinition.name.value,
                            typeDefinition.flagSet.contains(Flag.PUBLIC),
                            typeIdSet);
                    effectiveType.typeIdSet.add(typeIdSetForDefinedType);
                } else {
                    for (BLangType constituentType : intersectionTypeNode.constituentTypeNodes) {
                        if (constituentType.getBType().getKind() != TypeKind.ERROR) {
                            continue;
                        }
                        if (constituentType.flagSet.contains(Flag.DISTINCT)) {
                            typeIdSet.add(BTypeIdSet.from(env.enclPkg.packageID,
                                    anonymousModelHelper.getNextAnonymousTypeId(env.enclPkg.packageID), true));
                        }
                    }
                    effectiveType.typeIdSet.add(typeIdSet);
                }

            } else if (referenceConstraintType.getKind() == TypeKind.OBJECT) {
                distinctType = getDistinctObjectType(typeDefinition, (BObjectType) referenceConstraintType,
                        referenceConstraintType.tsymbol);
                typeDefinition.typeNode.setBType(distinctType);
            }

            //setting the newly created distinct type as the referred type of the definition
            if (((BTypeDefinitionSymbol) typeDefSymbol).referenceType != null) {
                ((BTypeDefinitionSymbol) typeDefSymbol).referenceType.referredType = distinctType;
            }
            definedType.flags |= Flags.DISTINCT;
        }
    }

    private void invalidateAlreadyDefinedErrorType(BLangTypeDefinition typeDefinition) {
        // We need to invalidate the already defined type as we don't have a way to undefine it.
        BSymbol alreadyDefinedTypeSymbol = lookupTypeSymbol(env, typeDefinition.name);
        if (alreadyDefinedTypeSymbol.type.tag == TypeTags.ERROR) {
            alreadyDefinedTypeSymbol.type = symTable.errorType;
        }
    }

    private void populateErrorTypeIds(BErrorType effectiveType, BLangIntersectionTypeNode typeNode, String name,
                                      boolean distinctFlagPresentInTypeDef) {
        BTypeIdSet typeIdSet = BTypeIdSet.emptySet();
        int numberOfDistinctConstituentTypes = 0;

        for (BLangType constituentType : typeNode.constituentTypeNodes) {
            BType resolvedTypeNode = symResolver.resolveTypeNode(constituentType, env);
            BType type = Types.getReferredType(resolvedTypeNode);

            if (type.getKind() == TypeKind.ERROR) {
                if (constituentType.flagSet.contains(Flag.DISTINCT)) {
                    numberOfDistinctConstituentTypes++;
                    typeIdSet.addSecondarySet(((BErrorType) type).typeIdSet.getAll());
                } else {
                    typeIdSet.add(((BErrorType) type).typeIdSet);
                }
            }
        }

        // if the distinct keyword is part of a distinct-type-descriptor that is the
        // only distinct-type-descriptor occurring within a module-type-defn,
        // then the local id is the name of the type defined by the module-type-defn.
        if (numberOfDistinctConstituentTypes == 1
                || (numberOfDistinctConstituentTypes == 0 && distinctFlagPresentInTypeDef)) {
            effectiveType.typeIdSet = BTypeIdSet.from(env.enclPkg.packageID, name, true, typeIdSet);
        } else {
            for (BLangType constituentType : typeNode.constituentTypeNodes) {
                if (constituentType.flagSet.contains(Flag.DISTINCT)) {
                    typeIdSet.add(BTypeIdSet.from(env.enclPkg.packageID,
                            anonymousModelHelper.getNextAnonymousTypeId(env.enclPkg.packageID), true));
                }
            }
            effectiveType.typeIdSet = typeIdSet;
        }
    }

    private void populateAllReadyDefinedErrorIntersection(BType definedType, BLangTypeDefinition typeDefinition,
                                                          SymbolEnv env) {

        BSymbol bSymbol = lookupTypeSymbol(env, typeDefinition.name);
        BErrorType alreadyDefinedErrorType = (BErrorType) bSymbol.type;

        boolean distinctFlagPresent = typeDefinition.typeNode.flagSet.contains(Flag.DISTINCT);

        BIntersectionType intersectionType = (BIntersectionType) definedType;
        BErrorType errorType = (BErrorType) intersectionType.effectiveType;
        populateErrorTypeIds(errorType, (BLangIntersectionTypeNode) typeDefinition.typeNode,
                typeDefinition.name.value, distinctFlagPresent);

        alreadyDefinedErrorType.typeIdSet = errorType.typeIdSet;
        alreadyDefinedErrorType.detailType = errorType.detailType;
        alreadyDefinedErrorType.flags = errorType.flags;
        alreadyDefinedErrorType.name = errorType.name;
        intersectionType.effectiveType = alreadyDefinedErrorType;

        if (!errorType.typeIdSet.isEmpty()) {
            definedType.flags |= Flags.DISTINCT;
        }
    }

    private BSymbol lookupTypeSymbol(SymbolEnv env, BLangIdentifier name) {
        return symResolver.lookupSymbolInMainSpace(env, names.fromString(name.value));
    }

    private void populateSymbolNameOfErrorIntersection(BType definedType, String typeDefName) {
        BErrorType effectiveErrorType = (BErrorType) ((BIntersectionType) definedType).effectiveType;
        effectiveErrorType.tsymbol.name = names.fromString(typeDefName);
    }

    private boolean isErrorIntersection(BType definedType) {
        BType type = Types.getReferredType(definedType);
        if (type.tag == TypeTags.INTERSECTION) {
            BIntersectionType intersectionType = (BIntersectionType) type;
            return intersectionType.effectiveType.tag == TypeTags.ERROR;
        }

        return false;
    }

    private BEnumSymbol createEnumSymbol(BLangTypeDefinition typeDefinition, BType definedType) {
        List<BConstantSymbol> enumMembers = new ArrayList<>();

        List<BLangType> members = ((BLangUnionTypeNode) typeDefinition.typeNode).memberTypeNodes;
        for (BLangType member : members) {
            enumMembers.add((BConstantSymbol) ((BLangUserDefinedType) member).symbol);
        }

        BEnumSymbol enumSymbol = new BEnumSymbol(enumMembers, Flags.asMask(typeDefinition.flagSet),
                names.fromIdNode(typeDefinition.name), names.fromIdNode(typeDefinition.name),
                env.enclPkg.symbol.pkgID, definedType, env.scope.owner,
                typeDefinition.pos, SOURCE);

        enumSymbol.name = names.fromIdNode(typeDefinition.name);
        enumSymbol.originalName = names.fromIdNode(typeDefinition.name);
        enumSymbol.flags |= Flags.asMask(typeDefinition.flagSet);

        enumSymbol.markdownDocumentation = getMarkdownDocAttachment(typeDefinition.markdownDocumentationAttachment);
        enumSymbol.pkgID = env.enclPkg.packageID;
        return enumSymbol;
    }

    private BObjectType getDistinctObjectType(BLangTypeDefinition typeDefinition, BObjectType definedType,
                                              BTypeSymbol typeDefSymbol) {
        BTypeSymbol tSymbol = typeDefSymbol.kind == SymbolKind.TYPE_DEF ? typeDefSymbol.type.tsymbol : typeDefSymbol;
        BObjectType definedObjType = definedType;
        // Create a new type for distinct type definition such as `type FooErr distinct BarErr;`
        // `typeDefSymbol` is different to `definedObjType.tsymbol` in a type definition statement that use
        // already defined type as the base type.
        if (definedObjType.tsymbol != tSymbol) {
            BObjectType objType = new BObjectType(tSymbol);
            tSymbol.type = objType;
            definedObjType = objType;
        }
        boolean isPublicType = typeDefinition.flagSet.contains(Flag.PUBLIC);
        definedObjType.typeIdSet = calculateTypeIdSet(typeDefinition, isPublicType, definedType.typeIdSet);
        return definedObjType;
    }

    private void defineTypeInMainScope(BTypeSymbol typeDefSymbol, BLangTypeDefinition typeDef, SymbolEnv env) {
        if (PackageID.isLangLibPackageID(env.enclPkg.packageID)) {
            typeDefSymbol.origin = BUILTIN;
            handleLangLibTypes(typeDef);
        } else {
            defineSymbol(typeDef.name.pos, typeDefSymbol, env);
        }
    }

    private BType defineSymbolForCyclicTypeDefinition(BLangTypeDefinition typeDef, SymbolEnv env) {
        Name newTypeDefName = names.fromIdNode(typeDef.name);
        BTypeSymbol typeDefSymbol;
        BType newTypeNode;

        switch (typeDef.typeNode.getKind()) {
            case TUPLE_TYPE_NODE:
                newTypeNode = new BTupleType(null, new ArrayList<>(), true);
                typeDefSymbol = Symbols.createTypeSymbol(SymTag.TUPLE_TYPE, Flags.asMask(typeDef.flagSet),
                        newTypeDefName, env.enclPkg.symbol.pkgID, newTypeNode, env.scope.owner,
                        typeDef.name.pos, SOURCE);
                break;
            default:
                newTypeNode = BUnionType.create(null, new LinkedHashSet<>(), true);
                typeDefSymbol = Symbols.createTypeSymbol(SymTag.UNION_TYPE, Flags.asMask(typeDef.flagSet),
                        newTypeDefName, env.enclPkg.symbol.pkgID, newTypeNode, env.scope.owner,
                        typeDef.name.pos, SOURCE);
        }
        typeDef.symbol = typeDefSymbol;
        defineTypeInMainScope(typeDefSymbol, typeDef, env);
        newTypeNode.tsymbol = typeDefSymbol;
        newTypeNode.flags |= typeDefSymbol.flags;
        return newTypeNode;
    }

    private BType getCyclicDefinedType(BLangTypeDefinition typeDef, SymbolEnv env) {
        // Get cyclic type reference from main scope
        BSymbol foundSym = symResolver.lookupSymbolInMainSpace(env, names.fromIdNode(typeDef.name));
        BType newTypeNode = foundSym.type;

        // Resolver only manages to resolve members as they are defined as user defined types.
        // Since we defined the symbols, the user defined types get resolved.
        // Since we are calling this API we don't have to call
        // `markParameterizedType(unionType, memberTypes);` again for resolved members
        BType resolvedTypeNodes = symResolver.resolveTypeNode(typeDef.typeNode, env);

        if (resolvedTypeNodes == symTable.noType) {
            return symTable.semanticError;
        }

        switch (resolvedTypeNodes.tag) {
            case TypeTags.TUPLE:
                BTupleType definedTupleType = (BTupleType) resolvedTypeNodes;
                for (BType member : definedTupleType.getTupleTypes()) {
                    if (!((BTupleType) newTypeNode).addMembers(member)) {
                        return constructDependencyListError(typeDef, member);
                    }
                }
                if (!((BTupleType) newTypeNode).addRestType(definedTupleType.restType)) {
                    return constructDependencyListError(typeDef, definedTupleType.restType);
                }
                break;
            default:
                BUnionType definedUnionType = (BUnionType) resolvedTypeNodes;
                for (BType member : definedUnionType.getMemberTypes()) {
                    ((BUnionType) newTypeNode).add(member);
                }
                break;
        }
        typeDef.typeNode.setBType(newTypeNode);
        typeDef.typeNode.getBType().tsymbol.type = newTypeNode;
        typeDef.symbol.type = newTypeNode;
        typeDef.setBType(newTypeNode);
        return newTypeNode;
    }

    private void defineAllUnresolvedCyclicTypesInScope(SymbolEnv env) {
        SymbolEnv prevEnv = this.env;
        this.env = env;
        for (BLangNode unresolvedNode : unresolvedTypes) {
            if (unresolvedNode.getKind() == NodeKind.TYPE_DEFINITION &&
                    ((BLangTypeDefinition) unresolvedNode).hasCyclicReference) {
                defineSymbolForCyclicTypeDefinition((BLangTypeDefinition) unresolvedNode, env);
            }
        }
        this.env = prevEnv;
    }

    private BType constructDependencyListError(BLangTypeDefinition typeDef, BType member) {
        List<String> dependencyList = new ArrayList<>();
        dependencyList.add(getTypeOrClassName(typeDef));
        dependencyList.add(member.tsymbol.name.value);
        dlog.error(typeDef.getPosition(), DiagnosticErrorCode.CYCLIC_TYPE_REFERENCE, dependencyList);
        return symTable.semanticError;
    }

    private BErrorType getDistinctErrorType(BLangTypeDefinition typeDefinition, BErrorType definedType,
                                            BSymbol typeDefSymbol) {
        BErrorType definedErrorType = definedType;
        // Create a new type for distinct type definition such as `type FooErr distinct BarErr;`
        // `typeDefSymbol` is different to `definedErrorType.tsymbol` in a type definition statement that use
        // already defined type as the base type.
        if (definedErrorType.tsymbol != typeDefSymbol) {
            BTypeSymbol typeSymbol = new BTypeSymbol(SymTag.TYPE_DEF, typeDefSymbol.flags, typeDefSymbol.name,
                    typeDefSymbol.pkgID, null, typeDefSymbol.owner, typeDefSymbol.pos, typeDefSymbol.origin);
            BErrorType bErrorType = new BErrorType(typeSymbol);
            typeSymbol.type = bErrorType;
            bErrorType.detailType = definedErrorType.detailType;
            typeDefSymbol.type = bErrorType;
            definedErrorType = bErrorType;
        }
        boolean isPublicType = typeDefinition.flagSet.contains(Flag.PUBLIC);
        definedErrorType.typeIdSet = calculateTypeIdSet(typeDefinition, isPublicType, definedType.typeIdSet);
        return definedErrorType;
    }

    private BTypeIdSet calculateTypeIdSet(BLangTypeDefinition typeDefinition, boolean isPublicType,
                                          BTypeIdSet secondary) {
        String name = typeDefinition.flagSet.contains(Flag.ANONYMOUS)
                ? anonymousModelHelper.getNextAnonymousTypeId(env.enclPkg.packageID)
                : typeDefinition.getName().value;

        return BTypeIdSet.from(env.enclPkg.packageID, name, isPublicType, secondary);
    }

    private boolean isDistinctFlagPresent(BLangTypeDefinition typeDefinition) {
        if (typeDefinition.typeNode.flagSet.contains(Flag.DISTINCT)) {
            return true;
        }

        return false;
    }

    private void handleLangLibTypes(BLangTypeDefinition typeDefinition) {

        // As per spec 2020R3 built-in types are limited only within lang.* modules.
        for (BLangAnnotationAttachment attachment : typeDefinition.annAttachments) {
            if (attachment.annotationName.value.equals(Names.ANNOTATION_TYPE_PARAM.value)) {
                BSymbol typeDefSymbol = typeDefinition.symbol;
                typeDefSymbol.type = typeParamAnalyzer.createTypeParam(typeDefSymbol.type, typeDefSymbol.name);
                typeDefSymbol.flags |= Flags.TYPE_PARAM;
                break;
            } else if (attachment.annotationName.value.equals(Names.ANNOTATION_BUILTIN_SUBTYPE.value)) {
                // Type is pre-defined in symbol Table.
                BType type = symTable.getLangLibSubType(typeDefinition.name.value);
                typeDefinition.symbol.type = type;
                typeDefinition.symbol.flags |= type.tsymbol.flags;
                ((BTypeDefinitionSymbol) typeDefinition.symbol).referenceType.tsymbol.flags |= type.tsymbol.flags;
                ((BTypeDefinitionSymbol) typeDefinition.symbol).referenceType.referredType = type;
                typeDefinition.setBType(type);
                typeDefinition.typeNode.setBType(type);
                typeDefinition.isBuiltinTypeDef = true;
                break;
            }
            throw new IllegalStateException("Not supported annotation attachment at:" + attachment.pos);
        }
        defineSymbol(typeDefinition.name.pos, typeDefinition.symbol);
    }

    // If this type is defined to a public type or this is a anonymous type, return int with all bits set to 1,
    // so that we can bitwise and it with any flag and the original flag will not change.
    // If the type is not a public type then return a mask where public flag is set to zero and all others are set
    // to 1 so that we can perform bitwise and operation to remove the public flag from given flag.
    private long getPublicFlagResetingMask(Set<Flag> flagSet, BLangType typeNode) {
        boolean isAnonType =
                typeNode instanceof BLangStructureTypeNode && ((BLangStructureTypeNode) typeNode).isAnonymous;
        if (flagSet.contains(Flag.PUBLIC) || isAnonType) {
            return Long.MAX_VALUE;
        } else {
            return ~Flags.PUBLIC;
        }
    }

    @Override
    public void visit(BLangService serviceNode) {
        defineNode(serviceNode.serviceVariable, env);

        Name generatedServiceName = names.fromString("service$" + serviceNode.serviceClass.symbol.name.value);
        BType type = serviceNode.serviceClass.typeRefs.isEmpty() ? null : serviceNode.serviceClass.typeRefs.get(0)
                .getBType();
        BServiceSymbol serviceSymbol = new BServiceSymbol((BClassSymbol) serviceNode.serviceClass.symbol,
                Flags.asMask(serviceNode.flagSet), generatedServiceName,
                env.enclPkg.symbol.pkgID, type, env.enclPkg.symbol,
                serviceNode.pos, SOURCE);
        serviceNode.symbol = serviceSymbol;

        if (!serviceNode.absoluteResourcePath.isEmpty()) {
            if ("/".equals(serviceNode.absoluteResourcePath.get(0).getValue())) {
                serviceSymbol.setAbsResourcePath(Collections.emptyList());
            } else {
                List<String> list = new ArrayList<>(serviceNode.absoluteResourcePath.size());
                for (IdentifierNode identifierNode : serviceNode.absoluteResourcePath) {
                    list.add(identifierNode.getValue());
                }
                serviceSymbol.setAbsResourcePath(list);
            }
        }

        if (serviceNode.serviceNameLiteral != null) {
            serviceSymbol.setAttachPointStringLiteral(serviceNode.serviceNameLiteral.value.toString());
        }

        env.scope.define(serviceSymbol.name, serviceSymbol);
    }

    @Override
    public void visit(BLangResourceFunction funcNode) {
        boolean validAttachedFunc = validateFuncReceiver(funcNode);

        if (PackageID.isLangLibPackageID(env.enclPkg.symbol.pkgID)) {
            funcNode.flagSet.add(Flag.LANG_LIB);
        }

        BInvokableSymbol funcSymbol = Symbols.createFunctionSymbol(Flags.asMask(funcNode.flagSet),
                getFuncSymbolName(funcNode), getFuncSymbolOriginalName(funcNode),
                env.enclPkg.symbol.pkgID, null, env.scope.owner,
                funcNode.hasBody(), funcNode.name.pos, SOURCE);
        funcSymbol.source = funcNode.pos.lineRange().filePath();
        funcSymbol.markdownDocumentation = getMarkdownDocAttachment(funcNode.markdownDocumentationAttachment);
        SymbolEnv invokableEnv = SymbolEnv.createFunctionEnv(funcNode, funcSymbol.scope, env);
        defineInvokableSymbol(funcNode, funcSymbol, invokableEnv);
        funcNode.setBType(funcSymbol.type);

        if (isDeprecated(funcNode.annAttachments)) {
            funcSymbol.flags |= Flags.DEPRECATED;
        }
        // Define function receiver if any.
        if (funcNode.receiver != null) {
            defineAttachedFunctions(funcNode, funcSymbol, invokableEnv, validAttachedFunc);
        }
    }

    @Override
    public void visit(BLangFunction funcNode) {
        boolean validAttachedFunc = validateFuncReceiver(funcNode);
        boolean remoteFlagSetOnNode = Symbols.isFlagOn(Flags.asMask(funcNode.flagSet), Flags.REMOTE);

        if (!funcNode.attachedFunction && Symbols.isFlagOn(Flags.asMask(funcNode.flagSet), Flags.PRIVATE)) {
            dlog.error(funcNode.pos, DiagnosticErrorCode.PRIVATE_FUNCTION_VISIBILITY, funcNode.name);
        }

        if (funcNode.receiver == null && !funcNode.attachedFunction && remoteFlagSetOnNode) {
            dlog.error(funcNode.pos, DiagnosticErrorCode.REMOTE_IN_NON_OBJECT_FUNCTION, funcNode.name.value);
        }

        if (PackageID.isLangLibPackageID(env.enclPkg.symbol.pkgID)) {
            funcNode.flagSet.add(Flag.LANG_LIB);
        }

        Location symbolPos = funcNode.flagSet.contains(Flag.LAMBDA) ?
                symTable.builtinPos : funcNode.name.pos;
        BInvokableSymbol funcSymbol = Symbols.createFunctionSymbol(Flags.asMask(funcNode.flagSet),
                getFuncSymbolName(funcNode),
                getFuncSymbolOriginalName(funcNode),
                env.enclPkg.symbol.pkgID, null, env.scope.owner,
                funcNode.hasBody(), symbolPos,
                getOrigin(funcNode.name.value));
        funcSymbol.source = funcNode.pos.lineRange().filePath();
        funcSymbol.markdownDocumentation = getMarkdownDocAttachment(funcNode.markdownDocumentationAttachment);
        SymbolEnv invokableEnv = SymbolEnv.createFunctionEnv(funcNode, funcSymbol.scope, env);
        defineInvokableSymbol(funcNode, funcSymbol, invokableEnv);
        funcNode.setBType(funcSymbol.type);

        // Reset origin if it's the generated function node for a lambda
        if (Symbols.isFlagOn(funcSymbol.flags, Flags.LAMBDA)) {
            funcSymbol.origin = VIRTUAL;
        }

        if (isDeprecated(funcNode.annAttachments)) {
            funcSymbol.flags |= Flags.DEPRECATED;
        }
        // Define function receiver if any.
        if (funcNode.receiver != null) {
            defineAttachedFunctions(funcNode, funcSymbol, invokableEnv, validAttachedFunc);
        }
    }

    private boolean isDeprecated(List<BLangAnnotationAttachment> annAttachments) {
        for (BLangAnnotationAttachment annotationAttachment : annAttachments) {
            if (annotationAttachment.annotationName.getValue().equals(DEPRECATION_ANNOTATION)) {
                return true;
            }
        }
        return false;
    }

    @Override
    public void visit(BLangConstant constant) {
        BType staticType;
        if (constant.typeNode != null) {
            staticType = symResolver.resolveTypeNode(constant.typeNode, env);
            if (staticType == symTable.noType) {
                constant.symbol = getConstantSymbol(constant);
                // This is to prevent concurrent modification exception.
                if (!this.unresolvedTypes.contains(constant)) {
                    this.unresolvedTypes.add(constant);
                }
                return;
            }
        } else {
            staticType = symTable.semanticError;
        }
        BConstantSymbol constantSymbol = getConstantSymbol(constant);
        constant.symbol = constantSymbol;

        NodeKind nodeKind = constant.expr.getKind();
        if (nodeKind == NodeKind.LITERAL || nodeKind == NodeKind.NUMERIC_LITERAL) {
            if (constant.typeNode != null) {
                BType referredType = Types.getReferredType(staticType);
                if (types.isValidLiteral((BLangLiteral) constant.expr, referredType)) {
                    // A literal type constant is defined with correct type.
                    // Update the type of the finiteType node to the static type.
                    // This is done to make the type inferring work.
                    // eg: const decimal d = 5.0;
                    BLangFiniteTypeNode finiteType = (BLangFiniteTypeNode) constant.associatedTypeDefinition.typeNode;
                    BLangExpression valueSpaceExpr = finiteType.valueSpace.iterator().next();
                    valueSpaceExpr.setBType(referredType);
                    defineNode(constant.associatedTypeDefinition, env);

                    constantSymbol.type = constant.associatedTypeDefinition.symbol.type;
                    constantSymbol.literalType = referredType;
                } else {
                    // A literal type constant is defined with some incorrect type. Set the original
                    // types and continue the flow and let it fail at semantic analyzer.
                    defineNode(constant.associatedTypeDefinition, env);
                    constantSymbol.type = staticType;
                    constantSymbol.literalType = constant.expr.getBType();
                }
            } else {
                // A literal type constant is defined without the type.
                // Then the type of the symbol is the finite type.
                defineNode(constant.associatedTypeDefinition, env);
                constantSymbol.type = constant.associatedTypeDefinition.symbol.type;
                constantSymbol.literalType = constant.expr.getBType();
            }
            if (constantSymbol.type.tag != TypeTags.TYPEREFDESC) {
                constantSymbol.type.tsymbol.flags |= constant.associatedTypeDefinition.symbol.flags;
            }

        } else if (constant.typeNode != null) {
            constantSymbol.type = constantSymbol.literalType = staticType;
        }
        constantSymbol.markdownDocumentation = getMarkdownDocAttachment(constant.markdownDocumentationAttachment);
        if (isDeprecated(constant.annAttachments)) {
            constantSymbol.flags |= Flags.DEPRECATED;
        }
        // Add the symbol to the enclosing scope.
        if (!symResolver.checkForUniqueSymbol(constant.name.pos, env, constantSymbol)) {
            return;
        }

        if (constant.symbol.name == Names.IGNORE) {
            // Avoid symbol definition for constants with name '_'
            return;
        }
        // Add the symbol to the enclosing scope.
        env.scope.define(constantSymbol.name, constantSymbol);
    }

    private BConstantSymbol getConstantSymbol(BLangConstant constant) {
        // Create a new constant symbol.
        Name name = names.fromIdNode(constant.name);
        PackageID pkgID = env.enclPkg.symbol.pkgID;
        return new BConstantSymbol(Flags.asMask(constant.flagSet), name, names.originalNameFromIdNode(constant.name),
                pkgID, symTable.semanticError, symTable.noType, env.scope.owner,
                constant.name.pos, getOrigin(name));
    }

    @Override
    public void visit(BLangSimpleVariable varNode) {
        // assign the type to var type node
        if (varNode.getBType() == null) {
            if (varNode.typeNode != null) {
                varNode.setBType(symResolver.resolveTypeNode(varNode.typeNode, env));
            } else {
                varNode.setBType(symTable.noType);
            }
        }

        Name varName = names.fromIdNode(varNode.name);
        Name varOrigName = names.originalNameFromIdNode(varNode.name);
        if (varName == Names.IGNORE || varNode.symbol != null) {
            return;
        }

        BVarSymbol varSymbol = defineVarSymbol(varNode.name.pos, varNode.flagSet, varNode.getBType(), varName,
                varOrigName, env, varNode.internal);
        if (isDeprecated(varNode.annAttachments)) {
            varSymbol.flags |= Flags.DEPRECATED;
        }

        // Skip setting the state if there's a diagnostic already (e.g., redeclared symbol)
        if (varSymbol.type == symTable.semanticError && varSymbol.state == DiagnosticState.VALID) {
            varSymbol.state = DiagnosticState.UNKNOWN_TYPE;
        }

        varSymbol.markdownDocumentation = getMarkdownDocAttachment(varNode.markdownDocumentationAttachment);
        varNode.symbol = varSymbol;
        if (varNode.symbol.type.tsymbol != null && Symbols.isFlagOn(varNode.symbol.type.tsymbol.flags, Flags.CLIENT)) {
            varSymbol.tag = SymTag.ENDPOINT;
        }

        if (Types.getReferredType(varSymbol.type).tag == TypeTags.FUTURE
                && ((BFutureType) Types.getReferredType(varSymbol.type)).workerDerivative) {
            Iterator<BLangLambdaFunction> lambdaFunctions = env.enclPkg.lambdaFunctions.iterator();
            while (lambdaFunctions.hasNext()) {
                BLangLambdaFunction lambdaFunction = lambdaFunctions.next();
                // let's inject future symbol to all the lambdas
                // last lambda needs to be skipped to avoid self reference
                // lambda's form others functions also need to be skiped
                BLangInvokableNode enclInvokable = lambdaFunction.capturedClosureEnv.enclInvokable;
                if (lambdaFunctions.hasNext() && enclInvokable != null && varSymbol.owner == enclInvokable.symbol) {
                    lambdaFunction.capturedClosureEnv.scope.define(varSymbol.name, varSymbol);
                }
            }
        }

        if (Types.getReferredType(varSymbol.type).tag == TypeTags.INVOKABLE) {
            BInvokableSymbol symbol = (BInvokableSymbol) varSymbol;
            BTypeSymbol typeSymbol = Types.getReferredType(varSymbol.type).tsymbol;
            BInvokableTypeSymbol tsymbol = (BInvokableTypeSymbol) typeSymbol;
            symbol.params = tsymbol.params == null ? null : new ArrayList<>(tsymbol.params);
            symbol.restParam = tsymbol.restParam;
            symbol.retType = tsymbol.returnType;
        }

        if ((env.scope.owner.tag & SymTag.RECORD) != SymTag.RECORD && !varNode.flagSet.contains(Flag.NEVER_ALLOWED) &&
                types.isNeverTypeOrStructureTypeWithARequiredNeverMember(varSymbol.type)) {
            // check if the variable is defined as a 'never' type or equivalent to 'never'
            // (except inside a record type or iterative use (followed by in) in typed binding pattern)
            // if so, log an error
            if (varNode.flagSet.contains(Flag.REQUIRED_PARAM) || varNode.flagSet.contains(Flag.DEFAULTABLE_PARAM)) {
                dlog.error(varNode.pos, DiagnosticErrorCode.NEVER_TYPE_NOT_ALLOWED_FOR_REQUIRED_DEFAULTABLE_PARAMS);
            } else {
                if ((env.scope.owner.tag & SymTag.OBJECT) == SymTag.OBJECT) {
                    dlog.error(varNode.pos, DiagnosticErrorCode.NEVER_TYPED_OBJECT_FIELD_NOT_ALLOWED);
                } else {
                    dlog.error(varNode.pos, DiagnosticErrorCode.NEVER_TYPED_VAR_DEF_NOT_ALLOWED);
                }
            }
        }
    }

    @Override
    public void visit(BLangTupleVariable varNode) {
        if (varNode.isDeclaredWithVar) {
            varNode.symbol =
                    defineVarSymbol(varNode.pos, varNode.flagSet, symTable.noType,
                            names.fromString(anonymousModelHelper.getNextTupleVarKey(env.enclPkg.packageID)),
                            env, true);
            // Symbol enter with type other
            List<BLangVariable> memberVariables = new ArrayList<>(varNode.memberVariables);
            if (varNode.restVariable != null) {
                memberVariables.add(varNode.restVariable);
            }
            for (int i = 0; i < memberVariables.size(); i++) {
                BLangVariable memberVar = memberVariables.get(i);
                memberVar.isDeclaredWithVar = true;
                defineNode(memberVar, env);
            }
            return;
        }
        if (varNode.getBType() == null) {
            varNode.setBType(symResolver.resolveTypeNode(varNode.typeNode, env));
        }
        // To support variable forward referencing we need to symbol enter each tuple member with type at SymbolEnter.
        if (!(checkTypeAndVarCountConsistency(varNode, env))) {
            varNode.setBType(symTable.semanticError);
            return;
        }
    }

    boolean checkTypeAndVarCountConsistency(BLangTupleVariable var, SymbolEnv env) {
        if (var.symbol == null) {
            Name varName = names.fromString(anonymousModelHelper.getNextTupleVarKey(env.enclPkg.packageID));
            var.symbol = defineVarSymbol(var.pos, var.flagSet, var.getBType(), varName, env, true);
        }

        return checkTypeAndVarCountConsistency(var, null, env);
    }

    boolean checkTypeAndVarCountConsistency(BLangTupleVariable varNode, BTupleType tupleTypeNode,
                                            SymbolEnv env) {
        if (tupleTypeNode == null) {
        /*
          This switch block will resolve the tuple type of the tuple variable.
          For example consider the following - [int, string]|[boolean, float] [a, b] = foo();
          Since the varNode type is a union, the types of 'a' and 'b' will be resolved as follows:
          Type of 'a' will be (int | boolean) while the type of 'b' will be (string | float).
          Consider anydata (a, b) = foo();
          Here, the type of 'a'and type of 'b' will be both anydata.
         */
            BType bType = varNode.getBType();
            BType referredType = Types.getReferredType(bType);
            switch (referredType.tag) {
                case TypeTags.UNION:
                    Set<BType> unionType = types.expandAndGetMemberTypesRecursive(referredType);
                    List<BType> possibleTypes = new ArrayList<>();
                    for (BType type : unionType) {
                        if (!(TypeTags.TUPLE == type.tag &&
                                checkMemVarCountMatchWithMemTypeCount(varNode, (BTupleType) type)) &&
                                TypeTags.ANY != type.tag && TypeTags.ANYDATA != type.tag &&
                                (TypeTags.ARRAY != type.tag || ((BArrayType) type).state == BArrayState.OPEN)) {
                            continue;
                        }
                        possibleTypes.add(type);
                    }
                    if (possibleTypes.isEmpty()) {
                        // handle var count mismatch in foreach declared with `var`
                        if (varNode.isDeclaredWithVar) {
                            dlog.error(varNode.pos, DiagnosticErrorCode.INVALID_LIST_BINDING_PATTERN);
                            return false;
                        }
                        dlog.error(varNode.pos, DiagnosticErrorCode.INVALID_LIST_BINDING_PATTERN_DECL,
                                bType);
                        return false;
                    }

                    if (possibleTypes.size() > 1) {
                        List<BType> memberTupleTypes = new ArrayList<>();
                        for (int i = 0; i < varNode.memberVariables.size(); i++) {
                            LinkedHashSet<BType> memberTypes = new LinkedHashSet<>();
                            for (BType possibleType : possibleTypes) {
                                if (possibleType.tag == TypeTags.TUPLE) {
                                    memberTypes.add(((BTupleType) possibleType).tupleTypes.get(i));
                                } else if (possibleType.tag == TypeTags.ARRAY) {
                                    memberTypes.add(((BArrayType) possibleType).eType);
                                } else {
                                    memberTupleTypes.add(referredType);
                                }
                            }

                            if (memberTypes.size() > 1) {
                                memberTupleTypes.add(BUnionType.create(null, memberTypes));
                            } else {
                                memberTupleTypes.addAll(memberTypes);
                            }
                        }
                        tupleTypeNode = new BTupleType(memberTupleTypes);
                        tupleTypeNode.restType = getPossibleRestTypeForUnion(varNode, possibleTypes);
                        break;
                    }

                    if (possibleTypes.get(0).tag == TypeTags.TUPLE) {
                        tupleTypeNode = (BTupleType) possibleTypes.get(0);
                        tupleTypeNode.restType = getPossibleRestTypeForUnion(varNode, possibleTypes);
                        break;
                    }

                    List<BType> memberTypes = new ArrayList<>();
                    for (int i = 0; i < varNode.memberVariables.size(); i++) {
                        memberTypes.add(possibleTypes.get(0));
                    }
                    tupleTypeNode = new BTupleType(memberTypes);
                    tupleTypeNode.restType = getPossibleRestTypeForUnion(varNode, possibleTypes);
                    break;
                case TypeTags.ANY:
                case TypeTags.ANYDATA:
                    List<BType> memberTupleTypes = new ArrayList<>();
                    for (int i = 0; i < varNode.memberVariables.size(); i++) {
                        memberTupleTypes.add(referredType);
                    }
                    tupleTypeNode = new BTupleType(memberTupleTypes);
                    if (varNode.restVariable != null) {
                        tupleTypeNode.restType = referredType;
                    }
                    break;
                case TypeTags.TUPLE:
                    tupleTypeNode = (BTupleType) referredType;
                    break;
                case TypeTags.ARRAY:
                    List<BType> tupleTypes = new ArrayList<>();
                    BArrayType arrayType = (BArrayType) referredType;
                    for (int i = 0; i < arrayType.size; i++) {
                        tupleTypes.add(arrayType.eType);
                    }
                    tupleTypeNode = new BTupleType(tupleTypes);
                    break;
                default:
                    dlog.error(varNode.pos, DiagnosticErrorCode.INVALID_LIST_BINDING_PATTERN_DECL, bType);
                    return false;
            }
        }

        if (!checkMemVarCountMatchWithMemTypeCount(varNode, tupleTypeNode)) {
            dlog.error(varNode.pos, DiagnosticErrorCode.INVALID_LIST_BINDING_PATTERN);
            return false;
        }

        int ignoredCount = 0;
        int i = 0;
        BType type;
        for (BLangVariable var : varNode.memberVariables) {
            type = tupleTypeNode.tupleTypes.get(i);
            i++;
            if (var.getKind() == NodeKind.VARIABLE) {
                // '_' is allowed in tuple variables. Not allowed if all variables are named as '_'
                BLangSimpleVariable simpleVar = (BLangSimpleVariable) var;
                Name varName = names.fromIdNode(simpleVar.name);
                if (varName == Names.IGNORE) {
                    ignoredCount++;
                    simpleVar.setBType(symTable.anyType);
                    if (!types.isAssignable(type, symTable.anyType)) {
                        dlog.error(varNode.pos, DiagnosticErrorCode.WILD_CARD_BINDING_PATTERN_ONLY_SUPPORTS_TYPE_ANY);
                    }
                    continue;
                }
            }
            defineMemberNode(var, env, type);
        }

        if (varNode.restVariable != null) {
            int tupleNodeMemCount = tupleTypeNode.tupleTypes.size();
            int varNodeMemCount = varNode.memberVariables.size();
            BType restType = tupleTypeNode.restType;
            List<BType> memberTypes = new ArrayList<>();
            if (varNodeMemCount < tupleNodeMemCount) {
                for (int j = varNodeMemCount; j < tupleNodeMemCount; j++) {
                    memberTypes.add(tupleTypeNode.tupleTypes.get(j));
                }
            }
            if (!memberTypes.isEmpty()) {
                BTupleType restTupleType = new BTupleType(memberTypes);
                restTupleType.restType = restType;
                type = restTupleType;
            } else {
                type = restType != null ? new BArrayType(restType) : null;
            }
            defineMemberNode(varNode.restVariable, env, type);
        }

        if (!varNode.memberVariables.isEmpty() && ignoredCount == varNode.memberVariables.size()
                && varNode.restVariable == null) {
            dlog.error(varNode.pos, DiagnosticErrorCode.NO_NEW_VARIABLES_VAR_ASSIGNMENT);
            return false;
        }
        return true;
    }

    private BType getPossibleRestTypeForUnion(BLangTupleVariable varNode, List<BType> possibleTypes) {
        if (varNode.restVariable == null) {
            return null;
        }
        LinkedHashSet<BType> memberRestTypes = new LinkedHashSet<>();
        for (BType possibleType : possibleTypes) {
            if (possibleType.tag == TypeTags.TUPLE) {
                BTupleType tupleType = (BTupleType) possibleType;
                for (int j = varNode.memberVariables.size(); j < tupleType.tupleTypes.size();
                     j++) {
                    memberRestTypes.add(tupleType.tupleTypes.get(j));
                }
                if (tupleType.restType != null) {
                    memberRestTypes.add(tupleType.restType);
                }
            } else if (possibleType.tag == TypeTags.ARRAY) {
                memberRestTypes.add(((BArrayType) possibleType).eType);
            } else {
                memberRestTypes.add(possibleType);
            }
        }
        if (!memberRestTypes.isEmpty()) {
            return memberRestTypes.size() > 1 ? BUnionType.create(null, memberRestTypes) :
                    memberRestTypes.iterator().next();
        } else {
            return varNode.getBType();
        }
    }

    private boolean checkMemVarCountMatchWithMemTypeCount(BLangTupleVariable varNode, BTupleType tupleTypeNode) {
        int memberVarsSize = varNode.memberVariables.size();
        BLangVariable restVariable = varNode.restVariable;
        int tupleTypesSize = tupleTypeNode.tupleTypes.size();
        if (memberVarsSize > tupleTypesSize) {
            return false;
        }
        return restVariable != null ||
                (tupleTypesSize == memberVarsSize && tupleTypeNode.restType == null);
    }

    @Override
    public void visit(BLangRecordVariable recordVar) {
        if (recordVar.isDeclaredWithVar) {
            recordVar.symbol =
                    defineVarSymbol(recordVar.pos, recordVar.flagSet, symTable.noType,
                            names.fromString(anonymousModelHelper.getNextRecordVarKey(env.enclPkg.packageID)),
                            env, true);
            // Symbol enter each member with type other.
            for (BLangRecordVariable.BLangRecordVariableKeyValue variable : recordVar.variableList) {
                BLangVariable value = variable.getValue();
                value.isDeclaredWithVar = true;
                defineNode(value, env);
            }

            BLangSimpleVariable restParam = (BLangSimpleVariable) recordVar.restParam;
            if (restParam != null) {
                restParam.isDeclaredWithVar = true;
                defineNode(restParam, env);
            }
            return;
        }

        if (recordVar.getBType() == null) {
            recordVar.setBType(symResolver.resolveTypeNode(recordVar.typeNode, env));
        }
        // To support variable forward referencing we need to symbol enter each record member with type at SymbolEnter.
        if (!(symbolEnterAndValidateRecordVariable(recordVar, env))) {
            recordVar.setBType(symTable.semanticError);
            return;
        }
    }

    boolean symbolEnterAndValidateRecordVariable(BLangRecordVariable var, SymbolEnv env) {
        if (var.symbol == null) {
            Name varName = names.fromString(anonymousModelHelper.getNextRecordVarKey(env.enclPkg.packageID));
            var.symbol = defineVarSymbol(var.pos, var.flagSet, var.getBType(), varName, env, true);
        }

        return validateRecordVariable(var, env);
    }

    boolean validateRecordVariable(BLangRecordVariable recordVar, SymbolEnv env) {
        BType recordType = Types.getReferredType(recordVar.getBType());
        BRecordType recordVarType;
        /*
          This switch block will resolve the record type of the record variable.
          For example consider the following -
          type Foo record {int a, boolean b};
          type Bar record {string a, float b};
          Foo|Bar {a, b} = foo();
          Since the varNode type is a union, the types of 'a' and 'b' will be resolved as follows:
          Type of 'a' will be a union of the types of field 'a' in both Foo and Bar.
          i.e. type of 'a' is (int | string) and type of 'b' is (boolean | float).
          Consider anydata {a, b} = foo();
          Here, the type of 'a'and type of 'b' will be both anydata.
         */
        switch (recordType.tag) {
            case TypeTags.UNION:
                BUnionType unionType = (BUnionType) recordType;
                Set<BType> bTypes = types.expandAndGetMemberTypesRecursive(unionType);
                List<BType> possibleTypes = bTypes.stream()
                        .filter(rec -> doesRecordContainKeys(rec, recordVar.variableList, recordVar.restParam != null))
                        .collect(Collectors.toList());

                if (possibleTypes.isEmpty()) {
                    dlog.error(recordVar.pos, DiagnosticErrorCode.INVALID_RECORD_BINDING_PATTERN, recordType);
                    return false;
                }

                if (possibleTypes.size() > 1) {
                    recordVarType = populatePossibleFields(recordVar, possibleTypes, env);
                    break;
                }

                if (possibleTypes.get(0).tag == TypeTags.RECORD) {
                    recordVarType = (BRecordType) possibleTypes.get(0);
                    break;
                }

                if (possibleTypes.get(0).tag == TypeTags.MAP) {
                    recordVarType = createSameTypedFieldsRecordType(recordVar,
                            ((BMapType) possibleTypes.get(0)).constraint, env);
                    break;
                }

                recordVarType = createSameTypedFieldsRecordType(recordVar, possibleTypes.get(0), env);
                break;
            case TypeTags.RECORD:
                recordVarType = (BRecordType) recordType;
                break;
            case TypeTags.MAP:
                recordVarType = createSameTypedFieldsRecordType(recordVar,
                        ((BMapType) recordType).constraint, env);
                break;
            default:
                dlog.error(recordVar.pos, DiagnosticErrorCode.INVALID_RECORD_BINDING_PATTERN, recordType);
                return false;
        }

        return defineVariableList(recordVar, recordVarType, env);
    }

    private BRecordType populatePossibleFields(BLangRecordVariable recordVar, List<BType> possibleTypes,
                                               SymbolEnv env) {
        BRecordTypeSymbol recordSymbol = Symbols.createRecordSymbol(Flags.ANONYMOUS,
                names.fromString(ANONYMOUS_RECORD_NAME),
                env.enclPkg.symbol.pkgID, null,
                env.scope.owner, recordVar.pos, SOURCE);
        BRecordType recordVarType = (BRecordType) symTable.recordType;

        List<String> mappedFields = recordVar.variableList.stream().map(varKeyValue -> varKeyValue.getKey().value)
                .collect(Collectors.toList());
        LinkedHashMap<String, BField> fields = populateAndGetPossibleFieldsForRecVar(recordVar.pos, possibleTypes,
                mappedFields, recordSymbol, env);

        if (recordVar.restParam != null) {
            recordVarType.restFieldType = createRestFieldFromPossibleTypes(recordVar.pos, env, possibleTypes,
                    fields, recordSymbol);
        }
        recordVarType.tsymbol = recordSymbol;
        recordVarType.fields = fields;
        recordSymbol.type = recordVarType;
        return recordVarType;
    }

    private BType createRestFieldFromPossibleTypes(Location pos, SymbolEnv env, List<BType> possibleTypes,
                                                   LinkedHashMap<String, BField> boundedFields, BSymbol recordSymbol) {
        LinkedHashSet<BType> restFieldMemberTypes = new LinkedHashSet<>();
        List<LinkedHashMap<String, BField>> possibleRecordFieldMapList = new ArrayList<>();

        for (BType possibleType : possibleTypes) {
            if (possibleType.tag == TypeTags.RECORD) {
                BRecordType recordType = (BRecordType) possibleType;
                possibleRecordFieldMapList.add(recordType.fields);
                restFieldMemberTypes.add(recordType.restFieldType);
            } else if (possibleType.tag == TypeTags.MAP) {
                restFieldMemberTypes.add(((BMapType) possibleType).constraint);
            } else {
                restFieldMemberTypes.add(possibleType);
            }
        }

        BType restFieldType = restFieldMemberTypes.size() > 1 ?
                BUnionType.create(null, restFieldMemberTypes) :
                restFieldMemberTypes.iterator().next();

        if (!possibleRecordFieldMapList.isEmpty()) {
            List<String> intersectionFields = getIntersectionFields(possibleRecordFieldMapList);
            LinkedHashMap<String, BField> unmappedMembers = populateAndGetPossibleFieldsForRecVar(pos,
                    possibleTypes, intersectionFields, recordSymbol, env);

            LinkedHashMap<String, BField> optionalFields = new LinkedHashMap<>() {{
                possibleRecordFieldMapList.forEach(map -> putAll(map));
            }};

            intersectionFields.forEach(optionalFields::remove);
            boundedFields.keySet().forEach(unmappedMembers::remove);

            for (BField field : optionalFields.values()) {
                field.symbol.flags = setSymbolAsOptional(field.symbol.flags);
            }
            unmappedMembers.putAll(optionalFields);

            BRecordType restRecord = new BRecordType(null);
            restRecord.fields = unmappedMembers;
            restRecord.restFieldType = restFieldType;
            restFieldType = restRecord;
        }

        return restFieldType;
    }

    private List<String> getIntersectionFields(List<LinkedHashMap<String, BField>> fieldList) {
        LinkedHashMap<String, BField> intersectionMap = fieldList.get(0);
        HashSet<String> intersectionSet = new HashSet<>(intersectionMap.keySet());

        for (int i = 1; i < fieldList.size(); i++) {
            LinkedHashMap<String, BField> map = fieldList.get(i);
            HashSet<String> set = new HashSet<>(map.keySet());
            intersectionSet.retainAll(set);
        }

        return new ArrayList<>(intersectionSet);
    }

    /**
     * This method will resolve field types based on a list of possible types.
     * When a record variable has multiple possible assignable types, each field will be a union of the relevant
     * possible types field type.
     *
     * @param pos           line number information of the source file
     * @param possibleTypes list of possible types
     * @param fieldNames    fields types to be resolved
     * @param recordSymbol  symbol of the record type to be used in creating fields
     * @param env           environment to define the symbol
     * @return the list of fields
     */
    private LinkedHashMap<String, BField> populateAndGetPossibleFieldsForRecVar(Location pos, List<BType> possibleTypes,
                                                                                List<String> fieldNames,
                                                                                BSymbol recordSymbol, SymbolEnv env) {
        LinkedHashMap<String, BField> fields = new LinkedHashMap<>();
        for (String fieldName : fieldNames) {
            LinkedHashSet<BType> memberTypes = new LinkedHashSet<>();
            for (BType possibleType : possibleTypes) {
                if (possibleType.tag == TypeTags.RECORD) {
                    BRecordType possibleRecordType = (BRecordType) possibleType;

                    if (possibleRecordType.fields.containsKey(fieldName)) {
                        BField field = possibleRecordType.fields.get(fieldName);
                        if (Symbols.isOptional(field.symbol)) {
                            memberTypes.add(symTable.nilType);
                        }
                        memberTypes.add(field.type);
                    } else {
                        memberTypes.add(possibleRecordType.restFieldType);
                        memberTypes.add(symTable.nilType);
                    }

                    continue;
                }

                if (possibleType.tag == TypeTags.MAP) {
                    BMapType possibleMapType = (BMapType) possibleType;
                    memberTypes.add(possibleMapType.constraint);
                    continue;
                }
                memberTypes.add(possibleType); // possible type is any or anydata}
            }

            BType fieldType = memberTypes.size() > 1 ?
                    BUnionType.create(null, memberTypes) : memberTypes.iterator().next();
            BField field = new BField(names.fromString(fieldName), pos,
                    new BVarSymbol(0, names.fromString(fieldName), env.enclPkg.symbol.pkgID,
                            fieldType, recordSymbol, pos, SOURCE));
            fields.put(field.name.value, field);
        }
        return fields;
    }

    private BRecordType createSameTypedFieldsRecordType(BLangRecordVariable recordVar, BType fieldTypes,
                                                        SymbolEnv env) {
        BType fieldType;
        if (fieldTypes.isNullable()) {
            fieldType = fieldTypes;
        } else {
            fieldType = BUnionType.create(null, fieldTypes, symTable.nilType);
        }

        BRecordTypeSymbol recordSymbol = Symbols.createRecordSymbol(Flags.ANONYMOUS,
                names.fromString(ANONYMOUS_RECORD_NAME),
                env.enclPkg.symbol.pkgID, null, env.scope.owner,
                recordVar.pos, SOURCE);
        //TODO check below field position
        LinkedHashMap<String, BField> fields = new LinkedHashMap<>();
        for (BLangRecordVariable.BLangRecordVariableKeyValue bLangRecordVariableKeyValue : recordVar.variableList) {
            Name fieldName = names.fromIdNode(bLangRecordVariableKeyValue.key);
            BField bField = new BField(fieldName, recordVar.pos,
                    new BVarSymbol(0, fieldName, names.originalNameFromIdNode(bLangRecordVariableKeyValue.key),
                            env.enclPkg.symbol.pkgID, fieldType, recordSymbol, recordVar.pos, SOURCE));
            fields.put(fieldName.getValue(), bField);
        }

        BRecordType recordVarType = (BRecordType) symTable.recordType;
        recordVarType.fields = fields;
        recordSymbol.type = recordVarType;
        recordVarType.tsymbol = recordSymbol;

        // Since this is for record variables, we consider its record type as an open record type.
        recordVarType.sealed = false;
        recordVarType.restFieldType = fieldTypes; // TODO: 7/26/19 Check if this should be `fieldType`

        return recordVarType;
    }

    private boolean defineVariableList(BLangRecordVariable recordVar, BRecordType recordVarType, SymbolEnv env) {
        LinkedHashMap<String, BField> recordVarTypeFields = recordVarType.fields;

        boolean validRecord = true;
        int ignoredCount = 0;
        for (BLangRecordVariable.BLangRecordVariableKeyValue variable : recordVar.variableList) {
            // Infer the type of each variable in recordVariable from the given record type
            // so that symbol enter is done recursively
            BLangVariable value = variable.getValue();
            if (value.getKind() == NodeKind.VARIABLE) {
                // '_' is allowed in record variables. Not allowed if all variables are named as '_'
                BLangSimpleVariable simpleVar = (BLangSimpleVariable) value;
                Name varName = names.fromIdNode(simpleVar.name);
                if (varName == Names.IGNORE) {
                    ignoredCount++;
                    simpleVar.setBType(symTable.anyType);
                    if (!recordVarTypeFields.containsKey(variable.getKey().getValue())) {
                        continue;
                    }
                    if (!types.isAssignable(recordVarTypeFields.get((variable.getKey().getValue())).type,
                            symTable.anyType)) {
                        dlog.error(variable.valueBindingPattern.pos,
                                DiagnosticErrorCode.WILD_CARD_BINDING_PATTERN_ONLY_SUPPORTS_TYPE_ANY);
                    }
                    continue;
                }
            }

            if (recordVar.getBType().tag == TypeTags.MAP) {
                validRecord = false;
                dlog.error(variable.key.pos, DiagnosticErrorCode.INVALID_FIELD_BINDING_PATTERN_WITH_NON_REQUIRED_FIELD);
            }

            if (!recordVarTypeFields.containsKey(variable.getKey().getValue())) {
                validRecord = false;
                if (recordVarType.sealed) {
                    validRecord = false;
                    dlog.error(recordVar.pos, DiagnosticErrorCode.INVALID_FIELD_IN_RECORD_BINDING_PATTERN,
                            variable.getKey().getValue(), recordVar.getBType());
                } else {
                    dlog.error(variable.key.pos,
                            DiagnosticErrorCode.INVALID_FIELD_BINDING_PATTERN_WITH_NON_REQUIRED_FIELD);
                }
                continue;
            } else {
                if (Symbols.isOptional(recordVarTypeFields.get(variable.key.value).symbol)) {
                    validRecord = false;
                    dlog.error(variable.key.pos,
                            DiagnosticErrorCode.INVALID_FIELD_BINDING_PATTERN_WITH_NON_REQUIRED_FIELD);
                }
            }
            defineMemberNode(value, env, recordVarTypeFields.get((variable.getKey().getValue())).type);
        }

        if (!recordVar.variableList.isEmpty() && ignoredCount == recordVar.variableList.size()
                && recordVar.restParam == null) {
            dlog.error(recordVar.pos, DiagnosticErrorCode.NO_NEW_VARIABLES_VAR_ASSIGNMENT);
            return false;
        }

        if (recordVar.restParam != null) {
            BType restType = getRestParamType(recordVarType);
            List<String> varList = recordVar.variableList.stream().map(t -> t.getKey().value)
                    .collect(Collectors.toList());
            BRecordType restConstraint = createRecordTypeForRestField(recordVar.restParam.getPosition(), env,
                    recordVarType, varList, restType);
            defineMemberNode(recordVar.restParam, env, restConstraint);
        }

        return validRecord;
    }

    private boolean doesRecordContainKeys(BType varType,
                                          List<BLangRecordVariable.BLangRecordVariableKeyValue> variableList,
                                          boolean hasRestParam) {
        if (varType.tag == TypeTags.MAP || varType.tag == TypeTags.ANY || varType.tag == TypeTags.ANYDATA) {
            return true;
        }
        if (varType.tag != TypeTags.RECORD) {
            return false;
        }
        BRecordType recordVarType = (BRecordType) varType;
        Map<String, BField> recordVarTypeFields = recordVarType.fields;

        for (BLangRecordVariable.BLangRecordVariableKeyValue var : variableList) {
            if (!recordVarTypeFields.containsKey(var.key.value) && recordVarType.sealed) {
                return false;
            }
        }

        if (!hasRestParam) {
            return true;
        }

        return !recordVarType.sealed;
    }

    public BRecordTypeSymbol createAnonRecordSymbol(SymbolEnv env, Location pos) {
        EnumSet<Flag> flags = EnumSet.of(Flag.PUBLIC, Flag.ANONYMOUS);
        BRecordTypeSymbol recordSymbol = Symbols.createRecordSymbol(Flags.asMask(flags), Names.EMPTY,
                env.enclPkg.packageID, null, env.scope.owner, pos, VIRTUAL);
        recordSymbol.name = names.fromString(anonymousModelHelper.getNextAnonymousTypeKey(env.enclPkg.packageID));
        recordSymbol.scope = new Scope(recordSymbol);
        return recordSymbol;
    }

    BType getRestParamType(BRecordType recordType) {
        BType memberType;
        if (recordType.restFieldType != null) {
            memberType = recordType.restFieldType;
        } else if (hasErrorTypedField(recordType)) {
            memberType = hasOnlyPureTypedFields(recordType) ? symTable.pureType :
                    BUnionType.create(null, symTable.anyType, symTable.errorType);
        } else {
            memberType = hasOnlyAnyDataTypedFields(recordType) ? symTable.anydataType : symTable.anyType;
        }
        if (memberType.tag == TypeTags.RECORD) {
            memberType = getRestParamType((BRecordType) memberType);
        }
        return memberType;
    }

    public BType getRestMatchPatternConstraintType(BRecordType recordType,
                                                   Map<String, BField> remainingFields,
                                                   BType restVarSymbolMapType) {
        LinkedHashSet<BType> constraintTypes = new LinkedHashSet<>();
        for (BField field : remainingFields.values()) {
            constraintTypes.add(field.type);
        }

        if (!recordType.sealed) {
            BType restFieldType = recordType.restFieldType;
            if (!this.types.isNeverTypeOrStructureTypeWithARequiredNeverMember(restFieldType)) {
                constraintTypes.add(restFieldType);
            }
        }

        BType restConstraintType;
        if (constraintTypes.isEmpty()) {
            restConstraintType = symTable.neverType;
        } else if (constraintTypes.size() == 1) {
            restConstraintType = constraintTypes.iterator().next();
        } else {
            restConstraintType = BUnionType.create(null, constraintTypes);
        }
        return this.types.mergeTypes(restVarSymbolMapType, restConstraintType);
    }

    BRecordType createRecordTypeForRestField(Location pos, SymbolEnv env, BRecordType recordType,
                                             List<String> variableList,
                                             BType restConstraint) {
        BRecordTypeSymbol recordSymbol = createAnonRecordSymbol(env, pos);
        BRecordType recordVarType = new BRecordType(recordSymbol);
        LinkedHashMap<String, BField> unMappedFields = new LinkedHashMap<>() {{
            putAll(recordType.fields);
            if (recordType.restFieldType.tag == TypeTags.RECORD) {
                putAll(((BRecordType) recordType.restFieldType).fields);
            }
        }};

        setRestRecordFields(pos, env, unMappedFields, variableList, restConstraint, recordVarType);

        BLangRecordTypeNode recordTypeNode = TypeDefBuilderHelper.createRecordTypeNode(recordVarType,
                env.enclPkg.packageID, symTable, pos);
        recordTypeNode.initFunction =
                TypeDefBuilderHelper.createInitFunctionForRecordType(recordTypeNode, env, names, symTable);
        TypeDefBuilderHelper.createTypeDefinitionForTSymbol(recordVarType, recordSymbol, recordTypeNode, env);

        return recordVarType;
    }

    void setRestRecordFields(Location pos, SymbolEnv env,
                             LinkedHashMap<String, BField> unMappedFields,
                             List<String> variableList, BType restConstraint,
                             BRecordType targetRestRecType) {
        LinkedHashMap<String, BField> fields = new LinkedHashMap<>();
        LinkedHashMap<String, BField> markAsOptional = new LinkedHashMap<>();

        if (!targetRestRecType.fields.isEmpty()) {
            fields.putAll(targetRestRecType.fields);
            List<String> intersectionFields = getIntersectionFields(Arrays.asList(targetRestRecType.fields,
                    unMappedFields));
            markAsOptional.putAll(unMappedFields);
            markAsOptional.putAll(targetRestRecType.fields);
            intersectionFields.forEach(markAsOptional::remove);
        }

        //adds a never-typed optional field for the mapped bindings
        for (String fieldName : variableList) {
            unMappedFields.remove(fieldName);
            BField newField = new BField(names.fromString(fieldName), pos,
                    new BVarSymbol(Flags.OPTIONAL, names.fromString(fieldName), env.enclPkg.symbol.pkgID,
                            symTable.neverType, targetRestRecType.tsymbol, pos, VIRTUAL));
            fields.put(fieldName, newField);
        }

        for (BField field : unMappedFields.values()) {
            if (fields.containsKey(field.name.value)) {
                BField targetField = fields.get(field.getName().value);
                targetField.type = types.mergeTypes(targetField.type, field.type);
            } else {
                BField newField = new BField(field.name, pos,
                        new BVarSymbol(field.symbol.flags, field.name, env.enclPkg.symbol.pkgID,
                                field.type, targetRestRecType.tsymbol, pos, VIRTUAL));
                fields.put(field.name.value, newField);
                targetRestRecType.tsymbol.scope.define(newField.name, newField.symbol);
            }
        }

        //marks field as optional if the field is not common for all union members
        for (BField optionalField : markAsOptional.values()) {
            optionalField.symbol.flags = setSymbolAsOptional(optionalField.symbol.flags);
        }

        targetRestRecType.fields = fields;
        targetRestRecType.restFieldType = restConstraint;
    }

    private long setSymbolAsOptional(long existingFlags) {
        Set<Flag> unmaskedFlags = Flags.unMask(existingFlags);
        unmaskedFlags.remove(Flag.REQUIRED);
        unmaskedFlags.add(Flag.OPTIONAL);
        return Flags.asMask(unmaskedFlags);
    }

    private boolean hasOnlyAnyDataTypedFields(BRecordType recordType) {
        IsAnydataUniqueVisitor isAnydataUniqueVisitor = new IsAnydataUniqueVisitor();
        return isAnydataUniqueVisitor.visit(recordType);
    }

    private boolean hasOnlyPureTypedFields(BRecordType recordType) {
        IsPureTypeUniqueVisitor isPureTypeUniqueVisitor = new IsPureTypeUniqueVisitor();
        for (BField field : recordType.fields.values()) {
            BType fieldType = field.type;
            if (!isPureTypeUniqueVisitor.visit(fieldType)) {
                return false;
            }
            isPureTypeUniqueVisitor.reset();
        }
        return recordType.sealed || isPureTypeUniqueVisitor.visit(recordType);
    }

    private boolean hasErrorTypedField(BRecordType recordType) {
        for (BField field : recordType.fields.values()) {
            BType type = field.type;
            if (hasErrorType(type)) {
                return true;
            }
        }
        return hasErrorType(recordType.restFieldType);
    }

    private boolean hasErrorType(BType type) {
        if (type.tag != TypeTags.UNION) {
            return type.tag == TypeTags.ERROR;
        }

        return ((BUnionType) type).getMemberTypes().stream().anyMatch(this::hasErrorType);
    }

    @Override
    public void visit(BLangErrorVariable errorVar) {
        if (errorVar.isDeclaredWithVar) {
            errorVar.symbol =
                    defineVarSymbol(errorVar.pos, errorVar.flagSet, symTable.noType,
                            names.fromString(anonymousModelHelper.getNextErrorVarKey(env.enclPkg.packageID)),
                            env, true);

            // Symbol enter each member with type other.
            BLangSimpleVariable errorMsg = errorVar.message;
            if (errorMsg != null) {
                errorMsg.isDeclaredWithVar = true;
                defineNode(errorMsg, env);
            }

            BLangVariable cause = errorVar.cause;
            if (cause != null) {
                cause.isDeclaredWithVar = true;
                defineNode(cause, env);
            }

            for (BLangErrorVariable.BLangErrorDetailEntry detailEntry : errorVar.detail) {
                BLangVariable value = detailEntry.getValue();
                value.isDeclaredWithVar = true;
                defineNode(value, env);
            }

            BLangSimpleVariable restDetail = errorVar.restDetail;
            if (restDetail != null) {
                restDetail.isDeclaredWithVar = true;
                defineNode(restDetail, env);
            }

            return;
        }

        if (errorVar.getBType() == null) {
            errorVar.setBType(symResolver.resolveTypeNode(errorVar.typeNode, env));
        }
        // To support variable forward referencing we need to symbol enter each variable inside error variable
        // with type at SymbolEnter.
        if (!symbolEnterAndValidateErrorVariable(errorVar, env)) {
            errorVar.setBType(symTable.semanticError);
            return;
        }
    }

    boolean symbolEnterAndValidateErrorVariable(BLangErrorVariable var, SymbolEnv env) {
        if (var.symbol == null) {
            Name varName = names.fromString(anonymousModelHelper.getNextErrorVarKey(env.enclPkg.packageID));
            var.symbol = defineVarSymbol(var.pos, var.flagSet, var.getBType(), varName, env, true);
        }

        return validateErrorVariable(var, env);
    }

    boolean validateErrorVariable(BLangErrorVariable errorVariable, SymbolEnv env) {
        BType varType = Types.getReferredType(errorVariable.getBType());
        BErrorType errorType;
        switch (varType.tag) {
            case TypeTags.UNION:
                BUnionType unionType = ((BUnionType) varType);
                List<BErrorType> possibleTypes = types.getAllTypes(unionType, true).stream()
                        .filter(type -> TypeTags.ERROR == type.tag)
                        .map(BErrorType.class::cast)
                        .collect(Collectors.toList());

                if (possibleTypes.isEmpty()) {
                    dlog.error(errorVariable.pos, DiagnosticErrorCode.INVALID_ERROR_BINDING_PATTERN,
                            varType);
                    return false;
                }

                if (possibleTypes.size() > 1) {
                    LinkedHashSet<BType> detailType = new LinkedHashSet<>();
                    for (BErrorType possibleErrType : possibleTypes) {
                        detailType.add(possibleErrType.detailType);
                    }
                    BType errorDetailType = detailType.size() > 1
                            ? BUnionType.create(null, detailType)
                            : detailType.iterator().next();
                    errorType = new BErrorType(null, errorDetailType);
                } else {
                    errorType = possibleTypes.get(0);
                }
                break;
            case TypeTags.ERROR:
                errorType = (BErrorType) varType;
                break;
            case TypeTags.SEMANTIC_ERROR:
                // we assume that we have already given an error
                return false;
            default:
                dlog.error(errorVariable.pos, DiagnosticErrorCode.INVALID_ERROR_BINDING_PATTERN,
                        varType);
                return false;
        }
        errorVariable.setBType(errorType);

        if (!errorVariable.isInMatchStmt) {
            BLangSimpleVariable errorMsg = errorVariable.message;
            if (errorMsg != null) {
                defineMemberNode(errorVariable.message, env, symTable.stringType);
            }

            BLangVariable cause = errorVariable.cause;
            if (cause != null) {
                defineMemberNode(errorVariable.cause, env, symTable.errorOrNilType);
            }
        }

        if (errorVariable.detail == null || (errorVariable.detail.isEmpty()
                && !isRestDetailBindingAvailable(errorVariable))) {
            return validateErrorMessageMatchPatternSyntax(errorVariable, env);
        }

        BType detailType = Types.getReferredType(errorType.detailType);
        if (detailType.getKind() == TypeKind.RECORD || detailType.getKind() == TypeKind.MAP) {
            return validateErrorVariable(errorVariable, errorType, env);
        } else if (detailType.getKind() == TypeKind.UNION) {
            BErrorTypeSymbol errorTypeSymbol = new BErrorTypeSymbol(SymTag.ERROR, Flags.PUBLIC, Names.ERROR,
                    env.enclPkg.packageID, symTable.errorType,
                    env.scope.owner, errorVariable.pos, SOURCE);
            // TODO: detail type need to be a union representing all details of members of `errorType`
            errorVariable.setBType(new BErrorType(errorTypeSymbol, symTable.detailType));
            return validateErrorVariable(errorVariable, env);
        }

        if (isRestDetailBindingAvailable(errorVariable)) {
            defineMemberNode(errorVariable.restDetail, env, symTable.detailType);
        }
        return true;
    }

    private boolean validateErrorVariable(BLangErrorVariable errorVariable, BErrorType errorType, SymbolEnv env) {
        BLangSimpleVariable errorMsg = errorVariable.message;
        if (errorMsg != null && errorMsg.symbol == null) {
            defineMemberNode(errorMsg, env, symTable.stringType);
        }

        BRecordType recordType = getDetailAsARecordType(errorType);
        LinkedHashMap<String, BField> detailFields = recordType.fields;
        Set<String> matchedDetailFields = new HashSet<>();
        for (BLangErrorVariable.BLangErrorDetailEntry errorDetailEntry : errorVariable.detail) {
            String entryName = errorDetailEntry.key.getValue();
            matchedDetailFields.add(entryName);
            BField entryField = detailFields.get(entryName);

            BLangVariable boundVar = errorDetailEntry.valueBindingPattern;
            if (entryField != null) {
                if ((entryField.symbol.flags & Flags.OPTIONAL) == Flags.OPTIONAL) {
                    boundVar.setBType(BUnionType.create(null, entryField.type, symTable.nilType));
                } else {
                    boundVar.setBType(entryField.type);
                }
            } else {
                if (recordType.sealed) {
                    dlog.error(errorVariable.pos, DiagnosticErrorCode.INVALID_ERROR_BINDING_PATTERN,
                            errorVariable.getBType());
                    boundVar.setBType(symTable.semanticError);
                    return false;
                } else {
                    boundVar.setBType(BUnionType.create(null, recordType.restFieldType, symTable.nilType));
                }
            }

            boolean isIgnoredVar = boundVar.getKind() == NodeKind.VARIABLE
                    && ((BLangSimpleVariable) boundVar).name.value.equals(Names.IGNORE.value);
            if (!isIgnoredVar) {
                defineMemberNode(boundVar, env, boundVar.getBType());
            }
        }

        if (isRestDetailBindingAvailable(errorVariable)) {
            // Type of rest pattern is a map type where constraint type is,
            // union of keys whose values are not matched in error binding/match pattern.
            BTypeSymbol typeSymbol = createTypeSymbol(SymTag.TYPE, env);
            BType constraint = getRestMapConstraintType(detailFields, matchedDetailFields, recordType);
            BMapType restType = new BMapType(TypeTags.MAP, constraint, typeSymbol);
            typeSymbol.type = restType;
            errorVariable.restDetail.setBType(restType);
            defineMemberNode(errorVariable.restDetail, env, restType);
        }
        return true;
    }

    BRecordType getDetailAsARecordType(BErrorType errorType) {
        BType detailType = Types.getReferredType(errorType.detailType);
        if (detailType.getKind() == TypeKind.RECORD) {
            return (BRecordType) detailType;
        }
        BRecordType detailRecord = new BRecordType(null);
        BMapType detailMap = (BMapType) detailType;
        detailRecord.sealed = false;
        detailRecord.restFieldType = detailMap.constraint;
        return detailRecord;
    }

    private BType getRestMapConstraintType(Map<String, BField> errorDetailFields, Set<String> matchedDetailFields,
                                           BRecordType recordType) {
        BUnionType restUnionType = BUnionType.create(null);
        if (!recordType.sealed) {
            if (recordType.restFieldType.tag == TypeTags.UNION) {
                BUnionType restFieldUnion = (BUnionType) recordType.restFieldType;
                // This is to update type name for users to read easily the cyclic unions
                if (restFieldUnion.isCyclic && errorDetailFields.entrySet().isEmpty()) {
                    restUnionType.isCyclic = true;
                    restUnionType.tsymbol = restFieldUnion.tsymbol;
                }
            } else {
                restUnionType.add(recordType.restFieldType);
            }
        }
        for (Map.Entry<String, BField> entry : errorDetailFields.entrySet()) {
            if (!matchedDetailFields.contains(entry.getKey())) {
                BType type = entry.getValue().getType();
                if (!types.isAssignable(type, restUnionType)) {
                    restUnionType.add(type);
                }
            }
        }

        Set<BType> memberTypes = restUnionType.getMemberTypes();
        if (memberTypes.size() == 1) {
            return memberTypes.iterator().next();
        }

        return restUnionType;
    }

    private boolean validateErrorMessageMatchPatternSyntax(BLangErrorVariable errorVariable, SymbolEnv env) {
        if (errorVariable.isInMatchStmt
                && !errorVariable.reasonVarPrefixAvailable
                && errorVariable.reasonMatchConst == null
                && isReasonSpecified(errorVariable)) {

            BSymbol reasonConst = symResolver.lookupSymbolInMainSpace(env.enclEnv,
                    names.fromString(errorVariable.message.name.value));
            if ((reasonConst.tag & SymTag.CONSTANT) != SymTag.CONSTANT) {
                dlog.error(errorVariable.message.pos, DiagnosticErrorCode.INVALID_ERROR_REASON_BINDING_PATTERN,
                        errorVariable.message.name);
            } else {
                dlog.error(errorVariable.message.pos, DiagnosticErrorCode.UNSUPPORTED_ERROR_REASON_CONST_MATCH);
            }
            return false;
        }
        return true;
    }

    private boolean isReasonSpecified(BLangErrorVariable errorVariable) {
        return !isIgnoredOrEmpty(errorVariable.message);
    }

    boolean isIgnoredOrEmpty(BLangSimpleVariable varNode) {
        return varNode.name.value.equals(Names.IGNORE.value) || varNode.name.value.equals("");
    }

    private boolean isRestDetailBindingAvailable(BLangErrorVariable errorVariable) {
        return errorVariable.restDetail != null &&
                !errorVariable.restDetail.name.value.equals(Names.IGNORE.value);
    }

    private BTypeSymbol createTypeSymbol(int type, SymbolEnv env) {
        return new BTypeSymbol(type, Flags.PUBLIC, Names.EMPTY, env.enclPkg.packageID,
                null, env.scope.owner, symTable.builtinPos, VIRTUAL);
    }

    private void defineMemberNode(BLangVariable memberVar, SymbolEnv env, BType type) {
        memberVar.setBType(type);
        // Module level variables declared with `var` already defined
        if ((env.scope.owner.tag & SymTag.PACKAGE) == SymTag.PACKAGE && memberVar.isDeclaredWithVar) {
            memberVar.symbol.type = type;
            memberVar.isDeclaredWithVar = false;
            // Need to assign resolved type for member variables inside complex variable declared with `var`
            if (memberVar.getKind() == NodeKind.VARIABLE) {
                return;
            }
        }
        defineNode(memberVar, env);
    }

    public void visit(BLangXMLAttribute bLangXMLAttribute) {
        if (!(bLangXMLAttribute.name.getKind() == NodeKind.XML_QNAME)) {
            return;
        }

        BLangXMLQName qname = (BLangXMLQName) bLangXMLAttribute.name;

        // If the attribute is not an in-line namespace declaration, check for duplicate attributes.
        // If no duplicates, then define this attribute symbol.
        if (!bLangXMLAttribute.isNamespaceDeclr) {
            BXMLAttributeSymbol attrSymbol = new BXMLAttributeSymbol(qname.localname.value, qname.namespaceURI,
                    env.enclPkg.symbol.pkgID, env.scope.owner,
                    bLangXMLAttribute.pos, SOURCE);

            if (missingNodesHelper.isMissingNode(qname.localname.value)
                    || (qname.namespaceURI != null && missingNodesHelper.isMissingNode(qname.namespaceURI))) {
                attrSymbol.origin = VIRTUAL;
            }
            if (symResolver.checkForUniqueMemberSymbol(bLangXMLAttribute.pos, env, attrSymbol)) {
                env.scope.define(attrSymbol.name, attrSymbol);
                bLangXMLAttribute.symbol = attrSymbol;
            }
            return;
        }

        List<BLangExpression> exprs = bLangXMLAttribute.value.textFragments;
        String nsURI = null;

        // We reach here if the attribute is an in-line namesapce declaration.
        // Get the namespace URI, only if it is statically defined. Then define the namespace symbol.
        // This namespace URI is later used by the attributes, when they lookup for duplicate attributes.
        // TODO: find a better way to get the statically defined URI.
        NodeKind nodeKind = exprs.get(0).getKind();
        if (exprs.size() == 1 && (nodeKind == NodeKind.LITERAL || nodeKind == NodeKind.NUMERIC_LITERAL)) {
            nsURI = (String) ((BLangLiteral) exprs.get(0)).value;
        }

        String symbolName = qname.localname.value;
        if (symbolName.equals(XMLConstants.XMLNS_ATTRIBUTE)) {
            symbolName = XMLConstants.DEFAULT_NS_PREFIX;
        }

        Name prefix = names.fromString(symbolName);
        BXMLNSSymbol xmlnsSymbol = new BXMLNSSymbol(prefix, nsURI, env.enclPkg.symbol.pkgID, env.scope.owner,
                qname.localname.pos, getOrigin(prefix));

        if (symResolver.checkForUniqueMemberSymbol(bLangXMLAttribute.pos, env, xmlnsSymbol)) {
            env.scope.define(xmlnsSymbol.name, xmlnsSymbol);
            bLangXMLAttribute.symbol = xmlnsSymbol;
        }
    }

    @Override
    public void visit(BLangRecordTypeNode recordTypeNode) {
        SymbolEnv typeDefEnv = SymbolEnv.createTypeEnv(recordTypeNode, recordTypeNode.symbol.scope, env);
        defineRecordTypeNode(recordTypeNode, typeDefEnv);
    }

    @Override
    public void visit(BLangUnionTypeNode unionTypeNode) {
        for (BLangType type : unionTypeNode.memberTypeNodes) {
            defineNode(type, env);
        }
    }

    @Override
    public void visit(BLangIntersectionTypeNode intersectionTypeNode) {
        for (BLangType type : intersectionTypeNode.constituentTypeNodes) {
            defineNode(type, env);
        }
    }

    private void defineRecordTypeNode(BLangRecordTypeNode recordTypeNode, SymbolEnv env) {
        BRecordType recordType = (BRecordType) recordTypeNode.symbol.type;
        recordTypeNode.setBType(recordType);

        // Define all the fields
        resolveFields(recordType, recordTypeNode, env);

        recordType.sealed = recordTypeNode.sealed;
        if (recordTypeNode.sealed && recordTypeNode.restFieldType != null) {
            dlog.error(recordTypeNode.restFieldType.pos, DiagnosticErrorCode.REST_FIELD_NOT_ALLOWED_IN_CLOSED_RECORDS);
            return;
        }

        List<BType> fieldTypes = new ArrayList<>(recordType.fields.size());
        for (BField field : recordType.fields.values()) {
            BType type = field.type;
            fieldTypes.add(type);
        }

        if (recordTypeNode.restFieldType == null) {
            symResolver.markParameterizedType(recordType, fieldTypes);
            if (recordTypeNode.sealed) {
                recordType.restFieldType = symTable.noType;
                return;
            }
            recordType.restFieldType = symTable.anydataType;
            return;
        }

        recordType.restFieldType = symResolver.resolveTypeNode(recordTypeNode.restFieldType, env);
        fieldTypes.add(recordType.restFieldType);
        symResolver.markParameterizedType(recordType, fieldTypes);
    }

    private Collector<BField, ?, LinkedHashMap<String, BField>> getFieldCollector() {
        BinaryOperator<BField> mergeFunc = (u, v) -> {
            throw new IllegalStateException(String.format("Duplicate key %s", u));
        };
        return Collectors.toMap(field -> field.name.value, Function.identity(), mergeFunc, LinkedHashMap::new);
    }

    // Private methods

    private void populateLangLibInSymTable(BPackageSymbol packageSymbol) {

        PackageID langLib = packageSymbol.pkgID;
        if (langLib.equals(ARRAY)) {
            symTable.langArrayModuleSymbol = packageSymbol;
            return;
        }
        if (langLib.equals(DECIMAL)) {
            symTable.langDecimalModuleSymbol = packageSymbol;
            return;
        }
        if (langLib.equals(ERROR)) {
            symTable.langErrorModuleSymbol = packageSymbol;
            return;
        }
        if (langLib.equals(FLOAT)) {
            symTable.langFloatModuleSymbol = packageSymbol;
            return;
        }
        if (langLib.equals(FUTURE)) {
            symTable.langFutureModuleSymbol = packageSymbol;
            return;
        }
        if (langLib.equals(INT)) {
            symTable.langIntModuleSymbol = packageSymbol;
            symTable.updateIntSubtypeOwners();
            return;
        }
        if (langLib.equals(MAP)) {
            symTable.langMapModuleSymbol = packageSymbol;
            return;
        }
        if (langLib.equals(OBJECT)) {
            symTable.langObjectModuleSymbol = packageSymbol;
            return;
        }
        if (langLib.equals(STREAM)) {
            symTable.langStreamModuleSymbol = packageSymbol;
            return;
        }
        if (langLib.equals(STRING)) {
            symTable.langStringModuleSymbol = packageSymbol;
            symTable.updateStringSubtypeOwners();
            return;
        }
        if (langLib.equals(TABLE)) {
            symTable.langTableModuleSymbol = packageSymbol;
            return;
        }
        if (langLib.equals(TYPEDESC)) {
            symTable.langTypedescModuleSymbol = packageSymbol;
            return;
        }
        if (langLib.equals(VALUE)) {
            symTable.langValueModuleSymbol = packageSymbol;
            return;
        }
        if (langLib.equals(XML)) {
            symTable.langXmlModuleSymbol = packageSymbol;
            symTable.updateXMLSubtypeOwners();
            return;
        }
        if (langLib.equals(BOOLEAN)) {
            symTable.langBooleanModuleSymbol = packageSymbol;
            return;
        }
        if (langLib.equals(QUERY)) {
            symTable.langQueryModuleSymbol = packageSymbol;
            return;
        }
        if (langLib.equals(TRANSACTION)) {
            symTable.langTransactionModuleSymbol = packageSymbol;
            return;
        }
    }

    public boolean isValidAnnotationType(BType type) {
        if (type == symTable.semanticError) {
            return false;
        }

        switch (type.tag) {
            case TypeTags.MAP:
                BType constraintType = ((BMapType) type).constraint;
                return isCloneableTypeTypeSkippingObjectType(constraintType);
            case TypeTags.RECORD:
                BRecordType recordType = (BRecordType) type;
                for (BField field : recordType.fields.values()) {
                    if (!isCloneableTypeTypeSkippingObjectType(field.type)) {
                        return false;
                    }
                }

                BType recordRestType = recordType.restFieldType;
                if (recordRestType == null || recordRestType == symTable.noType) {
                    return true;
                }

                return isCloneableTypeTypeSkippingObjectType(recordRestType);
            case TypeTags.ARRAY:
                BType elementType = Types.getReferredType(((BArrayType) type).eType);
                if ((elementType.tag == TypeTags.MAP) || (elementType.tag == TypeTags.RECORD)) {
                    return isValidAnnotationType(elementType);
                }
                return false;
            case TypeTags.TYPEREFDESC:
                return isValidAnnotationType(((BTypeReferenceType) type).referredType);
        }

        return types.isAssignable(type, symTable.trueType);
    }

    private boolean isCloneableTypeTypeSkippingObjectType(BType type) {
        return isCloneableTypeSkippingObjectTypeHelper(type, new HashSet<>());
    }

    private boolean isCloneableTypeSkippingObjectTypeHelper(BType type, Set<BType> unresolvedTypes) {
        if (type == symTable.semanticError) {
            return false;
        }

        if (!unresolvedTypes.add(type)) {
            return true;
        }

        switch (type.tag) {
            case TypeTags.OBJECT:
            case TypeTags.ANYDATA:
                return true;
            case TypeTags.RECORD:
                BRecordType recordType = (BRecordType) type;
                for (BField field : recordType.fields.values()) {
                    if (!isCloneableTypeSkippingObjectTypeHelper(field.type, unresolvedTypes)) {
                        return false;
                    }
                }
                BType recordRestType = recordType.restFieldType;
                if (recordRestType == null || recordRestType == symTable.noType) {
                    return true;
                }
                return isCloneableTypeSkippingObjectTypeHelper(recordRestType, unresolvedTypes);
            case TypeTags.MAP:
                BType constraintType = ((BMapType) type).constraint;
                return isCloneableTypeSkippingObjectTypeHelper(constraintType, unresolvedTypes);
            case TypeTags.UNION:
                for (BType memberType : ((BUnionType) type).getMemberTypes()) {
                    if (!isCloneableTypeSkippingObjectTypeHelper(memberType, unresolvedTypes)) {
                        return false;
                    }
                }
                return true;
            case TypeTags.TUPLE:
                BTupleType tupleType = (BTupleType) type;
                for (BType tupMemType : tupleType.getTupleTypes()) {
                    if (!isCloneableTypeSkippingObjectTypeHelper(tupMemType, unresolvedTypes)) {
                        return false;
                    }
                }
                BType tupRestType = tupleType.restType;
                if (tupRestType == null) {
                    return true;
                }
                return isCloneableTypeSkippingObjectTypeHelper(tupRestType, unresolvedTypes);
            case TypeTags.TABLE:
                return isCloneableTypeSkippingObjectTypeHelper(((BTableType) type).constraint, unresolvedTypes);
            case TypeTags.ARRAY:
                return isCloneableTypeSkippingObjectTypeHelper(((BArrayType) type).getElementType(),
                        unresolvedTypes);
            case TypeTags.TYPEREFDESC:
                return isCloneableTypeSkippingObjectTypeHelper(Types.getReferredType(type), unresolvedTypes);
        }

        return types.isAssignable(type, symTable.cloneableType);
    }


    /**
     * Visit each compilation unit (.bal file) and add each top-level node
     * in the compilation unit to the package node.
     *
     * @param pkgNode current package node
     */
    private void populatePackageNode(BLangPackage pkgNode) {
        List<BLangCompilationUnit> compUnits = pkgNode.getCompilationUnits();
        compUnits.forEach(compUnit -> populateCompilationUnit(pkgNode, compUnit));
    }

    /**
     * Visit each top-level node and add it to the package node.
     *
     * @param pkgNode  current package node
     * @param compUnit current compilation unit
     */
    private void populateCompilationUnit(BLangPackage pkgNode, BLangCompilationUnit compUnit) {
        compUnit.getTopLevelNodes().forEach(node -> addTopLevelNode(pkgNode, node));
    }

    private void addTopLevelNode(BLangPackage pkgNode, TopLevelNode node) {
        NodeKind kind = node.getKind();

        // Here we keep all the top-level nodes of a compilation unit (aka file) in exact same
        // order as they appear in the compilation unit. This list contains all the top-level
        // nodes of all the compilation units grouped by the compilation unit.
        // This allows other compiler phases to visit top-level nodes in the exact same order
        // as they appear in compilation units. This is required for error reporting.
        if (kind != NodeKind.PACKAGE_DECLARATION && kind != IMPORT) {
            pkgNode.topLevelNodes.add(node);
        }

        switch (kind) {
            case IMPORT:
                // TODO Verify the rules..
                // TODO Check whether the same package alias (if any) has been used for the same import
                // TODO The version of an import package can be specified only once for a package
                pkgNode.imports.add((BLangImportPackage) node);
                break;
            case FUNCTION:
                pkgNode.functions.add((BLangFunction) node);
                break;
            case TYPE_DEFINITION:
                pkgNode.typeDefinitions.add((BLangTypeDefinition) node);
                break;
            case SERVICE:
                pkgNode.services.add((BLangService) node);
                break;
            case VARIABLE:
            case TUPLE_VARIABLE:
            case RECORD_VARIABLE:
            case ERROR_VARIABLE:
                pkgNode.globalVars.add((BLangVariable) node);
                // TODO There are two kinds of package level variables, constant and regular variables.
                break;
            case ANNOTATION:
                // TODO
                pkgNode.annotations.add((BLangAnnotation) node);
                break;
            case XMLNS:
                pkgNode.xmlnsList.add((BLangXMLNS) node);
                break;
            case CONSTANT:
                pkgNode.constants.add((BLangConstant) node);
                break;
            case CLASS_DEFN:
                pkgNode.classDefinitions.add((BLangClassDefinition) node);
        }
    }

    private void defineErrorDetails(List<BLangTypeDefinition> typeDefNodes, SymbolEnv pkgEnv) {
        for (BLangTypeDefinition typeDef : typeDefNodes) {
            BLangType typeNode = typeDef.typeNode;
            if (typeNode.getKind() == NodeKind.ERROR_TYPE) {
                SymbolEnv typeDefEnv = SymbolEnv.createTypeEnv(typeNode, typeDef.symbol.scope, pkgEnv);
                BLangErrorType errorTypeNode = (BLangErrorType) typeNode;
                BType typeDefType = typeDef.symbol.type;
                ((BErrorType) typeDefType).detailType = getDetailType(typeDefEnv, errorTypeNode);
            } else if (typeNode.getBType() != null && typeNode.getBType().tag == TypeTags.ERROR) {
                SymbolEnv typeDefEnv = SymbolEnv.createTypeEnv(typeNode, typeDef.symbol.scope, pkgEnv);
                BType detailType = ((BErrorType) typeNode.getBType()).detailType;
                if (detailType == symTable.noType) {
                    BType resolvedType = symResolver.resolveTypeNode(typeNode, typeDefEnv);
                    BErrorType type = (BErrorType) Types.getReferredType(resolvedType);
                    ((BErrorType) Types.getReferredType(typeDef.symbol.type))
                            .detailType = type.detailType;
                }
            }
        }
    }

    private BType getDetailType(SymbolEnv typeDefEnv, BLangErrorType errorTypeNode) {
        BLangType detailType = errorTypeNode.detailType;
        if (detailType != null && detailType.getKind() == NodeKind.CONSTRAINED_TYPE) {
            BLangType constraint = ((BLangConstrainedType) detailType).constraint;
            if (constraint.getKind() == NodeKind.USER_DEFINED_TYPE) {
                BLangUserDefinedType userDefinedType = (BLangUserDefinedType) constraint;
                if (userDefinedType.typeName.value.equals(TypeDefBuilderHelper.INTERSECTED_ERROR_DETAIL)) {
                    errorTypeNode.detailType = null;
                    return ((BErrorType) errorTypeNode.getBType()).detailType;
                }
            }
        }

        return Optional.ofNullable(errorTypeNode.detailType)
                .map(bLangType -> symResolver.resolveTypeNode(bLangType, typeDefEnv))
                .orElse(symTable.detailType);
    }

    private void defineFields(List<BLangNode> typeDefNodes, SymbolEnv pkgEnv) {
        for (BLangNode typeDef : typeDefNodes) {
            if (typeDef.getKind() == NodeKind.CLASS_DEFN) {
                BLangClassDefinition classDefinition = (BLangClassDefinition) typeDef;
                if (isObjectCtor(classDefinition)) {
                    continue;
                }
                defineFieldsOfClassDef(classDefinition, pkgEnv);
            } else if (typeDef.getKind() == NodeKind.TYPE_DEFINITION) {
                defineFields((BLangTypeDefinition) typeDef, pkgEnv);
            }
        }
    }

    public void defineFieldsOfClassDef(BLangClassDefinition classDefinition, SymbolEnv env) {
        SymbolEnv typeDefEnv = SymbolEnv.createClassEnv(classDefinition, classDefinition.symbol.scope, env);
        BObjectTypeSymbol tSymbol = (BObjectTypeSymbol) classDefinition.symbol;
        BObjectType objType = (BObjectType) tSymbol.type;

        if (classDefinition.isObjectContructorDecl) {
            classDefinition.oceEnvData.fieldEnv = typeDefEnv;
        }

        for (BLangSimpleVariable field : classDefinition.fields) {
            defineNode(field, typeDefEnv);
            if (field.expr != null) {
                field.symbol.isDefaultable = true;
            }
            // Unless skipped, this causes issues in negative cases such as duplicate fields.
            if (field.symbol.type == symTable.semanticError) {
                continue;
            }
            objType.fields.put(field.name.value, new BField(names.fromIdNode(field.name), field.pos, field.symbol));
        }

        // todo: check for class fields and object fields
        defineReferencedClassFields(classDefinition, typeDefEnv, objType, false);
    }

    private void defineFields(BLangTypeDefinition typeDef, SymbolEnv pkgEnv) {
        NodeKind nodeKind = typeDef.typeNode.getKind();
        if (nodeKind != NodeKind.RECORD_TYPE) {
            defineNode(typeDef.typeNode, pkgEnv);
            return;
        }

        // TODO : Following logic should move to visitor of BLangRecordType. Fix with issue-31317
        // Create typeDef type
        BStructureType structureType = (BStructureType) typeDef.symbol.type;
        BLangStructureTypeNode structureTypeNode = (BLangStructureTypeNode) typeDef.typeNode;

        if (typeDef.symbol.kind == SymbolKind.TYPE_DEF && structureType.tsymbol.kind == SymbolKind.RECORD) {
            BLangRecordTypeNode recordTypeNode = (BLangRecordTypeNode) structureTypeNode;
            BRecordType recordType = (BRecordType) structureType;
            // update this before resolving fields type checker to work properly for field resolution
            recordType.sealed = recordTypeNode.sealed;
        }

        Scope recordScope = structureType.tsymbol.scope;
        SymbolEnv typeDefEnv = SymbolEnv.createTypeEnv(structureTypeNode, recordScope, pkgEnv);

        // Define all the fields
        resolveFields(structureType, structureTypeNode, typeDefEnv);

        if (typeDef.symbol.kind == SymbolKind.TYPE_DEF && structureType.tsymbol.kind != SymbolKind.RECORD) {
            return;
        }

        BLangRecordTypeNode recordTypeNode = (BLangRecordTypeNode) structureTypeNode;
        BRecordType recordType = (BRecordType) structureType;
        recordType.sealed = recordTypeNode.sealed;
        if (recordTypeNode.sealed && recordTypeNode.restFieldType != null) {
            dlog.error(recordTypeNode.restFieldType.pos, DiagnosticErrorCode.REST_FIELD_NOT_ALLOWED_IN_CLOSED_RECORDS);
            return;
        }

        if (recordTypeNode.restFieldType != null) {
            recordType.restFieldType = symResolver.resolveTypeNode(recordTypeNode.restFieldType, typeDefEnv);
            return;
        }

        if (!recordTypeNode.sealed) {
            recordType.restFieldType = symTable.anydataType;
            return;
        }

        // analyze restFieldType for open records
        for (BLangType typeRef : recordTypeNode.typeRefs) {
            BType refType = Types.getReferredType(typeRef.getBType());
            if (refType.tag != TypeTags.RECORD) {
                continue;
            }
            BType restFieldType = ((BRecordType) refType).restFieldType;
            if (restFieldType == symTable.noType) {
                continue;
            }
            if (recordType.restFieldType != null && !types.isSameType(recordType.restFieldType, restFieldType)) {
                recordType.restFieldType = symTable.noType;
                dlog.error(recordTypeNode.pos,
                        DiagnosticErrorCode.
                                INVALID_TYPE_INCLUSION_WITH_MORE_THAN_ONE_OPEN_RECORD_WITH_DIFFERENT_REST_DESCRIPTORS);
                return;
            }
            recordType.restFieldType = restFieldType;
            recordType.sealed = false;
        }

        if (recordType.restFieldType != null) {
            return;
        }
        recordType.restFieldType = symTable.noType;
    }

    private void resolveFields(BStructureType structureType, BLangStructureTypeNode structureTypeNode,
                               SymbolEnv typeDefEnv) {
        structureType.fields = structureTypeNode.fields.stream()
                .peek((BLangSimpleVariable field) -> defineNode(field, typeDefEnv))
                .filter(field -> field.symbol.type != symTable.semanticError) // filter out erroneous fields
                .map((BLangSimpleVariable field) -> {
                    field.symbol.isDefaultable = field.expr != null;
                    return new BField(names.fromIdNode(field.name), field.pos, field.symbol);
                })
                .collect(getFieldCollector());

        // Resolve referenced types and their fields of structural type
        resolveIncludedFields(structureTypeNode, typeDefEnv);

        // collect resolved type refs from structural type
        structureType.typeInclusions = new ArrayList<>(structureTypeNode.typeRefs.size());
        for (BLangType tRef : structureTypeNode.typeRefs) {
            BType type = tRef.getBType();
            structureType.typeInclusions.add(type);
        }

        // Add referenced fields of structural type
        defineReferencedFields(structureType, structureTypeNode, typeDefEnv);
    }

    private void defineReferencedFields(BStructureType structureType, BLangStructureTypeNode structureTypeNode,
                                        SymbolEnv typeDefEnv) {
        for (BLangSimpleVariable field : structureTypeNode.includedFields) {
            defineNode(field, typeDefEnv);
            if (field.symbol.type == symTable.semanticError) {
                continue;
            }
            structureType.fields.put(field.name.value, new BField(names.fromIdNode(field.name), field.pos,
                    field.symbol));
        }
    }

    private void defineFunctions(List<BLangNode> typeDefNodes, SymbolEnv pkgEnv) {
        for (BLangNode node : typeDefNodes) {
            if (node.getKind() == NodeKind.CLASS_DEFN) {
                BLangClassDefinition classDef = (BLangClassDefinition) node;
                if (isObjectCtor(classDef)) {
                    continue;
                }
                defineFunctionsOfClassDef(pkgEnv, classDef);
            } else if (node.getKind() == NodeKind.TYPE_DEFINITION) {
                defineFunctionsOfObjectTypeDef(pkgEnv, (BLangTypeDefinition) node);
            }
        }
    }

    private void validateInclusionsForNonPrivateMembers(List<BLangType> inclusions) {
        for (BLangType inclusion : inclusions) {
            BType type = inclusion.getBType();

            if (type.tag != TypeTags.OBJECT) {
                continue;
            }

            BObjectType objectType = (BObjectType) type;

            boolean hasPrivateMember = false;

            for (BField field : objectType.fields.values()) {
                if (Symbols.isFlagOn(field.symbol.flags, Flags.PRIVATE)) {
                    hasPrivateMember = true;
                    break;
                }
            }

            if (!hasPrivateMember) {
                for (BAttachedFunction method : ((BObjectTypeSymbol) type.tsymbol).attachedFuncs) {
                    if (Symbols.isFlagOn(method.symbol.flags, Flags.PRIVATE)) {
                        hasPrivateMember = true;
                        break;
                    }
                }
            }

            if (hasPrivateMember) {
                dlog.error(inclusion.pos, DiagnosticErrorCode.INVALID_INCLUSION_OF_OBJECT_WITH_PRIVATE_MEMBERS);
            }
        }
    }

    private void defineFunctionsOfObjectTypeDef(SymbolEnv pkgEnv, BLangTypeDefinition node) {
        BLangTypeDefinition typeDefinition = node;
        BLangType typeNode = typeDefinition.typeNode;

        if (typeNode.getKind() == NodeKind.OBJECT_TYPE) {
            validateInclusionsForNonPrivateMembers(((BLangObjectTypeNode) typeNode).typeRefs);
        }

        BLangTypeDefinition typeDef = node;
        if (typeDef.typeNode.getKind() == NodeKind.OBJECT_TYPE) {
            BObjectType objectType = (BObjectType) typeDef.symbol.type;

            if (objectType.mutableType != null) {
                // If this is an object type definition defined for an immutable type.
                // We skip defining methods here since they would either be defined already, or would be defined
                // later.
                return;
            }

            BLangObjectTypeNode objTypeNode = (BLangObjectTypeNode) typeDef.typeNode;
            SymbolEnv objMethodsEnv =
                    SymbolEnv.createObjectMethodsEnv(objTypeNode, (BObjectTypeSymbol) objTypeNode.symbol, pkgEnv);

            // Define the functions defined within the object
            defineObjectInitFunction(objTypeNode, objMethodsEnv);
            objTypeNode.functions.forEach(f -> {
                f.flagSet.add(Flag.FINAL); // Method's can't change once defined.
                f.setReceiver(ASTBuilderUtil.createReceiver(typeDef.pos, objectType));
                defineNode(f, objMethodsEnv);
            });

            Set<String> includedFunctionNames = new HashSet<>();
            // Add the attached functions of the referenced types to this object.
            // Here it is assumed that all the attached functions of the referred type are
            // resolved by the time we reach here. It is achieved by ordering the typeDefs
            // according to the precedence.
            for (BLangType typeRef : objTypeNode.typeRefs) {
                if (typeRef.getBType().tsymbol == null) {
                    continue;
                }
                BTypeSymbol objectSymbol = Types.getReferredType(typeRef.getBType()).tsymbol;
                if (objectSymbol.kind != SymbolKind.OBJECT) {
                    continue;
                }

                List<BAttachedFunction> functions = ((BObjectTypeSymbol) objectSymbol).attachedFuncs;
                for (BAttachedFunction function : functions) {
                    defineReferencedFunction(typeDef.pos, typeDef.flagSet, objMethodsEnv,
                            typeRef, function, includedFunctionNames, typeDef.symbol,
                            ((BLangObjectTypeNode) typeDef.typeNode).functions, node.internal);
                }
            }
        }
    }

    private void validateIntersectionTypeDefinitions(List<BLangTypeDefinition> typeDefNodes) {
        Set<BType> loggedTypes = new HashSet<>();

        for (BLangTypeDefinition typeDefNode : typeDefNodes) {
            BLangType typeNode = typeDefNode.typeNode;
            NodeKind kind = typeNode.getKind();
            if (kind == NodeKind.INTERSECTION_TYPE_NODE) {
                BType currentType = Types.getReferredType(typeNode.getBType());

                if (currentType.tag != TypeTags.INTERSECTION) {
                    continue;
                }

                BIntersectionType intersectionType = (BIntersectionType) currentType;

                BType effectiveType = intersectionType.effectiveType;
                if (!loggedTypes.add(effectiveType)) {
                    continue;
                }

                boolean hasNonReadOnlyElement = false;
                for (BType constituentType : intersectionType.getConstituentTypes()) {
                    if (Types.getReferredType(constituentType) == symTable.readonlyType) {
                        continue;
                    }
                    // If constituent type is error, we have already validated error intersections.
                    if (!types.isSelectivelyImmutableType(constituentType, true)
                            && Types.getReferredType(constituentType).tag != TypeTags.ERROR) {

                        hasNonReadOnlyElement = true;
                        break;
                    }
                }

                if (hasNonReadOnlyElement) {
                    dlog.error(typeDefNode.typeNode.pos, DiagnosticErrorCode.INVALID_INTERSECTION_TYPE, typeNode);
                    typeNode.setBType(symTable.semanticError);
                }

                continue;
            }

            BStructureType immutableType;
            BStructureType mutableType;

            if (kind == NodeKind.OBJECT_TYPE) {
                BObjectType currentType = (BObjectType) typeNode.getBType();
                mutableType = currentType.mutableType;
                if (mutableType == null) {
                    continue;
                }
                immutableType = currentType;
            } else if (kind == NodeKind.RECORD_TYPE) {
                BRecordType currentType = (BRecordType) typeNode.getBType();
                mutableType = currentType.mutableType;
                if (mutableType == null) {
                    continue;
                }
                immutableType = currentType;
            } else {
                continue;
            }

            if (!loggedTypes.add(immutableType)) {
                continue;
            }

            if (!types.isSelectivelyImmutableType(mutableType, true)) {
                dlog.error(typeDefNode.typeNode.pos, DiagnosticErrorCode.INVALID_INTERSECTION_TYPE, typeDefNode.name);
                typeNode.setBType(symTable.semanticError);
            }
        }
    }

    private void defineUndefinedReadOnlyTypes(List<BLangTypeDefinition> typeDefNodes, List<BLangNode> typeDefs,
                                              SymbolEnv pkgEnv) {
        // Any newly added typedefs are due to `T & readonly` typed fields. Once the fields are set for all
        // type-definitions we can revisit the newly added type-definitions and define the fields and members for them.
        populateImmutableTypeFieldsAndMembers(typeDefNodes, pkgEnv);

        // If all the fields of a structure are readonly or final, mark the structure type itself as readonly.
        // If the type is a `readonly object` validate if all fields are compatible.
        validateFieldsAndSetReadOnlyType(typeDefs, pkgEnv);

        defineReadOnlyInclusions(typeDefs, pkgEnv);
    }

    private void populateImmutableTypeFieldsAndMembers(List<BLangTypeDefinition> typeDefNodes, SymbolEnv pkgEnv) {
        int size = typeDefNodes.size();
        for (int i = 0; i < size; i++) {
            BLangTypeDefinition typeDef = typeDefNodes.get(i);
            NodeKind nodeKind = typeDef.typeNode.getKind();
            if (nodeKind == NodeKind.OBJECT_TYPE) {
                if (((BObjectType) typeDef.symbol.type).mutableType == null) {
                    continue;
                }
            } else if (nodeKind == NodeKind.RECORD_TYPE) {
                if (((BRecordType) typeDef.symbol.type).mutableType == null) {
                    continue;
                }
            } else {
                continue;
            }

            SymbolEnv typeDefEnv = SymbolEnv.createTypeEnv(typeDef.typeNode, typeDef.symbol.scope, pkgEnv);
            ImmutableTypeCloner.defineUndefinedImmutableFields(typeDef, types, typeDefEnv, symTable,
                    anonymousModelHelper, names);

            if (nodeKind != NodeKind.OBJECT_TYPE) {
                continue;
            }

            BObjectType immutableObjectType = (BObjectType) typeDef.symbol.type;
            BObjectType mutableObjectType = immutableObjectType.mutableType;

            ImmutableTypeCloner.defineObjectFunctions((BObjectTypeSymbol) immutableObjectType.tsymbol,
                    (BObjectTypeSymbol) mutableObjectType.tsymbol, names, symTable);
        }
    }

    private void validateFieldsAndSetReadOnlyType(List<BLangNode> typeDefNodes, SymbolEnv pkgEnv) {
        int origSize = typeDefNodes.size();
        for (int i = 0; i < origSize; i++) {
            BLangNode typeDefOrClass = typeDefNodes.get(i);
            if (typeDefOrClass.getKind() == NodeKind.CLASS_DEFN) {
                BLangClassDefinition classDefinition = (BLangClassDefinition) typeDefOrClass;
                if (isObjectCtor(classDefinition)) {
                    continue;
                }
                setReadOnlynessOfClassDef(classDefinition, pkgEnv);
                continue;
            } else if (typeDefOrClass.getKind() != NodeKind.TYPE_DEFINITION) {
                continue;
            }

            BLangTypeDefinition typeDef = (BLangTypeDefinition) typeDefOrClass;
            BLangType typeNode = typeDef.typeNode;
            NodeKind nodeKind = typeNode.getKind();
            if (nodeKind != NodeKind.OBJECT_TYPE && nodeKind != NodeKind.RECORD_TYPE) {
                continue;
            }

            BSymbol symbol = typeDef.symbol;
            BStructureType structureType = (BStructureType) symbol.type;

            if (Symbols.isFlagOn(structureType.flags, Flags.READONLY)) {
                if (structureType.tag != TypeTags.OBJECT) {
                    continue;
                }

                BObjectType objectType = (BObjectType) structureType;
                if (objectType.mutableType != null) {
                    // This is an object defined due to `T & readonly` like usage, thus validation has been done
                    // already.
                    continue;
                }

                Location pos = typeDef.pos;
                // We reach here for `readonly object`s.
                // We now validate if it is a valid `readonly object` - i.e., all the fields are compatible readonly
                // types.
                if (!types.isSelectivelyImmutableType(objectType, new HashSet<>())) {
                    dlog.error(pos, DiagnosticErrorCode.INVALID_READONLY_OBJECT_TYPE, objectType);
                    return;
                }

                SymbolEnv typeDefEnv = SymbolEnv.createTypeEnv(typeNode, symbol.scope, pkgEnv);
                for (BField field : objectType.fields.values()) {
                    BType type = field.type;

                    Set<Flag> flagSet;
                    if (typeNode.getKind() == NodeKind.OBJECT_TYPE) {
                        flagSet = ((BLangObjectTypeNode) typeNode).flagSet;
                    } else if (typeNode.getKind() == NodeKind.USER_DEFINED_TYPE) {
                        flagSet = ((BLangUserDefinedType) typeNode).flagSet;
                    } else {
                        flagSet = new HashSet<>();
                    }

                    if (!types.isInherentlyImmutableType(type)) {
                        field.type = field.symbol.type = ImmutableTypeCloner.getImmutableIntersectionType(
                                pos, types, type, typeDefEnv, symTable,
                                anonymousModelHelper, names, flagSet);

                    }

                    field.symbol.flags |= Flags.READONLY;
                }
                continue;
            }

            if (nodeKind != NodeKind.RECORD_TYPE) {
                continue;
            }

            BRecordType recordType = (BRecordType) structureType;
            if (!recordType.sealed && recordType.restFieldType.tag != TypeTags.NEVER) {
                continue;
            }

            boolean allImmutableFields = true;

            Collection<BField> fields = structureType.fields.values();

            for (BField field : fields) {
                if (!Symbols.isFlagOn(field.symbol.flags, Flags.READONLY)) {
                    allImmutableFields = false;
                    break;
                }
            }

            if (allImmutableFields) {
                structureType.tsymbol.flags |= Flags.READONLY;
                structureType.flags |= Flags.READONLY;
            }
        }
    }

    private void defineReadOnlyInclusions(List<BLangNode> typeDefs, SymbolEnv pkgEnv) {
        for (BLangNode typeDef : typeDefs) {
            if (typeDef.getKind() != NodeKind.CLASS_DEFN) {
                continue;
            }
            BLangClassDefinition classDefinition = (BLangClassDefinition) typeDef;
            if (isObjectCtor(classDefinition)) {
                continue;
            }
            defineReadOnlyIncludedFieldsAndMethods(classDefinition, pkgEnv);
            classDefinition.definitionCompleted = true;
        }
    }

    public void defineReadOnlyIncludedFieldsAndMethods(BLangClassDefinition classDefinition, SymbolEnv pkgEnv) {
        SymbolEnv typeDefEnv = SymbolEnv.createClassEnv(classDefinition, classDefinition.symbol.scope, pkgEnv);
        BObjectType objType = (BObjectType) classDefinition.symbol.type;
        defineReferencedClassFields(classDefinition, typeDefEnv, objType, true);

            SymbolEnv objMethodsEnv = SymbolEnv.createClassMethodsEnv(classDefinition,
                    (BObjectTypeSymbol) classDefinition.symbol,
                    pkgEnv);
            defineIncludedMethods(classDefinition, objMethodsEnv, true);

    }

    private void setReadOnlynessOfClassDef(BLangClassDefinition classDef, SymbolEnv pkgEnv) {
        BObjectType objectType = (BObjectType) classDef.getBType();
        Location pos = classDef.pos;

        if (Symbols.isFlagOn(classDef.getBType().flags, Flags.READONLY)) {
            if (!types.isSelectivelyImmutableType(objectType, new HashSet<>())) {
                dlog.error(pos, DiagnosticErrorCode.INVALID_READONLY_OBJECT_TYPE, objectType);
                return;
            }

            ImmutableTypeCloner.markFieldsAsImmutable(classDef, pkgEnv, objectType, types, anonymousModelHelper,
                    symTable, names, pos);
        } else if (classDef.isObjectContructorDecl) {
            Collection<BField> fields = objectType.fields.values();
            if (fields.isEmpty()) {
                return;
            }

            for (BField field : fields) {
                if (!Symbols.isFlagOn(field.symbol.flags, Flags.FINAL) ||
                        !Symbols.isFlagOn(field.type.flags, Flags.READONLY)) {
                    return;
                }
            }

            classDef.getBType().tsymbol.flags |= Flags.READONLY;
            classDef.getBType().flags |= Flags.READONLY;
        }
    }

    private void defineInvokableSymbol(BLangInvokableNode invokableNode, BInvokableSymbol funcSymbol,
                                       SymbolEnv invokableEnv) {
        invokableNode.symbol = funcSymbol;
        defineSymbol(invokableNode.name.pos, funcSymbol);
        invokableEnv.scope = funcSymbol.scope;
        defineInvokableSymbolParams(invokableNode, funcSymbol, invokableEnv);

        if (Symbols.isFlagOn(funcSymbol.type.tsymbol.flags, Flags.ISOLATED)) {
            funcSymbol.type.flags |= Flags.ISOLATED;
        }

        if (Symbols.isFlagOn(funcSymbol.type.tsymbol.flags, Flags.TRANSACTIONAL)) {
            funcSymbol.type.flags |= Flags.TRANSACTIONAL;
        }
    }

    @Override
    public void visit(BLangFiniteTypeNode finiteTypeNode) {
    }

    @Override
    public void visit(BLangErrorType errorType) {
        if (errorType.detailType != null) {
            defineNode(errorType.detailType, env);
        }
    }

    @Override
    public void visit(BLangValueType valueType) {
    }

    @Override
    public void visit(BLangUserDefinedType userDefinedType) {
    }

    @Override
    public void visit(BLangBuiltInRefTypeNode builtInRefTypeNode) {
    }

    @Override
    public void visit(BLangArrayType arrayType) {
        defineNode(arrayType.elemtype, env);
    }

    @Override
    public void visit(BLangConstrainedType constrainedType) {
        defineNode(constrainedType.type, env);
        defineNode(constrainedType.constraint, env);
    }

    @Override
    public void visit(BLangStreamType streamType) {
        defineNode(streamType.constraint, env);
        defineNode(streamType.type, env);
        if (streamType.error != null) {
            defineNode(streamType.error, env);
        }
    }

    @Override
    public void visit(BLangTupleTypeNode tupleTypeNode) {
        for (BLangType memType : tupleTypeNode.memberTypeNodes) {
            defineNode(memType, env);
        }
        if (tupleTypeNode.restParamType != null) {
            defineNode(tupleTypeNode.restParamType, env);
        }
    }

    @Override
    public void visit(BLangTableTypeNode tableTypeNode) {
        defineNode(tableTypeNode.constraint, env);
        defineNode(tableTypeNode.type, env);
        if (tableTypeNode.tableKeyTypeConstraint != null) {
            defineNode(tableTypeNode.tableKeyTypeConstraint, env);
        }
    }

    @Override
    public void visit(BLangTableKeyTypeConstraint keyTypeConstraint) {
        defineNode(keyTypeConstraint.keyType, env);
    }

    @Override
    public void visit(BLangObjectTypeNode objectTypeNode) {
        SymbolEnv typeDefEnv = SymbolEnv.createTypeEnv(objectTypeNode, objectTypeNode.symbol.scope, env);
        resolveFields((BObjectType) objectTypeNode.symbol.type, objectTypeNode, typeDefEnv);
    }

    @Override
    public void visit(BLangFunctionTypeNode functionTypeNode) {
        SymbolEnv typeDefEnv =
                            SymbolEnv.createTypeEnv(functionTypeNode, functionTypeNode.getBType().tsymbol.scope, env);
        defineInvokableTypeNode(functionTypeNode, Flags.asMask(functionTypeNode.flagSet), typeDefEnv);
    }

    private List<BVarSymbol> defineParameters(List<BLangSimpleVariable> params, SymbolEnv typeDefEnv) {
        boolean foundDefaultableParam = false;
        boolean foundIncludedRecordParam = false;
        List<BVarSymbol> paramSymbols = new ArrayList<>();
        Set<String> requiredParamNames = new HashSet<>();
        for (BLangSimpleVariable varNode : params) {
            boolean isDefaultableParam = varNode.expr != null;
            boolean isIncludedRecordParam = varNode.flagSet.contains(Flag.INCLUDED);
            defineNode(varNode, typeDefEnv);
            if (isDefaultableParam) {
                foundDefaultableParam = true;
            } else if (isIncludedRecordParam) {
                foundIncludedRecordParam = true;
            }

            if (isDefaultableParam) {
                if (foundIncludedRecordParam) {
                    dlog.error(varNode.pos, DEFAULTABLE_PARAM_DEFINED_AFTER_INCLUDED_RECORD_PARAM);
                }
            } else if (!isIncludedRecordParam) {
                if (foundDefaultableParam) {
                    dlog.error(varNode.pos, REQUIRED_PARAM_DEFINED_AFTER_DEFAULTABLE_PARAM);
                } else if (foundIncludedRecordParam) {
                    dlog.error(varNode.pos, REQUIRED_PARAM_DEFINED_AFTER_INCLUDED_RECORD_PARAM);
                }
            }
            BVarSymbol symbol = varNode.symbol;
            if (varNode.expr != null) {
                symbol.flags |= Flags.OPTIONAL;
                symbol.isDefaultable = true;

                if (varNode.expr.getKind() == NodeKind.INFER_TYPEDESC_EXPR) {
                    symbol.flags |= Flags.INFER;
                }
            }
            if (varNode.flagSet.contains(Flag.INCLUDED)) {
                BType varNodeType = Types.getReferredType(varNode.getBType());
                if (varNodeType.getKind() == TypeKind.RECORD) {
                    symbol.flags |= Flags.INCLUDED;
                    LinkedHashMap<String, BField> fields = ((BRecordType) varNodeType).fields;
                    for (String fieldName : fields.keySet()) {
                        BField field = fields.get(fieldName);
                        if (field.symbol.type.tag != TypeTags.NEVER) {
                            if (!requiredParamNames.add(fieldName)) {
                                dlog.error(varNode.pos, REDECLARED_SYMBOL, fieldName);
                            }
                        }
                    }
                } else {
                    dlog.error(varNode.typeNode.pos, EXPECTED_RECORD_TYPE_AS_INCLUDED_PARAMETER);
                }
            } else {
                requiredParamNames.add(symbol.name.value);
            }
            paramSymbols.add(symbol);
        }
        return paramSymbols;
    }

    public void defineInvokableTypeNode(BLangFunctionTypeNode functionTypeNode, long flags, SymbolEnv env) {
        BInvokableTypeSymbol invokableTypeSymbol = (BInvokableTypeSymbol) functionTypeNode.getBType().tsymbol;
        List<BVarSymbol> paramSymbols = defineParameters(functionTypeNode.params, env);
        invokableTypeSymbol.params = paramSymbols;

        BType retType = null;
        BLangType retTypeNode = functionTypeNode.returnTypeNode;
        if (retTypeNode != null) {
            symResolver.resolveTypeNode(retTypeNode, env);
            invokableTypeSymbol.returnType = retTypeNode.getBType();
            retType = retTypeNode.getBType();
        }

        BType restType = null;
        BLangVariable restParam = functionTypeNode.restParam;
        if (restParam != null) {
            defineNode(restParam, env);
            invokableTypeSymbol.restParam = restParam.symbol;
            restType = restParam.getBType();
        }
        List<BType> paramTypes = new ArrayList<>();
        for (BVarSymbol paramSym : paramSymbols) {
            BType type = paramSym.type;
            paramTypes.add(type);
        }
        BInvokableType bInvokableType = (BInvokableType) invokableTypeSymbol.type;
        bInvokableType.paramTypes = paramTypes;
        bInvokableType.retType = retType;
        bInvokableType.restType = restType;
        bInvokableType.flags = flags;
        functionTypeNode.setBType(bInvokableType);

        List<BType> allConstituentTypes = new ArrayList<>(paramTypes);
        allConstituentTypes.add(restType);
        allConstituentTypes.add(retType);
        symResolver.markParameterizedType(bInvokableType, allConstituentTypes);
    }

    void defineInvokableSymbolParams(BLangInvokableNode invokableNode, BInvokableSymbol invokableSymbol,
                                             SymbolEnv invokableEnv) {
        invokableNode.clonedEnv = invokableEnv.shallowClone();
        List<BVarSymbol> paramSymbols = defineParameters(invokableNode.requiredParams, invokableEnv);
        if (!invokableNode.desugaredReturnType) {
            symResolver.resolveTypeNode(invokableNode.returnTypeNode, invokableEnv);
        }
        invokableSymbol.params = paramSymbols;
        BType retType = invokableNode.returnTypeNode.getBType();
        invokableSymbol.retType = retType;

        symResolver.validateInferTypedescParams(invokableNode.pos, invokableNode.getParameters(), retType);

        // Create function type
        List<BType> paramTypes = paramSymbols.stream()
                .map(paramSym -> paramSym.type)
                .collect(Collectors.toList());

        BInvokableTypeSymbol functionTypeSymbol = Symbols.createInvokableTypeSymbol(SymTag.FUNCTION_TYPE,
<<<<<<< HEAD
                invokableSymbol.flags,
                env.enclPkg.symbol.pkgID,
                invokableSymbol.type,
                env.scope.owner, invokableNode.pos,
                SOURCE);
=======
                                                                                    invokableSymbol.flags,
                                                                                    invokableEnv.enclPkg.symbol.pkgID,
                                                                                    invokableSymbol.type,
                                                                                    invokableEnv.scope.owner,
                                                                                    invokableNode.pos, SOURCE);
>>>>>>> fcf27a28
        functionTypeSymbol.params = invokableSymbol.params == null ? null : new ArrayList<>(invokableSymbol.params);
        functionTypeSymbol.returnType = invokableSymbol.retType;

        BType restType = null;
        if (invokableNode.restParam != null) {
            defineNode(invokableNode.restParam, invokableEnv);
            invokableSymbol.restParam = invokableNode.restParam.symbol;
            functionTypeSymbol.restParam = invokableSymbol.restParam;
            restType = invokableSymbol.restParam.type;
        }
        invokableSymbol.type = new BInvokableType(paramTypes, restType, retType, null);
        invokableSymbol.type.tsymbol = functionTypeSymbol;
        invokableSymbol.type.tsymbol.type = invokableSymbol.type;
    }

    private void defineSymbol(Location pos, BSymbol symbol) {
        symbol.scope = new Scope(symbol);
        if (symResolver.checkForUniqueSymbol(pos, env, symbol)) {
            env.scope.define(symbol.name, symbol);
        }
    }

    public void defineSymbol(Location pos, BSymbol symbol, SymbolEnv env) {
        symbol.scope = new Scope(symbol);
        if (symResolver.checkForUniqueSymbol(pos, env, symbol)) {
            env.scope.define(symbol.name, symbol);
        }
    }

    /**
     * Define a symbol that is unique only for the current scope.
     *
     * @param pos    Line number information of the source file
     * @param symbol Symbol to be defines
     * @param env    Environment to define the symbol
     */
    public void defineShadowedSymbol(Location pos, BSymbol symbol, SymbolEnv env) {
        symbol.scope = new Scope(symbol);
        if (symResolver.checkForUniqueSymbolInCurrentScope(pos, env, symbol, symbol.tag)) {
            env.scope.define(symbol.name, symbol);
        }
    }

    public void defineTypeNarrowedSymbol(Location location, SymbolEnv targetEnv, BVarSymbol symbol,
                                         BType type, boolean isInternal) {
        if (symbol.owner.tag == SymTag.PACKAGE) {
            // Avoid defining shadowed symbol for global vars, since the type is not narrowed.
            return;
        }

        BVarSymbol varSymbol = createVarSymbol(symbol.flags, type, symbol.name, targetEnv, symbol.pos, isInternal);
        if (type.tag == TypeTags.INVOKABLE && type.tsymbol != null) {
            BInvokableTypeSymbol tsymbol = (BInvokableTypeSymbol) type.tsymbol;
            BInvokableSymbol invokableSymbol = (BInvokableSymbol) varSymbol;
            invokableSymbol.params = tsymbol.params == null ? null : new ArrayList(tsymbol.params);
            invokableSymbol.restParam = tsymbol.restParam;
            invokableSymbol.retType = tsymbol.returnType;
            invokableSymbol.flags = tsymbol.flags;
        }
        varSymbol.originalName = symbol.getOriginalName();
        varSymbol.owner = symbol.owner;
        varSymbol.originalSymbol = symbol;
        defineShadowedSymbol(location, varSymbol, targetEnv);
    }

    private void defineSymbolWithCurrentEnvOwner(Location pos, BSymbol symbol) {
        symbol.scope = new Scope(env.scope.owner);
        if (symResolver.checkForUniqueSymbol(pos, env, symbol)) {
            env.scope.define(symbol.name, symbol);
        }
    }

    public BVarSymbol defineVarSymbol(Location pos, Set<Flag> flagSet, BType varType, Name varName,
                                      SymbolEnv env, boolean isInternal) {
        return defineVarSymbol(pos, flagSet, varType, varName, varName, env, isInternal);
    }

    public BVarSymbol defineVarSymbol(Location pos, Set<Flag> flagSet, BType varType, Name varName, Name origName,
                                      SymbolEnv env, boolean isInternal) {
        // Create variable symbol
        Scope enclScope = env.scope;
        BVarSymbol varSymbol = createVarSymbol(flagSet, varType, varName, env, pos, isInternal);
        if (varSymbol.name == Names.EMPTY) {
            return varSymbol;
        }

        boolean isMemberOfFunc = (flagSet.contains(Flag.REQUIRED_PARAM) || flagSet.contains(Flag.DEFAULTABLE_PARAM) ||
                flagSet.contains(Flag.REST_PARAM) || flagSet.contains(Flag.INCLUDED));
        boolean considerAsMemberSymbol;
        if (isMemberOfFunc) {
            considerAsMemberSymbol = env.enclEnv.enclInvokable == null;
        } else {
            considerAsMemberSymbol = flagSet.contains(Flag.FIELD);
        }
        varSymbol.originalName = origName;
        if (considerAsMemberSymbol && !symResolver.checkForUniqueMemberSymbol(pos, env, varSymbol) ||
                !considerAsMemberSymbol && !symResolver.checkForUniqueSymbol(pos, env, varSymbol)) {
            varSymbol.type = symTable.semanticError;
            varSymbol.state = DiagnosticState.REDECLARED;
        }

        enclScope.define(varSymbol.name, varSymbol);
        return varSymbol;
    }

    public void defineExistingVarSymbolInEnv(BVarSymbol varSymbol, SymbolEnv env) {
        if (!symResolver.checkForUniqueSymbol(env, varSymbol)) {
            varSymbol.type = symTable.semanticError;
            varSymbol.state = DiagnosticState.REDECLARED;
        }
        env.scope.define(varSymbol.name, varSymbol);
    }

    public BVarSymbol createVarSymbol(Set<Flag> flagSet, BType varType, Name varName, SymbolEnv env,
                                      Location pos, boolean isInternal) {
        return createVarSymbol(Flags.asMask(flagSet), varType, varName, env, pos, isInternal);
    }

    public BVarSymbol createVarSymbol(long flags, BType type, Name varName, SymbolEnv env,
                                      Location location, boolean isInternal) {
        BVarSymbol varSymbol;
        BType varType = Types.getReferredType(type);
        if (varType.tag == TypeTags.INVOKABLE) {
            varSymbol = new BInvokableSymbol(SymTag.VARIABLE, flags, varName, env.enclPkg.symbol.pkgID, type,
                    env.scope.owner, location, isInternal ? VIRTUAL : getOrigin(varName));
            varSymbol.kind = SymbolKind.FUNCTION;
        } else if (Symbols.isFlagOn(flags, Flags.WORKER)) {
            varSymbol = new BWorkerSymbol(flags, varName, env.enclPkg.symbol.pkgID, type, env.scope.owner, location,
                                          isInternal ? VIRTUAL : getOrigin(varName));
            resolveAssociatedWorkerFunc((BWorkerSymbol) varSymbol, env);
        } else {
            varSymbol = new BVarSymbol(flags, varName, env.enclPkg.symbol.pkgID, type, env.scope.owner, location,
                    isInternal ? VIRTUAL : getOrigin(varName));
            if (varType.tsymbol != null && Symbols.isFlagOn(varType.tsymbol.flags, Flags.CLIENT)) {
                varSymbol.tag = SymTag.ENDPOINT;
            }
        }
        return varSymbol;
    }

    private void resolveAssociatedWorkerFunc(BWorkerSymbol worker, SymbolEnv env) {
        LineRange workerVarPos = worker.pos.lineRange();

        for (BLangLambdaFunction lambdaFn : env.enclPkg.lambdaFunctions) {
            LineRange workerBodyPos = lambdaFn.function.pos.lineRange();

            if (worker.name.value.equals(lambdaFn.function.defaultWorkerName.value)
                    && withinRange(workerVarPos, env.node.pos.lineRange())
                    && withinRange(workerBodyPos, env.node.pos.lineRange())) {
                worker.setAssociatedFuncSymbol(lambdaFn.function.symbol);
                return;
            }
        }

        throw new IllegalStateException(
                "Matching function node not found for worker: " + worker.name.value + " at " + worker.pos);
    }

    private void defineObjectInitFunction(BLangObjectTypeNode object, SymbolEnv conEnv) {
        BLangFunction initFunction = object.initFunction;
        if (initFunction == null) {
            return;
        }

        //Set cached receiver to the init function
        initFunction.receiver = ASTBuilderUtil.createReceiver(object.pos, object.getBType());

        initFunction.attachedFunction = true;
        initFunction.flagSet.add(Flag.ATTACHED);
        defineNode(initFunction, conEnv);
    }

    private void defineClassInitFunction(BLangClassDefinition classDefinition, SymbolEnv conEnv) {
        BLangFunction initFunction = classDefinition.initFunction;
        if (initFunction == null) {
            return;
        }

        //Set cached receiver to the init function
        initFunction.receiver = ASTBuilderUtil.createReceiver(classDefinition.pos, classDefinition.getBType());

        initFunction.attachedFunction = true;
        initFunction.flagSet.add(Flag.ATTACHED);
        defineNode(initFunction, conEnv);
    }

    private void defineAttachedFunctions(BLangFunction funcNode, BInvokableSymbol funcSymbol,
                                         SymbolEnv invokableEnv, boolean isValidAttachedFunc) {
        BTypeSymbol typeSymbol = funcNode.receiver.getBType().tsymbol;

        // Check whether there exists a struct field with the same name as the function name.
        if (isValidAttachedFunc) {
            if (typeSymbol.tag == SymTag.OBJECT) {
                validateFunctionsAttachedToObject(funcNode, funcSymbol);
            } else if (typeSymbol.tag == SymTag.RECORD) {
                validateFunctionsAttachedToRecords(funcNode, funcSymbol);
            }
        }

        defineNode(funcNode.receiver, invokableEnv);
        funcSymbol.receiverSymbol = funcNode.receiver.symbol;
    }

    private void validateFunctionsAttachedToRecords(BLangFunction funcNode, BInvokableSymbol funcSymbol) {
        BInvokableType funcType = (BInvokableType) funcSymbol.type;
        BRecordTypeSymbol recordSymbol = (BRecordTypeSymbol) funcNode.receiver.getBType().tsymbol;

        recordSymbol.initializerFunc = new BAttachedFunction(
                names.fromIdNode(funcNode.name), funcSymbol, funcType, funcNode.pos);
    }

    private void validateFunctionsAttachedToObject(BLangFunction funcNode, BInvokableSymbol funcSymbol) {

        BInvokableType funcType = (BInvokableType) funcSymbol.type;
        BObjectTypeSymbol objectSymbol = (BObjectTypeSymbol) funcNode.receiver.getBType().tsymbol;
        BAttachedFunction attachedFunc;
        if (funcNode.getKind() == NodeKind.RESOURCE_FUNC) {
            attachedFunc = createResourceFunction(funcNode, funcSymbol, funcType);
        } else {
            attachedFunc = new BAttachedFunction(names.fromIdNode(funcNode.name), funcSymbol, funcType, funcNode.pos);
        }

        validateRemoteFunctionAttachedToObject(funcNode, objectSymbol);
        validateResourceFunctionAttachedToObject(funcNode, objectSymbol);

        // Check whether this attached function is a object initializer.
        if (!funcNode.objInitFunction) {
            objectSymbol.attachedFuncs.add(attachedFunc);
            return;
        }

        types.validateErrorOrNilReturn(funcNode, DiagnosticErrorCode.INVALID_OBJECT_CONSTRUCTOR);
        objectSymbol.initializerFunc = attachedFunc;
    }

    private BAttachedFunction createResourceFunction(BLangFunction funcNode, BInvokableSymbol funcSymbol,
                                                     BInvokableType funcType) {
        BLangResourceFunction resourceFunction = (BLangResourceFunction) funcNode;
        Name accessor = names.fromIdNode(resourceFunction.methodName);
        List<Name> resourcePath = resourceFunction.resourcePath.stream()
                .map(names::fromIdNode)
                .collect(Collectors.toList());

        List<BVarSymbol> pathParamSymbols = resourceFunction.pathParams.stream()
                .map(p -> {
                    p.symbol.kind = SymbolKind.PATH_PARAMETER;
                    return p.symbol;
                })
                .collect(Collectors.toList());

        BVarSymbol restPathParamSym = null;
        if (resourceFunction.restPathParam != null) {
            restPathParamSym = resourceFunction.restPathParam.symbol;
            restPathParamSym.kind = SymbolKind.PATH_REST_PARAMETER;
        }

        return new BResourceFunction(names.fromIdNode(funcNode.name), funcSymbol, funcType, resourcePath,
                accessor, pathParamSymbols, restPathParamSym, funcNode.pos);
    }

    private void validateRemoteFunctionAttachedToObject(BLangFunction funcNode, BObjectTypeSymbol objectSymbol) {
        if (!Symbols.isFlagOn(Flags.asMask(funcNode.flagSet), Flags.REMOTE)) {
            return;
        }
        funcNode.symbol.flags |= Flags.REMOTE;
        funcNode.symbol.flags |= Flags.PUBLIC;

        if (!isNetworkQualified(objectSymbol)) {
            this.dlog.error(funcNode.pos, DiagnosticErrorCode.REMOTE_FUNCTION_IN_NON_NETWORK_OBJECT);
        }
    }

    private boolean isNetworkQualified(BObjectTypeSymbol objectSymbol) {
        return Symbols.isFlagOn(objectSymbol.flags, Flags.CLIENT)
                || Symbols.isFlagOn(objectSymbol.flags, Flags.SERVICE);
    }

    private void validateResourceFunctionAttachedToObject(BLangFunction funcNode, BObjectTypeSymbol objectSymbol) {
        if (!Symbols.isFlagOn(Flags.asMask(funcNode.flagSet), Flags.RESOURCE)) {
            return;
        }
        funcNode.symbol.flags |= Flags.RESOURCE;

        if (!Symbols.isFlagOn(objectSymbol.flags, Flags.SERVICE)) {
            this.dlog.error(funcNode.pos, DiagnosticErrorCode.RESOURCE_FUNCTION_IN_NON_SERVICE_OBJECT);
        }
    }

    private StatementNode createAssignmentStmt(BLangSimpleVariable variable, BVarSymbol varSym, BSymbol fieldVar) {
        //Create LHS reference variable
        BLangSimpleVarRef varRef = (BLangSimpleVarRef) TreeBuilder.createSimpleVariableReferenceNode();
        varRef.pos = variable.pos;
        varRef.variableName = (BLangIdentifier) createIdentifier(fieldVar.name.getValue());
        varRef.pkgAlias = (BLangIdentifier) TreeBuilder.createIdentifierNode();
        varRef.symbol = fieldVar;
        varRef.setBType(fieldVar.type);

        //Create RHS variable reference
        BLangSimpleVarRef exprVar = (BLangSimpleVarRef) TreeBuilder.createSimpleVariableReferenceNode();
        exprVar.pos = variable.pos;
        exprVar.variableName = (BLangIdentifier) createIdentifier(varSym.name.getValue());
        exprVar.pkgAlias = (BLangIdentifier) TreeBuilder.createIdentifierNode();
        exprVar.symbol = varSym;
        exprVar.setBType(varSym.type);

        //Create assignment statement
        BLangAssignment assignmentStmt = (BLangAssignment) TreeBuilder.createAssignmentNode();
        assignmentStmt.expr = exprVar;
        assignmentStmt.pos = variable.pos;
        assignmentStmt.setVariable(varRef);
        return assignmentStmt;
    }

    private IdentifierNode createIdentifier(String value) {
        IdentifierNode node = TreeBuilder.createIdentifierNode();
        if (value != null) {
            node.setValue(value);
        }
        return node;
    }

    private boolean validateFuncReceiver(BLangFunction funcNode) {
        if (funcNode.receiver == null) {
            return true;
        }

        if (funcNode.receiver.getBType() == null) {
            funcNode.receiver.setBType(symResolver.resolveTypeNode(funcNode.receiver.typeNode, env));
        }
        if (funcNode.receiver.getBType().tag == TypeTags.SEMANTIC_ERROR) {
            return true;
        }

        if (funcNode.receiver.getBType().tag == TypeTags.OBJECT
                && !this.env.enclPkg.symbol.pkgID.equals(funcNode.receiver.getBType().tsymbol.pkgID)) {
            dlog.error(funcNode.receiver.pos, DiagnosticErrorCode.FUNC_DEFINED_ON_NON_LOCAL_TYPE,
                    funcNode.name.value, funcNode.receiver.getBType().toString());
            return false;
        }
        return true;
    }

    private Name getFuncSymbolName(BLangFunction funcNode) {
        if (funcNode.receiver != null) {
            return names.fromString(Symbols.getAttachedFuncSymbolName(
                    funcNode.receiver.getBType().tsymbol.name.value, funcNode.name.value));
        }
        return names.fromIdNode(funcNode.name);
    }

    private Name getFuncSymbolOriginalName(BLangFunction funcNode) {
        return names.originalNameFromIdNode(funcNode.name);
    }

    private Name getFieldSymbolName(BLangSimpleVariable receiver, BLangSimpleVariable variable) {
        return names.fromString(Symbols.getAttachedFuncSymbolName(
                receiver.getBType().tsymbol.name.value, variable.name.value));
    }

    private MarkdownDocAttachment getMarkdownDocAttachment(BLangMarkdownDocumentation docNode) {
        if (docNode == null) {
            return new MarkdownDocAttachment(0);
        }
        MarkdownDocAttachment docAttachment = new MarkdownDocAttachment(docNode.getParameters().size());
        docAttachment.description = docNode.getDocumentation();

        for (BLangMarkdownParameterDocumentation p : docNode.getParameters()) {
            docAttachment.parameters.add(new MarkdownDocAttachment.Parameter(p.parameterName.value,
                    p.getParameterDocumentation()));
        }

        docAttachment.returnValueDescription = docNode.getReturnParameterDocumentation();
        BLangMarkDownDeprecationDocumentation deprecatedDocs = docNode.getDeprecationDocumentation();

        if (deprecatedDocs == null) {
            return docAttachment;
        }

        docAttachment.deprecatedDocumentation = deprecatedDocs.getDocumentation();

        BLangMarkDownDeprecatedParametersDocumentation deprecatedParamsDocs =
                docNode.getDeprecatedParametersDocumentation();

        if (deprecatedParamsDocs == null) {
            return docAttachment;
        }

        for (BLangMarkdownParameterDocumentation param : deprecatedParamsDocs.getParameters()) {
            docAttachment.deprecatedParams.add(
                    new MarkdownDocAttachment.Parameter(param.parameterName.value, param.getParameterDocumentation()));
        }

        return docAttachment;
    }

    private void resolveIncludedFields(BLangStructureTypeNode structureTypeNode, SymbolEnv typeDefEnv) {
        Set<BSymbol> referencedTypes = new HashSet<>();
        List<BLangType> invalidTypeRefs = new ArrayList<>();
        // Get the inherited fields from the type references

        Map<String, BLangSimpleVariable> fieldNames = new HashMap<>(structureTypeNode.fields.size());
        for (BLangSimpleVariable fieldVariable : structureTypeNode.fields) {
            fieldNames.put(fieldVariable.name.value, fieldVariable);
        }

        structureTypeNode.includedFields = structureTypeNode.typeRefs.stream().flatMap(typeRef -> {
            BType referredType = symResolver.resolveTypeNode(typeRef, typeDefEnv);
            referredType = Types.getReferredType(referredType);
            if (referredType == symTable.semanticError) {
                return Stream.empty();
            }

            // Check for duplicate type references
            if (!referencedTypes.add(referredType.tsymbol)) {
                dlog.error(typeRef.pos, DiagnosticErrorCode.REDECLARED_TYPE_REFERENCE, typeRef);
                return Stream.empty();
            }

            int referredTypeTag = referredType.tag;
            if (structureTypeNode.getBType().tag == TypeTags.OBJECT) {
                if (referredTypeTag != TypeTags.OBJECT) {
                    DiagnosticErrorCode errorCode = DiagnosticErrorCode.INCOMPATIBLE_TYPE_REFERENCE;

                    if (referredTypeTag == TypeTags.INTERSECTION &&
                            isReadOnlyAndObjectIntersection((BIntersectionType) referredType)) {
                        errorCode = DiagnosticErrorCode.INVALID_READ_ONLY_TYPEDESC_INCLUSION_IN_OBJECT_TYPEDESC;
                    }

                    dlog.error(typeRef.pos, errorCode, typeRef);
                    invalidTypeRefs.add(typeRef);
                    return Stream.empty();
                }

                BObjectType objectType = (BObjectType) referredType;
                if (!structureTypeNode.symbol.pkgID.equals(referredType.tsymbol.pkgID)) {
                    for (BField field : objectType.fields.values()) {
                        if (!Symbols.isPublic(field.symbol)) {
                            dlog.error(typeRef.pos, DiagnosticErrorCode.INCOMPATIBLE_TYPE_REFERENCE_NON_PUBLIC_MEMBERS,
                                    typeRef);
                            invalidTypeRefs.add(typeRef);
                            return Stream.empty();
                        }
                    }

                    for (BAttachedFunction func : ((BObjectTypeSymbol) objectType.tsymbol).attachedFuncs) {
                        if (!Symbols.isPublic(func.symbol)) {
                            dlog.error(typeRef.pos, DiagnosticErrorCode.INCOMPATIBLE_TYPE_REFERENCE_NON_PUBLIC_MEMBERS,
                                    typeRef);
                            invalidTypeRefs.add(typeRef);
                            return Stream.empty();
                        }
                    }
                }
            }

            if (structureTypeNode.getBType().tag == TypeTags.RECORD && referredTypeTag != TypeTags.RECORD) {
                dlog.error(typeRef.pos, DiagnosticErrorCode.INCOMPATIBLE_RECORD_TYPE_REFERENCE, typeRef);
                invalidTypeRefs.add(typeRef);
                return Stream.empty();
            }

            // Here it is assumed that all the fields of the referenced types are resolved
            // by the time we reach here. It is achieved by ordering the typeDefs according
            // to the precedence.
            // Default values of fields are not inherited.
            return ((BStructureType) referredType).fields.values().stream().filter(f -> {
                if (fieldNames.containsKey(f.name.value)) {
                    BLangSimpleVariable existingVariable = fieldNames.get(f.name.value);
                    if (existingVariable.flagSet.contains(Flag.PUBLIC) !=
                            Symbols.isFlagOn(f.symbol.flags, Flags.PUBLIC)) {
                        dlog.error(existingVariable.pos,
                                DiagnosticErrorCode.MISMATCHED_VISIBILITY_QUALIFIERS_IN_OBJECT_FIELD,
                                existingVariable.name.value);
                    }
                    if (!types.isAssignable(existingVariable.getBType(), f.type)) {
                        dlog.error(existingVariable.pos, DiagnosticErrorCode.INCOMPATIBLE_SUB_TYPE_FIELD,
                                f.name, f.getType(), existingVariable.getBType());
                    }
                    return false;
                }
                return true;
            }).map(field -> {
                BLangSimpleVariable var = ASTBuilderUtil.createVariable(typeRef.pos, field.name.value, field.type);
                var.flagSet = field.symbol.getFlags();
                return var;
            });
        }).collect(Collectors.toList());
        structureTypeNode.typeRefs.removeAll(invalidTypeRefs);
    }

    private void defineReferencedFunction(Location location, Set<Flag> flagSet, SymbolEnv objEnv,
                                          BLangType typeRef, BAttachedFunction referencedFunc,
                                          Set<String> includedFunctionNames, BSymbol typeDefSymbol,
                                          List<BLangFunction> declaredFunctions, boolean isInternal) {
        typeDefSymbol = typeDefSymbol.tag == SymTag.TYPE_DEF ? typeDefSymbol.type.tsymbol : typeDefSymbol;
        String referencedFuncName = referencedFunc.funcName.value;
        Name funcName = names.fromString(
                Symbols.getAttachedFuncSymbolName(typeDefSymbol.name.value, referencedFuncName));
        BSymbol matchingObjFuncSym = symResolver.lookupSymbolInMainSpace(objEnv, funcName);

        BInvokableSymbol referencedFuncSymbol = referencedFunc.symbol;
        if (matchingObjFuncSym != symTable.notFoundSymbol) {
            if (!includedFunctionNames.add(referencedFuncName)) {
                dlog.error(typeRef.pos, DiagnosticErrorCode.REDECLARED_SYMBOL, referencedFuncName);
                return;
            }

            if (!hasSameFunctionSignature((BInvokableSymbol) matchingObjFuncSym, referencedFuncSymbol)) {
                BLangFunction matchingFunc = findFunctionBySymbol(declaredFunctions, matchingObjFuncSym);
                Location methodPos = matchingFunc != null ? matchingFunc.pos : typeRef.pos;
                dlog.error(methodPos, DiagnosticErrorCode.REFERRED_FUNCTION_SIGNATURE_MISMATCH,
                        getCompleteFunctionSignature(referencedFuncSymbol),
                        getCompleteFunctionSignature((BInvokableSymbol) matchingObjFuncSym));
            }

            if (Symbols.isFunctionDeclaration(matchingObjFuncSym) && Symbols.isFunctionDeclaration(
                    referencedFuncSymbol) && !types.isAssignable(matchingObjFuncSym.type, referencedFunc.type)) {
                BLangFunction matchingFunc = findFunctionBySymbol(declaredFunctions, matchingObjFuncSym);
                Location methodPos = matchingFunc != null ? matchingFunc.pos : typeRef.pos;
                dlog.error(methodPos, DiagnosticErrorCode.REDECLARED_FUNCTION_FROM_TYPE_REFERENCE,
                        referencedFunc.funcName, typeRef);
            }
            return;
        }

        if (Symbols.isPrivate(referencedFuncSymbol) || Symbols.isResource(referencedFuncSymbol)) {
            // we should not copy private functions. And we ignore the resource functions as they are not part of the
            // type.
            return;
        }

        // If not, define the function symbol within the object.
        // Take a copy of the symbol, with the new name, and the package ID same as the object type.
        BInvokableSymbol funcSymbol = ASTBuilderUtil.duplicateFunctionDeclarationSymbol(referencedFuncSymbol,
                typeDefSymbol, funcName, typeDefSymbol.pkgID, typeRef.pos, getOrigin(funcName));
        defineSymbol(typeRef.pos, funcSymbol, objEnv);

        // Create and define the parameters and receiver. This should be done after defining the function symbol.
        SymbolEnv funcEnv = SymbolEnv.createFunctionEnv(null, funcSymbol.scope, objEnv);
        funcSymbol.params.forEach(param -> defineSymbol(typeRef.pos, param, funcEnv));
        if (funcSymbol.restParam != null) {
            defineSymbol(typeRef.pos, funcSymbol.restParam, funcEnv);
        }
        funcSymbol.receiverSymbol =
                defineVarSymbol(location, flagSet, typeDefSymbol.type, Names.SELF, funcEnv, isInternal);

        // Cache the function symbol.
        BAttachedFunction attachedFunc;
        if (referencedFunc instanceof BResourceFunction) {
            BResourceFunction resourceFunction = (BResourceFunction) referencedFunc;
            attachedFunc = new BResourceFunction(referencedFunc.funcName,
                    funcSymbol, (BInvokableType) funcSymbol.type, resourceFunction.resourcePath,
                    resourceFunction.accessor, resourceFunction.pathParams, resourceFunction.restPathParam,
                    referencedFunc.pos);
        } else {
            attachedFunc = new BAttachedFunction(referencedFunc.funcName, funcSymbol, (BInvokableType) funcSymbol.type,
                    referencedFunc.pos);
        }

        ((BObjectTypeSymbol) typeDefSymbol).attachedFuncs.add(attachedFunc);
        ((BObjectTypeSymbol) typeDefSymbol).referencedFunctions.add(attachedFunc);
    }

    private BLangFunction findFunctionBySymbol(List<BLangFunction> declaredFunctions, BSymbol symbol) {
        for (BLangFunction fn : declaredFunctions) {
            if (fn.symbol == symbol) {
                return fn;
            }
        }
        return null;
    }

    private boolean hasSameFunctionSignature(BInvokableSymbol attachedFuncSym, BInvokableSymbol referencedFuncSym) {
        if (!hasSameVisibilityModifier(referencedFuncSym.flags, attachedFuncSym.flags)) {
            return false;
        }

        if (!types.isAssignable(attachedFuncSym.type, referencedFuncSym.type)) {
            return false;
        }

        List<BVarSymbol> params = referencedFuncSym.params;
        for (int i = 0; i < params.size(); i++) {
            BVarSymbol referencedFuncParam = params.get(i);
            BVarSymbol attachedFuncParam = attachedFuncSym.params.get(i);
            if (!referencedFuncParam.name.value.equals(attachedFuncParam.name.value) ||
                    !hasSameVisibilityModifier(referencedFuncParam.flags, attachedFuncParam.flags)) {
                return false;
            }
        }

        if (referencedFuncSym.restParam != null && attachedFuncSym.restParam != null) {
            return referencedFuncSym.restParam.name.value.equals(attachedFuncSym.restParam.name.value);
        }

        return referencedFuncSym.restParam == null && attachedFuncSym.restParam == null;
    }

    private boolean hasSameVisibilityModifier(long flags1, long flags2) {
        var xorOfFlags = flags1 ^ flags2;
        return ((xorOfFlags & Flags.PUBLIC) != Flags.PUBLIC) && ((xorOfFlags & Flags.PRIVATE) != Flags.PRIVATE);
    }

    private String getCompleteFunctionSignature(BInvokableSymbol funcSymbol) {
        StringBuilder signatureBuilder = new StringBuilder();
        StringJoiner paramListBuilder = new StringJoiner(", ", "(", ")");

        String visibilityModifier = "";
        if (Symbols.isPublic(funcSymbol)) {
            visibilityModifier = "public ";
        } else if (Symbols.isPrivate(funcSymbol)) {
            visibilityModifier = "private ";
        }

        signatureBuilder.append(visibilityModifier).append("function ")
                .append(funcSymbol.name.value.split("\\.")[1]);

        funcSymbol.params.forEach(param -> paramListBuilder.add(
                (Symbols.isPublic(param) ? "public " : "") + param.type.toString() + " " + param.name.value));

        if (funcSymbol.restParam != null) {
            paramListBuilder.add(((BArrayType) funcSymbol.restParam.type).eType.toString() + "... " +
                    funcSymbol.restParam.name.value);
        }

        signatureBuilder.append(paramListBuilder.toString());

        if (funcSymbol.retType != symTable.nilType) {
            signatureBuilder.append(" returns ").append(funcSymbol.retType.toString());
        }

        return signatureBuilder.toString();
    }

    private BPackageSymbol dupPackageSymbolAndSetCompUnit(BPackageSymbol originalSymbol, Name compUnit) {
        BPackageSymbol copy = new BPackageSymbol(originalSymbol.pkgID, originalSymbol.owner, originalSymbol.flags,
                originalSymbol.pos, originalSymbol.origin);
        copy.initFunctionSymbol = originalSymbol.initFunctionSymbol;
        copy.startFunctionSymbol = originalSymbol.startFunctionSymbol;
        copy.stopFunctionSymbol = originalSymbol.stopFunctionSymbol;
        copy.testInitFunctionSymbol = originalSymbol.testInitFunctionSymbol;
        copy.testStartFunctionSymbol = originalSymbol.testStartFunctionSymbol;
        copy.testStopFunctionSymbol = originalSymbol.testStopFunctionSymbol;
        copy.packageFile = originalSymbol.packageFile;
        copy.compiledPackage = originalSymbol.compiledPackage;
        copy.entryPointExists = originalSymbol.entryPointExists;
        copy.scope = originalSymbol.scope;
        copy.owner = originalSymbol.owner;
        copy.compUnit = compUnit;
        copy.importPrefix = originalSymbol.importPrefix;
        return copy;
    }

    private boolean isSameImport(BLangImportPackage importPkgNode, BPackageSymbol importSymbol) {
        if (!importPkgNode.orgName.value.equals(importSymbol.pkgID.orgName.value)) {
            return false;
        }

        BLangIdentifier pkgName = importPkgNode.pkgNameComps.get(importPkgNode.pkgNameComps.size() - 1);
        return pkgName.value.equals(importSymbol.pkgID.name.value);
    }

    private void setTypeFromLambdaExpr(BLangVariable variable) {
        BLangFunction function = ((BLangLambdaFunction) variable.expr).function;
        BInvokableType invokableType = (BInvokableType) function.symbol.type;
        if (function.flagSet.contains(Flag.ISOLATED)) {
            invokableType.flags |= Flags.ISOLATED;
            invokableType.tsymbol.flags |= Flags.ISOLATED;
        }

        if (function.flagSet.contains(Flag.TRANSACTIONAL)) {
            invokableType.flags |= Flags.TRANSACTIONAL;
            invokableType.tsymbol.flags |= Flags.TRANSACTIONAL;
        }

        variable.setBType(invokableType);
    }

    private SymbolOrigin getOrigin(Name name, Set<Flag> flags) {
        if ((flags.contains(Flag.ANONYMOUS) && (flags.contains(Flag.SERVICE) || flags.contains(Flag.CLASS)))
                || missingNodesHelper.isMissingNode(name)) {
            return VIRTUAL;
        }
        return SOURCE;
    }

    private SymbolOrigin getOrigin(Name name) {
        return getOrigin(name.value);
    }

    private SymbolOrigin getOrigin(String name) {
        if (missingNodesHelper.isMissingNode(name)) {
            return VIRTUAL;
        }
        return SOURCE;
    }

    private boolean isInvalidIncludedTypeInClass(BType includedType) {
        int tag = includedType.tag;

        if (tag == TypeTags.OBJECT) {
            return false;
        }

        if (tag != TypeTags.INTERSECTION) {
            return true;
        }

        for (BType constituentType : ((BIntersectionType) includedType).getConstituentTypes()) {
            int constituentTypeTag = constituentType.tag;

            if (constituentTypeTag != TypeTags.OBJECT && constituentTypeTag != TypeTags.READONLY) {
                return true;
            }
        }
        return false;
    }

    private boolean isImmutable(BObjectType objectType) {
        if (Symbols.isFlagOn(objectType.flags, Flags.READONLY)) {
            return true;
        }

        Collection<BField> fields = objectType.fields.values();
        if (fields.isEmpty()) {
            return false;
        }

        for (BField field : fields) {
            if (!Symbols.isFlagOn(field.symbol.flags, Flags.FINAL) ||
                    !Symbols.isFlagOn(field.type.flags, Flags.READONLY)) {
                return false;
            }
        }

        return true;
    }

    private boolean isReadOnlyAndObjectIntersection(BIntersectionType referredType) {
        BType effectiveType = referredType.effectiveType;

        if (effectiveType.tag != TypeTags.OBJECT || !Symbols.isFlagOn(effectiveType.flags, Flags.READONLY)) {
            return false;
        }

        for (BType constituentType : referredType.getConstituentTypes()) {
            if (constituentType.tag == TypeTags.READONLY) {
                return true;
            }
        }
        return false;
    }

    private boolean withinRange(LineRange srcRange, LineRange targetRange) {
        int startLine = srcRange.startLine().line();
        int startOffset = srcRange.startLine().offset();
        int endLine = srcRange.endLine().line();
        int endOffset = srcRange.endLine().offset();

        int enclStartLine = targetRange.startLine().line();
        int enclEndLine = targetRange.endLine().line();
        int enclStartOffset = targetRange.startLine().offset();
        int enclEndOffset = targetRange.endLine().offset();

        return targetRange.filePath().equals(srcRange.filePath())
                && (startLine == enclStartLine && startOffset >= enclStartOffset || startLine > enclStartLine)
                && (endLine == enclEndLine && endOffset <= enclEndOffset || endLine < enclEndLine);
    }

    /**
     * Holds imports that are resolved and unresolved.
     */
    public static class ImportResolveHolder {
        public BLangImportPackage resolved;
        public List<BLangImportPackage> unresolved;

        public ImportResolveHolder() {
            this.unresolved = new ArrayList<>();
        }

        public ImportResolveHolder(BLangImportPackage resolved) {
            this.resolved = resolved;
            this.unresolved = new ArrayList<>();
        }
    }

    /**
     * Used to store location data for encountered unknown types in `checkErrors` method.
     *
     * @since 0.985.0
     */
    class LocationData {

        private String name;
        private int row;
        private int column;

        LocationData(String name, int row, int column) {
            this.name = name;
            this.row = row;
            this.column = column;
        }

        @Override
        public boolean equals(Object o) {
            if (this == o) {
                return true;
            }
            if (o == null || getClass() != o.getClass()) {
                return false;
            }
            LocationData that = (LocationData) o;
            return row == that.row &&
                    column == that.column &&
                    name.equals(that.name);
        }

        @Override
        public int hashCode() {
            return Objects.hash(name, row, column);
        }
    }
}<|MERGE_RESOLUTION|>--- conflicted
+++ resolved
@@ -4999,19 +4999,11 @@
                 .collect(Collectors.toList());
 
         BInvokableTypeSymbol functionTypeSymbol = Symbols.createInvokableTypeSymbol(SymTag.FUNCTION_TYPE,
-<<<<<<< HEAD
                 invokableSymbol.flags,
-                env.enclPkg.symbol.pkgID,
+                invokableEnv.enclPkg.symbol.pkgID,
                 invokableSymbol.type,
-                env.scope.owner, invokableNode.pos,
+                invokableEnv.scope.owner, invokableNode.pos,
                 SOURCE);
-=======
-                                                                                    invokableSymbol.flags,
-                                                                                    invokableEnv.enclPkg.symbol.pkgID,
-                                                                                    invokableSymbol.type,
-                                                                                    invokableEnv.scope.owner,
-                                                                                    invokableNode.pos, SOURCE);
->>>>>>> fcf27a28
         functionTypeSymbol.params = invokableSymbol.params == null ? null : new ArrayList<>(invokableSymbol.params);
         functionTypeSymbol.returnType = invokableSymbol.retType;
 
