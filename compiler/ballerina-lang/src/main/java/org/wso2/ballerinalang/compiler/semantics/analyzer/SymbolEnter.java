--- conflicted
+++ resolved
@@ -1132,36 +1132,9 @@
                                                     SymbolEnv invokableEnv) {
         BInvokableType funcType = (BInvokableType) funcSymbol.type;
         BRecordTypeSymbol recordSymbol = (BRecordTypeSymbol) funcNode.receiver.type.tsymbol;
-<<<<<<< HEAD
-=======
-        BSymbol symbol = symResolver.lookupMemberSymbol(
-                funcNode.receiver.pos, recordSymbol.scope, invokableEnv,
-                names.fromIdNode(funcNode.name), SymTag.VARIABLE);
-        if (symbol != symTable.notFoundSymbol) {
-            dlog.error(funcNode.pos, DiagnosticCode.STRUCT_FIELD_AND_FUNC_WITH_SAME_NAME,
-                    funcNode.name.value, funcNode.receiver.type.toString());
-            return;
-        }
->>>>>>> 70e96f1b
 
         recordSymbol.initializerFunc = new BAttachedFunction(
                 names.fromIdNode(funcNode.name), funcSymbol, funcType);
-<<<<<<< HEAD
-=======
-
-        // Check whether this attached function is a struct initializer.
-        if (!Names.INIT_FUNCTION_SUFFIX.value.equals(funcNode.name.value)) {
-            dlog.error(funcNode.pos, DiagnosticCode.INVALID_STRUCT_INITIALIZER_FUNCTION,
-                    funcNode.name.value, funcNode.receiver.type.toString());
-            return;
-        }
-
-        if (!funcNode.requiredParams.isEmpty() || funcNode.returnTypeNode.type != symTable.nilType) {
-            dlog.error(funcNode.pos, DiagnosticCode.INVALID_STRUCT_INITIALIZER_FUNCTION,
-                    funcNode.name.value, funcNode.receiver.type.toString());
-        }
-        recordSymbol.initializerFunc = attachedFunc;
->>>>>>> 70e96f1b
     }
 
     private void validateFunctionsAttachedToObject(BLangFunction funcNode, BInvokableSymbol funcSymbol,
