/*
 *  Copyright (c) 2017, WSO2 Inc. (http://www.wso2.org) All Rights Reserved.
 *
 *  WSO2 Inc. licenses this file to you under the Apache License,
 *  Version 2.0 (the "License"); you may not use this file except
 *  in compliance with the License.
 *  You may obtain a copy of the License at
 *
 *    http://www.apache.org/licenses/LICENSE-2.0
 *
 *  Unless required by applicable law or agreed to in writing,
 *  software distributed under the License is distributed on an
 *  "AS IS" BASIS, WITHOUT WARRANTIES OR CONDITIONS OF ANY
 *  KIND, either express or implied.  See the License for the
 *  specific language governing permissions and limitations
 *  under the License.
 */
package org.wso2.ballerinalang.compiler.semantics.analyzer;

import io.ballerina.compiler.api.symbols.DiagnosticState;
import io.ballerina.tools.diagnostics.Location;
import io.ballerina.tools.text.LineRange;
import io.ballerina.types.Context;
import io.ballerina.types.Core;
import io.ballerina.types.Definition;
import io.ballerina.types.Env;
import io.ballerina.types.PredefinedType;
import io.ballerina.types.SemType;
import io.ballerina.types.SemTypes;
import io.ballerina.types.definition.Field;
import io.ballerina.types.definition.FunctionDefinition;
import io.ballerina.types.definition.ListDefinition;
import io.ballerina.types.definition.MappingDefinition;
import org.ballerinalang.compiler.CompilerOptionName;
import org.ballerinalang.compiler.CompilerPhase;
import org.ballerinalang.model.TreeBuilder;
import org.ballerinalang.model.elements.Flag;
import org.ballerinalang.model.elements.MarkdownDocAttachment;
import org.ballerinalang.model.elements.PackageID;
import org.ballerinalang.model.symbols.SymbolKind;
import org.ballerinalang.model.symbols.SymbolOrigin;
import org.ballerinalang.model.tree.IdentifierNode;
import org.ballerinalang.model.tree.NodeKind;
import org.ballerinalang.model.tree.OrderedNode;
import org.ballerinalang.model.tree.TopLevelNode;
import org.ballerinalang.model.tree.TypeDefinition;
import org.ballerinalang.model.tree.statements.StatementNode;
import org.ballerinalang.model.tree.types.TypeNode;
import org.ballerinalang.model.types.TypeKind;
import org.ballerinalang.util.diagnostic.DiagnosticErrorCode;
import org.wso2.ballerinalang.compiler.PackageCache;
import org.wso2.ballerinalang.compiler.SourceDirectory;
import org.wso2.ballerinalang.compiler.desugar.ASTBuilderUtil;
import org.wso2.ballerinalang.compiler.diagnostic.BLangDiagnosticLog;
import org.wso2.ballerinalang.compiler.parser.BLangAnonymousModelHelper;
import org.wso2.ballerinalang.compiler.parser.BLangMissingNodesHelper;
import org.wso2.ballerinalang.compiler.semantics.model.Scope;
import org.wso2.ballerinalang.compiler.semantics.model.Scope.ScopeEntry;
import org.wso2.ballerinalang.compiler.semantics.model.SymbolEnv;
import org.wso2.ballerinalang.compiler.semantics.model.SymbolTable;
import org.wso2.ballerinalang.compiler.semantics.model.symbols.BAnnotationSymbol;
import org.wso2.ballerinalang.compiler.semantics.model.symbols.BAttachedFunction;
import org.wso2.ballerinalang.compiler.semantics.model.symbols.BClassSymbol;
import org.wso2.ballerinalang.compiler.semantics.model.symbols.BConstantSymbol;
import org.wso2.ballerinalang.compiler.semantics.model.symbols.BEnumSymbol;
import org.wso2.ballerinalang.compiler.semantics.model.symbols.BErrorTypeSymbol;
import org.wso2.ballerinalang.compiler.semantics.model.symbols.BInvokableSymbol;
import org.wso2.ballerinalang.compiler.semantics.model.symbols.BInvokableTypeSymbol;
import org.wso2.ballerinalang.compiler.semantics.model.symbols.BObjectTypeSymbol;
import org.wso2.ballerinalang.compiler.semantics.model.symbols.BPackageSymbol;
import org.wso2.ballerinalang.compiler.semantics.model.symbols.BRecordTypeSymbol;
import org.wso2.ballerinalang.compiler.semantics.model.symbols.BResourceFunction;
import org.wso2.ballerinalang.compiler.semantics.model.symbols.BResourcePathSegmentSymbol;
import org.wso2.ballerinalang.compiler.semantics.model.symbols.BServiceSymbol;
import org.wso2.ballerinalang.compiler.semantics.model.symbols.BStructureTypeSymbol;
import org.wso2.ballerinalang.compiler.semantics.model.symbols.BSymbol;
import org.wso2.ballerinalang.compiler.semantics.model.symbols.BTypeDefinitionSymbol;
import org.wso2.ballerinalang.compiler.semantics.model.symbols.BTypeSymbol;
import org.wso2.ballerinalang.compiler.semantics.model.symbols.BVarSymbol;
import org.wso2.ballerinalang.compiler.semantics.model.symbols.BWorkerSymbol;
import org.wso2.ballerinalang.compiler.semantics.model.symbols.BXMLAttributeSymbol;
import org.wso2.ballerinalang.compiler.semantics.model.symbols.BXMLNSSymbol;
import org.wso2.ballerinalang.compiler.semantics.model.symbols.SymTag;
import org.wso2.ballerinalang.compiler.semantics.model.symbols.Symbols;
import org.wso2.ballerinalang.compiler.semantics.model.types.BAnnotationType;
import org.wso2.ballerinalang.compiler.semantics.model.types.BArrayType;
import org.wso2.ballerinalang.compiler.semantics.model.types.BErrorType;
import org.wso2.ballerinalang.compiler.semantics.model.types.BField;
import org.wso2.ballerinalang.compiler.semantics.model.types.BFutureType;
import org.wso2.ballerinalang.compiler.semantics.model.types.BIntersectionType;
import org.wso2.ballerinalang.compiler.semantics.model.types.BInvokableType;
import org.wso2.ballerinalang.compiler.semantics.model.types.BMapType;
import org.wso2.ballerinalang.compiler.semantics.model.types.BNoType;
import org.wso2.ballerinalang.compiler.semantics.model.types.BObjectType;
import org.wso2.ballerinalang.compiler.semantics.model.types.BRecordType;
import org.wso2.ballerinalang.compiler.semantics.model.types.BStructureType;
import org.wso2.ballerinalang.compiler.semantics.model.types.BTableType;
import org.wso2.ballerinalang.compiler.semantics.model.types.BTupleMember;
import org.wso2.ballerinalang.compiler.semantics.model.types.BTupleType;
import org.wso2.ballerinalang.compiler.semantics.model.types.BType;
import org.wso2.ballerinalang.compiler.semantics.model.types.BTypeIdSet;
import org.wso2.ballerinalang.compiler.semantics.model.types.BTypeReferenceType;
import org.wso2.ballerinalang.compiler.semantics.model.types.BUnionType;
import org.wso2.ballerinalang.compiler.tree.BLangAnnotation;
import org.wso2.ballerinalang.compiler.tree.BLangAnnotationAttachment;
import org.wso2.ballerinalang.compiler.tree.BLangClassDefinition;
import org.wso2.ballerinalang.compiler.tree.BLangCompilationUnit;
import org.wso2.ballerinalang.compiler.tree.BLangErrorVariable;
import org.wso2.ballerinalang.compiler.tree.BLangFunction;
import org.wso2.ballerinalang.compiler.tree.BLangIdentifier;
import org.wso2.ballerinalang.compiler.tree.BLangImportPackage;
import org.wso2.ballerinalang.compiler.tree.BLangInvokableNode;
import org.wso2.ballerinalang.compiler.tree.BLangMarkdownDocumentation;
import org.wso2.ballerinalang.compiler.tree.BLangNode;
import org.wso2.ballerinalang.compiler.tree.BLangNodeVisitor;
import org.wso2.ballerinalang.compiler.tree.BLangPackage;
import org.wso2.ballerinalang.compiler.tree.BLangRecordVariable;
import org.wso2.ballerinalang.compiler.tree.BLangResourceFunction;
import org.wso2.ballerinalang.compiler.tree.BLangResourcePathSegment;
import org.wso2.ballerinalang.compiler.tree.BLangService;
import org.wso2.ballerinalang.compiler.tree.BLangSimpleVariable;
import org.wso2.ballerinalang.compiler.tree.BLangTableKeyTypeConstraint;
import org.wso2.ballerinalang.compiler.tree.BLangTestablePackage;
import org.wso2.ballerinalang.compiler.tree.BLangTupleVariable;
import org.wso2.ballerinalang.compiler.tree.BLangTypeDefinition;
import org.wso2.ballerinalang.compiler.tree.BLangVariable;
import org.wso2.ballerinalang.compiler.tree.BLangXMLNS;
import org.wso2.ballerinalang.compiler.tree.expressions.BLangConstant;
import org.wso2.ballerinalang.compiler.tree.expressions.BLangExpression;
import org.wso2.ballerinalang.compiler.tree.expressions.BLangLambdaFunction;
import org.wso2.ballerinalang.compiler.tree.expressions.BLangLiteral;
import org.wso2.ballerinalang.compiler.tree.expressions.BLangMarkDownDeprecatedParametersDocumentation;
import org.wso2.ballerinalang.compiler.tree.expressions.BLangMarkDownDeprecationDocumentation;
import org.wso2.ballerinalang.compiler.tree.expressions.BLangMarkdownParameterDocumentation;
import org.wso2.ballerinalang.compiler.tree.expressions.BLangNumericLiteral;
import org.wso2.ballerinalang.compiler.tree.expressions.BLangObjectConstructorExpression;
import org.wso2.ballerinalang.compiler.tree.expressions.BLangSimpleVarRef;
import org.wso2.ballerinalang.compiler.tree.expressions.BLangUnaryExpr;
import org.wso2.ballerinalang.compiler.tree.expressions.BLangXMLAttribute;
import org.wso2.ballerinalang.compiler.tree.expressions.BLangXMLQName;
import org.wso2.ballerinalang.compiler.tree.statements.BLangAssignment;
import org.wso2.ballerinalang.compiler.tree.statements.BLangXMLNSStatement;
import org.wso2.ballerinalang.compiler.tree.types.BLangArrayType;
import org.wso2.ballerinalang.compiler.tree.types.BLangBuiltInRefTypeNode;
import org.wso2.ballerinalang.compiler.tree.types.BLangConstrainedType;
import org.wso2.ballerinalang.compiler.tree.types.BLangErrorType;
import org.wso2.ballerinalang.compiler.tree.types.BLangFiniteTypeNode;
import org.wso2.ballerinalang.compiler.tree.types.BLangFunctionTypeNode;
import org.wso2.ballerinalang.compiler.tree.types.BLangIntersectionTypeNode;
import org.wso2.ballerinalang.compiler.tree.types.BLangObjectTypeNode;
import org.wso2.ballerinalang.compiler.tree.types.BLangRecordTypeNode;
import org.wso2.ballerinalang.compiler.tree.types.BLangStreamType;
import org.wso2.ballerinalang.compiler.tree.types.BLangStructureTypeNode;
import org.wso2.ballerinalang.compiler.tree.types.BLangTableTypeNode;
import org.wso2.ballerinalang.compiler.tree.types.BLangTupleTypeNode;
import org.wso2.ballerinalang.compiler.tree.types.BLangType;
import org.wso2.ballerinalang.compiler.tree.types.BLangUnionTypeNode;
import org.wso2.ballerinalang.compiler.tree.types.BLangUserDefinedType;
import org.wso2.ballerinalang.compiler.tree.types.BLangValueType;
import org.wso2.ballerinalang.compiler.util.BArrayState;
import org.wso2.ballerinalang.compiler.util.CompilerContext;
import org.wso2.ballerinalang.compiler.util.CompilerOptions;
import org.wso2.ballerinalang.compiler.util.ImmutableTypeCloner;
import org.wso2.ballerinalang.compiler.util.Name;
import org.wso2.ballerinalang.compiler.util.Names;
import org.wso2.ballerinalang.compiler.util.TypeDefBuilderHelper;
import org.wso2.ballerinalang.compiler.util.TypeTags;
import org.wso2.ballerinalang.util.Flags;

import java.util.ArrayList;
import java.util.Arrays;
import java.util.Collection;
import java.util.Collections;
import java.util.Comparator;
import java.util.EnumSet;
import java.util.HashMap;
import java.util.HashSet;
import java.util.Iterator;
import java.util.LinkedHashMap;
import java.util.LinkedHashSet;
import java.util.List;
import java.util.Map;
import java.util.Objects;
import java.util.Optional;
import java.util.Set;
import java.util.Stack;
import java.util.StringJoiner;
import java.util.function.BinaryOperator;
import java.util.function.Function;
import java.util.stream.Collector;
import java.util.stream.Collectors;
import java.util.stream.Stream;

import javax.xml.XMLConstants;

import static org.ballerinalang.model.elements.PackageID.ARRAY;
import static org.ballerinalang.model.elements.PackageID.BOOLEAN;
import static org.ballerinalang.model.elements.PackageID.DECIMAL;
import static org.ballerinalang.model.elements.PackageID.ERROR;
import static org.ballerinalang.model.elements.PackageID.FLOAT;
import static org.ballerinalang.model.elements.PackageID.FUNCTION;
import static org.ballerinalang.model.elements.PackageID.FUTURE;
import static org.ballerinalang.model.elements.PackageID.INT;
import static org.ballerinalang.model.elements.PackageID.MAP;
import static org.ballerinalang.model.elements.PackageID.OBJECT;
import static org.ballerinalang.model.elements.PackageID.QUERY;
import static org.ballerinalang.model.elements.PackageID.REGEXP;
import static org.ballerinalang.model.elements.PackageID.STREAM;
import static org.ballerinalang.model.elements.PackageID.STRING;
import static org.ballerinalang.model.elements.PackageID.TABLE;
import static org.ballerinalang.model.elements.PackageID.TRANSACTION;
import static org.ballerinalang.model.elements.PackageID.TYPEDESC;
import static org.ballerinalang.model.elements.PackageID.VALUE;
import static org.ballerinalang.model.elements.PackageID.XML;
import static org.ballerinalang.model.symbols.SymbolOrigin.BUILTIN;
import static org.ballerinalang.model.symbols.SymbolOrigin.SOURCE;
import static org.ballerinalang.model.symbols.SymbolOrigin.VIRTUAL;
import static org.ballerinalang.model.tree.NodeKind.IMPORT;
import static org.ballerinalang.model.tree.NodeKind.TUPLE_TYPE_NODE;
import static org.ballerinalang.util.diagnostic.DiagnosticErrorCode.DEFAULTABLE_PARAM_DEFINED_AFTER_INCLUDED_RECORD_PARAM;
import static org.ballerinalang.util.diagnostic.DiagnosticErrorCode.EXPECTED_RECORD_TYPE_AS_INCLUDED_PARAMETER;
import static org.ballerinalang.util.diagnostic.DiagnosticErrorCode.REDECLARED_SYMBOL;
import static org.ballerinalang.util.diagnostic.DiagnosticErrorCode.REQUIRED_PARAM_DEFINED_AFTER_DEFAULTABLE_PARAM;
import static org.ballerinalang.util.diagnostic.DiagnosticErrorCode.REQUIRED_PARAM_DEFINED_AFTER_INCLUDED_RECORD_PARAM;
import static org.wso2.ballerinalang.compiler.semantics.model.Scope.NOT_FOUND_ENTRY;
import static org.wso2.ballerinalang.compiler.util.Constants.WORKER_LAMBDA_VAR_PREFIX;

/**
 * @since 0.94
 */
public class SymbolEnter extends BLangNodeVisitor {

    private static final CompilerContext.Key<SymbolEnter> SYMBOL_ENTER_KEY =
            new CompilerContext.Key<>();

    private final SymbolTable symTable;
    private final Names names;
    private final SymbolResolver symResolver;
    private final BLangDiagnosticLog dlog;
    private final Types types;
    private final SourceDirectory sourceDirectory;
    private final ConstantValueResolver constResolver;
    private List<BLangNode> unresolvedTypes;
    private Set<BLangNode> unresolvedRecordDueToFields;
    private boolean resolveRecordsUnresolvedDueToFields;
    private List<BLangClassDefinition> unresolvedClasses;
    private HashSet<LocationData> unknownTypeRefs;
    private List<PackageID> importedPackages;
    private int typePrecedence;
    private final TypeParamAnalyzer typeParamAnalyzer;
    private BLangAnonymousModelHelper anonymousModelHelper;
    private BLangMissingNodesHelper missingNodesHelper;
    private PackageCache packageCache;
    private List<BLangNode> intersectionTypes;

    private SymbolEnv env;
    private final boolean projectAPIInitiatedCompilation;
    private boolean semtypeEnabled;

    private static final String DEPRECATION_ANNOTATION = "deprecated";
    private static final String ANONYMOUS_RECORD_NAME = "anonymous-record";

    public static SymbolEnter getInstance(CompilerContext context) {
        SymbolEnter symbolEnter = context.get(SYMBOL_ENTER_KEY);
        if (symbolEnter == null) {
            symbolEnter = new SymbolEnter(context);
        }

        CompilerOptions options = CompilerOptions.getInstance(context);
        symbolEnter.semtypeEnabled = Boolean.parseBoolean(options.get(CompilerOptionName.SEMTYPE));
        return symbolEnter;
    }

    public SymbolEnter(CompilerContext context) {
        context.put(SYMBOL_ENTER_KEY, this);

        this.symTable = SymbolTable.getInstance(context);
        this.names = Names.getInstance(context);
        this.symResolver = SymbolResolver.getInstance(context);
        this.dlog = BLangDiagnosticLog.getInstance(context);
        this.types = Types.getInstance(context);
        this.typeParamAnalyzer = TypeParamAnalyzer.getInstance(context);
        this.anonymousModelHelper = BLangAnonymousModelHelper.getInstance(context);
        this.sourceDirectory = context.get(SourceDirectory.class);
        this.importedPackages = new ArrayList<>();
        this.unknownTypeRefs = new HashSet<>();
        this.missingNodesHelper = BLangMissingNodesHelper.getInstance(context);
        this.packageCache = PackageCache.getInstance(context);
        this.constResolver = ConstantValueResolver.getInstance(context);
        this.intersectionTypes = new ArrayList<>();

        CompilerOptions options = CompilerOptions.getInstance(context);
        projectAPIInitiatedCompilation = Boolean.parseBoolean(
                options.get(CompilerOptionName.PROJECT_API_INITIATED_COMPILATION));
    }

    private void cleanup() {
        unknownTypeRefs.clear();
    }

    public BLangPackage definePackage(BLangPackage pkgNode) {
        dlog.setCurrentPackageId(pkgNode.packageID);
        populatePackageNode(pkgNode);
        defineNode(pkgNode, this.symTable.pkgEnvMap.get(symTable.langAnnotationModuleSymbol));
        return pkgNode;
    }

    public void defineClassDefinition(BLangClassDefinition classNode, SymbolEnv env) {
//        if (classNode.symbol != null) {
//            return;
//        }
//        defineNode(classNode, env);
        if (classNode.definitionCompleted) {
            return;
        }
        populateDistinctTypeIdsFromIncludedTypeReferences(classNode);
        defineFieldsOfClassDef(classNode, env);
        defineReferencedFieldsOfClassDef(classNode, env);
        defineFunctionsOfClassDef(env, classNode);
        setReadOnlynessOfClassDef(classNode, env);
        defineReadOnlyIncludedFieldsAndMethods(classNode, env);
        classNode.definitionCompleted = true;
    }

    public void defineNode(BLangNode node, SymbolEnv env) {
        SymbolEnv prevEnv = this.env;
        this.env = env;
        node.accept(this);
        this.env = prevEnv;
    }

    public BLangPackage defineTestablePackage(BLangTestablePackage pkgNode, SymbolEnv env) {
        populatePackageNode(pkgNode);
        defineNode(pkgNode, env);
        return pkgNode;
    }

    // Visitor methods

    @Override
    public void visit(BLangPackage pkgNode) {
        if (pkgNode.completedPhases.contains(CompilerPhase.DEFINE)) {
            return;
        }

        // Create PackageSymbol
        BPackageSymbol pkgSymbol;
        if (Symbols.isFlagOn(Flags.asMask(pkgNode.flagSet), Flags.TESTABLE)) {
            pkgSymbol = Symbols.createPackageSymbol(pkgNode.packageID, this.symTable, Flags.asMask(pkgNode.flagSet),
                    SOURCE);
        } else {
            pkgSymbol = Symbols.createPackageSymbol(pkgNode.packageID, this.symTable, SOURCE);
        }
        if (PackageID.isLangLibPackageID(pkgSymbol.pkgID)) {
            populateLangLibInSymTable(pkgSymbol);
        }

        if (pkgNode.moduleContextDataHolder != null) {
            pkgSymbol.exported = pkgNode.moduleContextDataHolder.isExported();
            pkgSymbol.descriptor = pkgNode.moduleContextDataHolder.descriptor();
        }

        pkgNode.symbol = pkgSymbol;
        SymbolEnv pkgEnv = SymbolEnv.createPkgEnv(pkgNode, pkgSymbol.scope, this.env);
        this.symTable.pkgEnvMap.put(pkgSymbol, pkgEnv);
        this.symTable.immutableTypeMaps.remove(Types.getPackageIdString(pkgSymbol.pkgID));

        // Add the current package node's ID to the imported package list. This is used to identify cyclic module
        // imports.
        importedPackages.add(pkgNode.packageID);

        defineConstructs(pkgNode, pkgEnv);
        pkgNode.getTestablePkgs().forEach(testablePackage -> defineTestablePackage(testablePackage, pkgEnv));
        pkgNode.completedPhases.add(CompilerPhase.DEFINE);

        // cleanup to avoid caching on compile context
        cleanup();

        // After we have visited a package node, we need to remove it from the imports list.
        importedPackages.remove(pkgNode.packageID);
    }

    private void defineConstructs(BLangPackage pkgNode, SymbolEnv pkgEnv) {
        // visit the package node recursively and define all package level symbols.
        // And maintain a list of created package symbols.
        Map<String, ImportResolveHolder> importPkgHolder = new HashMap<>();
        pkgNode.imports.forEach(importNode -> {
            String qualifiedName = importNode.getQualifiedPackageName();
            if (importPkgHolder.containsKey(qualifiedName)) {
                importPkgHolder.get(qualifiedName).unresolved.add(importNode);
                return;
            }
            defineNode(importNode, pkgEnv);
            if (importNode.symbol != null) {
                importPkgHolder.put(qualifiedName, new ImportResolveHolder(importNode));
            }
        });

        for (ImportResolveHolder importHolder : importPkgHolder.values()) {
            BPackageSymbol pkgSymbol = importHolder.resolved.symbol; // get a copy of the package symbol, add
            // compilation unit info to it,

            for (BLangImportPackage unresolvedPkg : importHolder.unresolved) {
                BPackageSymbol importSymbol = importHolder.resolved.symbol;
                Name resolvedPkgAlias = names.fromIdNode(importHolder.resolved.alias);
                Name unresolvedPkgAlias = names.fromIdNode(unresolvedPkg.alias);

                // check if its the same import or has the same alias.
                if (!Names.IGNORE.equals(unresolvedPkgAlias) && unresolvedPkgAlias.equals(resolvedPkgAlias)
                        && importSymbol.compUnit.equals(names.fromIdNode(unresolvedPkg.compUnit))) {
                    if (isSameImport(unresolvedPkg, importSymbol)) {
                        dlog.error(unresolvedPkg.pos, DiagnosticErrorCode.REDECLARED_IMPORT_MODULE,
                                unresolvedPkg.getQualifiedPackageName());
                    } else {
                        dlog.error(unresolvedPkg.pos, DiagnosticErrorCode.REDECLARED_SYMBOL, unresolvedPkgAlias);
                    }
                    continue;
                }

                unresolvedPkg.symbol = pkgSymbol;
                // and define it in the current package scope
                BPackageSymbol symbol = dupPackageSymbolAndSetCompUnit(pkgSymbol,
                        names.fromIdNode(unresolvedPkg.compUnit));
                symbol.scope = pkgSymbol.scope;
                unresolvedPkg.symbol = symbol;
                pkgEnv.scope.define(unresolvedPkgAlias, symbol);
            }
        }
        if (!PackageID.ANNOTATIONS.equals(pkgNode.packageID)) {
            initPredeclaredModules(symTable.predeclaredModules, pkgNode.compUnits, pkgEnv);
        }
        // Define type definitions.
        this.typePrecedence = 0;

        // Treat constants and type definitions in the same manner, since constants can be used as
        // types. Also, there can be references between constant and type definitions in both ways.
        // Thus visit them according to the precedence.
        List<BLangNode> typeAndClassDefs = new ArrayList<>();
        pkgNode.constants.forEach(constant -> typeAndClassDefs.add(constant));
        pkgNode.typeDefinitions.forEach(typDef -> typeAndClassDefs.add(typDef));
        List<BLangClassDefinition> classDefinitions = getClassDefinitions(pkgNode.topLevelNodes);
        classDefinitions.forEach(classDefn -> typeAndClassDefs.add(classDefn));
        defineTypeNodes(typeAndClassDefs, pkgEnv);
        if (this.semtypeEnabled) {
            defineSemTypes(typeAndClassDefs, pkgEnv);
        }

        // Enabled logging errors after type def visit.
        // TODO: Do this in a cleaner way
        pkgEnv.logErrors = true;

        // Sort type definitions with precedence, before defining their members.
        pkgNode.typeDefinitions.sort(getTypePrecedenceComparator());
        typeAndClassDefs.sort(getTypePrecedenceComparator());

        // Add distinct type information
        defineDistinctClassAndObjectDefinitions(typeAndClassDefs);

        // Define type def fields (if any)
        defineFields(typeAndClassDefs, pkgEnv);
        defineDependentFields(typeAndClassDefs, pkgEnv);

        // Calculate error intersections types.
        defineIntersectionTypes(pkgEnv);

        // Define error details.
        defineErrorDetails(pkgNode.typeDefinitions, pkgEnv);

        // Define type def members (if any)
        defineFunctions(typeAndClassDefs, pkgEnv);

        // Intersection type nodes need to look at the member fields of a structure too.
        // Once all the fields and members of other types are set revisit intersection type definitions to validate
        // them and set the fields and members of the relevant immutable type.
        validateIntersectionTypeDefinitions(pkgNode.typeDefinitions, pkgNode.packageID);
        defineUndefinedReadOnlyTypes(pkgNode.typeDefinitions, typeAndClassDefs, pkgEnv);

        // Define service and resource nodes.
        pkgNode.services.forEach(service -> defineNode(service, pkgEnv));

        // Define function nodes.
        for (BLangFunction bLangFunction : pkgNode.functions) {
            // Define the lambda functions when visit lambda exprs because the lambda function is an expr.
            if (!bLangFunction.flagSet.contains(Flag.LAMBDA)) {
                defineNode(bLangFunction, pkgEnv);
            }
        }

        // Define annotation nodes.
        pkgNode.annotations.forEach(annot -> defineNode(annot, pkgEnv));

        for (BLangVariable variable : pkgNode.globalVars) {
            BLangExpression expr = variable.expr;
            if (expr != null && expr.getKind() == NodeKind.LAMBDA) {
                defineNode(((BLangLambdaFunction) expr).function, pkgEnv);
                if (variable.isDeclaredWithVar) {
                    setTypeFromLambdaExpr(variable);
                }
            }
            defineNode(variable, pkgEnv);
        }

        // Update globalVar for endpoints.
        for (BLangVariable var : pkgNode.globalVars) {
            if (var.getKind() == NodeKind.VARIABLE) {
                BVarSymbol varSymbol = var.symbol;
                if (varSymbol != null) {
                    BTypeSymbol tSymbol = varSymbol.type.tsymbol;
                    if (tSymbol != null && Symbols.isFlagOn(tSymbol.flags, Flags.CLIENT)) {
                        varSymbol.tag = SymTag.ENDPOINT;
                    }
                }
            }
        }
    }

    private void defineDependentFields(List<BLangNode> typeDefNodes, SymbolEnv pkgEnv) {
        for (BLangNode typeDef : typeDefNodes) {
            if (typeDef.getKind() == NodeKind.CLASS_DEFN) {
                BLangClassDefinition classDefinition = (BLangClassDefinition) typeDef;
                if (isObjectCtor(classDefinition)) {
                    continue;
                }
                defineReferencedFieldsOfClassDef(classDefinition, pkgEnv);
            } else if (typeDef.getKind() == NodeKind.TYPE_DEFINITION) {
                defineReferencedFieldsOfRecordTypeDef((BLangTypeDefinition) typeDef);
            }
        }
    }

    private void defineReferencedFieldsOfClassDef(BLangClassDefinition classDefinition, SymbolEnv pkgEnv) {
        SymbolEnv typeDefEnv = classDefinition.typeDefEnv;
        BObjectTypeSymbol tSymbol = (BObjectTypeSymbol) classDefinition.symbol;
        BObjectType objType = (BObjectType) tSymbol.type;

        defineReferencedClassFields(classDefinition, typeDefEnv, objType, false);
    }

    private void addSemtypeBType(BLangType typeNode, SemType semType) {
        if (typeNode != null) {
            typeNode.getBType().setSemtype(semType);
        }
    }

    private void defineSemTypes(List<BLangNode> moduleDefs, SymbolEnv pkgEnv) {
        // note: Let's start mimicking what James do as it is easy to populate the types and use in testing.
        // Eventually this should be moved to SymbolResolver and should integrate wtih existing type-symbols.

        Map<String, BLangNode> modTable = new LinkedHashMap<>();
        for (BLangNode typeAndClassDef : moduleDefs) {
            modTable.put(getTypeOrClassName(typeAndClassDef), typeAndClassDef);
        }
        modTable = Collections.unmodifiableMap(modTable);

        constResolver.resolve(pkgEnv.enclPkg.constants, pkgEnv.enclPkg.packageID, pkgEnv);

        for (BLangNode def : moduleDefs) {
            if (def.getKind() == NodeKind.CLASS_DEFN) {
                throw new IllegalStateException("Semtype are not supported for class definitions yet");
            } else if (def.getKind() == NodeKind.CONSTANT) {
                resolveConstant(pkgEnv.enclPkg.semtypeEnv, modTable, (BLangConstant) def);
            } else {
                BLangTypeDefinition typeDefinition = (BLangTypeDefinition) def;
                resolveTypeDefn(pkgEnv.enclPkg.semtypeEnv, modTable, typeDefinition, 0);
            }
        }
    }

    private void resolveConstant(Env semtypeEnv, Map<String, BLangNode> modTable, BLangConstant constant) {
        SemType semtype;
        if (constant.associatedTypeDefinition != null) {
            semtype = resolveTypeDefn(semtypeEnv, modTable, constant.associatedTypeDefinition, 0);
        } else {
            semtype = evaluateConst(constant);
        }
        addSemtypeBType(constant.getTypeNode(), semtype);
        semtypeEnv.addTypeDef(constant.name.value, semtype);
    }

    private SemType evaluateConst(BLangConstant constant) {
        switch (constant.symbol.value.type.getKind()) {
            case INT:
                return SemTypes.intConst((long) constant.symbol.value.value);
            case BOOLEAN:
                return SemTypes.booleanConst((boolean) constant.symbol.value.value);
            case STRING:
                return  SemTypes.stringConst((String) constant.symbol.value.value);
            case FLOAT:
                return SemTypes.floatConst((double) constant.symbol.value.value);
            default:
                throw new AssertionError("Expression type not implemented for const semtype");
        }
    }

    private SemType resolveTypeDefn(Env semtypeEnv, Map<String, BLangNode> mod, BLangTypeDefinition defn, int depth) {
        if (defn.semType != null) {
            return defn.semType;
        }

        if (depth == defn.cycleDepth) {
            dlog.error(defn.pos, DiagnosticErrorCode.INVALID_TYPE_CYCLE, defn.name);
            return null;
        }
        defn.cycleDepth = depth;
        SemType s = resolveTypeDesc(semtypeEnv, mod, defn, depth, defn.typeNode);
        addSemtypeBType(defn.getTypeNode(), s);
        if (defn.semType == null) {
            defn.semType = s;
            defn.cycleDepth = -1;
            semtypeEnv.addTypeDef(defn.name.value, s);
            return s;
        } else {
            return s;
        }
    }

    private SemType resolveTypeDesc(Env semtypeEnv, Map<String, BLangNode> mod, BLangTypeDefinition defn, int depth,
                                    BLangType td) {
        if (td == null) {
            return null;
        }
        switch (td.getKind()) {
            case VALUE_TYPE:
                return resolveTypeDesc((BLangValueType) td, semtypeEnv);
            case CONSTRAINED_TYPE: // map<?> and typedesc<?>
                return resolveTypeDesc((BLangConstrainedType) td, semtypeEnv, mod, depth, defn);
            case ARRAY_TYPE:
                return resolveTypeDesc(((BLangArrayType) td), semtypeEnv, mod, depth, defn);
            case TUPLE_TYPE_NODE:
                return resolveTypeDesc((BLangTupleTypeNode) td, semtypeEnv, mod, depth, defn);
            case RECORD_TYPE:
                return resolveTypeDesc((BLangRecordTypeNode) td, semtypeEnv, mod, depth, defn);
            case FUNCTION_TYPE:
                return resolveTypeDesc((BLangFunctionTypeNode) td, semtypeEnv, mod, depth, defn);
            case ERROR_TYPE:
                return resolveTypeDesc((BLangErrorType) td, semtypeEnv, mod, depth, defn);
            case UNION_TYPE_NODE:
                return resolveTypeDesc((BLangUnionTypeNode) td, semtypeEnv, mod, depth, defn);
            case INTERSECTION_TYPE_NODE:
                return resolveTypeDesc((BLangIntersectionTypeNode) td, semtypeEnv, mod, depth, defn);
            case USER_DEFINED_TYPE:
                return resolveTypeDesc((BLangUserDefinedType) td, semtypeEnv, mod, depth);
            case BUILT_IN_REF_TYPE:
                return resolveTypeDesc((BLangBuiltInRefTypeNode) td, semtypeEnv);
            case FINITE_TYPE_NODE:
                return resolveSingletonType((BLangFiniteTypeNode) td, semtypeEnv);
            case TABLE_TYPE:
                return resolveTypeDesc((BLangTableTypeNode) td, semtypeEnv, mod, depth);
            default:
                throw new AssertionError("not implemented");
        }

    }

    private SemType resolveSingletonType(BLangFiniteTypeNode td, Env semtypeEnv) {
        if (td.valueSpace.size() > 1) {
            return resolveFiniteTypeUnion(td, semtypeEnv);
        }
        return resolveSingletonType(td, 0);
    }

    private SemType resolveSingletonType(BLangFiniteTypeNode td, int index) {
        BLangLiteral literal = (BLangLiteral) td.valueSpace.get(index);
        Object litVal = literal.value;
        switch (literal.getBType().getKind()) {
            case FLOAT:
                double value;
                if (litVal instanceof Long) {
                    value = ((Long) litVal).doubleValue();
                } else if (litVal instanceof Double) {
                    value = (double) litVal;
                } else {
                    value = Double.parseDouble((String) litVal);
                }
                return SemTypes.floatConst(value);
            case INT:
                return SemTypes.intConst((long) litVal);
            case STRING:
                return SemTypes.stringConst((String) litVal);
            case BOOLEAN:
                return SemTypes.booleanConst((Boolean) litVal);
            case DECIMAL:
                return SemTypes.decimalConst((String) litVal);
            default:
                throw new AssertionError("Finite type not implemented for: " + literal);
        }
    }

    private SemType resolveFiniteTypeUnion(BLangFiniteTypeNode td, Env semtypeEnv) {
        List<SemType> types = new ArrayList<>();
        for (int i = 0; i < td.valueSpace.size(); i++) {
            types.add(resolveSingletonType(td, i));
        }

        Iterator<SemType> iter = types.iterator();
        SemType u = iter.next();
        while (iter.hasNext()) {
            u = SemTypes.union(u, iter.next());
        }
        return u;
    }

    private SemType resolveTypeDesc(BLangBuiltInRefTypeNode td, Env semtypeEnv) {
        switch (td.typeKind) {
            case NEVER:
                return PredefinedType.NEVER;
            case XML:
                return PredefinedType.XML;
            default:
                throw new AssertionError("Unknown type kind: " + td.typeKind);
        }
    }

    private SemType resolveTypeDesc(BLangTableTypeNode td, Env semtypeEnv, Map<String, BLangNode> mod, int depth) {
        SemType memberType =
                resolveTypeDesc(semtypeEnv, mod, (BLangTypeDefinition) td.constraint.defn, depth, td.constraint);
        return SemTypes.tableContaining(memberType);
    }

    private SemType resolveTypeDesc(BLangUserDefinedType td, Env semtypeEnv, Map<String, BLangNode> mod, int depth) {
        String name = td.typeName.value;
        // Need to replace this with a real package lookup
        if (td.pkgAlias.value.equals("int")) {
            return resolveIntSubtype(name);
        } else if (td.pkgAlias.value.equals("string") && name.equals("Char")) {
            return SemTypes.CHAR;
        } else if (td.pkgAlias.value.equals("xml")) {
            return resolveXmlSubtype(name);
        }

        BLangNode moduleLevelDef = mod.get(name);
        if (moduleLevelDef == null) {
            dlog.error(td.pos, DiagnosticErrorCode.REFERENCE_TO_UNDEFINED_TYPE, td.typeName);
            return null;
        }

        if (moduleLevelDef.getKind() == NodeKind.TYPE_DEFINITION) {
            return resolveTypeDefn(semtypeEnv, mod, (BLangTypeDefinition) moduleLevelDef, depth);
        } else if (moduleLevelDef.getKind() == NodeKind.CONSTANT) {
            BLangConstant constant = (BLangConstant) moduleLevelDef;
            return resolveTypeDefn(semtypeEnv, mod, constant.associatedTypeDefinition, depth);
        } else {
            throw new AssertionError();
        }
    }

    private SemType resolveIntSubtype(String name) {
        switch (name) {
            case "Signed8":
                return SemTypes.SINT8;
            case "Signed16":
                return SemTypes.SINT16;
            case "Signed32":
                return SemTypes.SINT32;
            case "Unsigned8":
                return SemTypes.UINT8;
            case "Unsigned16":
                return SemTypes.UINT16;
            case "Unsigned32":
                return SemTypes.UINT32;
            default:
                throw new IllegalStateException("Unknown int subtype: " + name);
        }
    }

    private SemType resolveXmlSubtype(String name) {
        switch(name) {
            case "Element":
                return SemTypes.XML_ELEMENT;
            case "Comment":
                return SemTypes.XML_COMMENT;
            case "Text":
                return SemTypes.XML_TEXT;
            case "ProcessingInstruction":
                return SemTypes.XML_PI;
            default:
                throw new IllegalStateException("Unknown XML subtype: " + name);
        }
    }

    private SemType resolveTypeDesc(BLangConstrainedType td, Env semtypeEnv, Map<String, BLangNode> mod,
                                    int depth, BLangTypeDefinition defn) {
        TypeKind typeKind = ((BLangBuiltInRefTypeNode) td.getType()).getTypeKind();
        switch (typeKind) {
            case MAP:
                return resolveMapTypeDesc(td, semtypeEnv, mod, depth, defn);
            case XML:
                return resolveXmlTypeDesc(td, semtypeEnv, mod, depth, defn);
            case TYPEDESC:
            default:
                throw new AssertionError("Unhandled type-kind: " + typeKind);
        }
    }

    private SemType resolveXmlTypeDesc(BLangConstrainedType td, Env semtypeEnv, Map<String, BLangNode> mod, int depth,
                                       BLangTypeDefinition defn) {
        if (td.defn != null) {
            return td.defn.getSemType(semtypeEnv);
        }
        return SemTypes.xmlSequence(resolveTypeDesc(semtypeEnv, mod, defn, depth + 1, td.constraint));
    }

    private SemType resolveMapTypeDesc(BLangConstrainedType td, Env semtypeEnv, Map<String, BLangNode> mod, int depth,
                                       BLangTypeDefinition typeDefinition) {
        if (td.defn != null) {
            return td.defn.getSemType(semtypeEnv);
        }

        MappingDefinition d = new MappingDefinition();
        td.defn = d;

        SemType rest = resolveTypeDesc(semtypeEnv, mod, typeDefinition, depth + 1, td.constraint);

        return d.define(semtypeEnv, Collections.emptyList(), rest);
    }

    private SemType resolveTypeDesc(BLangRecordTypeNode td, Env semtypeEnv, Map<String, BLangNode> mod, int depth,
                                    BLangTypeDefinition typeDefinition) {
        if (td.defn != null) {
            return td.defn.getSemType(semtypeEnv);
        }

        MappingDefinition d = new MappingDefinition();
        td.defn = d;

        List<Field> fields = new ArrayList<>();
        for (BLangSimpleVariable field : td.fields) {
            String name = field.name.value;
            SemType t  = resolveTypeDesc(semtypeEnv, mod, typeDefinition, depth + 1, field.typeNode);
            fields.add(Field.from(name, t));
        }

        SemType rest;
        if (!td.isSealed() && td.getRestFieldType() == null) {
            throw new AssertionError("Open record not supported yet");
        } else {
            rest = resolveTypeDesc(semtypeEnv, mod, typeDefinition, depth + 1, td.restFieldType);
        }

        return d.define(semtypeEnv, fields, rest == null ? PredefinedType.NEVER : rest);
    }

    private SemType resolveTypeDesc(BLangFunctionTypeNode td, Env semtypeEnv, Map<String, BLangNode> mod, int depth,
                                    BLangTypeDefinition typeDefinition) {
        Definition defn = td.defn;
        if (defn != null) {
            return defn.getSemType(semtypeEnv);
        }
        FunctionDefinition d = new FunctionDefinition(semtypeEnv);
        td.defn = d;

        List<SemType> paramTypes = new ArrayList<>();
        for (BLangVariable p : td.params) {
            paramTypes.add(resolveTypeDesc(semtypeEnv, mod, typeDefinition, depth + 1, p.typeNode));
        }

        SemType rest = resolveTypeDesc(semtypeEnv, mod, typeDefinition, depth + 1, td.returnTypeNode);
        SemType args = SemTypes.tuple(semtypeEnv, paramTypes.toArray(new SemType[]{}));
        return d.define(semtypeEnv, args, rest);
    }

    private SemType resolveTypeDesc(BLangErrorType td, Env semtypeEnv, Map<String, BLangNode> mod, int depth,
                                    BLangTypeDefinition defn) {
        if (td.detailType == null) {
            return PredefinedType.ERROR;
        }

        SemType detail = resolveTypeDesc(semtypeEnv, mod, defn, depth, td.detailType);
        return SemTypes.errorDetail(detail);
    }

    private SemType resolveTypeDesc(BLangUnionTypeNode td, Env semtypeEnv,
                                    Map<String, BLangNode> mod, int depth, BLangTypeDefinition defn) {
        Iterator<BLangType> iterator = td.memberTypeNodes.iterator();
        SemType u = resolveTypeDesc(semtypeEnv, mod, defn, depth, iterator.next());
        while (iterator.hasNext()) {
            u = SemTypes.union(u, resolveTypeDesc(semtypeEnv, mod, defn, depth, iterator.next()));
        }
        return u;
    }

    private SemType resolveTypeDesc(BLangIntersectionTypeNode td, Env semtypeEnv, Map<String, BLangNode> mod, int depth,
                                    BLangTypeDefinition defn) {
        Iterator<BLangType> iterator = td.constituentTypeNodes.iterator();
        SemType type = resolveTypeDesc(semtypeEnv, mod, defn, depth, iterator.next());
        while (iterator.hasNext()) {
            type = SemTypes.intersection(type, resolveTypeDesc(semtypeEnv, mod, defn, depth, iterator.next()));
        }
        return type;
    }

    private SemType resolveTypeDesc(BLangValueType td, Env semtypeEnv) {
        switch (td.typeKind) {
            case ANY:
                return PredefinedType.ANY;
            case ANYDATA:
                return SemTypes.createAnydata(Context.from(semtypeEnv));
            case BOOLEAN:
                return PredefinedType.BOOLEAN;
            case DECIMAL:
                return PredefinedType.DECIMAL;
            case ERROR:
                return PredefinedType.ERROR;
            case FLOAT:
                return PredefinedType.FLOAT;
            case HANDLE:
                return PredefinedType.HANDLE;
            case INT:
                return PredefinedType.INT;
            case READONLY:
                return PredefinedType.READONLY;
            case STRING:
                return PredefinedType.STRING;
            case TYPEDESC:
                return PredefinedType.TYPEDESC;
            case XML:
                return PredefinedType.XML;
            case JSON:
                return Core.createJson(semtypeEnv);
            case NIL:
                return PredefinedType.NIL;
            case BYTE:
                return PredefinedType.BYTE;
            default:
                throw new IllegalStateException("Unknown type: " + td.toString());
        }
    }

    private SemType resolveTypeDesc(BLangArrayType td, Env semtypeEnv, Map<String, BLangNode> mod, int depth,
                                    BLangTypeDefinition moduleDefn) {
        Definition defn = td.defn;
        if (defn != null) {
            return defn.getSemType(semtypeEnv);
        }

        ListDefinition d = new ListDefinition();
        td.defn = d;
        SemType elementType = resolveTypeDesc(semtypeEnv, mod, moduleDefn, depth + 1, td.elemtype);

        ArrayList<BLangExpression> reversed = new ArrayList<>(td.sizes);
        for (BLangExpression t : reversed) {
            // todo: We need to constFold this expression.
            int size = constExprToInt(t);
            if (size >= 0) {
                elementType = d.define(semtypeEnv, new ArrayList<>(List.of(elementType)), size);
            } else {
                elementType = d.define(semtypeEnv, elementType);
            }
        }

        return elementType;
    }

    private int constExprToInt(BLangExpression t) {
        if (t.getKind() == NodeKind.SIMPLE_VARIABLE_REF) {
            BConstantSymbol symbol = (BConstantSymbol) ((BLangSimpleVarRef) t).symbol;
            return ((Long) symbol.value.value).intValue();
        }
        return (int) ((BLangLiteral) t).value;
    }

    private SemType resolveTypeDesc(BLangTupleTypeNode td, Env semtypeEnv, Map<String, BLangNode> mod, int depth,
                                    BLangTypeDefinition moduleDefn) {
        Definition defn = td.defn;
        if (defn != null) {
            return defn.getSemType(semtypeEnv);
        }

        ListDefinition d = new ListDefinition();
        td.defn = d;
        List<SemType> members = new ArrayList<>();
        for (BLangType memberTypeNode : td.memberTypeNodes) {
            members.add(resolveTypeDesc(semtypeEnv, mod, moduleDefn, depth + 1, memberTypeNode));
        }
        SemType restType = resolveTypeDesc(semtypeEnv, mod, moduleDefn, depth + 1, td.restParamType);
        if (restType == null) {
            restType = PredefinedType.NEVER;
        }

        return d.define(semtypeEnv, members, restType);
    }

    private void defineIntersectionTypes(SymbolEnv env) {
        for (BLangNode typeDescriptor : this.intersectionTypes) {
            defineNode(typeDescriptor, env);
        }
        this.intersectionTypes.clear();
    }

    private void defineErrorType(Location pos, BErrorType errorType, SymbolEnv env) {
        SymbolEnv pkgEnv = symTable.pkgEnvMap.get(env.enclPkg.symbol);
        BTypeSymbol errorTSymbol = errorType.tsymbol;
        errorTSymbol.scope = new Scope(errorTSymbol);

        if (symResolver.checkForUniqueSymbol(pos, pkgEnv, errorTSymbol)) {
            pkgEnv.scope.define(errorTSymbol.name, errorTSymbol);
        }

        SymbolEnv prevEnv = this.env;
        this.env = pkgEnv;
        this.env = prevEnv;
    }

    private boolean isObjectCtor(BLangNode node) {
        if (node.getKind() == NodeKind.CLASS_DEFN) {
            BLangClassDefinition classDefinition = (BLangClassDefinition) node;
            return isObjectCtor(classDefinition);
        }
        return false;
    }

    private boolean isObjectCtor(BLangClassDefinition classDefinition) {
        if (!classDefinition.isObjectContructorDecl && classDefinition.isServiceDecl) {
            return false;
        }
        if (classDefinition.flagSet.contains(Flag.OBJECT_CTOR)) {
            return true;
        }
        return false;
    }

    private void defineDistinctClassAndObjectDefinitions(List<BLangNode> typDefs) {
        for (BLangNode node : typDefs) {
            if (node.getKind() == NodeKind.CLASS_DEFN) {
                BLangClassDefinition classDefinition = (BLangClassDefinition) node;
                if (isObjectCtor(classDefinition)) {
                    continue;
                }
                populateDistinctTypeIdsFromIncludedTypeReferences((BLangClassDefinition) node);
            } else if (node.getKind() == NodeKind.TYPE_DEFINITION) {
                populateDistinctTypeIdsFromIncludedTypeReferences((BLangTypeDefinition) node);
            }
        }
    }

    private void populateDistinctTypeIdsFromIncludedTypeReferences(BLangTypeDefinition typeDefinition) {
        if (typeDefinition.typeNode.getKind() == NodeKind.INTERSECTION_TYPE_NODE) {
            if (typeDefinition.typeNode.getBType() == null) {
                return;
            }

            BType definingType = types.getTypeWithEffectiveIntersectionTypes(typeDefinition.typeNode.getBType());
            definingType = Types.getReferredType(definingType);
            if (definingType.tag != TypeTags.OBJECT) {
                return;
            }
            BObjectType definigObjType = (BObjectType) definingType;

            BLangIntersectionTypeNode typeNode = (BLangIntersectionTypeNode) typeDefinition.typeNode;
            for (BLangType constituentTypeNode : typeNode.getConstituentTypeNodes()) {
                BType constituentType = Types.getReferredType(constituentTypeNode.getBType());
                if (constituentType.tag != TypeTags.OBJECT) {
                    continue;
                }
                definigObjType.typeIdSet.add(((BObjectType) constituentType).typeIdSet);
            }
        } else if (typeDefinition.typeNode.getKind() == NodeKind.OBJECT_TYPE) {
            BLangObjectTypeNode objectTypeNode = (BLangObjectTypeNode) typeDefinition.typeNode;
            BTypeIdSet typeIdSet = ((BObjectType) objectTypeNode.getBType()).typeIdSet;

            for (BLangType typeRef : objectTypeNode.typeRefs) {
                BType type = types.getTypeWithEffectiveIntersectionTypes(typeRef.getBType());
                type = Types.getReferredType(type);
                if (type.tag != TypeTags.OBJECT) {
                    continue;
                }
                BObjectType refType = (BObjectType) type;
                typeIdSet.add(refType.typeIdSet);
            }
        }
    }

    private void populateDistinctTypeIdsFromIncludedTypeReferences(BLangClassDefinition typeDef) {
        BLangClassDefinition classDefinition = typeDef;
        BTypeIdSet typeIdSet = ((BObjectType) classDefinition.getBType()).typeIdSet;

        for (BLangType typeRef : classDefinition.typeRefs) {
            BType type = types.getTypeWithEffectiveIntersectionTypes(typeRef.getBType());
            type = Types.getReferredType(type);
            if (type.tag != TypeTags.OBJECT) {
                continue;
            }
            BObjectType refType = (BObjectType) type;
            typeIdSet.add(refType.typeIdSet);
        }
    }

    private Comparator<BLangNode> getTypePrecedenceComparator() {
        return (l, r) -> {
            if (l instanceof OrderedNode && r instanceof OrderedNode) {
                return ((OrderedNode) l).getPrecedence() - ((OrderedNode) r).getPrecedence();
            }
            return 0;
        };
    }

    private void defineFunctionsOfClassDef(SymbolEnv pkgEnv, BLangClassDefinition classDefinition) {
        validateInclusionsForNonPrivateMembers(classDefinition.typeRefs);
        BObjectType objectType = (BObjectType) classDefinition.symbol.type;

        if (objectType.mutableType != null) {
            // If this is an object type definition defined for an immutable type.
            // We skip defining methods here since they would either be defined already, or would be defined
            // later.
            return;
        }

        SymbolEnv objMethodsEnv =
                SymbolEnv.createClassMethodsEnv(classDefinition, (BObjectTypeSymbol) classDefinition.symbol, pkgEnv);
        if (classDefinition.isObjectContructorDecl) {
            classDefinition.oceEnvData.objMethodsEnv = objMethodsEnv;
        }

        // Define the functions defined within the object
        defineClassInitFunction(classDefinition, objMethodsEnv);
        classDefinition.functions.forEach(f -> {
            f.flagSet.add(Flag.FINAL); // Method can't be changed
            f.setReceiver(ASTBuilderUtil.createReceiver(classDefinition.pos, objectType));
            defineNode(f, objMethodsEnv);
        });

        defineIncludedMethods(classDefinition, objMethodsEnv, false);
    }

    private void defineIncludedMethods(BLangClassDefinition classDefinition, SymbolEnv objMethodsEnv,
                                       boolean defineReadOnlyInclusionsOnly) {
        Set<String> includedFunctionNames = new HashSet<>();

        if (defineReadOnlyInclusionsOnly) {
            for (BAttachedFunction function :
                    ((BObjectTypeSymbol) classDefinition.getBType().tsymbol).referencedFunctions) {
                includedFunctionNames.add(function.funcName.value);
            }
        }

        // Add the attached functions of the referenced types to this object.
        // Here it is assumed that all the attached functions of the referred type are
        // resolved by the time we reach here. It is achieved by ordering the typeDefs
        // according to the precedence.
        for (BLangType typeRef : classDefinition.typeRefs) {
            BType type = Types.getReferredType(typeRef.getBType());
            if (type == null || type == symTable.semanticError) {
                return;
            }

            if (type.tag == TypeTags.INTERSECTION) {
                if (!defineReadOnlyInclusionsOnly) {
                    // Will be defined once all the readonly type's methods are defined.
                    continue;
                }

                type = ((BIntersectionType) type).effectiveType;
            } else {
                if (defineReadOnlyInclusionsOnly) {
                    if (!isImmutable((BObjectType) type)) {
                        continue;
                    }
                } else if (isImmutable((BObjectType) type)) {
                    continue;
                }
            }

            List<BAttachedFunction> functions = ((BObjectTypeSymbol) type.tsymbol).attachedFuncs;
            for (BAttachedFunction function : functions) {
                defineReferencedFunction(classDefinition.pos, classDefinition.flagSet, objMethodsEnv,
                        typeRef, function, includedFunctionNames, classDefinition.symbol, classDefinition.functions,
                        classDefinition.internal);
            }
        }
    }

    private void defineReferencedClassFields(BLangClassDefinition classDefinition, SymbolEnv typeDefEnv,
                                             BObjectType objType, boolean defineReadOnlyInclusionsOnly) {
        if (classDefinition.typeRefs.isEmpty()) {
            return;
        }
        Set<BSymbol> referencedTypes = new HashSet<>(classDefinition.typeRefs.size());
        List<BLangType> invalidTypeRefs = new ArrayList<>(classDefinition.typeRefs.size());

        Map<String, BLangSimpleVariable> fieldNames = new HashMap<>(classDefinition.fields.size());
        for (BLangSimpleVariable fieldVariable : classDefinition.fields) {
            fieldNames.put(fieldVariable.name.value, fieldVariable);
        }

        // Get the inherited fields from the type references
        List<BLangSimpleVariable> referencedFields = new ArrayList<>();

        for (BLangType typeRef : classDefinition.typeRefs) {
            BType referredType = Types.getReferredType(symResolver.resolveTypeNode(typeRef, typeDefEnv));
            if (referredType == symTable.semanticError) {
                continue;
            }

            int tag = Types.getReferredType(classDefinition.getBType()).tag;
            if (tag == TypeTags.OBJECT) {
                if (isInvalidIncludedTypeInClass(referredType)) {
                    if (!defineReadOnlyInclusionsOnly) {
                        dlog.error(typeRef.pos, DiagnosticErrorCode.INCOMPATIBLE_TYPE_REFERENCE, typeRef);
                    }
                    invalidTypeRefs.add(typeRef);
                    continue;
                }

                BObjectType objectType = null;

                if (referredType.tag == TypeTags.INTERSECTION) {
                    if (!defineReadOnlyInclusionsOnly) {
                        // Will be defined once all the readonly type's fields are defined.
                        continue;
                    }
                } else {
                    objectType = (BObjectType) referredType;

                    if (defineReadOnlyInclusionsOnly) {
                        if (!isImmutable(objectType)) {
                            continue;
                        }
                    } else if (isImmutable(objectType)) {
                        continue;
                    }
                }
            } else if (defineReadOnlyInclusionsOnly) {
                continue;
            }

            // Check for duplicate type references
            if (!referencedTypes.add(referredType.tsymbol)) {
                dlog.error(typeRef.pos, DiagnosticErrorCode.REDECLARED_TYPE_REFERENCE, typeRef);
                continue;
            }

            BType effectiveIncludedType = referredType;

            if (tag == TypeTags.OBJECT) {
                BObjectType objectType;
                referredType = Types.getReferredType(referredType);

                if (referredType.tag == TypeTags.INTERSECTION) {
                    effectiveIncludedType = objectType = (BObjectType) ((BIntersectionType) referredType).effectiveType;
                } else {
                    objectType = (BObjectType) referredType;
                }

                if (!classDefinition.symbol.pkgID.equals(referredType.tsymbol.pkgID)) {
                    boolean errored = false;
                    for (BField field : objectType.fields.values()) {
                        if (!Symbols.isPublic(field.symbol)) {
                            dlog.error(typeRef.pos, DiagnosticErrorCode.INCOMPATIBLE_TYPE_REFERENCE_NON_PUBLIC_MEMBERS,
                                    typeRef);
                            invalidTypeRefs.add(typeRef);
                            errored = true;
                            break;
                        }
                    }

                    if (errored) {
                        continue;
                    }

                    for (BAttachedFunction func : ((BObjectTypeSymbol) objectType.tsymbol).attachedFuncs) {
                        if (!Symbols.isPublic(func.symbol)) {
                            dlog.error(typeRef.pos, DiagnosticErrorCode.INCOMPATIBLE_TYPE_REFERENCE_NON_PUBLIC_MEMBERS,
                                    typeRef);
                            invalidTypeRefs.add(typeRef);
                            errored = true;
                            break;
                        }
                    }

                    if (errored) {
                        continue;
                    }
                }
            }

            // Here it is assumed that all the fields of the referenced types are resolved
            // by the time we reach here. It is achieved by ordering the typeDefs according
            // to the precedence.
            // Default values of fields are not inherited.
            for (BField field : ((BStructureType) effectiveIncludedType).fields.values()) {
                if (fieldNames.containsKey(field.name.value)) {
                    BLangSimpleVariable existingVariable = fieldNames.get(field.name.value);
                    if ((existingVariable.flagSet.contains(Flag.PUBLIC) !=
                            Symbols.isFlagOn(field.symbol.flags, Flags.PUBLIC)) ||
                            (existingVariable.flagSet.contains(Flag.PRIVATE) !=
                                    Symbols.isFlagOn(field.symbol.flags, Flags.PRIVATE))) {
                        dlog.error(existingVariable.pos,
                                DiagnosticErrorCode.MISMATCHED_VISIBILITY_QUALIFIERS_IN_OBJECT_FIELD,
                                existingVariable.name.value);
                    }
                    continue;
                }

                BLangSimpleVariable var = ASTBuilderUtil.createVariable(typeRef.pos, field.name.value, field.type);
                var.flagSet = field.symbol.getFlags();
                referencedFields.add(var);
            }
        }
        classDefinition.typeRefs.removeAll(invalidTypeRefs);

        for (BLangSimpleVariable field : referencedFields) {
            defineNode(field, typeDefEnv);
            if (field.symbol.type == symTable.semanticError) {
                continue;
            }
            objType.fields.put(field.name.value, new BField(names.fromIdNode(field.name), field.pos, field.symbol));
        }

        classDefinition.referencedFields.addAll(referencedFields);
    }

    private List<BLangClassDefinition> getClassDefinitions(List<TopLevelNode> topLevelNodes) {
        List<BLangClassDefinition> classDefinitions = new ArrayList<>();
        for (TopLevelNode topLevelNode : topLevelNodes) {
            if (topLevelNode.getKind() == NodeKind.CLASS_DEFN) {
                classDefinitions.add((BLangClassDefinition) topLevelNode);
            }
        }
        return classDefinitions;
    }

    @Override
    public void visit(BLangObjectConstructorExpression objectCtorExpression) {
        visit(objectCtorExpression.classNode);
        objectCtorExpression.setBType(objectCtorExpression.classNode.getBType());
    }

    @Override
    public void visit(BLangClassDefinition classDefinition) {
        EnumSet<Flag> flags = EnumSet.copyOf(classDefinition.flagSet);
        boolean isPublicType = flags.contains(Flag.PUBLIC);
        Name className = names.fromIdNode(classDefinition.name);
        Name classOrigName = names.originalNameFromIdNode(classDefinition.name);

<<<<<<< HEAD
        BClassSymbol tSymbol = Symbols.createClassSymbol(Flags.asMask(flags), className, env.enclPkg.symbol.pkgID, null,
                env.scope.owner, classDefinition.name.pos,
                getOrigin(className, flags), classDefinition.isServiceDecl);
=======
        BClassSymbol tSymbol = Symbols.createClassSymbol(Flags.asMask(flags),
                                                         className, env.enclPkg.symbol.pkgID, null,
                                                         env.scope.owner, classDefinition.name.pos,
                                                         getOrigin(className, flags), classDefinition.isServiceDecl);
>>>>>>> c905e37e
        tSymbol.originalName = classOrigName;
        tSymbol.scope = new Scope(tSymbol);
        tSymbol.markdownDocumentation = getMarkdownDocAttachment(classDefinition.markdownDocumentationAttachment);


        long typeFlags = 0;

        if (flags.contains(Flag.READONLY)) {
            typeFlags |= Flags.READONLY;
        }

        if (flags.contains(Flag.ISOLATED)) {
            typeFlags |= Flags.ISOLATED;
        }

        if (flags.contains(Flag.SERVICE)) {
            typeFlags |= Flags.SERVICE;
        }

        if (flags.contains(Flag.OBJECT_CTOR)) {
            typeFlags |= Flags.OBJECT_CTOR;
        }

        BObjectType objectType = new BObjectType(tSymbol, typeFlags);
        if (classDefinition.isObjectContructorDecl || flags.contains(Flag.OBJECT_CTOR)) {
            classDefinition.oceEnvData.objectType = objectType;
            objectType.classDef = classDefinition;
        }

        if (flags.contains(Flag.DISTINCT)) {
            objectType.typeIdSet = BTypeIdSet.from(env.enclPkg.symbol.pkgID, classDefinition.name.value, isPublicType);
        }

        if (flags.contains(Flag.CLIENT)) {
            objectType.flags |= Flags.CLIENT;
        }

        tSymbol.type = objectType;
        classDefinition.setBType(objectType);
        classDefinition.setDeterminedType(objectType);
        classDefinition.symbol = tSymbol;

        if (isDeprecated(classDefinition.annAttachments)) {
            tSymbol.flags |= Flags.DEPRECATED;
        }

        // For each referenced type, check whether the types are already resolved.
        // If not, then that type should get a higher precedence.
        for (BLangType typeRef : classDefinition.typeRefs) {
            BType referencedType = symResolver.resolveTypeNode(typeRef, env);
            if (referencedType == symTable.noType && !this.unresolvedTypes.contains(classDefinition)) {
                this.unresolvedTypes.add(classDefinition);
                return;
            }
            objectType.typeInclusions.add(referencedType);
        }

        classDefinition.setPrecedence(this.typePrecedence++);
        if (symResolver.checkForUniqueSymbol(classDefinition.pos, env, tSymbol)) {
            env.scope.define(tSymbol.name, tSymbol);
        }
        // TODO : check
        // env.scope.define(tSymbol.name, tSymbol);
    }

    public void visit(BLangAnnotation annotationNode) {
        Name annotName = names.fromIdNode(annotationNode.name);
        Name annotOrigName = names.originalNameFromIdNode(annotationNode.name);
        BAnnotationSymbol annotationSymbol = Symbols.createAnnotationSymbol(Flags.asMask(annotationNode.flagSet),
                annotationNode.getAttachPoints(),
                annotName, annotOrigName,
                env.enclPkg.symbol.pkgID, null,
                env.scope.owner, annotationNode.name.pos,
                getOrigin(annotName));
        annotationSymbol.markdownDocumentation =
                getMarkdownDocAttachment(annotationNode.markdownDocumentationAttachment);
        if (isDeprecated(annotationNode.annAttachments)) {
            annotationSymbol.flags |= Flags.DEPRECATED;
        }
        annotationSymbol.type = new BAnnotationType(annotationSymbol);
        annotationNode.symbol = annotationSymbol;
        defineSymbol(annotationNode.name.pos, annotationSymbol);
        SymbolEnv annotationEnv = SymbolEnv.createAnnotationEnv(annotationNode, annotationSymbol.scope, env);
        BLangType annotTypeNode = annotationNode.typeNode;
        if (annotTypeNode != null) {
            BType type = this.symResolver.resolveTypeNode(annotTypeNode, annotationEnv);
            annotationSymbol.attachedType = type;
            if (!isValidAnnotationType(type)) {
                dlog.error(annotTypeNode.pos, DiagnosticErrorCode.ANNOTATION_INVALID_TYPE, type);
            }

//            if (annotationNode.flagSet.contains(Flag.CONSTANT) && !type.isAnydata()) {
//                dlog.error(annotTypeNode.pos, DiagnosticErrorCode.ANNOTATION_INVALID_CONST_TYPE, type);
//            }
        }

        if (!annotationNode.flagSet.contains(Flag.CONSTANT) &&
                annotationNode.getAttachPoints().stream().anyMatch(attachPoint -> attachPoint.source)) {
            dlog.error(annotationNode.pos, DiagnosticErrorCode.ANNOTATION_REQUIRES_CONST);
        }
    }

    private boolean isNullOrEmpty(String s) {
        return s == null || s.isEmpty();
    }

    @Override
    public void visit(BLangImportPackage importPkgNode) {
        Name pkgAlias = names.fromIdNode(importPkgNode.alias);
        if (!Names.IGNORE.equals(pkgAlias)) {
            BSymbol importSymbol =
                    symResolver.resolvePrefixSymbol(env, pkgAlias, names.fromIdNode(importPkgNode.compUnit));
            if (importSymbol != symTable.notFoundSymbol) {
                if (isSameImport(importPkgNode, (BPackageSymbol) importSymbol)) {
                    dlog.error(importPkgNode.pos, DiagnosticErrorCode.REDECLARED_IMPORT_MODULE,
                            importPkgNode.getQualifiedPackageName());
                } else {
                    dlog.error(importPkgNode.pos, DiagnosticErrorCode.REDECLARED_SYMBOL, pkgAlias);
                }
                return;
            }
        }

        // TODO Clean this code up. Can we move the this to BLangPackageBuilder class
        // Create import package symbol
        Name orgName;
        Name pkgName = null;
        Name version;
        PackageID enclPackageID = env.enclPkg.packageID;
        // The pattern of the import statement is 'import [org-name /] module-name [version sem-ver]'
        // Three cases should be considered here.
        // 1. import org-name/module-name version
        // 2. import org-name/module-name
        //      2a. same project
        //      2b. different project
        // 3. import module-name
        if (!isNullOrEmpty(importPkgNode.orgName.value)) {
            orgName = names.fromIdNode(importPkgNode.orgName);
            if (!isNullOrEmpty(importPkgNode.version.value)) {
                version = names.fromIdNode(importPkgNode.version);
            } else {
                // TODO We are removing the version in the import declaration anyway
                if (projectAPIInitiatedCompilation) {
                    version = Names.EMPTY;
                } else {
                    String pkgNameComps = importPkgNode.getPackageName().stream()
                            .map(id -> id.value)
                            .collect(Collectors.joining("."));
                    if (this.sourceDirectory.getSourcePackageNames().contains(pkgNameComps)
                            && orgName.value.equals(enclPackageID.orgName.value)) {
                        version = enclPackageID.version;
                    } else {
                        version = Names.EMPTY;
                    }
                }
            }
        } else {
            orgName = enclPackageID.orgName;
            pkgName = enclPackageID.pkgName;
            version = (Names.DEFAULT_VERSION.equals(enclPackageID.version)) ? Names.EMPTY : enclPackageID.version;
        }

        List<Name> nameComps = importPkgNode.pkgNameComps.stream()
                .map(identifier -> names.fromIdNode(identifier))
                .collect(Collectors.toList());
        Name moduleName = new Name(nameComps.stream().map(Name::getValue).collect(Collectors.joining(".")));

        if (pkgName == null) {
            pkgName = moduleName;
        }

        PackageID pkgId = new PackageID(orgName, pkgName, moduleName, version, null);

        // Un-exported modules not inside current package is not allowed to import.
        BPackageSymbol bPackageSymbol = this.packageCache.getSymbol(pkgId);
        if (bPackageSymbol != null && this.env.enclPkg.moduleContextDataHolder != null) {
            boolean isCurrentPackageModuleImport =
                    this.env.enclPkg.moduleContextDataHolder.descriptor().org() == bPackageSymbol.descriptor.org()
                            && this.env.enclPkg.moduleContextDataHolder.descriptor().packageName() ==
                            bPackageSymbol.descriptor.packageName();
            if (!isCurrentPackageModuleImport && !bPackageSymbol.exported) {
                dlog.error(importPkgNode.pos, DiagnosticErrorCode.MODULE_NOT_FOUND,
                        bPackageSymbol.toString() + " is not exported");
                return;
            }
        }

        // Built-in Annotation module is not allowed to import.
        if (pkgId.equals(PackageID.ANNOTATIONS) || pkgId.equals(PackageID.INTERNAL) || pkgId.equals(PackageID.QUERY)) {
            // Only peer lang.* modules able to see these two modules.
            // Spec allows to annotation model to be imported, but implementation not support this.
            if (!(enclPackageID.orgName.equals(Names.BALLERINA_ORG)
                    && enclPackageID.name.value.startsWith(Names.LANG.value))) {
                dlog.error(importPkgNode.pos, DiagnosticErrorCode.MODULE_NOT_FOUND,
                        importPkgNode.getQualifiedPackageName());
                return;
            }
        }

        // Detect cyclic module dependencies. This will not detect cycles which starts with the entry package because
        // entry package has a version. So we check import cycles which starts with the entry package in next step.
        if (importedPackages.contains(pkgId)) {
            int index = importedPackages.indexOf(pkgId);
            // Generate the import cycle.
            StringBuilder stringBuilder = new StringBuilder();
            for (int i = index; i < importedPackages.size(); i++) {
                stringBuilder.append(importedPackages.get(i).toString()).append(" -> ");
            }
            // Append the current package to complete the cycle.
            stringBuilder.append(pkgId);
            dlog.error(importPkgNode.pos, DiagnosticErrorCode.CYCLIC_MODULE_IMPORTS_DETECTED, stringBuilder.toString());
            return;
        }

        boolean samePkg = false;
        // Get the entry package.
        PackageID entryPackage = importedPackages.get(0);
        if (entryPackage.isUnnamed == pkgId.isUnnamed) {
            samePkg = (!entryPackage.isUnnamed) || (entryPackage.sourceFileName.equals(pkgId.sourceFileName));
        }
        // Check whether the package which we have encountered is the same as the entry package. We don't need to
        // check the version here because we cannot import two different versions of the same package at the moment.
        if (samePkg && entryPackage.orgName.equals(pkgId.orgName) && entryPackage.name.equals(pkgId.name)) {
            StringBuilder stringBuilder = new StringBuilder();
            String entryPackageString = importedPackages.get(0).toString();
            // We need to remove the package.
            int packageIndex = entryPackageString.indexOf(":");
            if (packageIndex != -1) {
                entryPackageString = entryPackageString.substring(0, packageIndex);
            }
            // Generate the import cycle.
            stringBuilder.append(entryPackageString).append(" -> ");
            for (int i = 1; i < importedPackages.size(); i++) {
                stringBuilder.append(importedPackages.get(i).toString()).append(" -> ");
            }
            stringBuilder.append(pkgId);
            dlog.error(importPkgNode.pos, DiagnosticErrorCode.CYCLIC_MODULE_IMPORTS_DETECTED, stringBuilder.toString());
            return;
        }

        BPackageSymbol pkgSymbol = packageCache.getSymbol(pkgId);

        if (pkgSymbol == null) {
            dlog.error(importPkgNode.pos, DiagnosticErrorCode.MODULE_NOT_FOUND,
                    importPkgNode.getQualifiedPackageName());
            return;
        }

        List<BPackageSymbol> imports = ((BPackageSymbol) this.env.scope.owner).imports;
        if (!imports.contains(pkgSymbol)) {
            imports.add(pkgSymbol);
        }

        // get a copy of the package symbol, add compilation unit info to it,
        // and define it in the current package scope
        BPackageSymbol symbol = dupPackageSymbolAndSetCompUnit(pkgSymbol, names.fromIdNode(importPkgNode.compUnit));
        if (!Names.IGNORE.equals(pkgAlias)) {
            symbol.importPrefix = pkgAlias;
        }
        symbol.scope = pkgSymbol.scope;
        importPkgNode.symbol = symbol;
        this.env.scope.define(pkgAlias, symbol);
    }

    public void initPredeclaredModules(Map<Name, BPackageSymbol> predeclaredModules,
                                       List<BLangCompilationUnit> compUnits, SymbolEnv env) {
        SymbolEnv prevEnv = this.env;
        this.env = env;
        for (Map.Entry<Name, BPackageSymbol> predeclaredModuleEntry : predeclaredModules.entrySet()) {
            Name alias = predeclaredModuleEntry.getKey();
            BPackageSymbol packageSymbol = predeclaredModuleEntry.getValue();
            int index = 0;
            ScopeEntry entry = this.env.scope.lookup(alias);
            if (entry == NOT_FOUND_ENTRY && !compUnits.isEmpty()) {
                this.env.scope.define(alias, dupPackageSymbolAndSetCompUnit(packageSymbol,
                        new Name(compUnits.get(index++).name)));
                entry = this.env.scope.lookup(alias);
            }
            for (int i = index; i < compUnits.size(); i++) {
                boolean isUndefinedModule = true;
                String compUnitName = compUnits.get(i).name;
                if (((BPackageSymbol) entry.symbol).compUnit.value.equals(compUnitName)) {
                    isUndefinedModule = false;
                }
                while (entry.next != NOT_FOUND_ENTRY) {
                    if (((BPackageSymbol) entry.next.symbol).compUnit.value.equals(compUnitName)) {
                        isUndefinedModule = false;
                        break;
                    }
                    entry = entry.next;
                }
                if (isUndefinedModule) {
                    entry.next = new ScopeEntry(dupPackageSymbolAndSetCompUnit(packageSymbol,
                            new Name(compUnitName)), NOT_FOUND_ENTRY);
                }
            }
        }
    }

    @Override
    public void visit(BLangXMLNS xmlnsNode) {
        String nsURI;
        if (xmlnsNode.namespaceURI.getKind() == NodeKind.SIMPLE_VARIABLE_REF) {
            BLangSimpleVarRef varRef = (BLangSimpleVarRef) xmlnsNode.namespaceURI;
            if (missingNodesHelper.isMissingNode(varRef.variableName.value)) {
                nsURI = "";
            } else {
                // TODO: handle const-ref (#24911)
                nsURI = "";
            }
        } else {
            nsURI = (String) ((BLangLiteral) xmlnsNode.namespaceURI).value;
            if (!nullOrEmpty(xmlnsNode.prefix.value) && nsURI.isEmpty()) {
                dlog.error(xmlnsNode.pos, DiagnosticErrorCode.INVALID_NAMESPACE_DECLARATION, xmlnsNode.prefix);
            }
        }

        // set the prefix of the default namespace
        if (xmlnsNode.prefix.value == null) {
            xmlnsNode.prefix.value = XMLConstants.DEFAULT_NS_PREFIX;
        }

        Name prefix = names.fromIdNode(xmlnsNode.prefix);
        Location nsSymbolPos = prefix.value.isEmpty() ? xmlnsNode.pos : xmlnsNode.prefix.pos;
        BXMLNSSymbol xmlnsSymbol = Symbols.createXMLNSSymbol(prefix, nsURI, env.enclPkg.symbol.pkgID, env.scope.owner,
                nsSymbolPos, getOrigin(prefix));
        xmlnsNode.symbol = xmlnsSymbol;

        // First check for package-imports with the same alias.
        // Here we do not check for owner equality, since package import is always at the package
        // level, but the namespace declaration can be at any level.
        BSymbol foundSym = symResolver.lookupSymbolInPrefixSpace(env, xmlnsSymbol.name);
        if ((foundSym.tag & SymTag.PACKAGE) != SymTag.PACKAGE) {
            foundSym = symTable.notFoundSymbol;
        }
        if (foundSym != symTable.notFoundSymbol) {
            dlog.error(xmlnsNode.pos, DiagnosticErrorCode.REDECLARED_SYMBOL, xmlnsSymbol.name);
            return;
        }

        // Define it in the enclosing scope. Here we check for the owner equality,
        // to support overriding of namespace declarations defined at package level.
        defineSymbol(xmlnsNode.prefix.pos, xmlnsSymbol);
    }

    private boolean nullOrEmpty(String value) {
        return value == null || value.isEmpty();
    }

    public void visit(BLangXMLNSStatement xmlnsStmtNode) {
        defineNode(xmlnsStmtNode.xmlnsDecl, env);
    }

    private void defineTypeNodes(List<BLangNode> typeDefs, SymbolEnv env) {
        if (typeDefs.isEmpty()) {
            return;
        }

        this.unresolvedTypes = new ArrayList<>(typeDefs.size());
        this.unresolvedRecordDueToFields = new HashSet<>(typeDefs.size());
        this.resolveRecordsUnresolvedDueToFields = false;
        for (BLangNode typeDef : typeDefs) {
            if (isErrorIntersectionTypeCreatingNewType(typeDef, env)) {
                populateUndefinedErrorIntersection((BLangTypeDefinition) typeDef, env);
                continue;
            }
//            if (isObjectCtor(typeDef)) {
//                continue;
//            }

            defineNode(typeDef, env);
        }

        if (typeDefs.size() <= unresolvedTypes.size()) {

            this.resolveRecordsUnresolvedDueToFields = true;
            unresolvedTypes.removeAll(unresolvedRecordDueToFields);
            for (BLangNode unresolvedType : unresolvedRecordDueToFields) {
                defineNode(unresolvedType, env);
            }
            this.resolveRecordsUnresolvedDueToFields = false;

            // This situation can occur due to either a cyclic dependency or at least one of member types in type
            // definition node cannot be resolved. So we iterate through each node recursively looking for cyclic
            // dependencies or undefined types in type node.

            for (BLangNode unresolvedType : unresolvedTypes) {
                Stack<String> references = new Stack<>();
                NodeKind unresolvedKind = unresolvedType.getKind();
                if (unresolvedKind == NodeKind.TYPE_DEFINITION || unresolvedKind == NodeKind.CONSTANT) {
                    TypeDefinition def = (TypeDefinition) unresolvedType;
                    // We need to keep track of all visited types to print cyclic dependency.
                    references.push(def.getName().getValue());
                    checkErrors(env, unresolvedType, (BLangNode) def.getTypeNode(), references, false);
                } else if (unresolvedType.getKind() == NodeKind.CLASS_DEFN) {
                    BLangClassDefinition classDefinition = (BLangClassDefinition) unresolvedType;
                    references.push(classDefinition.getName().getValue());
                    checkErrors(env, unresolvedType, classDefinition, references, true);
                }
            }
            defineAllUnresolvedCyclicTypesInScope(env);

            Set<String> alreadyDefinedTypeDefNames = new HashSet<>();
            int unresolvedTypeCount = unresolvedTypes.size();
            for (int i = 0; i < unresolvedTypeCount; i++) {
                for (BLangNode node : this.unresolvedTypes) {
                    String name = getTypeOrClassName(node);
                    boolean symbolNotFound = false;
                    boolean isTypeOrClassDefinition =
                            node.getKind() == NodeKind.TYPE_DEFINITION || node.getKind() == NodeKind.CLASS_DEFN;
                    // Skip the type resolving in the first iteration (i == 0)
                    // as we want to define the type before trying to resolve it.
                    if (isTypeOrClassDefinition && i != 0) { // Do not skip the first iteration
                        BSymbol bSymbol = symResolver.lookupSymbolInMainSpace(env, names.fromString(name));
                        symbolNotFound = (bSymbol == symTable.notFoundSymbol);
                    }

                    boolean notFoundInList = alreadyDefinedTypeDefNames.add(name);

                    // Prevent defining already defined type names.
                    if (notFoundInList || symbolNotFound) {
                        defineNode(node, env);
                    }
                }
            }
            return;
        }
        defineTypeNodes(unresolvedTypes, env);
    }

    private void populateUndefinedErrorIntersection(BLangTypeDefinition typeDef, SymbolEnv env) {
        long flags = 0;
        if (typeDef.flagSet.contains(Flag.PUBLIC)) {
            flags = Flags.PUBLIC;
        }

        BErrorType intersectionErrorType = types.createErrorType(null, flags, env);
        intersectionErrorType.tsymbol.name = names.fromString(typeDef.name.value);
        defineErrorType(typeDef.pos, intersectionErrorType, env);

        this.intersectionTypes.add(typeDef);
    }

    private boolean isErrorIntersectionTypeCreatingNewType(BLangNode typeDef, SymbolEnv env) {
        boolean isIntersectionType = typeDef.getKind() == NodeKind.TYPE_DEFINITION
                && ((BLangTypeDefinition) typeDef).typeNode.getKind() == NodeKind.INTERSECTION_TYPE_NODE;
        if (!isIntersectionType) {
            return false;
        }

        BLangIntersectionTypeNode intersectionTypeNode =
                (BLangIntersectionTypeNode) ((BLangTypeDefinition) typeDef).typeNode;

        Set<BType> errorTypes = new HashSet<>();

        for (BLangType type : intersectionTypeNode.constituentTypeNodes) {
            BType bType = symResolver.resolveTypeNode(type, env);
            if (Types.getReferredType(bType).tag == TypeTags.ERROR) {
                errorTypes.add(bType);
            }
        }
        return errorTypes.size() > 1;
    }

    private void checkErrors(SymbolEnv env, BLangNode unresolvedType, BLangNode currentTypeOrClassNode,
                             Stack<String> visitedNodes,
                             boolean fromStructuredType) {
        // Check errors in the type definition.
        List<BLangType> memberTypeNodes;
        switch (currentTypeOrClassNode.getKind()) {
            case ARRAY_TYPE:
                checkErrors(env, unresolvedType, ((BLangArrayType) currentTypeOrClassNode).elemtype, visitedNodes,
                        true);
                break;
            case UNION_TYPE_NODE:
                // If the current type node is a union type node, we need to check all member nodes.
                memberTypeNodes = ((BLangUnionTypeNode) currentTypeOrClassNode).memberTypeNodes;
                // Recursively check all members.
                for (BLangType memberTypeNode : memberTypeNodes) {
                    checkErrors(env, unresolvedType, memberTypeNode, visitedNodes, fromStructuredType);
                }
                break;
            case INTERSECTION_TYPE_NODE:
                memberTypeNodes = ((BLangIntersectionTypeNode) currentTypeOrClassNode).constituentTypeNodes;
                for (BLangType memberTypeNode : memberTypeNodes) {
                    checkErrors(env, unresolvedType, memberTypeNode, visitedNodes, fromStructuredType);
                }
                break;
            case TUPLE_TYPE_NODE:
                BLangTupleTypeNode tupleNode = (BLangTupleTypeNode) currentTypeOrClassNode;
                List<BLangType> tupleMemberTypes = tupleNode.getMemberTypeNodes();
                for (BLangType memberTypeNode : tupleMemberTypes) {
                    checkErrors(env, unresolvedType, memberTypeNode, visitedNodes, true);
                }
                if (tupleNode.restParamType != null) {
                    checkErrors(env, unresolvedType, tupleNode.restParamType, visitedNodes, true);
                }
                break;
            case CONSTRAINED_TYPE:
                checkErrors(env, unresolvedType, ((BLangConstrainedType) currentTypeOrClassNode).constraint,
                        visitedNodes,
                        true);
                break;
            case TABLE_TYPE:
                checkErrors(env, unresolvedType, ((BLangTableTypeNode) currentTypeOrClassNode).constraint, visitedNodes,
                        true);
                break;
            case STREAM_TYPE:
                checkErrors(env, unresolvedType, ((BLangStreamType) currentTypeOrClassNode).constraint, visitedNodes,
                        true);
                BLangType completionType = ((BLangStreamType) currentTypeOrClassNode).error;
                if (completionType != null) {
                    checkErrors(env, unresolvedType, completionType, visitedNodes, true);
                }
                break;
            case USER_DEFINED_TYPE:
                checkErrorsOfUserDefinedType(env, unresolvedType, (BLangUserDefinedType) currentTypeOrClassNode,
                        visitedNodes, fromStructuredType);
                break;
            case BUILT_IN_REF_TYPE:
                // Eg - `xml`. This is not needed to be checked because no types are available in the `xml`.
            case FINITE_TYPE_NODE:
            case VALUE_TYPE:
            case ERROR_TYPE:
                // Do nothing.
                break;
            case FUNCTION_TYPE:
                BLangFunctionTypeNode functionTypeNode = (BLangFunctionTypeNode) currentTypeOrClassNode;
                functionTypeNode.params.forEach(p -> checkErrors(env, unresolvedType, p.typeNode, visitedNodes,
                        fromStructuredType));
                if (functionTypeNode.restParam != null) {
                    checkErrors(env, unresolvedType, functionTypeNode.restParam.typeNode, visitedNodes,
                            fromStructuredType);
                }
                if (functionTypeNode.returnTypeNode != null) {
                    checkErrors(env, unresolvedType, functionTypeNode.returnTypeNode, visitedNodes, fromStructuredType);
                }
                break;
            case RECORD_TYPE:
                for (TypeNode typeNode : ((BLangRecordTypeNode) currentTypeOrClassNode).getTypeReferences()) {
                    checkErrors(env, unresolvedType, (BLangType) typeNode, visitedNodes, true);
                }
                break;
            case OBJECT_TYPE:
                for (TypeNode typeNode : ((BLangObjectTypeNode) currentTypeOrClassNode).getTypeReferences()) {
                    checkErrors(env, unresolvedType, (BLangType) typeNode, visitedNodes, true);
                }
                break;
            case CLASS_DEFN:
                for (TypeNode typeNode : ((BLangClassDefinition) currentTypeOrClassNode).typeRefs) {
                    checkErrors(env, unresolvedType, (BLangType) typeNode, visitedNodes, true);
                }
                break;
            default:
                throw new RuntimeException("unhandled type kind: " + currentTypeOrClassNode.getKind());
        }
    }

    private boolean isTypeConstructorAvailable(NodeKind unresolvedType) {
        switch (unresolvedType) {
            case OBJECT_TYPE:
            case RECORD_TYPE:
            case CONSTRAINED_TYPE:
            case ARRAY_TYPE:
            case TUPLE_TYPE_NODE:
            case TABLE_TYPE:
            case ERROR_TYPE:
            case FUNCTION_TYPE:
            case STREAM_TYPE:
                return true;
            default:
                return false;
        }
    }

    private void checkErrorsOfUserDefinedType(SymbolEnv env, BLangNode unresolvedType,
                                              BLangUserDefinedType currentTypeOrClassNode,
                                              Stack<String> visitedNodes, boolean fromStructuredType) {
        String currentTypeNodeName = currentTypeOrClassNode.typeName.value;
        // Skip all types defined as anonymous types.
        if (currentTypeNodeName.startsWith("$")) {
            return;
        }
        String unresolvedTypeNodeName = getTypeOrClassName(unresolvedType);
        boolean sameTypeNode = unresolvedTypeNodeName.equals(currentTypeNodeName);
        boolean isVisited = visitedNodes.contains(currentTypeNodeName);
        boolean typeDef = unresolvedType.getKind() == NodeKind.TYPE_DEFINITION;

        if (sameTypeNode || isVisited) {
            if (typeDef) {
                BLangTypeDefinition typeDefinition = (BLangTypeDefinition) unresolvedType;
                NodeKind unresolvedTypeNodeKind = typeDefinition.getTypeNode().getKind();
                if (fromStructuredType && (unresolvedTypeNodeKind == NodeKind.UNION_TYPE_NODE
                        || unresolvedTypeNodeKind == NodeKind.TUPLE_TYPE_NODE)) {
                    // Type definitions with tuples and unions are allowed to have cyclic references atm
                    typeDefinition.hasCyclicReference = true;
                    return;
                }
                // Recursive types (A -> B -> C -> B) are valid provided they go through a type constructor
                if (unresolvedTypeNodeKind != NodeKind.OBJECT_TYPE && isTypeConstructorAvailable(unresolvedTypeNodeKind)
                        && !sameTypeNode) {
                    return;
                }
            }
            if (isVisited) {
                // Invalid dependency detected. But in here, all the types in the list might not
                // be necessary for the cyclic dependency error message.
                //
                // Eg - A -> B -> C -> B // Last B is what we are currently checking
                //
                // In such case, we create a new list with relevant type names.
                int i = visitedNodes.indexOf(currentTypeNodeName);
                List<String> dependencyList = new ArrayList<>(visitedNodes.size() - i);
                for (; i < visitedNodes.size(); i++) {
                    dependencyList.add(visitedNodes.get(i));
                }
                if (!sameTypeNode && dependencyList.size() == 1
                        && dependencyList.get(0).equals(currentTypeNodeName)) {
                    // Check to support valid scenarios such as the following
                    // type A int\A[];
                    // type B A;
                    // @typeparam type B A;
                    return;
                }
                // Add the `currentTypeNodeName` to complete the cycle.
                dependencyList.add(currentTypeNodeName);
                dlog.error(unresolvedType.getPosition(), DiagnosticErrorCode.CYCLIC_TYPE_REFERENCE, dependencyList);
            } else {
                visitedNodes.push(currentTypeNodeName);
                dlog.error(unresolvedType.getPosition(), DiagnosticErrorCode.CYCLIC_TYPE_REFERENCE, visitedNodes);
                visitedNodes.remove(currentTypeNodeName);
            }
        } else {
            // Check whether the current type node is in the unresolved list. If it is in the list, we need to
            // check it recursively.
            List<BLangNode> typeDefinitions = unresolvedTypes.stream()
                    .filter(node -> getTypeOrClassName(node).equals(currentTypeNodeName)).collect(Collectors.toList());

            if (typeDefinitions.isEmpty()) {
                BType referredType = symResolver.resolveTypeNode(currentTypeOrClassNode, env);
                // We are referring a fully or partially defined type from another cyclic type
                if (referredType != symTable.noType) {
                    return;
                }

                // If a type is declared, it should either get defined successfully or added to the unresolved
                // types list. If a type is not in either one of them, that means it is an undefined type.
                LocationData locationData = new LocationData(
                        currentTypeNodeName, currentTypeOrClassNode.pos.lineRange().startLine().line(),
                        currentTypeOrClassNode.pos.lineRange().startLine().offset());
                if (unknownTypeRefs.add(locationData)) {
                    dlog.error(currentTypeOrClassNode.pos, DiagnosticErrorCode.UNKNOWN_TYPE, currentTypeNodeName);
                }
            } else {
                for (BLangNode typeDefinition : typeDefinitions) {
                    if (typeDefinition.getKind() == NodeKind.TYPE_DEFINITION) {
                        BLangTypeDefinition langTypeDefinition = (BLangTypeDefinition) typeDefinition;
                        String typeName = langTypeDefinition.getName().getValue();
                        // Add the node name to the list.
                        visitedNodes.push(typeName);
                        // Recursively check for errors.
                        checkErrors(env, unresolvedType, langTypeDefinition.getTypeNode(), visitedNodes,
                                fromStructuredType);
                        // We need to remove the added type node here since we have finished checking errors.
                        visitedNodes.pop();
                    } else {
                        BLangClassDefinition classDefinition = (BLangClassDefinition) typeDefinition;
                        visitedNodes.push(classDefinition.getName().getValue());
                        checkErrors(env, unresolvedType, classDefinition, visitedNodes, fromStructuredType);
                        visitedNodes.pop();
                    }
                }
            }
        }
    }

    private String getTypeOrClassName(BLangNode node) {
        if (node.getKind() == NodeKind.TYPE_DEFINITION || node.getKind() == NodeKind.CONSTANT) {
            return ((TypeDefinition) node).getName().getValue();
        } else {
            return ((BLangClassDefinition) node).getName().getValue();
        }
    }

    public boolean isUnknownTypeRef(BLangUserDefinedType bLangUserDefinedType) {
        var startLine = bLangUserDefinedType.pos.lineRange().startLine();
        LocationData locationData = new LocationData(bLangUserDefinedType.typeName.value, startLine.line(),
                startLine.offset());
        return unknownTypeRefs.contains(locationData);
    }

    @Override
    public void visit(BLangTypeDefinition typeDefinition) {
        BType definedType;
        if (typeDefinition.hasCyclicReference) {
            definedType = getCyclicDefinedType(typeDefinition, env);
        } else {
            definedType = symResolver.resolveTypeNode(typeDefinition.typeNode, env);
        }

        if (definedType == symTable.semanticError) {
            // TODO : Fix this properly. issue #21242

            invalidateAlreadyDefinedErrorType(typeDefinition);
            return;
        }
        if (definedType == symTable.noType) {
            // This is to prevent concurrent modification exception.
            if (!this.unresolvedTypes.contains(typeDefinition)) {
                this.unresolvedTypes.add(typeDefinition);
            }
            return;
        }

        // Check for any circular type references
        boolean hasTypeInclusions = false;
        NodeKind typeNodeKind = typeDefinition.typeNode.getKind();
        if (typeNodeKind == TUPLE_TYPE_NODE) {
            if (definedType.tsymbol.scope == null) {
                definedType.tsymbol.scope = new Scope(definedType.tsymbol);
            }
        }
        if (typeNodeKind == NodeKind.OBJECT_TYPE || typeNodeKind == NodeKind.RECORD_TYPE) {
            if (definedType.tsymbol.scope == null) {
                definedType.tsymbol.scope = new Scope(definedType.tsymbol);
            }
            BLangStructureTypeNode structureTypeNode = (BLangStructureTypeNode) typeDefinition.typeNode;
            // For each referenced type, check whether the types are already resolved.
            // If not, then that type should get a higher precedence.
            for (BLangType typeRef : structureTypeNode.typeRefs) {
                hasTypeInclusions = true;
                BType referencedType = symResolver.resolveTypeNode(typeRef, env);
                if (referencedType == symTable.noType) {
                    if (!this.unresolvedTypes.contains(typeDefinition)) {
                        this.unresolvedTypes.add(typeDefinition);
                        return;
                    }
                }
            }
        }

        // check for unresolved fields. This record may be referencing another record
        if (hasTypeInclusions && !this.resolveRecordsUnresolvedDueToFields && typeNodeKind == NodeKind.RECORD_TYPE) {
            BLangStructureTypeNode structureTypeNode = (BLangStructureTypeNode) typeDefinition.typeNode;
            for (BLangSimpleVariable variable : structureTypeNode.fields) {
                if (variable.typeNode.getKind() == NodeKind.FUNCTION_TYPE) {
                    continue;
                }
                Scope scope = new Scope(structureTypeNode.symbol);
                structureTypeNode.symbol.scope = scope;
                SymbolEnv typeEnv = SymbolEnv.createTypeEnv(structureTypeNode, scope, env);
                BType referencedType = symResolver.resolveTypeNode(variable.typeNode, typeEnv);
                if (referencedType == symTable.noType) {
                    if (this.unresolvedRecordDueToFields.add(typeDefinition) &&
                            !this.unresolvedTypes.contains(typeDefinition)) {
                        this.unresolvedTypes.add(typeDefinition);
                        return;
                    }
                }
            }
        }

        if (typeDefinition.flagSet.contains(Flag.ENUM)) {
            definedType.tsymbol = createEnumSymbol(typeDefinition, definedType);
        }

        typeDefinition.setPrecedence(this.typePrecedence++);

        BSymbol typeDefSymbol = Symbols.createTypeDefinitionSymbol(Flags.asMask(typeDefinition.flagSet),
                names.fromIdNode(typeDefinition.name), env.enclPkg.packageID, definedType, env.scope.owner,
                typeDefinition.name.pos, getOrigin(typeDefinition.name.value));
        typeDefSymbol.markdownDocumentation = getMarkdownDocAttachment(typeDefinition.markdownDocumentationAttachment);
        BTypeSymbol typeSymbol = new BTypeSymbol(SymTag.TYPE_REF, typeDefSymbol.flags, typeDefSymbol.name,
                typeDefSymbol.pkgID, typeDefSymbol.type, typeDefSymbol.owner, typeDefSymbol.pos, typeDefSymbol.origin);
        typeSymbol.markdownDocumentation = typeDefSymbol.markdownDocumentation;
        ((BTypeDefinitionSymbol) typeDefSymbol).referenceType = new BTypeReferenceType(definedType, typeSymbol,
                typeDefSymbol.type.flags);

        boolean isLabel = true;
        //todo remove after type ref introduced to runtime
        if (definedType.tsymbol.name == Names.EMPTY) {
            isLabel = false;
            definedType.tsymbol.name = names.fromIdNode(typeDefinition.name);
            definedType.tsymbol.originalName = names.originalNameFromIdNode(typeDefinition.name);
            definedType.tsymbol.flags |= typeDefSymbol.flags;

            definedType.tsymbol.markdownDocumentation = typeDefSymbol.markdownDocumentation;
            definedType.tsymbol.pkgID = env.enclPkg.packageID;
            if (definedType.tsymbol.tag == SymTag.ERROR) {
                definedType.tsymbol.owner = env.scope.owner;
            }
        }

        if ((((definedType.tsymbol.kind == SymbolKind.OBJECT
                && !Symbols.isFlagOn(definedType.tsymbol.flags, Flags.CLASS))
                || definedType.tsymbol.kind == SymbolKind.RECORD))
                && ((BStructureTypeSymbol) definedType.tsymbol).typeDefinitionSymbol == null) {
            ((BStructureTypeSymbol) definedType.tsymbol).typeDefinitionSymbol = (BTypeDefinitionSymbol) typeDefSymbol;
        }

        if (typeDefinition.flagSet.contains(Flag.ENUM)) {
            typeDefSymbol = definedType.tsymbol;
            typeDefSymbol.pos = typeDefinition.name.pos;
        }

        boolean isErrorIntersection = isErrorIntersection(definedType);
        if (isErrorIntersection) {
            populateSymbolNameOfErrorIntersection(definedType, typeDefinition.name.value);
            populateAllReadyDefinedErrorIntersection(definedType, typeDefinition, env);
        }

        BType referenceConstraintType = Types.getReferredType(definedType);
        boolean isIntersectionType = referenceConstraintType.tag == TypeTags.INTERSECTION && !isLabel;

        BType effectiveDefinedType = isIntersectionType ? ((BIntersectionType) referenceConstraintType).effectiveType :
                referenceConstraintType;

        boolean isIntersectionTypeWithNonNullEffectiveTypeSymbol =
                isIntersectionType && effectiveDefinedType.tsymbol != null;

        if (isIntersectionTypeWithNonNullEffectiveTypeSymbol) {
            BTypeSymbol effectiveTypeSymbol = effectiveDefinedType.tsymbol;
            effectiveTypeSymbol.name = typeDefSymbol.name;
            effectiveTypeSymbol.pkgID = typeDefSymbol.pkgID;
        }

        handleDistinctDefinition(typeDefinition, typeDefSymbol, definedType, referenceConstraintType);

        typeDefSymbol.flags |= Flags.asMask(typeDefinition.flagSet);
        // Reset public flag when set on a non public type.
        typeDefSymbol.flags &= getPublicFlagResetingMask(typeDefinition.flagSet, typeDefinition.typeNode);
        if (isDeprecated(typeDefinition.annAttachments)) {
            typeDefSymbol.flags |= Flags.DEPRECATED;
        }

        // Reset origin for anonymous types
        if (Symbols.isFlagOn(typeDefSymbol.flags, Flags.ANONYMOUS)) {
            typeDefSymbol.origin = VIRTUAL;
        }

        if (typeDefinition.annAttachments.stream()
                .anyMatch(attachment -> attachment.annotationName.value.equals(Names.ANNOTATION_TYPE_PARAM.value))) {
            // TODO : Clean this. Not a nice way to handle this.
            //  TypeParam is built-in annotation, and limited only within lang.* modules.
            if (PackageID.isLangLibPackageID(this.env.enclPkg.packageID)) {
                typeDefSymbol.type = typeParamAnalyzer.createTypeParam(typeDefSymbol.type, typeDefSymbol.name);
                typeDefSymbol.flags |= Flags.TYPE_PARAM;
            } else {
                dlog.error(typeDefinition.pos, DiagnosticErrorCode.TYPE_PARAM_OUTSIDE_LANG_MODULE);
            }
        }
        definedType.flags |= typeDefSymbol.flags;

        if (isIntersectionTypeWithNonNullEffectiveTypeSymbol) {
            BTypeSymbol effectiveTypeSymbol = effectiveDefinedType.tsymbol;
            effectiveTypeSymbol.flags |= definedType.tsymbol.flags;
            effectiveTypeSymbol.origin = VIRTUAL;
            effectiveDefinedType.flags |= definedType.flags;
        }

        typeDefinition.symbol = typeDefSymbol;

        if (typeDefinition.hasCyclicReference) {
            // Workaround for https://github.com/ballerina-platform/ballerina-lang/issues/29742
            typeDefinition.getBType().tsymbol = definedType.tsymbol;
        } else {
            boolean isLanglibModule = PackageID.isLangLibPackageID(this.env.enclPkg.packageID);
            if (isLanglibModule) {
                handleLangLibTypes(typeDefinition);
                return;
            }
            // We may have already defined error intersection
            if (!isErrorIntersection || lookupTypeSymbol(env, typeDefinition.name) == symTable.notFoundSymbol) {
                defineSymbol(typeDefinition.name.pos, typeDefSymbol);
            }
        }
    }

    private void handleDistinctDefinition(BLangTypeDefinition typeDefinition, BSymbol typeDefSymbol,
                                          BType definedType, BType referenceConstraintType) {
        BType distinctType = definedType;
        if (isDistinctFlagPresent(typeDefinition)) {
            if (referenceConstraintType.getKind() == TypeKind.ERROR) {
                distinctType = getDistinctErrorType(typeDefinition, (BErrorType) referenceConstraintType,
                        typeDefSymbol);
                typeDefinition.typeNode.setBType(distinctType);
            } else if (referenceConstraintType.tag == TypeTags.INTERSECTION &&
                    ((BIntersectionType) referenceConstraintType).effectiveType.getKind() == TypeKind.ERROR) {
                boolean distinctFlagPresentInTypeDef = typeDefinition.typeNode.flagSet.contains(Flag.DISTINCT);

                BTypeIdSet typeIdSet = BTypeIdSet.emptySet();
                int numberOfDistinctConstituentTypes = 0;
                BLangIntersectionTypeNode intersectionTypeNode = (BLangIntersectionTypeNode) typeDefinition.typeNode;
                for (BLangType constituentType : intersectionTypeNode.constituentTypeNodes) {
                    BType type = constituentType.getBType();

                    if (type.getKind() == TypeKind.ERROR) {
                        if (constituentType.flagSet.contains(Flag.DISTINCT)) {
                            numberOfDistinctConstituentTypes++;
                            typeIdSet.addSecondarySet(((BErrorType) type).typeIdSet.getAll());
                        } else {
                            typeIdSet.add(((BErrorType) type).typeIdSet);
                        }
                    }
                }

                BErrorType effectiveType = (BErrorType) ((BIntersectionType) referenceConstraintType).effectiveType;

                // if the distinct keyword is part of a distinct-type-descriptor that is the
                // only distinct-type-descriptor occurring within a module-type-defn,
                // then the local id is the name of the type defined by the module-type-defn.
                if (numberOfDistinctConstituentTypes == 1
                        || (numberOfDistinctConstituentTypes == 0 && distinctFlagPresentInTypeDef)) {
                    BTypeIdSet typeIdSetForDefinedType = BTypeIdSet.from(
                            env.enclPkg.packageID,
                            typeDefinition.name.value,
                            typeDefinition.flagSet.contains(Flag.PUBLIC),
                            typeIdSet);
                    effectiveType.typeIdSet.add(typeIdSetForDefinedType);
                } else {
                    for (BLangType constituentType : intersectionTypeNode.constituentTypeNodes) {
                        if (constituentType.getBType().getKind() != TypeKind.ERROR) {
                            continue;
                        }
                        if (constituentType.flagSet.contains(Flag.DISTINCT)) {
                            typeIdSet.add(BTypeIdSet.from(env.enclPkg.packageID,
                                    anonymousModelHelper.getNextAnonymousTypeId(env.enclPkg.packageID), true));
                        }
                    }
                    effectiveType.typeIdSet.add(typeIdSet);
                }

            } else if (referenceConstraintType.getKind() == TypeKind.OBJECT) {
                distinctType = getDistinctObjectType(typeDefinition, (BObjectType) referenceConstraintType,
                        referenceConstraintType.tsymbol);
                typeDefinition.typeNode.setBType(distinctType);
            }

            //setting the newly created distinct type as the referred type of the definition
            if (((BTypeDefinitionSymbol) typeDefSymbol).referenceType != null) {
                ((BTypeDefinitionSymbol) typeDefSymbol).referenceType.referredType = distinctType;
            }
            definedType.flags |= Flags.DISTINCT;
        }
    }

    private void invalidateAlreadyDefinedErrorType(BLangTypeDefinition typeDefinition) {
        // We need to invalidate the already defined type as we don't have a way to undefine it.
        BSymbol alreadyDefinedTypeSymbol = lookupTypeSymbol(env, typeDefinition.name);
        if (alreadyDefinedTypeSymbol.type.tag == TypeTags.ERROR) {
            alreadyDefinedTypeSymbol.type = symTable.errorType;
        }
    }

    private void populateErrorTypeIds(BErrorType effectiveType, BLangIntersectionTypeNode typeNode, String name,
                                      boolean distinctFlagPresentInTypeDef) {
        BTypeIdSet typeIdSet = BTypeIdSet.emptySet();
        int numberOfDistinctConstituentTypes = 0;

        for (BLangType constituentType : typeNode.constituentTypeNodes) {
            BType resolvedTypeNode = symResolver.resolveTypeNode(constituentType, env);
            BType type = Types.getReferredType(resolvedTypeNode);

            if (type.getKind() == TypeKind.ERROR) {
                if (constituentType.flagSet.contains(Flag.DISTINCT)) {
                    numberOfDistinctConstituentTypes++;
                    typeIdSet.addSecondarySet(((BErrorType) type).typeIdSet.getAll());
                } else {
                    typeIdSet.add(((BErrorType) type).typeIdSet);
                }
            }
        }

        // if the distinct keyword is part of a distinct-type-descriptor that is the
        // only distinct-type-descriptor occurring within a module-type-defn,
        // then the local id is the name of the type defined by the module-type-defn.
        if (numberOfDistinctConstituentTypes == 1
                || (numberOfDistinctConstituentTypes == 0 && distinctFlagPresentInTypeDef)) {
            effectiveType.typeIdSet = BTypeIdSet.from(env.enclPkg.packageID, name, true, typeIdSet);
        } else {
            for (BLangType constituentType : typeNode.constituentTypeNodes) {
                if (constituentType.flagSet.contains(Flag.DISTINCT)) {
                    typeIdSet.add(BTypeIdSet.from(env.enclPkg.packageID,
                            anonymousModelHelper.getNextAnonymousTypeId(env.enclPkg.packageID), true));
                }
            }
            effectiveType.typeIdSet = typeIdSet;
        }
    }

    private void populateAllReadyDefinedErrorIntersection(BType definedType, BLangTypeDefinition typeDefinition,
                                                          SymbolEnv env) {

        BSymbol bSymbol = lookupTypeSymbol(env, typeDefinition.name);
        BErrorType alreadyDefinedErrorType = (BErrorType) bSymbol.type;

        boolean distinctFlagPresent = typeDefinition.typeNode.flagSet.contains(Flag.DISTINCT);

        BIntersectionType intersectionType = (BIntersectionType) definedType;
        BErrorType errorType = (BErrorType) intersectionType.effectiveType;
        populateErrorTypeIds(errorType, (BLangIntersectionTypeNode) typeDefinition.typeNode,
                typeDefinition.name.value, distinctFlagPresent);

        alreadyDefinedErrorType.typeIdSet = errorType.typeIdSet;
        alreadyDefinedErrorType.detailType = errorType.detailType;
        alreadyDefinedErrorType.flags = errorType.flags;
        alreadyDefinedErrorType.name = errorType.name;
        intersectionType.effectiveType = alreadyDefinedErrorType;

        if (!errorType.typeIdSet.isEmpty()) {
            definedType.flags |= Flags.DISTINCT;
        }
    }

    private BSymbol lookupTypeSymbol(SymbolEnv env, BLangIdentifier name) {
        return symResolver.lookupSymbolInMainSpace(env, names.fromString(name.value));
    }

    private void populateSymbolNameOfErrorIntersection(BType definedType, String typeDefName) {
        BErrorType effectiveErrorType = (BErrorType) ((BIntersectionType) definedType).effectiveType;
        effectiveErrorType.tsymbol.name = names.fromString(typeDefName);
    }

    private boolean isErrorIntersection(BType definedType) {
        BType type = Types.getReferredType(definedType);
        if (type.tag == TypeTags.INTERSECTION) {
            BIntersectionType intersectionType = (BIntersectionType) type;
            return intersectionType.effectiveType.tag == TypeTags.ERROR;
        }

        return false;
    }

    private BEnumSymbol createEnumSymbol(BLangTypeDefinition typeDefinition, BType definedType) {
        List<BConstantSymbol> enumMembers = new ArrayList<>();

        List<BLangType> members = ((BLangUnionTypeNode) typeDefinition.typeNode).memberTypeNodes;
        for (BLangType member : members) {
            enumMembers.add((BConstantSymbol) ((BLangUserDefinedType) member).symbol);
        }

        BEnumSymbol enumSymbol = new BEnumSymbol(enumMembers, Flags.asMask(typeDefinition.flagSet),
                names.fromIdNode(typeDefinition.name), names.fromIdNode(typeDefinition.name),
                env.enclPkg.symbol.pkgID, definedType, env.scope.owner,
                typeDefinition.pos, SOURCE);

        enumSymbol.name = names.fromIdNode(typeDefinition.name);
        enumSymbol.originalName = names.fromIdNode(typeDefinition.name);
        enumSymbol.flags |= Flags.asMask(typeDefinition.flagSet);

        enumSymbol.markdownDocumentation = getMarkdownDocAttachment(typeDefinition.markdownDocumentationAttachment);
        enumSymbol.pkgID = env.enclPkg.packageID;
        return enumSymbol;
    }

    private BObjectType getDistinctObjectType(BLangTypeDefinition typeDefinition, BObjectType definedType,
                                              BTypeSymbol typeDefSymbol) {
        BTypeSymbol tSymbol = typeDefSymbol.kind == SymbolKind.TYPE_DEF ? typeDefSymbol.type.tsymbol : typeDefSymbol;
        BObjectType definedObjType = definedType;
        // Create a new type for distinct type definition such as `type FooErr distinct BarErr;`
        // `typeDefSymbol` is different to `definedObjType.tsymbol` in a type definition statement that use
        // already defined type as the base type.
        if (definedObjType.tsymbol != tSymbol) {
            BObjectType objType = new BObjectType(tSymbol);
            tSymbol.type = objType;
            definedObjType = objType;
        }
        boolean isPublicType = typeDefinition.flagSet.contains(Flag.PUBLIC);
        definedObjType.typeIdSet = calculateTypeIdSet(typeDefinition, isPublicType, definedType.typeIdSet);
        return definedObjType;
    }

    private void defineTypeInMainScope(BTypeSymbol typeDefSymbol, BLangTypeDefinition typeDef, SymbolEnv env) {
        if (PackageID.isLangLibPackageID(env.enclPkg.packageID)) {
            typeDefSymbol.origin = BUILTIN;
            handleLangLibTypes(typeDef);
        } else {
            defineSymbol(typeDef.name.pos, typeDefSymbol, env);
        }
    }

    private BType defineSymbolForCyclicTypeDefinition(BLangTypeDefinition typeDef, SymbolEnv env) {
        Name newTypeDefName = names.fromIdNode(typeDef.name);
        BTypeSymbol typeDefSymbol;
        BType newTypeNode;

        switch (typeDef.typeNode.getKind()) {
            case TUPLE_TYPE_NODE:
                newTypeNode = new BTupleType(null, new ArrayList<>(), true);
                typeDefSymbol = Symbols.createTypeSymbol(SymTag.TUPLE_TYPE, Flags.asMask(typeDef.flagSet),
                        newTypeDefName, env.enclPkg.symbol.pkgID, newTypeNode, env.scope.owner,
                        typeDef.name.pos, SOURCE);
                break;
            default:
                newTypeNode = BUnionType.create(null, new LinkedHashSet<>(), true);
                typeDefSymbol = Symbols.createTypeSymbol(SymTag.UNION_TYPE, Flags.asMask(typeDef.flagSet),
                        newTypeDefName, env.enclPkg.symbol.pkgID, newTypeNode, env.scope.owner,
                        typeDef.name.pos, SOURCE);
        }
        typeDef.symbol = typeDefSymbol;
        defineTypeInMainScope(typeDefSymbol, typeDef, env);
        newTypeNode.tsymbol = typeDefSymbol;
        newTypeNode.flags |= typeDefSymbol.flags;
        return newTypeNode;
    }

    private BType getCyclicDefinedType(BLangTypeDefinition typeDef, SymbolEnv env) {
        // Get cyclic type reference from main scope
        BSymbol foundSym = symResolver.lookupSymbolInMainSpace(env, names.fromIdNode(typeDef.name));
        BType newTypeNode = foundSym.type;

        // Resolver only manages to resolve members as they are defined as user defined types.
        // Since we defined the symbols, the user defined types get resolved.
        // Since we are calling this API we don't have to call
        // `markParameterizedType(unionType, memberTypes);` again for resolved members
        BType resolvedTypeNodes = symResolver.resolveTypeNode(typeDef.typeNode, env);

        if (resolvedTypeNodes == symTable.noType) {
            return symTable.semanticError;
        }

        switch (resolvedTypeNodes.tag) {
            case TypeTags.TUPLE:
                BTupleType definedTupleType = (BTupleType) resolvedTypeNodes;
                for (BType member : definedTupleType.getTupleTypes()) {
                    BVarSymbol varSymbol = Symbols.createVarSymbolForTupleMember(member);
                    if (!((BTupleType) newTypeNode).addMembers(new BTupleMember(member, varSymbol))) {
                        return constructDependencyListError(typeDef, member);
                    }
                }
                if (!((BTupleType) newTypeNode).addRestType(definedTupleType.restType)) {
                    return constructDependencyListError(typeDef, definedTupleType.restType);
                }
                break;
            default:
                BUnionType definedUnionType = (BUnionType) resolvedTypeNodes;
                for (BType member : definedUnionType.getMemberTypes()) {
                    ((BUnionType) newTypeNode).add(member);
                }
                break;
        }
        typeDef.typeNode.setBType(newTypeNode);
        typeDef.typeNode.getBType().tsymbol.type = newTypeNode;
        typeDef.symbol.type = newTypeNode;
        typeDef.setBType(newTypeNode);
        return newTypeNode;
    }

    private void defineAllUnresolvedCyclicTypesInScope(SymbolEnv env) {
        SymbolEnv prevEnv = this.env;
        this.env = env;
        for (BLangNode unresolvedNode : unresolvedTypes) {
            if (unresolvedNode.getKind() == NodeKind.TYPE_DEFINITION &&
                    ((BLangTypeDefinition) unresolvedNode).hasCyclicReference) {
                defineSymbolForCyclicTypeDefinition((BLangTypeDefinition) unresolvedNode, env);
            }
        }
        this.env = prevEnv;
    }

    private BType constructDependencyListError(BLangTypeDefinition typeDef, BType member) {
        List<String> dependencyList = new ArrayList<>();
        dependencyList.add(getTypeOrClassName(typeDef));
        dependencyList.add(member.tsymbol.name.value);
        dlog.error(typeDef.getPosition(), DiagnosticErrorCode.CYCLIC_TYPE_REFERENCE, dependencyList);
        return symTable.semanticError;
    }

    private BErrorType getDistinctErrorType(BLangTypeDefinition typeDefinition, BErrorType definedType,
                                            BSymbol typeDefSymbol) {
        BErrorType definedErrorType = definedType;
        // Create a new type for distinct type definition such as `type FooErr distinct BarErr;`
        // `typeDefSymbol` is different to `definedErrorType.tsymbol` in a type definition statement that use
        // already defined type as the base type.
        if (definedErrorType.tsymbol != typeDefSymbol) {
            BTypeSymbol typeSymbol = new BTypeSymbol(SymTag.TYPE_DEF, typeDefSymbol.flags, typeDefSymbol.name,
                    typeDefSymbol.pkgID, null, typeDefSymbol.owner, typeDefSymbol.pos, typeDefSymbol.origin);
            BErrorType bErrorType = new BErrorType(typeSymbol);
            typeSymbol.type = bErrorType;
            bErrorType.detailType = definedErrorType.detailType;
            typeDefSymbol.type = bErrorType;
            definedErrorType = bErrorType;
        }
        boolean isPublicType = typeDefinition.flagSet.contains(Flag.PUBLIC);
        definedErrorType.typeIdSet = calculateTypeIdSet(typeDefinition, isPublicType, definedType.typeIdSet);
        return definedErrorType;
    }

    private BTypeIdSet calculateTypeIdSet(BLangTypeDefinition typeDefinition, boolean isPublicType,
                                          BTypeIdSet secondary) {
        String name = typeDefinition.flagSet.contains(Flag.ANONYMOUS)
                ? anonymousModelHelper.getNextAnonymousTypeId(env.enclPkg.packageID)
                : typeDefinition.getName().value;

        return BTypeIdSet.from(env.enclPkg.packageID, name, isPublicType, secondary);
    }

    private boolean isDistinctFlagPresent(BLangTypeDefinition typeDefinition) {
        if (typeDefinition.typeNode.flagSet.contains(Flag.DISTINCT)) {
            return true;
        }

        return false;
    }

    private void handleLangLibTypes(BLangTypeDefinition typeDefinition) {

        // As per spec 2020R3 built-in types are limited only within lang.* modules.
        for (BLangAnnotationAttachment attachment : typeDefinition.annAttachments) {
            if (attachment.annotationName.value.equals(Names.ANNOTATION_TYPE_PARAM.value)) {
                BSymbol typeDefSymbol = typeDefinition.symbol;
                typeDefSymbol.type = typeParamAnalyzer.createTypeParam(typeDefSymbol.type, typeDefSymbol.name);
                typeDefSymbol.flags |= Flags.TYPE_PARAM;
                break;
            } else if (attachment.annotationName.value.equals(Names.ANNOTATION_BUILTIN_SUBTYPE.value)) {
                // Type is pre-defined in symbol Table.
                BType type = symTable.getLangLibSubType(typeDefinition.name.value);
                typeDefinition.symbol.type = type;
                typeDefinition.symbol.flags |= type.tsymbol.flags;
                ((BTypeDefinitionSymbol) typeDefinition.symbol).referenceType.tsymbol.flags |= type.tsymbol.flags;
                ((BTypeDefinitionSymbol) typeDefinition.symbol).referenceType.referredType = type;
                typeDefinition.setBType(type);
                typeDefinition.typeNode.setBType(type);
                typeDefinition.isBuiltinTypeDef = true;
                break;
            }
            throw new IllegalStateException("Not supported annotation attachment at:" + attachment.pos);
        }
        defineSymbol(typeDefinition.name.pos, typeDefinition.symbol);
    }

    // If this type is defined to a public type or this is a anonymous type, return int with all bits set to 1,
    // so that we can bitwise and it with any flag and the original flag will not change.
    // If the type is not a public type then return a mask where public flag is set to zero and all others are set
    // to 1 so that we can perform bitwise and operation to remove the public flag from given flag.
    private long getPublicFlagResetingMask(Set<Flag> flagSet, BLangType typeNode) {
        boolean isAnonType =
                typeNode instanceof BLangStructureTypeNode && ((BLangStructureTypeNode) typeNode).isAnonymous;
        if (flagSet.contains(Flag.PUBLIC) || isAnonType) {
            return Long.MAX_VALUE;
        } else {
            return ~Flags.PUBLIC;
        }
    }

    @Override
    public void visit(BLangService serviceNode) {
        defineNode(serviceNode.serviceVariable, env);

        Name generatedServiceName = names.fromString("service$" + serviceNode.serviceClass.symbol.name.value);
        BType type = serviceNode.serviceClass.typeRefs.isEmpty() ? null : serviceNode.serviceClass.typeRefs.get(0)
                .getBType();
        BServiceSymbol serviceSymbol = new BServiceSymbol((BClassSymbol) serviceNode.serviceClass.symbol,
                Flags.asMask(serviceNode.flagSet), generatedServiceName,
                env.enclPkg.symbol.pkgID, type, env.enclPkg.symbol,
                serviceNode.pos, SOURCE);
        serviceNode.symbol = serviceSymbol;

        if (!serviceNode.absoluteResourcePath.isEmpty()) {
            if ("/".equals(serviceNode.absoluteResourcePath.get(0).getValue())) {
                serviceSymbol.setAbsResourcePath(Collections.emptyList());
            } else {
                List<String> list = new ArrayList<>(serviceNode.absoluteResourcePath.size());
                for (IdentifierNode identifierNode : serviceNode.absoluteResourcePath) {
                    list.add(identifierNode.getValue());
                }
                serviceSymbol.setAbsResourcePath(list);
            }
        }

        if (serviceNode.serviceNameLiteral != null) {
            serviceSymbol.setAttachPointStringLiteral(serviceNode.serviceNameLiteral.value.toString());
        }

        env.scope.define(serviceSymbol.name, serviceSymbol);
    }

    @Override
    public void visit(BLangResourceFunction funcNode) {
        boolean validAttachedFunc = validateFuncReceiver(funcNode);

        if (PackageID.isLangLibPackageID(env.enclPkg.symbol.pkgID)) {
            funcNode.flagSet.add(Flag.LANG_LIB);
        }

        BInvokableSymbol funcSymbol = Symbols.createFunctionSymbol(Flags.asMask(funcNode.flagSet),
                getFuncSymbolName(funcNode), getFuncSymbolOriginalName(funcNode),
                env.enclPkg.symbol.pkgID, null, env.scope.owner,
                funcNode.hasBody(), funcNode.name.pos, SOURCE);
        funcSymbol.source = funcNode.pos.lineRange().fileName();
        funcSymbol.markdownDocumentation = getMarkdownDocAttachment(funcNode.markdownDocumentationAttachment);
        SymbolEnv invokableEnv = SymbolEnv.createFunctionEnv(funcNode, funcSymbol.scope, env);
        defineInvokableSymbol(funcNode, funcSymbol, invokableEnv);
        funcNode.setBType(funcSymbol.type);

        if (isDeprecated(funcNode.annAttachments)) {
            funcSymbol.flags |= Flags.DEPRECATED;
        }
        // Define function receiver if any.
        if (funcNode.receiver != null) {
            defineAttachedFunctions(funcNode, funcSymbol, invokableEnv, validAttachedFunc);
        }
    }

    @Override
    public void visit(BLangFunction funcNode) {
        boolean validAttachedFunc = validateFuncReceiver(funcNode);
        boolean remoteFlagSetOnNode = Symbols.isFlagOn(Flags.asMask(funcNode.flagSet), Flags.REMOTE);

        if (!funcNode.attachedFunction && Symbols.isFlagOn(Flags.asMask(funcNode.flagSet), Flags.PRIVATE)) {
            dlog.error(funcNode.pos, DiagnosticErrorCode.PRIVATE_FUNCTION_VISIBILITY, funcNode.name);
        }

        if (funcNode.receiver == null && !funcNode.attachedFunction && remoteFlagSetOnNode) {
            dlog.error(funcNode.pos, DiagnosticErrorCode.REMOTE_IN_NON_OBJECT_FUNCTION, funcNode.name.value);
        }

        if (PackageID.isLangLibPackageID(env.enclPkg.symbol.pkgID)) {
            funcNode.flagSet.add(Flag.LANG_LIB);
        }

        Location symbolPos = funcNode.flagSet.contains(Flag.LAMBDA) ?
                symTable.builtinPos : funcNode.name.pos;
        BInvokableSymbol funcSymbol = Symbols.createFunctionSymbol(Flags.asMask(funcNode.flagSet),
<<<<<<< HEAD
                getFuncSymbolName(funcNode),
                getFuncSymbolOriginalName(funcNode),
                env.enclPkg.symbol.pkgID, null, env.scope.owner,
                funcNode.hasBody(), symbolPos,
                getOrigin(funcNode.name.value));
        funcSymbol.source = funcNode.pos.lineRange().filePath();
=======
                                                                   getFuncSymbolName(funcNode),
                                                                   getFuncSymbolOriginalName(funcNode),
                                                                   env.enclPkg.symbol.pkgID, null, env.scope.owner,
                                                                   funcNode.hasBody(), symbolPos,
                                                                   getOrigin(funcNode.name.value));
        funcSymbol.source = funcNode.pos.lineRange().fileName();
>>>>>>> c905e37e
        funcSymbol.markdownDocumentation = getMarkdownDocAttachment(funcNode.markdownDocumentationAttachment);
        SymbolEnv invokableEnv;
        NodeKind previousNodeKind = env.node.getKind();
        if (previousNodeKind == NodeKind.CLASS_DEFN) {
            invokableEnv = SymbolEnv.createFunctionEnv(funcNode, funcSymbol.scope,
                    fieldsRemovedEnv(env, ((BLangClassDefinition) env.node).fields));
        } else if (previousNodeKind == NodeKind.OBJECT_TYPE) {
            invokableEnv = SymbolEnv.createFunctionEnv(funcNode, funcSymbol.scope,
                    fieldsRemovedEnv(env, ((BLangObjectTypeNode) env.node).fields));
        } else {
            invokableEnv = SymbolEnv.createFunctionEnv(funcNode, funcSymbol.scope, env);
        }
        defineInvokableSymbol(funcNode, funcSymbol, invokableEnv);
        funcNode.setBType(funcSymbol.type);

        // Reset origin if it's the generated function node for a lambda
        if (Symbols.isFlagOn(funcSymbol.flags, Flags.LAMBDA)) {
            funcSymbol.origin = VIRTUAL;
        }

        if (isDeprecated(funcNode.annAttachments)) {
            funcSymbol.flags |= Flags.DEPRECATED;
        }
        // Define function receiver if any.
        if (funcNode.receiver != null) {
            defineAttachedFunctions(funcNode, funcSymbol, invokableEnv, validAttachedFunc);
        }
    }

    private SymbolEnv fieldsRemovedEnv(SymbolEnv currentEnv, List<BLangSimpleVariable> fields) {
        if (fields.isEmpty()) {
            return currentEnv;
        }
        Scope currentScope = currentEnv.scope;
        Scope newScope = new Scope(currentScope.owner);
        newScope.entries.putAll(currentScope.entries);
        Map<Name, ScopeEntry> entries = newScope.entries;
        for (BLangSimpleVariable field : fields) {
            entries.remove(Names.fromString(field.name.value));
        }
        SymbolEnv newEnv = new SymbolEnv(currentEnv.node, newScope);
        currentEnv.copyTo(newEnv, currentEnv.enclEnv);
        return newEnv;
    }

    private boolean isDeprecated(List<BLangAnnotationAttachment> annAttachments) {
        for (BLangAnnotationAttachment annotationAttachment : annAttachments) {
            if (annotationAttachment.annotationName.getValue().equals(DEPRECATION_ANNOTATION)) {
                return true;
            }
        }
        return false;
    }

    @Override
    public void visit(BLangConstant constant) {
        BType staticType;
        if (constant.typeNode != null) {
            staticType = symResolver.resolveTypeNode(constant.typeNode, env);
            if (staticType == symTable.noType) {
                constant.symbol = getConstantSymbol(constant);
                // This is to prevent concurrent modification exception.
                if (!this.unresolvedTypes.contains(constant)) {
                    this.unresolvedTypes.add(constant);
                }
                return;
            }
        } else {
            staticType = symTable.semanticError;
        }
        BConstantSymbol constantSymbol = getConstantSymbol(constant);
        constant.symbol = constantSymbol;

        NodeKind nodeKind = constant.expr.getKind();
        if (nodeKind == NodeKind.LITERAL || nodeKind == NodeKind.NUMERIC_LITERAL) {
            if (constant.typeNode != null) {
                BType referredType = Types.getReferredType(staticType);
                if (types.isValidLiteral((BLangLiteral) constant.expr, referredType)) {
                    // A literal type constant is defined with correct type.
                    // Update the type of the finiteType node to the static type.
                    // This is done to make the type inferring work.
                    // eg: const decimal d = 5.0;
                    BLangFiniteTypeNode finiteType = (BLangFiniteTypeNode) constant.associatedTypeDefinition.typeNode;
                    BLangExpression valueSpaceExpr = finiteType.valueSpace.iterator().next();
                    valueSpaceExpr.setBType(referredType);
                    defineNode(constant.associatedTypeDefinition, env);

                    constantSymbol.type = constant.associatedTypeDefinition.symbol.type;
                    constantSymbol.literalType = referredType;
                } else {
                    // A literal type constant is defined with some incorrect type. Set the original
                    // types and continue the flow and let it fail at semantic analyzer.
                    defineNode(constant.associatedTypeDefinition, env);
                    constantSymbol.type = staticType;
                    constantSymbol.literalType = constant.expr.getBType();
                }
            } else {
                // A literal type constant is defined without the type.
                // Then the type of the symbol is the finite type.
                defineNode(constant.associatedTypeDefinition, env);
                constantSymbol.type = constant.associatedTypeDefinition.symbol.type;
                constantSymbol.literalType = constant.expr.getBType();
            }
            if (constantSymbol.type.tag != TypeTags.TYPEREFDESC) {
                constantSymbol.type.tsymbol.flags |= constant.associatedTypeDefinition.symbol.flags;
            }

        } else if (nodeKind == NodeKind.UNARY_EXPR && constant.typeNode == null &&
                types.isLiteralInUnaryAllowed((BLangUnaryExpr) constant.expr)) {
            // When unary type constants with `-` or `+` operators are defined without the type,
            // then the type of the symbol will be handled similar to handling a literal type constant
            // defined without the type.

            BLangUnaryExpr unaryConstant = (BLangUnaryExpr) constant.expr;
            // Replace unary expression in AssociatedTypeDefinition of constant with numeric literal
            BLangNumericLiteral literal = (BLangNumericLiteral) TreeBuilder.createNumericLiteralExpression();
            Types.setValueOfNumericLiteral(literal, unaryConstant);
            literal.isConstant = true;
            literal.setBType(unaryConstant.expr.getBType());
            ((BLangFiniteTypeNode) constant.getAssociatedTypeDefinition().getTypeNode()).valueSpace.set(0, literal);

            defineNode(constant.associatedTypeDefinition, env);
            constantSymbol.type = constant.associatedTypeDefinition.symbol.type;
            constantSymbol.literalType = unaryConstant.expr.getBType();
        } else if (constant.typeNode != null) {
            constantSymbol.type = constantSymbol.literalType = staticType;
        }
        constantSymbol.markdownDocumentation = getMarkdownDocAttachment(constant.markdownDocumentationAttachment);
        if (isDeprecated(constant.annAttachments)) {
            constantSymbol.flags |= Flags.DEPRECATED;
        }
        // Add the symbol to the enclosing scope.
        if (!symResolver.checkForUniqueSymbol(constant.name.pos, env, constantSymbol)) {
            return;
        }

        if (constant.symbol.name == Names.IGNORE) {
            // Avoid symbol definition for constants with name '_'
            return;
        }
        // Add the symbol to the enclosing scope.
        env.scope.define(constantSymbol.name, constantSymbol);
    }

    private BConstantSymbol getConstantSymbol(BLangConstant constant) {
        // Create a new constant symbol.
        Name name = names.fromIdNode(constant.name);
        PackageID pkgID = env.enclPkg.symbol.pkgID;
        return new BConstantSymbol(Flags.asMask(constant.flagSet), name, names.originalNameFromIdNode(constant.name),
                pkgID, symTable.semanticError, symTable.noType, env.scope.owner,
                constant.name.pos, getOrigin(name));
    }

    @Override
    public void visit(BLangSimpleVariable varNode) {
        // assign the type to var type node
        if (varNode.getBType() == null) {
            if (varNode.typeNode != null) {
                varNode.setBType(symResolver.resolveTypeNode(varNode.typeNode, env));
            } else {
                varNode.setBType(symTable.noType);
            }
        }

        Name varName = names.fromIdNode(varNode.name);
        Name varOrigName = names.originalNameFromIdNode(varNode.name);
        if (varName == Names.IGNORE || varNode.symbol != null) {
            return;
        }

        BVarSymbol varSymbol = defineVarSymbol(varNode.name.pos, varNode.flagSet, varNode.getBType(), varName,
                varOrigName, env, varNode.internal);
        if (isDeprecated(varNode.annAttachments)) {
            varSymbol.flags |= Flags.DEPRECATED;
        }

        // Skip setting the state if there's a diagnostic already (e.g., redeclared symbol)
        if (varSymbol.type == symTable.semanticError && varSymbol.state == DiagnosticState.VALID) {
            varSymbol.state = DiagnosticState.UNKNOWN_TYPE;
        }

        varSymbol.markdownDocumentation = getMarkdownDocAttachment(varNode.markdownDocumentationAttachment);
        varNode.symbol = varSymbol;
        if (varNode.symbol.type.tsymbol != null && Symbols.isFlagOn(varNode.symbol.type.tsymbol.flags, Flags.CLIENT)) {
            varSymbol.tag = SymTag.ENDPOINT;
        }

        if (Types.getReferredType(varSymbol.type).tag == TypeTags.FUTURE
                && ((BFutureType) Types.getReferredType(varSymbol.type)).workerDerivative) {
            Iterator<BLangLambdaFunction> lambdaFunctions = env.enclPkg.lambdaFunctions.iterator();
            while (lambdaFunctions.hasNext()) {
                BLangLambdaFunction lambdaFunction = lambdaFunctions.next();
                // let's inject future symbol to all the lambdas
                // last lambda needs to be skipped to avoid self reference
                // lambda's form others functions also need to be skiped
                BLangInvokableNode enclInvokable = lambdaFunction.capturedClosureEnv.enclInvokable;
                if (lambdaFunctions.hasNext() && enclInvokable != null && varSymbol.owner == enclInvokable.symbol) {
                    lambdaFunction.capturedClosureEnv.scope.define(varSymbol.name, varSymbol);
                }
            }
        }

        if (Types.getReferredType(varSymbol.type).tag == TypeTags.INVOKABLE) {
            BInvokableSymbol symbol = (BInvokableSymbol) varSymbol;
            BTypeSymbol typeSymbol = Types.getReferredType(varSymbol.type).tsymbol;
            BInvokableTypeSymbol tsymbol = (BInvokableTypeSymbol) typeSymbol;
            symbol.params = tsymbol.params == null ? null : new ArrayList<>(tsymbol.params);
            symbol.restParam = tsymbol.restParam;
            symbol.retType = tsymbol.returnType;
        }

        if ((env.scope.owner.tag & SymTag.RECORD) != SymTag.RECORD && !varNode.flagSet.contains(Flag.NEVER_ALLOWED) &&
                (env.scope.owner.tag & SymTag.TUPLE_TYPE) != SymTag.TUPLE_TYPE &&
                types.isNeverTypeOrStructureTypeWithARequiredNeverMember(varSymbol.type)) {
            // check if the variable is defined as a 'never' type or equivalent to 'never'
            // (except inside a record type or iterative use (followed by in) in typed binding pattern)
            // if so, log an error
            if (varNode.flagSet.contains(Flag.REQUIRED_PARAM) || varNode.flagSet.contains(Flag.DEFAULTABLE_PARAM)) {
                dlog.error(varNode.pos, DiagnosticErrorCode.NEVER_TYPE_NOT_ALLOWED_FOR_REQUIRED_DEFAULTABLE_PARAMS);
            } else {
                if ((env.scope.owner.tag & SymTag.OBJECT) == SymTag.OBJECT) {
                    dlog.error(varNode.pos, DiagnosticErrorCode.NEVER_TYPED_OBJECT_FIELD_NOT_ALLOWED);
                } else {
                    dlog.error(varNode.pos, DiagnosticErrorCode.NEVER_TYPED_VAR_DEF_NOT_ALLOWED);
                }
            }
        }
    }

    @Override
    public void visit(BLangTupleVariable varNode) {
        if (varNode.isDeclaredWithVar) {
            varNode.symbol =
                    defineVarSymbol(varNode.pos, varNode.flagSet, symTable.noType,
                            names.fromString(anonymousModelHelper.getNextTupleVarKey(env.enclPkg.packageID)),
                            env, true);
            // Symbol enter with type other
            List<BLangVariable> memberVariables = new ArrayList<>(varNode.memberVariables);
            if (varNode.restVariable != null) {
                memberVariables.add(varNode.restVariable);
            }
            for (int i = 0; i < memberVariables.size(); i++) {
                BLangVariable memberVar = memberVariables.get(i);
                memberVar.isDeclaredWithVar = true;
                defineNode(memberVar, env);
            }
            return;
        }
        if (varNode.getBType() == null) {
            varNode.setBType(symResolver.resolveTypeNode(varNode.typeNode, env));
        }
        // To support variable forward referencing we need to symbol enter each tuple member with type at SymbolEnter.
        if (!(checkTypeAndVarCountConsistency(varNode, env))) {
            varNode.setBType(symTable.semanticError);
            return;
        }
    }

    boolean checkTypeAndVarCountConsistency(BLangTupleVariable var, SymbolEnv env) {
        if (var.symbol == null) {
            Name varName = names.fromString(anonymousModelHelper.getNextTupleVarKey(env.enclPkg.packageID));
            var.symbol = defineVarSymbol(var.pos, var.flagSet, var.getBType(), varName, env, true);
        }

        return checkTypeAndVarCountConsistency(var, null, env);
    }

    boolean checkTypeAndVarCountConsistency(BLangTupleVariable varNode, BTupleType tupleTypeNode,
                                            SymbolEnv env) {
        if (tupleTypeNode == null) {
        /*
          This switch block will resolve the tuple type of the tuple variable.
          For example consider the following - [int, string]|[boolean, float] [a, b] = foo();
          Since the varNode type is a union, the types of 'a' and 'b' will be resolved as follows:
          Type of 'a' will be (int | boolean) while the type of 'b' will be (string | float).
          Consider anydata (a, b) = foo();
          Here, the type of 'a'and type of 'b' will be both anydata.
         */
            BType bType = varNode.getBType();
            BType referredType = Types.getEffectiveType(Types.getReferredType(bType));
            switch (referredType.tag) {
                case TypeTags.UNION:
                    Set<BType> unionType = types.expandAndGetMemberTypesRecursive(referredType);
                    List<BType> possibleTypes = new ArrayList<>();
                    for (BType type : unionType) {
                        if (!(TypeTags.TUPLE == type.tag &&
                                checkMemVarCountMatchWithMemTypeCount(varNode, (BTupleType) type)) &&
                                TypeTags.ANY != type.tag && TypeTags.ANYDATA != type.tag &&
                                (TypeTags.ARRAY != type.tag || ((BArrayType) type).state == BArrayState.OPEN)) {
                            continue;
                        }
                        possibleTypes.add(type);
                    }
                    if (possibleTypes.isEmpty()) {
                        // handle var count mismatch in foreach declared with `var`
                        if (varNode.isDeclaredWithVar) {
                            dlog.error(varNode.pos, DiagnosticErrorCode.INVALID_LIST_BINDING_PATTERN);
                            return false;
                        }
                        dlog.error(varNode.pos, DiagnosticErrorCode.INVALID_LIST_BINDING_PATTERN_DECL,
                                bType);
                        return false;
                    }

                    if (possibleTypes.size() > 1) {
                        List<BTupleMember> members = new ArrayList<>();
                        for (int i = 0; i < varNode.memberVariables.size(); i++) {
                            LinkedHashSet<BType> memberTypes = new LinkedHashSet<>();
                            for (BType possibleType : possibleTypes) {
                                if (possibleType.tag == TypeTags.TUPLE) {
                                    memberTypes.add(((BTupleType) possibleType).getTupleTypes().get(i));
                                } else if (possibleType.tag == TypeTags.ARRAY) {
                                    memberTypes.add(((BArrayType) possibleType).eType);
                                } else {
                                    BVarSymbol varSymbol = Symbols.createVarSymbolForTupleMember(referredType);
                                    members.add(new BTupleMember(referredType, varSymbol));
                                }
                            }

                            if (memberTypes.size() > 1) {
                                BType type = BUnionType.create(null, memberTypes);
                                BVarSymbol varSymbol = new BVarSymbol(type.flags, null, null, type, null,
                                        null, null);
                                members.add(new BTupleMember(type, varSymbol));
                            } else {
                                memberTypes.forEach(m ->
                                        members.add(new BTupleMember(m,
                                                Symbols.createVarSymbolForTupleMember(m))));
                            }
                        }
                        tupleTypeNode = new BTupleType(members);
                        tupleTypeNode.restType = getPossibleRestTypeForUnion(varNode, possibleTypes);
                        break;
                    }

                    if (possibleTypes.get(0).tag == TypeTags.TUPLE) {
                        tupleTypeNode = (BTupleType) possibleTypes.get(0);
                        tupleTypeNode.restType = getPossibleRestTypeForUnion(varNode, possibleTypes);
                        break;
                    }

                    List<BTupleMember> members = new ArrayList<>();
                    for (int i = 0; i < varNode.memberVariables.size(); i++) {
                        BType type = possibleTypes.get(0);
                        BVarSymbol varSymbol = Symbols.createVarSymbolForTupleMember(type);
                        members.add(new BTupleMember(type, varSymbol));
                    }
                    tupleTypeNode = new BTupleType(members);
                    tupleTypeNode.restType = getPossibleRestTypeForUnion(varNode, possibleTypes);
                    break;
                case TypeTags.ANY:
                case TypeTags.ANYDATA:
                    List<BTupleMember> memberTupleTypes = new ArrayList<>();
                    for (int i = 0; i < varNode.memberVariables.size(); i++) {
                        BVarSymbol varSymbol = Symbols.createVarSymbolForTupleMember(referredType);
                        memberTupleTypes.add(new BTupleMember(referredType, varSymbol));
                    }
                    tupleTypeNode = new BTupleType(memberTupleTypes);
                    if (varNode.restVariable != null) {
                        tupleTypeNode.restType = referredType;
                    }
                    break;
                case TypeTags.TUPLE:
                    tupleTypeNode = (BTupleType) referredType;
                    break;
                case TypeTags.ARRAY:
                    List<BTupleMember> tupleTypes = new ArrayList<>();
                    BArrayType arrayType = (BArrayType) referredType;
                    tupleTypeNode = new BTupleType(tupleTypes);
                    BType eType = arrayType.eType;
                    for (int i = 0; i < arrayType.size; i++) {
                        BType type = arrayType.eType;
                        BVarSymbol varSymbol = Symbols.createVarSymbolForTupleMember(type);
                        tupleTypes.add(new BTupleMember(type, varSymbol));

                    }
                    if (varNode.restVariable != null) {
                        tupleTypeNode.restType = eType;
                    }
                    break;
                default:
                    dlog.error(varNode.pos, DiagnosticErrorCode.INVALID_LIST_BINDING_PATTERN_DECL, bType);
                    return false;
            }
        }

        if (!checkMemVarCountMatchWithMemTypeCount(varNode, tupleTypeNode)) {
            dlog.error(varNode.pos, DiagnosticErrorCode.INVALID_LIST_BINDING_PATTERN);
            return false;
        }

        int ignoredCount = 0;
        int i = 0;
        BType type;
        List<BType> tupleMemberTypes = tupleTypeNode.getTupleTypes();
        for (BLangVariable var : varNode.memberVariables) {
            type = tupleMemberTypes.get(i);
            i++;
            if (var.getKind() == NodeKind.VARIABLE) {
                // '_' is allowed in tuple variables. Not allowed if all variables are named as '_'
                BLangSimpleVariable simpleVar = (BLangSimpleVariable) var;
                Name varName = names.fromIdNode(simpleVar.name);
                if (varName == Names.IGNORE) {
                    ignoredCount++;
                    simpleVar.setBType(symTable.anyType);
                    if (!types.isAssignable(type, symTable.anyType)) {
                        dlog.error(varNode.pos, DiagnosticErrorCode.WILD_CARD_BINDING_PATTERN_ONLY_SUPPORTS_TYPE_ANY);
                    }
                    continue;
                }
            }
            defineMemberNode(var, env, type);
        }

        if (varNode.restVariable != null) {
            List<BTupleMember> tupleMembers = tupleTypeNode.getMembers();
            int tupleNodeMemCount = tupleMembers.size();
            int varNodeMemCount = varNode.memberVariables.size();
            BType restType = tupleTypeNode.restType;
            List<BTupleMember> members = new ArrayList<>();
            if (varNodeMemCount < tupleNodeMemCount) {
                for (int j = varNodeMemCount; j < tupleNodeMemCount; j++) {
                    members.add(tupleMembers.get(j));
                }
            }
            if (!members.isEmpty()) {
                BTupleType restTupleType = new BTupleType(members);
                restTupleType.restType = restType;
                type = restTupleType;
            } else {
                type = restType != null ? new BArrayType(restType) : null;
            }
            defineMemberNode(varNode.restVariable, env, type);
        }

        if (!varNode.memberVariables.isEmpty() && ignoredCount == varNode.memberVariables.size()
                && varNode.restVariable == null) {
            dlog.error(varNode.pos, DiagnosticErrorCode.NO_NEW_VARIABLES_VAR_ASSIGNMENT);
            return false;
        }
        return true;
    }

    private BType getPossibleRestTypeForUnion(BLangTupleVariable varNode, List<BType> possibleTypes) {
        if (varNode.restVariable == null) {
            return null;
        }
        LinkedHashSet<BType> memberRestTypes = new LinkedHashSet<>();
        for (BType possibleType : possibleTypes) {
            if (possibleType.tag == TypeTags.TUPLE) {
                BTupleType tupleType = (BTupleType) possibleType;
                List<BType> tupleMemberTypes = tupleType.getTupleTypes();
                for (int j = varNode.memberVariables.size(); j < tupleMemberTypes.size();
                     j++) {
                    memberRestTypes.add(tupleMemberTypes.get(j));
                }
                if (tupleType.restType != null) {
                    memberRestTypes.add(tupleType.restType);
                }
            } else if (possibleType.tag == TypeTags.ARRAY) {
                memberRestTypes.add(((BArrayType) possibleType).eType);
            } else {
                memberRestTypes.add(possibleType);
            }
        }
        if (!memberRestTypes.isEmpty()) {
            return memberRestTypes.size() > 1 ? BUnionType.create(null, memberRestTypes) :
                    memberRestTypes.iterator().next();
        } else {
            return varNode.getBType();
        }
    }

    private boolean checkMemVarCountMatchWithMemTypeCount(BLangTupleVariable varNode, BTupleType tupleTypeNode) {
        int memberVarsSize = varNode.memberVariables.size();
        BLangVariable restVariable = varNode.restVariable;
        int tupleTypesSize = tupleTypeNode.getMembers().size();
        if ((memberVarsSize > tupleTypesSize) ||
                (tupleTypesSize == memberVarsSize && restVariable != null && tupleTypeNode.restType == null)) {
            return false;
        }
        return restVariable != null ||
                (tupleTypesSize == memberVarsSize && tupleTypeNode.restType == null);
    }

    @Override
    public void visit(BLangRecordVariable recordVar) {
        if (recordVar.isDeclaredWithVar) {
            recordVar.symbol =
                    defineVarSymbol(recordVar.pos, recordVar.flagSet, symTable.noType,
                            names.fromString(anonymousModelHelper.getNextRecordVarKey(env.enclPkg.packageID)),
                            env, true);
            // Symbol enter each member with type other.
            for (BLangRecordVariable.BLangRecordVariableKeyValue variable : recordVar.variableList) {
                BLangVariable value = variable.getValue();
                value.isDeclaredWithVar = true;
                defineNode(value, env);
            }

            BLangSimpleVariable restParam = (BLangSimpleVariable) recordVar.restParam;
            if (restParam != null) {
                restParam.isDeclaredWithVar = true;
                defineNode(restParam, env);
            }
            return;
        }

        if (recordVar.getBType() == null) {
            recordVar.setBType(symResolver.resolveTypeNode(recordVar.typeNode, env));
        }
        // To support variable forward referencing we need to symbol enter each record member with type at SymbolEnter.
        if (!(symbolEnterAndValidateRecordVariable(recordVar, env))) {
            recordVar.setBType(symTable.semanticError);
            return;
        }
    }

    boolean symbolEnterAndValidateRecordVariable(BLangRecordVariable var, SymbolEnv env) {
        if (var.symbol == null) {
            Name varName = names.fromString(anonymousModelHelper.getNextRecordVarKey(env.enclPkg.packageID));
            var.symbol = defineVarSymbol(var.pos, var.flagSet, var.getBType(), varName, env, true);
        }

        return validateRecordVariable(var, env);
    }

    boolean validateRecordVariable(BLangRecordVariable recordVar, SymbolEnv env) {
        BType recordType = Types.getEffectiveType(Types.getReferredType(recordVar.getBType()));
        BRecordType recordVarType;
        /*
          This switch block will resolve the record type of the record variable.
          For example consider the following -
          type Foo record {int a, boolean b};
          type Bar record {string a, float b};
          Foo|Bar {a, b} = foo();
          Since the varNode type is a union, the types of 'a' and 'b' will be resolved as follows:
          Type of 'a' will be a union of the types of field 'a' in both Foo and Bar.
          i.e. type of 'a' is (int | string) and type of 'b' is (boolean | float).
          Consider anydata {a, b} = foo();
          Here, the type of 'a'and type of 'b' will be both anydata.
         */
        switch (recordType.tag) {
            case TypeTags.UNION:
                BUnionType unionType = (BUnionType) recordType;
                Set<BType> bTypes = types.expandAndGetMemberTypesRecursive(unionType);
                List<BType> possibleTypes = bTypes.stream()
                        .filter(rec -> doesRecordContainKeys(rec, recordVar.variableList, recordVar.restParam != null))
                        .collect(Collectors.toList());

                if (possibleTypes.isEmpty()) {
                    dlog.error(recordVar.pos, DiagnosticErrorCode.INVALID_RECORD_BINDING_PATTERN, recordType);
                    return false;
                }

                if (possibleTypes.size() > 1) {
                    recordVarType = populatePossibleFields(recordVar, possibleTypes, env);
                    break;
                }

                if (possibleTypes.get(0).tag == TypeTags.RECORD) {
                    recordVarType = (BRecordType) possibleTypes.get(0);
                    break;
                }

                if (possibleTypes.get(0).tag == TypeTags.MAP) {
                    recordVarType = createSameTypedFieldsRecordType(recordVar,
                            ((BMapType) possibleTypes.get(0)).constraint, env);
                    break;
                }

                recordVarType = createSameTypedFieldsRecordType(recordVar, possibleTypes.get(0), env);
                break;
            case TypeTags.RECORD:
                recordVarType = (BRecordType) recordType;
                break;
            case TypeTags.MAP:
                recordVarType = createSameTypedFieldsRecordType(recordVar,
                        ((BMapType) recordType).constraint, env);
                break;
            default:
                dlog.error(recordVar.pos, DiagnosticErrorCode.INVALID_RECORD_BINDING_PATTERN, recordType);
                return false;
        }

        return defineVariableList(recordVar, recordVarType, env);
    }

    private BRecordType populatePossibleFields(BLangRecordVariable recordVar, List<BType> possibleTypes,
                                               SymbolEnv env) {
        BRecordTypeSymbol recordSymbol = Symbols.createRecordSymbol(Flags.ANONYMOUS,
                names.fromString(ANONYMOUS_RECORD_NAME),
                env.enclPkg.symbol.pkgID, null,
                env.scope.owner, recordVar.pos, SOURCE);
        BRecordType recordVarType = (BRecordType) symTable.recordType;

        List<String> mappedFields = recordVar.variableList.stream().map(varKeyValue -> varKeyValue.getKey().value)
                .collect(Collectors.toList());
        LinkedHashMap<String, BField> fields = populateAndGetPossibleFieldsForRecVar(recordVar.pos, possibleTypes,
                mappedFields, recordSymbol, env);

        if (recordVar.restParam != null) {
            recordVarType.restFieldType = createRestFieldFromPossibleTypes(recordVar.pos, env, possibleTypes,
                    fields, recordSymbol);
        }
        recordVarType.tsymbol = recordSymbol;
        recordVarType.fields = fields;
        recordSymbol.type = recordVarType;
        return recordVarType;
    }

    private BType createRestFieldFromPossibleTypes(Location pos, SymbolEnv env, List<BType> possibleTypes,
                                                   LinkedHashMap<String, BField> boundedFields, BSymbol recordSymbol) {
        LinkedHashSet<BType> restFieldMemberTypes = new LinkedHashSet<>();
        List<LinkedHashMap<String, BField>> possibleRecordFieldMapList = new ArrayList<>();

        for (BType possibleType : possibleTypes) {
            if (possibleType.tag == TypeTags.RECORD) {
                BRecordType recordType = (BRecordType) possibleType;
                possibleRecordFieldMapList.add(recordType.fields);
                restFieldMemberTypes.add(recordType.restFieldType);
            } else if (possibleType.tag == TypeTags.MAP) {
                restFieldMemberTypes.add(((BMapType) possibleType).constraint);
            } else {
                restFieldMemberTypes.add(possibleType);
            }
        }

        BType restFieldType = restFieldMemberTypes.size() > 1 ?
                BUnionType.create(null, restFieldMemberTypes) :
                restFieldMemberTypes.iterator().next();

        if (!possibleRecordFieldMapList.isEmpty()) {
            List<String> intersectionFields = getIntersectionFields(possibleRecordFieldMapList);
            LinkedHashMap<String, BField> unmappedMembers = populateAndGetPossibleFieldsForRecVar(pos,
                    possibleTypes, intersectionFields, recordSymbol, env);

            LinkedHashMap<String, BField> optionalFields = new LinkedHashMap<>() {{
                possibleRecordFieldMapList.forEach(map -> putAll(map));
            }};

            intersectionFields.forEach(optionalFields::remove);
            boundedFields.keySet().forEach(unmappedMembers::remove);

            for (BField field : optionalFields.values()) {
                field.symbol.flags = setSymbolAsOptional(field.symbol.flags);
            }
            unmappedMembers.putAll(optionalFields);

            BRecordType restRecord = new BRecordType(null);
            restRecord.fields = unmappedMembers;
            restRecord.restFieldType = restFieldType;
            restFieldType = restRecord;
        }

        return restFieldType;
    }

    private List<String> getIntersectionFields(List<LinkedHashMap<String, BField>> fieldList) {
        LinkedHashMap<String, BField> intersectionMap = fieldList.get(0);
        HashSet<String> intersectionSet = new HashSet<>(intersectionMap.keySet());

        for (int i = 1; i < fieldList.size(); i++) {
            LinkedHashMap<String, BField> map = fieldList.get(i);
            HashSet<String> set = new HashSet<>(map.keySet());
            intersectionSet.retainAll(set);
        }

        return new ArrayList<>(intersectionSet);
    }

    /**
     * This method will resolve field types based on a list of possible types.
     * When a record variable has multiple possible assignable types, each field will be a union of the relevant
     * possible types field type.
     *
     * @param pos           line number information of the source file
     * @param possibleTypes list of possible types
     * @param fieldNames    fields types to be resolved
     * @param recordSymbol  symbol of the record type to be used in creating fields
     * @param env           environment to define the symbol
     * @return the list of fields
     */
    private LinkedHashMap<String, BField> populateAndGetPossibleFieldsForRecVar(Location pos, List<BType> possibleTypes,
                                                                                List<String> fieldNames,
                                                                                BSymbol recordSymbol, SymbolEnv env) {
        LinkedHashMap<String, BField> fields = new LinkedHashMap<>();
        for (String fieldName : fieldNames) {
            LinkedHashSet<BType> memberTypes = new LinkedHashSet<>();
            for (BType possibleType : possibleTypes) {
                if (possibleType.tag == TypeTags.RECORD) {
                    BRecordType possibleRecordType = (BRecordType) possibleType;

                    if (possibleRecordType.fields.containsKey(fieldName)) {
                        BField field = possibleRecordType.fields.get(fieldName);
                        if (Symbols.isOptional(field.symbol)) {
                            memberTypes.add(symTable.nilType);
                        }
                        memberTypes.add(field.type);
                    } else {
                        memberTypes.add(possibleRecordType.restFieldType);
                        memberTypes.add(symTable.nilType);
                    }

                    continue;
                }

                if (possibleType.tag == TypeTags.MAP) {
                    BMapType possibleMapType = (BMapType) possibleType;
                    memberTypes.add(possibleMapType.constraint);
                    continue;
                }
                memberTypes.add(possibleType); // possible type is any or anydata}
            }

            BType fieldType = memberTypes.size() > 1 ?
                    BUnionType.create(null, memberTypes) : memberTypes.iterator().next();
            BField field = new BField(names.fromString(fieldName), pos,
                    new BVarSymbol(0, names.fromString(fieldName), env.enclPkg.symbol.pkgID,
                            fieldType, recordSymbol, pos, SOURCE));
            fields.put(field.name.value, field);
        }
        return fields;
    }

    private BRecordType createSameTypedFieldsRecordType(BLangRecordVariable recordVar, BType fieldTypes,
                                                        SymbolEnv env) {
        BType fieldType;
        if (fieldTypes.isNullable()) {
            fieldType = fieldTypes;
        } else {
            fieldType = BUnionType.create(null, fieldTypes, symTable.nilType);
        }

        BRecordTypeSymbol recordSymbol = Symbols.createRecordSymbol(Flags.ANONYMOUS,
                names.fromString(ANONYMOUS_RECORD_NAME),
                env.enclPkg.symbol.pkgID, null, env.scope.owner,
                recordVar.pos, SOURCE);
        //TODO check below field position
        LinkedHashMap<String, BField> fields = new LinkedHashMap<>();
        for (BLangRecordVariable.BLangRecordVariableKeyValue bLangRecordVariableKeyValue : recordVar.variableList) {
            Name fieldName = names.fromIdNode(bLangRecordVariableKeyValue.key);
            BField bField = new BField(fieldName, recordVar.pos,
                    new BVarSymbol(0, fieldName, names.originalNameFromIdNode(bLangRecordVariableKeyValue.key),
                            env.enclPkg.symbol.pkgID, fieldType, recordSymbol, recordVar.pos, SOURCE));
            fields.put(fieldName.getValue(), bField);
        }

        BRecordType recordVarType = (BRecordType) symTable.recordType;
        recordVarType.fields = fields;
        recordSymbol.type = recordVarType;
        recordVarType.tsymbol = recordSymbol;

        // Since this is for record variables, we consider its record type as an open record type.
        recordVarType.sealed = false;
        recordVarType.restFieldType = fieldTypes; // TODO: 7/26/19 Check if this should be `fieldType`

        return recordVarType;
    }

    private boolean defineVariableList(BLangRecordVariable recordVar, BRecordType recordVarType, SymbolEnv env) {
        LinkedHashMap<String, BField> recordVarTypeFields = recordVarType.fields;

        boolean validRecord = true;
        int ignoredCount = 0;
        for (BLangRecordVariable.BLangRecordVariableKeyValue variable : recordVar.variableList) {
            // Infer the type of each variable in recordVariable from the given record type
            // so that symbol enter is done recursively
            BLangVariable value = variable.getValue();
            String key = variable.key.value;
            if (value.getKind() == NodeKind.VARIABLE) {
                // '_' is allowed in record variables. Not allowed if all variables are named as '_'
                BLangSimpleVariable simpleVar = (BLangSimpleVariable) value;
                Name varName = names.fromIdNode(simpleVar.name);
                if (varName == Names.IGNORE) {
                    ignoredCount++;
                    simpleVar.setBType(symTable.anyType);
                    if (!recordVarTypeFields.containsKey(key)) {
                        continue;
                    }
                    if (!types.isAssignable(recordVarTypeFields.get(key).type,
                            symTable.anyType)) {
                        dlog.error(variable.valueBindingPattern.pos,
                                DiagnosticErrorCode.WILD_CARD_BINDING_PATTERN_ONLY_SUPPORTS_TYPE_ANY);
                    }
                    continue;
                }
            }

            if (recordVar.getBType().tag == TypeTags.MAP) {
                validRecord = false;
                dlog.error(variable.key.pos, DiagnosticErrorCode.INVALID_FIELD_BINDING_PATTERN_WITH_NON_REQUIRED_FIELD);
            }

            BField field = recordVarTypeFields.get(key);
            if (field == null) {
                validRecord = false;
                if (recordVarType.sealed) {
                    dlog.error(recordVar.pos, DiagnosticErrorCode.INVALID_FIELD_IN_RECORD_BINDING_PATTERN,
<<<<<<< HEAD
                            variable.getKey().getValue(), recordVar.getBType());
=======
                               key, recordVar.getBType());
>>>>>>> c905e37e
                } else {
                    dlog.error(variable.key.pos,
                            DiagnosticErrorCode.INVALID_FIELD_BINDING_PATTERN_WITH_NON_REQUIRED_FIELD);
                }
            } else {
                BType fieldType;
                if (Symbols.isOptional(field.symbol)) {
                    fieldType = types.addNilForNillableAccessType(field.type);
                } else {
                    fieldType = field.type;
                }
                defineMemberNode(value, env, fieldType);
            }
        }

        if (!recordVar.variableList.isEmpty() && ignoredCount == recordVar.variableList.size()
                && recordVar.restParam == null) {
            dlog.error(recordVar.pos, DiagnosticErrorCode.NO_NEW_VARIABLES_VAR_ASSIGNMENT);
            return false;
        }

        if (recordVar.restParam != null) {
            BType restType = getRestParamType(recordVarType);
            List<String> varList = recordVar.variableList.stream().map(t -> t.getKey().value)
                    .collect(Collectors.toList());
            BRecordType restConstraint = createRecordTypeForRestField(recordVar.restParam.getPosition(), env,
                    recordVarType, varList, restType);
            defineMemberNode(recordVar.restParam, env, restConstraint);
        }

        return validRecord;
    }

    private boolean doesRecordContainKeys(BType varType,
                                          List<BLangRecordVariable.BLangRecordVariableKeyValue> variableList,
                                          boolean hasRestParam) {
        if (varType.tag == TypeTags.MAP || varType.tag == TypeTags.ANY || varType.tag == TypeTags.ANYDATA) {
            return true;
        }
        if (varType.tag != TypeTags.RECORD) {
            return false;
        }
        BRecordType recordVarType = (BRecordType) varType;
        Map<String, BField> recordVarTypeFields = recordVarType.fields;

        for (BLangRecordVariable.BLangRecordVariableKeyValue var : variableList) {
            if (!recordVarTypeFields.containsKey(var.key.value) && recordVarType.sealed) {
                return false;
            }
        }

        if (!hasRestParam) {
            return true;
        }

        return !recordVarType.sealed;
    }

    public BRecordTypeSymbol createAnonRecordSymbol(SymbolEnv env, Location pos) {
        EnumSet<Flag> flags = EnumSet.of(Flag.PUBLIC, Flag.ANONYMOUS);
        BRecordTypeSymbol recordSymbol = Symbols.createRecordSymbol(Flags.asMask(flags), Names.EMPTY,
                env.enclPkg.packageID, null, env.scope.owner, pos, VIRTUAL);
        recordSymbol.name = names.fromString(anonymousModelHelper.getNextAnonymousTypeKey(env.enclPkg.packageID));
        recordSymbol.scope = new Scope(recordSymbol);
        return recordSymbol;
    }

    BType getRestParamType(BRecordType recordType) {
        BType memberType;
        if (recordType.restFieldType != null) {
            memberType = recordType.restFieldType;
        } else if (hasErrorTypedField(recordType)) {
            memberType = hasOnlyPureTypedFields(recordType) ? symTable.pureType :
                    BUnionType.create(null, symTable.anyType, symTable.errorType);
        } else {
            memberType = hasOnlyAnyDataTypedFields(recordType) ? symTable.anydataType : symTable.anyType;
        }
        if (memberType.tag == TypeTags.RECORD) {
            memberType = getRestParamType((BRecordType) memberType);
        }
        return memberType;
    }

    public BType getRestMatchPatternConstraintType(BRecordType recordType,
                                                   Map<String, BField> remainingFields,
                                                   BType restVarSymbolMapType) {
        LinkedHashSet<BType> constraintTypes = new LinkedHashSet<>();
        for (BField field : remainingFields.values()) {
            constraintTypes.add(field.type);
        }

        if (!recordType.sealed) {
            BType restFieldType = recordType.restFieldType;
            if (!this.types.isNeverTypeOrStructureTypeWithARequiredNeverMember(restFieldType)) {
                constraintTypes.add(restFieldType);
            }
        }

        BType restConstraintType;
        if (constraintTypes.isEmpty()) {
            restConstraintType = symTable.neverType;
        } else if (constraintTypes.size() == 1) {
            restConstraintType = constraintTypes.iterator().next();
        } else {
            restConstraintType = BUnionType.create(null, constraintTypes);
        }
        return restVarSymbolMapType.tag == TypeTags.NONE ?
                restConstraintType : this.types.mergeTypes(restVarSymbolMapType, restConstraintType);
    }

    BRecordType createRecordTypeForRestField(Location pos, SymbolEnv env, BRecordType recordType,
                                             List<String> variableList,
                                             BType restConstraint) {
        BRecordTypeSymbol recordSymbol = createAnonRecordSymbol(env, pos);
        BRecordType recordVarType = new BRecordType(recordSymbol);
        LinkedHashMap<String, BField> unMappedFields = new LinkedHashMap<>() {{
            putAll(recordType.fields);
            if (recordType.restFieldType.tag == TypeTags.RECORD) {
                putAll(((BRecordType) recordType.restFieldType).fields);
            }
        }};

        if (recordType.sealed && (restConstraint.tag == TypeTags.NONE)) {
            setRestRecordFields(pos, env, unMappedFields, variableList, null, recordVarType);
        } else {
            setRestRecordFields(pos, env, unMappedFields, variableList, restConstraint, recordVarType);
        }

        BLangRecordTypeNode recordTypeNode = TypeDefBuilderHelper.createRecordTypeNode(recordVarType,
                env.enclPkg.packageID, symTable, pos);
        recordTypeNode.initFunction =
                TypeDefBuilderHelper.createInitFunctionForRecordType(recordTypeNode, env, names, symTable);
        TypeDefBuilderHelper.createTypeDefinitionForTSymbol(recordVarType, recordSymbol, recordTypeNode, env);

        return recordVarType;
    }

    void setRestRecordFields(Location pos, SymbolEnv env,
                             LinkedHashMap<String, BField> unMappedFields,
                             List<String> variableList, BType restConstraint,
                             BRecordType targetRestRecType) {
        LinkedHashMap<String, BField> fields = new LinkedHashMap<>();
        LinkedHashMap<String, BField> markAsOptional = new LinkedHashMap<>();

        if (!targetRestRecType.fields.isEmpty()) {
            fields.putAll(targetRestRecType.fields);
            List<String> intersectionFields = getIntersectionFields(Arrays.asList(targetRestRecType.fields,
                    unMappedFields));
            markAsOptional.putAll(unMappedFields);
            markAsOptional.putAll(targetRestRecType.fields);
            intersectionFields.forEach(markAsOptional::remove);
        }

        //adds a never-typed optional field for the mapped bindings
        for (String fieldName : variableList) {
            unMappedFields.remove(fieldName);
            BField newField = new BField(names.fromString(fieldName), pos,
                    new BVarSymbol(Flags.OPTIONAL, names.fromString(fieldName), env.enclPkg.symbol.pkgID,
                            symTable.neverType, targetRestRecType.tsymbol, pos, VIRTUAL));
            fields.put(fieldName, newField);
        }

        for (BField field : unMappedFields.values()) {
            if (fields.containsKey(field.name.value)) {
                BField targetField = fields.get(field.getName().value);
                targetField.type = types.mergeTypes(targetField.type, field.type);
            } else {
                BField newField = new BField(field.name, pos,
                        new BVarSymbol(field.symbol.flags, field.name, env.enclPkg.symbol.pkgID,
                                field.type, targetRestRecType.tsymbol, pos, VIRTUAL));
                fields.put(field.name.value, newField);
                targetRestRecType.tsymbol.scope.define(newField.name, newField.symbol);
            }
        }

        //marks field as optional if the field is not common for all union members
        for (BField optionalField : markAsOptional.values()) {
            optionalField.symbol.flags = setSymbolAsOptional(optionalField.symbol.flags);
        }

        targetRestRecType.fields = fields;
        if (restConstraint == null) {
            targetRestRecType.restFieldType = new BNoType(TypeTags.NONE);
            targetRestRecType.sealed = true;
        } else {
            targetRestRecType.restFieldType = restConstraint;
        }
    }

    private long setSymbolAsOptional(long existingFlags) {
        Set<Flag> unmaskedFlags = Flags.unMask(existingFlags);
        unmaskedFlags.remove(Flag.REQUIRED);
        unmaskedFlags.add(Flag.OPTIONAL);
        return Flags.asMask(unmaskedFlags);
    }

    private boolean hasOnlyAnyDataTypedFields(BRecordType recordType) {
        IsAnydataUniqueVisitor isAnydataUniqueVisitor = new IsAnydataUniqueVisitor();
        return isAnydataUniqueVisitor.visit(recordType);
    }

    private boolean hasOnlyPureTypedFields(BRecordType recordType) {
        IsPureTypeUniqueVisitor isPureTypeUniqueVisitor = new IsPureTypeUniqueVisitor();
        for (BField field : recordType.fields.values()) {
            BType fieldType = field.type;
            if (!isPureTypeUniqueVisitor.visit(fieldType)) {
                return false;
            }
            isPureTypeUniqueVisitor.reset();
        }
        return recordType.sealed || isPureTypeUniqueVisitor.visit(recordType);
    }

    private boolean hasErrorTypedField(BRecordType recordType) {
        for (BField field : recordType.fields.values()) {
            BType type = field.type;
            if (hasErrorType(type)) {
                return true;
            }
        }
        return hasErrorType(recordType.restFieldType);
    }

    private boolean hasErrorType(BType type) {
        if (type.tag != TypeTags.UNION) {
            return type.tag == TypeTags.ERROR;
        }

        return ((BUnionType) type).getMemberTypes().stream().anyMatch(this::hasErrorType);
    }

    @Override
    public void visit(BLangErrorVariable errorVar) {
        if (errorVar.isDeclaredWithVar) {
            errorVar.symbol =
                    defineVarSymbol(errorVar.pos, errorVar.flagSet, symTable.noType,
                            names.fromString(anonymousModelHelper.getNextErrorVarKey(env.enclPkg.packageID)),
                            env, true);

            // Symbol enter each member with type other.
            BLangSimpleVariable errorMsg = errorVar.message;
            if (errorMsg != null) {
                errorMsg.isDeclaredWithVar = true;
                defineNode(errorMsg, env);
            }

            BLangVariable cause = errorVar.cause;
            if (cause != null) {
                cause.isDeclaredWithVar = true;
                defineNode(cause, env);
            }

            for (BLangErrorVariable.BLangErrorDetailEntry detailEntry : errorVar.detail) {
                BLangVariable value = detailEntry.getValue();
                value.isDeclaredWithVar = true;
                defineNode(value, env);
            }

            BLangSimpleVariable restDetail = errorVar.restDetail;
            if (restDetail != null) {
                restDetail.isDeclaredWithVar = true;
                defineNode(restDetail, env);
            }

            return;
        }

        if (errorVar.getBType() == null) {
            errorVar.setBType(symResolver.resolveTypeNode(errorVar.typeNode, env));
        }
        // To support variable forward referencing we need to symbol enter each variable inside error variable
        // with type at SymbolEnter.
        if (!symbolEnterAndValidateErrorVariable(errorVar, env)) {
            errorVar.setBType(symTable.semanticError);
            return;
        }
    }

    boolean symbolEnterAndValidateErrorVariable(BLangErrorVariable var, SymbolEnv env) {
        if (var.symbol == null) {
            Name varName = names.fromString(anonymousModelHelper.getNextErrorVarKey(env.enclPkg.packageID));
            var.symbol = defineVarSymbol(var.pos, var.flagSet, var.getBType(), varName, env, true);
        }

        return validateErrorVariable(var, env);
    }

    boolean validateErrorVariable(BLangErrorVariable errorVariable, SymbolEnv env) {
        BType varType = Types.getReferredType(errorVariable.getBType());
        BErrorType errorType;
        switch (varType.tag) {
            case TypeTags.UNION:
                BUnionType unionType = ((BUnionType) varType);
                List<BErrorType> possibleTypes = types.getAllTypes(unionType, true).stream()
                        .filter(type -> TypeTags.ERROR == type.tag)
                        .map(BErrorType.class::cast)
                        .collect(Collectors.toList());

                if (possibleTypes.isEmpty()) {
                    dlog.error(errorVariable.pos, DiagnosticErrorCode.INVALID_ERROR_BINDING_PATTERN,
                            varType);
                    return false;
                }

                if (possibleTypes.size() > 1) {
                    LinkedHashSet<BType> detailType = new LinkedHashSet<>();
                    for (BErrorType possibleErrType : possibleTypes) {
                        detailType.add(possibleErrType.detailType);
                    }
                    BType errorDetailType = detailType.size() > 1
                            ? BUnionType.create(null, detailType)
                            : detailType.iterator().next();
                    errorType = new BErrorType(null, errorDetailType);
                } else {
                    errorType = possibleTypes.get(0);
                }
                break;
            case TypeTags.ERROR:
                errorType = (BErrorType) varType;
                break;
            case TypeTags.SEMANTIC_ERROR:
                // we assume that we have already given an error
                return false;
            default:
                dlog.error(errorVariable.pos, DiagnosticErrorCode.INVALID_ERROR_BINDING_PATTERN,
                        varType);
                return false;
        }
        errorVariable.setBType(errorType);

        if (!errorVariable.isInMatchStmt) {
            BLangSimpleVariable errorMsg = errorVariable.message;
            if (errorMsg != null) {
                defineMemberNode(errorVariable.message, env, symTable.stringType);
            }

            BLangVariable errorCause = errorVariable.cause;
            if (errorCause != null) {
                if (errorCause.getKind() == NodeKind.VARIABLE &&
                        names.fromIdNode(((BLangSimpleVariable) errorCause).name) == Names.IGNORE) {
                    dlog.error(errorCause.pos,
                            DiagnosticErrorCode.CANNOT_USE_WILDCARD_BINDING_PATTERN_FOR_ERROR_CAUSE);
                    return false;
                }
                defineMemberNode(errorCause, env, symTable.errorOrNilType);
            }
        }

        if (errorVariable.detail == null || (errorVariable.detail.isEmpty()
                && !isRestDetailBindingAvailable(errorVariable))) {
            return validateErrorMessageMatchPatternSyntax(errorVariable, env);
        }

        BType detailType = Types.getReferredType(errorType.detailType);
        if (detailType.getKind() == TypeKind.RECORD || detailType.getKind() == TypeKind.MAP) {
            return validateErrorVariable(errorVariable, errorType, env);
        } else if (detailType.getKind() == TypeKind.UNION) {
            BErrorTypeSymbol errorTypeSymbol = new BErrorTypeSymbol(SymTag.ERROR, Flags.PUBLIC, Names.ERROR,
                    env.enclPkg.packageID, symTable.errorType,
                    env.scope.owner, errorVariable.pos, SOURCE);
            // TODO: detail type need to be a union representing all details of members of `errorType`
            errorVariable.setBType(new BErrorType(errorTypeSymbol, symTable.detailType));
            return validateErrorVariable(errorVariable, env);
        }

        if (isRestDetailBindingAvailable(errorVariable)) {
            defineMemberNode(errorVariable.restDetail, env, symTable.detailType);
        }
        return true;
    }

    private boolean validateErrorVariable(BLangErrorVariable errorVariable, BErrorType errorType, SymbolEnv env) {
        BLangSimpleVariable errorMsg = errorVariable.message;
        if (errorMsg != null && errorMsg.symbol == null) {
            defineMemberNode(errorMsg, env, symTable.stringType);
        }

        BRecordType recordType = getDetailAsARecordType(errorType);
        LinkedHashMap<String, BField> detailFields = recordType.fields;
        Set<String> matchedDetailFields = new HashSet<>();
        for (BLangErrorVariable.BLangErrorDetailEntry errorDetailEntry : errorVariable.detail) {
            String entryName = errorDetailEntry.key.getValue();
            matchedDetailFields.add(entryName);
            BField entryField = detailFields.get(entryName);

            BLangVariable boundVar = errorDetailEntry.valueBindingPattern;
            if (entryField != null) {
                if ((entryField.symbol.flags & Flags.OPTIONAL) == Flags.OPTIONAL) {
                    boundVar.setBType(BUnionType.create(null, entryField.type, symTable.nilType));
                } else {
                    boundVar.setBType(entryField.type);
                }
                errorDetailEntry.keySymbol = entryField.symbol;
            } else {
                if (recordType.sealed) {
                    dlog.error(errorVariable.pos, DiagnosticErrorCode.INVALID_ERROR_BINDING_PATTERN,
                            errorVariable.getBType());
                    boundVar.setBType(symTable.semanticError);
                    return false;
                } else {
                    boundVar.setBType(BUnionType.create(null, recordType.restFieldType, symTable.nilType));
                }
            }

            boolean isIgnoredVar = boundVar.getKind() == NodeKind.VARIABLE
                    && ((BLangSimpleVariable) boundVar).name.value.equals(Names.IGNORE.value);
            if (!isIgnoredVar) {
                defineMemberNode(boundVar, env, boundVar.getBType());
            }
        }

        if (isRestDetailBindingAvailable(errorVariable)) {
            // Type of rest pattern is a map type where constraint type is,
            // union of keys whose values are not matched in error binding/match pattern.
            BTypeSymbol typeSymbol = createTypeSymbol(SymTag.TYPE, env);
            BType constraint = getRestMapConstraintType(detailFields, matchedDetailFields, recordType);
            BMapType restType = new BMapType(TypeTags.MAP, constraint, typeSymbol);
            typeSymbol.type = restType;
            errorVariable.restDetail.setBType(restType);
            defineMemberNode(errorVariable.restDetail, env, restType);
        }
        return true;
    }

    BRecordType getDetailAsARecordType(BErrorType errorType) {
        BType detailType = Types.getReferredType(errorType.detailType);
        if (detailType.getKind() == TypeKind.RECORD) {
            return (BRecordType) detailType;
        }
        BRecordType detailRecord = new BRecordType(null);
        BMapType detailMap = (BMapType) detailType;
        detailRecord.sealed = false;
        detailRecord.restFieldType = detailMap.constraint;
        return detailRecord;
    }

    private BType getRestMapConstraintType(Map<String, BField> errorDetailFields, Set<String> matchedDetailFields,
                                           BRecordType recordType) {
        BUnionType restUnionType = BUnionType.create(null);
        if (!recordType.sealed) {
            if (recordType.restFieldType.tag == TypeTags.UNION) {
                BUnionType restFieldUnion = (BUnionType) recordType.restFieldType;
                // This is to update type name for users to read easily the cyclic unions
                if (restFieldUnion.isCyclic && errorDetailFields.entrySet().isEmpty()) {
                    restUnionType.isCyclic = true;
                    restUnionType.tsymbol = restFieldUnion.tsymbol;
                }
            } else {
                restUnionType.add(recordType.restFieldType);
            }
        }
        for (Map.Entry<String, BField> entry : errorDetailFields.entrySet()) {
            if (!matchedDetailFields.contains(entry.getKey())) {
                BType type = entry.getValue().getType();
                if (!types.isAssignable(type, restUnionType)) {
                    restUnionType.add(type);
                }
            }
        }

        Set<BType> memberTypes = restUnionType.getMemberTypes();
        if (memberTypes.size() == 1) {
            return memberTypes.iterator().next();
        }

        return restUnionType;
    }

    private boolean validateErrorMessageMatchPatternSyntax(BLangErrorVariable errorVariable, SymbolEnv env) {
        if (errorVariable.isInMatchStmt
                && !errorVariable.reasonVarPrefixAvailable
                && errorVariable.reasonMatchConst == null
                && isReasonSpecified(errorVariable)) {

            BSymbol reasonConst = symResolver.lookupSymbolInMainSpace(env.enclEnv,
                    names.fromString(errorVariable.message.name.value));
            if ((reasonConst.tag & SymTag.CONSTANT) != SymTag.CONSTANT) {
                dlog.error(errorVariable.message.pos, DiagnosticErrorCode.INVALID_ERROR_REASON_BINDING_PATTERN,
                        errorVariable.message.name);
            } else {
                dlog.error(errorVariable.message.pos, DiagnosticErrorCode.UNSUPPORTED_ERROR_REASON_CONST_MATCH);
            }
            return false;
        }
        return true;
    }

    private boolean isReasonSpecified(BLangErrorVariable errorVariable) {
        return !isIgnoredOrEmpty(errorVariable.message);
    }

    boolean isIgnoredOrEmpty(BLangSimpleVariable varNode) {
        return varNode.name.value.equals(Names.IGNORE.value) || varNode.name.value.equals("");
    }

    private boolean isRestDetailBindingAvailable(BLangErrorVariable errorVariable) {
        return errorVariable.restDetail != null &&
                !errorVariable.restDetail.name.value.equals(Names.IGNORE.value);
    }

    private BTypeSymbol createTypeSymbol(long type, SymbolEnv env) {
        return new BTypeSymbol(type, Flags.PUBLIC, Names.EMPTY, env.enclPkg.packageID,
                null, env.scope.owner, symTable.builtinPos, VIRTUAL);
    }

    private void defineMemberNode(BLangVariable memberVar, SymbolEnv env, BType type) {
        memberVar.setBType(type);
        // Module level variables declared with `var` already defined
        if ((env.scope.owner.tag & SymTag.PACKAGE) == SymTag.PACKAGE && memberVar.isDeclaredWithVar) {
            memberVar.symbol.type = type;
            memberVar.isDeclaredWithVar = false;
            // Need to assign resolved type for member variables inside complex variable declared with `var`
            if (memberVar.getKind() == NodeKind.VARIABLE) {
                return;
            }
        }
        defineNode(memberVar, env);
    }

    public void visit(BLangXMLAttribute bLangXMLAttribute) {
        if (!(bLangXMLAttribute.name.getKind() == NodeKind.XML_QNAME)) {
            return;
        }

        BLangXMLQName qname = (BLangXMLQName) bLangXMLAttribute.name;

        // If the attribute is not an in-line namespace declaration, check for duplicate attributes.
        // If no duplicates, then define this attribute symbol.
        if (!bLangXMLAttribute.isNamespaceDeclr) {
            BXMLAttributeSymbol attrSymbol = new BXMLAttributeSymbol(qname.localname.value, qname.namespaceURI,
                    env.enclPkg.symbol.pkgID, env.scope.owner,
                    bLangXMLAttribute.pos, SOURCE);

            if (missingNodesHelper.isMissingNode(qname.localname.value)
                    || (qname.namespaceURI != null && missingNodesHelper.isMissingNode(qname.namespaceURI))) {
                attrSymbol.origin = VIRTUAL;
            }
            if (symResolver.checkForUniqueMemberSymbol(bLangXMLAttribute.pos, env, attrSymbol)) {
                env.scope.define(attrSymbol.name, attrSymbol);
                bLangXMLAttribute.symbol = attrSymbol;
            }
            return;
        }

        List<BLangExpression> exprs = bLangXMLAttribute.value.textFragments;
        String nsURI = null;

        // We reach here if the attribute is an in-line namesapce declaration.
        // Get the namespace URI, only if it is statically defined. Then define the namespace symbol.
        // This namespace URI is later used by the attributes, when they lookup for duplicate attributes.
        // TODO: find a better way to get the statically defined URI.
        NodeKind nodeKind = exprs.get(0).getKind();
        if (exprs.size() == 1 && (nodeKind == NodeKind.LITERAL || nodeKind == NodeKind.NUMERIC_LITERAL)) {
            nsURI = (String) ((BLangLiteral) exprs.get(0)).value;
        }

        String symbolName = qname.localname.value;
        if (symbolName.equals(XMLConstants.XMLNS_ATTRIBUTE)) {
            symbolName = XMLConstants.DEFAULT_NS_PREFIX;
        }

        Name prefix = names.fromString(symbolName);
        BXMLNSSymbol xmlnsSymbol = new BXMLNSSymbol(prefix, nsURI, env.enclPkg.symbol.pkgID, env.scope.owner,
                qname.localname.pos, getOrigin(prefix));

        if (symResolver.checkForUniqueMemberSymbol(bLangXMLAttribute.pos, env, xmlnsSymbol)) {
            env.scope.define(xmlnsSymbol.name, xmlnsSymbol);
            bLangXMLAttribute.symbol = xmlnsSymbol;
        }
    }

    @Override
    public void visit(BLangRecordTypeNode recordTypeNode) {
        recordTypeNode.typeDefEnv = SymbolEnv.createTypeEnv(recordTypeNode, recordTypeNode.symbol.scope, env);
        defineRecordTypeNode(recordTypeNode);
    }

    @Override
    public void visit(BLangUnionTypeNode unionTypeNode) {
        for (BLangType type : unionTypeNode.memberTypeNodes) {
            defineNode(type, env);
        }
    }

    @Override
    public void visit(BLangIntersectionTypeNode intersectionTypeNode) {
        for (BLangType type : intersectionTypeNode.constituentTypeNodes) {
            defineNode(type, env);
        }
    }

    private void defineRecordTypeNode(BLangRecordTypeNode recordTypeNode) {
        BRecordType recordType = (BRecordType) recordTypeNode.symbol.type;
        recordTypeNode.setBType(recordType);

        // Define all the fields
        resolveFields(recordType, recordTypeNode);
        resolveFieldsIncluded(recordType, recordTypeNode);

        recordType.sealed = recordTypeNode.sealed;
        if (recordTypeNode.sealed && recordTypeNode.restFieldType != null) {
            dlog.error(recordTypeNode.restFieldType.pos, DiagnosticErrorCode.REST_FIELD_NOT_ALLOWED_IN_CLOSED_RECORDS);
            return;
        }

        List<BType> fieldTypes = new ArrayList<>(recordType.fields.size());
        for (BField field : recordType.fields.values()) {
            BType type = field.type;
            fieldTypes.add(type);
        }

        if (recordTypeNode.restFieldType == null) {
            symResolver.markParameterizedType(recordType, fieldTypes);
            if (recordTypeNode.sealed) {
                recordType.restFieldType = symTable.noType;
                return;
            }
            recordType.restFieldType = symTable.anydataType;
            return;
        }

        recordType.restFieldType = symResolver.resolveTypeNode(recordTypeNode.restFieldType, env);
        fieldTypes.add(recordType.restFieldType);
        symResolver.markParameterizedType(recordType, fieldTypes);
    }

    private Collector<BField, ?, LinkedHashMap<String, BField>> getFieldCollector() {
        BinaryOperator<BField> mergeFunc = (u, v) -> {
            throw new IllegalStateException(String.format("Duplicate key %s", u));
        };
        return Collectors.toMap(field -> field.name.value, Function.identity(), mergeFunc, LinkedHashMap::new);
    }

    // Private methods

    private void populateLangLibInSymTable(BPackageSymbol packageSymbol) {

        PackageID langLib = packageSymbol.pkgID;
        if (langLib.equals(ARRAY)) {
            symTable.langArrayModuleSymbol = packageSymbol;
            return;
        }
        if (langLib.equals(DECIMAL)) {
            symTable.langDecimalModuleSymbol = packageSymbol;
            return;
        }
        if (langLib.equals(ERROR)) {
            symTable.langErrorModuleSymbol = packageSymbol;
            return;
        }
        if (langLib.equals(FLOAT)) {
            symTable.langFloatModuleSymbol = packageSymbol;
            return;
        }
        if (langLib.equals(FUNCTION)) {
            symTable.langFunctionModuleSymbol = packageSymbol;
            return;
        }
        if (langLib.equals(FUTURE)) {
            symTable.langFutureModuleSymbol = packageSymbol;
            return;
        }
        if (langLib.equals(INT)) {
            symTable.langIntModuleSymbol = packageSymbol;
            symTable.updateIntSubtypeOwners();
            return;
        }
        if (langLib.equals(MAP)) {
            symTable.langMapModuleSymbol = packageSymbol;
            return;
        }
        if (langLib.equals(OBJECT)) {
            symTable.langObjectModuleSymbol = packageSymbol;
            return;
        }
        if (langLib.equals(STREAM)) {
            symTable.langStreamModuleSymbol = packageSymbol;
            return;
        }
        if (langLib.equals(STRING)) {
            symTable.langStringModuleSymbol = packageSymbol;
            symTable.updateStringSubtypeOwners();
            return;
        }
        if (langLib.equals(TABLE)) {
            symTable.langTableModuleSymbol = packageSymbol;
            return;
        }
        if (langLib.equals(TYPEDESC)) {
            symTable.langTypedescModuleSymbol = packageSymbol;
            return;
        }
        if (langLib.equals(VALUE)) {
            symTable.langValueModuleSymbol = packageSymbol;
            return;
        }
        if (langLib.equals(XML)) {
            symTable.langXmlModuleSymbol = packageSymbol;
            symTable.updateXMLSubtypeOwners();
            return;
        }
        if (langLib.equals(BOOLEAN)) {
            symTable.langBooleanModuleSymbol = packageSymbol;
            return;
        }
        if (langLib.equals(QUERY)) {
            symTable.langQueryModuleSymbol = packageSymbol;
            return;
        }
        if (langLib.equals(TRANSACTION)) {
            symTable.langTransactionModuleSymbol = packageSymbol;
            return;
        }
        if (langLib.equals(REGEXP)) {
            symTable.langRegexpModuleSymbol = packageSymbol;
            symTable.updateRegExpTypeOwners();
            return;
        }
    }

    public boolean isValidAnnotationType(BType type) {
        if (type == symTable.semanticError) {
            return false;
        }

        switch (type.tag) {
            case TypeTags.MAP:
                BType constraintType = ((BMapType) type).constraint;
                return isCloneableTypeTypeSkippingObjectType(constraintType);
            case TypeTags.RECORD:
                BRecordType recordType = (BRecordType) type;
                for (BField field : recordType.fields.values()) {
                    if (!isCloneableTypeTypeSkippingObjectType(field.type)) {
                        return false;
                    }
                }

                BType recordRestType = recordType.restFieldType;
                if (recordRestType == null || recordRestType == symTable.noType) {
                    return true;
                }

                return isCloneableTypeTypeSkippingObjectType(recordRestType);
            case TypeTags.ARRAY:
                BType elementType = Types.getReferredType(((BArrayType) type).eType);
                if ((elementType.tag == TypeTags.MAP) || (elementType.tag == TypeTags.RECORD)) {
                    return isValidAnnotationType(elementType);
                }
                return false;
            case TypeTags.TYPEREFDESC:
                return isValidAnnotationType(((BTypeReferenceType) type).referredType);
        }

        return types.isAssignable(type, symTable.trueType);
    }

    private boolean isCloneableTypeTypeSkippingObjectType(BType type) {
        return isCloneableTypeSkippingObjectTypeHelper(type, new HashSet<>());
    }

    private boolean isCloneableTypeSkippingObjectTypeHelper(BType type, Set<BType> unresolvedTypes) {
        if (type == symTable.semanticError) {
            return false;
        }

        if (!unresolvedTypes.add(type)) {
            return true;
        }

        switch (type.tag) {
            case TypeTags.OBJECT:
            case TypeTags.ANYDATA:
                return true;
            case TypeTags.RECORD:
                BRecordType recordType = (BRecordType) type;
                for (BField field : recordType.fields.values()) {
                    if (!isCloneableTypeSkippingObjectTypeHelper(field.type, unresolvedTypes)) {
                        return false;
                    }
                }
                BType recordRestType = recordType.restFieldType;
                if (recordRestType == null || recordRestType == symTable.noType) {
                    return true;
                }
                return isCloneableTypeSkippingObjectTypeHelper(recordRestType, unresolvedTypes);
            case TypeTags.MAP:
                BType constraintType = ((BMapType) type).constraint;
                return isCloneableTypeSkippingObjectTypeHelper(constraintType, unresolvedTypes);
            case TypeTags.UNION:
                for (BType memberType : ((BUnionType) type).getMemberTypes()) {
                    if (!isCloneableTypeSkippingObjectTypeHelper(memberType, unresolvedTypes)) {
                        return false;
                    }
                }
                return true;
            case TypeTags.TUPLE:
                BTupleType tupleType = (BTupleType) type;
                for (BType tupMemType : tupleType.getTupleTypes()) {
                    if (!isCloneableTypeSkippingObjectTypeHelper(tupMemType, unresolvedTypes)) {
                        return false;
                    }
                }
                BType tupRestType = tupleType.restType;
                if (tupRestType == null) {
                    return true;
                }
                return isCloneableTypeSkippingObjectTypeHelper(tupRestType, unresolvedTypes);
            case TypeTags.TABLE:
                return isCloneableTypeSkippingObjectTypeHelper(((BTableType) type).constraint, unresolvedTypes);
            case TypeTags.ARRAY:
                return isCloneableTypeSkippingObjectTypeHelper(((BArrayType) type).getElementType(),
                        unresolvedTypes);
            case TypeTags.TYPEREFDESC:
                return isCloneableTypeSkippingObjectTypeHelper(Types.getReferredType(type), unresolvedTypes);
        }

        return types.isAssignable(type, symTable.cloneableType);
    }


    /**
     * Visit each compilation unit (.bal file) and add each top-level node
     * in the compilation unit to the package node.
     *
     * @param pkgNode current package node
     */
    private void populatePackageNode(BLangPackage pkgNode) {
        List<BLangCompilationUnit> compUnits = pkgNode.getCompilationUnits();
        compUnits.forEach(compUnit -> populateCompilationUnit(pkgNode, compUnit));
    }

    /**
     * Visit each top-level node and add it to the package node.
     *
     * @param pkgNode  current package node
     * @param compUnit current compilation unit
     */
    private void populateCompilationUnit(BLangPackage pkgNode, BLangCompilationUnit compUnit) {
        compUnit.getTopLevelNodes().forEach(node -> addTopLevelNode(pkgNode, node));
    }

    private void addTopLevelNode(BLangPackage pkgNode, TopLevelNode node) {
        NodeKind kind = node.getKind();

        // Here we keep all the top-level nodes of a compilation unit (aka file) in exact same
        // order as they appear in the compilation unit. This list contains all the top-level
        // nodes of all the compilation units grouped by the compilation unit.
        // This allows other compiler phases to visit top-level nodes in the exact same order
        // as they appear in compilation units. This is required for error reporting.
        if (kind != NodeKind.PACKAGE_DECLARATION && kind != IMPORT) {
            pkgNode.topLevelNodes.add(node);
        }

        switch (kind) {
            case IMPORT:
                // TODO Verify the rules..
                // TODO Check whether the same package alias (if any) has been used for the same import
                // TODO The version of an import package can be specified only once for a package
                pkgNode.imports.add((BLangImportPackage) node);
                break;
            case FUNCTION:
                pkgNode.functions.add((BLangFunction) node);
                break;
            case TYPE_DEFINITION:
                pkgNode.typeDefinitions.add((BLangTypeDefinition) node);
                break;
            case SERVICE:
                pkgNode.services.add((BLangService) node);
                break;
            case VARIABLE:
            case TUPLE_VARIABLE:
            case RECORD_VARIABLE:
            case ERROR_VARIABLE:
                pkgNode.globalVars.add((BLangVariable) node);
                // TODO There are two kinds of package level variables, constant and regular variables.
                break;
            case ANNOTATION:
                // TODO
                pkgNode.annotations.add((BLangAnnotation) node);
                break;
            case XMLNS:
                pkgNode.xmlnsList.add((BLangXMLNS) node);
                break;
            case CONSTANT:
                pkgNode.constants.add((BLangConstant) node);
                break;
            case CLASS_DEFN:
                pkgNode.classDefinitions.add((BLangClassDefinition) node);
                break;
        }
    }

    private void defineErrorDetails(List<BLangTypeDefinition> typeDefNodes, SymbolEnv pkgEnv) {
        for (BLangTypeDefinition typeDef : typeDefNodes) {
            BLangType typeNode = typeDef.typeNode;
            if (typeNode.getKind() == NodeKind.ERROR_TYPE) {
                SymbolEnv typeDefEnv = SymbolEnv.createTypeEnv(typeNode, typeDef.symbol.scope, pkgEnv);
                BLangErrorType errorTypeNode = (BLangErrorType) typeNode;
                BType typeDefType = typeDef.symbol.type;
                ((BErrorType) typeDefType).detailType = getDetailType(typeDefEnv, errorTypeNode);
            } else if (typeNode.getBType() != null && typeNode.getBType().tag == TypeTags.ERROR) {
                SymbolEnv typeDefEnv = SymbolEnv.createTypeEnv(typeNode, typeDef.symbol.scope, pkgEnv);
                BType detailType = ((BErrorType) typeNode.getBType()).detailType;
                if (detailType == symTable.noType) {
                    BType resolvedType = symResolver.resolveTypeNode(typeNode, typeDefEnv);
                    BErrorType type = (BErrorType) Types.getReferredType(resolvedType);
                    ((BErrorType) Types.getReferredType(typeDef.symbol.type))
                            .detailType = type.detailType;
                }
            }
        }
    }

    private BType getDetailType(SymbolEnv typeDefEnv, BLangErrorType errorTypeNode) {
        BLangType detailType = errorTypeNode.detailType;
        if (detailType != null && detailType.getKind() == NodeKind.CONSTRAINED_TYPE) {
            BLangType constraint = ((BLangConstrainedType) detailType).constraint;
            if (constraint.getKind() == NodeKind.USER_DEFINED_TYPE) {
                BLangUserDefinedType userDefinedType = (BLangUserDefinedType) constraint;
                if (userDefinedType.typeName.value.equals(TypeDefBuilderHelper.INTERSECTED_ERROR_DETAIL)) {
                    errorTypeNode.detailType = null;
                    return ((BErrorType) errorTypeNode.getBType()).detailType;
                }
            }
        }

        return Optional.ofNullable(errorTypeNode.detailType)
                .map(bLangType -> symResolver.resolveTypeNode(bLangType, typeDefEnv))
                .orElse(symTable.detailType);
    }

    private void defineFields(List<BLangNode> typeDefNodes, SymbolEnv pkgEnv) {
        for (BLangNode typeDef : typeDefNodes) {
            if (typeDef.getKind() == NodeKind.CLASS_DEFN) {
                BLangClassDefinition classDefinition = (BLangClassDefinition) typeDef;
                if (isObjectCtor(classDefinition)) {
                    continue;
                }
                defineFieldsOfClassDef(classDefinition, pkgEnv);
            } else if (typeDef.getKind() == NodeKind.TYPE_DEFINITION) {
                defineFields((BLangTypeDefinition) typeDef, pkgEnv);
            }
        }
    }

    public void defineFieldsOfClassDef(BLangClassDefinition classDefinition, SymbolEnv env) {
        SymbolEnv typeDefEnv = SymbolEnv.createClassEnv(classDefinition, classDefinition.symbol.scope, env);
        BObjectTypeSymbol tSymbol = (BObjectTypeSymbol) classDefinition.symbol;
        BObjectType objType = (BObjectType) tSymbol.type;

        if (classDefinition.isObjectContructorDecl) {
            classDefinition.oceEnvData.fieldEnv = typeDefEnv;
        }

        classDefinition.typeDefEnv = typeDefEnv;

        for (BLangSimpleVariable field : classDefinition.fields) {
            defineNode(field, typeDefEnv);
            if (field.expr != null) {
                field.symbol.isDefaultable = true;
            }
            // Unless skipped, this causes issues in negative cases such as duplicate fields.
            if (field.symbol.type == symTable.semanticError) {
                continue;
            }
            objType.fields.put(field.name.value, new BField(names.fromIdNode(field.name), field.pos, field.symbol));
        }
    }

    private void defineFields(BLangTypeDefinition typeDef, SymbolEnv pkgEnv) {
        NodeKind nodeKind = typeDef.typeNode.getKind();
        if (nodeKind != NodeKind.RECORD_TYPE) {
            defineNode(typeDef.typeNode, pkgEnv);
            return;
        }

        // TODO : Following logic should move to visitor of BLangRecordType. Fix with issue-31317
        // Create typeDef type
        BStructureType structureType = (BStructureType) typeDef.symbol.type;
        BLangStructureTypeNode structureTypeNode = (BLangStructureTypeNode) typeDef.typeNode;

        if (typeDef.symbol.kind == SymbolKind.TYPE_DEF && structureType.tsymbol.kind == SymbolKind.RECORD) {
            BLangRecordTypeNode recordTypeNode = (BLangRecordTypeNode) structureTypeNode;
            BRecordType recordType = (BRecordType) structureType;
            // update this before resolving fields type checker to work properly for field resolution
            recordType.sealed = recordTypeNode.sealed;
        }

        Scope recordScope = structureType.tsymbol.scope;
        SymbolEnv typeDefEnv = SymbolEnv.createTypeEnv(structureTypeNode, recordScope, pkgEnv);
        structureTypeNode.typeDefEnv = typeDefEnv;

        resolveFields(structureType, structureTypeNode);
        if (structureTypeNode.typeRefs.isEmpty()) {
            defineReferencedFieldsOfRecordTypeDef(typeDef); // update rest type
        }
    }

    private void resolveFields(BStructureType structureType, BLangStructureTypeNode structureTypeNode) {
        SymbolEnv typeDefEnv = structureTypeNode.typeDefEnv;
        structureType.fields = structureTypeNode.fields.stream()
                .peek((BLangSimpleVariable field) -> defineNode(field, typeDefEnv))
                .filter(field -> field.symbol.type != symTable.semanticError) // filter out erroneous fields
                .map((BLangSimpleVariable field) -> {
                    field.symbol.isDefaultable = field.expr != null;
                    return new BField(names.fromIdNode(field.name), field.pos, field.symbol);
                })
                .collect(getFieldCollector());
    }

    private void defineReferencedFieldsOfRecordTypeDef(BLangTypeDefinition typeDef) {
        if (typeDef.referencedFieldsDefined == true) {
            return;
        }
        NodeKind nodeKind = typeDef.typeNode.getKind();
        if (nodeKind != NodeKind.OBJECT_TYPE && nodeKind != NodeKind.RECORD_TYPE) {
            return;
        }
        resolveReferencedFields(typeDef);
        resolveRestField(typeDef);
        typeDef.referencedFieldsDefined = true;
    }

    private void resolveRestField(BLangTypeDefinition typeDef) {
        BStructureType structureType = (BStructureType) typeDef.symbol.type;
        BLangStructureTypeNode structureTypeNode = (BLangStructureTypeNode) typeDef.typeNode;
        if (typeDef.symbol.kind == SymbolKind.TYPE_DEF && structureType.tsymbol.kind != SymbolKind.RECORD) {
            return;
        }

        SymbolEnv typeDefEnv = structureTypeNode.typeDefEnv;
        BLangRecordTypeNode recordTypeNode = (BLangRecordTypeNode) structureTypeNode;
        BRecordType recordType = (BRecordType) structureType;
        recordType.sealed = recordTypeNode.sealed;
        if (recordTypeNode.sealed && recordTypeNode.restFieldType != null) {
            dlog.error(recordTypeNode.restFieldType.pos, DiagnosticErrorCode.REST_FIELD_NOT_ALLOWED_IN_CLOSED_RECORDS);
            return;
        }

        if (recordTypeNode.restFieldType != null) {
            recordType.restFieldType = symResolver.resolveTypeNode(recordTypeNode.restFieldType, typeDefEnv);
            return;
        }

        if (!recordTypeNode.sealed) {
            recordType.restFieldType = symTable.anydataType;
            return;
        }

        // analyze restFieldType for open records
        for (BLangType typeRef : recordTypeNode.typeRefs) {
            BType refType = Types.getReferredType(typeRef.getBType());
            if (refType.tag != TypeTags.RECORD) {
                continue;
            }
            BType restFieldType = ((BRecordType) refType).restFieldType;
            if (restFieldType == symTable.noType) {
                continue;
            }
            if (recordType.restFieldType != null && !types.isSameType(recordType.restFieldType, restFieldType)) {
                recordType.restFieldType = symTable.noType;
<<<<<<< HEAD
                dlog.error(recordTypeNode.pos,
                        DiagnosticErrorCode.
                                INVALID_TYPE_INCLUSION_WITH_MORE_THAN_ONE_OPEN_RECORD_WITH_DIFFERENT_REST_DESCRIPTORS);
=======
                dlog.error(recordTypeNode.pos, DiagnosticErrorCode.
                    CANNOT_USE_TYPE_INCLUSION_WITH_MORE_THAN_ONE_OPEN_RECORD_WITH_DIFFERENT_REST_DESCRIPTOR_TYPES);
>>>>>>> c905e37e
                return;
            }
            recordType.restFieldType = restFieldType;
            recordType.sealed = false;
        }

        if (recordType.restFieldType != null) {
            return;
        }
        recordType.restFieldType = symTable.noType;
    }

    private void resolveReferencedFields(BLangTypeDefinition typeDef) {
        BStructureType structureType = (BStructureType) typeDef.symbol.type;
        BLangStructureTypeNode structureTypeNode = (BLangStructureTypeNode) typeDef.typeNode;
        resolveFieldsIncluded(structureType, structureTypeNode);
    }

    private void resolveFieldsIncluded(BStructureType structureType, BLangStructureTypeNode structureTypeNode) {
        resolveIncludedFields(structureTypeNode);
        populateResolvedTypeRefs(structureType, structureTypeNode);
        defineReferencedFields(structureType, structureTypeNode);
    }

    private void populateResolvedTypeRefs(BStructureType structureType, BLangStructureTypeNode structureTypeNode) {
        // collect resolved type refs from structural type
        List<BLangType> typeRefs = structureTypeNode.typeRefs;
        structureType.typeInclusions = new ArrayList<>(typeRefs.size());
        for (BLangType tRef : typeRefs) {
            structureType.typeInclusions.add(tRef.getBType());
        }
    }

    private void defineReferencedFields(BStructureType structureType, BLangStructureTypeNode structureTypeNode) {
        SymbolEnv typeDefEnv = structureTypeNode.typeDefEnv;
        for (BLangSimpleVariable field : structureTypeNode.includedFields) {
            defineNode(field, typeDefEnv);
            if (field.symbol.type == symTable.semanticError) {
                continue;
            }
            structureType.fields.put(field.name.value, new BField(names.fromIdNode(field.name), field.pos,
                    field.symbol));
        }
    }

    private void defineFunctions(List<BLangNode> typeDefNodes, SymbolEnv pkgEnv) {
        for (BLangNode node : typeDefNodes) {
            if (node.getKind() == NodeKind.CLASS_DEFN) {
                BLangClassDefinition classDef = (BLangClassDefinition) node;
                if (isObjectCtor(classDef)) {
                    continue;
                }
                defineFunctionsOfClassDef(pkgEnv, classDef);
            } else if (node.getKind() == NodeKind.TYPE_DEFINITION) {
                defineFunctionsOfObjectTypeDef(pkgEnv, (BLangTypeDefinition) node);
            }
        }
    }

    private void validateInclusionsForNonPrivateMembers(List<BLangType> inclusions) {
        for (BLangType inclusion : inclusions) {
            BType type = Types.getReferredType(inclusion.getBType());

            if (type.tag != TypeTags.OBJECT) {
                continue;
            }

            BObjectType objectType = (BObjectType) type;

            boolean hasPrivateMember = false;

            for (BField field : objectType.fields.values()) {
                if (Symbols.isFlagOn(field.symbol.flags, Flags.PRIVATE)) {
                    hasPrivateMember = true;
                    break;
                }
            }

            if (!hasPrivateMember) {
                for (BAttachedFunction method : ((BObjectTypeSymbol) type.tsymbol).attachedFuncs) {
                    if (Symbols.isFlagOn(method.symbol.flags, Flags.PRIVATE)) {
                        hasPrivateMember = true;
                        break;
                    }
                }
            }

            if (hasPrivateMember) {
                dlog.error(inclusion.pos, DiagnosticErrorCode.INVALID_INCLUSION_OF_OBJECT_WITH_PRIVATE_MEMBERS);
            }
        }
    }

    private void defineFunctionsOfObjectTypeDef(SymbolEnv pkgEnv, BLangTypeDefinition node) {
        BLangTypeDefinition typeDefinition = node;
        BLangType typeNode = typeDefinition.typeNode;

        if (typeNode.getKind() == NodeKind.OBJECT_TYPE) {
            validateInclusionsForNonPrivateMembers(((BLangObjectTypeNode) typeNode).typeRefs);
        }

        BLangTypeDefinition typeDef = node;
        if (typeDef.typeNode.getKind() == NodeKind.OBJECT_TYPE) {
            BObjectType objectType = (BObjectType) typeDef.symbol.type;

            if (objectType.mutableType != null) {
                // If this is an object type definition defined for an immutable type.
                // We skip defining methods here since they would either be defined already, or would be defined
                // later.
                return;
            }

            BLangObjectTypeNode objTypeNode = (BLangObjectTypeNode) typeDef.typeNode;
            SymbolEnv objMethodsEnv =
                    SymbolEnv.createObjectMethodsEnv(objTypeNode, (BObjectTypeSymbol) objTypeNode.symbol, pkgEnv);

            // Define the functions defined within the object
            defineObjectInitFunction(objTypeNode, objMethodsEnv);
            objTypeNode.functions.forEach(f -> {
                f.flagSet.add(Flag.FINAL); // Method's can't change once defined.
                f.setReceiver(ASTBuilderUtil.createReceiver(typeDef.pos, objectType));
                defineNode(f, objMethodsEnv);
            });

            Set<String> includedFunctionNames = new HashSet<>();
            // Add the attached functions of the referenced types to this object.
            // Here it is assumed that all the attached functions of the referred type are
            // resolved by the time we reach here. It is achieved by ordering the typeDefs
            // according to the precedence.
            for (BLangType typeRef : objTypeNode.typeRefs) {
                if (typeRef.getBType().tsymbol == null) {
                    continue;
                }
                BTypeSymbol objectSymbol = Types.getReferredType(typeRef.getBType()).tsymbol;
                if (objectSymbol.kind != SymbolKind.OBJECT) {
                    continue;
                }

                List<BAttachedFunction> functions = ((BObjectTypeSymbol) objectSymbol).attachedFuncs;
                for (BAttachedFunction function : functions) {
                    defineReferencedFunction(typeDef.pos, typeDef.flagSet, objMethodsEnv,
                            typeRef, function, includedFunctionNames, typeDef.symbol,
                            ((BLangObjectTypeNode) typeDef.typeNode).functions, node.internal);
                }
            }
        }
    }

    private void validateIntersectionTypeDefinitions(List<BLangTypeDefinition> typeDefNodes, PackageID packageID) {
        Set<BType> loggedTypes = new HashSet<>();

        for (BLangTypeDefinition typeDefNode : typeDefNodes) {
            BLangType typeNode = typeDefNode.typeNode;
            NodeKind kind = typeNode.getKind();
            if (kind == NodeKind.INTERSECTION_TYPE_NODE) {
                BType currentType = Types.getReferredType(typeNode.getBType());

                if (currentType.tag != TypeTags.INTERSECTION) {
                    continue;
                }

                BIntersectionType intersectionType = (BIntersectionType) currentType;

                BType effectiveType = intersectionType.effectiveType;
                if (!loggedTypes.add(effectiveType)) {
                    continue;
                }

                boolean hasNonReadOnlyElement = false;
                for (BType constituentType : intersectionType.getConstituentTypes()) {
                    if (Types.getReferredType(constituentType) == symTable.readonlyType) {
                        continue;
                    }
                    // If constituent type is error, we have already validated error intersections.
                    if (!types.isSelectivelyImmutableType(constituentType, true, packageID)
                            && Types.getReferredType(constituentType).tag != TypeTags.ERROR) {

                        hasNonReadOnlyElement = true;
                        break;
                    }
                }

                if (hasNonReadOnlyElement) {
                    dlog.error(typeDefNode.typeNode.pos, DiagnosticErrorCode.INVALID_INTERSECTION_TYPE, typeNode);
                    typeNode.setBType(symTable.semanticError);
                }

                continue;
            }

            BStructureType immutableType;
            BStructureType mutableType;

            if (kind == NodeKind.OBJECT_TYPE) {
                BObjectType currentType = (BObjectType) typeNode.getBType();
                mutableType = currentType.mutableType;
                if (mutableType == null) {
                    continue;
                }
                immutableType = currentType;
            } else if (kind == NodeKind.RECORD_TYPE) {
                BRecordType currentType = (BRecordType) typeNode.getBType();
                mutableType = currentType.mutableType;
                if (mutableType == null) {
                    continue;
                }
                immutableType = currentType;
            } else {
                continue;
            }

            if (!loggedTypes.add(immutableType)) {
                continue;
            }

            if (!types.isSelectivelyImmutableType(mutableType, true, packageID)) {
                dlog.error(typeDefNode.typeNode.pos, DiagnosticErrorCode.INVALID_INTERSECTION_TYPE, typeDefNode.name);
                typeNode.setBType(symTable.semanticError);
            }
        }
    }

    private void defineUndefinedReadOnlyTypes(List<BLangTypeDefinition> typeDefNodes, List<BLangNode> typeDefs,
                                              SymbolEnv pkgEnv) {
        // Any newly added typedefs are due to `T & readonly` typed fields. Once the fields are set for all
        // type-definitions we can revisit the newly added type-definitions and define the fields and members for them.
        populateImmutableTypeFieldsAndMembers(typeDefNodes, pkgEnv);

        // If all the fields of a structure are readonly or final, mark the structure type itself as readonly.
        // If the type is a `readonly object` validate if all fields are compatible.
        validateFieldsAndSetReadOnlyType(typeDefs, pkgEnv);

        defineReadOnlyInclusions(typeDefs, pkgEnv);
    }

    private void populateImmutableTypeFieldsAndMembers(List<BLangTypeDefinition> typeDefNodes, SymbolEnv pkgEnv) {
        int size = typeDefNodes.size();
        for (int i = 0; i < size; i++) {
            BLangTypeDefinition typeDef = typeDefNodes.get(i);
            NodeKind nodeKind = typeDef.typeNode.getKind();
            if (nodeKind == NodeKind.OBJECT_TYPE) {
                if (((BObjectType) typeDef.symbol.type).mutableType == null) {
                    continue;
                }
            } else if (nodeKind == NodeKind.RECORD_TYPE) {
                if (((BRecordType) typeDef.symbol.type).mutableType == null) {
                    continue;
                }
            } else {
                continue;
            }

            SymbolEnv typeDefEnv = SymbolEnv.createTypeEnv(typeDef.typeNode, typeDef.symbol.scope, pkgEnv);
            ImmutableTypeCloner.defineUndefinedImmutableFields(typeDef, types, typeDefEnv, symTable,
                    anonymousModelHelper, names);

            if (nodeKind != NodeKind.OBJECT_TYPE) {
                continue;
            }

            BObjectType immutableObjectType = (BObjectType) typeDef.symbol.type;
            BObjectType mutableObjectType = immutableObjectType.mutableType;

            ImmutableTypeCloner.defineObjectFunctions((BObjectTypeSymbol) immutableObjectType.tsymbol,
                    (BObjectTypeSymbol) mutableObjectType.tsymbol, names, symTable);
        }
    }

    private void validateFieldsAndSetReadOnlyType(List<BLangNode> typeDefNodes, SymbolEnv pkgEnv) {
        int origSize = typeDefNodes.size();
        for (int i = 0; i < origSize; i++) {
            BLangNode typeDefOrClass = typeDefNodes.get(i);
            if (typeDefOrClass.getKind() == NodeKind.CLASS_DEFN) {
                BLangClassDefinition classDefinition = (BLangClassDefinition) typeDefOrClass;
                if (isObjectCtor(classDefinition)) {
                    continue;
                }
                setReadOnlynessOfClassDef(classDefinition, pkgEnv);
                continue;
            } else if (typeDefOrClass.getKind() != NodeKind.TYPE_DEFINITION) {
                continue;
            }

            BLangTypeDefinition typeDef = (BLangTypeDefinition) typeDefOrClass;
            BLangType typeNode = typeDef.typeNode;
            NodeKind nodeKind = typeNode.getKind();
            if (nodeKind != NodeKind.OBJECT_TYPE && nodeKind != NodeKind.RECORD_TYPE) {
                continue;
            }

            BSymbol symbol = typeDef.symbol;
            BStructureType structureType = (BStructureType) Types.getReferredType(symbol.type);

            if (Symbols.isFlagOn(structureType.flags, Flags.READONLY)) {
                if (structureType.tag != TypeTags.OBJECT) {
                    continue;
                }

                BObjectType objectType = (BObjectType) structureType;
                if (objectType.mutableType != null) {
                    // This is an object defined due to `T & readonly` like usage, thus validation has been done
                    // already.
                    continue;
                }

                Location pos = typeDef.pos;
                // We reach here for `readonly object`s.
                // We now validate if it is a valid `readonly object` - i.e., all the fields are compatible readonly
                // types.
                if (!types.isSelectivelyImmutableType(objectType, new HashSet<>(), pkgEnv.enclPkg.packageID)) {
                    dlog.error(pos, DiagnosticErrorCode.INVALID_READONLY_OBJECT_TYPE, objectType);
                    return;
                }

                SymbolEnv typeDefEnv = SymbolEnv.createTypeEnv(typeNode, symbol.scope, pkgEnv);
                for (BField field : objectType.fields.values()) {
                    BType type = field.type;

                    Set<Flag> flagSet;
                    if (typeNode.getKind() == NodeKind.OBJECT_TYPE) {
                        flagSet = ((BLangObjectTypeNode) typeNode).flagSet;
                    } else if (typeNode.getKind() == NodeKind.USER_DEFINED_TYPE) {
                        flagSet = ((BLangUserDefinedType) typeNode).flagSet;
                    } else {
                        flagSet = new HashSet<>();
                    }

                    if (!types.isInherentlyImmutableType(type)) {
                        field.type = field.symbol.type = ImmutableTypeCloner.getImmutableIntersectionType(
                                pos, types, type, typeDefEnv, symTable,
                                anonymousModelHelper, names, flagSet);

                    }

                    field.symbol.flags |= Flags.READONLY;
                }
                continue;
            }

            if (nodeKind != NodeKind.RECORD_TYPE) {
                continue;
            }

            BRecordType recordType = (BRecordType) structureType;
            if (!recordType.sealed && recordType.restFieldType.tag != TypeTags.NEVER) {
                continue;
            }

            boolean allImmutableFields = true;

            Collection<BField> fields = structureType.fields.values();

            for (BField field : fields) {
                if (!Symbols.isFlagOn(field.symbol.flags, Flags.READONLY)) {
                    allImmutableFields = false;
                    break;
                }
            }

            if (allImmutableFields) {
                structureType.tsymbol.flags |= Flags.READONLY;
                structureType.flags |= Flags.READONLY;
            }
        }
    }

    private void defineReadOnlyInclusions(List<BLangNode> typeDefs, SymbolEnv pkgEnv) {
        for (BLangNode typeDef : typeDefs) {
            if (typeDef.getKind() != NodeKind.CLASS_DEFN) {
                continue;
            }
            BLangClassDefinition classDefinition = (BLangClassDefinition) typeDef;
            if (isObjectCtor(classDefinition)) {
                continue;
            }
            defineReadOnlyIncludedFieldsAndMethods(classDefinition, pkgEnv);
            classDefinition.definitionCompleted = true;
        }
    }

    public void defineReadOnlyIncludedFieldsAndMethods(BLangClassDefinition classDefinition, SymbolEnv pkgEnv) {
        SymbolEnv typeDefEnv = SymbolEnv.createClassEnv(classDefinition, classDefinition.symbol.scope, pkgEnv);
        BObjectType objType = (BObjectType) classDefinition.symbol.type;
        defineReferencedClassFields(classDefinition, typeDefEnv, objType, true);

            SymbolEnv objMethodsEnv = SymbolEnv.createClassMethodsEnv(classDefinition,
                    (BObjectTypeSymbol) classDefinition.symbol,
                    pkgEnv);
            defineIncludedMethods(classDefinition, objMethodsEnv, true);

    }

    private void setReadOnlynessOfClassDef(BLangClassDefinition classDef, SymbolEnv pkgEnv) {
        BObjectType objectType = (BObjectType) classDef.getBType();
        Location pos = classDef.pos;

        if (Symbols.isFlagOn(classDef.getBType().flags, Flags.READONLY)) {
            if (!types.isSelectivelyImmutableType(objectType, new HashSet<>(), pkgEnv.enclPkg.packageID)) {
                dlog.error(pos, DiagnosticErrorCode.INVALID_READONLY_OBJECT_TYPE, objectType);
                return;
            }

            ImmutableTypeCloner.markFieldsAsImmutable(classDef, pkgEnv, objectType, types, anonymousModelHelper,
                    symTable, names, pos);
        } else if (classDef.isObjectContructorDecl) {
            Collection<BField> fields = objectType.fields.values();
            if (fields.isEmpty()) {
                return;
            }

            for (BField field : fields) {
                if (!Symbols.isFlagOn(field.symbol.flags, Flags.FINAL) ||
                        !Symbols.isFlagOn(field.type.flags, Flags.READONLY)) {
                    return;
                }
            }

            classDef.getBType().tsymbol.flags |= Flags.READONLY;
            classDef.getBType().flags |= Flags.READONLY;
        }
    }

    private void defineInvokableSymbol(BLangInvokableNode invokableNode, BInvokableSymbol funcSymbol,
                                       SymbolEnv invokableEnv) {
        invokableNode.symbol = funcSymbol;
        defineSymbol(invokableNode.name.pos, funcSymbol);
        invokableEnv.scope = funcSymbol.scope;
        defineInvokableSymbolParams(invokableNode, funcSymbol, invokableEnv);

        if (Symbols.isFlagOn(funcSymbol.type.tsymbol.flags, Flags.ISOLATED)) {
            funcSymbol.type.flags |= Flags.ISOLATED;
        }

        if (Symbols.isFlagOn(funcSymbol.type.tsymbol.flags, Flags.TRANSACTIONAL)) {
            funcSymbol.type.flags |= Flags.TRANSACTIONAL;
        }
    }

    @Override
    public void visit(BLangFiniteTypeNode finiteTypeNode) {
    }

    @Override
    public void visit(BLangErrorType errorType) {
        if (errorType.detailType != null) {
            defineNode(errorType.detailType, env);
        }
    }

    @Override
    public void visit(BLangValueType valueType) {
    }

    @Override
    public void visit(BLangUserDefinedType userDefinedType) {
    }

    @Override
    public void visit(BLangBuiltInRefTypeNode builtInRefTypeNode) {
    }

    @Override
    public void visit(BLangArrayType arrayType) {
        defineNode(arrayType.elemtype, env);
    }

    @Override
    public void visit(BLangConstrainedType constrainedType) {
        defineNode(constrainedType.type, env);
        defineNode(constrainedType.constraint, env);
    }

    @Override
    public void visit(BLangStreamType streamType) {
        defineNode(streamType.constraint, env);
        defineNode(streamType.type, env);
        if (streamType.error != null) {
            defineNode(streamType.error, env);
        }
    }

    @Override
    public void visit(BLangTupleTypeNode tupleTypeNode) {
        for (BLangType memType : tupleTypeNode.getMemberTypeNodes()) {
            defineNode(memType, env);
        }
        if (tupleTypeNode.restParamType != null) {
            defineNode(tupleTypeNode.restParamType, env);
        }
    }

    @Override
    public void visit(BLangTableTypeNode tableTypeNode) {
        defineNode(tableTypeNode.constraint, env);
        defineNode(tableTypeNode.type, env);
        if (tableTypeNode.tableKeyTypeConstraint != null) {
            defineNode(tableTypeNode.tableKeyTypeConstraint, env);
        }
    }

    @Override
    public void visit(BLangTableKeyTypeConstraint keyTypeConstraint) {
        defineNode(keyTypeConstraint.keyType, env);
    }

    @Override
    public void visit(BLangObjectTypeNode objectTypeNode) {
        objectTypeNode.typeDefEnv = SymbolEnv.createTypeEnv(objectTypeNode, objectTypeNode.symbol.scope, env);
        resolveFields((BObjectType) objectTypeNode.symbol.type, objectTypeNode);
    }

    @Override
    public void visit(BLangFunctionTypeNode functionTypeNode) {
        SymbolEnv typeDefEnv =
                            SymbolEnv.createTypeEnv(functionTypeNode, functionTypeNode.getBType().tsymbol.scope, env);
        defineInvokableTypeNode(functionTypeNode, Flags.asMask(functionTypeNode.flagSet), typeDefEnv);
    }

    private List<BVarSymbol> defineParameters(List<BLangSimpleVariable> params, SymbolEnv typeDefEnv) {
        boolean foundDefaultableParam = false;
        boolean foundIncludedRecordParam = false;
        List<BVarSymbol> paramSymbols = new ArrayList<>();
        Set<String> requiredParamNames = new HashSet<>();
        for (BLangSimpleVariable varNode : params) {
            boolean isDefaultableParam = varNode.expr != null;
            boolean isIncludedRecordParam = varNode.flagSet.contains(Flag.INCLUDED);
            defineNode(varNode, typeDefEnv);
            if (isDefaultableParam) {
                foundDefaultableParam = true;
            } else if (isIncludedRecordParam) {
                foundIncludedRecordParam = true;
            }

            if (isDefaultableParam) {
                if (foundIncludedRecordParam) {
                    dlog.error(varNode.pos, DEFAULTABLE_PARAM_DEFINED_AFTER_INCLUDED_RECORD_PARAM);
                }
            } else if (!isIncludedRecordParam) {
                if (foundDefaultableParam) {
                    dlog.error(varNode.pos, REQUIRED_PARAM_DEFINED_AFTER_DEFAULTABLE_PARAM);
                } else if (foundIncludedRecordParam) {
                    dlog.error(varNode.pos, REQUIRED_PARAM_DEFINED_AFTER_INCLUDED_RECORD_PARAM);
                }
            }
            BVarSymbol symbol = varNode.symbol;
            if (varNode.expr != null) {
                symbol.flags |= Flags.OPTIONAL;
                symbol.isDefaultable = true;

                if (varNode.expr.getKind() == NodeKind.INFER_TYPEDESC_EXPR) {
                    symbol.flags |= Flags.INFER;
                }
            }
            if (varNode.flagSet.contains(Flag.INCLUDED)) {
                requiredParamNames.add(symbol.name.value);
                BType varNodeType = Types.getReferredType(varNode.getBType());
                if (varNodeType.getKind() == TypeKind.RECORD) {
                    symbol.flags |= Flags.INCLUDED;
                    LinkedHashMap<String, BField> fields = ((BRecordType) varNodeType).fields;
                    for (String fieldName : fields.keySet()) {
                        BField field = fields.get(fieldName);
                        if (field.symbol.type.tag != TypeTags.NEVER) {
                            if (!requiredParamNames.add(fieldName)) {
                                dlog.error(varNode.pos, REDECLARED_SYMBOL, fieldName);
                            }
                        }
                    }
                } else {
                    dlog.error(varNode.typeNode.pos, EXPECTED_RECORD_TYPE_AS_INCLUDED_PARAMETER);
                }
            } else {
                requiredParamNames.add(symbol.name.value);
            }
            paramSymbols.add(symbol);
        }
        return paramSymbols;
    }

    public void defineInvokableTypeNode(BLangFunctionTypeNode functionTypeNode, long flags, SymbolEnv env) {
        BInvokableTypeSymbol invokableTypeSymbol = (BInvokableTypeSymbol) functionTypeNode.getBType().tsymbol;
        List<BVarSymbol> paramSymbols = defineParameters(functionTypeNode.params, env);
        invokableTypeSymbol.params = paramSymbols;

        BType retType = null;
        BLangType retTypeNode = functionTypeNode.returnTypeNode;
        if (retTypeNode != null) {
            symResolver.resolveTypeNode(retTypeNode, env);
            invokableTypeSymbol.returnType = retTypeNode.getBType();
            retType = retTypeNode.getBType();
        }

        BType restType = null;
        BLangVariable restParam = functionTypeNode.restParam;
        if (restParam != null) {
            defineNode(restParam, env);
            invokableTypeSymbol.restParam = restParam.symbol;
            restType = restParam.getBType();
        }
        List<BType> paramTypes = new ArrayList<>();
        for (BVarSymbol paramSym : paramSymbols) {
            BType type = paramSym.type;
            paramTypes.add(type);
        }
        BInvokableType bInvokableType = (BInvokableType) invokableTypeSymbol.type;
        bInvokableType.paramTypes = paramTypes;
        bInvokableType.retType = retType;
        bInvokableType.restType = restType;
        bInvokableType.flags |= flags;
        functionTypeNode.setBType(bInvokableType);

        List<BType> allConstituentTypes = new ArrayList<>(paramTypes);
        allConstituentTypes.add(restType);
        allConstituentTypes.add(retType);
        symResolver.markParameterizedType(bInvokableType, allConstituentTypes);
    }

    void defineInvokableSymbolParams(BLangInvokableNode invokableNode, BInvokableSymbol invokableSymbol,
                                             SymbolEnv invokableEnv) {
        invokableNode.clonedEnv = invokableEnv.shallowClone();
        List<BVarSymbol> paramSymbols = defineParameters(invokableNode.requiredParams, invokableEnv);
        if (!invokableNode.desugaredReturnType) {
            symResolver.resolveTypeNode(invokableNode.returnTypeNode, invokableEnv);
        }
        invokableSymbol.params = paramSymbols;
        BType retType = invokableNode.returnTypeNode.getBType();
        invokableSymbol.retType = retType;

        symResolver.validateInferTypedescParams(invokableNode.pos, invokableNode.getParameters(), retType);

        // Create function type
        List<BType> paramTypes = paramSymbols.stream()
                .map(paramSym -> paramSym.type)
                .collect(Collectors.toList());

        BInvokableTypeSymbol functionTypeSymbol = Symbols.createInvokableTypeSymbol(SymTag.FUNCTION_TYPE,
<<<<<<< HEAD
                invokableSymbol.flags,
                env.enclPkg.symbol.pkgID,
                invokableSymbol.type,
                env.scope.owner, invokableNode.pos,
                SOURCE);
=======
                                                                                    invokableSymbol.flags,
                                                                                    invokableEnv.enclPkg.symbol.pkgID,
                                                                                    invokableSymbol.type,
                                                                                    invokableEnv.scope.owner,
                                                                                    invokableNode.pos, SOURCE);
>>>>>>> c905e37e
        functionTypeSymbol.params = invokableSymbol.params == null ? null : new ArrayList<>(invokableSymbol.params);
        functionTypeSymbol.returnType = invokableSymbol.retType;

        BType restType = null;
        if (invokableNode.restParam != null) {
            defineNode(invokableNode.restParam, invokableEnv);
            invokableSymbol.restParam = invokableNode.restParam.symbol;
            functionTypeSymbol.restParam = invokableSymbol.restParam;
            restType = invokableSymbol.restParam.type;
        }
        invokableSymbol.type = new BInvokableType(paramTypes, restType, retType, null);
        invokableSymbol.type.tsymbol = functionTypeSymbol;
        invokableSymbol.type.tsymbol.type = invokableSymbol.type;
    }

    private void defineSymbol(Location pos, BSymbol symbol) {
        symbol.scope = new Scope(symbol);
        if (symResolver.checkForUniqueSymbol(pos, env, symbol)) {
            env.scope.define(symbol.name, symbol);
        }
    }

    public void defineSymbol(Location pos, BSymbol symbol, SymbolEnv env) {
        symbol.scope = new Scope(symbol);
        if (symResolver.checkForUniqueSymbol(pos, env, symbol)) {
            env.scope.define(symbol.name, symbol);
        }
    }

    /**
     * Define a symbol that is unique only for the current scope.
     *
     * @param pos    Line number information of the source file
     * @param symbol Symbol to be defines
     * @param env    Environment to define the symbol
     */
    public void defineShadowedSymbol(Location pos, BSymbol symbol, SymbolEnv env) {
        symbol.scope = new Scope(symbol);
        if (symResolver.checkForUniqueSymbolInCurrentScope(pos, env, symbol, symbol.tag)) {
            env.scope.define(symbol.name, symbol);
        }
    }

    public void defineTypeNarrowedSymbol(Location location, SymbolEnv targetEnv, BVarSymbol symbol,
                                         BType type, boolean isInternal) {
        if (symbol.owner.tag == SymTag.PACKAGE) {
            // Avoid defining shadowed symbol for global vars, since the type is not narrowed.
            return;
        }

        BVarSymbol varSymbol = createVarSymbol(symbol.flags, type, symbol.name, targetEnv, symbol.pos, isInternal);
        if (type.tag == TypeTags.INVOKABLE && type.tsymbol != null) {
            BInvokableTypeSymbol tsymbol = (BInvokableTypeSymbol) type.tsymbol;
            BInvokableSymbol invokableSymbol = (BInvokableSymbol) varSymbol;
            invokableSymbol.params = tsymbol.params == null ? null : new ArrayList(tsymbol.params);
            invokableSymbol.restParam = tsymbol.restParam;
            invokableSymbol.retType = tsymbol.returnType;
            invokableSymbol.flags = tsymbol.flags;
        }
        varSymbol.originalName = symbol.getOriginalName();
        varSymbol.owner = symbol.owner;
        varSymbol.originalSymbol = symbol;
        defineShadowedSymbol(location, varSymbol, targetEnv);
    }

    private void defineSymbolWithCurrentEnvOwner(Location pos, BSymbol symbol) {
        symbol.scope = new Scope(env.scope.owner);
        if (symResolver.checkForUniqueSymbol(pos, env, symbol)) {
            env.scope.define(symbol.name, symbol);
        }
    }

    public BVarSymbol defineVarSymbol(Location pos, Set<Flag> flagSet, BType varType, Name varName,
                                      SymbolEnv env, boolean isInternal) {
        return defineVarSymbol(pos, flagSet, varType, varName, varName, env, isInternal);
    }

    public BVarSymbol defineVarSymbol(Location pos, Set<Flag> flagSet, BType varType, Name varName, Name origName,
                                      SymbolEnv env, boolean isInternal) {
        // Create variable symbol
        Scope enclScope = env.scope;
        BVarSymbol varSymbol = createVarSymbol(flagSet, varType, varName, env, pos, isInternal);
        if (varSymbol.name == Names.EMPTY) {
            return varSymbol;
        }

        boolean isMemberOfFunc = (flagSet.contains(Flag.REQUIRED_PARAM) || flagSet.contains(Flag.DEFAULTABLE_PARAM) ||
                flagSet.contains(Flag.REST_PARAM) || flagSet.contains(Flag.INCLUDED));
        boolean considerAsMemberSymbol;
        if (isMemberOfFunc) {
            considerAsMemberSymbol = env.enclEnv.enclInvokable == null;
        } else {
            considerAsMemberSymbol = flagSet.contains(Flag.FIELD);
        }
        varSymbol.originalName = origName;
        if (considerAsMemberSymbol && !symResolver.checkForUniqueMemberSymbol(pos, env, varSymbol) ||
                !considerAsMemberSymbol && !symResolver.checkForUniqueSymbol(pos, env, varSymbol)) {
            varSymbol.type = symTable.semanticError;
            varSymbol.state = DiagnosticState.REDECLARED;
        }

        enclScope.define(varSymbol.name, varSymbol);
        return varSymbol;
    }

    public void defineExistingVarSymbolInEnv(BVarSymbol varSymbol, SymbolEnv env) {
        if (!symResolver.checkForUniqueSymbol(env, varSymbol)) {
            varSymbol.type = symTable.semanticError;
            varSymbol.state = DiagnosticState.REDECLARED;
        }
        env.scope.define(varSymbol.name, varSymbol);
    }

    public BVarSymbol createVarSymbol(Set<Flag> flagSet, BType varType, Name varName, SymbolEnv env,
                                      Location pos, boolean isInternal) {
        return createVarSymbol(Flags.asMask(flagSet), varType, varName, env, pos, isInternal);
    }

    public BVarSymbol createVarSymbol(long flags, BType type, Name varName, SymbolEnv env,
                                      Location location, boolean isInternal) {
        BVarSymbol varSymbol;
        BType varType = Types.getReferredType(type);
        if (varType.tag == TypeTags.INVOKABLE) {
            varSymbol = new BInvokableSymbol(SymTag.VARIABLE, flags, varName, env.enclPkg.symbol.pkgID, type,
                    env.scope.owner, location, isInternal ? VIRTUAL : getOrigin(varName));
            varSymbol.kind = SymbolKind.FUNCTION;
            BInvokableTypeSymbol invokableTypeSymbol = (BInvokableTypeSymbol) varType.tsymbol;
            BInvokableSymbol invokableSymbol = (BInvokableSymbol) varSymbol;
            invokableSymbol.params = invokableTypeSymbol.params;
            invokableSymbol.restParam = invokableTypeSymbol.restParam;
            invokableSymbol.retType = invokableTypeSymbol.returnType;
            if (varName.value.startsWith(WORKER_LAMBDA_VAR_PREFIX)) {
                varSymbol.flags |= Flags.WORKER;
            }
        } else if (Symbols.isFlagOn(flags, Flags.WORKER)) {
            varSymbol = new BWorkerSymbol(flags, varName, env.enclPkg.symbol.pkgID, type, env.scope.owner, location,
                                          isInternal ? VIRTUAL : getOrigin(varName));
            resolveAssociatedWorkerFunc((BWorkerSymbol) varSymbol, env);
        } else {
            varSymbol = new BVarSymbol(flags, varName, env.enclPkg.symbol.pkgID, type, env.scope.owner, location,
                    isInternal ? VIRTUAL : getOrigin(varName));
            if (varType.tsymbol != null && Symbols.isFlagOn(varType.tsymbol.flags, Flags.CLIENT)) {
                varSymbol.tag = SymTag.ENDPOINT;
            }
        }
        return varSymbol;
    }

    private void resolveAssociatedWorkerFunc(BWorkerSymbol worker, SymbolEnv env) {
        LineRange workerVarPos = worker.pos.lineRange();

        for (BLangLambdaFunction lambdaFn : env.enclPkg.lambdaFunctions) {
            LineRange workerBodyPos = lambdaFn.function.pos.lineRange();
            Location targetRangePos = env.node.pos;

            // TODO: targetRangePos is null, because we create a block stmt to group the statement after a If block
            //  without en else block. Its pos is not set. Setting the pos requires the exact positions of start
            //  and end after the if block. When the pos is set we can remove this check
            if (targetRangePos == null) {
                targetRangePos = env.enclInvokable.pos;
            }

            if (worker.name.value.equals(lambdaFn.function.defaultWorkerName.value)
                    && withinRange(workerVarPos, targetRangePos.lineRange())
                    && withinRange(workerBodyPos, targetRangePos.lineRange())) {
                worker.setAssociatedFuncSymbol(lambdaFn.function.symbol);
                return;
            }
        }

        throw new IllegalStateException(
                "Matching function node not found for worker: " + worker.name.value + " at " + worker.pos);
    }

    private void defineObjectInitFunction(BLangObjectTypeNode object, SymbolEnv conEnv) {
        BLangFunction initFunction = object.initFunction;
        if (initFunction == null) {
            return;
        }

        //Set cached receiver to the init function
        initFunction.receiver = ASTBuilderUtil.createReceiver(object.pos, object.getBType());

        initFunction.attachedFunction = true;
        initFunction.flagSet.add(Flag.ATTACHED);
        defineNode(initFunction, conEnv);
    }

    private void defineClassInitFunction(BLangClassDefinition classDefinition, SymbolEnv conEnv) {
        BLangFunction initFunction = classDefinition.initFunction;
        if (initFunction == null) {
            return;
        }

        //Set cached receiver to the init function
        initFunction.receiver = ASTBuilderUtil.createReceiver(classDefinition.pos, classDefinition.getBType());

        initFunction.attachedFunction = true;
        initFunction.flagSet.add(Flag.ATTACHED);
        defineNode(initFunction, conEnv);
    }

    private void defineAttachedFunctions(BLangFunction funcNode, BInvokableSymbol funcSymbol,
                                         SymbolEnv invokableEnv, boolean isValidAttachedFunc) {
        BTypeSymbol typeSymbol = funcNode.receiver.getBType().tsymbol;

        // Check whether there exists a struct field with the same name as the function name.
        if (isValidAttachedFunc) {
            if (typeSymbol.tag == SymTag.OBJECT) {
                validateFunctionsAttachedToObject(funcNode, funcSymbol);
            } else if (typeSymbol.tag == SymTag.RECORD) {
                validateFunctionsAttachedToRecords(funcNode, funcSymbol);
            }
        }

        defineNode(funcNode.receiver, invokableEnv);
        funcSymbol.receiverSymbol = funcNode.receiver.symbol;
    }

    private void validateFunctionsAttachedToRecords(BLangFunction funcNode, BInvokableSymbol funcSymbol) {
        BInvokableType funcType = (BInvokableType) funcSymbol.type;
        BRecordTypeSymbol recordSymbol = (BRecordTypeSymbol) funcNode.receiver.getBType().tsymbol;

        recordSymbol.initializerFunc = new BAttachedFunction(
                names.fromIdNode(funcNode.name), funcSymbol, funcType, funcNode.pos);
    }

    private void validateFunctionsAttachedToObject(BLangFunction funcNode, BInvokableSymbol funcSymbol) {

        BInvokableType funcType = (BInvokableType) funcSymbol.type;
        BObjectTypeSymbol objectSymbol = (BObjectTypeSymbol) funcNode.receiver.getBType().tsymbol;
        BAttachedFunction attachedFunc;
        if (funcNode.getKind() == NodeKind.RESOURCE_FUNC) {
            attachedFunc = createResourceFunction(funcNode, funcSymbol, funcType);
        } else {
            attachedFunc = new BAttachedFunction(names.fromIdNode(funcNode.name), funcSymbol, funcType, funcNode.pos);
        }

        validateRemoteFunctionAttachedToObject(funcNode, objectSymbol);
        validateResourceFunctionAttachedToObject(funcNode, objectSymbol);

        // Check whether this attached function is a object initializer.
        if (!funcNode.objInitFunction) {
            objectSymbol.attachedFuncs.add(attachedFunc);
            return;
        }

        types.validateErrorOrNilReturn(funcNode, DiagnosticErrorCode.INVALID_OBJECT_CONSTRUCTOR);
        objectSymbol.initializerFunc = attachedFunc;
    }

    private BAttachedFunction createResourceFunction(BLangFunction funcNode, BInvokableSymbol funcSymbol,
                                                     BInvokableType funcType) {
        BObjectTypeSymbol objectTypeSymbol = (BObjectTypeSymbol) funcNode.receiver.getBType().tsymbol;
        BLangResourceFunction resourceFunction = (BLangResourceFunction) funcNode;
        Name accessor = names.fromIdNode(resourceFunction.methodName);

        List<BVarSymbol> pathParamSymbols = resourceFunction.pathParams.stream()
                .map(p -> {
                    p.symbol.kind = SymbolKind.PATH_PARAMETER;
                    return p.symbol;
                })
                .collect(Collectors.toList());

        BVarSymbol restPathParamSym = null;
        if (resourceFunction.restPathParam != null) {
            restPathParamSym = resourceFunction.restPathParam.symbol;
            restPathParamSym.kind = SymbolKind.PATH_REST_PARAMETER;
        }

<<<<<<< HEAD
        return new BResourceFunction(names.fromIdNode(funcNode.name), funcSymbol, funcType, resourcePath,
                accessor, pathParamSymbols, restPathParamSym, funcNode.pos);
=======
        BResourceFunction bResourceFunction = new BResourceFunction(names.fromIdNode(funcNode.name), funcSymbol,
                funcType, accessor, pathParamSymbols, restPathParamSym, funcNode.pos);

        List<BLangResourcePathSegment> pathSegments = resourceFunction.resourcePathSegments;
        int resourcePathCount = pathSegments.size();
        List<BResourcePathSegmentSymbol> pathSegmentSymbols = new ArrayList<>(resourcePathCount);
        BResourcePathSegmentSymbol parentResource = null;
        for (int i = 0; i < resourcePathCount; i++) {
            BLangResourcePathSegment pathSegment = pathSegments.get(i);
            Name resourcePathSymbolName = Names.fromString(pathSegment.name.value);
            BType resourcePathSegmentType = pathSegment.typeNode == null ? 
                    symTable.noType : symResolver.resolveTypeNode(pathSegment.typeNode, env);
            pathSegment.setBType(resourcePathSegmentType);

            BResourcePathSegmentSymbol pathSym = Symbols.createResourcePathSegmentSymbol(resourcePathSymbolName,
                    env.enclPkg.symbol.pkgID, resourcePathSegmentType, objectTypeSymbol, pathSegment.pos,
                    parentResource, bResourceFunction, SOURCE);

            objectTypeSymbol.resourcePathSegmentScope.define(pathSym.name, pathSym);
            pathSegmentSymbols.add(pathSym);
            pathSegment.symbol = pathSym;
            parentResource = pathSym;
        }

        bResourceFunction.pathSegmentSymbols = pathSegmentSymbols;
        return bResourceFunction;
>>>>>>> c905e37e
    }

    private void validateRemoteFunctionAttachedToObject(BLangFunction funcNode, BObjectTypeSymbol objectSymbol) {
        if (!Symbols.isFlagOn(Flags.asMask(funcNode.flagSet), Flags.REMOTE)) {
            return;
        }
        funcNode.symbol.flags |= Flags.REMOTE;
        funcNode.symbol.flags |= Flags.PUBLIC;

        if (!isNetworkQualified(objectSymbol)) {
            this.dlog.error(funcNode.pos, DiagnosticErrorCode.REMOTE_FUNCTION_IN_NON_NETWORK_OBJECT);
        }
    }

    private boolean isNetworkQualified(BObjectTypeSymbol objectSymbol) {
        return Symbols.isFlagOn(objectSymbol.flags, Flags.CLIENT)
                || Symbols.isFlagOn(objectSymbol.flags, Flags.SERVICE);
    }

    private void validateResourceFunctionAttachedToObject(BLangFunction funcNode, BObjectTypeSymbol objectSymbol) {
        if (!Symbols.isFlagOn(Flags.asMask(funcNode.flagSet), Flags.RESOURCE)) {
            return;
        }
        funcNode.symbol.flags |= Flags.RESOURCE;
        funcNode.symbol.flags |= Flags.PUBLIC;

        if (!isNetworkQualified(objectSymbol)) {
            this.dlog.error(funcNode.pos,
                    DiagnosticErrorCode.RESOURCE_METHODS_ARE_ONLY_ALLOWED_IN_SERVICE_OR_CLIENT_OBJECTS);
        }
    }

    private StatementNode createAssignmentStmt(BLangSimpleVariable variable, BVarSymbol varSym, BSymbol fieldVar) {
        //Create LHS reference variable
        BLangSimpleVarRef varRef = (BLangSimpleVarRef) TreeBuilder.createSimpleVariableReferenceNode();
        varRef.pos = variable.pos;
        varRef.variableName = (BLangIdentifier) createIdentifier(fieldVar.name.getValue());
        varRef.pkgAlias = (BLangIdentifier) TreeBuilder.createIdentifierNode();
        varRef.symbol = fieldVar;
        varRef.setBType(fieldVar.type);

        //Create RHS variable reference
        BLangSimpleVarRef exprVar = (BLangSimpleVarRef) TreeBuilder.createSimpleVariableReferenceNode();
        exprVar.pos = variable.pos;
        exprVar.variableName = (BLangIdentifier) createIdentifier(varSym.name.getValue());
        exprVar.pkgAlias = (BLangIdentifier) TreeBuilder.createIdentifierNode();
        exprVar.symbol = varSym;
        exprVar.setBType(varSym.type);

        //Create assignment statement
        BLangAssignment assignmentStmt = (BLangAssignment) TreeBuilder.createAssignmentNode();
        assignmentStmt.expr = exprVar;
        assignmentStmt.pos = variable.pos;
        assignmentStmt.setVariable(varRef);
        return assignmentStmt;
    }

    private IdentifierNode createIdentifier(String value) {
        IdentifierNode node = TreeBuilder.createIdentifierNode();
        if (value != null) {
            node.setValue(value);
        }
        return node;
    }

    private boolean validateFuncReceiver(BLangFunction funcNode) {
        if (funcNode.receiver == null) {
            return true;
        }

        if (funcNode.receiver.getBType() == null) {
            funcNode.receiver.setBType(symResolver.resolveTypeNode(funcNode.receiver.typeNode, env));
        }
        if (funcNode.receiver.getBType().tag == TypeTags.SEMANTIC_ERROR) {
            return true;
        }

        BType receiverType = funcNode.receiver.getBType();
        BType referredReceiverType = Types.getReferredType(receiverType);
        if (referredReceiverType.tag == TypeTags.OBJECT
                && !this.env.enclPkg.symbol.pkgID.equals(receiverType.tsymbol.pkgID)) {
            dlog.error(funcNode.receiver.pos, DiagnosticErrorCode.FUNC_DEFINED_ON_NON_LOCAL_TYPE,
<<<<<<< HEAD
                    funcNode.name.value, funcNode.receiver.getBType().toString());
=======
                       funcNode.name.value, receiverType.toString());
>>>>>>> c905e37e
            return false;
        }
        return true;
    }

    private Name getFuncSymbolName(BLangFunction funcNode) {
        if (funcNode.receiver != null) {
            return names.fromString(Symbols.getAttachedFuncSymbolName(
                    funcNode.receiver.getBType().tsymbol.name.value, funcNode.name.value));
        }
        return names.fromIdNode(funcNode.name);
    }

    private Name getFuncSymbolOriginalName(BLangFunction funcNode) {
        return names.originalNameFromIdNode(funcNode.name);
    }

    private Name getFieldSymbolName(BLangSimpleVariable receiver, BLangSimpleVariable variable) {
        return names.fromString(Symbols.getAttachedFuncSymbolName(
                receiver.getBType().tsymbol.name.value, variable.name.value));
    }

    private MarkdownDocAttachment getMarkdownDocAttachment(BLangMarkdownDocumentation docNode) {
        if (docNode == null) {
            return new MarkdownDocAttachment(0);
        }
        MarkdownDocAttachment docAttachment = new MarkdownDocAttachment(docNode.getParameters().size());
        docAttachment.description = docNode.getDocumentation();

        for (BLangMarkdownParameterDocumentation p : docNode.getParameters()) {
            docAttachment.parameters.add(new MarkdownDocAttachment.Parameter(p.parameterName.value,
                    p.getParameterDocumentation()));
        }

        docAttachment.returnValueDescription = docNode.getReturnParameterDocumentation();
        BLangMarkDownDeprecationDocumentation deprecatedDocs = docNode.getDeprecationDocumentation();

        if (deprecatedDocs == null) {
            return docAttachment;
        }

        docAttachment.deprecatedDocumentation = deprecatedDocs.getDocumentation();

        BLangMarkDownDeprecatedParametersDocumentation deprecatedParamsDocs =
                docNode.getDeprecatedParametersDocumentation();

        if (deprecatedParamsDocs == null) {
            return docAttachment;
        }

        for (BLangMarkdownParameterDocumentation param : deprecatedParamsDocs.getParameters()) {
            docAttachment.deprecatedParams.add(
                    new MarkdownDocAttachment.Parameter(param.parameterName.value, param.getParameterDocumentation()));
        }

        return docAttachment;
    }

    private void resolveIncludedFields(BLangStructureTypeNode structureTypeNode) {
        SymbolEnv typeDefEnv = structureTypeNode.typeDefEnv;
        List<BLangType> typeRefs = structureTypeNode.typeRefs;
        int typeRefSize = typeRefs.size();
        Set<BSymbol> referencedTypes = new HashSet<>(typeRefSize); // provide size to prevent rehashing
        List<BLangType> invalidTypeRefs = new ArrayList<>(typeRefSize); // provide size to prevent dynamic growing
        // Get the inherited fields from the type references

        Map<String, BLangSimpleVariable> fieldNames = new HashMap<>(structureTypeNode.fields.size());
        for (BLangSimpleVariable fieldVariable : structureTypeNode.fields) {
            fieldNames.put(fieldVariable.name.value, fieldVariable);
        }

        structureTypeNode.includedFields = typeRefs.stream().flatMap(typeRef -> {
            BType referredType = symResolver.resolveTypeNode(typeRef, typeDefEnv);
            referredType = Types.getReferredType(referredType);
            if (referredType == symTable.semanticError) {
                return Stream.empty();
            }

            // Check for duplicate type references
            if (!referencedTypes.add(referredType.tsymbol)) {
                dlog.error(typeRef.pos, DiagnosticErrorCode.REDECLARED_TYPE_REFERENCE, typeRef);
                return Stream.empty();
            }

            int referredTypeTag = referredType.tag;
            if (Types.getReferredType(structureTypeNode.getBType()).tag == TypeTags.OBJECT) {
                if (referredTypeTag != TypeTags.OBJECT) {
                    DiagnosticErrorCode errorCode = DiagnosticErrorCode.INCOMPATIBLE_TYPE_REFERENCE;

                    if (referredTypeTag == TypeTags.INTERSECTION &&
                            isReadOnlyAndObjectIntersection((BIntersectionType) referredType)) {
                        errorCode = DiagnosticErrorCode.INVALID_READ_ONLY_TYPEDESC_INCLUSION_IN_OBJECT_TYPEDESC;
                    }

                    dlog.error(typeRef.pos, errorCode, typeRef);
                    invalidTypeRefs.add(typeRef);
                    return Stream.empty();
                }

                BObjectType objectType = (BObjectType) referredType;
                if (!structureTypeNode.symbol.pkgID.equals(referredType.tsymbol.pkgID)) {
                    for (BField field : objectType.fields.values()) {
                        if (!Symbols.isPublic(field.symbol)) {
                            dlog.error(typeRef.pos, DiagnosticErrorCode.INCOMPATIBLE_TYPE_REFERENCE_NON_PUBLIC_MEMBERS,
                                    typeRef);
                            invalidTypeRefs.add(typeRef);
                            return Stream.empty();
                        }
                    }

                    for (BAttachedFunction func : ((BObjectTypeSymbol) objectType.tsymbol).attachedFuncs) {
                        if (!Symbols.isPublic(func.symbol)) {
                            dlog.error(typeRef.pos, DiagnosticErrorCode.INCOMPATIBLE_TYPE_REFERENCE_NON_PUBLIC_MEMBERS,
                                    typeRef);
                            invalidTypeRefs.add(typeRef);
                            return Stream.empty();
                        }
                    }
                }
            }

            if (structureTypeNode.getBType().tag == TypeTags.RECORD && referredTypeTag != TypeTags.RECORD) {
                dlog.error(typeRef.pos, DiagnosticErrorCode.INCOMPATIBLE_RECORD_TYPE_REFERENCE, typeRef);
                invalidTypeRefs.add(typeRef);
                return Stream.empty();
            }

            // Here it is assumed that all the fields of the referenced types are resolved
            // by the time we reach here. It is achieved by ordering the typeDefs according
            // to the precedence.
            // Default values of fields are not inherited.
            return ((BStructureType) referredType).fields.values().stream().filter(f -> {
                if (fieldNames.containsKey(f.name.value)) {
                    BLangSimpleVariable existingVariable = fieldNames.get(f.name.value);
                    if (existingVariable.flagSet.contains(Flag.PUBLIC) !=
                            Symbols.isFlagOn(f.symbol.flags, Flags.PUBLIC)) {
                        dlog.error(existingVariable.pos,
                                DiagnosticErrorCode.MISMATCHED_VISIBILITY_QUALIFIERS_IN_OBJECT_FIELD,
                                existingVariable.name.value);
                    }
                    return false;
                }
                return true;
            }).map(field -> {
                BLangSimpleVariable var = ASTBuilderUtil.createVariable(typeRef.pos, field.name.value, field.type);
                var.flagSet = field.symbol.getFlags();
                return var;
            });
        }).collect(Collectors.toList());
        structureTypeNode.typeRefs.removeAll(invalidTypeRefs);
    }

    private void defineReferencedFunction(Location location, Set<Flag> flagSet, SymbolEnv objEnv,
                                          BLangType typeRef, BAttachedFunction referencedFunc,
                                          Set<String> includedFunctionNames, BSymbol typeDefSymbol,
                                          List<BLangFunction> declaredFunctions, boolean isInternal) {
        typeDefSymbol = typeDefSymbol.tag == SymTag.TYPE_DEF ? typeDefSymbol.type.tsymbol : typeDefSymbol;
        String referencedFuncName = referencedFunc.funcName.value;
        Name funcName = names.fromString(
                Symbols.getAttachedFuncSymbolName(typeDefSymbol.name.value, referencedFuncName));
        BSymbol matchingObjFuncSym = symResolver.lookupSymbolInMainSpace(objEnv, funcName);

        BInvokableSymbol referencedFuncSymbol = referencedFunc.symbol;
        if (matchingObjFuncSym != symTable.notFoundSymbol) {
            if (!includedFunctionNames.add(referencedFuncName)) {
                dlog.error(typeRef.pos, DiagnosticErrorCode.REDECLARED_SYMBOL, referencedFuncName);
                return;
            }

            if (!hasSameFunctionSignature((BInvokableSymbol) matchingObjFuncSym, referencedFuncSymbol)) {
                BLangFunction matchingFunc = findFunctionBySymbol(declaredFunctions, matchingObjFuncSym);
                Location methodPos = matchingFunc != null ? matchingFunc.pos : typeRef.pos;
                dlog.error(methodPos, DiagnosticErrorCode.REFERRED_FUNCTION_SIGNATURE_MISMATCH,
                        getCompleteFunctionSignature(referencedFuncSymbol),
                        getCompleteFunctionSignature((BInvokableSymbol) matchingObjFuncSym));
            }

            if (Symbols.isFunctionDeclaration(matchingObjFuncSym) && Symbols.isFunctionDeclaration(
                    referencedFuncSymbol) && !types.isAssignable(matchingObjFuncSym.type, referencedFunc.type)) {
                BLangFunction matchingFunc = findFunctionBySymbol(declaredFunctions, matchingObjFuncSym);
                Location methodPos = matchingFunc != null ? matchingFunc.pos : typeRef.pos;
                dlog.error(methodPos, DiagnosticErrorCode.REDECLARED_FUNCTION_FROM_TYPE_REFERENCE,
                        referencedFunc.funcName, typeRef);
            }
            return;
        }

        if (Symbols.isPrivate(referencedFuncSymbol)) {
            // we should not copy private functions
            return;
        }

        // If not, define the function symbol within the object.
        // Take a copy of the symbol, with the new name, and the package ID same as the object type.
        BInvokableSymbol funcSymbol = ASTBuilderUtil.duplicateFunctionDeclarationSymbol(referencedFuncSymbol,
                typeDefSymbol, funcName, typeDefSymbol.pkgID, typeRef.pos, getOrigin(funcName));
        defineSymbol(typeRef.pos, funcSymbol, objEnv);

        // Create and define the parameters and receiver. This should be done after defining the function symbol.
        SymbolEnv funcEnv = SymbolEnv.createFunctionEnv(null, funcSymbol.scope, objEnv);
        funcSymbol.params.forEach(param -> defineSymbol(typeRef.pos, param, funcEnv));
        if (funcSymbol.restParam != null) {
            defineSymbol(typeRef.pos, funcSymbol.restParam, funcEnv);
        }
        funcSymbol.receiverSymbol =
                defineVarSymbol(location, flagSet, typeDefSymbol.type, Names.SELF, funcEnv, isInternal);

        // Cache the function symbol.
        BAttachedFunction attachedFunc;
        if (referencedFunc instanceof BResourceFunction) {
            BResourceFunction resourceFunction = (BResourceFunction) referencedFunc;
            BResourceFunction cacheFunc = new BResourceFunction(referencedFunc.funcName, funcSymbol,
                    (BInvokableType) funcSymbol.type, resourceFunction.accessor, resourceFunction.pathParams,
                    resourceFunction.restPathParam, referencedFunc.pos);
            cacheFunc.pathSegmentSymbols = resourceFunction.pathSegmentSymbols;
            attachedFunc = cacheFunc;
        } else {
            attachedFunc = new BAttachedFunction(referencedFunc.funcName, funcSymbol, (BInvokableType) funcSymbol.type,
                    referencedFunc.pos);
        }

        ((BObjectTypeSymbol) typeDefSymbol).attachedFuncs.add(attachedFunc);
        ((BObjectTypeSymbol) typeDefSymbol).referencedFunctions.add(attachedFunc);
    }

    private BLangFunction findFunctionBySymbol(List<BLangFunction> declaredFunctions, BSymbol symbol) {
        for (BLangFunction fn : declaredFunctions) {
            if (fn.symbol == symbol) {
                return fn;
            }
        }
        return null;
    }

    private boolean hasSameFunctionSignature(BInvokableSymbol attachedFuncSym, BInvokableSymbol referencedFuncSym) {
        if (!hasSameVisibilityModifier(referencedFuncSym.flags, attachedFuncSym.flags)) {
            return false;
        }

        if (!types.isAssignable(attachedFuncSym.type, referencedFuncSym.type)) {
            return false;
        }

        List<BVarSymbol> params = referencedFuncSym.params;
        for (int i = 0; i < params.size(); i++) {
            BVarSymbol referencedFuncParam = params.get(i);
            BVarSymbol attachedFuncParam = attachedFuncSym.params.get(i);
            if (!referencedFuncParam.name.value.equals(attachedFuncParam.name.value) ||
                    !hasSameVisibilityModifier(referencedFuncParam.flags, attachedFuncParam.flags)) {
                return false;
            }
        }

        if (referencedFuncSym.restParam != null && attachedFuncSym.restParam != null) {
            return referencedFuncSym.restParam.name.value.equals(attachedFuncSym.restParam.name.value);
        }

        return referencedFuncSym.restParam == null && attachedFuncSym.restParam == null;
    }

    private boolean hasSameVisibilityModifier(long flags1, long flags2) {
        var xorOfFlags = flags1 ^ flags2;
        return ((xorOfFlags & Flags.PUBLIC) != Flags.PUBLIC) && ((xorOfFlags & Flags.PRIVATE) != Flags.PRIVATE);
    }

    private String getCompleteFunctionSignature(BInvokableSymbol funcSymbol) {
        StringBuilder signatureBuilder = new StringBuilder();
        StringJoiner paramListBuilder = new StringJoiner(", ", "(", ")");

        String visibilityModifier = "";
        if (Symbols.isPublic(funcSymbol)) {
            visibilityModifier = "public ";
        } else if (Symbols.isPrivate(funcSymbol)) {
            visibilityModifier = "private ";
        }

        signatureBuilder.append(visibilityModifier).append("function ")
                .append(funcSymbol.name.value.split("\\.")[1]);

        funcSymbol.params.forEach(param -> paramListBuilder.add(
                (Symbols.isPublic(param) ? "public " : "") + param.type.toString() + " " + param.name.value));

        if (funcSymbol.restParam != null) {
            paramListBuilder.add(((BArrayType) funcSymbol.restParam.type).eType.toString() + "... " +
                    funcSymbol.restParam.name.value);
        }

        signatureBuilder.append(paramListBuilder.toString());

        if (funcSymbol.retType != symTable.nilType) {
            signatureBuilder.append(" returns ").append(funcSymbol.retType.toString());
        }

        return signatureBuilder.toString();
    }

    private BPackageSymbol dupPackageSymbolAndSetCompUnit(BPackageSymbol originalSymbol, Name compUnit) {
        BPackageSymbol copy = new BPackageSymbol(originalSymbol.pkgID, originalSymbol.owner, originalSymbol.flags,
                originalSymbol.pos, originalSymbol.origin);
        copy.initFunctionSymbol = originalSymbol.initFunctionSymbol;
        copy.startFunctionSymbol = originalSymbol.startFunctionSymbol;
        copy.stopFunctionSymbol = originalSymbol.stopFunctionSymbol;
        copy.testInitFunctionSymbol = originalSymbol.testInitFunctionSymbol;
        copy.testStartFunctionSymbol = originalSymbol.testStartFunctionSymbol;
        copy.testStopFunctionSymbol = originalSymbol.testStopFunctionSymbol;
        copy.packageFile = originalSymbol.packageFile;
        copy.compiledPackage = originalSymbol.compiledPackage;
        copy.entryPointExists = originalSymbol.entryPointExists;
        copy.scope = originalSymbol.scope;
        copy.owner = originalSymbol.owner;
        copy.compUnit = compUnit;
        copy.importPrefix = originalSymbol.importPrefix;
        return copy;
    }

    private boolean isSameImport(BLangImportPackage importPkgNode, BPackageSymbol importSymbol) {
        if (!importPkgNode.orgName.value.equals(importSymbol.pkgID.orgName.value)) {
            return false;
        }

        BLangIdentifier pkgName = importPkgNode.pkgNameComps.get(importPkgNode.pkgNameComps.size() - 1);
        return pkgName.value.equals(importSymbol.pkgID.name.value);
    }

    private void setTypeFromLambdaExpr(BLangVariable variable) {
        BLangFunction function = ((BLangLambdaFunction) variable.expr).function;
        BInvokableType invokableType = (BInvokableType) function.symbol.type;
        if (function.flagSet.contains(Flag.ISOLATED)) {
            invokableType.flags |= Flags.ISOLATED;
            invokableType.tsymbol.flags |= Flags.ISOLATED;
        }

        if (function.flagSet.contains(Flag.TRANSACTIONAL)) {
            invokableType.flags |= Flags.TRANSACTIONAL;
            invokableType.tsymbol.flags |= Flags.TRANSACTIONAL;
        }

        variable.setBType(invokableType);
    }

    private SymbolOrigin getOrigin(Name name, Set<Flag> flags) {
        if ((flags.contains(Flag.ANONYMOUS) && (flags.contains(Flag.SERVICE) || flags.contains(Flag.CLASS)))
                || missingNodesHelper.isMissingNode(name)) {
            return VIRTUAL;
        }
        return SOURCE;
    }

    private SymbolOrigin getOrigin(Name name) {
        return getOrigin(name.value);
    }

    private SymbolOrigin getOrigin(String name) {
        if (missingNodesHelper.isMissingNode(name)) {
            return VIRTUAL;
        }
        return SOURCE;
    }

    private boolean isInvalidIncludedTypeInClass(BType includedType) {
        int tag = includedType.tag;

        if (tag == TypeTags.OBJECT) {
            return false;
        }

        if (tag != TypeTags.INTERSECTION) {
            return true;
        }

        for (BType constituentType : ((BIntersectionType) includedType).getConstituentTypes()) {
            int constituentTypeTag = Types.getReferredType(constituentType).tag;

            if (constituentTypeTag != TypeTags.OBJECT && constituentTypeTag != TypeTags.READONLY) {
                return true;
            }
        }
        return false;
    }

    private boolean isImmutable(BObjectType objectType) {
        if (Symbols.isFlagOn(objectType.flags, Flags.READONLY)) {
            return true;
        }

        Collection<BField> fields = objectType.fields.values();
        if (fields.isEmpty()) {
            return false;
        }

        for (BField field : fields) {
            if (!Symbols.isFlagOn(field.symbol.flags, Flags.FINAL) ||
                    !Symbols.isFlagOn(field.type.flags, Flags.READONLY)) {
                return false;
            }
        }

        return true;
    }

    private boolean isReadOnlyAndObjectIntersection(BIntersectionType referredType) {
        BType effectiveType = referredType.effectiveType;

        if (effectiveType.tag != TypeTags.OBJECT || !Symbols.isFlagOn(effectiveType.flags, Flags.READONLY)) {
            return false;
        }

        for (BType constituentType : referredType.getConstituentTypes()) {
            if (constituentType.tag == TypeTags.READONLY) {
                return true;
            }
        }
        return false;
    }

    private boolean withinRange(LineRange srcRange, LineRange targetRange) {
        int startLine = srcRange.startLine().line();
        int startOffset = srcRange.startLine().offset();
        int endLine = srcRange.endLine().line();
        int endOffset = srcRange.endLine().offset();

        int enclStartLine = targetRange.startLine().line();
        int enclEndLine = targetRange.endLine().line();
        int enclStartOffset = targetRange.startLine().offset();
        int enclEndOffset = targetRange.endLine().offset();

        return targetRange.fileName().equals(srcRange.fileName())
                && (startLine == enclStartLine && startOffset >= enclStartOffset || startLine > enclStartLine)
                && (endLine == enclEndLine && endOffset <= enclEndOffset || endLine < enclEndLine);
    }

    /**
     * Holds imports that are resolved and unresolved.
     */
    public static class ImportResolveHolder {
        public BLangImportPackage resolved;
        public List<BLangImportPackage> unresolved;

        public ImportResolveHolder() {
            this.unresolved = new ArrayList<>();
        }

        public ImportResolveHolder(BLangImportPackage resolved) {
            this.resolved = resolved;
            this.unresolved = new ArrayList<>();
        }
    }

    /**
     * Used to store location data for encountered unknown types in `checkErrors` method.
     *
     * @since 0.985.0
     */
    class LocationData {

        private String name;
        private int row;
        private int column;

        LocationData(String name, int row, int column) {
            this.name = name;
            this.row = row;
            this.column = column;
        }

        @Override
        public boolean equals(Object o) {
            if (this == o) {
                return true;
            }
            if (o == null || getClass() != o.getClass()) {
                return false;
            }
            LocationData that = (LocationData) o;
            return row == that.row &&
                    column == that.column &&
                    name.equals(that.name);
        }

        @Override
        public int hashCode() {
            return Objects.hash(name, row, column);
        }
    }
}<|MERGE_RESOLUTION|>--- conflicted
+++ resolved
@@ -1332,16 +1332,10 @@
         Name className = names.fromIdNode(classDefinition.name);
         Name classOrigName = names.originalNameFromIdNode(classDefinition.name);
 
-<<<<<<< HEAD
-        BClassSymbol tSymbol = Symbols.createClassSymbol(Flags.asMask(flags), className, env.enclPkg.symbol.pkgID, null,
+        BClassSymbol tSymbol = Symbols.createClassSymbol(Flags.asMask(flags),
+                                                         className, env.enclPkg.symbol.pkgID, null,
                 env.scope.owner, classDefinition.name.pos,
                 getOrigin(className, flags), classDefinition.isServiceDecl);
-=======
-        BClassSymbol tSymbol = Symbols.createClassSymbol(Flags.asMask(flags),
-                                                         className, env.enclPkg.symbol.pkgID, null,
-                                                         env.scope.owner, classDefinition.name.pos,
-                                                         getOrigin(className, flags), classDefinition.isServiceDecl);
->>>>>>> c905e37e
         tSymbol.originalName = classOrigName;
         tSymbol.scope = new Scope(tSymbol);
         tSymbol.markdownDocumentation = getMarkdownDocAttachment(classDefinition.markdownDocumentationAttachment);
@@ -2666,21 +2660,12 @@
         Location symbolPos = funcNode.flagSet.contains(Flag.LAMBDA) ?
                 symTable.builtinPos : funcNode.name.pos;
         BInvokableSymbol funcSymbol = Symbols.createFunctionSymbol(Flags.asMask(funcNode.flagSet),
-<<<<<<< HEAD
                 getFuncSymbolName(funcNode),
                 getFuncSymbolOriginalName(funcNode),
                 env.enclPkg.symbol.pkgID, null, env.scope.owner,
                 funcNode.hasBody(), symbolPos,
                 getOrigin(funcNode.name.value));
-        funcSymbol.source = funcNode.pos.lineRange().filePath();
-=======
-                                                                   getFuncSymbolName(funcNode),
-                                                                   getFuncSymbolOriginalName(funcNode),
-                                                                   env.enclPkg.symbol.pkgID, null, env.scope.owner,
-                                                                   funcNode.hasBody(), symbolPos,
-                                                                   getOrigin(funcNode.name.value));
         funcSymbol.source = funcNode.pos.lineRange().fileName();
->>>>>>> c905e37e
         funcSymbol.markdownDocumentation = getMarkdownDocAttachment(funcNode.markdownDocumentationAttachment);
         SymbolEnv invokableEnv;
         NodeKind previousNodeKind = env.node.getKind();
@@ -3479,11 +3464,7 @@
                 validRecord = false;
                 if (recordVarType.sealed) {
                     dlog.error(recordVar.pos, DiagnosticErrorCode.INVALID_FIELD_IN_RECORD_BINDING_PATTERN,
-<<<<<<< HEAD
-                            variable.getKey().getValue(), recordVar.getBType());
-=======
-                               key, recordVar.getBType());
->>>>>>> c905e37e
+                            key, recordVar.getBType());
                 } else {
                     dlog.error(variable.key.pos,
                             DiagnosticErrorCode.INVALID_FIELD_BINDING_PATTERN_WITH_NON_REQUIRED_FIELD);
@@ -4545,14 +4526,9 @@
             }
             if (recordType.restFieldType != null && !types.isSameType(recordType.restFieldType, restFieldType)) {
                 recordType.restFieldType = symTable.noType;
-<<<<<<< HEAD
                 dlog.error(recordTypeNode.pos,
                         DiagnosticErrorCode.
                                 INVALID_TYPE_INCLUSION_WITH_MORE_THAN_ONE_OPEN_RECORD_WITH_DIFFERENT_REST_DESCRIPTORS);
-=======
-                dlog.error(recordTypeNode.pos, DiagnosticErrorCode.
-                    CANNOT_USE_TYPE_INCLUSION_WITH_MORE_THAN_ONE_OPEN_RECORD_WITH_DIFFERENT_REST_DESCRIPTOR_TYPES);
->>>>>>> c905e37e
                 return;
             }
             recordType.restFieldType = restFieldType;
@@ -5188,19 +5164,11 @@
                 .collect(Collectors.toList());
 
         BInvokableTypeSymbol functionTypeSymbol = Symbols.createInvokableTypeSymbol(SymTag.FUNCTION_TYPE,
-<<<<<<< HEAD
                 invokableSymbol.flags,
-                env.enclPkg.symbol.pkgID,
+                invokableEnv.enclPkg.symbol.pkgID,
                 invokableSymbol.type,
-                env.scope.owner, invokableNode.pos,
+                invokableEnv.scope.owner, invokableNode.pos,
                 SOURCE);
-=======
-                                                                                    invokableSymbol.flags,
-                                                                                    invokableEnv.enclPkg.symbol.pkgID,
-                                                                                    invokableSymbol.type,
-                                                                                    invokableEnv.scope.owner,
-                                                                                    invokableNode.pos, SOURCE);
->>>>>>> c905e37e
         functionTypeSymbol.params = invokableSymbol.params == null ? null : new ArrayList<>(invokableSymbol.params);
         functionTypeSymbol.returnType = invokableSymbol.retType;
 
@@ -5471,21 +5439,16 @@
             restPathParamSym.kind = SymbolKind.PATH_REST_PARAMETER;
         }
 
-<<<<<<< HEAD
-        return new BResourceFunction(names.fromIdNode(funcNode.name), funcSymbol, funcType, resourcePath,
-                accessor, pathParamSymbols, restPathParamSym, funcNode.pos);
-=======
         BResourceFunction bResourceFunction = new BResourceFunction(names.fromIdNode(funcNode.name), funcSymbol,
-                funcType, accessor, pathParamSymbols, restPathParamSym, funcNode.pos);
-
-        List<BLangResourcePathSegment> pathSegments = resourceFunction.resourcePathSegments;
+                funcType,
+                accessor, pathParamSymbols, restPathParamSym, funcNode.pos);List<BLangResourcePathSegment> pathSegments = resourceFunction.resourcePathSegments;
         int resourcePathCount = pathSegments.size();
         List<BResourcePathSegmentSymbol> pathSegmentSymbols = new ArrayList<>(resourcePathCount);
         BResourcePathSegmentSymbol parentResource = null;
         for (int i = 0; i < resourcePathCount; i++) {
             BLangResourcePathSegment pathSegment = pathSegments.get(i);
             Name resourcePathSymbolName = Names.fromString(pathSegment.name.value);
-            BType resourcePathSegmentType = pathSegment.typeNode == null ? 
+            BType resourcePathSegmentType = pathSegment.typeNode == null ?
                     symTable.noType : symResolver.resolveTypeNode(pathSegment.typeNode, env);
             pathSegment.setBType(resourcePathSegmentType);
 
@@ -5501,7 +5464,6 @@
 
         bResourceFunction.pathSegmentSymbols = pathSegmentSymbols;
         return bResourceFunction;
->>>>>>> c905e37e
     }
 
     private void validateRemoteFunctionAttachedToObject(BLangFunction funcNode, BObjectTypeSymbol objectSymbol) {
@@ -5584,11 +5546,7 @@
         if (referredReceiverType.tag == TypeTags.OBJECT
                 && !this.env.enclPkg.symbol.pkgID.equals(receiverType.tsymbol.pkgID)) {
             dlog.error(funcNode.receiver.pos, DiagnosticErrorCode.FUNC_DEFINED_ON_NON_LOCAL_TYPE,
-<<<<<<< HEAD
-                    funcNode.name.value, funcNode.receiver.getBType().toString());
-=======
-                       funcNode.name.value, receiverType.toString());
->>>>>>> c905e37e
+                    funcNode.name.value, receiverType.toString());
             return false;
         }
         return true;
