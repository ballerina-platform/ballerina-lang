--- conflicted
+++ resolved
@@ -1031,7 +1031,6 @@
             return;
         }
         String unresolvedTypeNodeName = getTypeOrClassName(unresolvedType);
-<<<<<<< HEAD
         boolean sameTypeNode = unresolvedTypeNodeName.equals(currentTypeNodeName);
         boolean isVisited = visitedNodes.contains(currentTypeNodeName);
         boolean typeDef = unresolvedType.getKind() == NodeKind.TYPE_DEFINITION;
@@ -1072,35 +1071,6 @@
                     visitedNodes.remove(currentTypeNodeName);
                 }
             }
-=======
-
-        if (unresolvedTypeNodeName.equals(currentTypeNodeName)) {
-            // Cyclic dependency detected. We need to add the `unresolvedTypeNodeName` or the
-            // `memberTypeNodeName` to the end of the list to complete the cyclic dependency when
-            // printing the error.
-            visitedNodes.push(currentTypeNodeName);
-            dlog.error((Location) unresolvedType.getPosition(), DiagnosticCode.CYCLIC_TYPE_REFERENCE,
-                    visitedNodes);
-            // We need to remove the last occurrence since we use this list in a recursive call.
-            // Otherwise, unwanted types will get printed in the cyclic dependency error.
-            visitedNodes.pop();
-        } else if (visitedNodes.contains(currentTypeNodeName)) {
-            // Cyclic dependency detected. But in here, all the types in the list might not be necessary for the
-            // cyclic dependency error message.
-            //
-            // Eg - A -> B -> C -> B // Last B is what we are currently checking
-            //
-            // In such case, we create a new list with relevant type names.
-            int i = visitedNodes.indexOf(currentTypeNodeName);
-            List<String> dependencyList = new ArrayList<>(visitedNodes.size() - i);
-            for (; i < visitedNodes.size(); i++) {
-                dependencyList.add(visitedNodes.get(i));
-            }
-            // Add the `currentTypeNodeName` to complete the cycle.
-            dependencyList.add(currentTypeNodeName);
-            dlog.error((Location) unresolvedType.getPosition(), DiagnosticCode.CYCLIC_TYPE_REFERENCE,
-                    dependencyList);
->>>>>>> 06268c7b
         } else {
             // Check whether the current type node is in the unresolved list. If it is in the list, we need to
             // check it recursively.
@@ -1291,7 +1261,6 @@
         return definedObjType;
     }
 
-<<<<<<< HEAD
     private BType getCyclicDefinedType(BLangTypeDefinition typeDef) {
         BUnionType unionType = BUnionType.create(null, new LinkedHashSet<>());
         unionType.isCyclic = true;
@@ -1378,10 +1347,7 @@
         return unionType;
     }
 
-    private void validateUnionForDistinctType(BUnionType definedType, DiagnosticPos pos) {
-=======
     private void validateUnionForDistinctType(BUnionType definedType, Location pos) {
->>>>>>> 06268c7b
         Set<BType> memberTypes = definedType.getMemberTypes();
         TypeKind firstTypeKind = null;
         for (BType type : memberTypes) {
