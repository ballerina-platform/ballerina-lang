/*
 *  Copyright (c) 2017, WSO2 Inc. (http://www.wso2.org) All Rights Reserved.
 *
 *  WSO2 Inc. licenses this file to you under the Apache License,
 *  Version 2.0 (the "License"); you may not use this file except
 *  in compliance with the License.
 *  You may obtain a copy of the License at
 *
 *    http://www.apache.org/licenses/LICENSE-2.0
 *
 *  Unless required by applicable law or agreed to in writing,
 *  software distributed under the License is distributed on an
 *  "AS IS" BASIS, WITHOUT WARRANTIES OR CONDITIONS OF ANY
 *  KIND, either express or implied.  See the License for the
 *  specific language governing permissions and limitations
 *  under the License.
 */
package org.wso2.ballerinalang.compiler.semantics.analyzer;

import io.ballerina.compiler.api.symbols.DiagnosticState;
import io.ballerina.tools.diagnostics.Location;
import io.ballerina.tools.text.LineRange;
import org.ballerinalang.compiler.CompilerOptionName;
import org.ballerinalang.compiler.CompilerPhase;
import org.ballerinalang.model.TreeBuilder;
import org.ballerinalang.model.elements.Flag;
import org.ballerinalang.model.elements.MarkdownDocAttachment;
import org.ballerinalang.model.elements.PackageID;
import org.ballerinalang.model.symbols.SymbolKind;
import org.ballerinalang.model.symbols.SymbolOrigin;
import org.ballerinalang.model.tree.IdentifierNode;
import org.ballerinalang.model.tree.NodeKind;
import org.ballerinalang.model.tree.OrderedNode;
import org.ballerinalang.model.tree.TopLevelNode;
import org.ballerinalang.model.tree.TypeDefinition;
import org.ballerinalang.model.tree.statements.StatementNode;
import org.ballerinalang.model.tree.types.TypeNode;
import org.ballerinalang.model.types.TypeKind;
import org.ballerinalang.util.diagnostic.DiagnosticErrorCode;
import org.wso2.ballerinalang.compiler.PackageCache;
import org.wso2.ballerinalang.compiler.SourceDirectory;
import org.wso2.ballerinalang.compiler.desugar.ASTBuilderUtil;
import org.wso2.ballerinalang.compiler.diagnostic.BLangDiagnosticLog;
import org.wso2.ballerinalang.compiler.parser.BLangAnonymousModelHelper;
import org.wso2.ballerinalang.compiler.parser.BLangMissingNodesHelper;
import org.wso2.ballerinalang.compiler.semantics.model.Scope;
import org.wso2.ballerinalang.compiler.semantics.model.Scope.ScopeEntry;
import org.wso2.ballerinalang.compiler.semantics.model.SymbolEnv;
import org.wso2.ballerinalang.compiler.semantics.model.SymbolTable;
import org.wso2.ballerinalang.compiler.semantics.model.symbols.BAnnotationSymbol;
import org.wso2.ballerinalang.compiler.semantics.model.symbols.BAttachedFunction;
import org.wso2.ballerinalang.compiler.semantics.model.symbols.BClassSymbol;
import org.wso2.ballerinalang.compiler.semantics.model.symbols.BConstantSymbol;
import org.wso2.ballerinalang.compiler.semantics.model.symbols.BEnumSymbol;
import org.wso2.ballerinalang.compiler.semantics.model.symbols.BErrorTypeSymbol;
import org.wso2.ballerinalang.compiler.semantics.model.symbols.BInvokableSymbol;
import org.wso2.ballerinalang.compiler.semantics.model.symbols.BInvokableTypeSymbol;
import org.wso2.ballerinalang.compiler.semantics.model.symbols.BObjectTypeSymbol;
import org.wso2.ballerinalang.compiler.semantics.model.symbols.BPackageSymbol;
import org.wso2.ballerinalang.compiler.semantics.model.symbols.BRecordTypeSymbol;
import org.wso2.ballerinalang.compiler.semantics.model.symbols.BResourceFunction;
import org.wso2.ballerinalang.compiler.semantics.model.symbols.BServiceSymbol;
import org.wso2.ballerinalang.compiler.semantics.model.symbols.BStructureTypeSymbol;
import org.wso2.ballerinalang.compiler.semantics.model.symbols.BSymbol;
import org.wso2.ballerinalang.compiler.semantics.model.symbols.BTypeDefinitionSymbol;
import org.wso2.ballerinalang.compiler.semantics.model.symbols.BTypeSymbol;
import org.wso2.ballerinalang.compiler.semantics.model.symbols.BVarSymbol;
import org.wso2.ballerinalang.compiler.semantics.model.symbols.BWorkerSymbol;
import org.wso2.ballerinalang.compiler.semantics.model.symbols.BXMLAttributeSymbol;
import org.wso2.ballerinalang.compiler.semantics.model.symbols.BXMLNSSymbol;
import org.wso2.ballerinalang.compiler.semantics.model.symbols.SymTag;
import org.wso2.ballerinalang.compiler.semantics.model.symbols.Symbols;
import org.wso2.ballerinalang.compiler.semantics.model.types.BAnnotationType;
import org.wso2.ballerinalang.compiler.semantics.model.types.BArrayType;
import org.wso2.ballerinalang.compiler.semantics.model.types.BErrorType;
import org.wso2.ballerinalang.compiler.semantics.model.types.BField;
import org.wso2.ballerinalang.compiler.semantics.model.types.BFutureType;
import org.wso2.ballerinalang.compiler.semantics.model.types.BIntersectionType;
import org.wso2.ballerinalang.compiler.semantics.model.types.BInvokableType;
import org.wso2.ballerinalang.compiler.semantics.model.types.BMapType;
import org.wso2.ballerinalang.compiler.semantics.model.types.BNoType;
import org.wso2.ballerinalang.compiler.semantics.model.types.BObjectType;
import org.wso2.ballerinalang.compiler.semantics.model.types.BRecordType;
import org.wso2.ballerinalang.compiler.semantics.model.types.BStructureType;
import org.wso2.ballerinalang.compiler.semantics.model.types.BTableType;
import org.wso2.ballerinalang.compiler.semantics.model.types.BTupleType;
import org.wso2.ballerinalang.compiler.semantics.model.types.BType;
import org.wso2.ballerinalang.compiler.semantics.model.types.BTypeIdSet;
import org.wso2.ballerinalang.compiler.semantics.model.types.BTypeReferenceType;
import org.wso2.ballerinalang.compiler.semantics.model.types.BUnionType;
import org.wso2.ballerinalang.compiler.tree.BLangAnnotation;
import org.wso2.ballerinalang.compiler.tree.BLangAnnotationAttachment;
import org.wso2.ballerinalang.compiler.tree.BLangClassDefinition;
import org.wso2.ballerinalang.compiler.tree.BLangCompilationUnit;
import org.wso2.ballerinalang.compiler.tree.BLangErrorVariable;
import org.wso2.ballerinalang.compiler.tree.BLangFunction;
import org.wso2.ballerinalang.compiler.tree.BLangIdentifier;
import org.wso2.ballerinalang.compiler.tree.BLangImportPackage;
import org.wso2.ballerinalang.compiler.tree.BLangInvokableNode;
import org.wso2.ballerinalang.compiler.tree.BLangMarkdownDocumentation;
import org.wso2.ballerinalang.compiler.tree.BLangNode;
import org.wso2.ballerinalang.compiler.tree.BLangNodeVisitor;
import org.wso2.ballerinalang.compiler.tree.BLangPackage;
import org.wso2.ballerinalang.compiler.tree.BLangRecordVariable;
import org.wso2.ballerinalang.compiler.tree.BLangResourceFunction;
import org.wso2.ballerinalang.compiler.tree.BLangService;
import org.wso2.ballerinalang.compiler.tree.BLangSimpleVariable;
import org.wso2.ballerinalang.compiler.tree.BLangTableKeyTypeConstraint;
import org.wso2.ballerinalang.compiler.tree.BLangTestablePackage;
import org.wso2.ballerinalang.compiler.tree.BLangTupleVariable;
import org.wso2.ballerinalang.compiler.tree.BLangTypeDefinition;
import org.wso2.ballerinalang.compiler.tree.BLangVariable;
import org.wso2.ballerinalang.compiler.tree.BLangXMLNS;
import org.wso2.ballerinalang.compiler.tree.expressions.BLangConstant;
import org.wso2.ballerinalang.compiler.tree.expressions.BLangExpression;
import org.wso2.ballerinalang.compiler.tree.expressions.BLangLambdaFunction;
import org.wso2.ballerinalang.compiler.tree.expressions.BLangLiteral;
import org.wso2.ballerinalang.compiler.tree.expressions.BLangMarkDownDeprecatedParametersDocumentation;
import org.wso2.ballerinalang.compiler.tree.expressions.BLangMarkDownDeprecationDocumentation;
import org.wso2.ballerinalang.compiler.tree.expressions.BLangMarkdownParameterDocumentation;
import org.wso2.ballerinalang.compiler.tree.expressions.BLangNumericLiteral;
import org.wso2.ballerinalang.compiler.tree.expressions.BLangObjectConstructorExpression;
import org.wso2.ballerinalang.compiler.tree.expressions.BLangSimpleVarRef;
import org.wso2.ballerinalang.compiler.tree.expressions.BLangUnaryExpr;
import org.wso2.ballerinalang.compiler.tree.expressions.BLangXMLAttribute;
import org.wso2.ballerinalang.compiler.tree.expressions.BLangXMLQName;
import org.wso2.ballerinalang.compiler.tree.statements.BLangAssignment;
import org.wso2.ballerinalang.compiler.tree.statements.BLangXMLNSStatement;
import org.wso2.ballerinalang.compiler.tree.types.BLangArrayType;
import org.wso2.ballerinalang.compiler.tree.types.BLangBuiltInRefTypeNode;
import org.wso2.ballerinalang.compiler.tree.types.BLangConstrainedType;
import org.wso2.ballerinalang.compiler.tree.types.BLangErrorType;
import org.wso2.ballerinalang.compiler.tree.types.BLangFiniteTypeNode;
import org.wso2.ballerinalang.compiler.tree.types.BLangFunctionTypeNode;
import org.wso2.ballerinalang.compiler.tree.types.BLangIntersectionTypeNode;
import org.wso2.ballerinalang.compiler.tree.types.BLangObjectTypeNode;
import org.wso2.ballerinalang.compiler.tree.types.BLangRecordTypeNode;
import org.wso2.ballerinalang.compiler.tree.types.BLangStreamType;
import org.wso2.ballerinalang.compiler.tree.types.BLangStructureTypeNode;
import org.wso2.ballerinalang.compiler.tree.types.BLangTableTypeNode;
import org.wso2.ballerinalang.compiler.tree.types.BLangTupleTypeNode;
import org.wso2.ballerinalang.compiler.tree.types.BLangType;
import org.wso2.ballerinalang.compiler.tree.types.BLangUnionTypeNode;
import org.wso2.ballerinalang.compiler.tree.types.BLangUserDefinedType;
import org.wso2.ballerinalang.compiler.tree.types.BLangValueType;
import org.wso2.ballerinalang.compiler.util.BArrayState;
import org.wso2.ballerinalang.compiler.util.CompilerContext;
import org.wso2.ballerinalang.compiler.util.CompilerOptions;
import org.wso2.ballerinalang.compiler.util.ImmutableTypeCloner;
import org.wso2.ballerinalang.compiler.util.Name;
import org.wso2.ballerinalang.compiler.util.Names;
import org.wso2.ballerinalang.compiler.util.TypeDefBuilderHelper;
import org.wso2.ballerinalang.compiler.util.TypeTags;
import org.wso2.ballerinalang.util.Flags;

import java.util.ArrayList;
import java.util.Arrays;
import java.util.Collection;
import java.util.Collections;
import java.util.Comparator;
import java.util.EnumSet;
import java.util.HashMap;
import java.util.HashSet;
import java.util.Iterator;
import java.util.LinkedHashMap;
import java.util.LinkedHashSet;
import java.util.List;
import java.util.Map;
import java.util.Objects;
import java.util.Optional;
import java.util.Set;
import java.util.Stack;
import java.util.StringJoiner;
import java.util.function.BinaryOperator;
import java.util.function.Function;
import java.util.stream.Collector;
import java.util.stream.Collectors;
import java.util.stream.Stream;

import javax.xml.XMLConstants;

import static org.ballerinalang.model.elements.PackageID.ARRAY;
import static org.ballerinalang.model.elements.PackageID.BOOLEAN;
import static org.ballerinalang.model.elements.PackageID.DECIMAL;
import static org.ballerinalang.model.elements.PackageID.ERROR;
import static org.ballerinalang.model.elements.PackageID.FLOAT;
import static org.ballerinalang.model.elements.PackageID.FUNCTION;
import static org.ballerinalang.model.elements.PackageID.FUTURE;
import static org.ballerinalang.model.elements.PackageID.INT;
import static org.ballerinalang.model.elements.PackageID.MAP;
import static org.ballerinalang.model.elements.PackageID.OBJECT;
import static org.ballerinalang.model.elements.PackageID.QUERY;
import static org.ballerinalang.model.elements.PackageID.STREAM;
import static org.ballerinalang.model.elements.PackageID.STRING;
import static org.ballerinalang.model.elements.PackageID.TABLE;
import static org.ballerinalang.model.elements.PackageID.TRANSACTION;
import static org.ballerinalang.model.elements.PackageID.TYPEDESC;
import static org.ballerinalang.model.elements.PackageID.VALUE;
import static org.ballerinalang.model.elements.PackageID.XML;
import static org.ballerinalang.model.symbols.SymbolOrigin.BUILTIN;
import static org.ballerinalang.model.symbols.SymbolOrigin.SOURCE;
import static org.ballerinalang.model.symbols.SymbolOrigin.VIRTUAL;
import static org.ballerinalang.model.tree.NodeKind.IMPORT;
import static org.ballerinalang.model.tree.NodeKind.RECORD_TYPE;
import static org.ballerinalang.util.diagnostic.DiagnosticErrorCode.DEFAULTABLE_PARAM_DEFINED_AFTER_INCLUDED_RECORD_PARAM;
import static org.ballerinalang.util.diagnostic.DiagnosticErrorCode.EXPECTED_RECORD_TYPE_AS_INCLUDED_PARAMETER;
import static org.ballerinalang.util.diagnostic.DiagnosticErrorCode.REDECLARED_SYMBOL;
import static org.ballerinalang.util.diagnostic.DiagnosticErrorCode.REQUIRED_PARAM_DEFINED_AFTER_DEFAULTABLE_PARAM;
import static org.ballerinalang.util.diagnostic.DiagnosticErrorCode.REQUIRED_PARAM_DEFINED_AFTER_INCLUDED_RECORD_PARAM;
import static org.wso2.ballerinalang.compiler.semantics.model.Scope.NOT_FOUND_ENTRY;
import static org.wso2.ballerinalang.compiler.util.Constants.WORKER_LAMBDA_VAR_PREFIX;

/**
 * @since 0.94
 */
public class SymbolEnter extends BLangNodeVisitor {

    private static final CompilerContext.Key<SymbolEnter> SYMBOL_ENTER_KEY =
            new CompilerContext.Key<>();

    private final SymbolTable symTable;
    private final Names names;
    private final SymbolResolver symResolver;
    private final BLangDiagnosticLog dlog;
    private final Types types;
    private final SourceDirectory sourceDirectory;
    private List<BLangNode> unresolvedTypes;
    private Set<BLangNode> unresolvedRecordDueToFields;
    private boolean resolveRecordsUnresolvedDueToFields;
    private List<BLangClassDefinition> unresolvedClasses;
    private HashSet<LocationData> unknownTypeRefs;
    private List<PackageID> importedPackages;
    private int typePrecedence;
    private final TypeParamAnalyzer typeParamAnalyzer;
    private BLangAnonymousModelHelper anonymousModelHelper;
    private BLangMissingNodesHelper missingNodesHelper;
    private PackageCache packageCache;
    private List<BLangNode> intersectionTypes;
    private Map<BType, BLangTypeDefinition> typeToTypeDef;

    private SymbolEnv env;
    private final boolean projectAPIInitiatedCompilation;

    private static final String DEPRECATION_ANNOTATION = "deprecated";
    private static final String ANONYMOUS_RECORD_NAME = "anonymous-record";

    public static SymbolEnter getInstance(CompilerContext context) {
        SymbolEnter symbolEnter = context.get(SYMBOL_ENTER_KEY);
        if (symbolEnter == null) {
            symbolEnter = new SymbolEnter(context);
        }

        return symbolEnter;
    }

    public SymbolEnter(CompilerContext context) {
        context.put(SYMBOL_ENTER_KEY, this);

        this.symTable = SymbolTable.getInstance(context);
        this.names = Names.getInstance(context);
        this.symResolver = SymbolResolver.getInstance(context);
        this.dlog = BLangDiagnosticLog.getInstance(context);
        this.types = Types.getInstance(context);
        this.typeParamAnalyzer = TypeParamAnalyzer.getInstance(context);
        this.anonymousModelHelper = BLangAnonymousModelHelper.getInstance(context);
        this.sourceDirectory = context.get(SourceDirectory.class);
        this.importedPackages = new ArrayList<>();
        this.unknownTypeRefs = new HashSet<>();
        this.missingNodesHelper = BLangMissingNodesHelper.getInstance(context);
        this.packageCache = PackageCache.getInstance(context);
        this.intersectionTypes = new ArrayList<>();

        CompilerOptions options = CompilerOptions.getInstance(context);
        projectAPIInitiatedCompilation = Boolean.parseBoolean(
                options.get(CompilerOptionName.PROJECT_API_INITIATED_COMPILATION));
    }

    private void cleanup() {
        unknownTypeRefs.clear();
    }

    public BLangPackage definePackage(BLangPackage pkgNode) {
        dlog.setCurrentPackageId(pkgNode.packageID);
        populatePackageNode(pkgNode);
        defineNode(pkgNode, this.symTable.pkgEnvMap.get(symTable.langAnnotationModuleSymbol));
        return pkgNode;
    }

    public void defineClassDefinition(BLangClassDefinition classNode, SymbolEnv env) {
//        if (classNode.symbol != null) {
//            return;
//        }
//        defineNode(classNode, env);
        if (classNode.definitionCompleted) {
            return;
        }
        populateDistinctTypeIdsFromIncludedTypeReferences(classNode);
        defineFieldsOfClassDef(classNode, env);
        defineReferencedFieldsOfClassDef(classNode, env);
        defineFunctionsOfClassDef(env, classNode);
        setReadOnlynessOfClassDef(classNode, env);
        defineReadOnlyIncludedFieldsAndMethods(classNode, env);
        classNode.definitionCompleted = true;
    }

    public void defineNode(BLangNode node, SymbolEnv env) {
        SymbolEnv prevEnv = this.env;
        this.env = env;
        node.accept(this);
        this.env = prevEnv;
    }

    public BLangPackage defineTestablePackage(BLangTestablePackage pkgNode, SymbolEnv env) {
        populatePackageNode(pkgNode);
        defineNode(pkgNode, env);
        return pkgNode;
    }

    // Visitor methods

    @Override
    public void visit(BLangPackage pkgNode) {
        if (pkgNode.completedPhases.contains(CompilerPhase.DEFINE)) {
            return;
        }

        // Create PackageSymbol
        BPackageSymbol pkgSymbol;
        if (Symbols.isFlagOn(Flags.asMask(pkgNode.flagSet), Flags.TESTABLE)) {
            pkgSymbol = Symbols.createPackageSymbol(pkgNode.packageID, this.symTable, Flags.asMask(pkgNode.flagSet),
                                                    SOURCE);
        } else {
            pkgSymbol = Symbols.createPackageSymbol(pkgNode.packageID, this.symTable, SOURCE);
        }
        if (PackageID.isLangLibPackageID(pkgSymbol.pkgID)) {
            populateLangLibInSymTable(pkgSymbol);
        }

        if (pkgNode.moduleContextDataHolder != null) {
            pkgSymbol.exported = pkgNode.moduleContextDataHolder.isExported();
            pkgSymbol.descriptor = pkgNode.moduleContextDataHolder.descriptor();
        }

        pkgNode.symbol = pkgSymbol;
        SymbolEnv pkgEnv = SymbolEnv.createPkgEnv(pkgNode, pkgSymbol.scope, this.env);
        this.symTable.pkgEnvMap.put(pkgSymbol, pkgEnv);
        this.symTable.immutableTypeMaps.remove(Types.getPackageIdString(pkgSymbol.pkgID));

        // Add the current package node's ID to the imported package list. This is used to identify cyclic module
        // imports.
        importedPackages.add(pkgNode.packageID);

        defineConstructs(pkgNode, pkgEnv);
        pkgNode.getTestablePkgs().forEach(testablePackage -> defineTestablePackage(testablePackage, pkgEnv));
        pkgNode.completedPhases.add(CompilerPhase.DEFINE);

        // cleanup to avoid caching on compile context
        cleanup();

        // After we have visited a package node, we need to remove it from the imports list.
        importedPackages.remove(pkgNode.packageID);
    }

    private void defineConstructs(BLangPackage pkgNode, SymbolEnv pkgEnv) {
        // visit the package node recursively and define all package level symbols.
        // And maintain a list of created package symbols.
        Map<String, ImportResolveHolder> importPkgHolder = new HashMap<>();
        pkgNode.imports.forEach(importNode -> {
            String qualifiedName = importNode.getQualifiedPackageName();
            if (importPkgHolder.containsKey(qualifiedName)) {
                importPkgHolder.get(qualifiedName).unresolved.add(importNode);
                return;
            }
            defineNode(importNode, pkgEnv);
            if (importNode.symbol != null) {
                importPkgHolder.put(qualifiedName, new ImportResolveHolder(importNode));
            }
        });

        for (ImportResolveHolder importHolder : importPkgHolder.values()) {
            BPackageSymbol pkgSymbol = importHolder.resolved.symbol; // get a copy of the package symbol, add
            // compilation unit info to it,

            for (BLangImportPackage unresolvedPkg : importHolder.unresolved) {
                BPackageSymbol importSymbol = importHolder.resolved.symbol;
                Name resolvedPkgAlias = names.fromIdNode(importHolder.resolved.alias);
                Name unresolvedPkgAlias = names.fromIdNode(unresolvedPkg.alias);

                // check if its the same import or has the same alias.
                if (!Names.IGNORE.equals(unresolvedPkgAlias) && unresolvedPkgAlias.equals(resolvedPkgAlias)
                    && importSymbol.compUnit.equals(names.fromIdNode(unresolvedPkg.compUnit))) {
                    if (isSameImport(unresolvedPkg, importSymbol)) {
                        dlog.error(unresolvedPkg.pos, DiagnosticErrorCode.REDECLARED_IMPORT_MODULE,
                                unresolvedPkg.getQualifiedPackageName());
                    } else {
                        dlog.error(unresolvedPkg.pos, DiagnosticErrorCode.REDECLARED_SYMBOL, unresolvedPkgAlias);
                    }
                    continue;
                }

                unresolvedPkg.symbol = pkgSymbol;
                // and define it in the current package scope
                BPackageSymbol symbol = dupPackageSymbolAndSetCompUnit(pkgSymbol,
                        names.fromIdNode(unresolvedPkg.compUnit));
                symbol.scope = pkgSymbol.scope;
                unresolvedPkg.symbol = symbol;
                pkgEnv.scope.define(unresolvedPkgAlias, symbol);
            }
        }
        if (!PackageID.ANNOTATIONS.equals(pkgNode.packageID)) {
            initPredeclaredModules(symTable.predeclaredModules, pkgNode.compUnits, pkgEnv);
        }
        // Define type definitions.
        this.typePrecedence = 0;

        // Treat constants and type definitions in the same manner, since constants can be used as
        // types. Also, there can be references between constant and type definitions in both ways.
        // Thus visit them according to the precedence.
        List<BLangNode> typeAndClassDefs = new ArrayList<>();
        pkgNode.constants.forEach(constant -> typeAndClassDefs.add(constant));
        pkgNode.typeDefinitions.forEach(typDef -> typeAndClassDefs.add(typDef));
        List<BLangClassDefinition> classDefinitions = getClassDefinitions(pkgNode.topLevelNodes);
        classDefinitions.forEach(classDefn -> typeAndClassDefs.add(classDefn));
        defineTypeNodes(typeAndClassDefs, pkgEnv);

        // Enabled logging errors after type def visit.
        // TODO: Do this in a cleaner way
        pkgEnv.logErrors = true;

        // Sort type definitions with precedence, before defining their members.
        pkgNode.typeDefinitions.sort(getTypePrecedenceComparator());
        typeAndClassDefs.sort(getTypePrecedenceComparator());

        // Add distinct type information
        defineDistinctClassAndObjectDefinitions(typeAndClassDefs);

        // Define type def fields (if any)
        defineFields(typeAndClassDefs, pkgEnv);
        populateTypeToTypeDefMap(typeAndClassDefs);
        defineDependentFields(typeAndClassDefs, pkgEnv);

        // Calculate error intersections types.
        defineIntersectionTypes(pkgEnv);

        // Define error details.
        defineErrorDetails(pkgNode.typeDefinitions, pkgEnv);

        // Define type def members (if any)
        defineFunctions(typeAndClassDefs, pkgEnv);

        // Intersection type nodes need to look at the member fields of a structure too.
        // Once all the fields and members of other types are set revisit intersection type definitions to validate
        // them and set the fields and members of the relevant immutable type.
        validateIntersectionTypeDefinitions(pkgNode.typeDefinitions, pkgNode.packageID);
        defineUndefinedReadOnlyTypes(pkgNode.typeDefinitions, typeAndClassDefs, pkgEnv);

        // Define service and resource nodes.
        pkgNode.services.forEach(service -> defineNode(service, pkgEnv));

        // Define function nodes.
        for (BLangFunction bLangFunction : pkgNode.functions) {
            // Define the lambda functions when visit lambda exprs because the lambda function is an expr.
            if (!bLangFunction.flagSet.contains(Flag.LAMBDA)) {
                defineNode(bLangFunction, pkgEnv);
            }
        }

        // Define annotation nodes.
        pkgNode.annotations.forEach(annot -> defineNode(annot, pkgEnv));

        for (BLangVariable variable : pkgNode.globalVars) {
            BLangExpression expr = variable.expr;
            if (expr != null && expr.getKind() == NodeKind.LAMBDA) {
                defineNode(((BLangLambdaFunction) expr).function, pkgEnv);
                if (variable.isDeclaredWithVar) {
                    setTypeFromLambdaExpr(variable);
                }
            }
            defineNode(variable, pkgEnv);
        }

        // Update globalVar for endpoints.
        for (BLangVariable var : pkgNode.globalVars) {
            if (var.getKind() == NodeKind.VARIABLE) {
                BVarSymbol varSymbol = var.symbol;
                if (varSymbol != null) {
                    BTypeSymbol tSymbol = varSymbol.type.tsymbol;
                    if (tSymbol != null && Symbols.isFlagOn(tSymbol.flags, Flags.CLIENT)) {
                        varSymbol.tag = SymTag.ENDPOINT;
                    }
                }
            }
        }
    }

    private void populateTypeToTypeDefMap(List<BLangNode> typeDefNodes) {
        typeToTypeDef = new HashMap<>(typeDefNodes.size());
        for (BLangNode typeDef : typeDefNodes) {
            if (typeDef.getKind() == NodeKind.TYPE_DEFINITION) {
                BLangTypeDefinition typeDefNode = (BLangTypeDefinition) typeDef;
                BType type = typeDefNode.typeNode.getBType();
                typeToTypeDef.put(type, typeDefNode);
            }
        }
    }

    private void defineDependentFields(List<BLangNode> typeDefNodes, SymbolEnv pkgEnv) {
        for (BLangNode typeDef : typeDefNodes) {
            if (typeDef.getKind() == NodeKind.CLASS_DEFN) {
                BLangClassDefinition classDefinition = (BLangClassDefinition) typeDef;
                if (isObjectCtor(classDefinition)) {
                    continue;
                }
                defineReferencedFieldsOfClassDef(classDefinition, pkgEnv);
            } else if (typeDef.getKind() == NodeKind.TYPE_DEFINITION) {
                defineReferencedFieldsOfRecordTypeDef((BLangTypeDefinition) typeDef);
            }
        }
    }

    private void defineReferencedFieldsOfClassDef(BLangClassDefinition classDefinition, SymbolEnv pkgEnv) {
        SymbolEnv typeDefEnv = classDefinition.typeDefEnv;
        BObjectTypeSymbol tSymbol = (BObjectTypeSymbol) classDefinition.symbol;
        BObjectType objType = (BObjectType) tSymbol.type;

        defineReferencedClassFields(classDefinition, typeDefEnv, objType, false);
    }

    private void defineIntersectionTypes(SymbolEnv env) {
        for (BLangNode typeDescriptor : this.intersectionTypes) {
            defineNode(typeDescriptor, env);
        }
        this.intersectionTypes.clear();
    }

    private void defineErrorType(Location pos, BErrorType errorType, SymbolEnv env) {
        SymbolEnv pkgEnv = symTable.pkgEnvMap.get(env.enclPkg.symbol);
        BTypeSymbol errorTSymbol = errorType.tsymbol;
        errorTSymbol.scope = new Scope(errorTSymbol);

        if (symResolver.checkForUniqueSymbol(pos, pkgEnv, errorTSymbol)) {
            pkgEnv.scope.define(errorTSymbol.name, errorTSymbol);
        }

        SymbolEnv prevEnv = this.env;
        this.env = pkgEnv;
        this.env = prevEnv;
    }

    private boolean isObjectCtor(BLangNode node) {
        if (node.getKind() == NodeKind.CLASS_DEFN) {
            BLangClassDefinition classDefinition = (BLangClassDefinition) node;
            return isObjectCtor(classDefinition);
        }
        return false;
    }

    private boolean isObjectCtor(BLangClassDefinition classDefinition) {
        if (!classDefinition.isObjectContructorDecl && classDefinition.isServiceDecl) {
            return false;
        }
        if (classDefinition.flagSet.contains(Flag.OBJECT_CTOR)) {
            return true;
        }
        return false;
    }

    private void defineDistinctClassAndObjectDefinitions(List<BLangNode> typDefs) {
        for (BLangNode node : typDefs) {
            if (node.getKind() == NodeKind.CLASS_DEFN) {
                BLangClassDefinition classDefinition = (BLangClassDefinition) node;
                if (isObjectCtor(classDefinition)) {
                    continue;
                }
                populateDistinctTypeIdsFromIncludedTypeReferences((BLangClassDefinition) node);
            } else if (node.getKind() == NodeKind.TYPE_DEFINITION) {
                populateDistinctTypeIdsFromIncludedTypeReferences((BLangTypeDefinition) node);
            }
        }
    }

    private void populateDistinctTypeIdsFromIncludedTypeReferences(BLangTypeDefinition typeDefinition) {
        if (typeDefinition.typeNode.getKind() == NodeKind.INTERSECTION_TYPE_NODE) {
            if (typeDefinition.typeNode.getBType() == null) {
                return;
            }

            BType definingType = types.getTypeWithEffectiveIntersectionTypes(typeDefinition.typeNode.getBType());
            definingType = Types.getReferredType(definingType);
            if (definingType.tag != TypeTags.OBJECT) {
                return;
            }
            BObjectType definigObjType = (BObjectType) definingType;

            BLangIntersectionTypeNode typeNode = (BLangIntersectionTypeNode) typeDefinition.typeNode;
            for (BLangType constituentTypeNode : typeNode.getConstituentTypeNodes()) {
                BType constituentType = Types.getReferredType(constituentTypeNode.getBType());
                if (constituentType.tag != TypeTags.OBJECT) {
                    continue;
                }
                definigObjType.typeIdSet.add(((BObjectType) constituentType).typeIdSet);
            }
        } else if (typeDefinition.typeNode.getKind() == NodeKind.OBJECT_TYPE) {
            BLangObjectTypeNode objectTypeNode = (BLangObjectTypeNode) typeDefinition.typeNode;
            BTypeIdSet typeIdSet = ((BObjectType) objectTypeNode.getBType()).typeIdSet;

            for (BLangType typeRef : objectTypeNode.typeRefs) {
                BType type = types.getTypeWithEffectiveIntersectionTypes(typeRef.getBType());
                type = Types.getReferredType(type);
                if (type.tag != TypeTags.OBJECT) {
                    continue;
                }
                BObjectType refType = (BObjectType) type;
                typeIdSet.add(refType.typeIdSet);
            }
        }
    }

    private void populateDistinctTypeIdsFromIncludedTypeReferences(BLangClassDefinition typeDef) {
        BLangClassDefinition classDefinition = typeDef;
        BTypeIdSet typeIdSet = ((BObjectType) classDefinition.getBType()).typeIdSet;

        for (BLangType typeRef : classDefinition.typeRefs) {
            BType type = types.getTypeWithEffectiveIntersectionTypes(typeRef.getBType());
            type = Types.getReferredType(type);
            if (type.tag != TypeTags.OBJECT) {
                continue;
            }
            BObjectType refType = (BObjectType) type;
            typeIdSet.add(refType.typeIdSet);
        }
    }

    private Comparator<BLangNode> getTypePrecedenceComparator() {
        return (l, r) -> {
            if (l instanceof OrderedNode && r instanceof OrderedNode) {
                return ((OrderedNode) l).getPrecedence() - ((OrderedNode) r).getPrecedence();
            }
            return 0;
        };
    }

    private void defineFunctionsOfClassDef(SymbolEnv pkgEnv, BLangClassDefinition classDefinition) {
        validateInclusionsForNonPrivateMembers(classDefinition.typeRefs);
        BObjectType objectType = (BObjectType) classDefinition.symbol.type;

        if (objectType.mutableType != null) {
            // If this is an object type definition defined for an immutable type.
            // We skip defining methods here since they would either be defined already, or would be defined
            // later.
            return;
        }

        SymbolEnv objMethodsEnv =
                SymbolEnv.createClassMethodsEnv(classDefinition, (BObjectTypeSymbol) classDefinition.symbol, pkgEnv);
        if (classDefinition.isObjectContructorDecl) {
            classDefinition.oceEnvData.objMethodsEnv = objMethodsEnv;
        }

        // Define the functions defined within the object
        defineClassInitFunction(classDefinition, objMethodsEnv);
        classDefinition.functions.forEach(f -> {
            f.flagSet.add(Flag.FINAL); // Method can't be changed
            f.setReceiver(ASTBuilderUtil.createReceiver(classDefinition.pos, objectType));
            defineNode(f, objMethodsEnv);
        });

        defineIncludedMethods(classDefinition, objMethodsEnv, false);
    }

    private void defineIncludedMethods(BLangClassDefinition classDefinition, SymbolEnv objMethodsEnv,
                                       boolean defineReadOnlyInclusionsOnly) {
        Set<String> includedFunctionNames = new HashSet<>();

        if (defineReadOnlyInclusionsOnly) {
            for (BAttachedFunction function :
                    ((BObjectTypeSymbol) classDefinition.getBType().tsymbol).referencedFunctions) {
                includedFunctionNames.add(function.funcName.value);
            }
        }

        // Add the attached functions of the referenced types to this object.
        // Here it is assumed that all the attached functions of the referred type are
        // resolved by the time we reach here. It is achieved by ordering the typeDefs
        // according to the precedence.
        for (BLangType typeRef : classDefinition.typeRefs) {
            BType type = Types.getReferredType(typeRef.getBType());
            if (type == null || type == symTable.semanticError) {
                return;
            }

            if (type.tag == TypeTags.INTERSECTION) {
                if (!defineReadOnlyInclusionsOnly) {
                    // Will be defined once all the readonly type's methods are defined.
                    continue;
                }

                type = ((BIntersectionType) type).effectiveType;
            } else {
                if (defineReadOnlyInclusionsOnly) {
                    if (!isImmutable((BObjectType) type)) {
                        continue;
                    }
                } else if (isImmutable((BObjectType) type)) {
                    continue;
                }
            }

            List<BAttachedFunction> functions = ((BObjectTypeSymbol) type.tsymbol).attachedFuncs;
            for (BAttachedFunction function : functions) {
                defineReferencedFunction(classDefinition.pos, classDefinition.flagSet, objMethodsEnv,
                        typeRef, function, includedFunctionNames, classDefinition.symbol, classDefinition.functions,
                        classDefinition.internal);
            }
        }
    }

    private void defineReferencedClassFields(BLangClassDefinition classDefinition, SymbolEnv typeDefEnv,
                                             BObjectType objType, boolean defineReadOnlyInclusionsOnly) {
        if (classDefinition.typeRefs.isEmpty()) {
            return;
        }
        Set<BSymbol> referencedTypes = new HashSet<>(classDefinition.typeRefs.size());
        List<BLangType> invalidTypeRefs = new ArrayList<>(classDefinition.typeRefs.size());

        Map<String, BLangSimpleVariable> fieldNames = new HashMap<>(classDefinition.fields.size());
        for (BLangSimpleVariable fieldVariable : classDefinition.fields) {
            fieldNames.put(fieldVariable.name.value, fieldVariable);
        }

        // Get the inherited fields from the type references
        List<BLangSimpleVariable> referencedFields = new ArrayList<>();

        for (BLangType typeRef : classDefinition.typeRefs) {
            BType referredType = Types.getReferredType(symResolver.resolveTypeNode(typeRef, typeDefEnv));
            if (referredType == symTable.semanticError) {
                continue;
            }

            int tag = Types.getReferredType(classDefinition.getBType()).tag;
            if (tag == TypeTags.OBJECT) {
                if (isInvalidIncludedTypeInClass(referredType)) {
                    if (!defineReadOnlyInclusionsOnly) {
                        dlog.error(typeRef.pos, DiagnosticErrorCode.INCOMPATIBLE_TYPE_REFERENCE, typeRef);
                    }
                    invalidTypeRefs.add(typeRef);
                    continue;
                }

                BObjectType objectType = null;

                if (referredType.tag == TypeTags.INTERSECTION) {
                    if (!defineReadOnlyInclusionsOnly) {
                        // Will be defined once all the readonly type's fields are defined.
                        continue;
                    }
                } else {
                    objectType = (BObjectType) referredType;

                    if (defineReadOnlyInclusionsOnly) {
                        if (!isImmutable(objectType)) {
                            continue;
                        }
                    } else if (isImmutable(objectType)) {
                        continue;
                    }
                }
            } else if (defineReadOnlyInclusionsOnly) {
                continue;
            }

            // Check for duplicate type references
            if (!referencedTypes.add(referredType.tsymbol)) {
                dlog.error(typeRef.pos, DiagnosticErrorCode.REDECLARED_TYPE_REFERENCE, typeRef);
                continue;
            }

            BType effectiveIncludedType = referredType;

            if (tag == TypeTags.OBJECT) {
                BObjectType objectType;
                referredType = Types.getReferredType(referredType);

                if (referredType.tag == TypeTags.INTERSECTION) {
                    effectiveIncludedType = objectType = (BObjectType) ((BIntersectionType) referredType).effectiveType;
                } else {
                    objectType = (BObjectType) referredType;
                }

                if (!classDefinition.symbol.pkgID.equals(referredType.tsymbol.pkgID)) {
                    boolean errored = false;
                    for (BField field : objectType.fields.values()) {
                        if (!Symbols.isPublic(field.symbol)) {
                            dlog.error(typeRef.pos, DiagnosticErrorCode.INCOMPATIBLE_TYPE_REFERENCE_NON_PUBLIC_MEMBERS,
                                       typeRef);
                            invalidTypeRefs.add(typeRef);
                            errored = true;
                            break;
                        }
                    }

                    if (errored) {
                        continue;
                    }

                    for (BAttachedFunction func : ((BObjectTypeSymbol) objectType.tsymbol).attachedFuncs) {
                        if (!Symbols.isPublic(func.symbol)) {
                            dlog.error(typeRef.pos, DiagnosticErrorCode.INCOMPATIBLE_TYPE_REFERENCE_NON_PUBLIC_MEMBERS,
                                       typeRef);
                            invalidTypeRefs.add(typeRef);
                            errored = true;
                            break;
                        }
                    }

                    if (errored) {
                        continue;
                    }
                }
            }

            // Here it is assumed that all the fields of the referenced types are resolved
            // by the time we reach here. It is achieved by ordering the typeDefs according
            // to the precedence.
            // Default values of fields are not inherited.
            for (BField field : ((BStructureType) effectiveIncludedType).fields.values()) {
                if (fieldNames.containsKey(field.name.value)) {
                    BLangSimpleVariable existingVariable = fieldNames.get(field.name.value);
                    if ((existingVariable.flagSet.contains(Flag.PUBLIC) !=
                            Symbols.isFlagOn(field.symbol.flags, Flags.PUBLIC)) ||
                            (existingVariable.flagSet.contains(Flag.PRIVATE) !=
                                    Symbols.isFlagOn(field.symbol.flags, Flags.PRIVATE))) {
                        dlog.error(existingVariable.pos,
                                DiagnosticErrorCode.MISMATCHED_VISIBILITY_QUALIFIERS_IN_OBJECT_FIELD,
                                existingVariable.name.value);
                    }
                    continue;
                }

                BLangSimpleVariable var = ASTBuilderUtil.createVariable(typeRef.pos, field.name.value, field.type);
                var.flagSet = field.symbol.getFlags();
                referencedFields.add(var);
            }
        }
        classDefinition.typeRefs.removeAll(invalidTypeRefs);

        for (BLangSimpleVariable field : referencedFields) {
            defineNode(field, typeDefEnv);
            if (field.symbol.type == symTable.semanticError) {
                continue;
            }
            objType.fields.put(field.name.value, new BField(names.fromIdNode(field.name), field.pos, field.symbol));
        }

        classDefinition.referencedFields.addAll(referencedFields);
    }

    private List<BLangClassDefinition> getClassDefinitions(List<TopLevelNode> topLevelNodes) {
        List<BLangClassDefinition> classDefinitions = new ArrayList<>();
        for (TopLevelNode topLevelNode : topLevelNodes) {
            if (topLevelNode.getKind() == NodeKind.CLASS_DEFN) {
                classDefinitions.add((BLangClassDefinition) topLevelNode);
            }
        }
        return classDefinitions;
    }

    @Override
    public void visit(BLangObjectConstructorExpression objectCtorExpression) {
        visit(objectCtorExpression.classNode);
        objectCtorExpression.setBType(objectCtorExpression.classNode.getBType());
    }

    @Override
    public void visit(BLangClassDefinition classDefinition) {
        EnumSet<Flag> flags = EnumSet.copyOf(classDefinition.flagSet);
        boolean isPublicType = flags.contains(Flag.PUBLIC);
        Name className = names.fromIdNode(classDefinition.name);
        Name classOrigName = names.originalNameFromIdNode(classDefinition.name);

        BClassSymbol tSymbol = Symbols.createClassSymbol(Flags.asMask(flags), className, env.enclPkg.symbol.pkgID, null,
                                                         env.scope.owner, classDefinition.name.pos,
                                                         getOrigin(className, flags), classDefinition.isServiceDecl);
        tSymbol.originalName = classOrigName;
        tSymbol.scope = new Scope(tSymbol);
        tSymbol.markdownDocumentation = getMarkdownDocAttachment(classDefinition.markdownDocumentationAttachment);


        long typeFlags = 0;

        if (flags.contains(Flag.READONLY)) {
            typeFlags |= Flags.READONLY;
        }

        if (flags.contains(Flag.ISOLATED)) {
            typeFlags |= Flags.ISOLATED;
        }

        if (flags.contains(Flag.SERVICE)) {
            typeFlags |= Flags.SERVICE;
        }

        if (flags.contains(Flag.OBJECT_CTOR)) {
            typeFlags |= Flags.OBJECT_CTOR;
        }

        BObjectType objectType = new BObjectType(tSymbol, typeFlags);
        if (classDefinition.isObjectContructorDecl || flags.contains(Flag.OBJECT_CTOR)) {
            classDefinition.oceEnvData.objectType = objectType;
            objectType.classDef = classDefinition;
        }

        if (flags.contains(Flag.DISTINCT)) {
            objectType.typeIdSet = BTypeIdSet.from(env.enclPkg.symbol.pkgID, classDefinition.name.value, isPublicType);
        }

        if (flags.contains(Flag.CLIENT)) {
            objectType.flags |= Flags.CLIENT;
        }

        tSymbol.type = objectType;
        classDefinition.setBType(objectType);
        classDefinition.setDeterminedType(objectType);
        classDefinition.symbol = tSymbol;

        if (isDeprecated(classDefinition.annAttachments)) {
            tSymbol.flags |= Flags.DEPRECATED;
        }

        // For each referenced type, check whether the types are already resolved.
        // If not, then that type should get a higher precedence.
        for (BLangType typeRef : classDefinition.typeRefs) {
            BType referencedType = symResolver.resolveTypeNode(typeRef, env);
            if (referencedType == symTable.noType && !this.unresolvedTypes.contains(classDefinition)) {
                this.unresolvedTypes.add(classDefinition);
                return;
            }
            objectType.typeInclusions.add(referencedType);
        }

        classDefinition.setPrecedence(this.typePrecedence++);
        if (symResolver.checkForUniqueSymbol(classDefinition.pos, env, tSymbol)) {
            env.scope.define(tSymbol.name, tSymbol);
        }
        // TODO : check
        // env.scope.define(tSymbol.name, tSymbol);
    }

    public void visit(BLangAnnotation annotationNode) {
        Name annotName = names.fromIdNode(annotationNode.name);
        Name annotOrigName = names.originalNameFromIdNode(annotationNode.name);
        BAnnotationSymbol annotationSymbol = Symbols.createAnnotationSymbol(Flags.asMask(annotationNode.flagSet),
                                                                            annotationNode.getAttachPoints(),
                                                                            annotName, annotOrigName,
                                                                            env.enclPkg.symbol.pkgID, null,
                                                                            env.scope.owner, annotationNode.name.pos,
                                                                            getOrigin(annotName));
        annotationSymbol.markdownDocumentation =
                getMarkdownDocAttachment(annotationNode.markdownDocumentationAttachment);
        if (isDeprecated(annotationNode.annAttachments)) {
            annotationSymbol.flags |= Flags.DEPRECATED;
        }
        annotationSymbol.type = new BAnnotationType(annotationSymbol);
        annotationNode.symbol = annotationSymbol;
        defineSymbol(annotationNode.name.pos, annotationSymbol);
        SymbolEnv annotationEnv = SymbolEnv.createAnnotationEnv(annotationNode, annotationSymbol.scope, env);
        BLangType annotTypeNode = annotationNode.typeNode;
        if (annotTypeNode != null) {
            BType type = this.symResolver.resolveTypeNode(annotTypeNode, annotationEnv);
            annotationSymbol.attachedType = type;
            if (!isValidAnnotationType(type)) {
                dlog.error(annotTypeNode.pos, DiagnosticErrorCode.ANNOTATION_INVALID_TYPE, type);
            }

//            if (annotationNode.flagSet.contains(Flag.CONSTANT) && !type.isAnydata()) {
//                dlog.error(annotTypeNode.pos, DiagnosticErrorCode.ANNOTATION_INVALID_CONST_TYPE, type);
//            }
        }

        if (!annotationNode.flagSet.contains(Flag.CONSTANT) &&
                annotationNode.getAttachPoints().stream().anyMatch(attachPoint -> attachPoint.source)) {
            dlog.error(annotationNode.pos, DiagnosticErrorCode.ANNOTATION_REQUIRES_CONST);
        }
    }

    private boolean isNullOrEmpty(String s) {
        return s == null || s.isEmpty();
    }

    @Override
    public void visit(BLangImportPackage importPkgNode) {
        Name pkgAlias = names.fromIdNode(importPkgNode.alias);
        if (!Names.IGNORE.equals(pkgAlias)) {
            BSymbol importSymbol =
                    symResolver.resolvePrefixSymbol(env, pkgAlias, names.fromIdNode(importPkgNode.compUnit));
            if (importSymbol != symTable.notFoundSymbol) {
                if (isSameImport(importPkgNode, (BPackageSymbol) importSymbol)) {
                    dlog.error(importPkgNode.pos, DiagnosticErrorCode.REDECLARED_IMPORT_MODULE,
                            importPkgNode.getQualifiedPackageName());
                } else {
                    dlog.error(importPkgNode.pos, DiagnosticErrorCode.REDECLARED_SYMBOL, pkgAlias);
                }
                return;
            }
        }

        // TODO Clean this code up. Can we move the this to BLangPackageBuilder class
        // Create import package symbol
        Name orgName;
        Name pkgName = null;
        Name version;
        PackageID enclPackageID = env.enclPkg.packageID;
        // The pattern of the import statement is 'import [org-name /] module-name [version sem-ver]'
        // Three cases should be considered here.
        // 1. import org-name/module-name version
        // 2. import org-name/module-name
        //      2a. same project
        //      2b. different project
        // 3. import module-name
        if (!isNullOrEmpty(importPkgNode.orgName.value)) {
            orgName = names.fromIdNode(importPkgNode.orgName);
            if (!isNullOrEmpty(importPkgNode.version.value)) {
                version = names.fromIdNode(importPkgNode.version);
            } else {
                // TODO We are removing the version in the import declaration anyway
                if (projectAPIInitiatedCompilation) {
                    version = Names.EMPTY;
                } else {
                    String pkgNameComps = importPkgNode.getPackageName().stream()
                            .map(id -> id.value)
                            .collect(Collectors.joining("."));
                    if (this.sourceDirectory.getSourcePackageNames().contains(pkgNameComps)
                            && orgName.value.equals(enclPackageID.orgName.value)) {
                        version = enclPackageID.version;
                    } else {
                        version = Names.EMPTY;
                    }
                }
            }
        } else {
            orgName = enclPackageID.orgName;
            pkgName = enclPackageID.pkgName;
            version = (Names.DEFAULT_VERSION.equals(enclPackageID.version)) ? Names.EMPTY : enclPackageID.version;
        }

        List<Name> nameComps = importPkgNode.pkgNameComps.stream()
                .map(identifier -> names.fromIdNode(identifier))
                .collect(Collectors.toList());
        Name moduleName = new Name(nameComps.stream().map(Name::getValue).collect(Collectors.joining(".")));

        if (pkgName == null) {
            pkgName = moduleName;
        }

        PackageID pkgId = new PackageID(orgName, pkgName, moduleName, version, null);

        // Un-exported modules not inside current package is not allowed to import.
        BPackageSymbol bPackageSymbol = this.packageCache.getSymbol(pkgId);
        if (bPackageSymbol != null && this.env.enclPkg.moduleContextDataHolder != null) {
            boolean isCurrentPackageModuleImport =
                this.env.enclPkg.moduleContextDataHolder.descriptor().org() == bPackageSymbol.descriptor.org()
                    && this.env.enclPkg.moduleContextDataHolder.descriptor().packageName() ==
                        bPackageSymbol.descriptor.packageName();
            if (!isCurrentPackageModuleImport && !bPackageSymbol.exported) {
                dlog.error(importPkgNode.pos, DiagnosticErrorCode.MODULE_NOT_FOUND,
                           bPackageSymbol.toString() + " is not exported");
                           return;
            }
        }

        // Built-in Annotation module is not allowed to import.
        if (pkgId.equals(PackageID.ANNOTATIONS) || pkgId.equals(PackageID.INTERNAL) || pkgId.equals(PackageID.QUERY)) {
            // Only peer lang.* modules able to see these two modules.
            // Spec allows to annotation model to be imported, but implementation not support this.
            if (!(enclPackageID.orgName.equals(Names.BALLERINA_ORG)
                    && enclPackageID.name.value.startsWith(Names.LANG.value))) {
                dlog.error(importPkgNode.pos, DiagnosticErrorCode.MODULE_NOT_FOUND,
                        importPkgNode.getQualifiedPackageName());
                return;
            }
        }

        // Detect cyclic module dependencies. This will not detect cycles which starts with the entry package because
        // entry package has a version. So we check import cycles which starts with the entry package in next step.
        if (importedPackages.contains(pkgId)) {
            int index = importedPackages.indexOf(pkgId);
            // Generate the import cycle.
            StringBuilder stringBuilder = new StringBuilder();
            for (int i = index; i < importedPackages.size(); i++) {
                stringBuilder.append(importedPackages.get(i).toString()).append(" -> ");
            }
            // Append the current package to complete the cycle.
            stringBuilder.append(pkgId);
            dlog.error(importPkgNode.pos, DiagnosticErrorCode.CYCLIC_MODULE_IMPORTS_DETECTED, stringBuilder.toString());
            return;
        }

        boolean samePkg = false;
        // Get the entry package.
        PackageID entryPackage = importedPackages.get(0);
        if (entryPackage.isUnnamed == pkgId.isUnnamed) {
            samePkg = (!entryPackage.isUnnamed) || (entryPackage.sourceFileName.equals(pkgId.sourceFileName));
        }
        // Check whether the package which we have encountered is the same as the entry package. We don't need to
        // check the version here because we cannot import two different versions of the same package at the moment.
        if (samePkg && entryPackage.orgName.equals(pkgId.orgName) && entryPackage.name.equals(pkgId.name)) {
            StringBuilder stringBuilder = new StringBuilder();
            String entryPackageString = importedPackages.get(0).toString();
            // We need to remove the package.
            int packageIndex = entryPackageString.indexOf(":");
            if (packageIndex != -1) {
                entryPackageString = entryPackageString.substring(0, packageIndex);
            }
            // Generate the import cycle.
            stringBuilder.append(entryPackageString).append(" -> ");
            for (int i = 1; i < importedPackages.size(); i++) {
                stringBuilder.append(importedPackages.get(i).toString()).append(" -> ");
            }
            stringBuilder.append(pkgId);
            dlog.error(importPkgNode.pos, DiagnosticErrorCode.CYCLIC_MODULE_IMPORTS_DETECTED, stringBuilder.toString());
            return;
        }

        BPackageSymbol pkgSymbol = packageCache.getSymbol(pkgId);

        if (pkgSymbol == null) {
            dlog.error(importPkgNode.pos, DiagnosticErrorCode.MODULE_NOT_FOUND,
                    importPkgNode.getQualifiedPackageName());
            return;
        }

        List<BPackageSymbol> imports = ((BPackageSymbol) this.env.scope.owner).imports;
        if (!imports.contains(pkgSymbol)) {
            imports.add(pkgSymbol);
        }

        // get a copy of the package symbol, add compilation unit info to it,
        // and define it in the current package scope
        BPackageSymbol symbol = dupPackageSymbolAndSetCompUnit(pkgSymbol, names.fromIdNode(importPkgNode.compUnit));
        if (!Names.IGNORE.equals(pkgAlias)) {
            symbol.importPrefix = pkgAlias;
        }
        symbol.scope = pkgSymbol.scope;
        importPkgNode.symbol = symbol;
        this.env.scope.define(pkgAlias, symbol);
    }

    public void initPredeclaredModules(Map<Name, BPackageSymbol> predeclaredModules,
                                       List<BLangCompilationUnit> compUnits, SymbolEnv env) {
        SymbolEnv prevEnv = this.env;
        this.env = env;
        for (Map.Entry<Name, BPackageSymbol> predeclaredModuleEntry : predeclaredModules.entrySet()) {
            Name alias = predeclaredModuleEntry.getKey();
            BPackageSymbol packageSymbol = predeclaredModuleEntry.getValue();
            int index = 0;
            ScopeEntry entry = this.env.scope.lookup(alias);
            if (entry == NOT_FOUND_ENTRY && !compUnits.isEmpty()) {
                this.env.scope.define(alias, dupPackageSymbolAndSetCompUnit(packageSymbol,
                        new Name(compUnits.get(index++).name)));
                entry = this.env.scope.lookup(alias);
            }
            for (int i = index; i < compUnits.size(); i++) {
                boolean isUndefinedModule = true;
                String compUnitName = compUnits.get(i).name;
                if (((BPackageSymbol) entry.symbol).compUnit.value.equals(compUnitName)) {
                    isUndefinedModule = false;
                }
                while (entry.next != NOT_FOUND_ENTRY) {
                    if (((BPackageSymbol) entry.next.symbol).compUnit.value.equals(compUnitName)) {
                        isUndefinedModule = false;
                        break;
                    }
                    entry = entry.next;
                }
                if (isUndefinedModule) {
                    entry.next = new ScopeEntry(dupPackageSymbolAndSetCompUnit(packageSymbol,
                            new Name(compUnitName)), NOT_FOUND_ENTRY);
                }
            }
        }
        this.env = prevEnv;
    }

    @Override
    public void visit(BLangXMLNS xmlnsNode) {
        String nsURI;
        if (xmlnsNode.namespaceURI.getKind() == NodeKind.SIMPLE_VARIABLE_REF) {
            BLangSimpleVarRef varRef = (BLangSimpleVarRef) xmlnsNode.namespaceURI;
            if (missingNodesHelper.isMissingNode(varRef.variableName.value)) {
                nsURI = "";
            } else {
                // TODO: handle const-ref (#24911)
                nsURI = "";
            }
        } else {
            nsURI = (String) ((BLangLiteral) xmlnsNode.namespaceURI).value;
            if (!nullOrEmpty(xmlnsNode.prefix.value) && nsURI.isEmpty()) {
                dlog.error(xmlnsNode.pos, DiagnosticErrorCode.INVALID_NAMESPACE_DECLARATION, xmlnsNode.prefix);
            }
        }

        // set the prefix of the default namespace
        if (xmlnsNode.prefix.value == null) {
            xmlnsNode.prefix.value = XMLConstants.DEFAULT_NS_PREFIX;
        }

        Name prefix = names.fromIdNode(xmlnsNode.prefix);
        Location nsSymbolPos = prefix.value.isEmpty() ? xmlnsNode.pos : xmlnsNode.prefix.pos;
        BXMLNSSymbol xmlnsSymbol = Symbols.createXMLNSSymbol(prefix, nsURI, env.enclPkg.symbol.pkgID, env.scope.owner,
                                                             nsSymbolPos, getOrigin(prefix));
        xmlnsNode.symbol = xmlnsSymbol;

        // First check for package-imports with the same alias.
        // Here we do not check for owner equality, since package import is always at the package
        // level, but the namespace declaration can be at any level.
        BSymbol foundSym = symResolver.lookupSymbolInPrefixSpace(env, xmlnsSymbol.name);
        if ((foundSym.tag & SymTag.PACKAGE) != SymTag.PACKAGE) {
            foundSym = symTable.notFoundSymbol;
        }
        if (foundSym != symTable.notFoundSymbol) {
            dlog.error(xmlnsNode.pos, DiagnosticErrorCode.REDECLARED_SYMBOL, xmlnsSymbol.name);
            return;
        }

        // Define it in the enclosing scope. Here we check for the owner equality,
        // to support overriding of namespace declarations defined at package level.
        defineSymbol(xmlnsNode.prefix.pos, xmlnsSymbol);
    }

    private boolean nullOrEmpty(String value) {
        return value == null || value.isEmpty();
    }

    public void visit(BLangXMLNSStatement xmlnsStmtNode) {
        defineNode(xmlnsStmtNode.xmlnsDecl, env);
    }

    private void defineTypeNodes(List<BLangNode> typeDefs, SymbolEnv env) {
        if (typeDefs.isEmpty()) {
            return;
        }

        this.unresolvedTypes = new ArrayList<>(typeDefs.size());
        this.unresolvedRecordDueToFields = new HashSet<>(typeDefs.size());
        this.resolveRecordsUnresolvedDueToFields = false;
        for (BLangNode typeDef : typeDefs) {
            if (isErrorIntersectionTypeCreatingNewType(typeDef, env)) {
                populateUndefinedErrorIntersection((BLangTypeDefinition) typeDef, env);
                continue;
            }
//            if (isObjectCtor(typeDef)) {
//                continue;
//            }

            defineNode(typeDef, env);
        }

        if (typeDefs.size() <= unresolvedTypes.size()) {

            this.resolveRecordsUnresolvedDueToFields = true;
            unresolvedTypes.removeAll(unresolvedRecordDueToFields);
            for (BLangNode unresolvedType : unresolvedRecordDueToFields) {
                defineNode(unresolvedType, env);
            }
            this.resolveRecordsUnresolvedDueToFields = false;

            // This situation can occur due to either a cyclic dependency or at least one of member types in type
            // definition node cannot be resolved. So we iterate through each node recursively looking for cyclic
            // dependencies or undefined types in type node.

            for (BLangNode unresolvedType : unresolvedTypes) {
                Stack<String> references = new Stack<>();
                NodeKind unresolvedKind = unresolvedType.getKind();
                if (unresolvedKind == NodeKind.TYPE_DEFINITION || unresolvedKind == NodeKind.CONSTANT) {
                    TypeDefinition def = (TypeDefinition) unresolvedType;
                    // We need to keep track of all visited types to print cyclic dependency.
                    references.push(def.getName().getValue());
                    checkErrors(env, unresolvedType, (BLangNode) def.getTypeNode(), references, false);
                } else if (unresolvedType.getKind() == NodeKind.CLASS_DEFN) {
                    BLangClassDefinition classDefinition = (BLangClassDefinition) unresolvedType;
                    references.push(classDefinition.getName().getValue());
                    checkErrors(env, unresolvedType, classDefinition, references, true);
                }
            }
            defineAllUnresolvedCyclicTypesInScope(env);

            Set<String> alreadyDefinedTypeDefNames = new HashSet<>();
            int unresolvedTypeCount = unresolvedTypes.size();
            for (int i = 0; i < unresolvedTypeCount; i++) {
                for (BLangNode node : this.unresolvedTypes) {
                    String name = getTypeOrClassName(node);
                    boolean symbolNotFound = false;
                    boolean isTypeOrClassDefinition =
                            node.getKind() == NodeKind.TYPE_DEFINITION || node.getKind() == NodeKind.CLASS_DEFN;
                    // Skip the type resolving in the first iteration (i == 0)
                    // as we want to define the type before trying to resolve it.
                    if (isTypeOrClassDefinition && i != 0) { // Do not skip the first iteration
                        BSymbol bSymbol = symResolver.lookupSymbolInMainSpace(env, names.fromString(name));
                        symbolNotFound = (bSymbol == symTable.notFoundSymbol);
                    }

                    boolean notFoundInList = alreadyDefinedTypeDefNames.add(name);

                    // Prevent defining already defined type names.
                    if (notFoundInList || symbolNotFound) {
                        defineNode(node, env);
                    }
                }
            }
            return;
        }
        defineTypeNodes(unresolvedTypes, env);
    }

    private void populateUndefinedErrorIntersection(BLangTypeDefinition typeDef, SymbolEnv env) {
        long flags = 0;
        if (typeDef.flagSet.contains(Flag.PUBLIC)) {
            flags = Flags.PUBLIC;
        }

        BErrorType intersectionErrorType = types.createErrorType(null, flags, env);
        intersectionErrorType.tsymbol.name = names.fromString(typeDef.name.value);
        defineErrorType(typeDef.pos, intersectionErrorType, env);

        this.intersectionTypes.add(typeDef);
    }

    private boolean isErrorIntersectionTypeCreatingNewType(BLangNode typeDef, SymbolEnv env) {
        boolean isIntersectionType = typeDef.getKind() == NodeKind.TYPE_DEFINITION
                && ((BLangTypeDefinition) typeDef).typeNode.getKind() == NodeKind.INTERSECTION_TYPE_NODE;
        if (!isIntersectionType) {
            return false;
        }

        BLangIntersectionTypeNode intersectionTypeNode =
                (BLangIntersectionTypeNode) ((BLangTypeDefinition) typeDef).typeNode;

        Set<BType> errorTypes = new HashSet<>();

        for (BLangType type : intersectionTypeNode.constituentTypeNodes) {
            BType bType = symResolver.resolveTypeNode(type, env);
            if (Types.getReferredType(bType).tag == TypeTags.ERROR) {
                errorTypes.add(bType);
            }
        }
        return errorTypes.size() > 1;
    }

    private void checkErrors(SymbolEnv env, BLangNode unresolvedType, BLangNode currentTypeOrClassNode,
                             Stack<String> visitedNodes,
                             boolean fromStructuredType) {
        // Check errors in the type definition.
        List<BLangType> memberTypeNodes;
        switch (currentTypeOrClassNode.getKind()) {
            case ARRAY_TYPE:
                checkErrors(env, unresolvedType, ((BLangArrayType) currentTypeOrClassNode).elemtype, visitedNodes,
                        true);
                break;
            case UNION_TYPE_NODE:
                // If the current type node is a union type node, we need to check all member nodes.
                memberTypeNodes = ((BLangUnionTypeNode) currentTypeOrClassNode).memberTypeNodes;
                // Recursively check all members.
                for (BLangType memberTypeNode : memberTypeNodes) {
                    checkErrors(env, unresolvedType, memberTypeNode, visitedNodes, fromStructuredType);
                }
                break;
            case INTERSECTION_TYPE_NODE:
                memberTypeNodes = ((BLangIntersectionTypeNode) currentTypeOrClassNode).constituentTypeNodes;
                for (BLangType memberTypeNode : memberTypeNodes) {
                    checkErrors(env, unresolvedType, memberTypeNode, visitedNodes, fromStructuredType);
                }
                break;
            case TUPLE_TYPE_NODE:
                BLangTupleTypeNode tupleNode = (BLangTupleTypeNode) currentTypeOrClassNode;
                memberTypeNodes = tupleNode.memberTypeNodes;
                for (BLangType memberTypeNode : memberTypeNodes) {
                    checkErrors(env, unresolvedType, memberTypeNode, visitedNodes, true);
                }
                if (tupleNode.restParamType != null) {
                    checkErrors(env, unresolvedType, tupleNode.restParamType, visitedNodes, true);
                }
                break;
            case CONSTRAINED_TYPE:
                checkErrors(env, unresolvedType, ((BLangConstrainedType) currentTypeOrClassNode).constraint,
                        visitedNodes,
                        true);
                break;
            case TABLE_TYPE:
                checkErrors(env, unresolvedType, ((BLangTableTypeNode) currentTypeOrClassNode).constraint, visitedNodes,
                        true);
                break;
            case STREAM_TYPE:
                checkErrors(env, unresolvedType, ((BLangStreamType) currentTypeOrClassNode).constraint, visitedNodes,
                        true);
                BLangType completionType = ((BLangStreamType) currentTypeOrClassNode).error;
                if (completionType != null) {
                    checkErrors(env, unresolvedType, completionType, visitedNodes, true);
                }
                break;
            case USER_DEFINED_TYPE:
                checkErrorsOfUserDefinedType(env, unresolvedType, (BLangUserDefinedType) currentTypeOrClassNode,
                        visitedNodes, fromStructuredType);
                break;
            case BUILT_IN_REF_TYPE:
                // Eg - `xml`. This is not needed to be checked because no types are available in the `xml`.
            case FINITE_TYPE_NODE:
            case VALUE_TYPE:
            case ERROR_TYPE:
                // Do nothing.
                break;
            case FUNCTION_TYPE:
                BLangFunctionTypeNode functionTypeNode = (BLangFunctionTypeNode) currentTypeOrClassNode;
                functionTypeNode.params.forEach(p -> checkErrors(env, unresolvedType, p.typeNode, visitedNodes,
                        fromStructuredType));
                if (functionTypeNode.restParam != null) {
                    checkErrors(env, unresolvedType, functionTypeNode.restParam.typeNode, visitedNodes,
                            fromStructuredType);
                }
                if (functionTypeNode.returnTypeNode != null) {
                    checkErrors(env, unresolvedType, functionTypeNode.returnTypeNode, visitedNodes, fromStructuredType);
                }
                break;
            case RECORD_TYPE:
                for (TypeNode typeNode : ((BLangRecordTypeNode) currentTypeOrClassNode).getTypeReferences()) {
                    checkErrors(env, unresolvedType, (BLangType) typeNode, visitedNodes, true);
                }
                break;
            case OBJECT_TYPE:
                for (TypeNode typeNode : ((BLangObjectTypeNode) currentTypeOrClassNode).getTypeReferences()) {
                    checkErrors(env, unresolvedType, (BLangType) typeNode, visitedNodes, true);
                }
                break;
            case CLASS_DEFN:
                for (TypeNode typeNode : ((BLangClassDefinition) currentTypeOrClassNode).typeRefs) {
                    checkErrors(env, unresolvedType, (BLangType) typeNode, visitedNodes, true);
                }
                break;
            default:
                throw new RuntimeException("unhandled type kind: " + currentTypeOrClassNode.getKind());
        }
    }

    private boolean isTypeConstructorAvailable(NodeKind unresolvedType) {
        switch (unresolvedType) {
            case OBJECT_TYPE:
            case RECORD_TYPE:
            case CONSTRAINED_TYPE:
            case ARRAY_TYPE:
            case TUPLE_TYPE_NODE:
            case TABLE_TYPE:
            case ERROR_TYPE:
            case FUNCTION_TYPE:
            case STREAM_TYPE:
                return true;
            default:
                return false;
        }
    }

    private void checkErrorsOfUserDefinedType(SymbolEnv env, BLangNode unresolvedType,
                                              BLangUserDefinedType currentTypeOrClassNode,
                                              Stack<String> visitedNodes, boolean fromStructuredType) {
        String currentTypeNodeName = currentTypeOrClassNode.typeName.value;
        // Skip all types defined as anonymous types.
        if (currentTypeNodeName.startsWith("$")) {
            return;
        }
        String unresolvedTypeNodeName = getTypeOrClassName(unresolvedType);
        boolean sameTypeNode = unresolvedTypeNodeName.equals(currentTypeNodeName);
        boolean isVisited = visitedNodes.contains(currentTypeNodeName);
        boolean typeDef = unresolvedType.getKind() == NodeKind.TYPE_DEFINITION;

        if (sameTypeNode || isVisited) {
            if (typeDef) {
                BLangTypeDefinition typeDefinition = (BLangTypeDefinition) unresolvedType;
                NodeKind unresolvedTypeNodeKind = typeDefinition.getTypeNode().getKind();
                if (fromStructuredType && (unresolvedTypeNodeKind == NodeKind.UNION_TYPE_NODE
                        || unresolvedTypeNodeKind == NodeKind.TUPLE_TYPE_NODE)) {
                    // Type definitions with tuples and unions are allowed to have cyclic references atm
                    typeDefinition.hasCyclicReference = true;
                    return;
                }
                // Recursive types (A -> B -> C -> B) are valid provided they go through a type constructor
                if (unresolvedTypeNodeKind != NodeKind.OBJECT_TYPE && isTypeConstructorAvailable(unresolvedTypeNodeKind)
                    && !sameTypeNode) {
                    return;
                }
            }
            if (isVisited) {
                // Invalid dependency detected. But in here, all the types in the list might not
                // be necessary for the cyclic dependency error message.
                //
                // Eg - A -> B -> C -> B // Last B is what we are currently checking
                //
                // In such case, we create a new list with relevant type names.
                int i = visitedNodes.indexOf(currentTypeNodeName);
                List<String> dependencyList = new ArrayList<>(visitedNodes.size() - i);
                for (; i < visitedNodes.size(); i++) {
                    dependencyList.add(visitedNodes.get(i));
                }
                if (!sameTypeNode && dependencyList.size() == 1
                        && dependencyList.get(0).equals(currentTypeNodeName)) {
                    // Check to support valid scenarios such as the following
                    // type A int\A[];
                    // type B A;
                    // @typeparam type B A;
                    return;
                }
                // Add the `currentTypeNodeName` to complete the cycle.
                dependencyList.add(currentTypeNodeName);
                dlog.error(unresolvedType.getPosition(), DiagnosticErrorCode.CYCLIC_TYPE_REFERENCE, dependencyList);
            } else {
                visitedNodes.push(currentTypeNodeName);
                dlog.error(unresolvedType.getPosition(), DiagnosticErrorCode.CYCLIC_TYPE_REFERENCE, visitedNodes);
                visitedNodes.remove(currentTypeNodeName);
            }
        } else {
            // Check whether the current type node is in the unresolved list. If it is in the list, we need to
            // check it recursively.
            List<BLangNode> typeDefinitions = unresolvedTypes.stream()
                    .filter(node -> getTypeOrClassName(node).equals(currentTypeNodeName)).collect(Collectors.toList());

            if (typeDefinitions.isEmpty()) {
                BType referredType = symResolver.resolveTypeNode(currentTypeOrClassNode, env);
                // We are referring a fully or partially defined type from another cyclic type
                if (referredType != symTable.noType) {
                    return;
                }

                // If a type is declared, it should either get defined successfully or added to the unresolved
                // types list. If a type is not in either one of them, that means it is an undefined type.
                LocationData locationData = new LocationData(
                        currentTypeNodeName, currentTypeOrClassNode.pos.lineRange().startLine().line(),
                        currentTypeOrClassNode.pos.lineRange().startLine().offset());
                if (unknownTypeRefs.add(locationData)) {
                    dlog.error(currentTypeOrClassNode.pos, DiagnosticErrorCode.UNKNOWN_TYPE, currentTypeNodeName);
                }
            } else {
                for (BLangNode typeDefinition : typeDefinitions) {
                    if (typeDefinition.getKind() == NodeKind.TYPE_DEFINITION) {
                        BLangTypeDefinition langTypeDefinition = (BLangTypeDefinition) typeDefinition;
                        String typeName = langTypeDefinition.getName().getValue();
                        // Add the node name to the list.
                        visitedNodes.push(typeName);
                        // Recursively check for errors.
                        checkErrors(env, unresolvedType, langTypeDefinition.getTypeNode(), visitedNodes,
                                fromStructuredType);
                        // We need to remove the added type node here since we have finished checking errors.
                        visitedNodes.pop();
                    } else {
                        BLangClassDefinition classDefinition = (BLangClassDefinition) typeDefinition;
                        visitedNodes.push(classDefinition.getName().getValue());
                        checkErrors(env, unresolvedType, classDefinition, visitedNodes, fromStructuredType);
                        visitedNodes.pop();
                    }
                }
            }
        }
    }

    private String getTypeOrClassName(BLangNode node) {
        if (node.getKind() == NodeKind.TYPE_DEFINITION || node.getKind() == NodeKind.CONSTANT) {
            return ((TypeDefinition) node).getName().getValue();
        } else  {
            return ((BLangClassDefinition) node).getName().getValue();
        }
    }

    public boolean isUnknownTypeRef(BLangUserDefinedType bLangUserDefinedType) {
        var startLine = bLangUserDefinedType.pos.lineRange().startLine();
        LocationData locationData = new LocationData(bLangUserDefinedType.typeName.value, startLine.line(),
                startLine.offset());
        return unknownTypeRefs.contains(locationData);
    }

    @Override
    public void visit(BLangTypeDefinition typeDefinition) {
        BType definedType;
        if (typeDefinition.hasCyclicReference) {
            definedType = getCyclicDefinedType(typeDefinition, env);
        } else {
            definedType = symResolver.resolveTypeNode(typeDefinition.typeNode, env);
        }

        if (definedType == symTable.semanticError) {
            // TODO : Fix this properly. issue #21242

            invalidateAlreadyDefinedErrorType(typeDefinition);
            return;
        }
        if (definedType == symTable.noType) {
            // This is to prevent concurrent modification exception.
            if (!this.unresolvedTypes.contains(typeDefinition)) {
                this.unresolvedTypes.add(typeDefinition);
            }
            return;
        }

        // Check for any circular type references
        boolean hasTypeInclusions = false;
        NodeKind typeNodeKind = typeDefinition.typeNode.getKind();
        if (typeNodeKind == NodeKind.OBJECT_TYPE || typeNodeKind == NodeKind.RECORD_TYPE) {
            if (definedType.tsymbol.scope == null) {
                definedType.tsymbol.scope = new Scope(definedType.tsymbol);
            }
            BLangStructureTypeNode structureTypeNode = (BLangStructureTypeNode) typeDefinition.typeNode;
            // For each referenced type, check whether the types are already resolved.
            // If not, then that type should get a higher precedence.
            for (BLangType typeRef : structureTypeNode.typeRefs) {
                hasTypeInclusions = true;
                BType referencedType = symResolver.resolveTypeNode(typeRef, env);
                if (referencedType == symTable.noType) {
                    if (!this.unresolvedTypes.contains(typeDefinition)) {
                        this.unresolvedTypes.add(typeDefinition);
                        return;
                    }
                }
            }
        }

        // check for unresolved fields. This record may be referencing another record
        if (hasTypeInclusions && !this.resolveRecordsUnresolvedDueToFields && typeNodeKind == NodeKind.RECORD_TYPE) {
            BLangStructureTypeNode structureTypeNode = (BLangStructureTypeNode) typeDefinition.typeNode;
            for (BLangSimpleVariable variable : structureTypeNode.fields) {
                if (variable.typeNode.getKind() == NodeKind.FUNCTION_TYPE) {
                    continue;
                }
                Scope scope = new Scope(structureTypeNode.symbol);
                structureTypeNode.symbol.scope = scope;
                SymbolEnv typeEnv = SymbolEnv.createTypeEnv(structureTypeNode, scope, env);
                BType referencedType = symResolver.resolveTypeNode(variable.typeNode, typeEnv);
                if (referencedType == symTable.noType) {
                    if (this.unresolvedRecordDueToFields.add(typeDefinition) &&
                            !this.unresolvedTypes.contains(typeDefinition)) {
                        this.unresolvedTypes.add(typeDefinition);
                        return;
                    }
                }
            }
        }

        if (typeDefinition.flagSet.contains(Flag.ENUM)) {
            definedType.tsymbol = createEnumSymbol(typeDefinition, definedType);
        }

        typeDefinition.setPrecedence(this.typePrecedence++);

        BSymbol typeDefSymbol = Symbols.createTypeDefinitionSymbol(Flags.asMask(typeDefinition.flagSet),
                names.fromIdNode(typeDefinition.name), env.enclPkg.packageID, definedType, env.scope.owner,
                typeDefinition.name.pos, getOrigin(typeDefinition.name.value));
        typeDefSymbol.markdownDocumentation = getMarkdownDocAttachment(typeDefinition.markdownDocumentationAttachment);
        BTypeSymbol typeSymbol = new BTypeSymbol(SymTag.TYPE_REF, typeDefSymbol.flags, typeDefSymbol.name,
                typeDefSymbol.pkgID, typeDefSymbol.type, typeDefSymbol.owner, typeDefSymbol.pos, typeDefSymbol.origin);
        typeSymbol.markdownDocumentation = typeDefSymbol.markdownDocumentation;
        ((BTypeDefinitionSymbol) typeDefSymbol).referenceType = new BTypeReferenceType(definedType, typeSymbol,
                typeDefSymbol.type.flags);

        boolean isLabel = true;
        //todo remove after type ref introduced to runtime
        if (definedType.tsymbol.name == Names.EMPTY) {
            isLabel = false;
            definedType.tsymbol.name = names.fromIdNode(typeDefinition.name);
            definedType.tsymbol.originalName = names.fromIdNode(typeDefinition.name);
            definedType.tsymbol.flags |= typeDefSymbol.flags;

            definedType.tsymbol.markdownDocumentation = typeDefSymbol.markdownDocumentation;
            definedType.tsymbol.pkgID = env.enclPkg.packageID;
            if (definedType.tsymbol.tag == SymTag.ERROR) {
                definedType.tsymbol.owner = env.scope.owner;
            }
        }

        if ((((definedType.tsymbol.kind == SymbolKind.OBJECT
                && !Symbols.isFlagOn(definedType.tsymbol.flags, Flags.CLASS))
                || definedType.tsymbol.kind == SymbolKind.RECORD))
                && ((BStructureTypeSymbol) definedType.tsymbol).typeDefinitionSymbol == null) {
            ((BStructureTypeSymbol) definedType.tsymbol).typeDefinitionSymbol = (BTypeDefinitionSymbol) typeDefSymbol;
        }

        if (typeDefinition.flagSet.contains(Flag.ENUM)) {
            typeDefSymbol = definedType.tsymbol;
            typeDefSymbol.pos = typeDefinition.name.pos;
        }

        boolean isErrorIntersection = isErrorIntersection(definedType);
        if (isErrorIntersection) {
            populateSymbolNameOfErrorIntersection(definedType, typeDefinition.name.value);
            populateAllReadyDefinedErrorIntersection(definedType, typeDefinition, env);
        }

        BType referenceConstraintType = Types.getReferredType(definedType);
        boolean isIntersectionType = referenceConstraintType.tag == TypeTags.INTERSECTION && !isLabel;

        BType effectiveDefinedType = isIntersectionType ? ((BIntersectionType) referenceConstraintType).effectiveType :
                referenceConstraintType;

        boolean isIntersectionTypeWithNonNullEffectiveTypeSymbol =
                isIntersectionType && effectiveDefinedType.tsymbol != null;

        if (isIntersectionTypeWithNonNullEffectiveTypeSymbol) {
            BTypeSymbol effectiveTypeSymbol = effectiveDefinedType.tsymbol;
            effectiveTypeSymbol.name = typeDefSymbol.name;
            effectiveTypeSymbol.pkgID = typeDefSymbol.pkgID;
        }

        handleDistinctDefinition(typeDefinition, typeDefSymbol, definedType, referenceConstraintType);

        typeDefSymbol.flags |= Flags.asMask(typeDefinition.flagSet);
        // Reset public flag when set on a non public type.
        typeDefSymbol.flags &= getPublicFlagResetingMask(typeDefinition.flagSet, typeDefinition.typeNode);
        if (isDeprecated(typeDefinition.annAttachments)) {
            typeDefSymbol.flags |= Flags.DEPRECATED;
        }

        // Reset origin for anonymous types
        if (Symbols.isFlagOn(typeDefSymbol.flags, Flags.ANONYMOUS)) {
            typeDefSymbol.origin = VIRTUAL;
        }

        if (typeDefinition.annAttachments.stream()
                .anyMatch(attachment -> attachment.annotationName.value.equals(Names.ANNOTATION_TYPE_PARAM.value))) {
            // TODO : Clean this. Not a nice way to handle this.
            //  TypeParam is built-in annotation, and limited only within lang.* modules.
            if (PackageID.isLangLibPackageID(this.env.enclPkg.packageID)) {
                typeDefSymbol.type = typeParamAnalyzer.createTypeParam(typeDefSymbol.type, typeDefSymbol.name);
                typeDefSymbol.flags |= Flags.TYPE_PARAM;
            } else {
                dlog.error(typeDefinition.pos, DiagnosticErrorCode.TYPE_PARAM_OUTSIDE_LANG_MODULE);
            }
        }
        definedType.flags |= typeDefSymbol.flags;

        if (isIntersectionTypeWithNonNullEffectiveTypeSymbol) {
            BTypeSymbol effectiveTypeSymbol = effectiveDefinedType.tsymbol;
            effectiveTypeSymbol.flags |= definedType.tsymbol.flags;
            effectiveTypeSymbol.origin = VIRTUAL;
            effectiveDefinedType.flags |= definedType.flags;
        }

        typeDefinition.symbol = typeDefSymbol;

        if (typeDefinition.hasCyclicReference) {
            // Workaround for https://github.com/ballerina-platform/ballerina-lang/issues/29742
            typeDefinition.getBType().tsymbol = definedType.tsymbol;
        } else {
            boolean isLanglibModule = PackageID.isLangLibPackageID(this.env.enclPkg.packageID);
            if (isLanglibModule) {
                handleLangLibTypes(typeDefinition);
                return;
            }
            // We may have already defined error intersection
            if (!isErrorIntersection || lookupTypeSymbol(env, typeDefinition.name) == symTable.notFoundSymbol) {
                defineSymbol(typeDefinition.name.pos, typeDefSymbol);
            }
        }
    }

    private void handleDistinctDefinition(BLangTypeDefinition typeDefinition, BSymbol typeDefSymbol,
                                          BType definedType, BType referenceConstraintType) {
        BType distinctType = definedType;
        if (isDistinctFlagPresent(typeDefinition)) {
            if (referenceConstraintType.getKind() == TypeKind.ERROR) {
                distinctType = getDistinctErrorType(typeDefinition, (BErrorType) referenceConstraintType,
                        typeDefSymbol);
                typeDefinition.typeNode.setBType(distinctType);
            } else if (referenceConstraintType.tag == TypeTags.INTERSECTION &&
                    ((BIntersectionType) referenceConstraintType).effectiveType.getKind() == TypeKind.ERROR) {
                boolean distinctFlagPresentInTypeDef = typeDefinition.typeNode.flagSet.contains(Flag.DISTINCT);

                BTypeIdSet typeIdSet = BTypeIdSet.emptySet();
                int numberOfDistinctConstituentTypes = 0;
                BLangIntersectionTypeNode intersectionTypeNode = (BLangIntersectionTypeNode) typeDefinition.typeNode;
                for (BLangType constituentType : intersectionTypeNode.constituentTypeNodes) {
                    BType type = constituentType.getBType();

                    if (type.getKind() == TypeKind.ERROR) {
                        if (constituentType.flagSet.contains(Flag.DISTINCT)) {
                            numberOfDistinctConstituentTypes++;
                            typeIdSet.addSecondarySet(((BErrorType) type).typeIdSet.getAll());
                        } else {
                            typeIdSet.add(((BErrorType) type).typeIdSet);
                        }
                    }
                }

                BErrorType effectiveType = (BErrorType) ((BIntersectionType) referenceConstraintType).effectiveType;

                // if the distinct keyword is part of a distinct-type-descriptor that is the
                // only distinct-type-descriptor occurring within a module-type-defn,
                // then the local id is the name of the type defined by the module-type-defn.
                if (numberOfDistinctConstituentTypes == 1
                        || (numberOfDistinctConstituentTypes == 0 && distinctFlagPresentInTypeDef)) {
                    BTypeIdSet typeIdSetForDefinedType = BTypeIdSet.from(
                            env.enclPkg.packageID,
                            typeDefinition.name.value,
                            typeDefinition.flagSet.contains(Flag.PUBLIC),
                            typeIdSet);
                    effectiveType.typeIdSet.add(typeIdSetForDefinedType);
                } else {
                    for (BLangType constituentType : intersectionTypeNode.constituentTypeNodes) {
                        if (constituentType.getBType().getKind() != TypeKind.ERROR) {
                            continue;
                        }
                        if (constituentType.flagSet.contains(Flag.DISTINCT)) {
                            typeIdSet.add(BTypeIdSet.from(env.enclPkg.packageID,
                                    anonymousModelHelper.getNextAnonymousTypeId(env.enclPkg.packageID), true));
                        }
                    }
                    effectiveType.typeIdSet.add(typeIdSet);
                }

            } else if (referenceConstraintType.getKind() == TypeKind.OBJECT) {
                distinctType = getDistinctObjectType(typeDefinition, (BObjectType) referenceConstraintType,
                        referenceConstraintType.tsymbol);
                typeDefinition.typeNode.setBType(distinctType);
            }

            //setting the newly created distinct type as the referred type of the definition
            if (((BTypeDefinitionSymbol) typeDefSymbol).referenceType != null) {
                ((BTypeDefinitionSymbol) typeDefSymbol).referenceType.referredType = distinctType;
            }
            definedType.flags |= Flags.DISTINCT;
        }
    }

    private void invalidateAlreadyDefinedErrorType(BLangTypeDefinition typeDefinition) {
        // We need to invalidate the already defined type as we don't have a way to undefine it.
        BSymbol alreadyDefinedTypeSymbol = lookupTypeSymbol(env, typeDefinition.name);
        if (alreadyDefinedTypeSymbol.type.tag == TypeTags.ERROR) {
            alreadyDefinedTypeSymbol.type = symTable.errorType;
        }
    }

    private void populateErrorTypeIds(BErrorType effectiveType, BLangIntersectionTypeNode typeNode, String name,
                                      boolean distinctFlagPresentInTypeDef) {
        BTypeIdSet typeIdSet = BTypeIdSet.emptySet();
        int numberOfDistinctConstituentTypes = 0;

        for (BLangType constituentType : typeNode.constituentTypeNodes) {
            BType resolvedTypeNode = symResolver.resolveTypeNode(constituentType, env);
            BType type = Types.getReferredType(resolvedTypeNode);

            if (type.getKind() == TypeKind.ERROR) {
                if (constituentType.flagSet.contains(Flag.DISTINCT)) {
                    numberOfDistinctConstituentTypes++;
                    typeIdSet.addSecondarySet(((BErrorType) type).typeIdSet.getAll());
                } else {
                    typeIdSet.add(((BErrorType) type).typeIdSet);
                }
            }
        }

        // if the distinct keyword is part of a distinct-type-descriptor that is the
        // only distinct-type-descriptor occurring within a module-type-defn,
        // then the local id is the name of the type defined by the module-type-defn.
        if (numberOfDistinctConstituentTypes == 1
                || (numberOfDistinctConstituentTypes == 0 && distinctFlagPresentInTypeDef)) {
            effectiveType.typeIdSet = BTypeIdSet.from(env.enclPkg.packageID, name, true, typeIdSet);
        } else {
            for (BLangType constituentType : typeNode.constituentTypeNodes) {
                if (constituentType.flagSet.contains(Flag.DISTINCT)) {
                    typeIdSet.add(BTypeIdSet.from(env.enclPkg.packageID,
                                    anonymousModelHelper.getNextAnonymousTypeId(env.enclPkg.packageID), true));
                }
            }
            effectiveType.typeIdSet = typeIdSet;
        }
    }

    private void populateAllReadyDefinedErrorIntersection(BType definedType, BLangTypeDefinition typeDefinition,
                                                          SymbolEnv env) {

        BSymbol bSymbol = lookupTypeSymbol(env, typeDefinition.name);
        BErrorType alreadyDefinedErrorType = (BErrorType) bSymbol.type;

        boolean distinctFlagPresent = typeDefinition.typeNode.flagSet.contains(Flag.DISTINCT);

        BIntersectionType intersectionType = (BIntersectionType) definedType;
        BErrorType errorType = (BErrorType) intersectionType.effectiveType;
        populateErrorTypeIds(errorType, (BLangIntersectionTypeNode) typeDefinition.typeNode,
                typeDefinition.name.value, distinctFlagPresent);

        alreadyDefinedErrorType.typeIdSet = errorType.typeIdSet;
        alreadyDefinedErrorType.detailType = errorType.detailType;
        alreadyDefinedErrorType.flags = errorType.flags;
        alreadyDefinedErrorType.name = errorType.name;
        intersectionType.effectiveType = alreadyDefinedErrorType;

        if (!errorType.typeIdSet.isEmpty()) {
            definedType.flags |= Flags.DISTINCT;
        }
    }

    private BSymbol lookupTypeSymbol(SymbolEnv env, BLangIdentifier name) {
        return symResolver.lookupSymbolInMainSpace(env, names.fromString(name.value));
    }

    private void populateSymbolNameOfErrorIntersection(BType definedType, String typeDefName) {
        BErrorType effectiveErrorType = (BErrorType) ((BIntersectionType) definedType).effectiveType;
        effectiveErrorType.tsymbol.name = names.fromString(typeDefName);
    }

    private boolean isErrorIntersection(BType definedType) {
        BType type = Types.getReferredType(definedType);
        if (type.tag == TypeTags.INTERSECTION) {
            BIntersectionType intersectionType = (BIntersectionType) type;
            return intersectionType.effectiveType.tag == TypeTags.ERROR;
        }

        return false;
    }

    private BEnumSymbol createEnumSymbol(BLangTypeDefinition typeDefinition, BType definedType) {
        List<BConstantSymbol> enumMembers = new ArrayList<>();

        List<BLangType> members = ((BLangUnionTypeNode) typeDefinition.typeNode).memberTypeNodes;
        for (BLangType member : members) {
            enumMembers.add((BConstantSymbol) ((BLangUserDefinedType) member).symbol);
        }

        BEnumSymbol enumSymbol = new BEnumSymbol(enumMembers, Flags.asMask(typeDefinition.flagSet),
                names.fromIdNode(typeDefinition.name), names.fromIdNode(typeDefinition.name),
                env.enclPkg.symbol.pkgID, definedType, env.scope.owner,
                typeDefinition.pos, SOURCE);

        enumSymbol.name = names.fromIdNode(typeDefinition.name);
        enumSymbol.originalName = names.fromIdNode(typeDefinition.name);
        enumSymbol.flags |= Flags.asMask(typeDefinition.flagSet);

        enumSymbol.markdownDocumentation = getMarkdownDocAttachment(typeDefinition.markdownDocumentationAttachment);
        enumSymbol.pkgID = env.enclPkg.packageID;
        return enumSymbol;
    }

    private BObjectType getDistinctObjectType(BLangTypeDefinition typeDefinition, BObjectType definedType,
                                              BTypeSymbol typeDefSymbol) {
        BTypeSymbol tSymbol = typeDefSymbol.kind == SymbolKind.TYPE_DEF ? typeDefSymbol.type.tsymbol : typeDefSymbol;
        BObjectType definedObjType = definedType;
        // Create a new type for distinct type definition such as `type FooErr distinct BarErr;`
        // `typeDefSymbol` is different to `definedObjType.tsymbol` in a type definition statement that use
        // already defined type as the base type.
        if (definedObjType.tsymbol != tSymbol) {
            BObjectType objType = new BObjectType(tSymbol);
            tSymbol.type = objType;
            definedObjType = objType;
        }
        boolean isPublicType = typeDefinition.flagSet.contains(Flag.PUBLIC);
        definedObjType.typeIdSet = calculateTypeIdSet(typeDefinition, isPublicType, definedType.typeIdSet);
        return definedObjType;
    }

    private void defineTypeInMainScope(BTypeSymbol typeDefSymbol, BLangTypeDefinition typeDef, SymbolEnv env) {
        if (PackageID.isLangLibPackageID(env.enclPkg.packageID)) {
            typeDefSymbol.origin = BUILTIN;
            handleLangLibTypes(typeDef);
        } else {
            defineSymbol(typeDef.name.pos, typeDefSymbol, env);
        }
    }

    private BType defineSymbolForCyclicTypeDefinition(BLangTypeDefinition typeDef, SymbolEnv env) {
        Name newTypeDefName = names.fromIdNode(typeDef.name);
        BTypeSymbol typeDefSymbol;
        BType newTypeNode;

        switch (typeDef.typeNode.getKind()) {
            case TUPLE_TYPE_NODE:
                newTypeNode = new BTupleType(null, new ArrayList<>(), true);
                typeDefSymbol = Symbols.createTypeSymbol(SymTag.TUPLE_TYPE, Flags.asMask(typeDef.flagSet),
                        newTypeDefName, env.enclPkg.symbol.pkgID, newTypeNode, env.scope.owner,
                        typeDef.name.pos, SOURCE);
                break;
            default:
                newTypeNode = BUnionType.create(null, new LinkedHashSet<>(), true);
                typeDefSymbol = Symbols.createTypeSymbol(SymTag.UNION_TYPE, Flags.asMask(typeDef.flagSet),
                        newTypeDefName, env.enclPkg.symbol.pkgID, newTypeNode, env.scope.owner,
                        typeDef.name.pos, SOURCE);
        }
        typeDef.symbol = typeDefSymbol;
        defineTypeInMainScope(typeDefSymbol, typeDef, env);
        newTypeNode.tsymbol = typeDefSymbol;
        newTypeNode.flags |= typeDefSymbol.flags;
        return newTypeNode;
    }

    private BType getCyclicDefinedType(BLangTypeDefinition typeDef, SymbolEnv env) {
        // Get cyclic type reference from main scope
        BSymbol foundSym = symResolver.lookupSymbolInMainSpace(env, names.fromIdNode(typeDef.name));
        BType newTypeNode = foundSym.type;

        // Resolver only manages to resolve members as they are defined as user defined types.
        // Since we defined the symbols, the user defined types get resolved.
        // Since we are calling this API we don't have to call
        // `markParameterizedType(unionType, memberTypes);` again for resolved members
        BType resolvedTypeNodes = symResolver.resolveTypeNode(typeDef.typeNode, env);

        if (resolvedTypeNodes == symTable.noType) {
            return symTable.semanticError;
        }

        switch (resolvedTypeNodes.tag) {
            case TypeTags.TUPLE:
                BTupleType definedTupleType = (BTupleType) resolvedTypeNodes;
                for (BType member : definedTupleType.getTupleTypes()) {
                    if (!((BTupleType) newTypeNode).addMembers(member)) {
                        return constructDependencyListError(typeDef, member);
                    }
                }
                if (!((BTupleType) newTypeNode).addRestType(definedTupleType.restType)) {
                    return constructDependencyListError(typeDef, definedTupleType.restType);
                }
                break;
            default:
                BUnionType definedUnionType = (BUnionType) resolvedTypeNodes;
                for (BType member : definedUnionType.getMemberTypes()) {
                    ((BUnionType) newTypeNode).add(member);
                }
                break;
        }
        typeDef.typeNode.setBType(newTypeNode);
        typeDef.typeNode.getBType().tsymbol.type = newTypeNode;
        typeDef.symbol.type = newTypeNode;
        typeDef.setBType(newTypeNode);
        return newTypeNode;
    }

    private void defineAllUnresolvedCyclicTypesInScope(SymbolEnv env) {
        SymbolEnv prevEnv = this.env;
        this.env = env;
        for (BLangNode unresolvedNode : unresolvedTypes) {
            if (unresolvedNode.getKind() == NodeKind.TYPE_DEFINITION &&
                    ((BLangTypeDefinition) unresolvedNode).hasCyclicReference) {
                defineSymbolForCyclicTypeDefinition((BLangTypeDefinition) unresolvedNode, env);
            }
        }
        this.env = prevEnv;
    }

    private BType constructDependencyListError(BLangTypeDefinition typeDef, BType member) {
        List<String> dependencyList = new ArrayList<>();
        dependencyList.add(getTypeOrClassName(typeDef));
        dependencyList.add(member.tsymbol.name.value);
        dlog.error(typeDef.getPosition(), DiagnosticErrorCode.CYCLIC_TYPE_REFERENCE, dependencyList);
        return symTable.semanticError;
    }

    private BErrorType getDistinctErrorType(BLangTypeDefinition typeDefinition, BErrorType definedType,
                                            BSymbol typeDefSymbol) {
        BErrorType definedErrorType = definedType;
        // Create a new type for distinct type definition such as `type FooErr distinct BarErr;`
        // `typeDefSymbol` is different to `definedErrorType.tsymbol` in a type definition statement that use
        // already defined type as the base type.
        if (definedErrorType.tsymbol != typeDefSymbol) {
            BTypeSymbol typeSymbol = new BTypeSymbol(SymTag.TYPE_DEF, typeDefSymbol.flags, typeDefSymbol.name,
                    typeDefSymbol.pkgID, null, typeDefSymbol.owner, typeDefSymbol.pos, typeDefSymbol.origin);
            BErrorType bErrorType = new BErrorType(typeSymbol);
            typeSymbol.type = bErrorType;
            bErrorType.detailType = definedErrorType.detailType;
            typeDefSymbol.type = bErrorType;
            definedErrorType = bErrorType;
        }
        boolean isPublicType = typeDefinition.flagSet.contains(Flag.PUBLIC);
        definedErrorType.typeIdSet = calculateTypeIdSet(typeDefinition, isPublicType, definedType.typeIdSet);
        return definedErrorType;
    }

    private BTypeIdSet calculateTypeIdSet(BLangTypeDefinition typeDefinition, boolean isPublicType,
                                          BTypeIdSet secondary) {
        String name = typeDefinition.flagSet.contains(Flag.ANONYMOUS)
                ? anonymousModelHelper.getNextAnonymousTypeId(env.enclPkg.packageID)
                : typeDefinition.getName().value;

        return BTypeIdSet.from(env.enclPkg.packageID, name, isPublicType, secondary);
    }

    private boolean isDistinctFlagPresent(BLangTypeDefinition typeDefinition) {
        if (typeDefinition.typeNode.flagSet.contains(Flag.DISTINCT)) {
            return true;
        }

        return false;
    }

    private void handleLangLibTypes(BLangTypeDefinition typeDefinition) {

        // As per spec 2020R3 built-in types are limited only within lang.* modules.
        for (BLangAnnotationAttachment attachment : typeDefinition.annAttachments) {
            if (attachment.annotationName.value.equals(Names.ANNOTATION_TYPE_PARAM.value)) {
                BSymbol typeDefSymbol = typeDefinition.symbol;
                typeDefSymbol.type = typeParamAnalyzer.createTypeParam(typeDefSymbol.type, typeDefSymbol.name);
                typeDefSymbol.flags |= Flags.TYPE_PARAM;
                break;
            } else if (attachment.annotationName.value.equals(Names.ANNOTATION_BUILTIN_SUBTYPE.value)) {
                // Type is pre-defined in symbol Table.
                BType type = symTable.getLangLibSubType(typeDefinition.name.value);
                typeDefinition.symbol.type = type;
                typeDefinition.symbol.flags |= type.tsymbol.flags;
                ((BTypeDefinitionSymbol) typeDefinition.symbol).referenceType.tsymbol.flags |= type.tsymbol.flags;
                ((BTypeDefinitionSymbol) typeDefinition.symbol).referenceType.referredType = type;
                typeDefinition.setBType(type);
                typeDefinition.typeNode.setBType(type);
                typeDefinition.isBuiltinTypeDef = true;
                break;
            }
            throw new IllegalStateException("Not supported annotation attachment at:" + attachment.pos);
        }
        defineSymbol(typeDefinition.name.pos, typeDefinition.symbol);
    }

    // If this type is defined to a public type or this is a anonymous type, return int with all bits set to 1,
    // so that we can bitwise and it with any flag and the original flag will not change.
    // If the type is not a public type then return a mask where public flag is set to zero and all others are set
    // to 1 so that we can perform bitwise and operation to remove the public flag from given flag.
    private long getPublicFlagResetingMask(Set<Flag> flagSet, BLangType typeNode) {
        boolean isAnonType =
                typeNode instanceof BLangStructureTypeNode && ((BLangStructureTypeNode) typeNode).isAnonymous;
        if (flagSet.contains(Flag.PUBLIC) || isAnonType) {
            return Long.MAX_VALUE;
        } else {
            return ~Flags.PUBLIC;
        }
    }

    @Override
    public void visit(BLangService serviceNode) {
        defineNode(serviceNode.serviceVariable, env);

        Name generatedServiceName = names.fromString("service$" + serviceNode.serviceClass.symbol.name.value);
        BType type = serviceNode.serviceClass.typeRefs.isEmpty() ? null : serviceNode.serviceClass.typeRefs.get(0)
                .getBType();
        BServiceSymbol serviceSymbol = new BServiceSymbol((BClassSymbol) serviceNode.serviceClass.symbol,
                                                          Flags.asMask(serviceNode.flagSet), generatedServiceName,
                                                          env.enclPkg.symbol.pkgID, type, env.enclPkg.symbol,
                                                          serviceNode.pos, SOURCE);
        serviceNode.symbol = serviceSymbol;

        if (!serviceNode.absoluteResourcePath.isEmpty()) {
            if ("/".equals(serviceNode.absoluteResourcePath.get(0).getValue())) {
                serviceSymbol.setAbsResourcePath(Collections.emptyList());
            } else {
                List<String> list = new ArrayList<>(serviceNode.absoluteResourcePath.size());
                for (IdentifierNode identifierNode : serviceNode.absoluteResourcePath) {
                    list.add(identifierNode.getValue());
                }
                serviceSymbol.setAbsResourcePath(list);
            }
        }

        if (serviceNode.serviceNameLiteral != null) {
            serviceSymbol.setAttachPointStringLiteral(serviceNode.serviceNameLiteral.value.toString());
        }

        env.scope.define(serviceSymbol.name, serviceSymbol);
    }

    @Override
    public void visit(BLangResourceFunction funcNode) {
        boolean validAttachedFunc = validateFuncReceiver(funcNode);

        if (PackageID.isLangLibPackageID(env.enclPkg.symbol.pkgID)) {
            funcNode.flagSet.add(Flag.LANG_LIB);
        }

        BInvokableSymbol funcSymbol = Symbols.createFunctionSymbol(Flags.asMask(funcNode.flagSet),
                getFuncSymbolName(funcNode), getFuncSymbolOriginalName(funcNode),
                env.enclPkg.symbol.pkgID, null, env.scope.owner,
                funcNode.hasBody(), funcNode.name.pos, SOURCE);
        funcSymbol.source = funcNode.pos.lineRange().filePath();
        funcSymbol.markdownDocumentation = getMarkdownDocAttachment(funcNode.markdownDocumentationAttachment);
        SymbolEnv invokableEnv = SymbolEnv.createFunctionEnv(funcNode, funcSymbol.scope, env);
        defineInvokableSymbol(funcNode, funcSymbol, invokableEnv);
        funcNode.setBType(funcSymbol.type);

        if (isDeprecated(funcNode.annAttachments)) {
            funcSymbol.flags |= Flags.DEPRECATED;
        }
        // Define function receiver if any.
        if (funcNode.receiver != null) {
            defineAttachedFunctions(funcNode, funcSymbol, invokableEnv, validAttachedFunc);
        }
    }

    @Override
    public void visit(BLangFunction funcNode) {
        boolean validAttachedFunc = validateFuncReceiver(funcNode);
        boolean remoteFlagSetOnNode = Symbols.isFlagOn(Flags.asMask(funcNode.flagSet), Flags.REMOTE);

        if (!funcNode.attachedFunction && Symbols.isFlagOn(Flags.asMask(funcNode.flagSet), Flags.PRIVATE)) {
            dlog.error(funcNode.pos, DiagnosticErrorCode.PRIVATE_FUNCTION_VISIBILITY, funcNode.name);
        }

        if (funcNode.receiver == null && !funcNode.attachedFunction && remoteFlagSetOnNode) {
            dlog.error(funcNode.pos, DiagnosticErrorCode.REMOTE_IN_NON_OBJECT_FUNCTION, funcNode.name.value);
        }

        if (PackageID.isLangLibPackageID(env.enclPkg.symbol.pkgID)) {
            funcNode.flagSet.add(Flag.LANG_LIB);
        }

        Location symbolPos = funcNode.flagSet.contains(Flag.LAMBDA) ?
                                                        symTable.builtinPos : funcNode.name.pos;
        BInvokableSymbol funcSymbol = Symbols.createFunctionSymbol(Flags.asMask(funcNode.flagSet),
                                                                   getFuncSymbolName(funcNode),
                                                                   getFuncSymbolOriginalName(funcNode),
                                                                   env.enclPkg.symbol.pkgID, null, env.scope.owner,
                                                                   funcNode.hasBody(), symbolPos,
                                                                   getOrigin(funcNode.name.value));
        funcSymbol.source = funcNode.pos.lineRange().filePath();
        funcSymbol.markdownDocumentation = getMarkdownDocAttachment(funcNode.markdownDocumentationAttachment);
        SymbolEnv invokableEnv;
        NodeKind previousNodeKind = env.node.getKind();
        if (previousNodeKind == NodeKind.CLASS_DEFN) {
            invokableEnv = SymbolEnv.createFunctionEnv(funcNode, funcSymbol.scope,
                    fieldsRemovedEnv(env, ((BLangClassDefinition) env.node).fields));
        } else if (previousNodeKind == NodeKind.OBJECT_TYPE) {
            invokableEnv = SymbolEnv.createFunctionEnv(funcNode, funcSymbol.scope,
                    fieldsRemovedEnv(env, ((BLangObjectTypeNode) env.node).fields));
        } else {
            invokableEnv = SymbolEnv.createFunctionEnv(funcNode, funcSymbol.scope, env);
        }
        defineInvokableSymbol(funcNode, funcSymbol, invokableEnv);
        funcNode.setBType(funcSymbol.type);

        // Reset origin if it's the generated function node for a lambda
        if (Symbols.isFlagOn(funcSymbol.flags, Flags.LAMBDA)) {
            funcSymbol.origin = VIRTUAL;
        }

        if (isDeprecated(funcNode.annAttachments)) {
            funcSymbol.flags |= Flags.DEPRECATED;
        }
        // Define function receiver if any.
        if (funcNode.receiver != null) {
            defineAttachedFunctions(funcNode, funcSymbol, invokableEnv, validAttachedFunc);
        }
    }

    private SymbolEnv fieldsRemovedEnv(SymbolEnv currentEnv, List<BLangSimpleVariable> fields) {
        if (fields.isEmpty()) {
            return currentEnv;
        }
        Scope currentScope = currentEnv.scope;
        Scope newScope = new Scope(currentScope.owner);
        newScope.entries.putAll(currentScope.entries);
        Map<Name, ScopeEntry> entries = newScope.entries;
        for (BLangSimpleVariable field : fields) {
            entries.remove(Names.fromString(field.name.value));
        }
        SymbolEnv newEnv = new SymbolEnv(currentEnv.node, newScope);
        currentEnv.copyTo(newEnv, currentEnv.enclEnv);
        return newEnv;
    }

    private boolean isDeprecated(List<BLangAnnotationAttachment> annAttachments) {
        for (BLangAnnotationAttachment annotationAttachment : annAttachments) {
            if (annotationAttachment.annotationName.getValue().equals(DEPRECATION_ANNOTATION)) {
                return true;
            }
        }
        return false;
    }

    @Override
    public void visit(BLangConstant constant) {
        BType staticType;
        if (constant.typeNode != null) {
            staticType = symResolver.resolveTypeNode(constant.typeNode, env);
            if (staticType == symTable.noType) {
                constant.symbol = getConstantSymbol(constant);
                // This is to prevent concurrent modification exception.
                if (!this.unresolvedTypes.contains(constant)) {
                    this.unresolvedTypes.add(constant);
                }
                return;
            }
        } else {
            staticType = symTable.semanticError;
        }
        BConstantSymbol constantSymbol = getConstantSymbol(constant);
        constant.symbol = constantSymbol;

        NodeKind nodeKind = constant.expr.getKind();
        if (nodeKind == NodeKind.LITERAL || nodeKind == NodeKind.NUMERIC_LITERAL) {
            if (constant.typeNode != null) {
                BType referredType = Types.getReferredType(staticType);
                if (types.isValidLiteral((BLangLiteral) constant.expr, referredType)) {
                    // A literal type constant is defined with correct type.
                    // Update the type of the finiteType node to the static type.
                    // This is done to make the type inferring work.
                    // eg: const decimal d = 5.0;
                    BLangFiniteTypeNode finiteType = (BLangFiniteTypeNode) constant.associatedTypeDefinition.typeNode;
                    BLangExpression valueSpaceExpr = finiteType.valueSpace.iterator().next();
                    valueSpaceExpr.setBType(referredType);
                    defineNode(constant.associatedTypeDefinition, env);

                    constantSymbol.type = constant.associatedTypeDefinition.symbol.type;
                    constantSymbol.literalType = referredType;
                } else {
                    // A literal type constant is defined with some incorrect type. Set the original
                    // types and continue the flow and let it fail at semantic analyzer.
                    defineNode(constant.associatedTypeDefinition, env);
                    constantSymbol.type = staticType;
                    constantSymbol.literalType = constant.expr.getBType();
                }
            } else {
                // A literal type constant is defined without the type.
                // Then the type of the symbol is the finite type.
                defineNode(constant.associatedTypeDefinition, env);
                constantSymbol.type = constant.associatedTypeDefinition.symbol.type;
                constantSymbol.literalType = constant.expr.getBType();
            }
            if (constantSymbol.type.tag != TypeTags.TYPEREFDESC) {
                constantSymbol.type.tsymbol.flags |= constant.associatedTypeDefinition.symbol.flags;
            }

        } else if (nodeKind == NodeKind.UNARY_EXPR && constant.typeNode == null &&
                types.isLiteralInUnaryAllowed((BLangUnaryExpr) constant.expr)) {
            // When unary type constants with `-` or `+` operators are defined without the type,
            // then the type of the symbol will be handled similar to handling a literal type constant
            // defined without the type.

            BLangUnaryExpr unaryConstant = (BLangUnaryExpr) constant.expr;
            // Replace unary expression in AssociatedTypeDefinition of constant with numeric literal
            BLangNumericLiteral literal = (BLangNumericLiteral) TreeBuilder.createNumericLiteralExpression();
            Types.setValueOfNumericLiteral(literal, unaryConstant);
            literal.isConstant = true;
            literal.setBType(unaryConstant.expr.getBType());
            ((BLangFiniteTypeNode) constant.getAssociatedTypeDefinition().getTypeNode()).valueSpace.set(0, literal);

            defineNode(constant.associatedTypeDefinition, env);
            constantSymbol.type = constant.associatedTypeDefinition.symbol.type;
            constantSymbol.literalType = unaryConstant.expr.getBType();
        } else if (constant.typeNode != null) {
            constantSymbol.type = constantSymbol.literalType = staticType;
        }
        constantSymbol.markdownDocumentation = getMarkdownDocAttachment(constant.markdownDocumentationAttachment);
        if (isDeprecated(constant.annAttachments)) {
            constantSymbol.flags |= Flags.DEPRECATED;
        }
        // Add the symbol to the enclosing scope.
        if (!symResolver.checkForUniqueSymbol(constant.name.pos, env, constantSymbol)) {
            return;
        }

        if (constant.symbol.name == Names.IGNORE) {
            // Avoid symbol definition for constants with name '_'
            return;
        }
        // Add the symbol to the enclosing scope.
        env.scope.define(constantSymbol.name, constantSymbol);
    }

    private BConstantSymbol getConstantSymbol(BLangConstant constant) {
        // Create a new constant symbol.
        Name name = names.fromIdNode(constant.name);
        PackageID pkgID = env.enclPkg.symbol.pkgID;
        return new BConstantSymbol(Flags.asMask(constant.flagSet), name, names.originalNameFromIdNode(constant.name),
                                   pkgID, symTable.semanticError, symTable.noType, env.scope.owner,
                                   constant.name.pos, getOrigin(name));
    }

    @Override
    public void visit(BLangSimpleVariable varNode) {
        // assign the type to var type node
        if (varNode.getBType() == null) {
            if (varNode.typeNode != null) {
                varNode.setBType(symResolver.resolveTypeNode(varNode.typeNode, env));
            } else {
                varNode.setBType(symTable.noType);
            }
        }

        Name varName = names.fromIdNode(varNode.name);
        Name varOrigName = names.originalNameFromIdNode(varNode.name);
        if (varName == Names.IGNORE || varNode.symbol != null) {
            return;
        }

        BVarSymbol varSymbol = defineVarSymbol(varNode.name.pos, varNode.flagSet, varNode.getBType(), varName,
                                               varOrigName, env, varNode.internal);
        if (isDeprecated(varNode.annAttachments)) {
            varSymbol.flags |= Flags.DEPRECATED;
        }

        // Skip setting the state if there's a diagnostic already (e.g., redeclared symbol)
        if (varSymbol.type == symTable.semanticError && varSymbol.state == DiagnosticState.VALID) {
            varSymbol.state = DiagnosticState.UNKNOWN_TYPE;
        }

        varSymbol.markdownDocumentation = getMarkdownDocAttachment(varNode.markdownDocumentationAttachment);
        varNode.symbol = varSymbol;
        if (varNode.symbol.type.tsymbol != null && Symbols.isFlagOn(varNode.symbol.type.tsymbol.flags, Flags.CLIENT)) {
            varSymbol.tag = SymTag.ENDPOINT;
        }

        if (Types.getReferredType(varSymbol.type).tag == TypeTags.FUTURE
                && ((BFutureType) Types.getReferredType(varSymbol.type)).workerDerivative) {
            Iterator<BLangLambdaFunction> lambdaFunctions = env.enclPkg.lambdaFunctions.iterator();
            while (lambdaFunctions.hasNext()) {
                BLangLambdaFunction lambdaFunction = lambdaFunctions.next();
                // let's inject future symbol to all the lambdas
                // last lambda needs to be skipped to avoid self reference
                // lambda's form others functions also need to be skiped
                BLangInvokableNode enclInvokable = lambdaFunction.capturedClosureEnv.enclInvokable;
                if (lambdaFunctions.hasNext() && enclInvokable != null && varSymbol.owner == enclInvokable.symbol) {
                    lambdaFunction.capturedClosureEnv.scope.define(varSymbol.name, varSymbol);
                }
            }
        }

        if (Types.getReferredType(varSymbol.type).tag == TypeTags.INVOKABLE) {
            BInvokableSymbol symbol = (BInvokableSymbol) varSymbol;
            BTypeSymbol typeSymbol = Types.getReferredType(varSymbol.type).tsymbol;
            BInvokableTypeSymbol tsymbol = (BInvokableTypeSymbol) typeSymbol;
            symbol.params = tsymbol.params == null ? null : new ArrayList<>(tsymbol.params);
            symbol.restParam = tsymbol.restParam;
            symbol.retType = tsymbol.returnType;
        }

        if ((env.scope.owner.tag & SymTag.RECORD) != SymTag.RECORD && !varNode.flagSet.contains(Flag.NEVER_ALLOWED) &&
                types.isNeverTypeOrStructureTypeWithARequiredNeverMember(varSymbol.type)) {
            // check if the variable is defined as a 'never' type or equivalent to 'never'
            // (except inside a record type or iterative use (followed by in) in typed binding pattern)
            // if so, log an error
            if (varNode.flagSet.contains(Flag.REQUIRED_PARAM) || varNode.flagSet.contains(Flag.DEFAULTABLE_PARAM)) {
                dlog.error(varNode.pos, DiagnosticErrorCode.NEVER_TYPE_NOT_ALLOWED_FOR_REQUIRED_DEFAULTABLE_PARAMS);
            } else {
                if ((env.scope.owner.tag & SymTag.OBJECT) == SymTag.OBJECT) {
                    dlog.error(varNode.pos, DiagnosticErrorCode.NEVER_TYPED_OBJECT_FIELD_NOT_ALLOWED);
                } else {
                    dlog.error(varNode.pos, DiagnosticErrorCode.NEVER_TYPED_VAR_DEF_NOT_ALLOWED);
                }
            }
        }
    }

    @Override
    public void visit(BLangTupleVariable varNode) {
        if (varNode.isDeclaredWithVar) {
            varNode.symbol =
                    defineVarSymbol(varNode.pos, varNode.flagSet, symTable.noType,
                                    names.fromString(anonymousModelHelper.getNextTupleVarKey(env.enclPkg.packageID)),
                                    env, true);
            // Symbol enter with type other
            List<BLangVariable> memberVariables = new ArrayList<>(varNode.memberVariables);
            if (varNode.restVariable != null) {
                memberVariables.add(varNode.restVariable);
            }
            for (int i = 0; i < memberVariables.size(); i++) {
                BLangVariable memberVar = memberVariables.get(i);
                memberVar.isDeclaredWithVar = true;
                defineNode(memberVar, env);
            }
            return;
        }
        if (varNode.getBType() == null) {
            varNode.setBType(symResolver.resolveTypeNode(varNode.typeNode, env));
        }
        // To support variable forward referencing we need to symbol enter each tuple member with type at SymbolEnter.
        if (!(checkTypeAndVarCountConsistency(varNode, env))) {
            varNode.setBType(symTable.semanticError);
            return;
        }
    }

    boolean checkTypeAndVarCountConsistency(BLangTupleVariable var, SymbolEnv env) {
        if (var.symbol == null) {
            Name varName = names.fromString(anonymousModelHelper.getNextTupleVarKey(env.enclPkg.packageID));
            var.symbol = defineVarSymbol(var.pos, var.flagSet, var.getBType(), varName, env, true);
        }
        
        return checkTypeAndVarCountConsistency(var, null, env);
    }

    boolean checkTypeAndVarCountConsistency(BLangTupleVariable varNode, BTupleType tupleTypeNode,
                                                    SymbolEnv env) {
        if (tupleTypeNode == null) {
        /*
          This switch block will resolve the tuple type of the tuple variable.
          For example consider the following - [int, string]|[boolean, float] [a, b] = foo();
          Since the varNode type is a union, the types of 'a' and 'b' will be resolved as follows:
          Type of 'a' will be (int | boolean) while the type of 'b' will be (string | float).
          Consider anydata (a, b) = foo();
          Here, the type of 'a'and type of 'b' will be both anydata.
         */
            BType bType = varNode.getBType();
            BType referredType = Types.getReferredType(bType);
            switch (referredType.tag) {
                case TypeTags.UNION:
                    Set<BType> unionType = types.expandAndGetMemberTypesRecursive(referredType);
                    List<BType> possibleTypes = new ArrayList<>();
                    for (BType type : unionType) {
                        if (!(TypeTags.TUPLE == type.tag &&
                                checkMemVarCountMatchWithMemTypeCount(varNode, (BTupleType) type)) &&
                        TypeTags.ANY != type.tag && TypeTags.ANYDATA != type.tag &&
                                (TypeTags.ARRAY != type.tag || ((BArrayType) type).state == BArrayState.OPEN)) {
                            continue;
                        }
                        possibleTypes.add(type);
                    }
                    if (possibleTypes.isEmpty()) {
                        // handle var count mismatch in foreach declared with `var`
                        if (varNode.isDeclaredWithVar) {
                            dlog.error(varNode.pos, DiagnosticErrorCode.INVALID_LIST_BINDING_PATTERN);
                            return false;
                        }
                        dlog.error(varNode.pos, DiagnosticErrorCode.INVALID_LIST_BINDING_PATTERN_DECL, bType);
                        return false;
                    }

                    if (possibleTypes.size() > 1) {
                        List<BType> memberTupleTypes = new ArrayList<>();
                        for (int i = 0; i < varNode.memberVariables.size(); i++) {
                            LinkedHashSet<BType> memberTypes = new LinkedHashSet<>();
                            for (BType possibleType : possibleTypes) {
                                if (possibleType.tag == TypeTags.TUPLE) {
                                    memberTypes.add(((BTupleType) possibleType).tupleTypes.get(i));
                                } else if (possibleType.tag == TypeTags.ARRAY) {
                                    memberTypes.add(((BArrayType) possibleType).eType);
                                } else {
                                    memberTupleTypes.add(referredType);
                                }
                            }

                            if (memberTypes.size() > 1) {
                                memberTupleTypes.add(BUnionType.create(null, memberTypes));
                            } else {
                                memberTupleTypes.addAll(memberTypes);
                            }
                        }
                        tupleTypeNode = new BTupleType(memberTupleTypes);
                        tupleTypeNode.restType = getPossibleRestTypeForUnion(varNode, possibleTypes);
                        break;
                    }

                    if (possibleTypes.get(0).tag == TypeTags.TUPLE) {
                        tupleTypeNode = (BTupleType) possibleTypes.get(0);
                        tupleTypeNode.restType = getPossibleRestTypeForUnion(varNode, possibleTypes);
                        break;
                    }

                    List<BType> memberTypes = new ArrayList<>();
                    for (int i = 0; i < varNode.memberVariables.size(); i++) {
                        memberTypes.add(possibleTypes.get(0));
                    }
                    tupleTypeNode = new BTupleType(memberTypes);
                    tupleTypeNode.restType = getPossibleRestTypeForUnion(varNode, possibleTypes);
                    break;
                case TypeTags.ANY:
                case TypeTags.ANYDATA:
                    List<BType> memberTupleTypes = new ArrayList<>();
                    for (int i = 0; i < varNode.memberVariables.size(); i++) {
                        memberTupleTypes.add(referredType);
                    }
                    tupleTypeNode = new BTupleType(memberTupleTypes);
                    if (varNode.restVariable != null) {
                        tupleTypeNode.restType = referredType;
                    }
                    break;
                case TypeTags.TUPLE:
                    tupleTypeNode = (BTupleType) referredType;
                    break;
                case TypeTags.ARRAY:
                    List<BType> tupleTypes = new ArrayList<>();
                    BArrayType arrayType = (BArrayType) referredType;
                    for (int i = 0; i < arrayType.size; i++) {
                        tupleTypes.add(arrayType.eType);
                    }
                    tupleTypeNode = new BTupleType(tupleTypes);
                    break;
                default:
                    dlog.error(varNode.pos, DiagnosticErrorCode.INVALID_LIST_BINDING_PATTERN_DECL, bType);
                    return false;
            }
        }

        if (!checkMemVarCountMatchWithMemTypeCount(varNode, tupleTypeNode)) {
            dlog.error(varNode.pos, DiagnosticErrorCode.INVALID_LIST_BINDING_PATTERN);
            return false;
        }

        int ignoredCount = 0;
        int i = 0;
        BType type;
        for (BLangVariable var : varNode.memberVariables) {
            type = tupleTypeNode.tupleTypes.get(i);
            i++;
            if (var.getKind() == NodeKind.VARIABLE) {
                // '_' is allowed in tuple variables. Not allowed if all variables are named as '_'
                BLangSimpleVariable simpleVar = (BLangSimpleVariable) var;
                Name varName = names.fromIdNode(simpleVar.name);
                if (varName == Names.IGNORE) {
                    ignoredCount++;
                    simpleVar.setBType(symTable.anyType);
                    if (!types.isAssignable(type, symTable.anyType)) {
                        dlog.error(varNode.pos, DiagnosticErrorCode.WILD_CARD_BINDING_PATTERN_ONLY_SUPPORTS_TYPE_ANY);
                    }
                    continue;
                }
            }
            defineMemberNode(var, env, type);
        }

        if (varNode.restVariable != null) {
            int tupleNodeMemCount = tupleTypeNode.tupleTypes.size();
            int varNodeMemCount = varNode.memberVariables.size();
            BType restType = tupleTypeNode.restType;
            List<BType> memberTypes = new ArrayList<>();
            if (varNodeMemCount < tupleNodeMemCount) {
                for (int j = varNodeMemCount; j < tupleNodeMemCount; j++) {
                    memberTypes.add(tupleTypeNode.tupleTypes.get(j));
                }
            }
            if (!memberTypes.isEmpty()) {
                BTupleType restTupleType = new BTupleType(memberTypes);
                restTupleType.restType = restType;
                type = restTupleType;
            } else {
                type = restType != null ? new BArrayType(restType) : null;
            }
            defineMemberNode(varNode.restVariable, env, type);
        }

        if (!varNode.memberVariables.isEmpty() && ignoredCount == varNode.memberVariables.size()
                && varNode.restVariable == null) {
            dlog.error(varNode.pos, DiagnosticErrorCode.NO_NEW_VARIABLES_VAR_ASSIGNMENT);
            return false;
        }
        return true;
    }

    private BType getPossibleRestTypeForUnion(BLangTupleVariable varNode, List<BType> possibleTypes) {
        if (varNode.restVariable == null) {
            return null;
        }
        LinkedHashSet<BType> memberRestTypes = new LinkedHashSet<>();
        for (BType possibleType : possibleTypes) {
            if (possibleType.tag == TypeTags.TUPLE) {
                BTupleType tupleType = (BTupleType) possibleType;
                for (int j = varNode.memberVariables.size(); j < tupleType.tupleTypes.size();
                     j++) {
                    memberRestTypes.add(tupleType.tupleTypes.get(j));
                }
                if (tupleType.restType != null) {
                    memberRestTypes.add(tupleType.restType);
                }
            } else if (possibleType.tag == TypeTags.ARRAY) {
                memberRestTypes.add(((BArrayType) possibleType).eType);
            } else {
                memberRestTypes.add(possibleType);
            }
        }
        if (!memberRestTypes.isEmpty()) {
            return memberRestTypes.size() > 1 ? BUnionType.create(null, memberRestTypes) :
                    memberRestTypes.iterator().next();
        } else {
            return varNode.getBType();
        }
    }

    private boolean checkMemVarCountMatchWithMemTypeCount(BLangTupleVariable varNode, BTupleType tupleTypeNode) {
        int memberVarsSize = varNode.memberVariables.size();
        BLangVariable restVariable = varNode.restVariable;
        int tupleTypesSize = tupleTypeNode.tupleTypes.size();
        if (memberVarsSize > tupleTypesSize) {
            return false;
        }
        return restVariable != null ||
                (tupleTypesSize == memberVarsSize && tupleTypeNode.restType == null);
    }

    @Override
    public void visit(BLangRecordVariable recordVar) {
        if (recordVar.isDeclaredWithVar) {
            recordVar.symbol =
                    defineVarSymbol(recordVar.pos, recordVar.flagSet, symTable.noType,
                                    names.fromString(anonymousModelHelper.getNextRecordVarKey(env.enclPkg.packageID)),
                                    env, true);
            // Symbol enter each member with type other.
            for (BLangRecordVariable.BLangRecordVariableKeyValue variable : recordVar.variableList) {
                BLangVariable value = variable.getValue();
                value.isDeclaredWithVar = true;
                defineNode(value, env);
            }

            BLangSimpleVariable restParam = (BLangSimpleVariable) recordVar.restParam;
            if (restParam != null) {
                restParam.isDeclaredWithVar = true;
                defineNode(restParam, env);
            }
            return;
        }

        if (recordVar.getBType() == null) {
            recordVar.setBType(symResolver.resolveTypeNode(recordVar.typeNode, env));
        }
        // To support variable forward referencing we need to symbol enter each record member with type at SymbolEnter.
        if (!(symbolEnterAndValidateRecordVariable(recordVar, env))) {
            recordVar.setBType(symTable.semanticError);
            return;
        }
    }

    boolean symbolEnterAndValidateRecordVariable(BLangRecordVariable var, SymbolEnv env) {
        if (var.symbol == null) {
            Name varName = names.fromString(anonymousModelHelper.getNextRecordVarKey(env.enclPkg.packageID));
            var.symbol = defineVarSymbol(var.pos, var.flagSet, var.getBType(), varName, env, true);
        }

        return validateRecordVariable(var, env);
    }

    boolean validateRecordVariable(BLangRecordVariable recordVar, SymbolEnv env) {
        BType recordType = Types.getReferredType(recordVar.getBType());
        BRecordType recordVarType;
        /*
          This switch block will resolve the record type of the record variable.
          For example consider the following -
          type Foo record {int a, boolean b};
          type Bar record {string a, float b};
          Foo|Bar {a, b} = foo();
          Since the varNode type is a union, the types of 'a' and 'b' will be resolved as follows:
          Type of 'a' will be a union of the types of field 'a' in both Foo and Bar.
          i.e. type of 'a' is (int | string) and type of 'b' is (boolean | float).
          Consider anydata {a, b} = foo();
          Here, the type of 'a'and type of 'b' will be both anydata.
         */
        switch (recordType.tag) {
            case TypeTags.UNION:
                BUnionType unionType = (BUnionType) recordType;
                Set<BType> bTypes = types.expandAndGetMemberTypesRecursive(unionType);
                List<BType> possibleTypes = bTypes.stream()
                        .filter(rec -> doesRecordContainKeys(rec, recordVar.variableList, recordVar.restParam != null))
                        .collect(Collectors.toList());

                if (possibleTypes.isEmpty()) {
                    dlog.error(recordVar.pos, DiagnosticErrorCode.INVALID_RECORD_BINDING_PATTERN, recordType);
                    return false;
                }

                if (possibleTypes.size() > 1) {
                    recordVarType = populatePossibleFields(recordVar, possibleTypes, env);
                    break;
                }

                if (possibleTypes.get(0).tag == TypeTags.RECORD) {
                    recordVarType = (BRecordType) possibleTypes.get(0);
                    break;
                }

                if (possibleTypes.get(0).tag == TypeTags.MAP) {
                    recordVarType = createSameTypedFieldsRecordType(recordVar,
                            ((BMapType) possibleTypes.get(0)).constraint, env);
                    break;
                }

                recordVarType = createSameTypedFieldsRecordType(recordVar, possibleTypes.get(0), env);
                break;
            case TypeTags.RECORD:
                recordVarType = (BRecordType) recordType;
                break;
            case TypeTags.MAP:
                recordVarType = createSameTypedFieldsRecordType(recordVar,
                                                                ((BMapType) recordType).constraint, env);
                break;
            default:
                dlog.error(recordVar.pos, DiagnosticErrorCode.INVALID_RECORD_BINDING_PATTERN, recordType);
                return false;
        }

        return defineVariableList(recordVar, recordVarType, env);
    }

    private BRecordType populatePossibleFields(BLangRecordVariable recordVar, List<BType> possibleTypes,
                                               SymbolEnv env) {
        BRecordTypeSymbol recordSymbol = Symbols.createRecordSymbol(Flags.ANONYMOUS,
                names.fromString(ANONYMOUS_RECORD_NAME),
                env.enclPkg.symbol.pkgID, null,
                env.scope.owner, recordVar.pos, SOURCE);
        BRecordType recordVarType = (BRecordType) symTable.recordType;

        List<String> mappedFields = recordVar.variableList.stream().map(varKeyValue -> varKeyValue.getKey().value)
                .collect(Collectors.toList());
        LinkedHashMap<String, BField> fields = populateAndGetPossibleFieldsForRecVar(recordVar.pos, possibleTypes,
                mappedFields, recordSymbol, env);

        if (recordVar.restParam != null) {
            recordVarType.restFieldType = createRestFieldFromPossibleTypes(recordVar.pos, env, possibleTypes,
                    fields, recordSymbol);
        }
        recordVarType.tsymbol = recordSymbol;
        recordVarType.fields = fields;
        recordSymbol.type = recordVarType;
        return recordVarType;
    }

    private BType createRestFieldFromPossibleTypes(Location pos, SymbolEnv env, List<BType> possibleTypes,
                                                   LinkedHashMap<String, BField> boundedFields, BSymbol recordSymbol) {
        LinkedHashSet<BType> restFieldMemberTypes = new LinkedHashSet<>();
        List<LinkedHashMap<String, BField>> possibleRecordFieldMapList = new ArrayList<>();

        for (BType possibleType : possibleTypes) {
            if (possibleType.tag == TypeTags.RECORD) {
                BRecordType recordType = (BRecordType) possibleType;
                possibleRecordFieldMapList.add(recordType.fields);
                restFieldMemberTypes.add(recordType.restFieldType);
            } else if (possibleType.tag == TypeTags.MAP) {
                restFieldMemberTypes.add(((BMapType) possibleType).constraint);
            } else {
                restFieldMemberTypes.add(possibleType);
            }
        }

        BType restFieldType = restFieldMemberTypes.size() > 1 ?
                BUnionType.create(null, restFieldMemberTypes) :
                restFieldMemberTypes.iterator().next();

        if (!possibleRecordFieldMapList.isEmpty()) {
            List<String> intersectionFields = getIntersectionFields(possibleRecordFieldMapList);
            LinkedHashMap<String, BField> unmappedMembers = populateAndGetPossibleFieldsForRecVar(pos,
                    possibleTypes, intersectionFields, recordSymbol, env);

            LinkedHashMap<String, BField> optionalFields = new LinkedHashMap<>() {{
                possibleRecordFieldMapList.forEach(map -> putAll(map));
            }};

            intersectionFields.forEach(optionalFields::remove);
            boundedFields.keySet().forEach(unmappedMembers::remove);

            for (BField field : optionalFields.values()) {
                field.symbol.flags = setSymbolAsOptional(field.symbol.flags);
            }
            unmappedMembers.putAll(optionalFields);

            BRecordType restRecord = new BRecordType(null);
            restRecord.fields = unmappedMembers;
            restRecord.restFieldType = restFieldType;
            restFieldType = restRecord;
        }

        return restFieldType;
    }

    private List<String> getIntersectionFields(List<LinkedHashMap<String, BField>> fieldList) {
        LinkedHashMap<String, BField> intersectionMap = fieldList.get(0);
        HashSet<String> intersectionSet = new HashSet<>(intersectionMap.keySet());

        for (int i = 1; i < fieldList.size(); i++) {
            LinkedHashMap<String, BField> map = fieldList.get(i);
            HashSet<String> set = new HashSet<>(map.keySet());
            intersectionSet.retainAll(set);
        }

        return new ArrayList<>(intersectionSet);
    }

    /**
     * This method will resolve field types based on a list of possible types.
     * When a record variable has multiple possible assignable types, each field will be a union of the relevant
     * possible types field type.
     *
     * @param pos line number information of the source file
     * @param possibleTypes list of possible types
     * @param fieldNames fields types to be resolved
     * @param recordSymbol symbol of the record type to be used in creating fields
     * @param env environment to define the symbol
     * @return the list of fields
     */
    private LinkedHashMap<String, BField> populateAndGetPossibleFieldsForRecVar(Location pos, List<BType> possibleTypes,
                                                                                List<String> fieldNames,
                                                                                BSymbol recordSymbol, SymbolEnv env) {
        LinkedHashMap<String, BField> fields = new LinkedHashMap<>();
        for (String fieldName : fieldNames) {
            LinkedHashSet<BType> memberTypes = new LinkedHashSet<>();
            for (BType possibleType : possibleTypes) {
                if (possibleType.tag == TypeTags.RECORD) {
                    BRecordType possibleRecordType = (BRecordType) possibleType;

                    if (possibleRecordType.fields.containsKey(fieldName)) {
                        BField field = possibleRecordType.fields.get(fieldName);
                        if (Symbols.isOptional(field.symbol)) {
                            memberTypes.add(symTable.nilType);
                        }
                        memberTypes.add(field.type);
                    } else {
                        memberTypes.add(possibleRecordType.restFieldType);
                        memberTypes.add(symTable.nilType);
                    }

                    continue;
                }

                if (possibleType.tag == TypeTags.MAP) {
                    BMapType possibleMapType = (BMapType) possibleType;
                    memberTypes.add(possibleMapType.constraint);
                    continue;
                }
                memberTypes.add(possibleType); // possible type is any or anydata}
            }

            BType fieldType = memberTypes.size() > 1 ?
                    BUnionType.create(null, memberTypes) : memberTypes.iterator().next();
            BField field = new BField(names.fromString(fieldName), pos,
                    new BVarSymbol(0, names.fromString(fieldName), env.enclPkg.symbol.pkgID,
                            fieldType, recordSymbol, pos, SOURCE));
            fields.put(field.name.value, field);
        }
        return fields;
    }

    private BRecordType createSameTypedFieldsRecordType(BLangRecordVariable recordVar, BType fieldTypes,
                                                        SymbolEnv env) {
        BType fieldType;
        if (fieldTypes.isNullable()) {
            fieldType = fieldTypes;
        } else {
            fieldType = BUnionType.create(null, fieldTypes, symTable.nilType);
        }

        BRecordTypeSymbol recordSymbol = Symbols.createRecordSymbol(Flags.ANONYMOUS,
                names.fromString(ANONYMOUS_RECORD_NAME),
                env.enclPkg.symbol.pkgID, null, env.scope.owner,
                recordVar.pos, SOURCE);
        //TODO check below field position
        LinkedHashMap<String, BField> fields = new LinkedHashMap<>();
        for (BLangRecordVariable.BLangRecordVariableKeyValue bLangRecordVariableKeyValue : recordVar.variableList) {
            Name fieldName = names.fromIdNode(bLangRecordVariableKeyValue.key);
            BField bField = new BField(fieldName, recordVar.pos,
                    new BVarSymbol(0, fieldName, names.originalNameFromIdNode(bLangRecordVariableKeyValue.key),
                                   env.enclPkg.symbol.pkgID, fieldType, recordSymbol, recordVar.pos, SOURCE));
            fields.put(fieldName.getValue(), bField);
        }

        BRecordType recordVarType = (BRecordType) symTable.recordType;
        recordVarType.fields = fields;
        recordSymbol.type = recordVarType;
        recordVarType.tsymbol = recordSymbol;

        // Since this is for record variables, we consider its record type as an open record type.
        recordVarType.sealed = false;
        recordVarType.restFieldType = fieldTypes; // TODO: 7/26/19 Check if this should be `fieldType`

        return recordVarType;
    }

    private boolean defineVariableList(BLangRecordVariable recordVar, BRecordType recordVarType, SymbolEnv env) {
        LinkedHashMap<String, BField> recordVarTypeFields = recordVarType.fields;

        boolean validRecord = true;
        int ignoredCount = 0;
        for (BLangRecordVariable.BLangRecordVariableKeyValue variable : recordVar.variableList) {
            // Infer the type of each variable in recordVariable from the given record type
            // so that symbol enter is done recursively
            BLangVariable value = variable.getValue();
            if (value.getKind() == NodeKind.VARIABLE) {
                // '_' is allowed in record variables. Not allowed if all variables are named as '_'
                BLangSimpleVariable simpleVar = (BLangSimpleVariable) value;
                Name varName = names.fromIdNode(simpleVar.name);
                if (varName == Names.IGNORE) {
                    ignoredCount++;
                    simpleVar.setBType(symTable.anyType);
                    if (!recordVarTypeFields.containsKey(variable.getKey().getValue())) {
                        continue;
                    }
                    if (!types.isAssignable(recordVarTypeFields.get((variable.getKey().getValue())).type,
                            symTable.anyType)) {
                        dlog.error(variable.valueBindingPattern.pos,
                                DiagnosticErrorCode.WILD_CARD_BINDING_PATTERN_ONLY_SUPPORTS_TYPE_ANY);
                    }
                    continue;
                }
            }

            if (recordVar.getBType().tag == TypeTags.MAP) {
                validRecord = false;
                dlog.error(variable.key.pos, DiagnosticErrorCode.INVALID_FIELD_BINDING_PATTERN_WITH_NON_REQUIRED_FIELD);
            }

            if (!recordVarTypeFields.containsKey(variable.getKey().getValue())) {
                validRecord = false;
                if (recordVarType.sealed) {
                    validRecord = false;
                    dlog.error(recordVar.pos, DiagnosticErrorCode.INVALID_FIELD_IN_RECORD_BINDING_PATTERN,
                               variable.getKey().getValue(), recordVar.getBType());
                } else {
                    dlog.error(variable.key.pos,
                            DiagnosticErrorCode.INVALID_FIELD_BINDING_PATTERN_WITH_NON_REQUIRED_FIELD);
                }
                continue;
            } else {
                if (Symbols.isOptional(recordVarTypeFields.get(variable.key.value).symbol)) {
                    validRecord = false;
                    dlog.error(variable.key.pos,
                            DiagnosticErrorCode.INVALID_FIELD_BINDING_PATTERN_WITH_NON_REQUIRED_FIELD);
                }
            }
            defineMemberNode(value, env, recordVarTypeFields.get((variable.getKey().getValue())).type);
        }

        if (!recordVar.variableList.isEmpty() && ignoredCount == recordVar.variableList.size()
                && recordVar.restParam == null) {
            dlog.error(recordVar.pos, DiagnosticErrorCode.NO_NEW_VARIABLES_VAR_ASSIGNMENT);
            return false;
        }

        if (recordVar.restParam != null) {
            BType restType = getRestParamType(recordVarType);
            List<String> varList = recordVar.variableList.stream().map(t -> t.getKey().value)
                    .collect(Collectors.toList());
            BRecordType restConstraint = createRecordTypeForRestField(recordVar.restParam.getPosition(), env,
                    recordVarType, varList, restType);
            defineMemberNode(recordVar.restParam, env, restConstraint);
        }

        return validRecord;
    }

    private boolean doesRecordContainKeys(BType varType,
                                          List<BLangRecordVariable.BLangRecordVariableKeyValue> variableList,
                                          boolean hasRestParam) {
        if (varType.tag == TypeTags.MAP || varType.tag == TypeTags.ANY || varType.tag == TypeTags.ANYDATA) {
            return true;
        }
        if (varType.tag != TypeTags.RECORD) {
            return false;
        }
        BRecordType recordVarType = (BRecordType) varType;
        Map<String, BField> recordVarTypeFields = recordVarType.fields;

        for (BLangRecordVariable.BLangRecordVariableKeyValue var : variableList) {
            if (!recordVarTypeFields.containsKey(var.key.value) && recordVarType.sealed) {
                return false;
            }
        }

        if (!hasRestParam) {
            return true;
        }

        return !recordVarType.sealed;
    }

    public BRecordTypeSymbol createAnonRecordSymbol(SymbolEnv env, Location pos) {
        EnumSet<Flag> flags = EnumSet.of(Flag.PUBLIC, Flag.ANONYMOUS);
        BRecordTypeSymbol recordSymbol = Symbols.createRecordSymbol(Flags.asMask(flags), Names.EMPTY,
                env.enclPkg.packageID, null, env.scope.owner, pos, VIRTUAL);
        recordSymbol.name = names.fromString(anonymousModelHelper.getNextAnonymousTypeKey(env.enclPkg.packageID));
        recordSymbol.scope = new Scope(recordSymbol);
        return recordSymbol;
    }

    BType getRestParamType(BRecordType recordType)  {
        BType memberType;
        if (recordType.restFieldType != null) {
            memberType = recordType.restFieldType;
        } else if (hasErrorTypedField(recordType)) {
            memberType = hasOnlyPureTypedFields(recordType) ? symTable.pureType :
                    BUnionType.create(null, symTable.anyType, symTable.errorType);
        } else {
            memberType = hasOnlyAnyDataTypedFields(recordType) ? symTable.anydataType : symTable.anyType;
        }
        if (memberType.tag == TypeTags.RECORD) {
            memberType = getRestParamType((BRecordType) memberType);
        }
        return memberType;
    }

    public BType getRestMatchPatternConstraintType(BRecordType recordType,
                                           Map<String, BField> remainingFields,
                                           BType restVarSymbolMapType) {
        LinkedHashSet<BType> constraintTypes = new LinkedHashSet<>();
        for (BField field : remainingFields.values()) {
            constraintTypes.add(field.type);
        }

        if (!recordType.sealed) {
            BType restFieldType = recordType.restFieldType;
            if (!this.types.isNeverTypeOrStructureTypeWithARequiredNeverMember(restFieldType)) {
                constraintTypes.add(restFieldType);
            }
        }

        BType restConstraintType;
        if (constraintTypes.isEmpty()) {
            restConstraintType = symTable.neverType;
        } else if (constraintTypes.size() == 1) {
            restConstraintType = constraintTypes.iterator().next();
        } else {
            restConstraintType = BUnionType.create(null, constraintTypes);
        }
        return restVarSymbolMapType.tag == TypeTags.NONE ?
                restConstraintType : this.types.mergeTypes(restVarSymbolMapType, restConstraintType);
    }

    BRecordType createRecordTypeForRestField(Location pos, SymbolEnv env, BRecordType recordType,
                                       List<String> variableList,
                                       BType restConstraint) {
        BRecordTypeSymbol recordSymbol = createAnonRecordSymbol(env, pos);
        BRecordType recordVarType = new BRecordType(recordSymbol);
        LinkedHashMap<String, BField> unMappedFields = new LinkedHashMap<>() {{
            putAll(recordType.fields);
            if (recordType.restFieldType.tag == TypeTags.RECORD) {
                putAll(((BRecordType) recordType.restFieldType).fields);
            }
        }};

        if (recordType.sealed && (restConstraint.tag == TypeTags.NONE)) {
            setRestRecordFields(pos, env, unMappedFields, variableList, null, recordVarType);
        } else {
            setRestRecordFields(pos, env, unMappedFields, variableList, restConstraint, recordVarType);
        }

        BLangRecordTypeNode recordTypeNode = TypeDefBuilderHelper.createRecordTypeNode(recordVarType,
                env.enclPkg.packageID, symTable, pos);
        recordTypeNode.initFunction =
                TypeDefBuilderHelper.createInitFunctionForRecordType(recordTypeNode, env, names, symTable);
        TypeDefBuilderHelper.createTypeDefinitionForTSymbol(recordVarType, recordSymbol, recordTypeNode, env);

        return recordVarType;
    }

    void setRestRecordFields(Location pos, SymbolEnv env,
                             LinkedHashMap<String, BField> unMappedFields,
                             List<String> variableList, BType restConstraint,
                             BRecordType targetRestRecType) {
        LinkedHashMap<String, BField> fields = new LinkedHashMap<>();
        LinkedHashMap<String, BField> markAsOptional = new LinkedHashMap<>();

        if (!targetRestRecType.fields.isEmpty()) {
            fields.putAll(targetRestRecType.fields);
            List<String> intersectionFields = getIntersectionFields(Arrays.asList(targetRestRecType.fields,
                    unMappedFields));
            markAsOptional.putAll(unMappedFields);
            markAsOptional.putAll(targetRestRecType.fields);
            intersectionFields.forEach(markAsOptional::remove);
        }

        //adds a never-typed optional field for the mapped bindings
        for (String fieldName : variableList) {
            unMappedFields.remove(fieldName);
            BField newField = new BField(names.fromString(fieldName), pos,
                    new BVarSymbol(Flags.OPTIONAL, names.fromString(fieldName), env.enclPkg.symbol.pkgID,
                            symTable.neverType, targetRestRecType.tsymbol, pos, VIRTUAL));
            fields.put(fieldName, newField);
        }

        for (BField field : unMappedFields.values()) {
            if (fields.containsKey(field.name.value)) {
                BField targetField = fields.get(field.getName().value);
                targetField.type = types.mergeTypes(targetField.type, field.type);
            } else {
                BField newField = new BField(field.name, pos,
                        new BVarSymbol(field.symbol.flags, field.name, env.enclPkg.symbol.pkgID,
                                field.type, targetRestRecType.tsymbol, pos, VIRTUAL));
                fields.put(field.name.value, newField);
                targetRestRecType.tsymbol.scope.define(newField.name, newField.symbol);
            }
        }

        //marks field as optional if the field is not common for all union members
        for (BField optionalField : markAsOptional.values()) {
            optionalField.symbol.flags = setSymbolAsOptional(optionalField.symbol.flags);
        }

        targetRestRecType.fields = fields;
        if (restConstraint == null) {
            targetRestRecType.restFieldType = new BNoType(TypeTags.NONE);
            targetRestRecType.sealed = true;
        } else {
            targetRestRecType.restFieldType = restConstraint;
        }
    }

    private long setSymbolAsOptional(long existingFlags) {
        Set<Flag> unmaskedFlags = Flags.unMask(existingFlags);
        unmaskedFlags.remove(Flag.REQUIRED);
        unmaskedFlags.add(Flag.OPTIONAL);
        return Flags.asMask(unmaskedFlags);
    }

    private boolean hasOnlyAnyDataTypedFields(BRecordType recordType) {
        IsAnydataUniqueVisitor isAnydataUniqueVisitor = new IsAnydataUniqueVisitor();
        return isAnydataUniqueVisitor.visit(recordType);
    }

    private boolean hasOnlyPureTypedFields(BRecordType recordType) {
        IsPureTypeUniqueVisitor isPureTypeUniqueVisitor = new IsPureTypeUniqueVisitor();
        for (BField field : recordType.fields.values()) {
            BType fieldType = field.type;
            if (!isPureTypeUniqueVisitor.visit(fieldType)) {
                return false;
            }
            isPureTypeUniqueVisitor.reset();
        }
        return recordType.sealed || isPureTypeUniqueVisitor.visit(recordType);
    }

    private boolean hasErrorTypedField(BRecordType recordType) {
        for (BField field : recordType.fields.values()) {
            BType type = field.type;
            if (hasErrorType(type)) {
                return true;
            }
        }
        return hasErrorType(recordType.restFieldType);
    }

    private boolean hasErrorType(BType type) {
        if (type.tag != TypeTags.UNION) {
            return type.tag == TypeTags.ERROR;
        }

        return ((BUnionType) type).getMemberTypes().stream().anyMatch(this::hasErrorType);
    }

    @Override
    public void visit(BLangErrorVariable errorVar) {
        if (errorVar.isDeclaredWithVar) {
            errorVar.symbol =
                    defineVarSymbol(errorVar.pos, errorVar.flagSet, symTable.noType,
                                    names.fromString(anonymousModelHelper.getNextErrorVarKey(env.enclPkg.packageID)),
                                    env, true);

            // Symbol enter each member with type other.
            BLangSimpleVariable errorMsg = errorVar.message;
            if (errorMsg != null) {
                errorMsg.isDeclaredWithVar = true;
                defineNode(errorMsg, env);
            }

            BLangVariable cause = errorVar.cause;
            if (cause != null) {
                cause.isDeclaredWithVar = true;
                defineNode(cause, env);
            }

            for (BLangErrorVariable.BLangErrorDetailEntry detailEntry: errorVar.detail) {
                BLangVariable value = detailEntry.getValue();
                value.isDeclaredWithVar = true;
                defineNode(value, env);
            }

            BLangSimpleVariable restDetail = errorVar.restDetail;
            if (restDetail != null) {
                restDetail.isDeclaredWithVar = true;
                defineNode(restDetail, env);
            }

            return;
        }

        if (errorVar.getBType() == null) {
            errorVar.setBType(symResolver.resolveTypeNode(errorVar.typeNode, env));
        }
        // To support variable forward referencing we need to symbol enter each variable inside error variable
        // with type at SymbolEnter.
        if (!symbolEnterAndValidateErrorVariable(errorVar, env)) {
            errorVar.setBType(symTable.semanticError);
            return;
        }
    }

    boolean symbolEnterAndValidateErrorVariable(BLangErrorVariable var, SymbolEnv env) {
        if (var.symbol == null) {
            Name varName = names.fromString(anonymousModelHelper.getNextErrorVarKey(env.enclPkg.packageID));
            var.symbol = defineVarSymbol(var.pos, var.flagSet, var.getBType(), varName, env, true);
        }

        return validateErrorVariable(var, env);
    }

    boolean validateErrorVariable(BLangErrorVariable errorVariable, SymbolEnv env) {
        BType varType = Types.getReferredType(errorVariable.getBType());
        BErrorType errorType;
        switch (varType.tag) {
            case TypeTags.UNION:
                BUnionType unionType = ((BUnionType) varType);
                List<BErrorType> possibleTypes = types.getAllTypes(unionType, true).stream()
                        .filter(type -> TypeTags.ERROR == type.tag)
                        .map(BErrorType.class::cast)
                        .collect(Collectors.toList());

                if (possibleTypes.isEmpty()) {
                    dlog.error(errorVariable.pos, DiagnosticErrorCode.INVALID_ERROR_BINDING_PATTERN, varType);
                    return false;
                }

                if (possibleTypes.size() > 1) {
                    LinkedHashSet<BType> detailType = new LinkedHashSet<>();
                    for (BErrorType possibleErrType : possibleTypes) {
                        detailType.add(possibleErrType.detailType);
                    }
                    BType errorDetailType = detailType.size() > 1
                            ? BUnionType.create(null, detailType)
                            : detailType.iterator().next();
                    errorType = new BErrorType(null, errorDetailType);
                } else {
                    errorType = possibleTypes.get(0);
                }
                break;
            case TypeTags.ERROR:
                errorType = (BErrorType) varType;
                break;
            case TypeTags.SEMANTIC_ERROR:
                // we assume that we have already given an error
                return false;
            default:
                dlog.error(errorVariable.pos, DiagnosticErrorCode.INVALID_ERROR_BINDING_PATTERN,
                        varType);
                return false;
        }
        errorVariable.setBType(errorType);

        if (!errorVariable.isInMatchStmt) {
            BLangSimpleVariable errorMsg = errorVariable.message;
            if (errorMsg != null) {
                defineMemberNode(errorVariable.message, env, symTable.stringType);
            }

            BLangVariable cause = errorVariable.cause;
            if (cause != null) {
                defineMemberNode(errorVariable.cause, env, symTable.errorOrNilType);
            }
        }

        if (errorVariable.detail == null || (errorVariable.detail.isEmpty()
                && !isRestDetailBindingAvailable(errorVariable))) {
            return validateErrorMessageMatchPatternSyntax(errorVariable, env);
        }

        BType detailType = Types.getReferredType(errorType.detailType);
        if (detailType.getKind() == TypeKind.RECORD || detailType.getKind() == TypeKind.MAP) {
            return validateErrorVariable(errorVariable, errorType, env);
        } else if (detailType.getKind() == TypeKind.UNION) {
            BErrorTypeSymbol errorTypeSymbol = new BErrorTypeSymbol(SymTag.ERROR, Flags.PUBLIC, Names.ERROR,
                    env.enclPkg.packageID, symTable.errorType,
                    env.scope.owner, errorVariable.pos, SOURCE);
            // TODO: detail type need to be a union representing all details of members of `errorType`
            errorVariable.setBType(new BErrorType(errorTypeSymbol, symTable.detailType));
            return validateErrorVariable(errorVariable, env);
        }

        if (isRestDetailBindingAvailable(errorVariable)) {
            defineMemberNode(errorVariable.restDetail, env, symTable.detailType);
        }
        return true;
    }

    private boolean validateErrorVariable(BLangErrorVariable errorVariable, BErrorType errorType, SymbolEnv env) {
        BLangSimpleVariable errorMsg = errorVariable.message;
        if (errorMsg != null && errorMsg.symbol == null) {
            defineMemberNode(errorMsg, env, symTable.stringType);
        }

        BRecordType recordType = getDetailAsARecordType(errorType);
        LinkedHashMap<String, BField> detailFields = recordType.fields;
        Set<String> matchedDetailFields = new HashSet<>();
        for (BLangErrorVariable.BLangErrorDetailEntry errorDetailEntry : errorVariable.detail) {
            String entryName = errorDetailEntry.key.getValue();
            matchedDetailFields.add(entryName);
            BField entryField = detailFields.get(entryName);

            BLangVariable boundVar = errorDetailEntry.valueBindingPattern;
            if (entryField != null) {
                if ((entryField.symbol.flags & Flags.OPTIONAL) == Flags.OPTIONAL) {
                    boundVar.setBType(BUnionType.create(null, entryField.type, symTable.nilType));
                } else {
                    boundVar.setBType(entryField.type);
                }
                errorDetailEntry.keySymbol = entryField.symbol;
            } else {
                if (recordType.sealed) {
                    dlog.error(errorVariable.pos, DiagnosticErrorCode.INVALID_ERROR_BINDING_PATTERN,
                               errorVariable.getBType());
                    boundVar.setBType(symTable.semanticError);
                    return false;
                } else {
                    boundVar.setBType(BUnionType.create(null, recordType.restFieldType, symTable.nilType));
                }
            }

            boolean isIgnoredVar = boundVar.getKind() == NodeKind.VARIABLE
                    && ((BLangSimpleVariable) boundVar).name.value.equals(Names.IGNORE.value);
            if (!isIgnoredVar) {
                defineMemberNode(boundVar, env, boundVar.getBType());
            }
        }

        if (isRestDetailBindingAvailable(errorVariable)) {
            // Type of rest pattern is a map type where constraint type is,
            // union of keys whose values are not matched in error binding/match pattern.
            BTypeSymbol typeSymbol = createTypeSymbol(SymTag.TYPE, env);
            BType constraint = getRestMapConstraintType(detailFields, matchedDetailFields, recordType);
            BMapType restType = new BMapType(TypeTags.MAP, constraint, typeSymbol);
            typeSymbol.type = restType;
            errorVariable.restDetail.setBType(restType);
            defineMemberNode(errorVariable.restDetail, env, restType);
        }
        return true;
    }

    BRecordType getDetailAsARecordType(BErrorType errorType) {
        BType detailType = Types.getReferredType(errorType.detailType);
        if (detailType.getKind() == TypeKind.RECORD) {
            return (BRecordType) detailType;
        }
        BRecordType detailRecord = new BRecordType(null);
        BMapType detailMap = (BMapType) detailType;
        detailRecord.sealed = false;
        detailRecord.restFieldType = detailMap.constraint;
        return detailRecord;
    }

    private BType getRestMapConstraintType(Map<String, BField> errorDetailFields, Set<String> matchedDetailFields,
                                           BRecordType recordType) {
        BUnionType restUnionType = BUnionType.create(null);
        if (!recordType.sealed) {
            if (recordType.restFieldType.tag == TypeTags.UNION) {
                BUnionType restFieldUnion = (BUnionType) recordType.restFieldType;
                // This is to update type name for users to read easily the cyclic unions
                if (restFieldUnion.isCyclic && errorDetailFields.entrySet().isEmpty()) {
                    restUnionType.isCyclic = true;
                    restUnionType.tsymbol = restFieldUnion.tsymbol;
                }
            } else {
                restUnionType.add(recordType.restFieldType);
            }
        }
        for (Map.Entry<String, BField> entry : errorDetailFields.entrySet()) {
            if (!matchedDetailFields.contains(entry.getKey())) {
                BType type = entry.getValue().getType();
                if (!types.isAssignable(type, restUnionType)) {
                    restUnionType.add(type);
                }
            }
        }

        Set<BType> memberTypes = restUnionType.getMemberTypes();
        if (memberTypes.size() == 1) {
            return memberTypes.iterator().next();
        }

        return restUnionType;
    }

    private boolean validateErrorMessageMatchPatternSyntax(BLangErrorVariable errorVariable, SymbolEnv env) {
        if (errorVariable.isInMatchStmt
                && !errorVariable.reasonVarPrefixAvailable
                && errorVariable.reasonMatchConst == null
                && isReasonSpecified(errorVariable)) {

            BSymbol reasonConst = symResolver.lookupSymbolInMainSpace(env.enclEnv,
                    names.fromString(errorVariable.message.name.value));
            if ((reasonConst.tag & SymTag.CONSTANT) != SymTag.CONSTANT) {
                dlog.error(errorVariable.message.pos, DiagnosticErrorCode.INVALID_ERROR_REASON_BINDING_PATTERN,
                        errorVariable.message.name);
            } else {
                dlog.error(errorVariable.message.pos, DiagnosticErrorCode.UNSUPPORTED_ERROR_REASON_CONST_MATCH);
            }
            return false;
        }
        return true;
    }

    private boolean isReasonSpecified(BLangErrorVariable errorVariable) {
        return !isIgnoredOrEmpty(errorVariable.message);
    }

    boolean isIgnoredOrEmpty(BLangSimpleVariable varNode) {
        return varNode.name.value.equals(Names.IGNORE.value) || varNode.name.value.equals("");
    }

    private boolean isRestDetailBindingAvailable(BLangErrorVariable errorVariable) {
        return errorVariable.restDetail != null &&
                !errorVariable.restDetail.name.value.equals(Names.IGNORE.value);
    }

    private BTypeSymbol createTypeSymbol(int type, SymbolEnv env) {
        return new BTypeSymbol(type, Flags.PUBLIC, Names.EMPTY, env.enclPkg.packageID,
                null, env.scope.owner, symTable.builtinPos, VIRTUAL);
    }

    private void defineMemberNode(BLangVariable memberVar, SymbolEnv env, BType type) {
        memberVar.setBType(type);
        // Module level variables declared with `var` already defined
        if ((env.scope.owner.tag & SymTag.PACKAGE) == SymTag.PACKAGE && memberVar.isDeclaredWithVar) {
            memberVar.symbol.type = type;
            memberVar.isDeclaredWithVar = false;
            // Need to assign resolved type for member variables inside complex variable declared with `var`
            if (memberVar.getKind() == NodeKind.VARIABLE) {
                return;
            }
        }
        defineNode(memberVar, env);
    }

    public void visit(BLangXMLAttribute bLangXMLAttribute) {
        if (!(bLangXMLAttribute.name.getKind() == NodeKind.XML_QNAME)) {
            return;
        }

        BLangXMLQName qname = (BLangXMLQName) bLangXMLAttribute.name;

        // If the attribute is not an in-line namespace declaration, check for duplicate attributes.
        // If no duplicates, then define this attribute symbol.
        if (!bLangXMLAttribute.isNamespaceDeclr) {
            BXMLAttributeSymbol attrSymbol = new BXMLAttributeSymbol(qname.localname.value, qname.namespaceURI,
                                                                     env.enclPkg.symbol.pkgID, env.scope.owner,
                                                                     bLangXMLAttribute.pos, SOURCE);

            if (missingNodesHelper.isMissingNode(qname.localname.value)
                    || (qname.namespaceURI != null && missingNodesHelper.isMissingNode(qname.namespaceURI))) {
                attrSymbol.origin = VIRTUAL;
            }
            if (symResolver.checkForUniqueMemberSymbol(bLangXMLAttribute.pos, env, attrSymbol)) {
                env.scope.define(attrSymbol.name, attrSymbol);
                bLangXMLAttribute.symbol = attrSymbol;
            }
            return;
        }

        List<BLangExpression> exprs = bLangXMLAttribute.value.textFragments;
        String nsURI = null;

        // We reach here if the attribute is an in-line namesapce declaration.
        // Get the namespace URI, only if it is statically defined. Then define the namespace symbol.
        // This namespace URI is later used by the attributes, when they lookup for duplicate attributes.
        // TODO: find a better way to get the statically defined URI.
        NodeKind nodeKind = exprs.get(0).getKind();
        if (exprs.size() == 1 && (nodeKind == NodeKind.LITERAL || nodeKind == NodeKind.NUMERIC_LITERAL)) {
            nsURI = (String) ((BLangLiteral) exprs.get(0)).value;
        }

        String symbolName = qname.localname.value;
        if (symbolName.equals(XMLConstants.XMLNS_ATTRIBUTE)) {
            symbolName = XMLConstants.DEFAULT_NS_PREFIX;
        }

        Name prefix = names.fromString(symbolName);
        BXMLNSSymbol xmlnsSymbol = new BXMLNSSymbol(prefix, nsURI, env.enclPkg.symbol.pkgID, env.scope.owner,
                                                    qname.localname.pos, getOrigin(prefix));

        if (symResolver.checkForUniqueMemberSymbol(bLangXMLAttribute.pos, env, xmlnsSymbol)) {
            env.scope.define(xmlnsSymbol.name, xmlnsSymbol);
            bLangXMLAttribute.symbol = xmlnsSymbol;
        }
    }

    @Override
    public void visit(BLangRecordTypeNode recordTypeNode) {
        recordTypeNode.typeDefEnv = SymbolEnv.createTypeEnv(recordTypeNode, recordTypeNode.symbol.scope, env);
        defineRecordTypeNode(recordTypeNode);
    }

    @Override
    public void visit(BLangUnionTypeNode unionTypeNode) {
        for (BLangType type : unionTypeNode.memberTypeNodes) {
            defineNode(type, env);
        }
    }

    @Override
    public void visit(BLangIntersectionTypeNode intersectionTypeNode) {
        for (BLangType type : intersectionTypeNode.constituentTypeNodes) {
            defineNode(type, env);
        }
    }

    private void defineRecordTypeNode(BLangRecordTypeNode recordTypeNode) {
        BRecordType recordType = (BRecordType) recordTypeNode.symbol.type;
        recordTypeNode.setBType(recordType);

        // Define all the fields
        resolveFields(recordType, recordTypeNode);
        resolveFieldsIncluded(recordType, recordTypeNode);

        recordType.sealed = recordTypeNode.sealed;
        if (recordTypeNode.sealed && recordTypeNode.restFieldType != null) {
            dlog.error(recordTypeNode.restFieldType.pos, DiagnosticErrorCode.REST_FIELD_NOT_ALLOWED_IN_CLOSED_RECORDS);
            return;
        }

        List<BType> fieldTypes = new ArrayList<>(recordType.fields.size());
        for (BField field : recordType.fields.values()) {
            BType type = field.type;
            fieldTypes.add(type);
        }

        if (recordTypeNode.restFieldType == null) {
            symResolver.markParameterizedType(recordType, fieldTypes);
            if (recordTypeNode.sealed) {
                recordType.restFieldType = symTable.noType;
                return;
            }
            recordType.restFieldType = symTable.anydataType;
            return;
        }

        recordType.restFieldType = symResolver.resolveTypeNode(recordTypeNode.restFieldType, env);
        fieldTypes.add(recordType.restFieldType);
        symResolver.markParameterizedType(recordType, fieldTypes);
    }

    private Collector<BField, ?, LinkedHashMap<String, BField>> getFieldCollector() {
        BinaryOperator<BField> mergeFunc = (u, v) -> {
            throw new IllegalStateException(String.format("Duplicate key %s", u));
        };
        return Collectors.toMap(field -> field.name.value, Function.identity(), mergeFunc, LinkedHashMap::new);
    }

    // Private methods

    private void populateLangLibInSymTable(BPackageSymbol packageSymbol) {

        PackageID langLib = packageSymbol.pkgID;
        if (langLib.equals(ARRAY)) {
            symTable.langArrayModuleSymbol = packageSymbol;
            return;
        }
        if (langLib.equals(DECIMAL)) {
            symTable.langDecimalModuleSymbol = packageSymbol;
            return;
        }
        if (langLib.equals(ERROR)) {
            symTable.langErrorModuleSymbol = packageSymbol;
            return;
        }
        if (langLib.equals(FLOAT)) {
            symTable.langFloatModuleSymbol = packageSymbol;
            return;
        }
        if (langLib.equals(FUNCTION)) {
            symTable.langFunctionModuleSymbol = packageSymbol;
            return;
        }
        if (langLib.equals(FUTURE)) {
            symTable.langFutureModuleSymbol = packageSymbol;
            return;
        }
        if (langLib.equals(INT)) {
            symTable.langIntModuleSymbol = packageSymbol;
            symTable.updateIntSubtypeOwners();
            return;
        }
        if (langLib.equals(MAP)) {
            symTable.langMapModuleSymbol = packageSymbol;
            return;
        }
        if (langLib.equals(OBJECT)) {
            symTable.langObjectModuleSymbol = packageSymbol;
            return;
        }
        if (langLib.equals(STREAM)) {
            symTable.langStreamModuleSymbol = packageSymbol;
            return;
        }
        if (langLib.equals(STRING)) {
            symTable.langStringModuleSymbol = packageSymbol;
            symTable.updateStringSubtypeOwners();
            return;
        }
        if (langLib.equals(TABLE)) {
            symTable.langTableModuleSymbol = packageSymbol;
            return;
        }
        if (langLib.equals(TYPEDESC)) {
            symTable.langTypedescModuleSymbol = packageSymbol;
            return;
        }
        if (langLib.equals(VALUE)) {
            symTable.langValueModuleSymbol = packageSymbol;
            return;
        }
        if (langLib.equals(XML)) {
            symTable.langXmlModuleSymbol = packageSymbol;
            symTable.updateXMLSubtypeOwners();
            return;
        }
        if (langLib.equals(BOOLEAN)) {
            symTable.langBooleanModuleSymbol = packageSymbol;
            return;
        }
        if (langLib.equals(QUERY)) {
            symTable.langQueryModuleSymbol = packageSymbol;
            return;
        }
        if (langLib.equals(TRANSACTION)) {
            symTable.langTransactionModuleSymbol = packageSymbol;
            return;
        }
    }

    public boolean isValidAnnotationType(BType type) {
        if (type == symTable.semanticError) {
            return false;
        }

        switch (type.tag) {
            case TypeTags.MAP:
                BType constraintType = ((BMapType) type).constraint;
                return isCloneableTypeTypeSkippingObjectType(constraintType);
            case TypeTags.RECORD:
                BRecordType recordType = (BRecordType) type;
                for (BField field : recordType.fields.values()) {
                    if (!isCloneableTypeTypeSkippingObjectType(field.type)) {
                        return false;
                    }
                }

                BType recordRestType = recordType.restFieldType;
                if (recordRestType == null || recordRestType == symTable.noType) {
                    return true;
                }

                return isCloneableTypeTypeSkippingObjectType(recordRestType);
            case TypeTags.ARRAY:
                BType elementType = Types.getReferredType(((BArrayType) type).eType);
                if ((elementType.tag == TypeTags.MAP) || (elementType.tag == TypeTags.RECORD)) {
                    return isValidAnnotationType(elementType);
                }
                return false;
            case TypeTags.TYPEREFDESC:
                return isValidAnnotationType(((BTypeReferenceType) type).referredType);
        }

        return types.isAssignable(type, symTable.trueType);
    }

    private boolean isCloneableTypeTypeSkippingObjectType(BType type) {
        return isCloneableTypeSkippingObjectTypeHelper(type, new HashSet<>());
    }

    private boolean isCloneableTypeSkippingObjectTypeHelper(BType type, Set<BType> unresolvedTypes) {
        if (type == symTable.semanticError) {
            return false;
        }

        if (!unresolvedTypes.add(type)) {
            return true;
        }

        switch (type.tag) {
            case TypeTags.OBJECT:
            case TypeTags.ANYDATA:
                return true;
            case TypeTags.RECORD:
                BRecordType recordType = (BRecordType) type;
                for (BField field : recordType.fields.values()) {
                    if (!isCloneableTypeSkippingObjectTypeHelper(field.type, unresolvedTypes)) {
                        return false;
                    }
                }
                BType recordRestType = recordType.restFieldType;
                if (recordRestType == null || recordRestType == symTable.noType) {
                    return true;
                }
                return isCloneableTypeSkippingObjectTypeHelper(recordRestType, unresolvedTypes);
            case TypeTags.MAP:
                BType constraintType = ((BMapType) type).constraint;
                return isCloneableTypeSkippingObjectTypeHelper(constraintType, unresolvedTypes);
            case TypeTags.UNION:
                for (BType memberType : ((BUnionType) type).getMemberTypes()) {
                    if (!isCloneableTypeSkippingObjectTypeHelper(memberType, unresolvedTypes)) {
                        return false;
                    }
                }
                return true;
            case TypeTags.TUPLE:
                BTupleType tupleType = (BTupleType) type;
                for (BType tupMemType : tupleType.getTupleTypes()) {
                    if (!isCloneableTypeSkippingObjectTypeHelper(tupMemType, unresolvedTypes)) {
                        return false;
                    }
                }
                BType tupRestType = tupleType.restType;
                if (tupRestType == null) {
                    return true;
                }
                return isCloneableTypeSkippingObjectTypeHelper(tupRestType, unresolvedTypes);
            case TypeTags.TABLE:
                return isCloneableTypeSkippingObjectTypeHelper(((BTableType) type).constraint, unresolvedTypes);
            case TypeTags.ARRAY:
                return isCloneableTypeSkippingObjectTypeHelper(((BArrayType) type).getElementType(),
                        unresolvedTypes);
            case TypeTags.TYPEREFDESC:
                return isCloneableTypeSkippingObjectTypeHelper(Types.getReferredType(type), unresolvedTypes);
        }

        return types.isAssignable(type, symTable.cloneableType);
    }


    /**
     * Visit each compilation unit (.bal file) and add each top-level node
     * in the compilation unit to the package node.
     *
     * @param pkgNode current package node
     */
    private void populatePackageNode(BLangPackage pkgNode) {
        List<BLangCompilationUnit> compUnits = pkgNode.getCompilationUnits();
        compUnits.forEach(compUnit -> populateCompilationUnit(pkgNode, compUnit));
    }

    /**
     * Visit each top-level node and add it to the package node.
     *
     * @param pkgNode  current package node
     * @param compUnit current compilation unit
     */
    private void populateCompilationUnit(BLangPackage pkgNode, BLangCompilationUnit compUnit) {
        compUnit.getTopLevelNodes().forEach(node -> addTopLevelNode(pkgNode, node));
    }

    private void addTopLevelNode(BLangPackage pkgNode, TopLevelNode node) {
        NodeKind kind = node.getKind();

        // Here we keep all the top-level nodes of a compilation unit (aka file) in exact same
        // order as they appear in the compilation unit. This list contains all the top-level
        // nodes of all the compilation units grouped by the compilation unit.
        // This allows other compiler phases to visit top-level nodes in the exact same order
        // as they appear in compilation units. This is required for error reporting.
        if (kind != NodeKind.PACKAGE_DECLARATION && kind != IMPORT) {
            pkgNode.topLevelNodes.add(node);
        }

        switch (kind) {
            case IMPORT:
                // TODO Verify the rules..
                // TODO Check whether the same package alias (if any) has been used for the same import
                // TODO The version of an import package can be specified only once for a package
                pkgNode.imports.add((BLangImportPackage) node);
                break;
            case FUNCTION:
                pkgNode.functions.add((BLangFunction) node);
                break;
            case TYPE_DEFINITION:
                pkgNode.typeDefinitions.add((BLangTypeDefinition) node);
                break;
            case SERVICE:
                pkgNode.services.add((BLangService) node);
                break;
            case VARIABLE:
            case TUPLE_VARIABLE:
            case RECORD_VARIABLE:
            case ERROR_VARIABLE:
                pkgNode.globalVars.add((BLangVariable) node);
                // TODO There are two kinds of package level variables, constant and regular variables.
                break;
            case ANNOTATION:
                // TODO
                pkgNode.annotations.add((BLangAnnotation) node);
                break;
            case XMLNS:
                pkgNode.xmlnsList.add((BLangXMLNS) node);
                break;
            case CONSTANT:
                pkgNode.constants.add((BLangConstant) node);
                break;
            case CLASS_DEFN:
                pkgNode.classDefinitions.add((BLangClassDefinition) node);
        }
    }

    private void defineErrorDetails(List<BLangTypeDefinition> typeDefNodes, SymbolEnv pkgEnv) {
        for (BLangTypeDefinition typeDef : typeDefNodes) {
            BLangType typeNode = typeDef.typeNode;
            if (typeNode.getKind() == NodeKind.ERROR_TYPE) {
                SymbolEnv typeDefEnv = SymbolEnv.createTypeEnv(typeNode, typeDef.symbol.scope, pkgEnv);
                BLangErrorType errorTypeNode = (BLangErrorType) typeNode;
                BType typeDefType = typeDef.symbol.type;
                ((BErrorType) typeDefType).detailType = getDetailType(typeDefEnv, errorTypeNode);
            } else if (typeNode.getBType() != null && typeNode.getBType().tag == TypeTags.ERROR) {
                SymbolEnv typeDefEnv = SymbolEnv.createTypeEnv(typeNode, typeDef.symbol.scope, pkgEnv);
                BType detailType = ((BErrorType) typeNode.getBType()).detailType;
                if (detailType == symTable.noType) {
                    BType resolvedType = symResolver.resolveTypeNode(typeNode, typeDefEnv);
                    BErrorType type = (BErrorType) Types.getReferredType(resolvedType);
                    ((BErrorType) Types.getReferredType(typeDef.symbol.type))
                            .detailType = type.detailType;
                }
            }
        }
    }

    private BType getDetailType(SymbolEnv typeDefEnv, BLangErrorType errorTypeNode) {
        BLangType detailType = errorTypeNode.detailType;
        if (detailType != null && detailType.getKind() == NodeKind.CONSTRAINED_TYPE) {
            BLangType constraint = ((BLangConstrainedType) detailType).constraint;
            if (constraint.getKind() == NodeKind.USER_DEFINED_TYPE) {
                BLangUserDefinedType userDefinedType = (BLangUserDefinedType) constraint;
                if (userDefinedType.typeName.value.equals(TypeDefBuilderHelper.INTERSECTED_ERROR_DETAIL)) {
                    errorTypeNode.detailType = null;
                    return ((BErrorType) errorTypeNode.getBType()).detailType;
                }
            }
        }

        return Optional.ofNullable(errorTypeNode.detailType)
                .map(bLangType -> symResolver.resolveTypeNode(bLangType, typeDefEnv))
                .orElse(symTable.detailType);
    }

    private void defineFields(List<BLangNode> typeDefNodes, SymbolEnv pkgEnv) {
        for (BLangNode typeDef : typeDefNodes) {
            if (typeDef.getKind() == NodeKind.CLASS_DEFN) {
                BLangClassDefinition classDefinition = (BLangClassDefinition) typeDef;
                if (isObjectCtor(classDefinition)) {
                    continue;
                }
                defineFieldsOfClassDef(classDefinition, pkgEnv);
            } else if (typeDef.getKind() == NodeKind.TYPE_DEFINITION) {
                defineFields((BLangTypeDefinition) typeDef, pkgEnv);
            }
        }
    }

    public void defineFieldsOfClassDef(BLangClassDefinition classDefinition, SymbolEnv env) {
        SymbolEnv typeDefEnv = SymbolEnv.createClassEnv(classDefinition, classDefinition.symbol.scope, env);
        BObjectTypeSymbol tSymbol = (BObjectTypeSymbol) classDefinition.symbol;
        BObjectType objType = (BObjectType) tSymbol.type;

        if (classDefinition.isObjectContructorDecl) {
            classDefinition.oceEnvData.fieldEnv = typeDefEnv;
        }

        classDefinition.typeDefEnv = typeDefEnv;

        for (BLangSimpleVariable field : classDefinition.fields) {
            defineNode(field, typeDefEnv);
            if (field.expr != null) {
                field.symbol.isDefaultable = true;
            }
            // Unless skipped, this causes issues in negative cases such as duplicate fields.
            if (field.symbol.type == symTable.semanticError) {
                continue;
            }
            objType.fields.put(field.name.value, new BField(names.fromIdNode(field.name), field.pos, field.symbol));
        }
    }

    private void defineFields(BLangTypeDefinition typeDef, SymbolEnv pkgEnv) {
        NodeKind nodeKind = typeDef.typeNode.getKind();
        if (nodeKind != NodeKind.RECORD_TYPE) {
            defineNode(typeDef.typeNode, pkgEnv);
            return;
        }

        // TODO : Following logic should move to visitor of BLangRecordType. Fix with issue-31317
        // Create typeDef type
        BStructureType structureType = (BStructureType) typeDef.symbol.type;
        BLangStructureTypeNode structureTypeNode = (BLangStructureTypeNode) typeDef.typeNode;

        if (typeDef.symbol.kind == SymbolKind.TYPE_DEF && structureType.tsymbol.kind == SymbolKind.RECORD) {
            BLangRecordTypeNode recordTypeNode = (BLangRecordTypeNode) structureTypeNode;
            BRecordType recordType = (BRecordType) structureType;
            // update this before resolving fields type checker to work properly for field resolution
            recordType.sealed = recordTypeNode.sealed;
        }

        Scope recordScope = structureType.tsymbol.scope;
        SymbolEnv typeDefEnv = SymbolEnv.createTypeEnv(structureTypeNode, recordScope, pkgEnv);
        structureTypeNode.typeDefEnv = typeDefEnv;

        resolveFields(structureType, structureTypeNode);
        if (structureTypeNode.typeRefs.isEmpty()) {
            defineReferencedFieldsOfRecordTypeDef(typeDef); // update rest type
        }
    }

    private void resolveFields(BStructureType structureType, BLangStructureTypeNode structureTypeNode) {
        SymbolEnv typeDefEnv = structureTypeNode.typeDefEnv;
        structureType.fields = structureTypeNode.fields.stream()
                .peek((BLangSimpleVariable field) -> defineNode(field, typeDefEnv))
                .filter(field -> field.symbol.type != symTable.semanticError) // filter out erroneous fields
                .map((BLangSimpleVariable field) -> {
                    field.symbol.isDefaultable = field.expr != null;
                    return new BField(names.fromIdNode(field.name), field.pos, field.symbol);
                })
                .collect(getFieldCollector());
    }

    private void defineReferencedFieldsOfRecordTypeDef(BLangTypeDefinition typeDef) {
        if (typeDef.referencedFieldsDefined == true) {
            return;
        }
        NodeKind nodeKind = typeDef.typeNode.getKind();
        if (nodeKind != NodeKind.OBJECT_TYPE && nodeKind != NodeKind.RECORD_TYPE) {
            return;
        }
        resolveReferencedFields(typeDef);
        resolveRestField(typeDef);
        typeDef.referencedFieldsDefined = true;
    }

    private void resolveRestField(BLangTypeDefinition typeDef) {
        BStructureType structureType = (BStructureType) typeDef.symbol.type;
        BLangStructureTypeNode structureTypeNode = (BLangStructureTypeNode) typeDef.typeNode;
        if (typeDef.symbol.kind == SymbolKind.TYPE_DEF && structureType.tsymbol.kind != SymbolKind.RECORD) {
            return;
        }

        SymbolEnv typeDefEnv = structureTypeNode.typeDefEnv;
        BLangRecordTypeNode recordTypeNode = (BLangRecordTypeNode) structureTypeNode;
        BRecordType recordType = (BRecordType) structureType;
        recordType.sealed = recordTypeNode.sealed;
        if (recordTypeNode.sealed && recordTypeNode.restFieldType != null) {
            dlog.error(recordTypeNode.restFieldType.pos, DiagnosticErrorCode.REST_FIELD_NOT_ALLOWED_IN_CLOSED_RECORDS);
            return;
        }

        if (recordTypeNode.restFieldType != null) {
            recordType.restFieldType = symResolver.resolveTypeNode(recordTypeNode.restFieldType, typeDefEnv);
            return;
        }

        if (!recordTypeNode.sealed) {
            recordType.restFieldType = symTable.anydataType;
            return;
        }

        // analyze restFieldType for open records
        for (BLangType typeRef : recordTypeNode.typeRefs) {
            BType refType = Types.getReferredType(typeRef.getBType());
            if (refType.tag != TypeTags.RECORD) {
                continue;
            }
            BType restFieldType = ((BRecordType) refType).restFieldType;
            if (restFieldType == symTable.noType) {
                continue;
            }
            if (recordType.restFieldType != null && !types.isSameType(recordType.restFieldType, restFieldType)) {
                recordType.restFieldType = symTable.noType;
                dlog.error(recordTypeNode.pos,
                        DiagnosticErrorCode.
                        CANNOT_USE_TYPE_INCLUSION_WITH_MORE_THAN_ONE_OPEN_RECORD_WITH_DIFFERENT_REST_DESCRIPTOR_TYPES);
                return;
            }
            recordType.restFieldType = restFieldType;
            recordType.sealed = false;
        }

        if (recordType.restFieldType != null) {
            return;
        }
        recordType.restFieldType = symTable.noType;
    }

    private void resolveReferencedFields(BLangTypeDefinition typeDef) {
        BStructureType structureType = (BStructureType) typeDef.symbol.type;
        BLangStructureTypeNode structureTypeNode = (BLangStructureTypeNode) typeDef.typeNode;
        resolveFieldsIncluded(structureType, structureTypeNode);
    }

    private void resolveFieldsIncluded(BStructureType structureType, BLangStructureTypeNode structureTypeNode) {
        resolveIncludedFields(structureTypeNode);
        populateResolvedTypeRefs(structureType, structureTypeNode);
        defineReferencedFields(structureType, structureTypeNode);
    }

    private void populateResolvedTypeRefs(BStructureType structureType, BLangStructureTypeNode structureTypeNode) {
        // collect resolved type refs from structural type
        List<BLangType> typeRefs = structureTypeNode.typeRefs;
        structureType.typeInclusions = new ArrayList<>(typeRefs.size());
        for (BLangType tRef : typeRefs) {
            structureType.typeInclusions.add(tRef.getBType());
        }
    }

    private void defineReferencedFields(BStructureType structureType, BLangStructureTypeNode structureTypeNode) {
        SymbolEnv typeDefEnv = structureTypeNode.typeDefEnv;
        for (BLangSimpleVariable field : structureTypeNode.includedFields) {
            defineNode(field, typeDefEnv);
            if (field.symbol.type == symTable.semanticError) {
                continue;
            }
            structureType.fields.put(field.name.value, new BField(names.fromIdNode(field.name), field.pos,
                    field.symbol));
        }
    }

    private void defineFunctions(List<BLangNode> typeDefNodes, SymbolEnv pkgEnv) {
        for (BLangNode node : typeDefNodes) {
            if (node.getKind() == NodeKind.CLASS_DEFN) {
                BLangClassDefinition classDef = (BLangClassDefinition) node;
                if (isObjectCtor(classDef)) {
                    continue;
                }
                defineFunctionsOfClassDef(pkgEnv, classDef);
            } else if (node.getKind() == NodeKind.TYPE_DEFINITION) {
                defineFunctionsOfObjectTypeDef(pkgEnv, (BLangTypeDefinition) node);
            }
        }
    }

    private void validateInclusionsForNonPrivateMembers(List<BLangType> inclusions) {
        for (BLangType inclusion : inclusions) {
            BType type = inclusion.getBType();

            if (type.tag != TypeTags.OBJECT) {
                continue;
            }

            BObjectType objectType = (BObjectType) type;

            boolean hasPrivateMember = false;

            for (BField field : objectType.fields.values()) {
                if (Symbols.isFlagOn(field.symbol.flags, Flags.PRIVATE)) {
                    hasPrivateMember = true;
                    break;
                }
            }

            if (!hasPrivateMember) {
                for (BAttachedFunction method : ((BObjectTypeSymbol) type.tsymbol).attachedFuncs) {
                    if (Symbols.isFlagOn(method.symbol.flags, Flags.PRIVATE)) {
                        hasPrivateMember = true;
                        break;
                    }
                }
            }

            if (hasPrivateMember) {
                dlog.error(inclusion.pos, DiagnosticErrorCode.INVALID_INCLUSION_OF_OBJECT_WITH_PRIVATE_MEMBERS);
            }
        }
    }

    private void defineFunctionsOfObjectTypeDef(SymbolEnv pkgEnv, BLangTypeDefinition node) {
        BLangTypeDefinition typeDefinition = node;
        BLangType typeNode = typeDefinition.typeNode;

        if (typeNode.getKind() == NodeKind.OBJECT_TYPE) {
            validateInclusionsForNonPrivateMembers(((BLangObjectTypeNode) typeNode).typeRefs);
        }

        BLangTypeDefinition typeDef = node;
        if (typeDef.typeNode.getKind() == NodeKind.OBJECT_TYPE) {
            BObjectType objectType = (BObjectType) typeDef.symbol.type;

            if (objectType.mutableType != null) {
                // If this is an object type definition defined for an immutable type.
                // We skip defining methods here since they would either be defined already, or would be defined
                // later.
                return;
            }

            BLangObjectTypeNode objTypeNode = (BLangObjectTypeNode) typeDef.typeNode;
            SymbolEnv objMethodsEnv =
                    SymbolEnv.createObjectMethodsEnv(objTypeNode, (BObjectTypeSymbol) objTypeNode.symbol, pkgEnv);

            // Define the functions defined within the object
            defineObjectInitFunction(objTypeNode, objMethodsEnv);
            objTypeNode.functions.forEach(f -> {
                f.flagSet.add(Flag.FINAL); // Method's can't change once defined.
                f.setReceiver(ASTBuilderUtil.createReceiver(typeDef.pos, objectType));
                defineNode(f, objMethodsEnv);
            });

            Set<String> includedFunctionNames = new HashSet<>();
            // Add the attached functions of the referenced types to this object.
            // Here it is assumed that all the attached functions of the referred type are
            // resolved by the time we reach here. It is achieved by ordering the typeDefs
            // according to the precedence.
            for (BLangType typeRef : objTypeNode.typeRefs) {
                if (typeRef.getBType().tsymbol == null) {
                    continue;
                }
                BTypeSymbol objectSymbol = Types.getReferredType(typeRef.getBType()).tsymbol;
                if (objectSymbol.kind != SymbolKind.OBJECT) {
                    continue;
                }

                List<BAttachedFunction> functions = ((BObjectTypeSymbol) objectSymbol).attachedFuncs;
                for (BAttachedFunction function : functions) {
                    defineReferencedFunction(typeDef.pos, typeDef.flagSet, objMethodsEnv,
                            typeRef, function, includedFunctionNames, typeDef.symbol,
                            ((BLangObjectTypeNode) typeDef.typeNode).functions, node.internal);
                }
            }
        }
    }

    private void validateIntersectionTypeDefinitions(List<BLangTypeDefinition> typeDefNodes, PackageID packageID) {
        Set<BType> loggedTypes = new HashSet<>();

        for (BLangTypeDefinition typeDefNode : typeDefNodes) {
            BLangType typeNode = typeDefNode.typeNode;
            NodeKind kind = typeNode.getKind();
            if (kind == NodeKind.INTERSECTION_TYPE_NODE) {
                BType currentType = Types.getReferredType(typeNode.getBType());

                if (currentType.tag != TypeTags.INTERSECTION) {
                    continue;
                }

                BIntersectionType intersectionType = (BIntersectionType) currentType;

                BType effectiveType = intersectionType.effectiveType;
                if (!loggedTypes.add(effectiveType)) {
                    continue;
                }

                boolean hasNonReadOnlyElement = false;
                for (BType constituentType : intersectionType.getConstituentTypes()) {
                    if (Types.getReferredType(constituentType) == symTable.readonlyType) {
                        continue;
                    }
                    // If constituent type is error, we have already validated error intersections.
                    if (!types.isSelectivelyImmutableType(constituentType, true, packageID)
                            && Types.getReferredType(constituentType).tag != TypeTags.ERROR) {

                        hasNonReadOnlyElement = true;
                        break;
                    }
                }

                if (hasNonReadOnlyElement) {
                    dlog.error(typeDefNode.typeNode.pos, DiagnosticErrorCode.INVALID_INTERSECTION_TYPE, typeNode);
                    typeNode.setBType(symTable.semanticError);
                }

                continue;
            }

            BStructureType immutableType;
            BStructureType mutableType;

            if (kind == NodeKind.OBJECT_TYPE) {
                BObjectType currentType = (BObjectType) typeNode.getBType();
                mutableType = currentType.mutableType;
                if (mutableType == null) {
                    continue;
                }
                immutableType = currentType;
            } else if (kind == NodeKind.RECORD_TYPE) {
                BRecordType currentType = (BRecordType) typeNode.getBType();
                mutableType = currentType.mutableType;
                if (mutableType == null) {
                    continue;
                }
                immutableType = currentType;
            } else {
                continue;
            }

            if (!loggedTypes.add(immutableType)) {
                continue;
            }

            if (!types.isSelectivelyImmutableType(mutableType, true, packageID)) {
                dlog.error(typeDefNode.typeNode.pos, DiagnosticErrorCode.INVALID_INTERSECTION_TYPE, typeDefNode.name);
                typeNode.setBType(symTable.semanticError);
            }
        }
    }

    private void defineUndefinedReadOnlyTypes(List<BLangTypeDefinition> typeDefNodes, List<BLangNode> typeDefs,
                                              SymbolEnv pkgEnv) {
        // Any newly added typedefs are due to `T & readonly` typed fields. Once the fields are set for all
        // type-definitions we can revisit the newly added type-definitions and define the fields and members for them.
        populateImmutableTypeFieldsAndMembers(typeDefNodes, pkgEnv);

        // If all the fields of a structure are readonly or final, mark the structure type itself as readonly.
        // If the type is a `readonly object` validate if all fields are compatible.
        validateFieldsAndSetReadOnlyType(typeDefs, pkgEnv);

        defineReadOnlyInclusions(typeDefs, pkgEnv);
    }

    private void populateImmutableTypeFieldsAndMembers(List<BLangTypeDefinition> typeDefNodes, SymbolEnv pkgEnv) {
        int size = typeDefNodes.size();
        for (int i = 0; i < size; i++) {
            BLangTypeDefinition typeDef = typeDefNodes.get(i);
            NodeKind nodeKind = typeDef.typeNode.getKind();
            if (nodeKind == NodeKind.OBJECT_TYPE) {
                if (((BObjectType) typeDef.symbol.type).mutableType == null) {
                    continue;
                }
            } else if (nodeKind == NodeKind.RECORD_TYPE) {
                if (((BRecordType) typeDef.symbol.type).mutableType == null) {
                    continue;
                }
            } else {
                continue;
            }

            SymbolEnv typeDefEnv = SymbolEnv.createTypeEnv(typeDef.typeNode, typeDef.symbol.scope, pkgEnv);
            ImmutableTypeCloner.defineUndefinedImmutableFields(typeDef, types, typeDefEnv, symTable,
                                                               anonymousModelHelper, names);

            if (nodeKind != NodeKind.OBJECT_TYPE) {
                continue;
            }

            BObjectType immutableObjectType = (BObjectType) typeDef.symbol.type;
            BObjectType mutableObjectType = immutableObjectType.mutableType;

            ImmutableTypeCloner.defineObjectFunctions((BObjectTypeSymbol) immutableObjectType.tsymbol,
                                                      (BObjectTypeSymbol) mutableObjectType.tsymbol, names, symTable);
        }
    }

    private void validateFieldsAndSetReadOnlyType(List<BLangNode> typeDefNodes, SymbolEnv pkgEnv) {
        int origSize = typeDefNodes.size();
        for (int i = 0; i < origSize; i++) {
            BLangNode typeDefOrClass = typeDefNodes.get(i);
            if (typeDefOrClass.getKind() == NodeKind.CLASS_DEFN) {
                BLangClassDefinition classDefinition = (BLangClassDefinition) typeDefOrClass;
                if (isObjectCtor(classDefinition)) {
                    continue;
                }
                setReadOnlynessOfClassDef(classDefinition, pkgEnv);
                continue;
            } else if (typeDefOrClass.getKind() != NodeKind.TYPE_DEFINITION) {
                continue;
            }

            BLangTypeDefinition typeDef = (BLangTypeDefinition) typeDefOrClass;
            BLangType typeNode = typeDef.typeNode;
            NodeKind nodeKind = typeNode.getKind();
            if (nodeKind != NodeKind.OBJECT_TYPE && nodeKind != NodeKind.RECORD_TYPE) {
                continue;
            }

            BSymbol symbol = typeDef.symbol;
            BStructureType structureType = (BStructureType) symbol.type;

            if (Symbols.isFlagOn(structureType.flags, Flags.READONLY)) {
                if (structureType.tag != TypeTags.OBJECT) {
                    continue;
                }

                BObjectType objectType = (BObjectType) structureType;
                if (objectType.mutableType != null) {
                    // This is an object defined due to `T & readonly` like usage, thus validation has been done
                    // already.
                    continue;
                }

                Location pos = typeDef.pos;
                // We reach here for `readonly object`s.
                // We now validate if it is a valid `readonly object` - i.e., all the fields are compatible readonly
                // types.
                if (!types.isSelectivelyImmutableType(objectType, new HashSet<>(), pkgEnv.enclPkg.packageID)) {
                    dlog.error(pos, DiagnosticErrorCode.INVALID_READONLY_OBJECT_TYPE, objectType);
                    return;
                }

                SymbolEnv typeDefEnv = SymbolEnv.createTypeEnv(typeNode, symbol.scope, pkgEnv);
                for (BField field : objectType.fields.values()) {
                    BType type = field.type;

                    Set<Flag> flagSet;
                    if (typeNode.getKind() == NodeKind.OBJECT_TYPE) {
                        flagSet = ((BLangObjectTypeNode) typeNode).flagSet;
                    } else if (typeNode.getKind() == NodeKind.USER_DEFINED_TYPE) {
                        flagSet = ((BLangUserDefinedType) typeNode).flagSet;
                    } else {
                        flagSet = new HashSet<>();
                    }

                    if (!types.isInherentlyImmutableType(type)) {
                        field.type = field.symbol.type = ImmutableTypeCloner.getImmutableIntersectionType(
                                pos, types, type, typeDefEnv, symTable,
                                anonymousModelHelper, names, flagSet);

                    }

                    field.symbol.flags |= Flags.READONLY;
                }
                continue;
            }

            if (nodeKind != NodeKind.RECORD_TYPE) {
                continue;
            }

            BRecordType recordType = (BRecordType) structureType;
            if (!recordType.sealed && recordType.restFieldType.tag != TypeTags.NEVER) {
                continue;
            }

            boolean allImmutableFields = true;

            Collection<BField> fields = structureType.fields.values();

            for (BField field : fields) {
                if (!Symbols.isFlagOn(field.symbol.flags, Flags.READONLY)) {
                    allImmutableFields = false;
                    break;
                }
            }

            if (allImmutableFields) {
                structureType.tsymbol.flags |= Flags.READONLY;
                structureType.flags |= Flags.READONLY;
            }
        }
    }

    private void defineReadOnlyInclusions(List<BLangNode> typeDefs, SymbolEnv pkgEnv) {
        for (BLangNode typeDef : typeDefs) {
            if (typeDef.getKind() != NodeKind.CLASS_DEFN) {
                continue;
            }
            BLangClassDefinition classDefinition = (BLangClassDefinition) typeDef;
            if (isObjectCtor(classDefinition)) {
                continue;
            }
            defineReadOnlyIncludedFieldsAndMethods(classDefinition, pkgEnv);
            classDefinition.definitionCompleted = true;
        }
    }

    public void defineReadOnlyIncludedFieldsAndMethods(BLangClassDefinition classDefinition, SymbolEnv pkgEnv) {
        SymbolEnv typeDefEnv = SymbolEnv.createClassEnv(classDefinition, classDefinition.symbol.scope, pkgEnv);
        BObjectType objType = (BObjectType) classDefinition.symbol.type;
        defineReferencedClassFields(classDefinition, typeDefEnv, objType, true);

        SymbolEnv objMethodsEnv = SymbolEnv.createClassMethodsEnv(classDefinition,
                (BObjectTypeSymbol) classDefinition.symbol,
                pkgEnv);
        defineIncludedMethods(classDefinition, objMethodsEnv, true);
    }

    private void setReadOnlynessOfClassDef(BLangClassDefinition classDef, SymbolEnv pkgEnv) {
        BObjectType objectType = (BObjectType) classDef.getBType();
        Location pos = classDef.pos;

        if (Symbols.isFlagOn(classDef.getBType().flags, Flags.READONLY)) {
            if (!types.isSelectivelyImmutableType(objectType, new HashSet<>(), pkgEnv.enclPkg.packageID)) {
                dlog.error(pos, DiagnosticErrorCode.INVALID_READONLY_OBJECT_TYPE, objectType);
                return;
            }

            ImmutableTypeCloner.markFieldsAsImmutable(classDef, pkgEnv, objectType, types, anonymousModelHelper,
                                                      symTable, names, pos);
        } else if (classDef.isObjectContructorDecl) {
            Collection<BField> fields = objectType.fields.values();
            if (fields.isEmpty()) {
                return;
            }

            for (BField field : fields) {
                if (!Symbols.isFlagOn(field.symbol.flags, Flags.FINAL) ||
                        !Symbols.isFlagOn(field.type.flags, Flags.READONLY)) {
                    return;
                }
            }

            classDef.getBType().tsymbol.flags |= Flags.READONLY;
            classDef.getBType().flags |= Flags.READONLY;
        }
    }

    private void defineInvokableSymbol(BLangInvokableNode invokableNode, BInvokableSymbol funcSymbol,
                                       SymbolEnv invokableEnv) {
        invokableNode.symbol = funcSymbol;
        defineSymbol(invokableNode.name.pos, funcSymbol);
        invokableEnv.scope = funcSymbol.scope;
        defineInvokableSymbolParams(invokableNode, funcSymbol, invokableEnv);

        if (Symbols.isFlagOn(funcSymbol.type.tsymbol.flags, Flags.ISOLATED)) {
            funcSymbol.type.flags |= Flags.ISOLATED;
        }

        if (Symbols.isFlagOn(funcSymbol.type.tsymbol.flags, Flags.TRANSACTIONAL)) {
            funcSymbol.type.flags |= Flags.TRANSACTIONAL;
        }
    }

    @Override
    public void visit(BLangFiniteTypeNode finiteTypeNode) {
    }

    @Override
    public void visit(BLangErrorType errorType) {
        if (errorType.detailType != null) {
            defineNode(errorType.detailType, env);
        }
    }

    @Override
    public void visit(BLangValueType valueType) {
    }

    @Override
    public void visit(BLangUserDefinedType userDefinedType) {
    }

    @Override
    public void visit(BLangBuiltInRefTypeNode builtInRefTypeNode) {
    }

    @Override
    public void visit(BLangArrayType arrayType) {
        defineNode(arrayType.elemtype, env);
    }

    @Override
    public void visit(BLangConstrainedType constrainedType) {
        defineNode(constrainedType.type, env);
        defineNode(constrainedType.constraint, env);
    }

    @Override
    public void visit(BLangStreamType streamType) {
        defineNode(streamType.constraint, env);
        defineNode(streamType.type, env);
        if (streamType.error != null) {
            defineNode(streamType.error, env);
        }
    }

    @Override
    public void visit(BLangTupleTypeNode tupleTypeNode) {
        for (BLangType memType : tupleTypeNode.memberTypeNodes) {
            defineNode(memType, env);
        }
        if (tupleTypeNode.restParamType != null) {
            defineNode(tupleTypeNode.restParamType, env);
        }
    }

    @Override
    public void visit(BLangTableTypeNode tableTypeNode) {
        defineNode(tableTypeNode.constraint, env);
        defineNode(tableTypeNode.type, env);
        if (tableTypeNode.tableKeyTypeConstraint != null) {
            defineNode(tableTypeNode.tableKeyTypeConstraint, env);
        }
    }

    @Override
    public void visit(BLangTableKeyTypeConstraint keyTypeConstraint) {
        defineNode(keyTypeConstraint.keyType, env);
    }

    @Override
    public void visit(BLangObjectTypeNode objectTypeNode) {
        objectTypeNode.typeDefEnv = SymbolEnv.createTypeEnv(objectTypeNode, objectTypeNode.symbol.scope, env);
        resolveFields((BObjectType) objectTypeNode.symbol.type, objectTypeNode);
    }

    @Override
    public void visit(BLangFunctionTypeNode functionTypeNode) {
        SymbolEnv typeDefEnv =
                            SymbolEnv.createTypeEnv(functionTypeNode, functionTypeNode.getBType().tsymbol.scope, env);
        defineInvokableTypeNode(functionTypeNode, Flags.asMask(functionTypeNode.flagSet), typeDefEnv);
    }

    private List<BVarSymbol> defineParameters(List<BLangSimpleVariable> params, SymbolEnv typeDefEnv) {
        boolean foundDefaultableParam = false;
        boolean foundIncludedRecordParam = false;
        List<BVarSymbol> paramSymbols = new ArrayList<>();
        Set<String> requiredParamNames = new HashSet<>();
        for (BLangSimpleVariable varNode : params) {
            boolean isDefaultableParam = varNode.expr != null;
            boolean isIncludedRecordParam = varNode.flagSet.contains(Flag.INCLUDED);
            defineNode(varNode, typeDefEnv);
            if (isDefaultableParam) {
                foundDefaultableParam = true;
            } else if (isIncludedRecordParam) {
                foundIncludedRecordParam = true;
            }

            if (isDefaultableParam) {
                if (foundIncludedRecordParam) {
                    dlog.error(varNode.pos, DEFAULTABLE_PARAM_DEFINED_AFTER_INCLUDED_RECORD_PARAM);
                }
            } else if (!isIncludedRecordParam) {
                if (foundDefaultableParam) {
                    dlog.error(varNode.pos, REQUIRED_PARAM_DEFINED_AFTER_DEFAULTABLE_PARAM);
                } else if (foundIncludedRecordParam) {
                    dlog.error(varNode.pos, REQUIRED_PARAM_DEFINED_AFTER_INCLUDED_RECORD_PARAM);
                }
            }
            BVarSymbol symbol = varNode.symbol;
            if (varNode.expr != null) {
                symbol.flags |= Flags.OPTIONAL;
                symbol.isDefaultable = true;

                if (varNode.expr.getKind() == NodeKind.INFER_TYPEDESC_EXPR) {
                    symbol.flags |= Flags.INFER;
                }
            }
            if (varNode.flagSet.contains(Flag.INCLUDED)) {
                BType varNodeType = Types.getReferredType(varNode.getBType());
                if (varNodeType.getKind() == TypeKind.RECORD) {
                    symbol.flags |= Flags.INCLUDED;
                    LinkedHashMap<String, BField> fields = ((BRecordType) varNodeType).fields;
                    for (String fieldName : fields.keySet()) {
                        BField field = fields.get(fieldName);
                        if (field.symbol.type.tag != TypeTags.NEVER) {
                            if (!requiredParamNames.add(fieldName)) {
                                dlog.error(varNode.pos, REDECLARED_SYMBOL, fieldName);
                            }
                        }
                    }
                } else {
                    dlog.error(varNode.typeNode.pos, EXPECTED_RECORD_TYPE_AS_INCLUDED_PARAMETER);
                }
            } else {
                requiredParamNames.add(symbol.name.value);
            }
            paramSymbols.add(symbol);
        }
        return paramSymbols;
    }
<<<<<<< HEAD

    public void defineInvokableTypeNode(BLangFunctionTypeNode functionTypeNode, long flags, SymbolEnv env) {
        BInvokableTypeSymbol invokableTypeSymbol = (BInvokableTypeSymbol) functionTypeNode.getBType().tsymbol;
        List<BVarSymbol> paramSymbols = defineParameters(functionTypeNode.params, env);
        invokableTypeSymbol.params = paramSymbols;

=======

    public void defineInvokableTypeNode(BLangFunctionTypeNode functionTypeNode, long flags, SymbolEnv env) {
        BInvokableTypeSymbol invokableTypeSymbol = (BInvokableTypeSymbol) functionTypeNode.getBType().tsymbol;
        List<BVarSymbol> paramSymbols = defineParameters(functionTypeNode.params, env);
        invokableTypeSymbol.params = paramSymbols;

>>>>>>> 42d3f688
        BType retType = null;
        BLangType retTypeNode = functionTypeNode.returnTypeNode;
        if (retTypeNode != null) {
            symResolver.resolveTypeNode(retTypeNode, env);
            invokableTypeSymbol.returnType = retTypeNode.getBType();
            retType = retTypeNode.getBType();
        }

        BType restType = null;
        BLangVariable restParam = functionTypeNode.restParam;
        if (restParam != null) {
            defineNode(restParam, env);
            invokableTypeSymbol.restParam = restParam.symbol;
            restType = restParam.getBType();
        }
        List<BType> paramTypes = new ArrayList<>();
        for (BVarSymbol paramSym : paramSymbols) {
            BType type = paramSym.type;
            paramTypes.add(type);
        }
        BInvokableType bInvokableType = (BInvokableType) invokableTypeSymbol.type;
        bInvokableType.paramTypes = paramTypes;
        bInvokableType.retType = retType;
        bInvokableType.restType = restType;
        bInvokableType.flags = flags;
        functionTypeNode.setBType(bInvokableType);

        List<BType> allConstituentTypes = new ArrayList<>(paramTypes);
        allConstituentTypes.add(restType);
        allConstituentTypes.add(retType);
        symResolver.markParameterizedType(bInvokableType, allConstituentTypes);
    }

    void defineInvokableSymbolParams(BLangInvokableNode invokableNode, BInvokableSymbol invokableSymbol,
                                             SymbolEnv invokableEnv) {
        invokableNode.clonedEnv = invokableEnv.shallowClone();
        List<BVarSymbol> paramSymbols = defineParameters(invokableNode.requiredParams, invokableEnv);
        if (!invokableNode.desugaredReturnType) {
            symResolver.resolveTypeNode(invokableNode.returnTypeNode, invokableEnv);
        }
        invokableSymbol.params = paramSymbols;
        BType retType = invokableNode.returnTypeNode.getBType();
        invokableSymbol.retType = retType;

        symResolver.validateInferTypedescParams(invokableNode.pos, invokableNode.getParameters(), retType);

        // Create function type
        List<BType> paramTypes = paramSymbols.stream()
                .map(paramSym -> paramSym.type)
                .collect(Collectors.toList());

        BInvokableTypeSymbol functionTypeSymbol = Symbols.createInvokableTypeSymbol(SymTag.FUNCTION_TYPE,
                                                                                    invokableSymbol.flags,
                                                                                    invokableEnv.enclPkg.symbol.pkgID,
                                                                                    invokableSymbol.type,
                                                                                    invokableEnv.scope.owner,
                                                                                    invokableNode.pos, SOURCE);
        functionTypeSymbol.params = invokableSymbol.params == null ? null : new ArrayList<>(invokableSymbol.params);
        functionTypeSymbol.returnType = invokableSymbol.retType;

        BType restType = null;
        if (invokableNode.restParam != null) {
            defineNode(invokableNode.restParam, invokableEnv);
            invokableSymbol.restParam = invokableNode.restParam.symbol;
            functionTypeSymbol.restParam = invokableSymbol.restParam;
            restType = invokableSymbol.restParam.type;
        }
        invokableSymbol.type = new BInvokableType(paramTypes, restType, retType, null);
        invokableSymbol.type.tsymbol = functionTypeSymbol;
        invokableSymbol.type.tsymbol.type = invokableSymbol.type;
    }

    private void defineSymbol(Location pos, BSymbol symbol) {
        symbol.scope = new Scope(symbol);
        if (symResolver.checkForUniqueSymbol(pos, env, symbol)) {
            env.scope.define(symbol.name, symbol);
        }
    }

    public void defineSymbol(Location pos, BSymbol symbol, SymbolEnv env) {
        symbol.scope = new Scope(symbol);
        if (symResolver.checkForUniqueSymbol(pos, env, symbol)) {
            env.scope.define(symbol.name, symbol);
        }
    }

    /**
     * Define a symbol that is unique only for the current scope.
     *
     * @param pos Line number information of the source file
     * @param symbol Symbol to be defines
     * @param env Environment to define the symbol
     */
    public void defineShadowedSymbol(Location pos, BSymbol symbol, SymbolEnv env) {
        symbol.scope = new Scope(symbol);
        if (symResolver.checkForUniqueSymbolInCurrentScope(pos, env, symbol, symbol.tag)) {
            env.scope.define(symbol.name, symbol);
        }
    }

    public void defineTypeNarrowedSymbol(Location location, SymbolEnv targetEnv, BVarSymbol symbol,
                                         BType type, boolean isInternal) {
        if (symbol.owner.tag == SymTag.PACKAGE) {
            // Avoid defining shadowed symbol for global vars, since the type is not narrowed.
            return;
        }

        BVarSymbol varSymbol = createVarSymbol(symbol.flags, type, symbol.name, targetEnv, symbol.pos, isInternal);
        if (type.tag == TypeTags.INVOKABLE && type.tsymbol != null) {
            BInvokableTypeSymbol tsymbol = (BInvokableTypeSymbol) type.tsymbol;
            BInvokableSymbol invokableSymbol = (BInvokableSymbol) varSymbol;
            invokableSymbol.params = tsymbol.params == null ? null : new ArrayList(tsymbol.params);
            invokableSymbol.restParam = tsymbol.restParam;
            invokableSymbol.retType = tsymbol.returnType;
            invokableSymbol.flags = tsymbol.flags;
        }
        varSymbol.originalName = symbol.getOriginalName();
        varSymbol.owner = symbol.owner;
        varSymbol.originalSymbol = symbol;
        defineShadowedSymbol(location, varSymbol, targetEnv);
    }

    private void defineSymbolWithCurrentEnvOwner(Location pos, BSymbol symbol) {
        symbol.scope = new Scope(env.scope.owner);
        if (symResolver.checkForUniqueSymbol(pos, env, symbol)) {
            env.scope.define(symbol.name, symbol);
        }
    }

    public BVarSymbol defineVarSymbol(Location pos, Set<Flag> flagSet, BType varType, Name varName,
                                      SymbolEnv env, boolean isInternal) {
        return defineVarSymbol(pos, flagSet, varType, varName, varName, env, isInternal);
    }

    public BVarSymbol defineVarSymbol(Location pos, Set<Flag> flagSet, BType varType, Name varName, Name origName,
                                      SymbolEnv env, boolean isInternal) {
        // Create variable symbol
        Scope enclScope = env.scope;
        BVarSymbol varSymbol = createVarSymbol(flagSet, varType, varName, env, pos, isInternal);
        if (varSymbol.name == Names.EMPTY) {
            return varSymbol;
        }

        boolean isMemberOfFunc = (flagSet.contains(Flag.REQUIRED_PARAM) || flagSet.contains(Flag.DEFAULTABLE_PARAM) ||
                flagSet.contains(Flag.REST_PARAM) || flagSet.contains(Flag.INCLUDED));
        boolean considerAsMemberSymbol;
        if (isMemberOfFunc) {
            considerAsMemberSymbol = env.enclEnv.enclInvokable == null;
        } else {
            considerAsMemberSymbol = flagSet.contains(Flag.FIELD);
        }
        varSymbol.originalName = origName;
        if (considerAsMemberSymbol && !symResolver.checkForUniqueMemberSymbol(pos, env, varSymbol) ||
                !considerAsMemberSymbol && !symResolver.checkForUniqueSymbol(pos, env, varSymbol)) {
            varSymbol.type = symTable.semanticError;
            varSymbol.state = DiagnosticState.REDECLARED;
        }

        enclScope.define(varSymbol.name, varSymbol);
        return varSymbol;
    }

    public void defineExistingVarSymbolInEnv(BVarSymbol varSymbol, SymbolEnv env) {
        if (!symResolver.checkForUniqueSymbol(env, varSymbol)) {
            varSymbol.type = symTable.semanticError;
            varSymbol.state = DiagnosticState.REDECLARED;
        }
        env.scope.define(varSymbol.name, varSymbol);
    }

    public BVarSymbol createVarSymbol(Set<Flag> flagSet, BType varType, Name varName, SymbolEnv env,
                                      Location pos, boolean isInternal) {
        return createVarSymbol(Flags.asMask(flagSet), varType, varName, env, pos, isInternal);
    }

    public BVarSymbol createVarSymbol(long flags, BType type, Name varName, SymbolEnv env,
                                      Location location, boolean isInternal) {
        BVarSymbol varSymbol;
        BType varType = Types.getReferredType(type);
        if (varType.tag == TypeTags.INVOKABLE) {
            varSymbol = new BInvokableSymbol(SymTag.VARIABLE, flags, varName, env.enclPkg.symbol.pkgID, type,
                                             env.scope.owner, location, isInternal ? VIRTUAL : getOrigin(varName));
            varSymbol.kind = SymbolKind.FUNCTION;
            if (varName.value.startsWith(WORKER_LAMBDA_VAR_PREFIX)) {
                varSymbol.flags |= Flags.WORKER;
            }
        } else if (Symbols.isFlagOn(flags, Flags.WORKER)) {
            varSymbol = new BWorkerSymbol(flags, varName, env.enclPkg.symbol.pkgID, type, env.scope.owner, location,
                                          isInternal ? VIRTUAL : getOrigin(varName));
            resolveAssociatedWorkerFunc((BWorkerSymbol) varSymbol, env);
        } else {
            varSymbol = new BVarSymbol(flags, varName, env.enclPkg.symbol.pkgID, type, env.scope.owner, location,
                                       isInternal ? VIRTUAL : getOrigin(varName));
            if (varType.tsymbol != null && Symbols.isFlagOn(varType.tsymbol.flags, Flags.CLIENT)) {
                varSymbol.tag = SymTag.ENDPOINT;
            }
        }
        return varSymbol;
    }

    private void resolveAssociatedWorkerFunc(BWorkerSymbol worker, SymbolEnv env) {
        LineRange workerVarPos = worker.pos.lineRange();

        for (BLangLambdaFunction lambdaFn : env.enclPkg.lambdaFunctions) {
            LineRange workerBodyPos = lambdaFn.function.pos.lineRange();
            Location targetRangePos = env.node.pos;

            // TODO: targetRangePos is null, because we create a block stmt to group the statement after a If block
            //  without en else block. Its pos is not set. Setting the pos requires the exact positions of start
            //  and end after the if block. When the pos is set we can remove this check
            if (targetRangePos == null) {
                targetRangePos = env.enclInvokable.pos;
            }

            if (worker.name.value.equals(lambdaFn.function.defaultWorkerName.value)
                    && withinRange(workerVarPos, targetRangePos.lineRange())
                    && withinRange(workerBodyPos, targetRangePos.lineRange())) {
                worker.setAssociatedFuncSymbol(lambdaFn.function.symbol);
                return;
            }
        }

        throw new IllegalStateException(
                "Matching function node not found for worker: " + worker.name.value + " at " + worker.pos);
    }

    private void defineObjectInitFunction(BLangObjectTypeNode object, SymbolEnv conEnv) {
        BLangFunction initFunction = object.initFunction;
        if (initFunction == null) {
            return;
        }

        //Set cached receiver to the init function
        initFunction.receiver = ASTBuilderUtil.createReceiver(object.pos, object.getBType());

        initFunction.attachedFunction = true;
        initFunction.flagSet.add(Flag.ATTACHED);
        defineNode(initFunction, conEnv);
    }

    private void defineClassInitFunction(BLangClassDefinition classDefinition, SymbolEnv conEnv) {
        BLangFunction initFunction = classDefinition.initFunction;
        if (initFunction == null) {
            return;
        }

        //Set cached receiver to the init function
        initFunction.receiver = ASTBuilderUtil.createReceiver(classDefinition.pos, classDefinition.getBType());

        initFunction.attachedFunction = true;
        initFunction.flagSet.add(Flag.ATTACHED);
        defineNode(initFunction, conEnv);
    }

    private void defineAttachedFunctions(BLangFunction funcNode, BInvokableSymbol funcSymbol,
                                         SymbolEnv invokableEnv, boolean isValidAttachedFunc) {
        BTypeSymbol typeSymbol = funcNode.receiver.getBType().tsymbol;

        // Check whether there exists a struct field with the same name as the function name.
        if (isValidAttachedFunc) {
            if (typeSymbol.tag == SymTag.OBJECT) {
                validateFunctionsAttachedToObject(funcNode, funcSymbol);
            } else if (typeSymbol.tag == SymTag.RECORD) {
                validateFunctionsAttachedToRecords(funcNode, funcSymbol);
            }
        }

        defineNode(funcNode.receiver, invokableEnv);
        funcSymbol.receiverSymbol = funcNode.receiver.symbol;
    }

    private void validateFunctionsAttachedToRecords(BLangFunction funcNode, BInvokableSymbol funcSymbol) {
        BInvokableType funcType = (BInvokableType) funcSymbol.type;
        BRecordTypeSymbol recordSymbol = (BRecordTypeSymbol) funcNode.receiver.getBType().tsymbol;

        recordSymbol.initializerFunc = new BAttachedFunction(
                names.fromIdNode(funcNode.name), funcSymbol, funcType, funcNode.pos);
    }

    private void validateFunctionsAttachedToObject(BLangFunction funcNode, BInvokableSymbol funcSymbol) {

        BInvokableType funcType = (BInvokableType) funcSymbol.type;
        BObjectTypeSymbol objectSymbol = (BObjectTypeSymbol) funcNode.receiver.getBType().tsymbol;
        BAttachedFunction attachedFunc;
        if (funcNode.getKind() == NodeKind.RESOURCE_FUNC) {
            attachedFunc = createResourceFunction(funcNode, funcSymbol, funcType);
        } else {
            attachedFunc = new BAttachedFunction(names.fromIdNode(funcNode.name), funcSymbol, funcType, funcNode.pos);
        }

        validateRemoteFunctionAttachedToObject(funcNode, objectSymbol);
        validateResourceFunctionAttachedToObject(funcNode, objectSymbol);

        // Check whether this attached function is a object initializer.
        if (!funcNode.objInitFunction) {
            objectSymbol.attachedFuncs.add(attachedFunc);
            return;
        }

        types.validateErrorOrNilReturn(funcNode, DiagnosticErrorCode.INVALID_OBJECT_CONSTRUCTOR);
        objectSymbol.initializerFunc = attachedFunc;
    }

    private BAttachedFunction createResourceFunction(BLangFunction funcNode, BInvokableSymbol funcSymbol,
                                                     BInvokableType funcType) {
        BLangResourceFunction resourceFunction = (BLangResourceFunction) funcNode;
        Name accessor = names.fromIdNode(resourceFunction.methodName);
        List<Name> resourcePath = resourceFunction.resourcePath.stream()
                .map(names::fromIdNode)
                .collect(Collectors.toList());

        List<BVarSymbol> pathParamSymbols = resourceFunction.pathParams.stream()
                .map(p -> {
                    p.symbol.kind = SymbolKind.PATH_PARAMETER;
                    return p.symbol;
                })
                .collect(Collectors.toList());

        BVarSymbol restPathParamSym = null;
        if (resourceFunction.restPathParam != null) {
            restPathParamSym = resourceFunction.restPathParam.symbol;
            restPathParamSym.kind = SymbolKind.PATH_REST_PARAMETER;
        }

        symResolver.resolveTypeNode(resourceFunction.resourcePathType, env);
        return new BResourceFunction(names.fromIdNode(funcNode.name), funcSymbol, funcType, resourcePath,
                                     accessor, pathParamSymbols, restPathParamSym, 
                (BTupleType) resourceFunction.resourcePathType.getBType(), funcNode.pos);
    }

    private void validateRemoteFunctionAttachedToObject(BLangFunction funcNode, BObjectTypeSymbol objectSymbol) {
        if (!Symbols.isFlagOn(Flags.asMask(funcNode.flagSet), Flags.REMOTE)) {
            return;
        }
        funcNode.symbol.flags |= Flags.REMOTE;
        funcNode.symbol.flags |= Flags.PUBLIC;

        if (!isNetworkQualified(objectSymbol)) {
            this.dlog.error(funcNode.pos, DiagnosticErrorCode.REMOTE_FUNCTION_IN_NON_NETWORK_OBJECT);
        }
    }

    private boolean isNetworkQualified(BObjectTypeSymbol objectSymbol) {
        return Symbols.isFlagOn(objectSymbol.flags, Flags.CLIENT)
                || Symbols.isFlagOn(objectSymbol.flags, Flags.SERVICE);
    }

    private void validateResourceFunctionAttachedToObject(BLangFunction funcNode, BObjectTypeSymbol objectSymbol) {
        if (!Symbols.isFlagOn(Flags.asMask(funcNode.flagSet), Flags.RESOURCE)) {
            return;
        }
        funcNode.symbol.flags |= Flags.RESOURCE;
        funcNode.symbol.flags |= Flags.PUBLIC;

        if (!isNetworkQualified(objectSymbol)) {
            this.dlog.error(funcNode.pos, 
                    DiagnosticErrorCode.RESOURCE_METHODS_ARE_ONLY_ALLOWED_IN_SERVICE_OR_CLIENT_OBJECTS);
        }
    }

    private StatementNode createAssignmentStmt(BLangSimpleVariable variable, BVarSymbol varSym, BSymbol fieldVar) {
        //Create LHS reference variable
        BLangSimpleVarRef varRef = (BLangSimpleVarRef) TreeBuilder.createSimpleVariableReferenceNode();
        varRef.pos = variable.pos;
        varRef.variableName = (BLangIdentifier) createIdentifier(fieldVar.name.getValue());
        varRef.pkgAlias = (BLangIdentifier) TreeBuilder.createIdentifierNode();
        varRef.symbol = fieldVar;
        varRef.setBType(fieldVar.type);

        //Create RHS variable reference
        BLangSimpleVarRef exprVar = (BLangSimpleVarRef) TreeBuilder.createSimpleVariableReferenceNode();
        exprVar.pos = variable.pos;
        exprVar.variableName = (BLangIdentifier) createIdentifier(varSym.name.getValue());
        exprVar.pkgAlias = (BLangIdentifier) TreeBuilder.createIdentifierNode();
        exprVar.symbol = varSym;
        exprVar.setBType(varSym.type);

        //Create assignment statement
        BLangAssignment assignmentStmt = (BLangAssignment) TreeBuilder.createAssignmentNode();
        assignmentStmt.expr = exprVar;
        assignmentStmt.pos = variable.pos;
        assignmentStmt.setVariable(varRef);
        return assignmentStmt;
    }

    private IdentifierNode createIdentifier(String value) {
        IdentifierNode node = TreeBuilder.createIdentifierNode();
        if (value != null) {
            node.setValue(value);
        }
        return node;
    }

    private boolean validateFuncReceiver(BLangFunction funcNode) {
        if (funcNode.receiver == null) {
            return true;
        }

        if (funcNode.receiver.getBType() == null) {
            funcNode.receiver.setBType(symResolver.resolveTypeNode(funcNode.receiver.typeNode, env));
        }
        if (funcNode.receiver.getBType().tag == TypeTags.SEMANTIC_ERROR) {
            return true;
        }

        if (funcNode.receiver.getBType().tag == TypeTags.OBJECT
                && !this.env.enclPkg.symbol.pkgID.equals(funcNode.receiver.getBType().tsymbol.pkgID)) {
            dlog.error(funcNode.receiver.pos, DiagnosticErrorCode.FUNC_DEFINED_ON_NON_LOCAL_TYPE,
                       funcNode.name.value, funcNode.receiver.getBType().toString());
            return false;
        }
        return true;
    }

    private Name getFuncSymbolName(BLangFunction funcNode) {
        if (funcNode.receiver != null) {
            return names.fromString(Symbols.getAttachedFuncSymbolName(
                    funcNode.receiver.getBType().tsymbol.name.value, funcNode.name.value));
        }
        return names.fromIdNode(funcNode.name);
    }

    private Name getFuncSymbolOriginalName(BLangFunction funcNode) {
        return names.originalNameFromIdNode(funcNode.name);
    }

    private Name getFieldSymbolName(BLangSimpleVariable receiver, BLangSimpleVariable variable) {
        return names.fromString(Symbols.getAttachedFuncSymbolName(
                receiver.getBType().tsymbol.name.value, variable.name.value));
    }

    private MarkdownDocAttachment getMarkdownDocAttachment(BLangMarkdownDocumentation docNode) {
        if (docNode == null) {
            return new MarkdownDocAttachment(0);
        }
        MarkdownDocAttachment docAttachment = new MarkdownDocAttachment(docNode.getParameters().size());
        docAttachment.description = docNode.getDocumentation();

        for (BLangMarkdownParameterDocumentation p : docNode.getParameters()) {
            docAttachment.parameters.add(new MarkdownDocAttachment.Parameter(p.parameterName.value,
                                                                             p.getParameterDocumentation()));
        }

        docAttachment.returnValueDescription = docNode.getReturnParameterDocumentation();
        BLangMarkDownDeprecationDocumentation deprecatedDocs = docNode.getDeprecationDocumentation();

        if (deprecatedDocs == null) {
            return docAttachment;
        }

        docAttachment.deprecatedDocumentation = deprecatedDocs.getDocumentation();

        BLangMarkDownDeprecatedParametersDocumentation deprecatedParamsDocs =
                docNode.getDeprecatedParametersDocumentation();

        if (deprecatedParamsDocs == null) {
            return docAttachment;
        }

        for (BLangMarkdownParameterDocumentation param : deprecatedParamsDocs.getParameters()) {
            docAttachment.deprecatedParams.add(
                    new MarkdownDocAttachment.Parameter(param.parameterName.value, param.getParameterDocumentation()));
        }

        return docAttachment;
    }

    private void resolveIncludedFields(BLangStructureTypeNode structureTypeNode) {
        SymbolEnv typeDefEnv = structureTypeNode.typeDefEnv;
        List<BLangType> typeRefs = structureTypeNode.typeRefs;
        int typeRefSize = typeRefs.size();
        Set<BSymbol> referencedTypes = new HashSet<>(typeRefSize); // provide size to prevent rehashing
        List<BLangType> invalidTypeRefs = new ArrayList<>(typeRefSize); // provide size to prevent dynamic growing
        // Get the inherited fields from the type references

        Map<String, BLangSimpleVariable> fieldNames = new HashMap<>(structureTypeNode.fields.size());
        for (BLangSimpleVariable fieldVariable : structureTypeNode.fields) {
            fieldNames.put(fieldVariable.name.value, fieldVariable);
        }

        for (BLangType typeRef : typeRefs) {
            BType referredType = symResolver.resolveTypeNode(typeRef, typeDefEnv);
            referredType = Types.getReferredType(referredType);
            if (referredType == symTable.semanticError) {
                continue;
            }
            if (referredType.tag != TypeTags.RECORD) {
                continue;
            }
            var fields = ((BStructureType) referredType).fields.values();
            for (BField field : fields) {
                BType type = field.type;
                BLangTypeDefinition typeDefinition = typeToTypeDef.get(type);
                if (typeDefinition != null && typeDefinition.typeNode != null &&
                        typeDefinition.typeNode.getKind() == RECORD_TYPE) {
                    defineReferencedFieldsOfRecordTypeDef(typeDefinition);
                }
            }
        }

        structureTypeNode.includedFields = typeRefs.stream().flatMap(typeRef -> {
            BType referredType = symResolver.resolveTypeNode(typeRef, typeDefEnv);
            referredType = Types.getReferredType(referredType);
            if (referredType == symTable.semanticError) {
                return Stream.empty();
            }

            // Check for duplicate type references
            if (!referencedTypes.add(referredType.tsymbol)) {
                dlog.error(typeRef.pos, DiagnosticErrorCode.REDECLARED_TYPE_REFERENCE, typeRef);
                return Stream.empty();
            }

            int referredTypeTag = referredType.tag;
            if (structureTypeNode.getBType().tag == TypeTags.OBJECT) {
                if (referredTypeTag != TypeTags.OBJECT) {
                    DiagnosticErrorCode errorCode = DiagnosticErrorCode.INCOMPATIBLE_TYPE_REFERENCE;

                    if (referredTypeTag == TypeTags.INTERSECTION &&
                            isReadOnlyAndObjectIntersection((BIntersectionType) referredType)) {
                        errorCode = DiagnosticErrorCode.INVALID_READ_ONLY_TYPEDESC_INCLUSION_IN_OBJECT_TYPEDESC;
                    }

                    dlog.error(typeRef.pos, errorCode, typeRef);
                    invalidTypeRefs.add(typeRef);
                    return Stream.empty();
                }

                BObjectType objectType = (BObjectType) referredType;
                if (!structureTypeNode.symbol.pkgID.equals(referredType.tsymbol.pkgID)) {
                    for (BField field : objectType.fields.values()) {
                        if (!Symbols.isPublic(field.symbol)) {
                            dlog.error(typeRef.pos, DiagnosticErrorCode.INCOMPATIBLE_TYPE_REFERENCE_NON_PUBLIC_MEMBERS,
                                       typeRef);
                            invalidTypeRefs.add(typeRef);
                            return Stream.empty();
                        }
                    }

                    for (BAttachedFunction func : ((BObjectTypeSymbol) objectType.tsymbol).attachedFuncs) {
                        if (!Symbols.isPublic(func.symbol)) {
                            dlog.error(typeRef.pos, DiagnosticErrorCode.INCOMPATIBLE_TYPE_REFERENCE_NON_PUBLIC_MEMBERS,
                                       typeRef);
                            invalidTypeRefs.add(typeRef);
                            return Stream.empty();
                        }
                    }
                }
            }

            if (structureTypeNode.getBType().tag == TypeTags.RECORD && referredTypeTag != TypeTags.RECORD) {
                dlog.error(typeRef.pos, DiagnosticErrorCode.INCOMPATIBLE_RECORD_TYPE_REFERENCE, typeRef);
                invalidTypeRefs.add(typeRef);
                return Stream.empty();
            }

            // Here it is assumed that all the fields of the referenced types are resolved
            // by the time we reach here. It is achieved by ordering the typeDefs according
            // to the precedence.
            // Default values of fields are not inherited.
            return ((BStructureType) referredType).fields.values().stream().filter(f -> {
                if (fieldNames.containsKey(f.name.value)) {
                    BLangSimpleVariable existingVariable = fieldNames.get(f.name.value);
                    if (existingVariable.flagSet.contains(Flag.PUBLIC) !=
                            Symbols.isFlagOn(f.symbol.flags, Flags.PUBLIC)) {
                        dlog.error(existingVariable.pos,
                                DiagnosticErrorCode.MISMATCHED_VISIBILITY_QUALIFIERS_IN_OBJECT_FIELD,
                                existingVariable.name.value);
                    }
                    return false;
                }
                return true;
            }).map(field -> {
                BLangSimpleVariable var = ASTBuilderUtil.createVariable(typeRef.pos, field.name.value, field.type);
                var.flagSet = field.symbol.getFlags();
                return var;
            });
        }).collect(Collectors.toList());
        structureTypeNode.typeRefs.removeAll(invalidTypeRefs);
    }

    private void defineReferencedFunction(Location location, Set<Flag> flagSet, SymbolEnv objEnv,
                                          BLangType typeRef, BAttachedFunction referencedFunc,
                                          Set<String> includedFunctionNames, BSymbol typeDefSymbol,
                                          List<BLangFunction> declaredFunctions, boolean isInternal) {
        typeDefSymbol = typeDefSymbol.tag == SymTag.TYPE_DEF ? typeDefSymbol.type.tsymbol : typeDefSymbol;
        String referencedFuncName = referencedFunc.funcName.value;
        Name funcName = names.fromString(
                Symbols.getAttachedFuncSymbolName(typeDefSymbol.name.value, referencedFuncName));
        BSymbol matchingObjFuncSym = symResolver.lookupSymbolInMainSpace(objEnv, funcName);

        BInvokableSymbol referencedFuncSymbol = referencedFunc.symbol;
        if (matchingObjFuncSym != symTable.notFoundSymbol) {
            if (!includedFunctionNames.add(referencedFuncName)) {
                dlog.error(typeRef.pos, DiagnosticErrorCode.REDECLARED_SYMBOL, referencedFuncName);
                return;
            }

            if (!hasSameFunctionSignature((BInvokableSymbol) matchingObjFuncSym, referencedFuncSymbol)) {
                BLangFunction matchingFunc = findFunctionBySymbol(declaredFunctions, matchingObjFuncSym);
                Location methodPos = matchingFunc != null ? matchingFunc.pos : typeRef.pos;
                dlog.error(methodPos, DiagnosticErrorCode.REFERRED_FUNCTION_SIGNATURE_MISMATCH,
                           getCompleteFunctionSignature(referencedFuncSymbol),
                           getCompleteFunctionSignature((BInvokableSymbol) matchingObjFuncSym));
            }

            if (Symbols.isFunctionDeclaration(matchingObjFuncSym) && Symbols.isFunctionDeclaration(
                    referencedFuncSymbol) && !types.isAssignable(matchingObjFuncSym.type, referencedFunc.type)) {
                BLangFunction matchingFunc = findFunctionBySymbol(declaredFunctions, matchingObjFuncSym);
                Location methodPos = matchingFunc != null ? matchingFunc.pos : typeRef.pos;
                dlog.error(methodPos, DiagnosticErrorCode.REDECLARED_FUNCTION_FROM_TYPE_REFERENCE,
                        referencedFunc.funcName, typeRef);
            }
            return;
        }

        if (Symbols.isPrivate(referencedFuncSymbol)) {
            // we should not copy private functions
            return;
        }

        // If not, define the function symbol within the object.
        // Take a copy of the symbol, with the new name, and the package ID same as the object type.
        BInvokableSymbol funcSymbol = ASTBuilderUtil.duplicateFunctionDeclarationSymbol(referencedFuncSymbol,
                typeDefSymbol, funcName, typeDefSymbol.pkgID, typeRef.pos, getOrigin(funcName));
        defineSymbol(typeRef.pos, funcSymbol, objEnv);

        // Create and define the parameters and receiver. This should be done after defining the function symbol.
        SymbolEnv funcEnv = SymbolEnv.createFunctionEnv(null, funcSymbol.scope, objEnv);
        funcSymbol.params.forEach(param -> defineSymbol(typeRef.pos, param, funcEnv));
        if (funcSymbol.restParam != null) {
            defineSymbol(typeRef.pos, funcSymbol.restParam, funcEnv);
        }
        funcSymbol.receiverSymbol =
                defineVarSymbol(location, flagSet, typeDefSymbol.type, Names.SELF, funcEnv, isInternal);

        // Cache the function symbol.
        BAttachedFunction attachedFunc;
        if (referencedFunc instanceof BResourceFunction) {
            BResourceFunction resourceFunction = (BResourceFunction) referencedFunc;
            attachedFunc = new BResourceFunction(referencedFunc.funcName,
                    funcSymbol, (BInvokableType) funcSymbol.type, resourceFunction.resourcePath,
                    resourceFunction.accessor, resourceFunction.pathParams, resourceFunction.restPathParam,
                    resourceFunction.resourcePathType, referencedFunc.pos);
        } else {
            attachedFunc = new BAttachedFunction(referencedFunc.funcName, funcSymbol, (BInvokableType) funcSymbol.type,
                    referencedFunc.pos);
        }

        ((BObjectTypeSymbol) typeDefSymbol).attachedFuncs.add(attachedFunc);
        ((BObjectTypeSymbol) typeDefSymbol).referencedFunctions.add(attachedFunc);
    }

    private BLangFunction findFunctionBySymbol(List<BLangFunction> declaredFunctions, BSymbol symbol) {
        for (BLangFunction fn : declaredFunctions) {
            if (fn.symbol == symbol) {
                return fn;
            }
        }
        return null;
    }

    private boolean hasSameFunctionSignature(BInvokableSymbol attachedFuncSym, BInvokableSymbol referencedFuncSym) {
        if (!hasSameVisibilityModifier(referencedFuncSym.flags, attachedFuncSym.flags)) {
            return false;
        }

        if (!types.isAssignable(attachedFuncSym.type, referencedFuncSym.type)) {
            return false;
        }

        List<BVarSymbol> params = referencedFuncSym.params;
        for (int i = 0; i < params.size(); i++) {
            BVarSymbol referencedFuncParam = params.get(i);
            BVarSymbol attachedFuncParam = attachedFuncSym.params.get(i);
            if (!referencedFuncParam.name.value.equals(attachedFuncParam.name.value) ||
                    !hasSameVisibilityModifier(referencedFuncParam.flags, attachedFuncParam.flags)) {
                return false;
            }
        }

        if (referencedFuncSym.restParam != null && attachedFuncSym.restParam != null) {
            return referencedFuncSym.restParam.name.value.equals(attachedFuncSym.restParam.name.value);
        }

        return referencedFuncSym.restParam == null && attachedFuncSym.restParam == null;
    }

    private boolean hasSameVisibilityModifier(long flags1, long flags2) {
        var xorOfFlags = flags1 ^ flags2;
        return ((xorOfFlags & Flags.PUBLIC) != Flags.PUBLIC) && ((xorOfFlags & Flags.PRIVATE) != Flags.PRIVATE);
    }

    private String getCompleteFunctionSignature(BInvokableSymbol funcSymbol) {
        StringBuilder signatureBuilder = new StringBuilder();
        StringJoiner paramListBuilder = new StringJoiner(", ", "(", ")");

        String visibilityModifier = "";
        if (Symbols.isPublic(funcSymbol)) {
            visibilityModifier = "public ";
        } else if (Symbols.isPrivate(funcSymbol)) {
            visibilityModifier = "private ";
        }

        signatureBuilder.append(visibilityModifier).append("function ")
                .append(funcSymbol.name.value.split("\\.")[1]);

        funcSymbol.params.forEach(param -> paramListBuilder.add(
                (Symbols.isPublic(param) ? "public " : "") + param.type.toString() + " " + param.name.value));

        if (funcSymbol.restParam != null) {
            paramListBuilder.add(((BArrayType) funcSymbol.restParam.type).eType.toString() + "... " +
                                         funcSymbol.restParam.name.value);
        }

        signatureBuilder.append(paramListBuilder.toString());

        if (funcSymbol.retType != symTable.nilType) {
            signatureBuilder.append(" returns ").append(funcSymbol.retType.toString());
        }

        return signatureBuilder.toString();
    }

    private BPackageSymbol dupPackageSymbolAndSetCompUnit(BPackageSymbol originalSymbol, Name compUnit) {
        BPackageSymbol copy = new BPackageSymbol(originalSymbol.pkgID, originalSymbol.owner, originalSymbol.flags,
                                                 originalSymbol.pos, originalSymbol.origin);
        copy.initFunctionSymbol = originalSymbol.initFunctionSymbol;
        copy.startFunctionSymbol = originalSymbol.startFunctionSymbol;
        copy.stopFunctionSymbol = originalSymbol.stopFunctionSymbol;
        copy.testInitFunctionSymbol = originalSymbol.testInitFunctionSymbol;
        copy.testStartFunctionSymbol = originalSymbol.testStartFunctionSymbol;
        copy.testStopFunctionSymbol = originalSymbol.testStopFunctionSymbol;
        copy.packageFile = originalSymbol.packageFile;
        copy.compiledPackage = originalSymbol.compiledPackage;
        copy.entryPointExists = originalSymbol.entryPointExists;
        copy.scope = originalSymbol.scope;
        copy.owner = originalSymbol.owner;
        copy.compUnit = compUnit;
        copy.importPrefix = originalSymbol.importPrefix;
        return copy;
    }

    private boolean isSameImport(BLangImportPackage importPkgNode, BPackageSymbol importSymbol) {
        if (!importPkgNode.orgName.value.equals(importSymbol.pkgID.orgName.value)) {
            return false;
        }

        BLangIdentifier pkgName = importPkgNode.pkgNameComps.get(importPkgNode.pkgNameComps.size() - 1);
        return pkgName.value.equals(importSymbol.pkgID.name.value);
    }

    private void setTypeFromLambdaExpr(BLangVariable variable) {
        BLangFunction function = ((BLangLambdaFunction) variable.expr).function;
        BInvokableType invokableType = (BInvokableType) function.symbol.type;
        if (function.flagSet.contains(Flag.ISOLATED)) {
            invokableType.flags |= Flags.ISOLATED;
            invokableType.tsymbol.flags |= Flags.ISOLATED;
        }

        if (function.flagSet.contains(Flag.TRANSACTIONAL)) {
            invokableType.flags |= Flags.TRANSACTIONAL;
            invokableType.tsymbol.flags |= Flags.TRANSACTIONAL;
        }

        variable.setBType(invokableType);
    }

    private SymbolOrigin getOrigin(Name name, Set<Flag> flags) {
        if ((flags.contains(Flag.ANONYMOUS) && (flags.contains(Flag.SERVICE) || flags.contains(Flag.CLASS)))
                || missingNodesHelper.isMissingNode(name)) {
            return VIRTUAL;
        }
        return SOURCE;
    }

    private SymbolOrigin getOrigin(Name name) {
        return getOrigin(name.value);
    }

    private SymbolOrigin getOrigin(String name) {
        if (missingNodesHelper.isMissingNode(name)) {
            return VIRTUAL;
        }
        return SOURCE;
    }

    private boolean isInvalidIncludedTypeInClass(BType includedType) {
        int tag = includedType.tag;

        if (tag == TypeTags.OBJECT) {
            return false;
        }

        if (tag != TypeTags.INTERSECTION) {
            return true;
        }

        for (BType constituentType : ((BIntersectionType) includedType).getConstituentTypes()) {
            int constituentTypeTag = constituentType.tag;

            if (constituentTypeTag != TypeTags.OBJECT && constituentTypeTag != TypeTags.READONLY) {
                return true;
            }
        }
        return false;
    }

    private boolean isImmutable(BObjectType objectType) {
        if (Symbols.isFlagOn(objectType.flags, Flags.READONLY)) {
            return true;
        }

        Collection<BField> fields = objectType.fields.values();
        if (fields.isEmpty()) {
            return false;
        }

        for (BField field : fields) {
            if (!Symbols.isFlagOn(field.symbol.flags, Flags.FINAL) ||
                    !Symbols.isFlagOn(field.type.flags, Flags.READONLY)) {
                return false;
            }
        }

        return true;
    }

    private boolean isReadOnlyAndObjectIntersection(BIntersectionType referredType) {
        BType effectiveType = referredType.effectiveType;

        if (effectiveType.tag != TypeTags.OBJECT || !Symbols.isFlagOn(effectiveType.flags, Flags.READONLY)) {
            return false;
        }

        for (BType constituentType : referredType.getConstituentTypes()) {
            if (constituentType.tag == TypeTags.READONLY) {
                return true;
            }
        }
        return false;
    }

    private boolean withinRange(LineRange srcRange, LineRange targetRange) {
        int startLine = srcRange.startLine().line();
        int startOffset = srcRange.startLine().offset();
        int endLine = srcRange.endLine().line();
        int endOffset = srcRange.endLine().offset();

        int enclStartLine = targetRange.startLine().line();
        int enclEndLine = targetRange.endLine().line();
        int enclStartOffset = targetRange.startLine().offset();
        int enclEndOffset = targetRange.endLine().offset();

        return targetRange.filePath().equals(srcRange.filePath())
                && (startLine == enclStartLine && startOffset >= enclStartOffset || startLine > enclStartLine)
                && (endLine == enclEndLine && endOffset <= enclEndOffset || endLine < enclEndLine);
    }

    /**
     * Holds imports that are resolved and unresolved.
     */
    public static class ImportResolveHolder {
        public BLangImportPackage resolved;
        public List<BLangImportPackage> unresolved;

        public ImportResolveHolder() {
            this.unresolved = new ArrayList<>();
        }

        public ImportResolveHolder(BLangImportPackage resolved) {
            this.resolved = resolved;
            this.unresolved = new ArrayList<>();
        }
    }

    /**
     * Used to store location data for encountered unknown types in `checkErrors` method.
     *
     * @since 0.985.0
     */
    class LocationData {

        private String name;
        private int row;
        private int column;

        LocationData(String name, int row, int column) {
            this.name = name;
            this.row = row;
            this.column = column;
        }

        @Override
        public boolean equals(Object o) {
            if (this == o) {
                return true;
            }
            if (o == null || getClass() != o.getClass()) {
                return false;
            }
            LocationData that = (LocationData) o;
            return row == that.row &&
                    column == that.column &&
                    name.equals(that.name);
        }

        @Override
        public int hashCode() {
            return Objects.hash(name, row, column);
        }
    }
}<|MERGE_RESOLUTION|>--- conflicted
+++ resolved
@@ -4608,21 +4608,12 @@
         }
         return paramSymbols;
     }
-<<<<<<< HEAD
 
     public void defineInvokableTypeNode(BLangFunctionTypeNode functionTypeNode, long flags, SymbolEnv env) {
         BInvokableTypeSymbol invokableTypeSymbol = (BInvokableTypeSymbol) functionTypeNode.getBType().tsymbol;
         List<BVarSymbol> paramSymbols = defineParameters(functionTypeNode.params, env);
         invokableTypeSymbol.params = paramSymbols;
 
-=======
-
-    public void defineInvokableTypeNode(BLangFunctionTypeNode functionTypeNode, long flags, SymbolEnv env) {
-        BInvokableTypeSymbol invokableTypeSymbol = (BInvokableTypeSymbol) functionTypeNode.getBType().tsymbol;
-        List<BVarSymbol> paramSymbols = defineParameters(functionTypeNode.params, env);
-        invokableTypeSymbol.params = paramSymbols;
-
->>>>>>> 42d3f688
         BType retType = null;
         BLangType retTypeNode = functionTypeNode.returnTypeNode;
         if (retTypeNode != null) {
