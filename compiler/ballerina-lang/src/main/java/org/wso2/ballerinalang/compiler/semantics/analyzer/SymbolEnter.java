/*
 *  Copyright (c) 2017, WSO2 Inc. (http://www.wso2.org) All Rights Reserved.
 *
 *  WSO2 Inc. licenses this file to you under the Apache License,
 *  Version 2.0 (the "License"); you may not use this file except
 *  in compliance with the License.
 *  You may obtain a copy of the License at
 *
 *    http://www.apache.org/licenses/LICENSE-2.0
 *
 *  Unless required by applicable law or agreed to in writing,
 *  software distributed under the License is distributed on an
 *  "AS IS" BASIS, WITHOUT WARRANTIES OR CONDITIONS OF ANY
 *  KIND, either express or implied.  See the License for the
 *  specific language governing permissions and limitations
 *  under the License.
 */
package org.wso2.ballerinalang.compiler.semantics.analyzer;

import org.ballerinalang.compiler.CompilerPhase;
import org.ballerinalang.model.TreeBuilder;
import org.ballerinalang.model.elements.Flag;
import org.ballerinalang.model.elements.MarkdownDocAttachment;
import org.ballerinalang.model.elements.PackageID;
import org.ballerinalang.model.symbols.SymbolKind;
import org.ballerinalang.model.symbols.SymbolOrigin;
import org.ballerinalang.model.tree.IdentifierNode;
import org.ballerinalang.model.tree.NodeKind;
import org.ballerinalang.model.tree.OrderedNode;
import org.ballerinalang.model.tree.TopLevelNode;
import org.ballerinalang.model.tree.TypeDefinition;
import org.ballerinalang.model.tree.statements.StatementNode;
import org.ballerinalang.model.tree.types.TypeNode;
import org.ballerinalang.model.types.SelectivelyImmutableReferenceType;
import org.ballerinalang.model.types.TypeKind;
import org.ballerinalang.util.diagnostic.DiagnosticCode;
import org.wso2.ballerinalang.compiler.PackageLoader;
import org.wso2.ballerinalang.compiler.SourceDirectory;
import org.wso2.ballerinalang.compiler.desugar.ASTBuilderUtil;
import org.wso2.ballerinalang.compiler.diagnostic.BLangDiagnosticLog;
import org.wso2.ballerinalang.compiler.parser.BLangAnonymousModelHelper;
import org.wso2.ballerinalang.compiler.parser.BLangMissingNodesHelper;
import org.wso2.ballerinalang.compiler.semantics.model.Scope;
import org.wso2.ballerinalang.compiler.semantics.model.Scope.ScopeEntry;
import org.wso2.ballerinalang.compiler.semantics.model.SymbolEnv;
import org.wso2.ballerinalang.compiler.semantics.model.SymbolTable;
import org.wso2.ballerinalang.compiler.semantics.model.symbols.BAnnotationSymbol;
import org.wso2.ballerinalang.compiler.semantics.model.symbols.BAttachedFunction;
import org.wso2.ballerinalang.compiler.semantics.model.symbols.BConstantSymbol;
import org.wso2.ballerinalang.compiler.semantics.model.symbols.BConstructorSymbol;
import org.wso2.ballerinalang.compiler.semantics.model.symbols.BErrorTypeSymbol;
import org.wso2.ballerinalang.compiler.semantics.model.symbols.BInvokableSymbol;
import org.wso2.ballerinalang.compiler.semantics.model.symbols.BInvokableTypeSymbol;
import org.wso2.ballerinalang.compiler.semantics.model.symbols.BObjectTypeSymbol;
import org.wso2.ballerinalang.compiler.semantics.model.symbols.BPackageSymbol;
import org.wso2.ballerinalang.compiler.semantics.model.symbols.BRecordTypeSymbol;
import org.wso2.ballerinalang.compiler.semantics.model.symbols.BServiceSymbol;
import org.wso2.ballerinalang.compiler.semantics.model.symbols.BSymbol;
import org.wso2.ballerinalang.compiler.semantics.model.symbols.BTypeSymbol;
import org.wso2.ballerinalang.compiler.semantics.model.symbols.BVarSymbol;
import org.wso2.ballerinalang.compiler.semantics.model.symbols.BXMLAttributeSymbol;
import org.wso2.ballerinalang.compiler.semantics.model.symbols.BXMLNSSymbol;
import org.wso2.ballerinalang.compiler.semantics.model.symbols.SymTag;
import org.wso2.ballerinalang.compiler.semantics.model.symbols.Symbols;
import org.wso2.ballerinalang.compiler.semantics.model.types.BAnnotationType;
import org.wso2.ballerinalang.compiler.semantics.model.types.BArrayType;
import org.wso2.ballerinalang.compiler.semantics.model.types.BErrorType;
import org.wso2.ballerinalang.compiler.semantics.model.types.BField;
import org.wso2.ballerinalang.compiler.semantics.model.types.BFutureType;
import org.wso2.ballerinalang.compiler.semantics.model.types.BIntersectionType;
import org.wso2.ballerinalang.compiler.semantics.model.types.BInvokableType;
import org.wso2.ballerinalang.compiler.semantics.model.types.BMapType;
import org.wso2.ballerinalang.compiler.semantics.model.types.BObjectType;
import org.wso2.ballerinalang.compiler.semantics.model.types.BRecordType;
import org.wso2.ballerinalang.compiler.semantics.model.types.BServiceType;
import org.wso2.ballerinalang.compiler.semantics.model.types.BStructureType;
import org.wso2.ballerinalang.compiler.semantics.model.types.BTableType;
import org.wso2.ballerinalang.compiler.semantics.model.types.BTupleType;
import org.wso2.ballerinalang.compiler.semantics.model.types.BType;
import org.wso2.ballerinalang.compiler.semantics.model.types.BTypeIdSet;
import org.wso2.ballerinalang.compiler.semantics.model.types.BUnionType;
import org.wso2.ballerinalang.compiler.tree.BLangAnnotation;
import org.wso2.ballerinalang.compiler.tree.BLangAnnotationAttachment;
import org.wso2.ballerinalang.compiler.tree.BLangClassDefinition;
import org.wso2.ballerinalang.compiler.tree.BLangCompilationUnit;
import org.wso2.ballerinalang.compiler.tree.BLangErrorVariable;
import org.wso2.ballerinalang.compiler.tree.BLangFunction;
import org.wso2.ballerinalang.compiler.tree.BLangIdentifier;
import org.wso2.ballerinalang.compiler.tree.BLangImportPackage;
import org.wso2.ballerinalang.compiler.tree.BLangInvokableNode;
import org.wso2.ballerinalang.compiler.tree.BLangMarkdownDocumentation;
import org.wso2.ballerinalang.compiler.tree.BLangNode;
import org.wso2.ballerinalang.compiler.tree.BLangNodeVisitor;
import org.wso2.ballerinalang.compiler.tree.BLangPackage;
import org.wso2.ballerinalang.compiler.tree.BLangRecordVariable;
import org.wso2.ballerinalang.compiler.tree.BLangResource;
import org.wso2.ballerinalang.compiler.tree.BLangService;
import org.wso2.ballerinalang.compiler.tree.BLangSimpleVariable;
import org.wso2.ballerinalang.compiler.tree.BLangTestablePackage;
import org.wso2.ballerinalang.compiler.tree.BLangTupleVariable;
import org.wso2.ballerinalang.compiler.tree.BLangTypeDefinition;
import org.wso2.ballerinalang.compiler.tree.BLangWorker;
import org.wso2.ballerinalang.compiler.tree.BLangXMLNS;
import org.wso2.ballerinalang.compiler.tree.expressions.BLangConstant;
import org.wso2.ballerinalang.compiler.tree.expressions.BLangExpression;
import org.wso2.ballerinalang.compiler.tree.expressions.BLangLambdaFunction;
import org.wso2.ballerinalang.compiler.tree.expressions.BLangLiteral;
import org.wso2.ballerinalang.compiler.tree.expressions.BLangSimpleVarRef;
import org.wso2.ballerinalang.compiler.tree.expressions.BLangXMLAttribute;
import org.wso2.ballerinalang.compiler.tree.expressions.BLangXMLQName;
import org.wso2.ballerinalang.compiler.tree.statements.BLangAssignment;
import org.wso2.ballerinalang.compiler.tree.statements.BLangXMLNSStatement;
import org.wso2.ballerinalang.compiler.tree.types.BLangArrayType;
import org.wso2.ballerinalang.compiler.tree.types.BLangConstrainedType;
import org.wso2.ballerinalang.compiler.tree.types.BLangErrorType;
import org.wso2.ballerinalang.compiler.tree.types.BLangFiniteTypeNode;
import org.wso2.ballerinalang.compiler.tree.types.BLangFunctionTypeNode;
import org.wso2.ballerinalang.compiler.tree.types.BLangIntersectionTypeNode;
import org.wso2.ballerinalang.compiler.tree.types.BLangObjectTypeNode;
import org.wso2.ballerinalang.compiler.tree.types.BLangRecordTypeNode;
import org.wso2.ballerinalang.compiler.tree.types.BLangStructureTypeNode;
import org.wso2.ballerinalang.compiler.tree.types.BLangTableTypeNode;
import org.wso2.ballerinalang.compiler.tree.types.BLangTupleTypeNode;
import org.wso2.ballerinalang.compiler.tree.types.BLangType;
import org.wso2.ballerinalang.compiler.tree.types.BLangUnionTypeNode;
import org.wso2.ballerinalang.compiler.tree.types.BLangUserDefinedType;
import org.wso2.ballerinalang.compiler.util.CompilerContext;
import org.wso2.ballerinalang.compiler.util.ImmutableTypeCloner;
import org.wso2.ballerinalang.compiler.util.Name;
import org.wso2.ballerinalang.compiler.util.Names;
import org.wso2.ballerinalang.compiler.util.TypeTags;
import org.wso2.ballerinalang.compiler.util.diagnotic.DiagnosticPos;
import org.wso2.ballerinalang.util.Flags;

import java.util.ArrayList;
import java.util.Collection;
import java.util.Comparator;
import java.util.EnumSet;
import java.util.HashMap;
import java.util.HashSet;
import java.util.Iterator;
import java.util.LinkedHashMap;
import java.util.List;
import java.util.Map;
import java.util.Objects;
import java.util.Optional;
import java.util.Set;
import java.util.Stack;
import java.util.StringJoiner;
import java.util.function.BinaryOperator;
import java.util.function.Function;
import java.util.stream.Collector;
import java.util.stream.Collectors;
import java.util.stream.Stream;

import javax.xml.XMLConstants;

import static org.ballerinalang.model.elements.PackageID.ARRAY;
import static org.ballerinalang.model.elements.PackageID.BOOLEAN;
import static org.ballerinalang.model.elements.PackageID.DECIMAL;
import static org.ballerinalang.model.elements.PackageID.ERROR;
import static org.ballerinalang.model.elements.PackageID.FLOAT;
import static org.ballerinalang.model.elements.PackageID.FUTURE;
import static org.ballerinalang.model.elements.PackageID.INT;
import static org.ballerinalang.model.elements.PackageID.MAP;
import static org.ballerinalang.model.elements.PackageID.OBJECT;
import static org.ballerinalang.model.elements.PackageID.QUERY;
import static org.ballerinalang.model.elements.PackageID.STREAM;
import static org.ballerinalang.model.elements.PackageID.STRING;
import static org.ballerinalang.model.elements.PackageID.TABLE;
import static org.ballerinalang.model.elements.PackageID.TRANSACTION;
import static org.ballerinalang.model.elements.PackageID.TYPEDESC;
import static org.ballerinalang.model.elements.PackageID.VALUE;
import static org.ballerinalang.model.elements.PackageID.XML;
import static org.ballerinalang.model.symbols.SymbolOrigin.SOURCE;
import static org.ballerinalang.model.symbols.SymbolOrigin.VIRTUAL;
import static org.ballerinalang.model.tree.NodeKind.IMPORT;
import static org.ballerinalang.util.diagnostic.DiagnosticCode.REQUIRED_PARAM_DEFINED_AFTER_DEFAULTABLE_PARAM;
import static org.wso2.ballerinalang.compiler.semantics.model.Scope.NOT_FOUND_ENTRY;

/**
 * @since 0.94
 */
public class SymbolEnter extends BLangNodeVisitor {

    private static final CompilerContext.Key<SymbolEnter> SYMBOL_ENTER_KEY =
            new CompilerContext.Key<>();

    private final PackageLoader pkgLoader;
    private final SymbolTable symTable;
    private final Names names;
    private final SymbolResolver symResolver;
    private final BLangDiagnosticLog dlog;
    private final Types types;
    private final SourceDirectory sourceDirectory;
    private List<BLangNode> unresolvedTypes;
    private List<BLangClassDefinition> unresolvedClasses;
    private HashSet<LocationData> unknownTypeRefs;
    private List<PackageID> importedPackages;
    private int typePrecedence;
    private final TypeParamAnalyzer typeParamAnalyzer;
    private BLangAnonymousModelHelper anonymousModelHelper;
    private BLangMissingNodesHelper missingNodesHelper;

    private SymbolEnv env;

    private static final String DEPRECATION_ANNOTATION = "deprecated";

    public static SymbolEnter getInstance(CompilerContext context) {
        SymbolEnter symbolEnter = context.get(SYMBOL_ENTER_KEY);
        if (symbolEnter == null) {
            symbolEnter = new SymbolEnter(context);
        }

        return symbolEnter;
    }

    public SymbolEnter(CompilerContext context) {
        context.put(SYMBOL_ENTER_KEY, this);

        this.pkgLoader = PackageLoader.getInstance(context);
        this.symTable = SymbolTable.getInstance(context);
        this.names = Names.getInstance(context);
        this.symResolver = SymbolResolver.getInstance(context);
        this.dlog = BLangDiagnosticLog.getInstance(context);
        this.types = Types.getInstance(context);
        this.typeParamAnalyzer = TypeParamAnalyzer.getInstance(context);
        this.anonymousModelHelper = BLangAnonymousModelHelper.getInstance(context);
        this.sourceDirectory = context.get(SourceDirectory.class);
        this.importedPackages = new ArrayList<>();
        this.unknownTypeRefs = new HashSet<>();
        this.missingNodesHelper = BLangMissingNodesHelper.getInstance(context);
    }

    public BLangPackage definePackage(BLangPackage pkgNode) {
        populatePackageNode(pkgNode);
        defineNode(pkgNode, this.symTable.pkgEnvMap.get(symTable.langAnnotationModuleSymbol));
        return pkgNode;
    }

    public void defineNode(BLangNode node, SymbolEnv env) {
        SymbolEnv prevEnv = this.env;
        this.env = env;
        node.accept(this);
        this.env = prevEnv;
    }

    public BLangPackage defineTestablePackage(BLangTestablePackage pkgNode, SymbolEnv env) {
        populatePackageNode(pkgNode);
        defineNode(pkgNode, env);
        return pkgNode;
    }

    // Visitor methods

    @Override
    public void visit(BLangPackage pkgNode) {
        if (pkgNode.completedPhases.contains(CompilerPhase.DEFINE)) {
            return;
        }

        // Create PackageSymbol
        BPackageSymbol pkgSymbol;
        if (Symbols.isFlagOn(Flags.asMask(pkgNode.flagSet), Flags.TESTABLE)) {
            pkgSymbol = Symbols.createPackageSymbol(pkgNode.packageID, this.symTable, Flags.asMask(pkgNode.flagSet),
                                                    SOURCE);
        } else {
            pkgSymbol = Symbols.createPackageSymbol(pkgNode.packageID, this.symTable, SOURCE);
        }
        if (PackageID.isLangLibPackageID(pkgSymbol.pkgID)) {
            populateLangLibInSymTable(pkgSymbol);
        }

        pkgNode.symbol = pkgSymbol;
        SymbolEnv pkgEnv = SymbolEnv.createPkgEnv(pkgNode, pkgSymbol.scope, this.env);
        this.symTable.pkgEnvMap.put(pkgSymbol, pkgEnv);

        // Add the current package node's ID to the imported package list. This is used to identify cyclic module
        // imports.
        importedPackages.add(pkgNode.packageID);

        defineConstructs(pkgNode, pkgEnv);
        pkgNode.getTestablePkgs().forEach(testablePackage -> defineTestablePackage(testablePackage, pkgEnv));
        pkgNode.completedPhases.add(CompilerPhase.DEFINE);

        // After we have visited a package node, we need to remove it from the imports list.
        importedPackages.remove(pkgNode.packageID);
    }

    private void defineConstructs(BLangPackage pkgNode, SymbolEnv pkgEnv) {
        // visit the package node recursively and define all package level symbols.
        // And maintain a list of created package symbols.
        Map<String, ImportResolveHolder> importPkgHolder = new HashMap<>();
        pkgNode.imports.forEach(importNode -> {
            String qualifiedName = importNode.getQualifiedPackageName();
            if (importPkgHolder.containsKey(qualifiedName)) {
                importPkgHolder.get(qualifiedName).unresolved.add(importNode);
                return;
            }
            defineNode(importNode, pkgEnv);
            if (importNode.symbol != null) {
                importPkgHolder.put(qualifiedName, new ImportResolveHolder(importNode));
            }
        });

        for (ImportResolveHolder importHolder : importPkgHolder.values()) {
            BPackageSymbol pkgSymbol = importHolder.resolved.symbol; // get a copy of the package symbol, add
            // compilation unit info to it,

            for (BLangImportPackage unresolvedPkg : importHolder.unresolved) {
                BPackageSymbol importSymbol = importHolder.resolved.symbol;
                Name resolvedPkgAlias = names.fromIdNode(importHolder.resolved.alias);
                Name unresolvedPkgAlias = names.fromIdNode(unresolvedPkg.alias);

                // check if its the same import or has the same alias.
                if (!Names.IGNORE.equals(unresolvedPkgAlias) && unresolvedPkgAlias.equals(resolvedPkgAlias)
                    && importSymbol.compUnit.equals(names.fromIdNode(unresolvedPkg.compUnit))) {
                    if (isSameImport(unresolvedPkg, importSymbol)) {
                        dlog.error(unresolvedPkg.pos, DiagnosticCode.REDECLARED_IMPORT_MODULE,
                                unresolvedPkg.getQualifiedPackageName());
                    } else {
                        dlog.error(unresolvedPkg.pos, DiagnosticCode.REDECLARED_SYMBOL, unresolvedPkgAlias);
                    }
                    continue;
                }

                unresolvedPkg.symbol = pkgSymbol;
                // and define it in the current package scope
                BPackageSymbol symbol = dupPackageSymbolAndSetCompUnit(pkgSymbol,
                        names.fromIdNode(unresolvedPkg.compUnit));
                symbol.scope = pkgSymbol.scope;
                unresolvedPkg.symbol = symbol;
                pkgEnv.scope.define(unresolvedPkgAlias, symbol);
            }
        }
        initPredeclaredModules(symTable.predeclaredModules, pkgNode.compUnits, pkgEnv);
        // Define type definitions.
        this.typePrecedence = 0;

        // Treat constants and type definitions in the same manner, since constants can be used as
        // types. Also, there can be references between constant and type definitions in both ways.
        // Thus visit them according to the precedence.
        List<BLangNode> typeAndClassDefs = new ArrayList<>();
        pkgNode.constants.forEach(constant -> typeAndClassDefs.add(constant));
        pkgNode.typeDefinitions.forEach(typDef -> typeAndClassDefs.add(typDef));
        List<BLangClassDefinition> classDefinitions = getClassDefinitions(pkgNode.topLevelNodes);
        classDefinitions.forEach(classDefn -> typeAndClassDefs.add(classDefn));
        defineTypeNodes(typeAndClassDefs, pkgEnv);

        for (BLangSimpleVariable variable : pkgNode.globalVars) {
            if (variable.expr != null && variable.expr.getKind() == NodeKind.LAMBDA && variable.isDeclaredWithVar) {
                resolveAndSetFunctionTypeFromRHSLambda(variable, pkgEnv);
            }
        }

        // Enabled logging errors after type def visit.
        // TODO: Do this in a cleaner way
        pkgEnv.logErrors = true;

        // Sort type definitions with precedence, before defining their members.
        pkgNode.typeDefinitions.sort(getTypePrecedenceComparator());
        typeAndClassDefs.sort(getTypePrecedenceComparator());

        // Define error details
        defineErrorDetails(pkgNode.typeDefinitions, pkgEnv);

        // Define type def fields (if any)
        defineFields(typeAndClassDefs, pkgEnv);

        // Define type def members (if any)
        defineMembers(typeAndClassDefs, pkgEnv);

        // Add distinct type information
        defineDistinctClassAndObjectDefinitions(typeAndClassDefs);

        // Intersection type nodes need to look at the member fields of a structure too.
        // Once all the fields and members of other types are set revisit intersection type definitions to validate
        // them and set the fields and members of the relevant immutable type.
        validateReadOnlyIntersectionTypeDefinitions(pkgNode.typeDefinitions);
        defineUndefinedReadOnlyTypes(pkgNode.typeDefinitions, typeAndClassDefs, pkgEnv);

        // Define service and resource nodes.
        pkgNode.services.forEach(service -> defineNode(service, pkgEnv));

        // Define function nodes.
        pkgNode.functions.forEach(func -> defineNode(func, pkgEnv));

        // Define annotation nodes.
        pkgNode.annotations.forEach(annot -> defineNode(annot, pkgEnv));

        pkgNode.globalVars.forEach(var -> defineNode(var, pkgEnv));

        // Update globalVar for endpoints.
        pkgNode.globalVars.stream().filter(var -> var.symbol.type.tsymbol != null && Symbols
                .isFlagOn(var.symbol.type.tsymbol.flags, Flags.CLIENT)).map(varNode -> varNode.symbol)
                .forEach(varSymbol -> varSymbol.tag = SymTag.ENDPOINT);
    }

    private void defineDistinctClassAndObjectDefinitions(List<BLangNode> typDefs) {
        for (BLangNode node : typDefs) {
            if (node.getKind() == NodeKind.CLASS_DEFN) {
                populateDistinctTypeIdsFromIncludedTypeReferences((BLangClassDefinition) node);
            } else if (node.getKind() == NodeKind.TYPE_DEFINITION) {
                populateDistinctTypeIdsFromIncludedTypeReferences((BLangTypeDefinition) node);
            }
        }
    }

    private void populateDistinctTypeIdsFromIncludedTypeReferences(BLangTypeDefinition typeDefinition) {
        if (typeDefinition.typeNode.getKind() != NodeKind.OBJECT_TYPE) {
            return;
        }

        BLangObjectTypeNode objectTypeNode = (BLangObjectTypeNode) typeDefinition.typeNode;
        BTypeIdSet typeIdSet = ((BObjectType) objectTypeNode.type).typeIdSet;

        for (BLangType typeRef : objectTypeNode.typeRefs) {
            if (typeRef.type.tag != TypeTags.OBJECT) {
                continue;
            }
            BObjectType refType = (BObjectType) typeRef.type;

            if (!refType.typeIdSet.primary.isEmpty()) {
                typeIdSet.primary.addAll(refType.typeIdSet.primary);
            }
            if (!refType.typeIdSet.secondary.isEmpty()) {
                typeIdSet.secondary.addAll(refType.typeIdSet.secondary);
            }
        }
    }

    private void populateDistinctTypeIdsFromIncludedTypeReferences(BLangClassDefinition typeDef) {
        BLangClassDefinition classDefinition = typeDef;
        BTypeIdSet typeIdSet = ((BObjectType) classDefinition.type).typeIdSet;

        for (BLangType typeRef : classDefinition.typeRefs) {
            if (typeRef.type.tag != TypeTags.OBJECT) {
                continue;
            }
            BObjectType refType = (BObjectType) typeRef.type;

            if (!refType.typeIdSet.primary.isEmpty()) {
                typeIdSet.primary.addAll(refType.typeIdSet.primary);
            }
            if (!refType.typeIdSet.secondary.isEmpty()) {
                typeIdSet.secondary.addAll(refType.typeIdSet.secondary);
            }
        }
    }

    private Comparator<BLangNode> getTypePrecedenceComparator() {
        return new Comparator<BLangNode>() {
            @Override
            public int compare(BLangNode l, BLangNode r) {
                if (l instanceof OrderedNode && r instanceof OrderedNode) {
                    return ((OrderedNode) l).getPrecedence() - ((OrderedNode) r).getPrecedence();
                }
                return 0;
            }
        };
    }

    private void defineMembersOfClassDef(SymbolEnv pkgEnv, BLangClassDefinition classDefinition) {
        BObjectType objectType = (BObjectType) classDefinition.symbol.type;

        if (objectType.mutableType != null) {
            // If this is an object type definition defined for an immutable type.
            // We skip defining methods here since they would either be defined already, or would be defined
            // later.
            return;
        }

        SymbolEnv objMethodsEnv =
                SymbolEnv.createClassMethodsEnv(classDefinition, (BObjectTypeSymbol) classDefinition.symbol, pkgEnv);

        // Define the functions defined within the object
        defineClassInitFunction(classDefinition, objMethodsEnv);
        classDefinition.functions.forEach(f -> {
            f.flagSet.add(Flag.FINAL); // Method can't be changed
            f.setReceiver(ASTBuilderUtil.createReceiver(classDefinition.pos, objectType));
            defineNode(f, objMethodsEnv);
        });

        Set<String> includedFunctionNames = new HashSet<>();
        // Add the attached functions of the referenced types to this object.
        // Here it is assumed that all the attached functions of the referred type are
        // resolved by the time we reach here. It is achieved by ordering the typeDefs
        // according to the precedence.
        for (BLangType typeRef : classDefinition.typeRefs) {
            BType type = typeRef.type;
            if (type == null || type == symTable.semanticError) {
                return;
            }
            List<BAttachedFunction> functions = ((BObjectTypeSymbol) type.tsymbol).attachedFuncs;
            for (BAttachedFunction function : functions) {
                defineReferencedFunction(classDefinition.pos, classDefinition.flagSet, objMethodsEnv,
                        typeRef, function, includedFunctionNames, classDefinition.symbol, classDefinition.functions,
                        classDefinition.internal);
            }
        }
    }

    private void defineReferencedClassFields(BLangClassDefinition classDefinition, SymbolEnv typeDefEnv,
                                             BObjectType objType) {
        Set<BSymbol> referencedTypes = new HashSet<>();
        List<BLangType> invalidTypeRefs = new ArrayList<>();
        // Get the inherited fields from the type references

        Map<String, BLangSimpleVariable> fieldNames = new HashMap<>();
        for (BLangSimpleVariable fieldVariable : classDefinition.fields) {
            fieldNames.put(fieldVariable.name.value, fieldVariable);
        }

        classDefinition.referencedFields = classDefinition.typeRefs.stream().flatMap(typeRef -> {
            BType referredType = symResolver.resolveTypeNode(typeRef, typeDefEnv);
            if (referredType == symTable.semanticError) {
                return Stream.empty();
            }

            // Check for duplicate type references
            if (!referencedTypes.add(referredType.tsymbol)) {
                dlog.error(typeRef.pos, DiagnosticCode.REDECLARED_TYPE_REFERENCE, typeRef);
                return Stream.empty();
            }

            if (classDefinition.type.tag == TypeTags.OBJECT) {
                if (referredType.tag != TypeTags.OBJECT) {
                    dlog.error(typeRef.pos, DiagnosticCode.INCOMPATIBLE_TYPE_REFERENCE, typeRef);
                    invalidTypeRefs.add(typeRef);
                    return Stream.empty();
                }

                BObjectType objectType = (BObjectType) referredType;
                if (classDefinition.type.tsymbol.owner != referredType.tsymbol.owner) {
                    for (BField field : objectType.fields.values()) {
                        if (!Symbols.isPublic(field.symbol)) {
                            dlog.error(typeRef.pos, DiagnosticCode.INCOMPATIBLE_TYPE_REFERENCE_NON_PUBLIC_MEMBERS,
                                    typeRef);
                            invalidTypeRefs.add(typeRef);
                            return Stream.empty();
                        }
                    }

                    for (BAttachedFunction func : ((BObjectTypeSymbol) objectType.tsymbol).attachedFuncs) {
                        if (!Symbols.isPublic(func.symbol)) {
                            dlog.error(typeRef.pos, DiagnosticCode.INCOMPATIBLE_TYPE_REFERENCE_NON_PUBLIC_MEMBERS,
                                    typeRef);
                            invalidTypeRefs.add(typeRef);
                            return Stream.empty();
                        }
                    }
                }
            }

            // Here it is assumed that all the fields of the referenced types are resolved
            // by the time we reach here. It is achieved by ordering the typeDefs according
            // to the precedence.
            // Default values of fields are not inherited.
            return ((BStructureType) referredType).fields.values().stream().filter(f -> {
                if (fieldNames.containsKey(f.name.value)) {
                    BLangSimpleVariable existingVariable = fieldNames.get(f.name.value);
                    return !types.isAssignable(existingVariable.type, f.type);
                }
                return true;
            }).map(field -> {
                BLangSimpleVariable var = ASTBuilderUtil.createVariable(typeRef.pos, field.name.value, field.type);
                var.flagSet = field.symbol.getFlags();
                return var;
            });
        }).collect(Collectors.toList());
        classDefinition.typeRefs.removeAll(invalidTypeRefs);

        for (BLangSimpleVariable field : classDefinition.referencedFields) {
            defineNode(field, typeDefEnv);
            if (field.symbol.type == symTable.semanticError) {
                continue;
            }
            objType.fields.put(field.name.value, new BField(names.fromIdNode(field.name), field.pos,
                    field.symbol));
        }
    }

    private List<BLangClassDefinition> getClassDefinitions(List<TopLevelNode> topLevelNodes) {
        List<BLangClassDefinition> classDefinitions = new ArrayList<>();
        for (TopLevelNode topLevelNode : topLevelNodes) {
            if (topLevelNode.getKind() == NodeKind.CLASS_DEFN) {
                classDefinitions.add((BLangClassDefinition) topLevelNode);
            }
        }
        return classDefinitions;
    }

    @Override
    public void visit(BLangClassDefinition classDefinition) {
        EnumSet<Flag> flags = EnumSet.copyOf(classDefinition.flagSet);
        boolean isPublicType = flags.contains(Flag.PUBLIC);
        Name className = names.fromIdNode(classDefinition.name);

        BTypeSymbol tSymbol = Symbols.createClassSymbol(Flags.asMask(flags), className, env.enclPkg.symbol.pkgID, null,
                                                        env.scope.owner, classDefinition.name.pos,
                                                        getOrigin(className));
        tSymbol.scope = new Scope(tSymbol);
        tSymbol.markdownDocumentation = getMarkdownDocAttachment(classDefinition.markdownDocumentationAttachment);

        BObjectType objectType;
        if (flags.contains(Flag.SERVICE)) {
            objectType = new BServiceType(tSymbol);
        } else {
            int typeFlags = 0;

            if (flags.contains(Flag.READONLY)) {
                typeFlags |= Flags.READONLY;
            }

            if (flags.contains(Flag.ISOLATED)) {
                typeFlags |= Flags.ISOLATED;
            }

            objectType = new BObjectType(tSymbol, typeFlags);
        }

<<<<<<< HEAD
        if (flags.contains(Flag.DISTINCT) || classDefinition.induceTypeIds) {
            objectType.typeIdSet = BTypeIdSet.from(env.enclPkg.symbol.pkgID, classDefinition.name.value, isPublicType,
                    BTypeIdSet.emptySet());
=======
        if (flags.contains(Flag.DISTINCT)) {
            objectType.typeIdSet = BTypeIdSet.from(env.enclPkg.symbol.pkgID, classDefinition.name.value, isPublicType);
        }

        if (flags.contains(Flag.CLIENT)) {
            objectType.flags |= Flags.CLIENT;
>>>>>>> 6b5b0d80
        }

        tSymbol.type = objectType;
        classDefinition.type = objectType;
        classDefinition.symbol = tSymbol;

        if (isDeprecated(classDefinition.annAttachments)) {
            tSymbol.flags |= Flags.DEPRECATED;
        }

        // For each referenced type, check whether the types are already resolved.
        // If not, then that type should get a higher precedence.
        for (BLangType typeRef : classDefinition.typeRefs) {
            BType referencedType = symResolver.resolveTypeNode(typeRef, env);
            if (referencedType == symTable.noType && !this.unresolvedTypes.contains(classDefinition)) {
                this.unresolvedTypes.add(classDefinition);
                return;
            }
        }

        classDefinition.setPrecedence(this.typePrecedence++);
        if (symResolver.checkForUniqueSymbol(classDefinition.pos, env, tSymbol)) {
            env.scope.define(tSymbol.name, tSymbol);
        }
        env.scope.define(tSymbol.name, tSymbol);
    }

    public void visit(BLangAnnotation annotationNode) {
        Name annotName = names.fromIdNode(annotationNode.name);
        BAnnotationSymbol annotationSymbol = Symbols.createAnnotationSymbol(Flags.asMask(annotationNode.flagSet),
                                                                            annotationNode.getAttachPoints(),
                                                                            annotName, env.enclPkg.symbol.pkgID, null,
                                                                            env.scope.owner, annotationNode.pos,
                                                                            getOrigin(annotName));
        annotationSymbol.markdownDocumentation =
                getMarkdownDocAttachment(annotationNode.markdownDocumentationAttachment);
        if (isDeprecated(annotationNode.annAttachments)) {
            annotationSymbol.flags |= Flags.DEPRECATED;
        }
        annotationSymbol.type = new BAnnotationType(annotationSymbol);
        annotationNode.symbol = annotationSymbol;
        defineSymbol(annotationNode.name.pos, annotationSymbol);
        SymbolEnv annotationEnv = SymbolEnv.createAnnotationEnv(annotationNode, annotationSymbol.scope, env);
        BLangType annotTypeNode = annotationNode.typeNode;
        if (annotTypeNode != null) {
            BType type = this.symResolver.resolveTypeNode(annotTypeNode, annotationEnv);
            annotationSymbol.attachedType = type.tsymbol;
            if (!isValidAnnotationType(type)) {
                dlog.error(annotTypeNode.pos, DiagnosticCode.ANNOTATION_INVALID_TYPE, type);
            }

            if (annotationNode.flagSet.contains(Flag.CONSTANT) && !type.isAnydata()) {
                dlog.error(annotTypeNode.pos, DiagnosticCode.ANNOTATION_INVALID_CONST_TYPE, type);
            }
        }

        if (!annotationNode.flagSet.contains(Flag.CONSTANT) &&
                annotationNode.getAttachPoints().stream().anyMatch(attachPoint -> attachPoint.source)) {
            dlog.error(annotationNode.pos, DiagnosticCode.ANNOTATION_REQUIRES_CONST);
        }
    }

    private boolean isNullOrEmpty(String s) {
        return s == null || s.isEmpty();
    }

    @Override
    public void visit(BLangImportPackage importPkgNode) {
        Name pkgAlias = names.fromIdNode(importPkgNode.alias);
        if (!Names.IGNORE.equals(pkgAlias)) {
            BSymbol importSymbol =
                    symResolver.resolvePrefixSymbol(env, pkgAlias, names.fromIdNode(importPkgNode.compUnit));
            if (importSymbol != symTable.notFoundSymbol) {
                if (isSameImport(importPkgNode, (BPackageSymbol) importSymbol)) {
                    dlog.error(importPkgNode.pos, DiagnosticCode.REDECLARED_IMPORT_MODULE,
                            importPkgNode.getQualifiedPackageName());
                } else {
                    dlog.error(importPkgNode.pos, DiagnosticCode.REDECLARED_SYMBOL, pkgAlias);
                }
                return;
            }
        }

        // TODO Clean this code up. Can we move the this to BLangPackageBuilder class
        // Create import package symbol
        Name orgName;
        Name version;
        PackageID enclPackageID = env.enclPkg.packageID;
        // The pattern of the import statement is 'import [org-name /] module-name [version sem-ver]'
        // Three cases should be considered here.
        // 1. import org-name/module-name version
        // 2. import org-name/module-name
        //      2a. same project
        //      2b. different project
        // 3. import module-name
        if (!isNullOrEmpty(importPkgNode.orgName.value)) {
            orgName = names.fromIdNode(importPkgNode.orgName);
            if (!isNullOrEmpty(importPkgNode.version.value)) {
                version = names.fromIdNode(importPkgNode.version);
            } else {
                String pkgName = importPkgNode.getPackageName().stream()
                        .map(id -> id.value)
                        .collect(Collectors.joining("."));
                if (this.sourceDirectory.getSourcePackageNames().contains(pkgName)
                        && orgName.value.equals(enclPackageID.orgName.value)) {
                    version = enclPackageID.version;
                } else {
                    version = Names.EMPTY;
                }
            }
        } else {
            orgName = enclPackageID.orgName;
            version = (Names.DEFAULT_VERSION.equals(enclPackageID.version)) ? Names.EMPTY : enclPackageID.version;
        }

        List<Name> nameComps = importPkgNode.pkgNameComps.stream()
                .map(identifier -> names.fromIdNode(identifier))
                .collect(Collectors.toList());

        PackageID pkgId = new PackageID(orgName, nameComps, version);

        // Built-in Annotation module is not allowed to import.
        if (pkgId.equals(PackageID.ANNOTATIONS) || pkgId.equals(PackageID.INTERNAL) || pkgId.equals(PackageID.QUERY)) {
            // Only peer lang.* modules able to see these two modules.
            // Spec allows to annotation model to be imported, but implementation not support this.
            if (!(enclPackageID.orgName.equals(Names.BALLERINA_ORG)
                    && enclPackageID.name.value.startsWith(Names.LANG.value))) {
                dlog.error(importPkgNode.pos, DiagnosticCode.MODULE_NOT_FOUND,
                        importPkgNode.getQualifiedPackageName());
                return;
            }
        }

        // Detect cyclic module dependencies. This will not detect cycles which starts with the entry package because
        // entry package has a version. So we check import cycles which starts with the entry package in next step.
        if (importedPackages.contains(pkgId)) {
            int index = importedPackages.indexOf(pkgId);
            // Generate the import cycle.
            StringBuilder stringBuilder = new StringBuilder();
            for (int i = index; i < importedPackages.size(); i++) {
                stringBuilder.append(importedPackages.get(i).toString()).append(" -> ");
            }
            // Append the current package to complete the cycle.
            stringBuilder.append(pkgId);
            dlog.error(importPkgNode.pos, DiagnosticCode.CYCLIC_MODULE_IMPORTS_DETECTED, stringBuilder.toString());
            return;
        }

        boolean samePkg = false;
        // Get the entry package.
        PackageID entryPackage = importedPackages.get(0);
        if (entryPackage.isUnnamed == pkgId.isUnnamed) {
            samePkg = (!entryPackage.isUnnamed) || (entryPackage.sourceFileName.equals(pkgId.sourceFileName));
        }
        // Check whether the package which we have encountered is the same as the entry package. We don't need to
        // check the version here because we cannot import two different versions of the same package at the moment.
        if (samePkg && entryPackage.orgName.equals(pkgId.orgName) && entryPackage.name.equals(pkgId.name)) {
            StringBuilder stringBuilder = new StringBuilder();
            String entryPackageString = importedPackages.get(0).toString();
            // We need to remove the package.
            int packageIndex = entryPackageString.indexOf(":");
            if (packageIndex != -1) {
                entryPackageString = entryPackageString.substring(0, packageIndex);
            }
            // Generate the import cycle.
            stringBuilder.append(entryPackageString).append(" -> ");
            for (int i = 1; i < importedPackages.size(); i++) {
                stringBuilder.append(importedPackages.get(i).toString()).append(" -> ");
            }
            stringBuilder.append(pkgId);
            dlog.error(importPkgNode.pos, DiagnosticCode.CYCLIC_MODULE_IMPORTS_DETECTED, stringBuilder.toString());
            return;
        }

        BPackageSymbol pkgSymbol = pkgLoader.loadPackageSymbol(pkgId, enclPackageID, this.env.enclPkg.repos);
        if (pkgSymbol == null) {
            dlog.error(importPkgNode.pos, DiagnosticCode.MODULE_NOT_FOUND,
                    importPkgNode.getQualifiedPackageName());
            return;
        }

        List<BPackageSymbol> imports = ((BPackageSymbol) this.env.scope.owner).imports;
        if (!imports.contains(pkgSymbol)) {
            imports.add(pkgSymbol);
        }

        // get a copy of the package symbol, add compilation unit info to it,
        // and define it in the current package scope
        BPackageSymbol symbol = dupPackageSymbolAndSetCompUnit(pkgSymbol, names.fromIdNode(importPkgNode.compUnit));
        symbol.scope = pkgSymbol.scope;
        importPkgNode.symbol = symbol;
        this.env.scope.define(pkgAlias, symbol);
    }

    public void initPredeclaredModules(Map<Name, BPackageSymbol> predeclaredModules,
                                       List<BLangCompilationUnit> compUnits, SymbolEnv env) {
        SymbolEnv prevEnv = this.env;
        this.env = env;
        for (Name alias : predeclaredModules.keySet()) {
            int index = 0;
            ScopeEntry entry = this.env.scope.lookup(alias);
            if (entry == NOT_FOUND_ENTRY && !compUnits.isEmpty()) {
                this.env.scope.define(alias, dupPackageSymbolAndSetCompUnit(predeclaredModules.get(alias),
                        new Name(compUnits.get(index++).name)));
                entry = this.env.scope.lookup(alias);
            }
            for (int i = index; i < compUnits.size(); i++) {
                boolean isUndefinedModule = true;
                String compUnitName = compUnits.get(i).name;
                if (((BPackageSymbol) entry.symbol).compUnit.value.equals(compUnitName)) {
                    isUndefinedModule = false;
                }
                while (entry.next != NOT_FOUND_ENTRY) {
                    if (((BPackageSymbol) entry.next.symbol).compUnit.value.equals(compUnitName)) {
                        isUndefinedModule = false;
                        break;
                    }
                    entry = entry.next;
                }
                if (isUndefinedModule) {
                    entry.next = new ScopeEntry(dupPackageSymbolAndSetCompUnit(predeclaredModules.get(alias),
                            new Name(compUnitName)), NOT_FOUND_ENTRY);
                }
            }
        }
        this.env = prevEnv;
    }

    @Override
    public void visit(BLangXMLNS xmlnsNode) {
        String nsURI;
        if (xmlnsNode.namespaceURI.getKind() == NodeKind.SIMPLE_VARIABLE_REF) {
            BLangSimpleVarRef varRef = (BLangSimpleVarRef) xmlnsNode.namespaceURI;
            if (missingNodesHelper.isMissingNode(varRef.variableName.value)) {
                nsURI = "";
            } else {
                // TODO: handle const-ref (#24911)
                nsURI = "";
            }
        } else {
            nsURI = (String) ((BLangLiteral) xmlnsNode.namespaceURI).value;
            if (!nullOrEmpty(xmlnsNode.prefix.value) && nsURI.isEmpty()) {
                dlog.error(xmlnsNode.pos, DiagnosticCode.INVALID_NAMESPACE_DECLARATION, xmlnsNode.prefix);
            }
        }

        // set the prefix of the default namespace
        if (xmlnsNode.prefix.value == null) {
            xmlnsNode.prefix.value = XMLConstants.DEFAULT_NS_PREFIX;
        }

        Name prefix = names.fromIdNode(xmlnsNode.prefix);
        BXMLNSSymbol xmlnsSymbol = Symbols.createXMLNSSymbol(prefix, nsURI, env.enclPkg.symbol.pkgID, env.scope.owner,
                                                             xmlnsNode.pos, getOrigin(prefix));
        xmlnsNode.symbol = xmlnsSymbol;

        // First check for package-imports with the same alias.
        // Here we do not check for owner equality, since package import is always at the package
        // level, but the namespace declaration can be at any level.
        BSymbol foundSym = symResolver.lookupSymbolInPrefixSpace(env, xmlnsSymbol.name);
        if ((foundSym.tag & SymTag.PACKAGE) != SymTag.PACKAGE) {
            foundSym = symTable.notFoundSymbol;
        }
        if (foundSym != symTable.notFoundSymbol) {
            dlog.error(xmlnsNode.pos, DiagnosticCode.REDECLARED_SYMBOL, xmlnsSymbol.name);
            return;
        }

        // Define it in the enclosing scope. Here we check for the owner equality,
        // to support overriding of namespace declarations defined at package level.
        defineSymbol(xmlnsNode.prefix.pos, xmlnsSymbol);
    }

    private boolean nullOrEmpty(String value) {
        return value == null || value.isEmpty();
    }

    public void visit(BLangXMLNSStatement xmlnsStmtNode) {
        defineNode(xmlnsStmtNode.xmlnsDecl, env);
    }

    private void defineTypeNodes(List<BLangNode> typeDefs, SymbolEnv env) {
        if (typeDefs.isEmpty()) {
            return;
        }

        this.unresolvedTypes = new ArrayList<>();
        for (BLangNode typeDef : typeDefs) {
            defineNode(typeDef, env);
        }

        if (typeDefs.size() <= unresolvedTypes.size()) {
            // This situation can occur due to either a cyclic dependency or at least one of member types in type
            // definition node cannot be resolved. So we iterate through each node recursively looking for cyclic
            // dependencies or undefined types in type node.


            for (BLangNode unresolvedType : unresolvedTypes) {
                Stack<String> references = new Stack<>();
                if (unresolvedType.getKind() == NodeKind.TYPE_DEFINITION
                        || unresolvedType.getKind() == NodeKind.CONSTANT) {
                    TypeDefinition def = (TypeDefinition) unresolvedType;
                    // We need to keep track of all visited types to print cyclic dependency.
                    references.push(def.getName().getValue());
                    checkErrors(unresolvedType, (BLangNode) def.getTypeNode(), references);
                } else if (unresolvedType.getKind() == NodeKind.CLASS_DEFN) {
                    BLangClassDefinition classDefinition = (BLangClassDefinition) unresolvedType;
                    references.push(classDefinition.getName().getValue());
                    checkErrors(unresolvedType, classDefinition, references);
                }
            }

            unresolvedTypes.forEach(type -> defineNode(type, env));
            return;
        }
        defineTypeNodes(unresolvedTypes, env);
    }

    private void checkErrors(BLangNode unresolvedType, BLangNode currentTypeOrClassNode, Stack<String> visitedNodes) {
        // Check errors in the type definition.
        List<BLangType> memberTypeNodes;
        switch (currentTypeOrClassNode.getKind()) {
            case ARRAY_TYPE:
                checkErrors(unresolvedType, ((BLangArrayType) currentTypeOrClassNode).elemtype, visitedNodes);
                break;
            case UNION_TYPE_NODE:
                // If the current type node is a union type node, we need to check all member nodes.
                memberTypeNodes = ((BLangUnionTypeNode) currentTypeOrClassNode).memberTypeNodes;
                // Recursively check all members.
                for (BLangType memberTypeNode : memberTypeNodes) {
                    checkErrors(unresolvedType, memberTypeNode, visitedNodes);
                }
                break;
            case INTERSECTION_TYPE_NODE:
                memberTypeNodes = ((BLangIntersectionTypeNode) currentTypeOrClassNode).constituentTypeNodes;
                for (BLangType memberTypeNode : memberTypeNodes) {
                    checkErrors(unresolvedType, memberTypeNode, visitedNodes);
                }
                break;
            case TUPLE_TYPE_NODE:
                memberTypeNodes = ((BLangTupleTypeNode) currentTypeOrClassNode).memberTypeNodes;
                for (BLangType memberTypeNode : memberTypeNodes) {
                    checkErrors(unresolvedType, memberTypeNode, visitedNodes);
                }
                break;
            case CONSTRAINED_TYPE:
                checkErrors(unresolvedType, ((BLangConstrainedType) currentTypeOrClassNode).constraint, visitedNodes);
                break;
            case TABLE_TYPE:
                checkErrors(unresolvedType, ((BLangTableTypeNode) currentTypeOrClassNode).constraint, visitedNodes);
                break;
            case USER_DEFINED_TYPE:
                checkErrorsOfUserDefinedType(unresolvedType, (BLangUserDefinedType) currentTypeOrClassNode,
                        visitedNodes);
                break;
            case BUILT_IN_REF_TYPE:
                // Eg - `xml`. This is not needed to be checked because no types are available in the `xml`.
            case FINITE_TYPE_NODE:
            case VALUE_TYPE:
            case ERROR_TYPE:
                // Do nothing.
                break;
            case FUNCTION_TYPE:
                BLangFunctionTypeNode functionTypeNode = (BLangFunctionTypeNode) currentTypeOrClassNode;
                functionTypeNode.params.forEach(p -> checkErrors(unresolvedType, p.typeNode, visitedNodes));
                if (functionTypeNode.restParam != null) {
                    checkErrors(unresolvedType, functionTypeNode.restParam.typeNode, visitedNodes);
                }
                if (functionTypeNode.returnTypeNode != null) {
                    checkErrors(unresolvedType, functionTypeNode.returnTypeNode, visitedNodes);
                }
                break;
            case RECORD_TYPE:
                for (TypeNode typeNode : ((BLangRecordTypeNode) currentTypeOrClassNode).getTypeReferences()) {
                    checkErrors(unresolvedType, (BLangType) typeNode, visitedNodes);
                }
                break;
            case OBJECT_TYPE:
                for (TypeNode typeNode : ((BLangObjectTypeNode) currentTypeOrClassNode).getTypeReferences()) {
                    checkErrors(unresolvedType, (BLangType) typeNode, visitedNodes);
                }
                break;
            case CLASS_DEFN:
                for (TypeNode typeNode : ((BLangClassDefinition) currentTypeOrClassNode).typeRefs) {
                    checkErrors(unresolvedType, (BLangType) typeNode, visitedNodes);
                }
                break;
            default:
                throw new RuntimeException("unhandled type kind: " + currentTypeOrClassNode.getKind());
        }
    }

    private void checkErrorsOfUserDefinedType(BLangNode unresolvedType, BLangUserDefinedType currentTypeOrClassNode,
                                              Stack<String> visitedNodes) {
        String currentTypeNodeName = currentTypeOrClassNode.typeName.value;
        // Skip all types defined as anonymous types.
        if (currentTypeNodeName.startsWith("$")) {
            return;
        }

        String unresolvedTypeNodeName = getTypeOrClassName(unresolvedType);

        if (unresolvedTypeNodeName.equals(currentTypeNodeName)) {
            // Cyclic dependency detected. We need to add the `unresolvedTypeNodeName` or the
            // `memberTypeNodeName` to the end of the list to complete the cyclic dependency when
            // printing the error.
            visitedNodes.push(currentTypeNodeName);
            dlog.error((DiagnosticPos) unresolvedType.getPosition(), DiagnosticCode.CYCLIC_TYPE_REFERENCE,
                    visitedNodes);
            // We need to remove the last occurrence since we use this list in a recursive call.
            // Otherwise, unwanted types will get printed in the cyclic dependency error.
            visitedNodes.pop();
        } else if (visitedNodes.contains(currentTypeNodeName)) {
            // Cyclic dependency detected. But in here, all the types in the list might not be necessary for the
            // cyclic dependency error message.
            //
            // Eg - A -> B -> C -> B // Last B is what we are currently checking
            //
            // In such case, we create a new list with relevant type names.
            int i = visitedNodes.indexOf(currentTypeNodeName);
            List<String> dependencyList = new ArrayList<>(visitedNodes.size() - i);
            for (; i < visitedNodes.size(); i++) {
                dependencyList.add(visitedNodes.get(i));
            }
            // Add the `currentTypeNodeName` to complete the cycle.
            dependencyList.add(currentTypeNodeName);
            dlog.error((DiagnosticPos) unresolvedType.getPosition(), DiagnosticCode.CYCLIC_TYPE_REFERENCE,
                    dependencyList);
        } else {
            // Check whether the current type node is in the unresolved list. If it is in the list, we need to
            // check it recursively.
            List<BLangNode> typeDefinitions = unresolvedTypes.stream()
                    .filter(node -> getTypeOrClassName(node).equals(currentTypeNodeName))
                    .collect(Collectors.toList());
            if (typeDefinitions.isEmpty()) {
                // If a type is declared, it should either get defined successfully or added to the unresolved
                // types list. If a type is not in either one of them, that means it is an undefined type.
                LocationData locationData = new LocationData(currentTypeNodeName, currentTypeOrClassNode.pos.sLine,
                        currentTypeOrClassNode.pos.sCol);
                if (unknownTypeRefs.add(locationData)) {
                    dlog.error(currentTypeOrClassNode.pos, DiagnosticCode.UNKNOWN_TYPE, currentTypeNodeName);
                }
            } else {
                for (BLangNode typeDefinition : typeDefinitions) {
                    if (typeDefinition.getKind() == NodeKind.TYPE_DEFINITION) {
                        BLangTypeDefinition typeDef = (BLangTypeDefinition) typeDefinition;
                        String typeName = typeDef.getName().getValue();
                        // Add the node name to the list.
                        visitedNodes.push(typeName);
                        // Recursively check for errors.
                        checkErrors(unresolvedType, (BLangType) typeDef.getTypeNode(), visitedNodes);
                        // We need to remove the added type node here since we have finished checking errors.
                        visitedNodes.pop();
                    } else {
                        BLangClassDefinition classDefinition = (BLangClassDefinition) typeDefinition;
                        visitedNodes.push(classDefinition.getName().getValue());
                        checkErrors(unresolvedType, classDefinition, visitedNodes);
                        visitedNodes.pop();
                    }
                }
            }
        }
    }

    private String getTypeOrClassName(BLangNode node) {
        if (node.getKind() == NodeKind.TYPE_DEFINITION || node.getKind() == NodeKind.CONSTANT) {
            return ((TypeDefinition) node).getName().getValue();
        } else  {
            return ((BLangClassDefinition) node).getName().getValue();
        }
    }

    public boolean isUnknownTypeRef(BLangUserDefinedType bLangUserDefinedType) {
        LocationData locationData = new LocationData(bLangUserDefinedType.typeName.value,
                                                     bLangUserDefinedType.pos.sLine, bLangUserDefinedType.pos.sCol);
        return unknownTypeRefs.contains(locationData);
    }

    @Override
    public void visit(BLangTypeDefinition typeDefinition) {
        BType definedType = symResolver.resolveTypeNode(typeDefinition.typeNode, env);
        if (definedType == symTable.semanticError) {
            // TODO : Fix this properly. issue #21242
            return;
        }
        if (definedType == symTable.noType) {
            // This is to prevent concurrent modification exception.
            if (!this.unresolvedTypes.contains(typeDefinition)) {
                this.unresolvedTypes.add(typeDefinition);
            }
            return;
        }

        // Check for any circular type references
        if (typeDefinition.typeNode.getKind() == NodeKind.OBJECT_TYPE ||
                typeDefinition.typeNode.getKind() == NodeKind.RECORD_TYPE) {
            BLangStructureTypeNode structureTypeNode = (BLangStructureTypeNode) typeDefinition.typeNode;
            // For each referenced type, check whether the types are already resolved.
            // If not, then that type should get a higher precedence.
            for (BLangType typeRef : structureTypeNode.typeRefs) {
                BType referencedType = symResolver.resolveTypeNode(typeRef, env);
                if (referencedType == symTable.noType) {
                    if (!this.unresolvedTypes.contains(typeDefinition)) {
                        this.unresolvedTypes.add(typeDefinition);
                        return;
                    }
                }
            }
        }

        if (typeDefinition.typeNode.getKind() == NodeKind.FUNCTION_TYPE && definedType.tsymbol == null) {
            definedType.tsymbol = Symbols.createTypeSymbol(SymTag.FUNCTION_TYPE, Flags.asMask(typeDefinition.flagSet),
                                                           Names.EMPTY, env.enclPkg.symbol.pkgID, definedType,
                                                           env.scope.owner, typeDefinition.pos, SOURCE);
        }

        typeDefinition.setPrecedence(this.typePrecedence++);
        BTypeSymbol typeDefSymbol;
        if (definedType.tsymbol.name != Names.EMPTY) {
            typeDefSymbol = definedType.tsymbol.createLabelSymbol();
        } else {
            typeDefSymbol = definedType.tsymbol;
        }
        typeDefSymbol.markdownDocumentation = getMarkdownDocAttachment(typeDefinition.markdownDocumentationAttachment);
        typeDefSymbol.name = names.fromIdNode(typeDefinition.getName());
        typeDefSymbol.pkgID = env.enclPkg.packageID;
        typeDefSymbol.pos = typeDefinition.name.pos;
        typeDefSymbol.origin = getOrigin(typeDefSymbol.name);

        boolean distinctFlagPresent = isDistinctFlagPresent(typeDefinition);

        // todo: need to handle intersections
        if (distinctFlagPresent) {
            if (definedType.getKind() == TypeKind.ERROR) {
                BErrorType distinctType = getDistinctErrorType(typeDefinition, (BErrorType) definedType, typeDefSymbol);
                typeDefinition.typeNode.type = distinctType;
                definedType = distinctType;
            } else if (definedType.getKind() == TypeKind.OBJECT) {
                BObjectType distinctType = getDistinctObjectType(typeDefinition, (BObjectType) definedType,
                        typeDefSymbol);
                typeDefinition.typeNode.type = distinctType;
                definedType = distinctType;
            } else if (definedType.getKind() == TypeKind.UNION) {
                validateUnionForDistinctType((BUnionType) definedType, typeDefinition.pos);
            } else {
                dlog.error(typeDefinition.pos, DiagnosticCode.DISTINCT_TYPING_ONLY_SUPPORT_OBJECTS_AND_ERRORS);
            }
        }

        typeDefSymbol.flags |= Flags.asMask(typeDefinition.flagSet);
        // Reset public flag when set on a non public type.
        typeDefSymbol.flags &= getPublicFlagResetingMask(typeDefinition.flagSet, typeDefinition.typeNode);
        if (isDeprecated(typeDefinition.annAttachments)) {
            typeDefSymbol.flags |= Flags.DEPRECATED;
        }

        // Reset origin for anonymous types
        if (Symbols.isFlagOn(typeDefSymbol.flags, Flags.ANONYMOUS)) {
            typeDefSymbol.origin = VIRTUAL;
        }

        if (typeDefinition.annAttachments.stream()
                .anyMatch(attachment -> attachment.annotationName.value.equals(Names.ANNOTATION_TYPE_PARAM.value))) {
            // TODO : Clean this. Not a nice way to handle this.
            //  TypeParam is built-in annotation, and limited only within lang.* modules.
            if (PackageID.isLangLibPackageID(this.env.enclPkg.packageID)) {
                typeDefSymbol.type = typeParamAnalyzer.createTypeParam(typeDefSymbol.type, typeDefSymbol.name);
                typeDefSymbol.flags |= Flags.TYPE_PARAM;
                if (typeDefinition.typeNode.getKind() == NodeKind.ERROR_TYPE) {
                    typeDefSymbol.isLabel = false;
                }
            } else {
                dlog.error(typeDefinition.pos, DiagnosticCode.TYPE_PARAM_OUTSIDE_LANG_MODULE);
            }
        }
        definedType.flags |= typeDefSymbol.flags;

        typeDefinition.symbol = typeDefSymbol;
        boolean isLanglibModule = PackageID.isLangLibPackageID(this.env.enclPkg.packageID);
        if (isLanglibModule) {
            handleLangLibTypes(typeDefinition);
            return;
        }

        defineSymbol(typeDefinition.name.pos, typeDefSymbol);

        if (typeDefinition.typeNode.type.tag == TypeTags.ERROR) {
            // constructors are only defined for named types.
            defineErrorConstructorSymbol(typeDefinition.name.pos, typeDefSymbol);
        }
    }

    private BObjectType getDistinctObjectType(BLangTypeDefinition typeDefinition, BObjectType definedType,
                                              BTypeSymbol typeDefSymbol) {
        BObjectType definedObjType = definedType;
        // Create a new type for distinct type definition such as `type FooErr distinct BarErr;`
        // `typeDefSymbol` is different to `definedObjType.tsymbol` in a type definition statement that use
        // already defined type as the base type.
        if (definedObjType.tsymbol != typeDefSymbol) {
            BObjectType objType = new BObjectType(typeDefSymbol);
            typeDefSymbol.type = objType;
            definedObjType = objType;
        }
        boolean isPublicType = typeDefinition.flagSet.contains(Flag.PUBLIC);
        definedObjType.typeIdSet = calculateTypeIdSet(typeDefinition, isPublicType, definedType.typeIdSet);
        return definedObjType;
    }

    private void validateUnionForDistinctType(BUnionType definedType, DiagnosticPos pos) {
        Set<BType> memberTypes = definedType.getMemberTypes();
        TypeKind firstTypeKind = null;
        for (BType type : memberTypes) {
            TypeKind typeKind = type.getKind();
            if (firstTypeKind == null && (typeKind == TypeKind.ERROR || typeKind == TypeKind.OBJECT)) {
                firstTypeKind = typeKind;

            }
            if (typeKind != firstTypeKind) {
                dlog.error(pos, DiagnosticCode.DISTINCT_TYPING_ONLY_SUPPORT_OBJECTS_AND_ERRORS);
            }
        }
    }

    private BErrorType getDistinctErrorType(BLangTypeDefinition typeDefinition, BErrorType definedType,
                                            BTypeSymbol typeDefSymbol) {
        BErrorType definedErrorType = definedType;
        // Create a new type for distinct type definition such as `type FooErr distinct BarErr;`
        // `typeDefSymbol` is different to `definedErrorType.tsymbol` in a type definition statement that use
        // already defined type as the base type.
        if (definedErrorType.tsymbol != typeDefSymbol) {
            BErrorType bErrorType = new BErrorType(typeDefSymbol);
            bErrorType.detailType = definedErrorType.detailType;
            typeDefSymbol.type = bErrorType;
            definedErrorType = bErrorType;
        }
        boolean isPublicType = typeDefinition.flagSet.contains(Flag.PUBLIC);
        definedErrorType.typeIdSet = calculateTypeIdSet(typeDefinition, isPublicType, definedType.typeIdSet);
        return definedErrorType;
    }

    private BTypeIdSet calculateTypeIdSet(BLangTypeDefinition typeDefinition, boolean isPublicType,
                                          BTypeIdSet secondary) {
        String name = typeDefinition.flagSet.contains(Flag.ANONYMOUS)
                ? anonymousModelHelper.getNextDistinctErrorId(env.enclPkg.packageID)
                : typeDefinition.getName().value;

        return BTypeIdSet.from(env.enclPkg.packageID, name, isPublicType, secondary);
    }

    private boolean isDistinctFlagPresent(BLangTypeDefinition typeDefinition) {
        return typeDefinition.typeNode.flagSet.contains(Flag.DISTINCT);
    }

    private void handleLangLibTypes(BLangTypeDefinition typeDefinition) {

        // As per spec 2020R3 built-in types are limited only within lang.* modules.
        for (BLangAnnotationAttachment attachment : typeDefinition.annAttachments) {
            if (attachment.annotationName.value.equals(Names.ANNOTATION_TYPE_PARAM.value)) {
                BTypeSymbol typeDefSymbol = typeDefinition.symbol;
                typeDefSymbol.type = typeParamAnalyzer.createTypeParam(typeDefSymbol.type, typeDefSymbol.name);
                typeDefSymbol.flags |= Flags.TYPE_PARAM;
                break;
            } else if (attachment.annotationName.value.equals(Names.ANNOTATION_BUILTIN_SUBTYPE.value)) {
                // Type is pre-defined in symbol Table.
                BType type = symTable.getLangLibSubType(typeDefinition.name.value);
                typeDefinition.symbol = type.tsymbol;
                typeDefinition.type = type;
                typeDefinition.typeNode.type = type;
                typeDefinition.isBuiltinTypeDef = true;
                break;
            }
            throw new IllegalStateException("Not supported annotation attachment at:" + attachment.pos);
        }
        defineSymbol(typeDefinition.name.pos, typeDefinition.symbol);
        if (typeDefinition.typeNode.type.tag == TypeTags.ERROR) {
            // constructors are only defined for named types.
            defineErrorConstructorSymbol(typeDefinition.name.pos, typeDefinition.symbol);
        }
    }

    // If this type is defined to a public type or this is a anonymous type, return int with all bits set to 1,
    // so that we can bitwise and it with any flag and the original flag will not change.
    // If the type is not a public type then return a mask where public flag is set to zero and all others are set
    // to 1 so that we can perform bitwise and operation to remove the public flag from given flag.
    private int getPublicFlagResetingMask(Set<Flag> flagSet, BLangType typeNode) {
        boolean isAnonType =
                typeNode instanceof BLangStructureTypeNode && ((BLangStructureTypeNode) typeNode).isAnonymous;
        if (flagSet.contains(Flag.PUBLIC) || isAnonType) {
            return Integer.MAX_VALUE;
        } else {
            return ~Flags.PUBLIC;
        }
    }

    private void defineErrorConstructorSymbol(DiagnosticPos pos, BTypeSymbol typeDefSymbol) {
        BErrorType errorType = (BErrorType) typeDefSymbol.type;
        BConstructorSymbol symbol = new BConstructorSymbol(typeDefSymbol.flags, typeDefSymbol.name,
                                                           typeDefSymbol.pkgID, errorType, typeDefSymbol.owner, pos,
                                                           getOrigin(typeDefSymbol.name));
        symbol.kind = SymbolKind.ERROR_CONSTRUCTOR;
        symbol.scope = new Scope(symbol);
        symbol.retType = errorType;
        if (symResolver.checkForUniqueSymbol(pos, env, symbol)) {
            env.scope.define(symbol.name, symbol);
        }

        ((BErrorTypeSymbol) typeDefSymbol).ctorSymbol = symbol;
    }

    @Override
    public void visit(BLangWorker workerNode) {
        BInvokableSymbol workerSymbol = Symbols.createWorkerSymbol(Flags.asMask(workerNode.flagSet),
                                                                   names.fromIdNode(workerNode.name),
                                                                   env.enclPkg.symbol.pkgID, null, env.scope.owner,
                                                                   workerNode.pos, SOURCE);
        workerSymbol.markdownDocumentation = getMarkdownDocAttachment(workerNode.markdownDocumentationAttachment);
        workerNode.symbol = workerSymbol;
        defineSymbolWithCurrentEnvOwner(workerNode.pos, workerSymbol);
    }

    @Override
    public void visit(BLangService serviceNode) {
        Name serviceName = names.fromIdNode(serviceNode.name);
        BServiceSymbol serviceSymbol = Symbols.createServiceSymbol(Flags.asMask(serviceNode.flagSet), serviceName,
                                                                   env.enclPkg.symbol.pkgID, serviceNode.type,
                                                                   env.scope.owner, serviceNode.name.pos,
                                                                   getOrigin(serviceName));
        serviceSymbol.markdownDocumentation = getMarkdownDocAttachment(serviceNode.markdownDocumentationAttachment);

        BType serviceObjectType = serviceNode.serviceClass.symbol.type;
        serviceNode.symbol = serviceSymbol;
        serviceNode.symbol.type = new BServiceType(serviceObjectType.tsymbol);
        serviceSymbol.scope = new Scope(serviceSymbol);

        // Caching values future validation.
        serviceNode.serviceClass.functions.stream().filter(func -> func.flagSet.contains(Flag.RESOURCE))
                .forEach(func -> serviceNode.resourceFunctions.add(func));
    }

    @Override
    public void visit(BLangFunction funcNode) {
        boolean validAttachedFunc = validateFuncReceiver(funcNode);
        boolean remoteFlagSetOnNode = Symbols.isFlagOn(Flags.asMask(funcNode.flagSet), Flags.REMOTE);

        if (!funcNode.attachedFunction && Symbols.isFlagOn(Flags.asMask(funcNode.flagSet), Flags.PRIVATE)) {
            dlog.error(funcNode.pos, DiagnosticCode.PRIVATE_FUNCTION_VISIBILITY, funcNode.name);
        }

        if (funcNode.receiver == null && !funcNode.attachedFunction && remoteFlagSetOnNode) {
            dlog.error(funcNode.pos, DiagnosticCode.REMOTE_IN_NON_OBJECT_FUNCTION, funcNode.name.value);
        }

        if (PackageID.isLangLibPackageID(env.enclPkg.symbol.pkgID)) {
            funcNode.flagSet.add(Flag.LANG_LIB);
        }

        DiagnosticPos symbolPos = funcNode.flagSet.contains(Flag.LAMBDA) ? symTable.builtinPos : funcNode.name.pos;
        BInvokableSymbol funcSymbol = Symbols.createFunctionSymbol(Flags.asMask(funcNode.flagSet),
                                                                   getFuncSymbolName(funcNode),
                                                                   env.enclPkg.symbol.pkgID, null, env.scope.owner,
                                                                   funcNode.hasBody(), symbolPos,
                                                                   getOrigin(funcNode.name.value));
        funcSymbol.source = funcNode.pos.src.cUnitName;
        funcSymbol.markdownDocumentation = getMarkdownDocAttachment(funcNode.markdownDocumentationAttachment);
        SymbolEnv invokableEnv = SymbolEnv.createFunctionEnv(funcNode, funcSymbol.scope, env);
        defineInvokableSymbol(funcNode, funcSymbol, invokableEnv);
        funcNode.type = funcSymbol.type;

        // Reset origin if it's the generated function node for a lambda
        if (Symbols.isFlagOn(funcSymbol.flags, Flags.LAMBDA)) {
            funcSymbol.origin = VIRTUAL;
        }

        if (isDeprecated(funcNode.annAttachments)) {
            funcSymbol.flags |= Flags.DEPRECATED;
        }
        // Define function receiver if any.
        if (funcNode.receiver != null) {
            defineAttachedFunctions(funcNode, funcSymbol, invokableEnv, validAttachedFunc);
        }
    }

    private boolean isDeprecated(List<BLangAnnotationAttachment> annAttachments) {
        for (BLangAnnotationAttachment annotationAttachment : annAttachments) {
            if (annotationAttachment.annotationName.getValue().equals(DEPRECATION_ANNOTATION)) {
                return true;
            }
        }
        return false;
    }

    @Override
    public void visit(BLangResource resourceNode) {
    }

    @Override
    public void visit(BLangConstant constant) {
        BType staticType;
        if (constant.typeNode != null) {
            staticType = symResolver.resolveTypeNode(constant.typeNode, env);
            if (staticType == symTable.noType) {
                constant.symbol = getConstantSymbol(constant);
                // This is to prevent concurrent modification exception.
                if (!this.unresolvedTypes.contains(constant)) {
                    this.unresolvedTypes.add(constant);
                }
                return;
            }
        } else {
            staticType = symTable.semanticError;
        }
        BConstantSymbol constantSymbol = getConstantSymbol(constant);
        constant.symbol = constantSymbol;

        NodeKind nodeKind = constant.expr.getKind();
        if (nodeKind == NodeKind.LITERAL || nodeKind == NodeKind.NUMERIC_LITERAL) {
            if (constant.typeNode != null) {
                if (types.isValidLiteral((BLangLiteral) constant.expr, staticType)) {
                    // A literal type constant is defined with correct type.
                    // Update the type of the finiteType node to the static type.
                    // This is done to make the type inferring work.
                    // eg: const decimal d = 5.0;
                    BLangFiniteTypeNode finiteType = (BLangFiniteTypeNode) constant.associatedTypeDefinition.typeNode;
                    BLangExpression valueSpaceExpr = finiteType.valueSpace.iterator().next();
                    valueSpaceExpr.type = staticType;
                    defineNode(constant.associatedTypeDefinition, env);

                    constantSymbol.type = constant.associatedTypeDefinition.symbol.type;
                    constantSymbol.literalType = staticType;
                } else {
                    // A literal type constant is defined with some incorrect type. Set the original
                    // types and continue the flow and let it fail at semantic analyzer.
                    defineNode(constant.associatedTypeDefinition, env);
                    constantSymbol.type = staticType;
                    constantSymbol.literalType = constant.expr.type;
                }
            } else {
                // A literal type constant is defined without the type.
                // Then the type of the symbol is the finite type.
                defineNode(constant.associatedTypeDefinition, env);
                constantSymbol.type = constant.associatedTypeDefinition.symbol.type;
                constantSymbol.literalType = constant.expr.type;
            }
        } else if (constant.typeNode != null) {
            constantSymbol.type = constantSymbol.literalType = staticType;
        }

        constantSymbol.markdownDocumentation = getMarkdownDocAttachment(constant.markdownDocumentationAttachment);
        if (isDeprecated(constant.annAttachments)) {
            constantSymbol.flags |= Flags.DEPRECATED;
        }
        // Add the symbol to the enclosing scope.
        if (!symResolver.checkForUniqueSymbol(constant.name.pos, env, constantSymbol)) {
            return;
        }

        if (constant.symbol.name == Names.IGNORE) {
            // Avoid symbol definition for constants with name '_'
            return;
        }
        // Add the symbol to the enclosing scope.
        env.scope.define(constantSymbol.name, constantSymbol);
    }

    private BConstantSymbol getConstantSymbol(BLangConstant constant) {
        // Create a new constant symbol.
        Name name = names.fromIdNode(constant.name);
        PackageID pkgID = env.enclPkg.symbol.pkgID;
        return new BConstantSymbol(Flags.asMask(constant.flagSet), name, pkgID, symTable.semanticError, symTable.noType,
                                   env.scope.owner, constant.name.pos, getOrigin(name));
    }

    @Override
    public void visit(BLangSimpleVariable varNode) {
        // assign the type to var type node
        if (varNode.type == null) {
            if (varNode.typeNode != null) {
                varNode.type = symResolver.resolveTypeNode(varNode.typeNode, env);
            } else {
                varNode.type = symTable.noType;
            }
        }

        Name varName = names.fromIdNode(varNode.name);
        if (varName == Names.EMPTY || varName == Names.IGNORE) {
            // This is a variable created for a return type
            // e.g. function foo() (int);
            return;
        }

        BVarSymbol varSymbol = defineVarSymbol(varNode.name.pos, varNode.flagSet, varNode.type, varName, env,
                                               varNode.internal);
        if (isDeprecated(varNode.annAttachments)) {
            varSymbol.flags |= Flags.DEPRECATED;
        }
        varSymbol.markdownDocumentation = getMarkdownDocAttachment(varNode.markdownDocumentationAttachment);
        varNode.symbol = varSymbol;
        if (varNode.symbol.type.tsymbol != null && Symbols.isFlagOn(varNode.symbol.type.tsymbol.flags, Flags.CLIENT)) {
            varSymbol.tag = SymTag.ENDPOINT;
        }

        if (varSymbol.type.tag == TypeTags.FUTURE && ((BFutureType) varSymbol.type).workerDerivative) {
            Iterator<BLangLambdaFunction> lambdaFunctions = env.enclPkg.lambdaFunctions.iterator();
            while (lambdaFunctions.hasNext()) {
                BLangLambdaFunction lambdaFunction = lambdaFunctions.next();
                // let's inject future symbol to all the lambdas
                // last lambda needs to be skipped to avoid self reference
                // lambda's form others functions also need to be skiped
                BLangInvokableNode enclInvokable = lambdaFunction.capturedClosureEnv.enclInvokable;
                if (lambdaFunctions.hasNext() && enclInvokable != null && varSymbol.owner == enclInvokable.symbol) {
                    lambdaFunction.capturedClosureEnv.scope.define(varSymbol.name, varSymbol);
                }
            }
        }

        if (varSymbol.type.tag == TypeTags.INVOKABLE) {
            BInvokableSymbol symbol = (BInvokableSymbol) varSymbol;
            BInvokableTypeSymbol tsymbol = (BInvokableTypeSymbol) symbol.type.tsymbol;
            symbol.params = tsymbol.params;
            symbol.restParam = tsymbol.restParam;
            symbol.retType = tsymbol.returnType;
        }

        if (varSymbol.type.tag == TypeTags.NEVER && ((env.scope.owner.tag & SymTag.RECORD) != SymTag.RECORD)) {
            // check if the variable is defined as a 'never' type (except inside a record type)
            // if so, log an error
            dlog.error(varNode.pos, DiagnosticCode.NEVER_TYPED_VAR_DEF_NOT_ALLOWED, varSymbol.name);
        }
    }

    @Override
    public void visit(BLangTupleVariable varNode) {
        // assign the type to var type node
        if (varNode.type == null) {
            varNode.type = symResolver.resolveTypeNode(varNode.typeNode, env);
        }
    }

    @Override
    public void visit(BLangRecordVariable varNode) {
        if (varNode.type == null) {
            varNode.type = symResolver.resolveTypeNode(varNode.typeNode, env);
        }
    }

    @Override
    public void visit(BLangErrorVariable varNode) {
        if (varNode.type == null) {
            varNode.type = symResolver.resolveTypeNode(varNode.typeNode, env);
        }
    }

    public void visit(BLangXMLAttribute bLangXMLAttribute) {
        if (!(bLangXMLAttribute.name.getKind() == NodeKind.XML_QNAME)) {
            return;
        }

        BLangXMLQName qname = (BLangXMLQName) bLangXMLAttribute.name;

        // If the attribute is not an in-line namespace declaration, check for duplicate attributes.
        // If no duplicates, then define this attribute symbol.
        if (!bLangXMLAttribute.isNamespaceDeclr) {
            BXMLAttributeSymbol attrSymbol = new BXMLAttributeSymbol(qname.localname.value, qname.namespaceURI,
                                                                     env.enclPkg.symbol.pkgID, env.scope.owner,
                                                                     bLangXMLAttribute.pos, SOURCE);

            if (missingNodesHelper.isMissingNode(qname.localname.value)
                    || (qname.namespaceURI != null && missingNodesHelper.isMissingNode(qname.namespaceURI))) {
                attrSymbol.origin = VIRTUAL;
            }
            if (symResolver.checkForUniqueMemberSymbol(bLangXMLAttribute.pos, env, attrSymbol)) {
                env.scope.define(attrSymbol.name, attrSymbol);
                bLangXMLAttribute.symbol = attrSymbol;
            }
            return;
        }

        List<BLangExpression> exprs = bLangXMLAttribute.value.textFragments;
        String nsURI = null;

        // We reach here if the attribute is an in-line namesapce declaration.
        // Get the namespace URI, only if it is statically defined. Then define the namespace symbol.
        // This namespace URI is later used by the attributes, when they lookup for duplicate attributes.
        // TODO: find a better way to get the statically defined URI.
        NodeKind nodeKind = exprs.get(0).getKind();
        if (exprs.size() == 1 && (nodeKind == NodeKind.LITERAL || nodeKind == NodeKind.NUMERIC_LITERAL)) {
            nsURI = (String) ((BLangLiteral) exprs.get(0)).value;
        }

        String symbolName = qname.localname.value;
        if (symbolName.equals(XMLConstants.XMLNS_ATTRIBUTE)) {
            symbolName = XMLConstants.DEFAULT_NS_PREFIX;
        }

        Name prefix = names.fromString(symbolName);
        BXMLNSSymbol xmlnsSymbol = new BXMLNSSymbol(prefix, nsURI, env.enclPkg.symbol.pkgID, env.scope.owner,
                                                    qname.localname.pos, getOrigin(prefix));

        if (symResolver.checkForUniqueMemberSymbol(bLangXMLAttribute.pos, env, xmlnsSymbol)) {
            env.scope.define(xmlnsSymbol.name, xmlnsSymbol);
            bLangXMLAttribute.symbol = xmlnsSymbol;
        }
    }

    @Override
    public void visit(BLangRecordTypeNode recordTypeNode) {
        SymbolEnv typeDefEnv = SymbolEnv.createTypeEnv(recordTypeNode, recordTypeNode.symbol.scope, env);
        defineRecordTypeNode(recordTypeNode, typeDefEnv);
    }

    private void defineRecordTypeNode(BLangRecordTypeNode recordTypeNode, SymbolEnv env) {
        BRecordType recordType = (BRecordType) recordTypeNode.symbol.type;
        recordTypeNode.type = recordType;

        // Define all the fields
        resolveFields(recordType, recordTypeNode, env);

        recordType.sealed = recordTypeNode.sealed;
        if (recordTypeNode.sealed && recordTypeNode.restFieldType != null) {
            dlog.error(recordTypeNode.restFieldType.pos, DiagnosticCode.REST_FIELD_NOT_ALLOWED_IN_SEALED_RECORDS);
            return;
        }

        List<BType> fieldTypes = new ArrayList<>(recordType.fields.size());
        for (BField field : recordType.fields.values()) {
            BType type = field.type;
            fieldTypes.add(type);
        }

        if (recordTypeNode.restFieldType == null) {
            symResolver.markParameterizedType(recordType, fieldTypes);
            if (recordTypeNode.sealed) {
                recordType.restFieldType = symTable.noType;
                return;
            }
            recordType.restFieldType = symTable.anydataType;
            return;
        }

        recordType.restFieldType = symResolver.resolveTypeNode(recordTypeNode.restFieldType, env);
        fieldTypes.add(recordType.restFieldType);
        symResolver.markParameterizedType(recordType, fieldTypes);
    }

    private Collector<BField, ?, LinkedHashMap<String, BField>> getFieldCollector() {
        BinaryOperator<BField> mergeFunc = (u, v) -> {
            throw new IllegalStateException(String.format("Duplicate key %s", u));
        };
        return Collectors.toMap(field -> field.name.value, Function.identity(), mergeFunc, LinkedHashMap::new);
    }

    // Private methods

    private void populateLangLibInSymTable(BPackageSymbol packageSymbol) {

        PackageID langLib = packageSymbol.pkgID;
        if (langLib.equals(ARRAY)) {
            symTable.langArrayModuleSymbol = packageSymbol;
            return;
        }
        if (langLib.equals(DECIMAL)) {
            symTable.langDecimalModuleSymbol = packageSymbol;
            return;
        }
        if (langLib.equals(ERROR)) {
            symTable.langErrorModuleSymbol = packageSymbol;
            return;
        }
        if (langLib.equals(FLOAT)) {
            symTable.langFloatModuleSymbol = packageSymbol;
            return;
        }
        if (langLib.equals(FUTURE)) {
            symTable.langFutureModuleSymbol = packageSymbol;
            return;
        }
        if (langLib.equals(INT)) {
            symTable.langIntModuleSymbol = packageSymbol;
            return;
        }
        if (langLib.equals(MAP)) {
            symTable.langMapModuleSymbol = packageSymbol;
            return;
        }
        if (langLib.equals(OBJECT)) {
            symTable.langObjectModuleSymbol = packageSymbol;
            return;
        }
        if (langLib.equals(STREAM)) {
            symTable.langStreamModuleSymbol = packageSymbol;
            return;
        }
        if (langLib.equals(STRING)) {
            symTable.langStringModuleSymbol = packageSymbol;
            return;
        }
        if (langLib.equals(TABLE)) {
            symTable.langTableModuleSymbol = packageSymbol;
            return;
        }
        if (langLib.equals(TYPEDESC)) {
            symTable.langTypedescModuleSymbol = packageSymbol;
            return;
        }
        if (langLib.equals(VALUE)) {
            symTable.langValueModuleSymbol = packageSymbol;
            return;
        }
        if (langLib.equals(XML)) {
            symTable.langXmlModuleSymbol = packageSymbol;
            return;
        }
        if (langLib.equals(BOOLEAN)) {
            symTable.langBooleanModuleSymbol = packageSymbol;
            return;
        }
        if (langLib.equals(QUERY)) {
            symTable.langQueryModuleSymbol = packageSymbol;
            return;
        }

        if (langLib.equals(TRANSACTION)) {
            symTable.langTransactionModuleSymbol = packageSymbol;
            return;
        }
    }

    private boolean isValidAnnotationType(BType type) {
        if (type == symTable.semanticError) {
            return false;
        }

        switch (type.tag) {
            case TypeTags.MAP:
                BType constraintType = ((BMapType) type).constraint;
                return isAnyDataOrReadOnlyTypeSkippingObjectType(constraintType);
            case TypeTags.RECORD:
                BRecordType recordType = (BRecordType) type;
                for (BField field : recordType.fields.values()) {
                    if (!isAnyDataOrReadOnlyTypeSkippingObjectType(field.type)) {
                        return false;
                    }
                }

                BType recordRestType = recordType.restFieldType;
                if (recordRestType == null || recordRestType == symTable.noType) {
                    return true;
                }

                return isAnyDataOrReadOnlyTypeSkippingObjectType(recordRestType);
            case TypeTags.ARRAY:
                BType elementType = ((BArrayType) type).eType;
                if ((elementType.tag == TypeTags.MAP) || (elementType.tag == TypeTags.RECORD)) {
                    return isValidAnnotationType(elementType);
                }
                return false;
        }

        return types.isAssignable(type, symTable.trueType);
    }

    private boolean isAnyDataOrReadOnlyTypeSkippingObjectType(BType type) {
        if (type == symTable.semanticError) {
            return false;
        }
        switch (type.tag) {
            case TypeTags.OBJECT:
                return true;
            case TypeTags.RECORD:
                BRecordType recordType = (BRecordType) type;
                for (BField field : recordType.fields.values()) {
                    if (!isAnyDataOrReadOnlyTypeSkippingObjectType(field.type)) {
                        return false;
                    }
                }
                BType recordRestType = recordType.restFieldType;
                if (recordRestType == null || recordRestType == symTable.noType) {
                    return true;
                }
                return isAnyDataOrReadOnlyTypeSkippingObjectType(recordRestType);
            case TypeTags.MAP:
                BType constraintType = ((BMapType) type).constraint;
                return isAnyDataOrReadOnlyTypeSkippingObjectType(constraintType);
            case TypeTags.UNION:
                for (BType memberType : ((BUnionType) type).getMemberTypes()) {
                    if (!isAnyDataOrReadOnlyTypeSkippingObjectType(memberType)) {
                        return false;
                    }
                }
                return true;
            case TypeTags.TUPLE:
                BTupleType tupleType = (BTupleType) type;
                for (BType tupMemType : tupleType.getTupleTypes()) {
                    if (!isAnyDataOrReadOnlyTypeSkippingObjectType(tupMemType)) {
                        return false;
                    }
                }
                BType tupRestType = tupleType.restType;
                if (tupRestType == null) {
                    return true;
                }
                return isAnyDataOrReadOnlyTypeSkippingObjectType(tupRestType);
            case TypeTags.TABLE:
                return isAnyDataOrReadOnlyTypeSkippingObjectType(((BTableType) type).constraint);
            case TypeTags.ARRAY:
                return isAnyDataOrReadOnlyTypeSkippingObjectType(((BArrayType) type).getElementType());
        }

        return types.isAssignable(type, symTable.anydataOrReadOnlyType);
    }


    /**
     * Visit each compilation unit (.bal file) and add each top-level node
     * in the compilation unit to the package node.
     *
     * @param pkgNode current package node
     */
    private void populatePackageNode(BLangPackage pkgNode) {
        List<BLangCompilationUnit> compUnits = pkgNode.getCompilationUnits();
        compUnits.forEach(compUnit -> populateCompilationUnit(pkgNode, compUnit));
    }

    /**
     * Visit each top-level node and add it to the package node.
     *
     * @param pkgNode  current package node
     * @param compUnit current compilation unit
     */
    private void populateCompilationUnit(BLangPackage pkgNode, BLangCompilationUnit compUnit) {
        compUnit.getTopLevelNodes().forEach(node -> addTopLevelNode(pkgNode, node));
    }

    private void addTopLevelNode(BLangPackage pkgNode, TopLevelNode node) {
        NodeKind kind = node.getKind();

        // Here we keep all the top-level nodes of a compilation unit (aka file) in exact same
        // order as they appear in the compilation unit. This list contains all the top-level
        // nodes of all the compilation units grouped by the compilation unit.
        // This allows other compiler phases to visit top-level nodes in the exact same order
        // as they appear in compilation units. This is required for error reporting.
        if (kind != NodeKind.PACKAGE_DECLARATION && kind != IMPORT) {
            pkgNode.topLevelNodes.add(node);
        }

        switch (kind) {
            case IMPORT:
                // TODO Verify the rules..
                // TODO Check whether the same package alias (if any) has been used for the same import
                // TODO The version of an import package can be specified only once for a package
                pkgNode.imports.add((BLangImportPackage) node);
                break;
            case FUNCTION:
                pkgNode.functions.add((BLangFunction) node);
                break;
            case TYPE_DEFINITION:
                pkgNode.typeDefinitions.add((BLangTypeDefinition) node);
                break;
            case SERVICE:
                pkgNode.services.add((BLangService) node);
                break;
            case VARIABLE:
                pkgNode.globalVars.add((BLangSimpleVariable) node);
                // TODO There are two kinds of package level variables, constant and regular variables.
                break;
            case ANNOTATION:
                // TODO
                pkgNode.annotations.add((BLangAnnotation) node);
                break;
            case XMLNS:
                pkgNode.xmlnsList.add((BLangXMLNS) node);
                break;
            case CONSTANT:
                pkgNode.constants.add((BLangConstant) node);
                break;
            case CLASS_DEFN:
                pkgNode.classDefinitions.add((BLangClassDefinition) node);
        }
    }

    private void defineErrorDetails(List<BLangTypeDefinition> typeDefNodes, SymbolEnv pkgEnv) {
        for (BLangTypeDefinition typeDef : typeDefNodes) {
            BLangType typeNode = typeDef.typeNode;
            if (typeNode.getKind() == NodeKind.ERROR_TYPE) {
                SymbolEnv typeDefEnv = SymbolEnv.createTypeEnv(typeNode, typeDef.symbol.scope, pkgEnv);
                BLangErrorType errorTypeNode = (BLangErrorType) typeNode;

                BType detailType = Optional.ofNullable(errorTypeNode.detailType)
                        .map(bLangType -> symResolver.resolveTypeNode(bLangType, typeDefEnv))
                        .orElse(symTable.detailType);

                ((BErrorType) typeDef.symbol.type).detailType = detailType;
            } else if (typeNode.type != null && typeNode.type.tag == TypeTags.ERROR) {
                SymbolEnv typeDefEnv = SymbolEnv.createTypeEnv(typeNode, typeDef.symbol.scope, pkgEnv);
                BType detailType = ((BErrorType) typeNode.type).detailType;
                if (detailType == symTable.noType) {
                    BErrorType type = (BErrorType) symResolver.resolveTypeNode(typeNode, typeDefEnv);
                    ((BErrorType) typeDef.symbol.type).detailType = type.detailType;
                }
            }
        }
    }

    private void defineFields(List<BLangNode> typeDefNodes, SymbolEnv pkgEnv) {
        for (BLangNode typeDef : typeDefNodes) {
            if (typeDef.getKind() == NodeKind.CLASS_DEFN) {
                defineFieldsOfClassDef((BLangClassDefinition) typeDef, pkgEnv);
            } else if (typeDef.getKind() == NodeKind.TYPE_DEFINITION) {
                defineFieldsOfObjectOrRecordTypeDef((BLangTypeDefinition) typeDef, pkgEnv);
            }
        }
    }

    private void defineFieldsOfClassDef(BLangClassDefinition classDefinition, SymbolEnv env) {
        SymbolEnv typeDefEnv = SymbolEnv.createClassEnv(classDefinition, classDefinition.symbol.scope, env);
        BObjectTypeSymbol tSymbol = (BObjectTypeSymbol) classDefinition.symbol;
        BObjectType objType = (BObjectType) tSymbol.type;

        for (BLangSimpleVariable field : classDefinition.fields) {
            defineNode(field, typeDefEnv);
            if (field.symbol.type == symTable.semanticError) {
                continue;
            }
            objType.fields.put(field.name.value, new BField(names.fromIdNode(field.name), field.pos, field.symbol));
        }

        // todo: check for class fields and object fields
        defineReferencedClassFields(classDefinition, typeDefEnv, objType);
    }

    private void defineFieldsOfObjectOrRecordTypeDef(BLangTypeDefinition typeDef, SymbolEnv pkgEnv) {
        NodeKind nodeKind = typeDef.typeNode.getKind();
        if (nodeKind != NodeKind.OBJECT_TYPE && nodeKind != NodeKind.RECORD_TYPE) {
            return;
        }

        // Create typeDef type
        BStructureType structureType = (BStructureType) typeDef.symbol.type;
        BLangStructureTypeNode structureTypeNode = (BLangStructureTypeNode) typeDef.typeNode;
        SymbolEnv typeDefEnv = SymbolEnv.createTypeEnv(structureTypeNode, typeDef.symbol.scope, pkgEnv);

        // Define all the fields
        resolveFields(structureType, structureTypeNode, typeDefEnv);

        if (typeDef.symbol.kind != SymbolKind.RECORD) {
            return;
        }

        BLangRecordTypeNode recordTypeNode = (BLangRecordTypeNode) structureTypeNode;
        BRecordType recordType = (BRecordType) structureType;
        recordType.sealed = recordTypeNode.sealed;
        if (recordTypeNode.sealed && recordTypeNode.restFieldType != null) {
            dlog.error(recordTypeNode.restFieldType.pos, DiagnosticCode.REST_FIELD_NOT_ALLOWED_IN_SEALED_RECORDS);
            return;
        }

        if (recordTypeNode.restFieldType == null) {
            if (recordTypeNode.sealed) {
                recordType.restFieldType = symTable.noType;
                return;
            }
            recordType.restFieldType = symTable.anydataType;
            return;
        }

        recordType.restFieldType = symResolver.resolveTypeNode(recordTypeNode.restFieldType, typeDefEnv);
    }

    private void resolveFields(BStructureType structureType, BLangStructureTypeNode structureTypeNode,
                               SymbolEnv typeDefEnv) {
        structureType.fields = structureTypeNode.fields.stream()
                .peek(field -> defineNode(field, typeDefEnv))
                .filter(field -> field.symbol.type != symTable.semanticError) // filter out erroneous fields
                .map(field -> new BField(names.fromIdNode(field.name), field.pos, field.symbol))
                .collect(getFieldCollector());

        // Resolve and add the fields of the referenced types to this object.
        resolveReferencedFields(structureTypeNode, typeDefEnv);

        for (BLangSimpleVariable field : structureTypeNode.referencedFields) {
            defineNode(field, typeDefEnv);
            if (field.symbol.type == symTable.semanticError) {
                continue;
            }
            structureType.fields.put(field.name.value, new BField(names.fromIdNode(field.name), field.pos,
                                                                  field.symbol));
        }
    }

    private void defineMembers(List<BLangNode> typeDefNodes, SymbolEnv pkgEnv) {
        for (BLangNode node : typeDefNodes) {
            if (node.getKind() == NodeKind.CLASS_DEFN) {
                defineMembersOfClassDef(pkgEnv, (BLangClassDefinition) node);
            } else if (node.getKind() == NodeKind.TYPE_DEFINITION) {
                defineMemberOfObjectTypeDef(pkgEnv, (BLangTypeDefinition) node);
            }
        }
    }

    private void defineMemberOfObjectTypeDef(SymbolEnv pkgEnv, BLangTypeDefinition node) {
        BLangTypeDefinition typeDef = node;
        if (typeDef.typeNode.getKind() == NodeKind.OBJECT_TYPE) {
            BObjectType objectType = (BObjectType) typeDef.symbol.type;

            if (objectType.mutableType != null) {
                // If this is an object type definition defined for an immutable type.
                // We skip defining methods here since they would either be defined already, or would be defined
                // later.
                return;
            }

            BLangObjectTypeNode objTypeNode = (BLangObjectTypeNode) typeDef.typeNode;
            SymbolEnv objMethodsEnv =
                    SymbolEnv.createObjectMethodsEnv(objTypeNode, (BObjectTypeSymbol) objTypeNode.symbol, pkgEnv);

            // Define the functions defined within the object
            defineObjectInitFunction(objTypeNode, objMethodsEnv);
            objTypeNode.functions.forEach(f -> {
                f.flagSet.add(Flag.FINAL); // Method's can't change once defined.
                f.setReceiver(ASTBuilderUtil.createReceiver(typeDef.pos, objectType));
                defineNode(f, objMethodsEnv);
            });

            Set<String> includedFunctionNames = new HashSet<>();
            // Add the attached functions of the referenced types to this object.
            // Here it is assumed that all the attached functions of the referred type are
            // resolved by the time we reach here. It is achieved by ordering the typeDefs
            // according to the precedence.
            for (BLangType typeRef : objTypeNode.typeRefs) {
                if (typeRef.type.tsymbol == null || typeRef.type.tsymbol.kind != SymbolKind.OBJECT) {
                    continue;
                }

                List<BAttachedFunction> functions = ((BObjectTypeSymbol) typeRef.type.tsymbol).attachedFuncs;
                for (BAttachedFunction function : functions) {
                    defineReferencedFunction(typeDef.pos, typeDef.flagSet, objMethodsEnv,
                            typeRef, function, includedFunctionNames, typeDef.symbol,
                            ((BLangObjectTypeNode) typeDef.typeNode).functions, node.internal);
                }
            }
        }
    }

    private void validateReadOnlyIntersectionTypeDefinitions(List<BLangTypeDefinition> typeDefNodes) {
        Set<BType> loggedTypes = new HashSet<>();

        for (BLangTypeDefinition typeDefNode : typeDefNodes) {
            BLangType typeNode = typeDefNode.typeNode;
            NodeKind kind = typeNode.getKind();
            if (kind == NodeKind.INTERSECTION_TYPE_NODE) {
                BType currentType = typeNode.type;

                if (currentType.tag != TypeTags.INTERSECTION) {
                    continue;
                }

                BIntersectionType intersectionType = (BIntersectionType) currentType;

                BType effectiveType = intersectionType.effectiveType;
                if (!loggedTypes.add(effectiveType)) {
                    continue;
                }

                boolean hasNonReadOnlyElement = false;
                for (BType constituentType : intersectionType.getConstituentTypes()) {
                    if (constituentType == symTable.readonlyType) {
                        continue;
                    }

                    if (!types.isSelectivelyImmutableType(constituentType, true, true)) {
                        hasNonReadOnlyElement = true;
                        break;
                    }
                }

                if (hasNonReadOnlyElement) {
                    dlog.error(typeDefNode.typeNode.pos, DiagnosticCode.INVALID_INTERSECTION_TYPE, typeNode);
                    typeNode.type = symTable.semanticError;
                }

                continue;
            }

            BStructureType immutableType;
            BStructureType mutableType;

            if (kind == NodeKind.OBJECT_TYPE) {
                BObjectType currentType = (BObjectType) typeNode.type;
                mutableType = currentType.mutableType;
                if (mutableType == null) {
                    continue;
                }
                immutableType = currentType;
            } else if (kind == NodeKind.RECORD_TYPE) {
                BRecordType currentType = (BRecordType) typeNode.type;
                mutableType = currentType.mutableType;
                if (mutableType == null) {
                    continue;
                }
                immutableType = currentType;
            } else {
                continue;
            }

            if (!loggedTypes.add(immutableType)) {
                continue;
            }

            if (!types.isSelectivelyImmutableType(mutableType, false, true)) {
                dlog.error(typeDefNode.typeNode.pos, DiagnosticCode.INVALID_INTERSECTION_TYPE, immutableType);
                typeNode.type = symTable.semanticError;
            }
        }
    }

    private void defineUndefinedReadOnlyTypes(List<BLangTypeDefinition> typeDefNodes, List<BLangNode> typDefs,
                                              SymbolEnv pkgEnv) {
        // Any newly added typedefs are due to `T & readonly` typed fields. Once the fields are set for all
        // type-definitions we can revisit the newly added type-definitions and define the fields and members for them.
        populateImmutableTypeFieldsAndMembers(typeDefNodes, pkgEnv);

        // If all the fields of a structure are readonly or final, mark the structure type itself as readonly.
        // If the type is a `readonly object` validate if all fields are compatible.
        validateFieldsAndSetReadOnlyType(typDefs, pkgEnv);
    }

    private void populateImmutableTypeFieldsAndMembers(List<BLangTypeDefinition> typeDefNodes, SymbolEnv pkgEnv) {
        int size = typeDefNodes.size();
        for (int i = 0; i < size; i++) {
            BLangTypeDefinition typeDef = typeDefNodes.get(i);
            NodeKind nodeKind = typeDef.typeNode.getKind();
            if (nodeKind == NodeKind.OBJECT_TYPE) {
                if (((BObjectType) typeDef.symbol.type).mutableType == null) {
                    continue;
                }
            } else if (nodeKind == NodeKind.RECORD_TYPE) {
                if (((BRecordType) typeDef.symbol.type).mutableType == null) {
                    continue;
                }
            } else {
                continue;
            }

            SymbolEnv typeDefEnv = SymbolEnv.createTypeEnv(typeDef.typeNode, typeDef.symbol.scope, pkgEnv);
            ImmutableTypeCloner.defineUndefinedImmutableFields(typeDef, types, typeDefEnv, symTable,
                                                               anonymousModelHelper, names);

            if (nodeKind != NodeKind.OBJECT_TYPE) {
                continue;
            }

            BObjectType immutableObjectType = (BObjectType) typeDef.symbol.type;
            BObjectType mutableObjectType = immutableObjectType.mutableType;

            ImmutableTypeCloner.defineObjectFunctions((BObjectTypeSymbol) immutableObjectType.tsymbol,
                                                      (BObjectTypeSymbol) mutableObjectType.tsymbol, names, symTable);
        }
    }

    private void validateFieldsAndSetReadOnlyType(List<BLangNode> typeDefNodes, SymbolEnv pkgEnv) {
        int origSize = typeDefNodes.size();
        for (int i = 0; i < origSize; i++) {
            BLangNode typeDefOrClass = typeDefNodes.get(i);
            if (typeDefOrClass.getKind() == NodeKind.CLASS_DEFN) {
                setReadOnlynessOfClassDef((BLangClassDefinition) typeDefOrClass, pkgEnv);
                continue;
            } else if (typeDefOrClass.getKind() != NodeKind.TYPE_DEFINITION) {
                continue;
            }

            BLangTypeDefinition typeDef = (BLangTypeDefinition) typeDefOrClass;
            BLangType typeNode = typeDef.typeNode;
            NodeKind nodeKind = typeNode.getKind();
            if (nodeKind != NodeKind.OBJECT_TYPE && nodeKind != NodeKind.RECORD_TYPE) {
                continue;
            }

            BTypeSymbol symbol = typeDef.symbol;
            BStructureType structureType = (BStructureType) symbol.type;

            if (Symbols.isFlagOn(structureType.flags, Flags.READONLY)) {
                if (structureType.tag != TypeTags.OBJECT || structureType instanceof BServiceType) {
                    continue;
                }

                BObjectType objectType = (BObjectType) structureType;
                if (objectType.mutableType != null) {
                    // This is an object defined due to `T & readonly` like usage, thus validation has been done
                    // already.
                    continue;
                }

                DiagnosticPos pos = typeDef.pos;
                // We reach here for `readonly object`s.
                // We now validate if it is a valid `readonly object` - i.e., all the fields are compatible readonly
                // types.
                if (!types.isSelectivelyImmutableType(objectType, new HashSet<>())) {
                    dlog.error(pos, DiagnosticCode.INVALID_READONLY_OBJECT_TYPE, objectType);
                    return;
                }

                SymbolEnv typeDefEnv = SymbolEnv.createTypeEnv(typeNode, symbol.scope, pkgEnv);
                for (BField field : objectType.fields.values()) {
                    BType type = field.type;

                    Set<Flag> flagSet;
                    if (typeNode.getKind() == NodeKind.OBJECT_TYPE) {
                        flagSet = ((BLangObjectTypeNode) typeNode).flagSet;
                    } else if (typeNode.getKind() == NodeKind.USER_DEFINED_TYPE) {
                        flagSet = ((BLangUserDefinedType) typeNode).flagSet;
                    } else {
                        flagSet = new HashSet<>();
                    }

                    if (!types.isInherentlyImmutableType(type)) {
                        field.type = field.symbol.type = ImmutableTypeCloner.getImmutableIntersectionType(
                                pos, types, (SelectivelyImmutableReferenceType) type, typeDefEnv, symTable,
                                anonymousModelHelper, names, flagSet);

                    }

                    field.symbol.flags |= Flags.READONLY;
                }
                continue;
            }

            if (nodeKind != NodeKind.RECORD_TYPE || !(((BRecordType) structureType).sealed)) {
                continue;
            }

            boolean allImmutableFields = true;

            Collection<BField> fields = structureType.fields.values();

            if (fields.isEmpty()) {
                continue;
            }

            for (BField field : fields) {
                if (!Symbols.isFlagOn(field.symbol.flags, Flags.READONLY)) {
                    allImmutableFields = false;
                    break;
                }
            }

            if (allImmutableFields) {
                structureType.tsymbol.flags |= Flags.READONLY;
                structureType.flags |= Flags.READONLY;
            }
        }
    }

    private void setReadOnlynessOfClassDef(BLangClassDefinition classDef, SymbolEnv pkgEnv) {
        BObjectType objectType = (BObjectType) classDef.type;
        DiagnosticPos pos = classDef.pos;

        if (objectType instanceof BServiceType) {
            return;
        }

        if (Symbols.isFlagOn(classDef.type.flags, Flags.READONLY)) {
            if (!types.isSelectivelyImmutableType(objectType, new HashSet<>())) {
                dlog.error(pos, DiagnosticCode.INVALID_READONLY_OBJECT_TYPE, objectType);
                return;
            }

            SymbolEnv typeDefEnv = SymbolEnv.createClassEnv(classDef, objectType.tsymbol.scope, pkgEnv);
            for (BField field : objectType.fields.values()) {
                BType type = field.type;

                if (!types.isInherentlyImmutableType(type)) {
                    field.type = field.symbol.type = ImmutableTypeCloner.getImmutableIntersectionType(
                            pos, types, (SelectivelyImmutableReferenceType) type, typeDefEnv, symTable,
                            anonymousModelHelper, names, classDef.flagSet);

                }

                field.symbol.flags |= Flags.FINAL;
            }
        } else {
            Collection<BField> fields = objectType.fields.values();
            if (fields.isEmpty()) {
                return;
            }

            for (BField field : fields) {
                if (!Symbols.isFlagOn(field.symbol.flags, Flags.FINAL) ||
                        !Symbols.isFlagOn(field.type.flags, Flags.READONLY)) {
                    return;
                }
            }

            classDef.type.tsymbol.flags |= Flags.READONLY;
            classDef.type.flags |= Flags.READONLY;
        }
    }

    private void defineInvokableSymbol(BLangInvokableNode invokableNode, BInvokableSymbol funcSymbol,
                                       SymbolEnv invokableEnv) {
        invokableNode.symbol = funcSymbol;
        defineSymbol(invokableNode.name.pos, funcSymbol);
        invokableEnv.scope = funcSymbol.scope;
        defineInvokableSymbolParams(invokableNode, funcSymbol, invokableEnv);

        if (Symbols.isFlagOn(funcSymbol.type.tsymbol.flags, Flags.ISOLATED)) {
            funcSymbol.type.flags |= Flags.ISOLATED;
        }
    }

    private void defineInvokableSymbolParams(BLangInvokableNode invokableNode, BInvokableSymbol invokableSymbol,
                                             SymbolEnv invokableEnv) {
        boolean foundDefaultableParam = false;
        List<BVarSymbol> paramSymbols = new ArrayList<>();
        invokableNode.clonedEnv = invokableEnv.shallowClone();
        for (BLangSimpleVariable varNode : invokableNode.requiredParams) {
            defineNode(varNode, invokableEnv);
            if (varNode.expr != null) {
                foundDefaultableParam = true;
            }
            if (varNode.expr == null && foundDefaultableParam) {
                dlog.error(varNode.pos, REQUIRED_PARAM_DEFINED_AFTER_DEFAULTABLE_PARAM);
            }
            BVarSymbol symbol = varNode.symbol;
            if (varNode.expr != null) {
                symbol.flags |= Flags.OPTIONAL;
                symbol.defaultableParam = true;
            }
            paramSymbols.add(symbol);
        }

        if (!invokableNode.desugaredReturnType) {
            symResolver.resolveTypeNode(invokableNode.returnTypeNode, invokableEnv);
        }
        invokableSymbol.params = paramSymbols;
        invokableSymbol.retType = invokableNode.returnTypeNode.type;

        // Create function type
        List<BType> paramTypes = paramSymbols.stream()
                .map(paramSym -> paramSym.type)
                .collect(Collectors.toList());

        BInvokableTypeSymbol functionTypeSymbol = Symbols.createInvokableTypeSymbol(SymTag.FUNCTION_TYPE,
                                                                                    invokableSymbol.flags,
                                                                                    env.enclPkg.symbol.pkgID,
                                                                                    invokableSymbol.type,
                                                                                    env.scope.owner, invokableNode.pos,
                                                                                    SOURCE);
        functionTypeSymbol.params = invokableSymbol.params;
        functionTypeSymbol.returnType = invokableSymbol.retType;

        BType restType = null;
        if (invokableNode.restParam != null) {
            defineNode(invokableNode.restParam, invokableEnv);
            invokableSymbol.restParam = invokableNode.restParam.symbol;
            functionTypeSymbol.restParam = invokableSymbol.restParam;
            restType = invokableSymbol.restParam.type;
        }
        invokableSymbol.type = new BInvokableType(paramTypes, restType, invokableNode.returnTypeNode.type, null);
        invokableSymbol.type.tsymbol = functionTypeSymbol;
    }

    private void defineSymbol(DiagnosticPos pos, BSymbol symbol) {
        symbol.scope = new Scope(symbol);
        if (symResolver.checkForUniqueSymbol(pos, env, symbol)) {
            env.scope.define(symbol.name, symbol);
        }
    }

    public void defineSymbol(DiagnosticPos pos, BSymbol symbol, SymbolEnv env) {
        symbol.scope = new Scope(symbol);
        if (symResolver.checkForUniqueSymbol(pos, env, symbol)) {
            env.scope.define(symbol.name, symbol);
        }
    }

    /**
     * Define a symbol that is unique only for the current scope.
     *
     * @param pos Line number information of the source file
     * @param symbol Symbol to be defines
     * @param env Environment to define the symbol
     */
    public void defineShadowedSymbol(DiagnosticPos pos, BSymbol symbol, SymbolEnv env) {
        symbol.scope = new Scope(symbol);
        if (symResolver.checkForUniqueSymbolInCurrentScope(pos, env, symbol, symbol.tag)) {
            env.scope.define(symbol.name, symbol);
        }
    }

    public void defineTypeNarrowedSymbol(DiagnosticPos pos, SymbolEnv targetEnv, BVarSymbol symbol, BType type,
                                         boolean isInternal) {
        if (symbol.owner.tag == SymTag.PACKAGE) {
            // Avoid defining shadowed symbol for global vars, since the type is not narrowed.
            return;
        }

        BVarSymbol varSymbol = createVarSymbol(symbol.flags, type, symbol.name, targetEnv, symbol.pos, isInternal);
        if (type.tag == TypeTags.INVOKABLE && type.tsymbol != null) {
            BInvokableTypeSymbol tsymbol = (BInvokableTypeSymbol) type.tsymbol;
            BInvokableSymbol invokableSymbol = (BInvokableSymbol) varSymbol;
            invokableSymbol.params = tsymbol.params;
            invokableSymbol.restParam = tsymbol.restParam;
            invokableSymbol.retType = tsymbol.returnType;
            invokableSymbol.flags = tsymbol.flags;
        }
        varSymbol.owner = symbol.owner;
        varSymbol.originalSymbol = symbol;
        defineShadowedSymbol(pos, varSymbol, targetEnv);
    }

    private void defineSymbolWithCurrentEnvOwner(DiagnosticPos pos, BSymbol symbol) {
        symbol.scope = new Scope(env.scope.owner);
        if (symResolver.checkForUniqueSymbol(pos, env, symbol)) {
            env.scope.define(symbol.name, symbol);
        }
    }

    public BVarSymbol defineVarSymbol(DiagnosticPos pos, Set<Flag> flagSet, BType varType, Name varName,
                                      SymbolEnv env, boolean isInternal) {
        // Create variable symbol
        Scope enclScope = env.scope;
        BVarSymbol varSymbol = createVarSymbol(flagSet, varType, varName, env, pos, isInternal);

        // Add it to the enclosing scope
        if (!symResolver.checkForUniqueSymbol(pos, env, varSymbol)) {
            varSymbol.type = symTable.semanticError;
        }
        enclScope.define(varSymbol.name, varSymbol);
        return varSymbol;
    }

    public void defineExistingVarSymbolInEnv(BVarSymbol varSymbol, SymbolEnv env) {
        if (!symResolver.checkForUniqueSymbol(env, varSymbol)) {
            varSymbol.type = symTable.semanticError;
        }
        env.scope.define(varSymbol.name, varSymbol);
    }

    public BVarSymbol createVarSymbol(Set<Flag> flagSet, BType varType, Name varName, SymbolEnv env,
                                      DiagnosticPos pos, boolean isInternal) {
        return createVarSymbol(Flags.asMask(flagSet), varType, varName, env, pos, isInternal);
    }

    public BVarSymbol createVarSymbol(int flags, BType varType, Name varName, SymbolEnv env, DiagnosticPos pos,
                                      boolean isInternal) {
        BType safeType = types.getSafeType(varType, true, false);
        BVarSymbol varSymbol;
        if (safeType.tag == TypeTags.INVOKABLE) {
            varSymbol = new BInvokableSymbol(SymTag.VARIABLE, flags, varName, env.enclPkg.symbol.pkgID, varType,
                                             env.scope.owner, pos, isInternal ? VIRTUAL : getOrigin(varName));
            if (Symbols.isFlagOn(safeType.flags, Flags.ISOLATED)) {
                varSymbol.flags |= Flags.ISOLATED;
            }
            varSymbol.kind = SymbolKind.FUNCTION;
        } else {
            varSymbol = new BVarSymbol(flags, varName, env.enclPkg.symbol.pkgID, varType, env.scope.owner, pos,
                                       isInternal ? VIRTUAL : getOrigin(varName));
            if (varType.tsymbol != null && Symbols.isFlagOn(varType.tsymbol.flags, Flags.CLIENT)) {
                varSymbol.tag = SymTag.ENDPOINT;
            }
        }
        return varSymbol;
    }

    private void defineObjectInitFunction(BLangObjectTypeNode object, SymbolEnv conEnv) {
        BLangFunction initFunction = object.initFunction;
        if (initFunction == null) {
            return;
        }

        //Set cached receiver to the init function
        initFunction.receiver = ASTBuilderUtil.createReceiver(object.pos, object.type);

        initFunction.attachedFunction = true;
        initFunction.flagSet.add(Flag.ATTACHED);
        defineNode(initFunction, conEnv);
    }

    private void defineClassInitFunction(BLangClassDefinition classDefinition, SymbolEnv conEnv) {
        BLangFunction initFunction = classDefinition.initFunction;
        if (initFunction == null) {
            return;
        }

        //Set cached receiver to the init function
        initFunction.receiver = ASTBuilderUtil.createReceiver(classDefinition.pos, classDefinition.type);

        initFunction.attachedFunction = true;
        initFunction.flagSet.add(Flag.ATTACHED);
        defineNode(initFunction, conEnv);
    }

    private void defineAttachedFunctions(BLangFunction funcNode, BInvokableSymbol funcSymbol,
                                         SymbolEnv invokableEnv, boolean isValidAttachedFunc) {
        BTypeSymbol typeSymbol = funcNode.receiver.type.tsymbol;

        // Check whether there exists a struct field with the same name as the function name.
        if (isValidAttachedFunc) {
            if (typeSymbol.tag == SymTag.OBJECT) {
                validateFunctionsAttachedToObject(funcNode, funcSymbol);
            } else if (typeSymbol.tag == SymTag.RECORD) {
                validateFunctionsAttachedToRecords(funcNode, funcSymbol);
            }
        }

        defineNode(funcNode.receiver, invokableEnv);
        funcSymbol.receiverSymbol = funcNode.receiver.symbol;
    }

    private void validateFunctionsAttachedToRecords(BLangFunction funcNode, BInvokableSymbol funcSymbol) {
        BInvokableType funcType = (BInvokableType) funcSymbol.type;
        BRecordTypeSymbol recordSymbol = (BRecordTypeSymbol) funcNode.receiver.type.tsymbol;

        recordSymbol.initializerFunc = new BAttachedFunction(
                names.fromIdNode(funcNode.name), funcSymbol, funcType, funcNode.pos);
    }

    private void validateFunctionsAttachedToObject(BLangFunction funcNode, BInvokableSymbol funcSymbol) {

        BInvokableType funcType = (BInvokableType) funcSymbol.type;
        BObjectTypeSymbol objectSymbol = (BObjectTypeSymbol) funcNode.receiver.type.tsymbol;
        BAttachedFunction attachedFunc = new BAttachedFunction(names.fromIdNode(funcNode.name), funcSymbol, funcType,
                                                               funcNode.pos);

        validateRemoteFunctionAttachedToObject(funcNode, objectSymbol);
        validateResourceFunctionAttachedToObject(funcNode, objectSymbol);

        // Check whether this attached function is a object initializer.
        if (!funcNode.objInitFunction) {
            objectSymbol.attachedFuncs.add(attachedFunc);
            return;
        }

        types.validateErrorOrNilReturn(funcNode, DiagnosticCode.INVALID_OBJECT_CONSTRUCTOR);
        objectSymbol.initializerFunc = attachedFunc;
    }

    private void validateRemoteFunctionAttachedToObject(BLangFunction funcNode, BObjectTypeSymbol objectSymbol) {
        if (!Symbols.isFlagOn(Flags.asMask(funcNode.flagSet), Flags.REMOTE)) {
            return;
        }
        funcNode.symbol.flags |= Flags.REMOTE;

        if (!Symbols.isFlagOn(objectSymbol.flags, Flags.CLIENT)) {
            this.dlog.error(funcNode.pos, DiagnosticCode.REMOTE_FUNCTION_IN_NON_CLIENT_OBJECT);
        }
    }

    private void validateResourceFunctionAttachedToObject(BLangFunction funcNode, BObjectTypeSymbol objectSymbol) {
        if (Symbols.isFlagOn(objectSymbol.flags, Flags.SERVICE)
                && (Symbols.isFlagOn(Flags.asMask(funcNode.flagSet), Flags.PUBLIC)
                || Symbols.isFlagOn(Flags.asMask(funcNode.flagSet), Flags.PRIVATE))) {
            this.dlog.error(funcNode.pos, DiagnosticCode.SERVICE_FUNCTION_INVALID_MODIFIER);
        }
        if (!Symbols.isFlagOn(Flags.asMask(funcNode.flagSet), Flags.RESOURCE)) {
            return;
        }
        funcNode.symbol.flags |= Flags.RESOURCE;

        if (!Symbols.isFlagOn(objectSymbol.flags, Flags.SERVICE)) {
            this.dlog.error(funcNode.pos, DiagnosticCode.RESOURCE_FUNCTION_IN_NON_SERVICE_OBJECT);
        }

        types.validateErrorOrNilReturn(funcNode, DiagnosticCode.RESOURCE_FUNCTION_INVALID_RETURN_TYPE);
    }

    private StatementNode createAssignmentStmt(BLangSimpleVariable variable, BVarSymbol varSym, BSymbol fieldVar) {
        //Create LHS reference variable
        BLangSimpleVarRef varRef = (BLangSimpleVarRef) TreeBuilder.createSimpleVariableReferenceNode();
        varRef.pos = variable.pos;
        varRef.variableName = (BLangIdentifier) createIdentifier(fieldVar.name.getValue());
        varRef.pkgAlias = (BLangIdentifier) TreeBuilder.createIdentifierNode();
        varRef.symbol = fieldVar;
        varRef.type = fieldVar.type;

        //Create RHS variable reference
        BLangSimpleVarRef exprVar = (BLangSimpleVarRef) TreeBuilder.createSimpleVariableReferenceNode();
        exprVar.pos = variable.pos;
        exprVar.variableName = (BLangIdentifier) createIdentifier(varSym.name.getValue());
        exprVar.pkgAlias = (BLangIdentifier) TreeBuilder.createIdentifierNode();
        exprVar.symbol = varSym;
        exprVar.type = varSym.type;

        //Create assignment statement
        BLangAssignment assignmentStmt = (BLangAssignment) TreeBuilder.createAssignmentNode();
        assignmentStmt.expr = exprVar;
        assignmentStmt.pos = variable.pos;
        assignmentStmt.setVariable(varRef);
        return assignmentStmt;
    }

    private IdentifierNode createIdentifier(String value) {
        IdentifierNode node = TreeBuilder.createIdentifierNode();
        if (value != null) {
            node.setValue(value);
        }
        return node;
    }

    private boolean validateFuncReceiver(BLangFunction funcNode) {
        if (funcNode.receiver == null) {
            return true;
        }

        if (funcNode.receiver.type == null) {
            funcNode.receiver.type = symResolver.resolveTypeNode(funcNode.receiver.typeNode, env);
        }
        if (funcNode.receiver.type.tag == TypeTags.SEMANTIC_ERROR) {
            return true;
        }

        if (funcNode.receiver.type.tag == TypeTags.OBJECT
                && !this.env.enclPkg.symbol.pkgID.equals(funcNode.receiver.type.tsymbol.pkgID)) {
            dlog.error(funcNode.receiver.pos, DiagnosticCode.FUNC_DEFINED_ON_NON_LOCAL_TYPE,
                    funcNode.name.value, funcNode.receiver.type.toString());
            return false;
        }
        return true;
    }

    private Name getFuncSymbolName(BLangFunction funcNode) {
        if (funcNode.receiver != null) {
            return names.fromString(Symbols.getAttachedFuncSymbolName(
                    funcNode.receiver.type.tsymbol.name.value, funcNode.name.value));
        }
        return names.fromIdNode(funcNode.name);
    }

    private Name getFieldSymbolName(BLangSimpleVariable receiver, BLangSimpleVariable variable) {
        return names.fromString(Symbols.getAttachedFuncSymbolName(
                receiver.type.tsymbol.name.value, variable.name.value));
    }

    private MarkdownDocAttachment getMarkdownDocAttachment(BLangMarkdownDocumentation docNode) {
        if (docNode == null) {
            return new MarkdownDocAttachment();
        }
        MarkdownDocAttachment docAttachment = new MarkdownDocAttachment();
        docAttachment.description = docNode.getDocumentation();

        docNode.getParameters().forEach(p ->
                docAttachment.parameters.add(new MarkdownDocAttachment.Parameter(p.parameterName.value,
                        p.getParameterDocumentation())));

        docAttachment.returnValueDescription = docNode.getReturnParameterDocumentation();
        return docAttachment;
    }

    private void resolveReferencedFields(BLangStructureTypeNode structureTypeNode, SymbolEnv typeDefEnv) {
        Set<BSymbol> referencedTypes = new HashSet<>();
        List<BLangType> invalidTypeRefs = new ArrayList<>();
        // Get the inherited fields from the type references

        Map<String, BLangSimpleVariable> fieldNames = new HashMap<>();
        for (BLangSimpleVariable fieldVariable : structureTypeNode.fields) {
            fieldNames.put(fieldVariable.name.value, fieldVariable);
        }

        structureTypeNode.referencedFields = structureTypeNode.typeRefs.stream().flatMap(typeRef -> {
            BType referredType = symResolver.resolveTypeNode(typeRef, typeDefEnv);
            if (referredType == symTable.semanticError) {
                return Stream.empty();
            }

            // Check for duplicate type references
            if (!referencedTypes.add(referredType.tsymbol)) {
                dlog.error(typeRef.pos, DiagnosticCode.REDECLARED_TYPE_REFERENCE, typeRef);
                return Stream.empty();
            }

            if (structureTypeNode.type.tag == TypeTags.OBJECT) {
                if (referredType.tag != TypeTags.OBJECT) {
                    dlog.error(typeRef.pos, DiagnosticCode.INCOMPATIBLE_TYPE_REFERENCE, typeRef);
                    invalidTypeRefs.add(typeRef);
                    return Stream.empty();
                }

                BObjectType objectType = (BObjectType) referredType;
                if (structureTypeNode.type.tsymbol.owner != referredType.tsymbol.owner) {
                    for (BField field : objectType.fields.values()) {
                        if (!Symbols.isPublic(field.symbol)) {
                            dlog.error(typeRef.pos, DiagnosticCode.INCOMPATIBLE_TYPE_REFERENCE_NON_PUBLIC_MEMBERS,
                                       typeRef);
                            invalidTypeRefs.add(typeRef);
                            return Stream.empty();
                        }
                    }

                    for (BAttachedFunction func : ((BObjectTypeSymbol) objectType.tsymbol).attachedFuncs) {
                        if (!Symbols.isPublic(func.symbol)) {
                            dlog.error(typeRef.pos, DiagnosticCode.INCOMPATIBLE_TYPE_REFERENCE_NON_PUBLIC_MEMBERS,
                                       typeRef);
                            invalidTypeRefs.add(typeRef);
                            return Stream.empty();
                        }
                    }
                }
            }

            if (structureTypeNode.type.tag == TypeTags.RECORD && referredType.tag != TypeTags.RECORD) {
                dlog.error(typeRef.pos, DiagnosticCode.INCOMPATIBLE_RECORD_TYPE_REFERENCE, typeRef);
                invalidTypeRefs.add(typeRef);
                return Stream.empty();
            }

            // Here it is assumed that all the fields of the referenced types are resolved
            // by the time we reach here. It is achieved by ordering the typeDefs according
            // to the precedence.
            // Default values of fields are not inherited.
            return ((BStructureType) referredType).fields.values().stream().filter(f -> {
                if (fieldNames.containsKey(f.name.value)) {
                    BLangSimpleVariable existingVariable = fieldNames.get(f.name.value);
                    return !types.isAssignable(existingVariable.type, f.type);
                }
                return true;
            }).map(field -> {
                BLangSimpleVariable var = ASTBuilderUtil.createVariable(typeRef.pos, field.name.value, field.type);
                var.flagSet = field.symbol.getFlags();
                return var;
            });
        }).collect(Collectors.toList());
        structureTypeNode.typeRefs.removeAll(invalidTypeRefs);
    }

    private void defineReferencedFunction(DiagnosticPos pos, Set<Flag> flagSet, SymbolEnv objEnv, BLangType typeRef,
                                          BAttachedFunction referencedFunc, Set<String> includedFunctionNames,
                                          BTypeSymbol typeDefSymbol, List<BLangFunction> declaredFunctions,
                                          boolean isInternal) {
        String referencedFuncName = referencedFunc.funcName.value;
        Name funcName = names.fromString(
                Symbols.getAttachedFuncSymbolName(typeDefSymbol.name.value, referencedFuncName));
        BSymbol matchingObjFuncSym = symResolver.lookupSymbolInMainSpace(objEnv, funcName);

        if (matchingObjFuncSym != symTable.notFoundSymbol) {
            if (!includedFunctionNames.add(referencedFuncName)) {
                dlog.error(typeRef.pos, DiagnosticCode.REDECLARED_SYMBOL, referencedFuncName);
                return;
            }

            if (Symbols.isFunctionDeclaration(matchingObjFuncSym) && Symbols.isFunctionDeclaration(
                    referencedFunc.symbol)) {
                BLangFunction matchingFunc = findFunctionBySymbol(declaredFunctions, matchingObjFuncSym);
                DiagnosticPos methodPos = matchingFunc != null ? matchingFunc.pos : typeRef.pos;
                dlog.error(methodPos, DiagnosticCode.REDECLARED_FUNCTION_FROM_TYPE_REFERENCE,
                           referencedFunc.funcName, typeRef);
            }

            if (!hasSameFunctionSignature((BInvokableSymbol) matchingObjFuncSym, referencedFunc.symbol)) {
                BLangFunction matchingFunc = findFunctionBySymbol(declaredFunctions, matchingObjFuncSym);
                DiagnosticPos methodPos = matchingFunc != null ? matchingFunc.pos : typeRef.pos;
                dlog.error(methodPos, DiagnosticCode.REFERRED_FUNCTION_SIGNATURE_MISMATCH,
                           getCompleteFunctionSignature(referencedFunc.symbol),
                           getCompleteFunctionSignature((BInvokableSymbol) matchingObjFuncSym));
            }
            return;
        }

        if (Symbols.isPrivate(referencedFunc.symbol)) {
            // we should not copy private functions.
            return;
        }

        // If not, define the function symbol within the object.
        // Take a copy of the symbol, with the new name, and the package ID same as the object type.
        BInvokableSymbol funcSymbol = ASTBuilderUtil
                .duplicateFunctionDeclarationSymbol(referencedFunc.symbol, typeDefSymbol, funcName, typeDefSymbol.pkgID,
                                                    typeRef.pos, getOrigin(funcName));
        defineSymbol(typeRef.pos, funcSymbol, objEnv);

        // Create and define the parameters and receiver. This should be done after defining the function symbol.
        SymbolEnv funcEnv = SymbolEnv.createFunctionEnv(null, funcSymbol.scope, objEnv);
        funcSymbol.params.forEach(param -> defineSymbol(typeRef.pos, param, funcEnv));
        if (funcSymbol.restParam != null) {
            defineSymbol(typeRef.pos, funcSymbol.restParam, funcEnv);
        }
        funcSymbol.receiverSymbol =
                defineVarSymbol(pos, flagSet, typeDefSymbol.type, Names.SELF, funcEnv, isInternal);

        // Cache the function symbol.
        BAttachedFunction attachedFunc =
                new BAttachedFunction(referencedFunc.funcName, funcSymbol, (BInvokableType) funcSymbol.type,
                                      referencedFunc.pos);
        ((BObjectTypeSymbol) typeDefSymbol).attachedFuncs.add(attachedFunc);
        ((BObjectTypeSymbol) typeDefSymbol).referencedFunctions.add(attachedFunc);
    }

    private BLangFunction findFunctionBySymbol(List<BLangFunction> declaredFunctions, BSymbol symbol) {
        for (BLangFunction fn : declaredFunctions) {
            if (fn.symbol == symbol) {
                return fn;
            }
        }
        return null;
    }

    private boolean hasSameFunctionSignature(BInvokableSymbol attachedFuncSym, BInvokableSymbol referencedFuncSym) {
        if (!hasSameVisibilityModifier(referencedFuncSym.flags, attachedFuncSym.flags)) {
            return false;
        }

        if (!types.isAssignable(attachedFuncSym.type, referencedFuncSym.type)) {
            return false;
        }

        List<BVarSymbol> params = referencedFuncSym.params;
        for (int i = 0; i < params.size(); i++) {
            BVarSymbol referencedFuncParam = params.get(i);
            BVarSymbol attachedFuncParam = attachedFuncSym.params.get(i);
            if (!referencedFuncParam.name.value.equals(attachedFuncParam.name.value) ||
                    !hasSameVisibilityModifier(referencedFuncParam.flags, attachedFuncParam.flags)) {
                return false;
            }
        }

        if (referencedFuncSym.restParam != null && attachedFuncSym.restParam != null) {
            return referencedFuncSym.restParam.name.value.equals(attachedFuncSym.restParam.name.value);
        }

        return referencedFuncSym.restParam == null && attachedFuncSym.restParam == null;
    }

    private boolean hasSameVisibilityModifier(int flags1, int flags2) {
        int xorOfFlags = flags1 ^ flags2;
        return ((xorOfFlags & Flags.PUBLIC) != Flags.PUBLIC) && ((xorOfFlags & Flags.PRIVATE) != Flags.PRIVATE);
    }

    private String getCompleteFunctionSignature(BInvokableSymbol funcSymbol) {
        StringBuilder signatureBuilder = new StringBuilder();
        StringJoiner paramListBuilder = new StringJoiner(", ", "(", ")");

        String visibilityModifier = "";
        if (Symbols.isPublic(funcSymbol)) {
            visibilityModifier = "public ";
        } else if (Symbols.isPrivate(funcSymbol)) {
            visibilityModifier = "private ";
        }

        signatureBuilder.append(visibilityModifier).append("function ")
                .append(funcSymbol.name.value.split("\\.")[1]);

        funcSymbol.params.forEach(param -> paramListBuilder.add(
                (Symbols.isPublic(param) ? "public " : "") + param.type.toString() + " " + param.name.value));

        if (funcSymbol.restParam != null) {
            paramListBuilder.add(((BArrayType) funcSymbol.restParam.type).eType.toString() + "... " +
                                         funcSymbol.restParam.name.value);
        }

        signatureBuilder.append(paramListBuilder.toString());

        if (funcSymbol.retType != symTable.nilType) {
            signatureBuilder.append(" returns ").append(funcSymbol.retType.toString());
        }

        return signatureBuilder.toString();
    }

    private BPackageSymbol dupPackageSymbolAndSetCompUnit(BPackageSymbol originalSymbol, Name compUnit) {
        BPackageSymbol copy = new BPackageSymbol(originalSymbol.pkgID, originalSymbol.owner, originalSymbol.flags,
                                                 originalSymbol.pos, originalSymbol.origin);
        copy.initFunctionSymbol = originalSymbol.initFunctionSymbol;
        copy.startFunctionSymbol = originalSymbol.startFunctionSymbol;
        copy.stopFunctionSymbol = originalSymbol.stopFunctionSymbol;
        copy.testInitFunctionSymbol = originalSymbol.testInitFunctionSymbol;
        copy.testStartFunctionSymbol = originalSymbol.testStartFunctionSymbol;
        copy.testStopFunctionSymbol = originalSymbol.testStopFunctionSymbol;
        copy.packageFile = originalSymbol.packageFile;
        copy.compiledPackage = originalSymbol.compiledPackage;
        copy.entryPointExists = originalSymbol.entryPointExists;
        copy.scope = originalSymbol.scope;
        copy.owner = originalSymbol.owner;
        copy.compUnit = compUnit;
        return copy;
    }

    private boolean isSameImport(BLangImportPackage importPkgNode, BPackageSymbol importSymbol) {
        if (!importPkgNode.orgName.value.equals(importSymbol.pkgID.orgName.value)) {
            return false;
        }

        BLangIdentifier pkgName = importPkgNode.pkgNameComps.get(importPkgNode.pkgNameComps.size() - 1);
        return pkgName.value.equals(importSymbol.pkgID.name.value);
    }

    private void resolveAndSetFunctionTypeFromRHSLambda(BLangSimpleVariable variable, SymbolEnv env) {
        BLangFunction function = ((BLangLambdaFunction) variable.expr).function;
        BInvokableType invokableType = (BInvokableType) symResolver.createInvokableType(function.getParameters(),
                                                                                        function.restParam,
                                                                                        function.returnTypeNode,
                                                                                        Flags.asMask(variable.flagSet),
                                                                                        env,
                                                                                        function.pos);

        if (function.flagSet.contains(Flag.ISOLATED)) {
            invokableType.flags |= Flags.ISOLATED;
            invokableType.tsymbol.flags |= Flags.ISOLATED;
        }

        variable.type = invokableType;
    }

    private SymbolOrigin getOrigin(Name name) {
        return getOrigin(name.value);
    }

    private SymbolOrigin getOrigin(String name) {
        if (missingNodesHelper.isMissingNode(name)) {
            return VIRTUAL;
        }
        return SOURCE;
    }

    /**
     * Holds imports that are resolved and unresolved.
     */
    public static class ImportResolveHolder {
        public BLangImportPackage resolved;
        public List<BLangImportPackage> unresolved;

        public ImportResolveHolder() {
            this.unresolved = new ArrayList<>();
        }

        public ImportResolveHolder(BLangImportPackage resolved) {
            this.resolved = resolved;
            this.unresolved = new ArrayList<>();
        }
    }

    /**
     * Used to store location data for encountered unknown types in `checkErrors` method.
     *
     * @since 0.985.0
     */
    class LocationData {

        private String name;
        private int row;
        private int column;

        LocationData(String name, int row, int column) {
            this.name = name;
            this.row = row;
            this.column = column;
        }

        @Override
        public boolean equals(Object o) {
            if (this == o) {
                return true;
            }
            if (o == null || getClass() != o.getClass()) {
                return false;
            }
            LocationData that = (LocationData) o;
            return row == that.row &&
                    column == that.column &&
                    name.equals(that.name);
        }

        @Override
        public int hashCode() {
            return Objects.hash(name, row, column);
        }
    }
}<|MERGE_RESOLUTION|>--- conflicted
+++ resolved
@@ -602,6 +602,7 @@
         tSymbol.scope = new Scope(tSymbol);
         tSymbol.markdownDocumentation = getMarkdownDocAttachment(classDefinition.markdownDocumentationAttachment);
 
+
         BObjectType objectType;
         if (flags.contains(Flag.SERVICE)) {
             objectType = new BServiceType(tSymbol);
@@ -619,18 +620,12 @@
             objectType = new BObjectType(tSymbol, typeFlags);
         }
 
-<<<<<<< HEAD
-        if (flags.contains(Flag.DISTINCT) || classDefinition.induceTypeIds) {
-            objectType.typeIdSet = BTypeIdSet.from(env.enclPkg.symbol.pkgID, classDefinition.name.value, isPublicType,
-                    BTypeIdSet.emptySet());
-=======
         if (flags.contains(Flag.DISTINCT)) {
             objectType.typeIdSet = BTypeIdSet.from(env.enclPkg.symbol.pkgID, classDefinition.name.value, isPublicType);
         }
 
         if (flags.contains(Flag.CLIENT)) {
             objectType.flags |= Flags.CLIENT;
->>>>>>> 6b5b0d80
         }
 
         tSymbol.type = objectType;
