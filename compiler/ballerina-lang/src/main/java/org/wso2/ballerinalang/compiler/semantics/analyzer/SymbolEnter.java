--- conflicted
+++ resolved
@@ -92,10 +92,7 @@
 import org.wso2.ballerinalang.compiler.tree.types.BLangRecordTypeNode;
 import org.wso2.ballerinalang.compiler.tree.types.BLangStructureTypeNode;
 import org.wso2.ballerinalang.compiler.tree.types.BLangType;
-<<<<<<< HEAD
 import org.wso2.ballerinalang.compiler.tree.types.BLangUnionTypeNode;
-=======
->>>>>>> 52a36acf
 import org.wso2.ballerinalang.compiler.tree.types.BLangUserDefinedType;
 import org.wso2.ballerinalang.compiler.util.CompilerContext;
 import org.wso2.ballerinalang.compiler.util.Name;
@@ -107,11 +104,8 @@
 import org.wso2.ballerinalang.util.Flags;
 
 import java.util.ArrayList;
-<<<<<<< HEAD
+import java.util.Comparator;
 import java.util.LinkedList;
-=======
-import java.util.Comparator;
->>>>>>> 52a36acf
 import java.util.List;
 import java.util.Set;
 import java.util.stream.Collectors;
@@ -207,12 +201,10 @@
         // TODO: Do this in a cleaner way
         pkgEnv.logErrors = true;
 
-<<<<<<< HEAD
         pkgNode.globalVars.forEach(var -> defineNode(var, pkgEnv));
-=======
+
         // Sort type definitions with precedence, before defining their members.
         pkgNode.typeDefinitions.sort(Comparator.comparing(t -> t.precedence));
->>>>>>> 52a36acf
 
         // Define type def fields (if any)
         defineFields(pkgNode.typeDefinitions, pkgEnv);
@@ -396,7 +388,7 @@
             this.unresolvedTypes.add(typeDefinition);
             return;
         }
-<<<<<<< HEAD
+
         if (definedType.tsymbol.tag == SymTag.UNION_TYPE) {
             BUnionType unionType = (BUnionType) definedType;
             for (BType memberType : unionType.memberTypes) {
@@ -405,13 +397,12 @@
                 }
             }
         }
-=======
 
         // Check for any circular type references
         if (typeDefinition.typeNode.getKind() == NodeKind.OBJECT_TYPE ||
                 typeDefinition.typeNode.getKind() == NodeKind.RECORD_TYPE) {
             BLangStructureTypeNode structureTypeNode = (BLangStructureTypeNode) typeDefinition.typeNode;
-            // For each referenced type, check whether the types are already resolved. 
+            // For each referenced type, check whether the types are already resolved.
             // If not, then that type should get a higher precedence.
             for (BLangType typeRef : structureTypeNode.typeRefs) {
                 BType referencedType = symResolver.resolveTypeNode(typeRef, env);
@@ -422,7 +413,6 @@
             }
         }
 
->>>>>>> 52a36acf
         typeDefinition.precedence = this.typePrecedence++;
         BTypeSymbol typeDefSymbol;
         if (definedType.tsymbol.name != Names.EMPTY) {
@@ -718,11 +708,7 @@
             // Reset the name of the symbol to the original var name
             varSymbol.name = varName;
 
-<<<<<<< HEAD
             // This means enclosing type definition is a object type definition.
-=======
-            // This means enclosing type definition is a object type definition
->>>>>>> 52a36acf
             if (env.enclTypeDefinition != null) {
                 BLangObjectTypeNode objectTypeNode = (BLangObjectTypeNode) env.enclTypeDefinition.typeNode;
                 objectTypeNode.initFunction.initFunctionStmts
@@ -934,7 +920,7 @@
             structureType.fields =
                     Stream.concat(structureTypeNode.fields.stream(), structureTypeNode.referencedFields.stream())
                             .peek(field -> defineNode(field, typeDefEnv))
-                            .filter(field -> field.symbol.type != symTable.errType) // filter out erroneous fields 
+                            .filter(field -> field.symbol.type != symTable.errType) // filter out erroneous fields
                             .map(field -> new BField(names.fromIdNode(field.name), field.symbol, field.expr != null))
                             .collect(Collectors.toList());
 
@@ -981,8 +967,8 @@
                 });
 
                 // Add the attached functions of the referenced types to this object.
-                // Here it is assumed that all the attached functions of the referred type are 
-                // resolved by the time we reach here. It is achieved by ordering the typeDefs 
+                // Here it is assumed that all the attached functions of the referred type are
+                // resolved by the time we reach here. It is achieved by ordering the typeDefs
                 // according to the precedence.
                 for (BLangType typeRef : objTypeNode.typeRefs) {
                     if (typeRef.type.tsymbol.kind != SymbolKind.OBJECT) {
