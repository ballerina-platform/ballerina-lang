--- conflicted
+++ resolved
@@ -2885,15 +2885,9 @@
             }
 
             BType fieldType = memberTypes.size() > 1 ?
-<<<<<<< HEAD
                     BUnionType.create(symTable.typeEnv(), null, memberTypes) : memberTypes.iterator().next();
-            BField field = new BField(names.fromString(fieldName), pos,
-                    new BVarSymbol(0, names.fromString(fieldName), env.enclPkg.symbol.pkgID,
-=======
-                    BUnionType.create(null, memberTypes) : memberTypes.iterator().next();
             BField field = new BField(Names.fromString(fieldName), pos,
                     new BVarSymbol(0, Names.fromString(fieldName), env.enclPkg.symbol.pkgID,
->>>>>>> 0e916265
                             fieldType, recordSymbol, pos, SOURCE));
             fields.put(field.name.value, field);
         }
