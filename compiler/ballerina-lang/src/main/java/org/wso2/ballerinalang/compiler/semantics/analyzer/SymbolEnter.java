/*
 *  Copyright (c) 2017, WSO2 Inc. (http://www.wso2.org) All Rights Reserved.
 *
 *  WSO2 Inc. licenses this file to you under the Apache License,
 *  Version 2.0 (the "License"); you may not use this file except
 *  in compliance with the License.
 *  You may obtain a copy of the License at
 *
 *    http://www.apache.org/licenses/LICENSE-2.0
 *
 *  Unless required by applicable law or agreed to in writing,
 *  software distributed under the License is distributed on an
 *  "AS IS" BASIS, WITHOUT WARRANTIES OR CONDITIONS OF ANY
 *  KIND, either express or implied.  See the License for the
 *  specific language governing permissions and limitations
 *  under the License.
 */
package org.wso2.ballerinalang.compiler.semantics.analyzer;

import io.ballerina.compiler.api.symbols.DiagnosticState;
import io.ballerina.tools.diagnostics.Location;
import org.ballerinalang.compiler.CompilerOptionName;
import org.ballerinalang.compiler.CompilerPhase;
import org.ballerinalang.model.TreeBuilder;
import org.ballerinalang.model.elements.Flag;
import org.ballerinalang.model.elements.MarkdownDocAttachment;
import org.ballerinalang.model.elements.PackageID;
import org.ballerinalang.model.symbols.SymbolKind;
import org.ballerinalang.model.symbols.SymbolOrigin;
import org.ballerinalang.model.tree.IdentifierNode;
import org.ballerinalang.model.tree.NodeKind;
import org.ballerinalang.model.tree.OrderedNode;
import org.ballerinalang.model.tree.TopLevelNode;
import org.ballerinalang.model.tree.TypeDefinition;
import org.ballerinalang.model.tree.statements.StatementNode;
import org.ballerinalang.model.tree.types.TypeNode;
import org.ballerinalang.model.types.SelectivelyImmutableReferenceType;
import org.ballerinalang.model.types.TypeKind;
import org.ballerinalang.util.diagnostic.DiagnosticErrorCode;
import org.wso2.ballerinalang.compiler.PackageCache;
import org.wso2.ballerinalang.compiler.SourceDirectory;
import org.wso2.ballerinalang.compiler.desugar.ASTBuilderUtil;
import org.wso2.ballerinalang.compiler.diagnostic.BLangDiagnosticLog;
import org.wso2.ballerinalang.compiler.parser.BLangAnonymousModelHelper;
import org.wso2.ballerinalang.compiler.parser.BLangMissingNodesHelper;
import org.wso2.ballerinalang.compiler.semantics.model.Scope;
import org.wso2.ballerinalang.compiler.semantics.model.Scope.ScopeEntry;
import org.wso2.ballerinalang.compiler.semantics.model.SymbolEnv;
import org.wso2.ballerinalang.compiler.semantics.model.SymbolTable;
import org.wso2.ballerinalang.compiler.semantics.model.symbols.BAnnotationSymbol;
import org.wso2.ballerinalang.compiler.semantics.model.symbols.BAttachedFunction;
import org.wso2.ballerinalang.compiler.semantics.model.symbols.BClassSymbol;
import org.wso2.ballerinalang.compiler.semantics.model.symbols.BConstantSymbol;
import org.wso2.ballerinalang.compiler.semantics.model.symbols.BEnumSymbol;
import org.wso2.ballerinalang.compiler.semantics.model.symbols.BErrorTypeSymbol;
import org.wso2.ballerinalang.compiler.semantics.model.symbols.BInvokableSymbol;
import org.wso2.ballerinalang.compiler.semantics.model.symbols.BInvokableTypeSymbol;
import org.wso2.ballerinalang.compiler.semantics.model.symbols.BObjectTypeSymbol;
import org.wso2.ballerinalang.compiler.semantics.model.symbols.BPackageSymbol;
import org.wso2.ballerinalang.compiler.semantics.model.symbols.BRecordTypeSymbol;
import org.wso2.ballerinalang.compiler.semantics.model.symbols.BResourceFunction;
import org.wso2.ballerinalang.compiler.semantics.model.symbols.BServiceSymbol;
import org.wso2.ballerinalang.compiler.semantics.model.symbols.BSymbol;
import org.wso2.ballerinalang.compiler.semantics.model.symbols.BTypeSymbol;
import org.wso2.ballerinalang.compiler.semantics.model.symbols.BVarSymbol;
import org.wso2.ballerinalang.compiler.semantics.model.symbols.BXMLAttributeSymbol;
import org.wso2.ballerinalang.compiler.semantics.model.symbols.BXMLNSSymbol;
import org.wso2.ballerinalang.compiler.semantics.model.symbols.SymTag;
import org.wso2.ballerinalang.compiler.semantics.model.symbols.Symbols;
import org.wso2.ballerinalang.compiler.semantics.model.types.BAnnotationType;
import org.wso2.ballerinalang.compiler.semantics.model.types.BArrayType;
import org.wso2.ballerinalang.compiler.semantics.model.types.BErrorType;
import org.wso2.ballerinalang.compiler.semantics.model.types.BField;
import org.wso2.ballerinalang.compiler.semantics.model.types.BFutureType;
import org.wso2.ballerinalang.compiler.semantics.model.types.BIntersectionType;
import org.wso2.ballerinalang.compiler.semantics.model.types.BInvokableType;
import org.wso2.ballerinalang.compiler.semantics.model.types.BMapType;
import org.wso2.ballerinalang.compiler.semantics.model.types.BObjectType;
import org.wso2.ballerinalang.compiler.semantics.model.types.BRecordType;
import org.wso2.ballerinalang.compiler.semantics.model.types.BStructureType;
import org.wso2.ballerinalang.compiler.semantics.model.types.BTableType;
import org.wso2.ballerinalang.compiler.semantics.model.types.BTupleType;
import org.wso2.ballerinalang.compiler.semantics.model.types.BType;
import org.wso2.ballerinalang.compiler.semantics.model.types.BTypeIdSet;
import org.wso2.ballerinalang.compiler.semantics.model.types.BTypeReferenceType;
import org.wso2.ballerinalang.compiler.semantics.model.types.BUnionType;
import org.wso2.ballerinalang.compiler.tree.BLangAnnotation;
import org.wso2.ballerinalang.compiler.tree.BLangAnnotationAttachment;
import org.wso2.ballerinalang.compiler.tree.BLangClassDefinition;
import org.wso2.ballerinalang.compiler.tree.BLangCompilationUnit;
import org.wso2.ballerinalang.compiler.tree.BLangErrorVariable;
import org.wso2.ballerinalang.compiler.tree.BLangFunction;
import org.wso2.ballerinalang.compiler.tree.BLangIdentifier;
import org.wso2.ballerinalang.compiler.tree.BLangImportPackage;
import org.wso2.ballerinalang.compiler.tree.BLangInvokableNode;
import org.wso2.ballerinalang.compiler.tree.BLangMarkdownDocumentation;
import org.wso2.ballerinalang.compiler.tree.BLangNode;
import org.wso2.ballerinalang.compiler.tree.BLangNodeVisitor;
import org.wso2.ballerinalang.compiler.tree.BLangPackage;
import org.wso2.ballerinalang.compiler.tree.BLangRecordVariable;
import org.wso2.ballerinalang.compiler.tree.BLangResource;
import org.wso2.ballerinalang.compiler.tree.BLangResourceFunction;
import org.wso2.ballerinalang.compiler.tree.BLangService;
import org.wso2.ballerinalang.compiler.tree.BLangSimpleVariable;
import org.wso2.ballerinalang.compiler.tree.BLangTestablePackage;
import org.wso2.ballerinalang.compiler.tree.BLangTupleVariable;
import org.wso2.ballerinalang.compiler.tree.BLangTypeDefinition;
import org.wso2.ballerinalang.compiler.tree.BLangVariable;
import org.wso2.ballerinalang.compiler.tree.BLangWorker;
import org.wso2.ballerinalang.compiler.tree.BLangXMLNS;
import org.wso2.ballerinalang.compiler.tree.expressions.BLangConstant;
import org.wso2.ballerinalang.compiler.tree.expressions.BLangExpression;
import org.wso2.ballerinalang.compiler.tree.expressions.BLangLambdaFunction;
import org.wso2.ballerinalang.compiler.tree.expressions.BLangLiteral;
import org.wso2.ballerinalang.compiler.tree.expressions.BLangMarkDownDeprecatedParametersDocumentation;
import org.wso2.ballerinalang.compiler.tree.expressions.BLangMarkDownDeprecationDocumentation;
import org.wso2.ballerinalang.compiler.tree.expressions.BLangMarkdownParameterDocumentation;
import org.wso2.ballerinalang.compiler.tree.expressions.BLangSimpleVarRef;
import org.wso2.ballerinalang.compiler.tree.expressions.BLangXMLAttribute;
import org.wso2.ballerinalang.compiler.tree.expressions.BLangXMLQName;
import org.wso2.ballerinalang.compiler.tree.statements.BLangAssignment;
import org.wso2.ballerinalang.compiler.tree.statements.BLangXMLNSStatement;
import org.wso2.ballerinalang.compiler.tree.types.BLangArrayType;
import org.wso2.ballerinalang.compiler.tree.types.BLangConstrainedType;
import org.wso2.ballerinalang.compiler.tree.types.BLangErrorType;
import org.wso2.ballerinalang.compiler.tree.types.BLangFiniteTypeNode;
import org.wso2.ballerinalang.compiler.tree.types.BLangFunctionTypeNode;
import org.wso2.ballerinalang.compiler.tree.types.BLangIntersectionTypeNode;
import org.wso2.ballerinalang.compiler.tree.types.BLangObjectTypeNode;
import org.wso2.ballerinalang.compiler.tree.types.BLangRecordTypeNode;
import org.wso2.ballerinalang.compiler.tree.types.BLangStreamType;
import org.wso2.ballerinalang.compiler.tree.types.BLangStructureTypeNode;
import org.wso2.ballerinalang.compiler.tree.types.BLangTableTypeNode;
import org.wso2.ballerinalang.compiler.tree.types.BLangTupleTypeNode;
import org.wso2.ballerinalang.compiler.tree.types.BLangType;
import org.wso2.ballerinalang.compiler.tree.types.BLangUnionTypeNode;
import org.wso2.ballerinalang.compiler.tree.types.BLangUserDefinedType;
import org.wso2.ballerinalang.compiler.util.BArrayState;
import org.wso2.ballerinalang.compiler.util.CompilerContext;
import org.wso2.ballerinalang.compiler.util.CompilerOptions;
import org.wso2.ballerinalang.compiler.util.ImmutableTypeCloner;
import org.wso2.ballerinalang.compiler.util.Name;
import org.wso2.ballerinalang.compiler.util.Names;
import org.wso2.ballerinalang.compiler.util.TypeDefBuilderHelper;
import org.wso2.ballerinalang.compiler.util.TypeTags;
import org.wso2.ballerinalang.util.Flags;

import java.util.ArrayList;
import java.util.Arrays;
import java.util.Collection;
import java.util.Collections;
import java.util.Comparator;
import java.util.EnumSet;
import java.util.HashMap;
import java.util.HashSet;
import java.util.Iterator;
import java.util.LinkedHashMap;
import java.util.LinkedHashSet;
import java.util.List;
import java.util.Map;
import java.util.Objects;
import java.util.Optional;
import java.util.Set;
import java.util.Stack;
import java.util.StringJoiner;
import java.util.function.BinaryOperator;
import java.util.function.Function;
import java.util.stream.Collector;
import java.util.stream.Collectors;
import java.util.stream.Stream;

import javax.xml.XMLConstants;

import static org.ballerinalang.model.elements.PackageID.ARRAY;
import static org.ballerinalang.model.elements.PackageID.BOOLEAN;
import static org.ballerinalang.model.elements.PackageID.DECIMAL;
import static org.ballerinalang.model.elements.PackageID.ERROR;
import static org.ballerinalang.model.elements.PackageID.FLOAT;
import static org.ballerinalang.model.elements.PackageID.FUTURE;
import static org.ballerinalang.model.elements.PackageID.INT;
import static org.ballerinalang.model.elements.PackageID.MAP;
import static org.ballerinalang.model.elements.PackageID.OBJECT;
import static org.ballerinalang.model.elements.PackageID.QUERY;
import static org.ballerinalang.model.elements.PackageID.STREAM;
import static org.ballerinalang.model.elements.PackageID.STRING;
import static org.ballerinalang.model.elements.PackageID.TABLE;
import static org.ballerinalang.model.elements.PackageID.TRANSACTION;
import static org.ballerinalang.model.elements.PackageID.TYPEDESC;
import static org.ballerinalang.model.elements.PackageID.VALUE;
import static org.ballerinalang.model.elements.PackageID.XML;
import static org.ballerinalang.model.symbols.SymbolOrigin.BUILTIN;
import static org.ballerinalang.model.symbols.SymbolOrigin.SOURCE;
import static org.ballerinalang.model.symbols.SymbolOrigin.VIRTUAL;
import static org.ballerinalang.model.tree.NodeKind.IMPORT;
import static org.ballerinalang.util.diagnostic.DiagnosticErrorCode.DEFAULTABLE_PARAM_DEFINED_AFTER_INCLUDED_RECORD_PARAM;
import static org.ballerinalang.util.diagnostic.DiagnosticErrorCode.EXPECTED_RECORD_TYPE_AS_INCLUDED_PARAMETER;
import static org.ballerinalang.util.diagnostic.DiagnosticErrorCode.REDECLARED_SYMBOL;
import static org.ballerinalang.util.diagnostic.DiagnosticErrorCode.REQUIRED_PARAM_DEFINED_AFTER_DEFAULTABLE_PARAM;
import static org.ballerinalang.util.diagnostic.DiagnosticErrorCode.REQUIRED_PARAM_DEFINED_AFTER_INCLUDED_RECORD_PARAM;
import static org.wso2.ballerinalang.compiler.semantics.model.Scope.NOT_FOUND_ENTRY;

/**
 * @since 0.94
 */
public class SymbolEnter extends BLangNodeVisitor {

    private static final CompilerContext.Key<SymbolEnter> SYMBOL_ENTER_KEY =
            new CompilerContext.Key<>();

    private final SymbolTable symTable;
    private final Names names;
    private final SymbolResolver symResolver;
    private final BLangDiagnosticLog dlog;
    private final Types types;
    private final SourceDirectory sourceDirectory;
    private List<BLangNode> unresolvedTypes;
    private Set<BLangNode> unresolvedRecordDueToFields;
    private boolean resolveRecordsUnresolvedDueToFields;
    private List<BLangClassDefinition> unresolvedClasses;
    private HashSet<LocationData> unknownTypeRefs;
    private List<PackageID> importedPackages;
    private int typePrecedence;
    private final TypeParamAnalyzer typeParamAnalyzer;
    private BLangAnonymousModelHelper anonymousModelHelper;
    private BLangMissingNodesHelper missingNodesHelper;
    private PackageCache packageCache;
    private List<BLangNode> intersectionTypes;

    private SymbolEnv env;
    private final boolean projectAPIInitiatedCompilation;

    private static final String DEPRECATION_ANNOTATION = "deprecated";
    private static final String ANONYMOUS_RECORD_NAME = "anonymous-record";

    public static SymbolEnter getInstance(CompilerContext context) {
        SymbolEnter symbolEnter = context.get(SYMBOL_ENTER_KEY);
        if (symbolEnter == null) {
            symbolEnter = new SymbolEnter(context);
        }

        return symbolEnter;
    }

    public SymbolEnter(CompilerContext context) {
        context.put(SYMBOL_ENTER_KEY, this);

        this.symTable = SymbolTable.getInstance(context);
        this.names = Names.getInstance(context);
        this.symResolver = SymbolResolver.getInstance(context);
        this.dlog = BLangDiagnosticLog.getInstance(context);
        this.types = Types.getInstance(context);
        this.typeParamAnalyzer = TypeParamAnalyzer.getInstance(context);
        this.anonymousModelHelper = BLangAnonymousModelHelper.getInstance(context);
        this.sourceDirectory = context.get(SourceDirectory.class);
        this.missingNodesHelper = BLangMissingNodesHelper.getInstance(context);
        this.packageCache = PackageCache.getInstance(context);

        this.importedPackages = new ArrayList<>();
        this.unknownTypeRefs = new HashSet<>();
        this.intersectionTypes = new ArrayList<>();

        CompilerOptions options = CompilerOptions.getInstance(context);
        projectAPIInitiatedCompilation = Boolean.parseBoolean(
                options.get(CompilerOptionName.PROJECT_API_INITIATED_COMPILATION));
    }

    private void cleanup() {
        unknownTypeRefs.clear();
    }

    public BLangPackage definePackage(BLangPackage pkgNode) {
        dlog.setCurrentPackageId(pkgNode.packageID);
        populatePackageNode(pkgNode);
        defineNode(pkgNode, this.symTable.pkgEnvMap.get(symTable.langAnnotationModuleSymbol));
        return pkgNode;
    }

    public void defineNode(BLangNode node, SymbolEnv env) {
        SymbolEnv prevEnv = this.env;
        this.env = env;
        node.accept(this);
        this.env = prevEnv;
    }

    public BLangPackage defineTestablePackage(BLangTestablePackage pkgNode, SymbolEnv env) {
        populatePackageNode(pkgNode);
        defineNode(pkgNode, env);
        return pkgNode;
    }

    // Visitor methods

    @Override
    public void visit(BLangPackage pkgNode) {
        if (pkgNode.completedPhases.contains(CompilerPhase.DEFINE)) {
            return;
        }

        // Create PackageSymbol
        BPackageSymbol pkgSymbol;
        if (Symbols.isFlagOn(Flags.asMask(pkgNode.flagSet), Flags.TESTABLE)) {
            pkgSymbol = Symbols.createPackageSymbol(pkgNode.packageID, this.symTable, Flags.asMask(pkgNode.flagSet),
                                                    SOURCE);
        } else {
            pkgSymbol = Symbols.createPackageSymbol(pkgNode.packageID, this.symTable, SOURCE);
        }
        if (PackageID.isLangLibPackageID(pkgSymbol.pkgID)) {
            populateLangLibInSymTable(pkgSymbol);
        }

        if (pkgNode.moduleContextDataHolder != null) {
            pkgSymbol.exported = pkgNode.moduleContextDataHolder.isExported();
            pkgSymbol.descriptor = pkgNode.moduleContextDataHolder.descriptor();
        }

        pkgNode.symbol = pkgSymbol;
        SymbolEnv pkgEnv = SymbolEnv.createPkgEnv(pkgNode, pkgSymbol.scope, this.env);
        this.symTable.pkgEnvMap.put(pkgSymbol, pkgEnv);

        // Add the current package node's ID to the imported package list. This is used to identify cyclic module
        // imports.
        importedPackages.add(pkgNode.packageID);

        defineConstructs(pkgNode, pkgEnv);
        pkgNode.getTestablePkgs().forEach(testablePackage -> defineTestablePackage(testablePackage, pkgEnv));
        pkgNode.completedPhases.add(CompilerPhase.DEFINE);

        // cleanup to avoid caching on compile context
        cleanup();

        // After we have visited a package node, we need to remove it from the imports list.
        importedPackages.remove(pkgNode.packageID);
    }

    private void defineConstructs(BLangPackage pkgNode, SymbolEnv pkgEnv) {
        // visit the package node recursively and define all package level symbols.
        // And maintain a list of created package symbols.
        Map<String, ImportResolveHolder> importPkgHolder = new HashMap<>();
        pkgNode.imports.forEach(importNode -> {
            String qualifiedName = importNode.getQualifiedPackageName();
            if (importPkgHolder.containsKey(qualifiedName)) {
                importPkgHolder.get(qualifiedName).unresolved.add(importNode);
                return;
            }
            defineNode(importNode, pkgEnv);
            if (importNode.symbol != null) {
                importPkgHolder.put(qualifiedName, new ImportResolveHolder(importNode));
            }
        });

        for (ImportResolveHolder importHolder : importPkgHolder.values()) {
            BPackageSymbol pkgSymbol = importHolder.resolved.symbol; // get a copy of the package symbol, add
            // compilation unit info to it,

            for (BLangImportPackage unresolvedPkg : importHolder.unresolved) {
                BPackageSymbol importSymbol = importHolder.resolved.symbol;
                Name resolvedPkgAlias = names.fromIdNode(importHolder.resolved.alias);
                Name unresolvedPkgAlias = names.fromIdNode(unresolvedPkg.alias);

                // check if its the same import or has the same alias.
                if (!Names.IGNORE.equals(unresolvedPkgAlias) && unresolvedPkgAlias.equals(resolvedPkgAlias)
                    && importSymbol.compUnit.equals(names.fromIdNode(unresolvedPkg.compUnit))) {
                    if (isSameImport(unresolvedPkg, importSymbol)) {
                        dlog.error(unresolvedPkg.pos, DiagnosticErrorCode.REDECLARED_IMPORT_MODULE,
                                unresolvedPkg.getQualifiedPackageName());
                    } else {
                        dlog.error(unresolvedPkg.pos, DiagnosticErrorCode.REDECLARED_SYMBOL, unresolvedPkgAlias);
                    }
                    continue;
                }

                unresolvedPkg.symbol = pkgSymbol;
                // and define it in the current package scope
                BPackageSymbol symbol = dupPackageSymbolAndSetCompUnit(pkgSymbol,
                        names.fromIdNode(unresolvedPkg.compUnit));
                symbol.scope = pkgSymbol.scope;
                unresolvedPkg.symbol = symbol;
                pkgEnv.scope.define(unresolvedPkgAlias, symbol);
            }
        }
        initPredeclaredModules(symTable.predeclaredModules, pkgNode.compUnits, pkgEnv);
        // Define type definitions.
        this.typePrecedence = 0;

        // Treat constants and type definitions in the same manner, since constants can be used as
        // types. Also, there can be references between constant and type definitions in both ways.
        // Thus visit them according to the precedence.
        List<BLangNode> typeAndClassDefs = new ArrayList<>();
        pkgNode.constants.forEach(constant -> typeAndClassDefs.add(constant));
        pkgNode.typeDefinitions.forEach(typDef -> typeAndClassDefs.add(typDef));
        List<BLangClassDefinition> classDefinitions = getClassDefinitions(pkgNode.topLevelNodes);
        classDefinitions.forEach(classDefn -> typeAndClassDefs.add(classDefn));
        defineTypeNodes(typeAndClassDefs, pkgEnv);

        for (BLangVariable variable : pkgNode.globalVars) {
            if (variable.expr != null && variable.expr.getKind() == NodeKind.LAMBDA && variable.isDeclaredWithVar) {
                resolveAndSetFunctionTypeFromRHSLambda(variable, pkgEnv);
            }
        }

        // Enabled logging errors after type def visit.
        // TODO: Do this in a cleaner way
        pkgEnv.logErrors = true;

        // Sort type definitions with precedence, before defining their members.
        pkgNode.typeDefinitions.sort(getTypePrecedenceComparator());
        typeAndClassDefs.sort(getTypePrecedenceComparator());

        // Add distinct type information
        defineDistinctClassAndObjectDefinitions(typeAndClassDefs);

        // Define type def fields (if any)
        defineFields(typeAndClassDefs, pkgEnv);

        // Calculate error intersections types.
        defineIntersectionTypes(pkgEnv);

        // Define error details.
        defineErrorDetails(pkgNode.typeDefinitions, pkgEnv);

        // Define type def members (if any)
        defineMembers(typeAndClassDefs, pkgEnv);

        // Intersection type nodes need to look at the member fields of a structure too.
        // Once all the fields and members of other types are set revisit intersection type definitions to validate
        // them and set the fields and members of the relevant immutable type.
        validateIntersectionTypeDefinitions(pkgNode.typeDefinitions);
        defineUndefinedReadOnlyTypes(pkgNode.typeDefinitions, typeAndClassDefs, pkgEnv);

        // Define service and resource nodes.
        pkgNode.services.forEach(service -> defineNode(service, pkgEnv));

        // Define function nodes.
        pkgNode.functions.forEach(func -> defineNode(func, pkgEnv));

        // Define annotation nodes.
        pkgNode.annotations.forEach(annot -> defineNode(annot, pkgEnv));

        pkgNode.globalVars.forEach(var -> defineNode(var, pkgEnv));

        // Update globalVar for endpoints.
        for (BLangVariable var : pkgNode.globalVars) {
            if (var.getKind() == NodeKind.VARIABLE) {
                BVarSymbol varSymbol = var.symbol;
                if (varSymbol != null) {
                    BTypeSymbol tSymbol = varSymbol.type.tsymbol;
                    if (tSymbol != null && Symbols.isFlagOn(tSymbol.flags, Flags.CLIENT)) {
                        varSymbol.tag = SymTag.ENDPOINT;
                    }
                }
            }
        }
    }

    private void defineIntersectionTypes(SymbolEnv env) {
        for (BLangNode typeDescriptor : this.intersectionTypes) {
            defineNode(typeDescriptor, env);
        }
        this.intersectionTypes.clear();
    }

    private void defineErrorType(Location pos, BErrorType errorType, SymbolEnv env) {
        SymbolEnv pkgEnv = symTable.pkgEnvMap.get(env.enclPkg.symbol);
        BTypeSymbol errorTSymbol = errorType.tsymbol;
        errorTSymbol.scope = new Scope(errorTSymbol);

        if (symResolver.checkForUniqueSymbol(pos, pkgEnv, errorTSymbol)) {
            pkgEnv.scope.define(errorTSymbol.name, errorTSymbol);
        }

        SymbolEnv prevEnv = this.env;
        this.env = pkgEnv;
        this.env = prevEnv;
    }

    private void defineDistinctClassAndObjectDefinitions(List<BLangNode> typDefs) {
        for (BLangNode node : typDefs) {
            if (node.getKind() == NodeKind.CLASS_DEFN) {
                populateDistinctTypeIdsFromIncludedTypeReferences((BLangClassDefinition) node);
            } else if (node.getKind() == NodeKind.TYPE_DEFINITION) {
                populateDistinctTypeIdsFromIncludedTypeReferences((BLangTypeDefinition) node);
            }
        }
    }

    private void populateDistinctTypeIdsFromIncludedTypeReferences(BLangTypeDefinition typeDefinition) {
        if (typeDefinition.typeNode.getKind() == NodeKind.INTERSECTION_TYPE_NODE) {
            if (typeDefinition.typeNode.getBType() == null) {
                return;
            }

            BType definingType = types.getTypeWithEffectiveIntersectionTypes(typeDefinition.typeNode.getBType());
            if (definingType.tag != TypeTags.OBJECT) {
                return;
            }
            BObjectType definigObjType = (BObjectType) definingType;

            BLangIntersectionTypeNode typeNode = (BLangIntersectionTypeNode) typeDefinition.typeNode;
            for (BLangType constituentTypeNode : typeNode.getConstituentTypeNodes()) {
                if (constituentTypeNode.getBType().tag != TypeTags.OBJECT) {
                    continue;
                }
                definigObjType.typeIdSet.add(((BObjectType) constituentTypeNode.getBType()).typeIdSet);
            }
        } else if (typeDefinition.typeNode.getKind() == NodeKind.OBJECT_TYPE) {
            BLangObjectTypeNode objectTypeNode = (BLangObjectTypeNode) typeDefinition.typeNode;
            BTypeIdSet typeIdSet = ((BObjectType) objectTypeNode.getBType()).typeIdSet;

            for (BLangType typeRef : objectTypeNode.typeRefs) {
                BType type = types.getTypeWithEffectiveIntersectionTypes(typeRef.getBType());
                if (type.tag != TypeTags.OBJECT) {
                    continue;
                }
                BObjectType refType = (BObjectType) type;
                typeIdSet.add(refType.typeIdSet);
            }
        }
    }

    private void populateDistinctTypeIdsFromIncludedTypeReferences(BLangClassDefinition typeDef) {
        BLangClassDefinition classDefinition = typeDef;
        BTypeIdSet typeIdSet = ((BObjectType) classDefinition.getBType()).typeIdSet;

        for (BLangType typeRef : classDefinition.typeRefs) {
            BType type = types.getTypeWithEffectiveIntersectionTypes(typeRef.getBType());
            if (type.tag != TypeTags.OBJECT) {
                continue;
            }
            BObjectType refType = (BObjectType) type;
            typeIdSet.add(refType.typeIdSet);
        }
    }

    private Comparator<BLangNode> getTypePrecedenceComparator() {
        return (l, r) -> {
            if (l instanceof OrderedNode && r instanceof OrderedNode) {
                return ((OrderedNode) l).getPrecedence() - ((OrderedNode) r).getPrecedence();
            }
            return 0;
        };
    }

    private void defineMembersOfClassDef(SymbolEnv pkgEnv, BLangClassDefinition classDefinition) {
        BObjectType objectType = (BObjectType) classDefinition.symbol.type;

        if (objectType.mutableType != null) {
            // If this is an object type definition defined for an immutable type.
            // We skip defining methods here since they would either be defined already, or would be defined
            // later.
            return;
        }

        SymbolEnv objMethodsEnv =
                SymbolEnv.createClassMethodsEnv(classDefinition, (BObjectTypeSymbol) classDefinition.symbol, pkgEnv);

        // Define the functions defined within the object
        defineClassInitFunction(classDefinition, objMethodsEnv);
        classDefinition.functions.forEach(f -> {
            f.flagSet.add(Flag.FINAL); // Method can't be changed
            f.setReceiver(ASTBuilderUtil.createReceiver(classDefinition.pos, objectType));
            defineNode(f, objMethodsEnv);
        });

        defineIncludedMethods(classDefinition, objMethodsEnv, false);
    }

    private void defineIncludedMethods(BLangClassDefinition classDefinition, SymbolEnv objMethodsEnv,
                                       boolean defineReadOnlyInclusionsOnly) {
        Set<String> includedFunctionNames = new HashSet<>();

        if (defineReadOnlyInclusionsOnly) {
            for (BAttachedFunction function :
                    ((BObjectTypeSymbol) classDefinition.getBType().tsymbol).referencedFunctions) {
                includedFunctionNames.add(function.funcName.value);
            }
        }

        // Add the attached functions of the referenced types to this object.
        // Here it is assumed that all the attached functions of the referred type are
        // resolved by the time we reach here. It is achieved by ordering the typeDefs
        // according to the precedence.
        for (BLangType typeRef : classDefinition.typeRefs) {
            BType type = types.getReferredType(typeRef.getBType());

            if (type == null || type == symTable.semanticError) {
                return;
            }

            if (type.tag == TypeTags.INTERSECTION) {
                if (!defineReadOnlyInclusionsOnly) {
                    // Will be defined once all the readonly type's methods are defined.
                    continue;
                }

                type = ((BIntersectionType) type).effectiveType;
            } else {
                if (defineReadOnlyInclusionsOnly) {
                    if (!isImmutable((BObjectType) type)) {
                        continue;
                    }
                } else if (isImmutable((BObjectType) type)) {
                    continue;
                }
            }

            List<BAttachedFunction> functions = ((BObjectTypeSymbol) type.tsymbol).attachedFuncs;
            for (BAttachedFunction function : functions) {
                defineReferencedFunction(classDefinition.pos, classDefinition.flagSet, objMethodsEnv,
                        typeRef, function, includedFunctionNames, classDefinition.symbol, classDefinition.functions,
                        classDefinition.internal);
            }
        }
    }

    private void defineReferencedClassFields(BLangClassDefinition classDefinition, SymbolEnv typeDefEnv,
                                             BObjectType objType, boolean defineReadOnlyInclusionsOnly) {
        Set<BSymbol> referencedTypes = new HashSet<>();
        List<BLangType> invalidTypeRefs = new ArrayList<>();
        // Get the inherited fields from the type references

        Map<String, BLangSimpleVariable> fieldNames = new HashMap<>();
        for (BLangSimpleVariable fieldVariable : classDefinition.fields) {
            fieldNames.put(fieldVariable.name.value, fieldVariable);
        }

        List<BLangSimpleVariable> referencedFields = new ArrayList<>();

        for (BLangType typeRef : classDefinition.typeRefs) {
            BType referredType = types.getReferredType(symResolver.resolveTypeNode(typeRef, typeDefEnv));
            if (referredType == symTable.semanticError) {
                continue;
            }

            int tag = classDefinition.getBType().tag;
            if (tag == TypeTags.OBJECT) {
                if (isInvalidIncludedTypeInClass(referredType)) {
                    if (!defineReadOnlyInclusionsOnly) {
                        dlog.error(typeRef.pos, DiagnosticErrorCode.INCOMPATIBLE_TYPE_REFERENCE, typeRef);
                    }
                    invalidTypeRefs.add(typeRef);
                    continue;
                }

                BObjectType objectType = null;

                if (referredType.tag == TypeTags.INTERSECTION) {
                    if (!defineReadOnlyInclusionsOnly) {
                        // Will be defined once all the readonly type's fields are defined.
                        continue;
                    }
                } else {
                    objectType = (BObjectType) referredType;

                    if (defineReadOnlyInclusionsOnly) {
                        if (!isImmutable(objectType)) {
                            continue;
                        }
                    } else if (isImmutable(objectType)) {
                        continue;
                    }
                }
            } else if (defineReadOnlyInclusionsOnly) {
                continue;
            }

            // Check for duplicate type references
            if (!referencedTypes.add(referredType.tsymbol)) {
                dlog.error(typeRef.pos, DiagnosticErrorCode.REDECLARED_TYPE_REFERENCE, typeRef);
                continue;
            }

            BType effectiveIncludedType = referredType;

            if (tag == TypeTags.OBJECT) {
                BObjectType objectType;
                referredType = types.getReferredType(referredType);

                if (referredType.tag == TypeTags.INTERSECTION) {
                    effectiveIncludedType = objectType = (BObjectType) ((BIntersectionType) referredType).effectiveType;
                } else {
                    objectType = (BObjectType) referredType;
                }

                if (classDefinition.getBType().tsymbol.owner != referredType.tsymbol.owner) {
                    boolean errored = false;
                    for (BField field : objectType.fields.values()) {
                        if (!Symbols.isPublic(field.symbol)) {
                            dlog.error(typeRef.pos, DiagnosticErrorCode.INCOMPATIBLE_TYPE_REFERENCE_NON_PUBLIC_MEMBERS,
                                       typeRef);
                            invalidTypeRefs.add(typeRef);
                            errored = true;
                            break;
                        }
                    }

                    if (errored) {
                        continue;
                    }

                    for (BAttachedFunction func : ((BObjectTypeSymbol) objectType.tsymbol).attachedFuncs) {
                        if (!Symbols.isPublic(func.symbol)) {
                            dlog.error(typeRef.pos, DiagnosticErrorCode.INCOMPATIBLE_TYPE_REFERENCE_NON_PUBLIC_MEMBERS,
                                       typeRef);
                            invalidTypeRefs.add(typeRef);
                            errored = true;
                            break;
                        }
                    }

                    if (errored) {
                        continue;
                    }
                }
            }

            // Here it is assumed that all the fields of the referenced types are resolved
            // by the time we reach here. It is achieved by ordering the typeDefs according
            // to the precedence.
            // Default values of fields are not inherited.
            for (BField field : ((BStructureType) effectiveIncludedType).fields.values()) {
                if (fieldNames.containsKey(field.name.value)) {
                    BLangSimpleVariable existingVariable = fieldNames.get(field.name.value);
                    if ((existingVariable.flagSet.contains(Flag.PUBLIC) !=
                            Symbols.isFlagOn(field.symbol.flags, Flags.PUBLIC)) ||
                            (existingVariable.flagSet.contains(Flag.PRIVATE) !=
                                    Symbols.isFlagOn(field.symbol.flags, Flags.PRIVATE))) {
                        dlog.error(existingVariable.pos,
                                DiagnosticErrorCode.MISMATCHED_VISIBILITY_QUALIFIERS_IN_OBJECT_FIELD,
                                existingVariable.name.value);
                    }
                    if (!types.isAssignable(existingVariable.getBType(), field.type)) {
                        dlog.error(existingVariable.pos, DiagnosticErrorCode.INCOMPATIBLE_SUB_TYPE_FIELD,
                                field.name, field.getType(), existingVariable.getBType());
                    }
                    continue;
                }

                BLangSimpleVariable var = ASTBuilderUtil.createVariable(typeRef.pos, field.name.value, field.type);
                var.flagSet = field.symbol.getFlags();
                referencedFields.add(var);
            }
        }
        classDefinition.typeRefs.removeAll(invalidTypeRefs);

        for (BLangSimpleVariable field : referencedFields) {
            defineNode(field, typeDefEnv);
            if (field.symbol.type == symTable.semanticError) {
                continue;
            }
            objType.fields.put(field.name.value, new BField(names.fromIdNode(field.name), field.pos, field.symbol));
        }

        classDefinition.referencedFields.addAll(referencedFields);
    }

    private List<BLangClassDefinition> getClassDefinitions(List<TopLevelNode> topLevelNodes) {
        List<BLangClassDefinition> classDefinitions = new ArrayList<>();
        for (TopLevelNode topLevelNode : topLevelNodes) {
            if (topLevelNode.getKind() == NodeKind.CLASS_DEFN) {
                classDefinitions.add((BLangClassDefinition) topLevelNode);
            }
        }
        return classDefinitions;
    }

    @Override
    public void visit(BLangClassDefinition classDefinition) {
        EnumSet<Flag> flags = EnumSet.copyOf(classDefinition.flagSet);
        boolean isPublicType = flags.contains(Flag.PUBLIC);
        Name className = names.fromIdNode(classDefinition.name);
        Name classOrigName = names.originalNameFromIdNode(classDefinition.name);

        BClassSymbol tSymbol = Symbols.createClassSymbol(Flags.asMask(flags), className, env.enclPkg.symbol.pkgID, null,
                                                         env.scope.owner, classDefinition.name.pos,
                                                         getOrigin(className, flags), classDefinition.isServiceDecl);
        tSymbol.originalName = classOrigName;
        tSymbol.scope = new Scope(tSymbol);
        tSymbol.markdownDocumentation = getMarkdownDocAttachment(classDefinition.markdownDocumentationAttachment);


        long typeFlags = 0;

        if (flags.contains(Flag.READONLY)) {
            typeFlags |= Flags.READONLY;
        }

        if (flags.contains(Flag.ISOLATED)) {
            typeFlags |= Flags.ISOLATED;
        }

        if (flags.contains(Flag.SERVICE)) {
            typeFlags |= Flags.SERVICE;
        }

        if (flags.contains(Flag.OBJECT_CTOR)) {
            typeFlags |= Flags.OBJECT_CTOR;
        }

        BObjectType objectType = new BObjectType(tSymbol, typeFlags);

        if (flags.contains(Flag.DISTINCT)) {
            objectType.typeIdSet = BTypeIdSet.from(env.enclPkg.symbol.pkgID, classDefinition.name.value, isPublicType);
        }

        if (flags.contains(Flag.CLIENT)) {
            objectType.flags |= Flags.CLIENT;
        }

        tSymbol.type = objectType;
        classDefinition.setBType(objectType);
        classDefinition.setDeterminedType(objectType);
        classDefinition.symbol = tSymbol;

        if (isDeprecated(classDefinition.annAttachments)) {
            tSymbol.flags |= Flags.DEPRECATED;
        }

        // For each referenced type, check whether the types are already resolved.
        // If not, then that type should get a higher precedence.
        for (BLangType typeRef : classDefinition.typeRefs) {
            BType referencedType = symResolver.resolveTypeNode(typeRef, env);
            if (referencedType == symTable.noType && !this.unresolvedTypes.contains(classDefinition)) {
                this.unresolvedTypes.add(classDefinition);
                return;
            }
            objectType.typeInclusions.add(referencedType);
        }

        classDefinition.setPrecedence(this.typePrecedence++);
        if (symResolver.checkForUniqueSymbol(classDefinition.pos, env, tSymbol)) {
            env.scope.define(tSymbol.name, tSymbol);
        }
        env.scope.define(tSymbol.name, tSymbol);
    }

    public void visit(BLangAnnotation annotationNode) {
        Name annotName = names.fromIdNode(annotationNode.name);
        Name annotOrigName = names.originalNameFromIdNode(annotationNode.name);
        BAnnotationSymbol annotationSymbol = Symbols.createAnnotationSymbol(Flags.asMask(annotationNode.flagSet),
                                                                            annotationNode.getAttachPoints(),
                                                                            annotName, annotOrigName,
                                                                            env.enclPkg.symbol.pkgID, null,
                                                                            env.scope.owner, annotationNode.name.pos,
                                                                            getOrigin(annotName));
        annotationSymbol.markdownDocumentation =
                getMarkdownDocAttachment(annotationNode.markdownDocumentationAttachment);
        if (isDeprecated(annotationNode.annAttachments)) {
            annotationSymbol.flags |= Flags.DEPRECATED;
        }
        annotationSymbol.type = new BAnnotationType(annotationSymbol);
        annotationNode.symbol = annotationSymbol;
        defineSymbol(annotationNode.name.pos, annotationSymbol);
        SymbolEnv annotationEnv = SymbolEnv.createAnnotationEnv(annotationNode, annotationSymbol.scope, env);
        BLangType annotTypeNode = annotationNode.typeNode;
        if (annotTypeNode != null) {
            BType type = this.symResolver.resolveTypeNode(annotTypeNode, annotationEnv);
            annotationSymbol.attachedType = type.tsymbol;
            if (!isValidAnnotationType(type)) {
                dlog.error(annotTypeNode.pos, DiagnosticErrorCode.ANNOTATION_INVALID_TYPE, type);
            }

//            if (annotationNode.flagSet.contains(Flag.CONSTANT) && !type.isAnydata()) {
//                dlog.error(annotTypeNode.pos, DiagnosticErrorCode.ANNOTATION_INVALID_CONST_TYPE, type);
//            }
        }

        if (!annotationNode.flagSet.contains(Flag.CONSTANT) &&
                annotationNode.getAttachPoints().stream().anyMatch(attachPoint -> attachPoint.source)) {
            dlog.error(annotationNode.pos, DiagnosticErrorCode.ANNOTATION_REQUIRES_CONST);
        }
    }

    private boolean isNullOrEmpty(String s) {
        return s == null || s.isEmpty();
    }

    @Override
    public void visit(BLangImportPackage importPkgNode) {
        Name pkgAlias = names.fromIdNode(importPkgNode.alias);
        if (!Names.IGNORE.equals(pkgAlias)) {
            BSymbol importSymbol =
                    symResolver.resolvePrefixSymbol(env, pkgAlias, names.fromIdNode(importPkgNode.compUnit));
            if (importSymbol != symTable.notFoundSymbol) {
                if (isSameImport(importPkgNode, (BPackageSymbol) importSymbol)) {
                    dlog.error(importPkgNode.pos, DiagnosticErrorCode.REDECLARED_IMPORT_MODULE,
                            importPkgNode.getQualifiedPackageName());
                } else {
                    dlog.error(importPkgNode.pos, DiagnosticErrorCode.REDECLARED_SYMBOL, pkgAlias);
                }
                return;
            }
        }

        // TODO Clean this code up. Can we move the this to BLangPackageBuilder class
        // Create import package symbol
        Name orgName;
        Name pkgName = null;
        Name version;
        PackageID enclPackageID = env.enclPkg.packageID;
        // The pattern of the import statement is 'import [org-name /] module-name [version sem-ver]'
        // Three cases should be considered here.
        // 1. import org-name/module-name version
        // 2. import org-name/module-name
        //      2a. same project
        //      2b. different project
        // 3. import module-name
        if (!isNullOrEmpty(importPkgNode.orgName.value)) {
            orgName = names.fromIdNode(importPkgNode.orgName);
            if (!isNullOrEmpty(importPkgNode.version.value)) {
                version = names.fromIdNode(importPkgNode.version);
            } else {
                // TODO We are removing the version in the import declaration anyway
                if (projectAPIInitiatedCompilation) {
                    version = Names.EMPTY;
                } else {
                    String pkgNameComps = importPkgNode.getPackageName().stream()
                            .map(id -> id.value)
                            .collect(Collectors.joining("."));
                    if (this.sourceDirectory.getSourcePackageNames().contains(pkgNameComps)
                            && orgName.value.equals(enclPackageID.orgName.value)) {
                        version = enclPackageID.version;
                    } else {
                        version = Names.EMPTY;
                    }
                }
            }
        } else {
            orgName = enclPackageID.orgName;
            pkgName = enclPackageID.pkgName;
            version = (Names.DEFAULT_VERSION.equals(enclPackageID.version)) ? Names.EMPTY : enclPackageID.version;
        }

        List<Name> nameComps = importPkgNode.pkgNameComps.stream()
                .map(identifier -> names.fromIdNode(identifier))
                .collect(Collectors.toList());
        Name moduleName = new Name(nameComps.stream().map(Name::getValue).collect(Collectors.joining(".")));

        if (pkgName == null) {
            pkgName = moduleName;
        }

        PackageID pkgId = new PackageID(orgName, pkgName, moduleName, version, null);

        // Un-exported modules not inside current package is not allowed to import.
        BPackageSymbol bPackageSymbol = this.packageCache.getSymbol(pkgId);
        if (bPackageSymbol != null && this.env.enclPkg.moduleContextDataHolder != null) {
            boolean isCurrentPackageModuleImport =
                this.env.enclPkg.moduleContextDataHolder.descriptor().org() == bPackageSymbol.descriptor.org()
                    && this.env.enclPkg.moduleContextDataHolder.descriptor().packageName() ==
                        bPackageSymbol.descriptor.packageName();
            if (!isCurrentPackageModuleImport && !bPackageSymbol.exported) {
                dlog.error(importPkgNode.pos, DiagnosticErrorCode.MODULE_NOT_FOUND,
                           bPackageSymbol.toString() + " is not exported");
                           return;
            }
        }

        // Built-in Annotation module is not allowed to import.
        if (pkgId.equals(PackageID.ANNOTATIONS) || pkgId.equals(PackageID.INTERNAL) || pkgId.equals(PackageID.QUERY)) {
            // Only peer lang.* modules able to see these two modules.
            // Spec allows to annotation model to be imported, but implementation not support this.
            if (!(enclPackageID.orgName.equals(Names.BALLERINA_ORG)
                    && enclPackageID.name.value.startsWith(Names.LANG.value))) {
                dlog.error(importPkgNode.pos, DiagnosticErrorCode.MODULE_NOT_FOUND,
                        importPkgNode.getQualifiedPackageName());
                return;
            }
        }

        // Detect cyclic module dependencies. This will not detect cycles which starts with the entry package because
        // entry package has a version. So we check import cycles which starts with the entry package in next step.
        if (importedPackages.contains(pkgId)) {
            int index = importedPackages.indexOf(pkgId);
            // Generate the import cycle.
            StringBuilder stringBuilder = new StringBuilder();
            for (int i = index; i < importedPackages.size(); i++) {
                stringBuilder.append(importedPackages.get(i).toString()).append(" -> ");
            }
            // Append the current package to complete the cycle.
            stringBuilder.append(pkgId);
            dlog.error(importPkgNode.pos, DiagnosticErrorCode.CYCLIC_MODULE_IMPORTS_DETECTED, stringBuilder.toString());
            return;
        }

        boolean samePkg = false;
        // Get the entry package.
        PackageID entryPackage = importedPackages.get(0);
        if (entryPackage.isUnnamed == pkgId.isUnnamed) {
            samePkg = (!entryPackage.isUnnamed) || (entryPackage.sourceFileName.equals(pkgId.sourceFileName));
        }
        // Check whether the package which we have encountered is the same as the entry package. We don't need to
        // check the version here because we cannot import two different versions of the same package at the moment.
        if (samePkg && entryPackage.orgName.equals(pkgId.orgName) && entryPackage.name.equals(pkgId.name)) {
            StringBuilder stringBuilder = new StringBuilder();
            String entryPackageString = importedPackages.get(0).toString();
            // We need to remove the package.
            int packageIndex = entryPackageString.indexOf(":");
            if (packageIndex != -1) {
                entryPackageString = entryPackageString.substring(0, packageIndex);
            }
            // Generate the import cycle.
            stringBuilder.append(entryPackageString).append(" -> ");
            for (int i = 1; i < importedPackages.size(); i++) {
                stringBuilder.append(importedPackages.get(i).toString()).append(" -> ");
            }
            stringBuilder.append(pkgId);
            dlog.error(importPkgNode.pos, DiagnosticErrorCode.CYCLIC_MODULE_IMPORTS_DETECTED, stringBuilder.toString());
            return;
        }

        BPackageSymbol pkgSymbol = packageCache.getSymbol(pkgId);

        if (pkgSymbol == null) {
            dlog.error(importPkgNode.pos, DiagnosticErrorCode.MODULE_NOT_FOUND,
                    importPkgNode.getQualifiedPackageName());
            return;
        }

        List<BPackageSymbol> imports = ((BPackageSymbol) this.env.scope.owner).imports;
        if (!imports.contains(pkgSymbol)) {
            imports.add(pkgSymbol);
        }

        // get a copy of the package symbol, add compilation unit info to it,
        // and define it in the current package scope
        BPackageSymbol symbol = dupPackageSymbolAndSetCompUnit(pkgSymbol, names.fromIdNode(importPkgNode.compUnit));
        symbol.scope = pkgSymbol.scope;
        importPkgNode.symbol = symbol;
        this.env.scope.define(pkgAlias, symbol);
    }

    public void initPredeclaredModules(Map<Name, BPackageSymbol> predeclaredModules,
                                       List<BLangCompilationUnit> compUnits, SymbolEnv env) {
        SymbolEnv prevEnv = this.env;
        this.env = env;
        for (Name alias : predeclaredModules.keySet()) {
            int index = 0;
            ScopeEntry entry = this.env.scope.lookup(alias);
            if (entry == NOT_FOUND_ENTRY && !compUnits.isEmpty()) {
                this.env.scope.define(alias, dupPackageSymbolAndSetCompUnit(predeclaredModules.get(alias),
                        new Name(compUnits.get(index++).name)));
                entry = this.env.scope.lookup(alias);
            }
            for (int i = index; i < compUnits.size(); i++) {
                boolean isUndefinedModule = true;
                String compUnitName = compUnits.get(i).name;
                if (((BPackageSymbol) entry.symbol).compUnit.value.equals(compUnitName)) {
                    isUndefinedModule = false;
                }
                while (entry.next != NOT_FOUND_ENTRY) {
                    if (((BPackageSymbol) entry.next.symbol).compUnit.value.equals(compUnitName)) {
                        isUndefinedModule = false;
                        break;
                    }
                    entry = entry.next;
                }
                if (isUndefinedModule) {
                    entry.next = new ScopeEntry(dupPackageSymbolAndSetCompUnit(predeclaredModules.get(alias),
                            new Name(compUnitName)), NOT_FOUND_ENTRY);
                }
            }
        }
        this.env = prevEnv;
    }

    @Override
    public void visit(BLangXMLNS xmlnsNode) {
        String nsURI;
        if (xmlnsNode.namespaceURI.getKind() == NodeKind.SIMPLE_VARIABLE_REF) {
            BLangSimpleVarRef varRef = (BLangSimpleVarRef) xmlnsNode.namespaceURI;
            if (missingNodesHelper.isMissingNode(varRef.variableName.value)) {
                nsURI = "";
            } else {
                // TODO: handle const-ref (#24911)
                nsURI = "";
            }
        } else {
            nsURI = (String) ((BLangLiteral) xmlnsNode.namespaceURI).value;
            if (!nullOrEmpty(xmlnsNode.prefix.value) && nsURI.isEmpty()) {
                dlog.error(xmlnsNode.pos, DiagnosticErrorCode.INVALID_NAMESPACE_DECLARATION, xmlnsNode.prefix);
            }
        }

        // set the prefix of the default namespace
        if (xmlnsNode.prefix.value == null) {
            xmlnsNode.prefix.value = XMLConstants.DEFAULT_NS_PREFIX;
        }

        Name prefix = names.fromIdNode(xmlnsNode.prefix);
        Location nsSymbolPos = prefix.value.isEmpty() ? xmlnsNode.pos : xmlnsNode.prefix.pos;
        BXMLNSSymbol xmlnsSymbol = Symbols.createXMLNSSymbol(prefix, nsURI, env.enclPkg.symbol.pkgID, env.scope.owner,
                                                             nsSymbolPos, getOrigin(prefix));
        xmlnsNode.symbol = xmlnsSymbol;

        // First check for package-imports with the same alias.
        // Here we do not check for owner equality, since package import is always at the package
        // level, but the namespace declaration can be at any level.
        BSymbol foundSym = symResolver.lookupSymbolInPrefixSpace(env, xmlnsSymbol.name);
        if ((foundSym.tag & SymTag.PACKAGE) != SymTag.PACKAGE) {
            foundSym = symTable.notFoundSymbol;
        }
        if (foundSym != symTable.notFoundSymbol) {
            dlog.error(xmlnsNode.pos, DiagnosticErrorCode.REDECLARED_SYMBOL, xmlnsSymbol.name);
            return;
        }

        // Define it in the enclosing scope. Here we check for the owner equality,
        // to support overriding of namespace declarations defined at package level.
        defineSymbol(xmlnsNode.prefix.pos, xmlnsSymbol);
    }

    private boolean nullOrEmpty(String value) {
        return value == null || value.isEmpty();
    }

    public void visit(BLangXMLNSStatement xmlnsStmtNode) {
        defineNode(xmlnsStmtNode.xmlnsDecl, env);
    }

    private void defineTypeNodes(List<BLangNode> typeDefs, SymbolEnv env) {
        if (typeDefs.isEmpty()) {
            return;
        }

        this.unresolvedTypes = new ArrayList<>(typeDefs.size());
        this.unresolvedRecordDueToFields = new HashSet<>(typeDefs.size());
        this.resolveRecordsUnresolvedDueToFields = false;
        for (BLangNode typeDef : typeDefs) {
            if (isErrorIntersectionTypeCreatingNewType(typeDef, env)) {
                populateUndefinedErrorIntersection((BLangTypeDefinition) typeDef, env);
                continue;
            }

            defineNode(typeDef, env);
        }

        if (typeDefs.size() <= unresolvedTypes.size()) {

            this.resolveRecordsUnresolvedDueToFields = true;
            unresolvedTypes.removeAll(unresolvedRecordDueToFields);
            for (BLangNode unresolvedType : unresolvedRecordDueToFields) {
                defineNode(unresolvedType, env);
            }
            this.resolveRecordsUnresolvedDueToFields = false;

            // This situation can occur due to either a cyclic dependency or at least one of member types in type
            // definition node cannot be resolved. So we iterate through each node recursively looking for cyclic
            // dependencies or undefined types in type node.

            for (BLangNode unresolvedType : unresolvedTypes) {
                Stack<String> references = new Stack<>();
                NodeKind unresolvedKind = unresolvedType.getKind();
                if (unresolvedKind == NodeKind.TYPE_DEFINITION || unresolvedKind == NodeKind.CONSTANT) {
                    TypeDefinition def = (TypeDefinition) unresolvedType;
                    // We need to keep track of all visited types to print cyclic dependency.
                    references.push(def.getName().getValue());
                    checkErrors(env, unresolvedType, (BLangNode) def.getTypeNode(), references, false);
                } else if (unresolvedType.getKind() == NodeKind.CLASS_DEFN) {
                    BLangClassDefinition classDefinition = (BLangClassDefinition) unresolvedType;
                    references.push(classDefinition.getName().getValue());
                    checkErrors(env, unresolvedType, classDefinition, references, true);
                }
            }
            defineAllUnresolvedCyclicTypesInScope(env);

            Set<String> alreadyDefinedTypeDefNames = new HashSet<>();
            int unresolvedTypeCount = unresolvedTypes.size();
            for (int i = 0; i < unresolvedTypeCount; i++) {
                for (BLangNode node : this.unresolvedTypes) {
                    String name = getTypeOrClassName(node);
                    boolean symbolNotFound = false;
                    boolean isTypeOrClassDefinition =
                            node.getKind() == NodeKind.TYPE_DEFINITION || node.getKind() == NodeKind.CLASS_DEFN;
                    // Skip the type resolving in the first iteration (i == 0)
                    // as we want to define the type before trying to resolve it.
                    if (isTypeOrClassDefinition && i != 0) { // Do not skip the first iteration
                        BSymbol bSymbol = symResolver.lookupSymbolInMainSpace(env, names.fromString(name));
                        symbolNotFound = (bSymbol == symTable.notFoundSymbol);
                    }

                    boolean notFoundInList = alreadyDefinedTypeDefNames.add(name);

                    // Prevent defining already defined type names.
                    if (notFoundInList || symbolNotFound) {
                        defineNode(node, env);
                    }
                }
            }
            return;
        }
        defineTypeNodes(unresolvedTypes, env);
    }

    private void populateUndefinedErrorIntersection(BLangTypeDefinition typeDef, SymbolEnv env) {
        BErrorType intersectionErrorType = types.createErrorType(null, Flags.PUBLIC, env);
        intersectionErrorType.tsymbol.name = names.fromString(typeDef.name.value);
        defineErrorType(typeDef.pos, intersectionErrorType, env);

        this.intersectionTypes.add(typeDef);
    }

    private boolean isErrorIntersectionTypeCreatingNewType(BLangNode typeDef, SymbolEnv env) {
        boolean isIntersectionType = typeDef.getKind() == NodeKind.TYPE_DEFINITION
                && ((BLangTypeDefinition) typeDef).typeNode.getKind() == NodeKind.INTERSECTION_TYPE_NODE;
        if (!isIntersectionType) {
            return false;
        }

        BLangIntersectionTypeNode intersectionTypeNode =
                (BLangIntersectionTypeNode) ((BLangTypeDefinition) typeDef).typeNode;

        Set<BType> errorTypes = new HashSet<>();

        for (BLangType type : intersectionTypeNode.constituentTypeNodes) {
            BType bType = symResolver.resolveTypeNode(type, env);
            if (types.getReferredType(bType).tag == TypeTags.ERROR) {
                errorTypes.add(bType);
            }
        }
        return errorTypes.size() > 1;
    }

    private void checkErrors(SymbolEnv env, BLangNode unresolvedType, BLangNode currentTypeOrClassNode,
                             Stack<String> visitedNodes,
                             boolean fromStructuredType) {
        // Check errors in the type definition.
        List<BLangType> memberTypeNodes;
        switch (currentTypeOrClassNode.getKind()) {
            case ARRAY_TYPE:
                checkErrors(env, unresolvedType, ((BLangArrayType) currentTypeOrClassNode).elemtype, visitedNodes,
                        true);
                break;
            case UNION_TYPE_NODE:
                // If the current type node is a union type node, we need to check all member nodes.
                memberTypeNodes = ((BLangUnionTypeNode) currentTypeOrClassNode).memberTypeNodes;
                // Recursively check all members.
                for (BLangType memberTypeNode : memberTypeNodes) {
                    checkErrors(env, unresolvedType, memberTypeNode, visitedNodes, fromStructuredType);
                }
                break;
            case INTERSECTION_TYPE_NODE:
                memberTypeNodes = ((BLangIntersectionTypeNode) currentTypeOrClassNode).constituentTypeNodes;
                for (BLangType memberTypeNode : memberTypeNodes) {
                    checkErrors(env, unresolvedType, memberTypeNode, visitedNodes, fromStructuredType);
                }
                break;
            case TUPLE_TYPE_NODE:
                BLangTupleTypeNode tupleNode = (BLangTupleTypeNode) currentTypeOrClassNode;
                memberTypeNodes = tupleNode.memberTypeNodes;
                for (BLangType memberTypeNode : memberTypeNodes) {
                    checkErrors(env, unresolvedType, memberTypeNode, visitedNodes, true);
                }
                if (tupleNode.restParamType != null) {
                    checkErrors(env, unresolvedType, tupleNode.restParamType, visitedNodes, true);
                }
                break;
            case CONSTRAINED_TYPE:
                checkErrors(env, unresolvedType, ((BLangConstrainedType) currentTypeOrClassNode).constraint,
                        visitedNodes,
                        true);
                break;
            case TABLE_TYPE:
                checkErrors(env, unresolvedType, ((BLangTableTypeNode) currentTypeOrClassNode).constraint, visitedNodes,
                        true);
                break;
            case STREAM_TYPE:
                checkErrors(env, unresolvedType, ((BLangStreamType) currentTypeOrClassNode).constraint, visitedNodes,
                        true);
                BLangType completionType = ((BLangStreamType) currentTypeOrClassNode).error;
                if (completionType != null) {
                    checkErrors(env, unresolvedType, completionType, visitedNodes, true);
                }
                break;
            case USER_DEFINED_TYPE:
                checkErrorsOfUserDefinedType(env, unresolvedType, (BLangUserDefinedType) currentTypeOrClassNode,
                        visitedNodes, fromStructuredType);
                break;
            case BUILT_IN_REF_TYPE:
                // Eg - `xml`. This is not needed to be checked because no types are available in the `xml`.
            case FINITE_TYPE_NODE:
            case VALUE_TYPE:
            case ERROR_TYPE:
                // Do nothing.
                break;
            case FUNCTION_TYPE:
                BLangFunctionTypeNode functionTypeNode = (BLangFunctionTypeNode) currentTypeOrClassNode;
                functionTypeNode.params.forEach(p -> checkErrors(env, unresolvedType, p.typeNode, visitedNodes,
                        fromStructuredType));
                if (functionTypeNode.restParam != null) {
                    checkErrors(env, unresolvedType, functionTypeNode.restParam.typeNode, visitedNodes,
                            fromStructuredType);
                }
                if (functionTypeNode.returnTypeNode != null) {
                    checkErrors(env, unresolvedType, functionTypeNode.returnTypeNode, visitedNodes, fromStructuredType);
                }
                break;
            case RECORD_TYPE:
                for (TypeNode typeNode : ((BLangRecordTypeNode) currentTypeOrClassNode).getTypeReferences()) {
                    checkErrors(env, unresolvedType, (BLangType) typeNode, visitedNodes, true);
                }
                break;
            case OBJECT_TYPE:
                for (TypeNode typeNode : ((BLangObjectTypeNode) currentTypeOrClassNode).getTypeReferences()) {
                    checkErrors(env, unresolvedType, (BLangType) typeNode, visitedNodes, true);
                }
                break;
            case CLASS_DEFN:
                for (TypeNode typeNode : ((BLangClassDefinition) currentTypeOrClassNode).typeRefs) {
                    checkErrors(env, unresolvedType, (BLangType) typeNode, visitedNodes, true);
                }
                break;
            default:
                throw new RuntimeException("unhandled type kind: " + currentTypeOrClassNode.getKind());
        }
    }

    private  boolean isTypeConstructorAvailable(NodeKind unresolvedType) {
        switch (unresolvedType) {
            case OBJECT_TYPE:
            case RECORD_TYPE:
            case CONSTRAINED_TYPE:
            case ARRAY_TYPE:
            case TUPLE_TYPE_NODE:
            case TABLE_TYPE:
            case ERROR_TYPE:
            case FUNCTION_TYPE:
            case STREAM_TYPE:
                return true;
            default:
                return false;
        }
    }

    private void checkErrorsOfUserDefinedType(SymbolEnv env, BLangNode unresolvedType,
                                              BLangUserDefinedType currentTypeOrClassNode,
                                              Stack<String> visitedNodes, boolean fromStructuredType) {
        String currentTypeNodeName = currentTypeOrClassNode.typeName.value;
        // Skip all types defined as anonymous types.
        if (currentTypeNodeName.startsWith("$")) {
            return;
        }
        String unresolvedTypeNodeName = getTypeOrClassName(unresolvedType);
        boolean sameTypeNode = unresolvedTypeNodeName.equals(currentTypeNodeName);
        boolean isVisited = visitedNodes.contains(currentTypeNodeName);
        boolean typeDef = unresolvedType.getKind() == NodeKind.TYPE_DEFINITION;

        if (sameTypeNode || isVisited) {
            if (typeDef) {
                BLangTypeDefinition typeDefinition = (BLangTypeDefinition) unresolvedType;
                NodeKind unresolvedTypeNodeKind = typeDefinition.getTypeNode().getKind();
                if (fromStructuredType && (unresolvedTypeNodeKind == NodeKind.UNION_TYPE_NODE
                        || unresolvedTypeNodeKind == NodeKind.TUPLE_TYPE_NODE)) {
                    // Type definitions with tuples and unions are allowed to have cyclic references atm
                    typeDefinition.hasCyclicReference = true;
                    return;
                }
                // Recursive types (A -> B -> C -> B) are valid provided they go through a type constructor
                if (unresolvedTypeNodeKind != NodeKind.OBJECT_TYPE && isTypeConstructorAvailable(unresolvedTypeNodeKind)
                    && !sameTypeNode) {
                    return;
                }
            }
            if (isVisited) {
                // Invalid dependency detected. But in here, all the types in the list might not
                // be necessary for the cyclic dependency error message.
                //
                // Eg - A -> B -> C -> B // Last B is what we are currently checking
                //
                // In such case, we create a new list with relevant type names.
                int i = visitedNodes.indexOf(currentTypeNodeName);
                List<String> dependencyList = new ArrayList<>(visitedNodes.size() - i);
                for (; i < visitedNodes.size(); i++) {
                    dependencyList.add(visitedNodes.get(i));
                }
                if (!sameTypeNode && dependencyList.size() == 1
                        && dependencyList.get(0).equals(currentTypeNodeName)) {
                    // Check to support valid scenarios such as the following
                    // type A int\A[];
                    // type B A;
                    // @typeparam type B A;
                    return;
                }
                // Add the `currentTypeNodeName` to complete the cycle.
                dependencyList.add(currentTypeNodeName);
                dlog.error(unresolvedType.getPosition(), DiagnosticErrorCode.CYCLIC_TYPE_REFERENCE, dependencyList);
            } else {
                visitedNodes.push(currentTypeNodeName);
                dlog.error(unresolvedType.getPosition(), DiagnosticErrorCode.CYCLIC_TYPE_REFERENCE, visitedNodes);
                visitedNodes.remove(currentTypeNodeName);
            }
        } else {
            // Check whether the current type node is in the unresolved list. If it is in the list, we need to
            // check it recursively.
            List<BLangNode> typeDefinitions = unresolvedTypes.stream()
                    .filter(node -> getTypeOrClassName(node).equals(currentTypeNodeName)).collect(Collectors.toList());

            if (typeDefinitions.isEmpty()) {
                BType referredType = symResolver.resolveTypeNode(currentTypeOrClassNode, env);
                // We are referring a fully or partially defined type from another cyclic type
                if (referredType != symTable.noType) {
                    return;
                }

                // If a type is declared, it should either get defined successfully or added to the unresolved
                // types list. If a type is not in either one of them, that means it is an undefined type.
                LocationData locationData = new LocationData(
                        currentTypeNodeName, currentTypeOrClassNode.pos.lineRange().startLine().line(),
                        currentTypeOrClassNode.pos.lineRange().startLine().offset());
                if (unknownTypeRefs.add(locationData)) {
                    dlog.error(currentTypeOrClassNode.pos, DiagnosticErrorCode.UNKNOWN_TYPE, currentTypeNodeName);
                }
            } else {
                for (BLangNode typeDefinition : typeDefinitions) {
                    if (typeDefinition.getKind() == NodeKind.TYPE_DEFINITION) {
                        BLangTypeDefinition langTypeDefinition = (BLangTypeDefinition) typeDefinition;
                        String typeName = langTypeDefinition.getName().getValue();
                        // Add the node name to the list.
                        visitedNodes.push(typeName);
                        // Recursively check for errors.
                        checkErrors(env, unresolvedType, langTypeDefinition.getTypeNode(), visitedNodes,
                                fromStructuredType);
                        // We need to remove the added type node here since we have finished checking errors.
                        visitedNodes.pop();
                    } else {
                        BLangClassDefinition classDefinition = (BLangClassDefinition) typeDefinition;
                        visitedNodes.push(classDefinition.getName().getValue());
                        checkErrors(env, unresolvedType, classDefinition, visitedNodes, fromStructuredType);
                        visitedNodes.pop();
                    }
                }
            }
        }
    }

    private String getTypeOrClassName(BLangNode node) {
        if (node.getKind() == NodeKind.TYPE_DEFINITION || node.getKind() == NodeKind.CONSTANT) {
            return ((TypeDefinition) node).getName().getValue();
        } else  {
            return ((BLangClassDefinition) node).getName().getValue();
        }
    }

    public boolean isUnknownTypeRef(BLangUserDefinedType bLangUserDefinedType) {
        var startLine = bLangUserDefinedType.pos.lineRange().startLine();
        LocationData locationData = new LocationData(bLangUserDefinedType.typeName.value, startLine.line(),
                startLine.offset());
        return unknownTypeRefs.contains(locationData);
    }

    @Override
    public void visit(BLangTypeDefinition typeDefinition) {
        BType definedType;
        if (typeDefinition.hasCyclicReference) {
            definedType = getCyclicDefinedType(typeDefinition, env);
        } else {
            definedType = symResolver.resolveTypeNode(typeDefinition.typeNode, env);
        }

        if (definedType == symTable.semanticError) {
            // TODO : Fix this properly. issue #21242

            invalidateAlreadyDefinedErrorType(typeDefinition);
            return;
        }
        if (definedType == symTable.noType) {
            // This is to prevent concurrent modification exception.
            if (!this.unresolvedTypes.contains(typeDefinition)) {
                this.unresolvedTypes.add(typeDefinition);
            }
            return;
        }

        // Check for any circular type references
        boolean hasTypeInclusions = false;
        NodeKind typeNodeKind = typeDefinition.typeNode.getKind();
        if (typeNodeKind == NodeKind.OBJECT_TYPE || typeNodeKind == NodeKind.RECORD_TYPE) {
            if (definedType.tsymbol.scope == null) {
                definedType.tsymbol.scope = new Scope(definedType.tsymbol);
            }
            BLangStructureTypeNode structureTypeNode = (BLangStructureTypeNode) typeDefinition.typeNode;
            // For each referenced type, check whether the types are already resolved.
            // If not, then that type should get a higher precedence.
            for (BLangType typeRef : structureTypeNode.typeRefs) {
                hasTypeInclusions = true;
                BType referencedType = symResolver.resolveTypeNode(typeRef, env);
                if (referencedType == symTable.noType) {
                    if (!this.unresolvedTypes.contains(typeDefinition)) {
                        this.unresolvedTypes.add(typeDefinition);
                        return;
                    }
                }
            }
        }

        // check for unresolved fields. This record may be referencing another record
        if (!this.resolveRecordsUnresolvedDueToFields && typeNodeKind == NodeKind.RECORD_TYPE) {
            BLangStructureTypeNode structureTypeNode = (BLangStructureTypeNode) typeDefinition.typeNode;
            for (BLangSimpleVariable variable : structureTypeNode.fields) {
                Scope scope = new Scope(structureTypeNode.symbol);
                structureTypeNode.symbol.scope = scope;
                SymbolEnv typeEnv = SymbolEnv.createTypeEnv(structureTypeNode, scope, env);
                BType referencedType = symResolver.resolveTypeNode(variable.typeNode, typeEnv);
                if (referencedType == symTable.noType) {
                    if (this.unresolvedRecordDueToFields.add(typeDefinition) &&
                            !this.unresolvedTypes.contains(typeDefinition)) {
                        this.unresolvedTypes.add(typeDefinition);
                        return;
                    }
                }
            }
        }

        if (typeDefinition.typeNode.getKind() == NodeKind.FUNCTION_TYPE && definedType.tsymbol == null) {
            definedType.tsymbol = Symbols.createTypeSymbol(SymTag.FUNCTION_TYPE, Flags.asMask(typeDefinition.flagSet),
                                                           Names.EMPTY, env.enclPkg.symbol.pkgID,
                                                           definedType, env.scope.owner, typeDefinition.pos, SOURCE);
        }

        if (typeDefinition.flagSet.contains(Flag.ENUM)) {
            definedType.tsymbol = createEnumSymbol(typeDefinition, definedType);
        }

        typeDefinition.setPrecedence(this.typePrecedence++);
        BSymbol typeDefSymbol;

        typeDefSymbol = Symbols.createTypeDefinitionSymbol(Flags.asMask(typeDefinition.flagSet),
                names.fromIdNode(typeDefinition.name), env.enclPkg.symbol.pkgID, definedType, env.scope.owner,
                typeDefinition.name.pos, SOURCE);
        typeDefSymbol.markdownDocumentation
                = getMarkdownDocAttachment(typeDefinition.markdownDocumentationAttachment);

        boolean isLabel = true;
        if (definedType.tsymbol.name == Names.EMPTY) {
            isLabel = false;
            definedType.tsymbol.name = names.fromIdNode(typeDefinition.name);
            definedType.tsymbol.originalName = names.fromIdNode(typeDefinition.name);
            definedType.tsymbol.flags |= typeDefSymbol.flags;
            definedType.tsymbol.pos = typeDefSymbol.pos;
            definedType.tsymbol.markdownDocumentation = typeDefSymbol.markdownDocumentation;
            definedType.tsymbol.pkgID = env.enclPkg.packageID;
            if (definedType.tsymbol instanceof BErrorTypeSymbol) {
                definedType.tsymbol.owner = env.scope.owner;
            }
        }
        if (typeDefinition.flagSet.contains(Flag.ENUM)) {
            typeDefSymbol = definedType.tsymbol;
        }

        boolean isErrorIntersection = isErrorIntersection(definedType);
        if (isErrorIntersection) {
            populateSymbolNameOfErrorIntersection(definedType, typeDefinition);
            populateAllReadyDefinedErrorIntersection(definedType, typeDefinition, env);
        }

<<<<<<< HEAD
        BType referenceConstraintType = types.getReferredType(definedType);
        boolean isIntersectionType = types.referenceTypeMatchesTag(referenceConstraintType, TypeTags.INTERSECTION);
=======
        BType referenceConstraintType = types.getConstraintFromReferenceType(definedType);
        boolean isIntersectionType = types.referenceTypeMatchesTag(referenceConstraintType, TypeTags.INTERSECTION)
                && !isLabel;
>>>>>>> 2f99f4b1

        BType effectiveDefinedType = isIntersectionType ? ((BIntersectionType) referenceConstraintType).effectiveType :
                referenceConstraintType;

        typeDefSymbol.name = names.fromIdNode(typeDefinition.getName());
        typeDefSymbol.originalName = names.originalNameFromIdNode(typeDefinition.getName());
        typeDefSymbol.pkgID = env.enclPkg.packageID;
        typeDefSymbol.pos = typeDefinition.name.pos;
        typeDefSymbol.origin = getOrigin(typeDefSymbol.name);

        if (isIntersectionType) {
            BTypeSymbol effectiveTypeSymbol = effectiveDefinedType.tsymbol;
            effectiveTypeSymbol.name = typeDefSymbol.name;
            effectiveTypeSymbol.pkgID = typeDefSymbol.pkgID;
        }

        if (isDistinctFlagPresent(typeDefinition)) {
            if (referenceConstraintType.getKind() == TypeKind.ERROR) {
                BErrorType distinctType = getDistinctErrorType(typeDefinition, (BErrorType) referenceConstraintType,
                        typeDefSymbol);
                typeDefinition.typeNode.setBType(distinctType);
                definedType = distinctType;
            } else if (referenceConstraintType.tag == TypeTags.INTERSECTION &&
                    ((BIntersectionType) referenceConstraintType).effectiveType.getKind() == TypeKind.ERROR) {
                boolean distinctFlagPresentInTypeDef = typeDefinition.typeNode.flagSet.contains(Flag.DISTINCT);

                BTypeIdSet typeIdSet = BTypeIdSet.emptySet();
                int numberOfDistinctConstituentTypes = 0;
                BLangIntersectionTypeNode intersectionTypeNode = (BLangIntersectionTypeNode) typeDefinition.typeNode;
                for (BLangType constituentType : intersectionTypeNode.constituentTypeNodes) {
                    BType type = constituentType.getBType();

                    if (type.getKind() == TypeKind.ERROR) {
                        if (constituentType.flagSet.contains(Flag.DISTINCT)) {
                            numberOfDistinctConstituentTypes++;
                            typeIdSet.addSecondarySet(((BErrorType) type).typeIdSet.getAll());
                        } else {
                            typeIdSet.add(((BErrorType) type).typeIdSet);
                        }
                    }
                }

                BErrorType effectiveType = (BErrorType) ((BIntersectionType) referenceConstraintType).effectiveType;

                // if the distinct keyword is part of a distinct-type-descriptor that is the
                // only distinct-type-descriptor occurring within a module-type-defn,
                // then the local id is the name of the type defined by the module-type-defn.
                if (numberOfDistinctConstituentTypes == 1
                        || (numberOfDistinctConstituentTypes == 0 && distinctFlagPresentInTypeDef)) {
                    BTypeIdSet typeIdSetForDefinedType = BTypeIdSet.from(
                            env.enclPkg.packageID,
                            typeDefinition.name.value,
                            typeDefinition.flagSet.contains(Flag.PUBLIC),
                            typeIdSet);
                    effectiveType.typeIdSet.add(typeIdSetForDefinedType);
                } else {
                    for (BLangType constituentType : intersectionTypeNode.constituentTypeNodes) {
                        if (constituentType.getBType().getKind() != TypeKind.ERROR) {
                            continue;
                        }
                        if (constituentType.flagSet.contains(Flag.DISTINCT)) {
                            typeIdSet.add(BTypeIdSet.from(env.enclPkg.packageID,
                                    anonymousModelHelper.getNextAnonymousTypeId(env.enclPkg.packageID), true));
                        }
                    }
                    effectiveType.typeIdSet.add(typeIdSet);
                }

            } else if (referenceConstraintType.getKind() == TypeKind.OBJECT) {
                BObjectType distinctType = getDistinctObjectType(typeDefinition, (BObjectType) referenceConstraintType,
                        referenceConstraintType.tsymbol);
                typeDefinition.typeNode.setBType(distinctType);
                definedType = distinctType;
            }
            definedType.flags |= Flags.DISTINCT;
        }

        typeDefSymbol.flags |= Flags.asMask(typeDefinition.flagSet);
        // Reset public flag when set on a non public type.
        typeDefSymbol.flags &= getPublicFlagResetingMask(typeDefinition.flagSet, typeDefinition.typeNode);
        if (isDeprecated(typeDefinition.annAttachments)) {
            typeDefSymbol.flags |= Flags.DEPRECATED;
        }

        // Reset origin for anonymous types
        if (Symbols.isFlagOn(typeDefSymbol.flags, Flags.ANONYMOUS)) {
            typeDefSymbol.origin = VIRTUAL;
        }

        if (typeDefinition.annAttachments.stream()
                .anyMatch(attachment -> attachment.annotationName.value.equals(Names.ANNOTATION_TYPE_PARAM.value))) {
            // TODO : Clean this. Not a nice way to handle this.
            //  TypeParam is built-in annotation, and limited only within lang.* modules.
            if (PackageID.isLangLibPackageID(this.env.enclPkg.packageID)) {
                typeDefSymbol.type = typeParamAnalyzer.createTypeParam(typeDefSymbol.type, typeDefSymbol.name);
                typeDefSymbol.flags |= Flags.TYPE_PARAM;
            } else {
                dlog.error(typeDefinition.pos, DiagnosticErrorCode.TYPE_PARAM_OUTSIDE_LANG_MODULE);
            }
        }
        definedType.flags |= typeDefSymbol.flags;

        if (isIntersectionType) {
            BTypeSymbol effectiveTypeSymbol = effectiveDefinedType.tsymbol;
            effectiveTypeSymbol.flags |= definedType.tsymbol.flags;
            effectiveTypeSymbol.origin = VIRTUAL;
            effectiveDefinedType.flags |= definedType.flags;
        }

        typeDefinition.symbol = typeDefSymbol;
        if (typeDefinition.hasCyclicReference) {
            // Workaround for https://github.com/ballerina-platform/ballerina-lang/issues/29742
            typeDefinition.getBType().tsymbol = definedType.tsymbol;
        } else {
            boolean isLanglibModule = PackageID.isLangLibPackageID(this.env.enclPkg.packageID);
            if (isLanglibModule) {
                handleLangLibTypes(typeDefinition);
                return;
            }
            // We may have already defined error intersection
            if (!isErrorIntersection || lookupTypeSymbol(env, typeDefinition.name) == symTable.notFoundSymbol) {
                defineSymbol(typeDefinition.name.pos, typeDefSymbol);
            }
        }
    }

    private void invalidateAlreadyDefinedErrorType(BLangTypeDefinition typeDefinition) {
        // We need to invalidate the already defined type as we don't have a way to undefine it.
        BSymbol alreadyDefinedTypeSymbol = lookupTypeSymbol(env, typeDefinition.name);
        if (alreadyDefinedTypeSymbol.type.tag == TypeTags.ERROR) {
            alreadyDefinedTypeSymbol.type = symTable.errorType;
        }
    }

    private void populateErrorTypeIds(BErrorType effectiveType, BLangIntersectionTypeNode typeNode, String name,
                                      boolean distinctFlagPresentInTypeDef) {
        BTypeIdSet typeIdSet = BTypeIdSet.emptySet();
        int numberOfDistinctConstituentTypes = 0;

        for (BLangType constituentType : typeNode.constituentTypeNodes) {
            BType resolvedTypeNode = symResolver.resolveTypeNode(constituentType, env);
            BType type = types.getReferredType(resolvedTypeNode);

            if (types.getReferredType(type).getKind() == TypeKind.ERROR) {
                if (constituentType.flagSet.contains(Flag.DISTINCT)) {
                    numberOfDistinctConstituentTypes++;
                    typeIdSet.addSecondarySet(((BErrorType) type).typeIdSet.getAll());
                } else {
                    typeIdSet.add(((BErrorType) type).typeIdSet);
                }
            }
        }

        // if the distinct keyword is part of a distinct-type-descriptor that is the
        // only distinct-type-descriptor occurring within a module-type-defn,
        // then the local id is the name of the type defined by the module-type-defn.
        if (numberOfDistinctConstituentTypes == 1
                || (numberOfDistinctConstituentTypes == 0 && distinctFlagPresentInTypeDef)) {
            effectiveType.typeIdSet = BTypeIdSet.from(env.enclPkg.packageID, name, true, typeIdSet);
        } else {
            for (BLangType constituentType : typeNode.constituentTypeNodes) {
                if (constituentType.flagSet.contains(Flag.DISTINCT)) {
                    typeIdSet.add(BTypeIdSet.from(env.enclPkg.packageID,
                                    anonymousModelHelper.getNextAnonymousTypeId(env.enclPkg.packageID), true));
                }
            }
            effectiveType.typeIdSet = typeIdSet;
        }
    }

    private void populateAllReadyDefinedErrorIntersection(BType definedType, BLangTypeDefinition typeDefinition,
                                                          SymbolEnv env) {

        BSymbol bSymbol = lookupTypeSymbol(env, typeDefinition.name);
        BErrorType alreadyDefinedErrorType = (BErrorType) bSymbol.type;

        boolean distinctFlagPresent = typeDefinition.typeNode.flagSet.contains(Flag.DISTINCT);

        BIntersectionType intersectionType = (BIntersectionType) definedType;
        BErrorType errorType = (BErrorType) intersectionType.effectiveType;
        populateErrorTypeIds(errorType, (BLangIntersectionTypeNode) typeDefinition.typeNode,
                typeDefinition.name.value, distinctFlagPresent);

        alreadyDefinedErrorType.typeIdSet = errorType.typeIdSet;
        alreadyDefinedErrorType.detailType = errorType.detailType;
        alreadyDefinedErrorType.flags = errorType.flags;
        alreadyDefinedErrorType.name = errorType.name;
        intersectionType.effectiveType = alreadyDefinedErrorType;

        if (!errorType.typeIdSet.isEmpty()) {
            definedType.flags |= Flags.DISTINCT;
        }
    }

    private BSymbol lookupTypeSymbol(SymbolEnv env, BLangIdentifier name) {
        return symResolver.lookupSymbolInMainSpace(env, names.fromString(name.value));
    }

    private void populateSymbolNameOfErrorIntersection(BType definedType, BLangTypeDefinition typeDefinition) {
        String typeDefName = typeDefinition.name.value;
        definedType.tsymbol.name = names.fromString(typeDefName);

        BErrorType effectiveErrorType = (BErrorType) ((BIntersectionType) definedType).effectiveType;
        effectiveErrorType.tsymbol.name = names.fromString(typeDefName);
    }

    private boolean isErrorIntersection(BType definedType) {
        BType type = types.getReferredType(definedType);

        if (type.tag == TypeTags.INTERSECTION) {
            BIntersectionType intersectionType = (BIntersectionType) type;
            return intersectionType.effectiveType.tag == TypeTags.ERROR;
        }

        return false;
    }

    private BEnumSymbol createEnumSymbol(BLangTypeDefinition typeDefinition, BType definedType) {
        List<BConstantSymbol> enumMembers = new ArrayList<>();

        List<BLangType> members = ((BLangUnionTypeNode) typeDefinition.typeNode).memberTypeNodes;
        for (BLangType member : members) {
            enumMembers.add((BConstantSymbol) ((BLangUserDefinedType) member).symbol);
        }

        return new BEnumSymbol(enumMembers, Flags.asMask(typeDefinition.flagSet), Names.EMPTY, Names.EMPTY,
                               env.enclPkg.symbol.pkgID, definedType, env.scope.owner, typeDefinition.pos, SOURCE);
    }

    private BObjectType getDistinctObjectType(BLangTypeDefinition typeDefinition, BObjectType definedType,
                                              BTypeSymbol typeDefSymbol) {
        BTypeSymbol tSymbol = typeDefSymbol.kind == SymbolKind.TYPE_DEF ? typeDefSymbol.type.tsymbol : typeDefSymbol;
        BObjectType definedObjType = definedType;
        // Create a new type for distinct type definition such as `type FooErr distinct BarErr;`
        // `typeDefSymbol` is different to `definedObjType.tsymbol` in a type definition statement that use
        // already defined type as the base type.
        if (definedObjType.tsymbol != tSymbol) {
            BObjectType objType = new BObjectType(tSymbol);
            tSymbol.type = objType;
            definedObjType = objType;
        }
        boolean isPublicType = typeDefinition.flagSet.contains(Flag.PUBLIC);
        definedObjType.typeIdSet = calculateTypeIdSet(typeDefinition, isPublicType, definedType.typeIdSet);
        return definedObjType;
    }

    private void defineTypeInMainScope(BTypeSymbol typeDefSymbol, BLangTypeDefinition typeDef, SymbolEnv env) {
        if (PackageID.isLangLibPackageID(env.enclPkg.packageID)) {
            typeDefSymbol.origin = BUILTIN;
            handleLangLibTypes(typeDef);
        } else {
            defineSymbol(typeDef.name.pos, typeDefSymbol, env);
        }
    }

    private BType defineSymbolForCyclicTypeDefinition(BLangTypeDefinition typeDef, SymbolEnv env) {
        Name newTypeDefName = names.fromIdNode(typeDef.name);
        BTypeSymbol typeDefSymbol;
        BType newTypeNode;

        switch (typeDef.typeNode.getKind()) {
            case TUPLE_TYPE_NODE:
                newTypeNode = new BTupleType(null, new ArrayList<>(), true);
                typeDefSymbol = Symbols.createTypeSymbol(SymTag.TUPLE_TYPE, Flags.asMask(typeDef.flagSet),
                        newTypeDefName, env.enclPkg.symbol.pkgID, newTypeNode, env.scope.owner,
                        typeDef.name.pos, SOURCE);
                break;
            default:
                newTypeNode = BUnionType.create(null, new LinkedHashSet<>(), true);
                typeDefSymbol = Symbols.createTypeSymbol(SymTag.UNION_TYPE, Flags.asMask(typeDef.flagSet),
                        newTypeDefName, env.enclPkg.symbol.pkgID, newTypeNode, env.scope.owner,
                        typeDef.name.pos, SOURCE);
        }
        typeDef.symbol = typeDefSymbol;
        defineTypeInMainScope(typeDefSymbol, typeDef, env);
        newTypeNode.tsymbol = typeDefSymbol;
        newTypeNode.flags |= typeDefSymbol.flags;
        return newTypeNode;
    }

    private BType getCyclicDefinedType(BLangTypeDefinition typeDef, SymbolEnv env) {
        // Get cyclic type reference from main scope
        BSymbol foundSym = symResolver.lookupSymbolInMainSpace(env, names.fromIdNode(typeDef.name));
        BType newTypeNode = foundSym.type;

        // Resolver only manages to resolve members as they are defined as user defined types.
        // Since we defined the symbols, the user defined types get resolved.
        // Since we are calling this API we don't have to call
        // `markParameterizedType(unionType, memberTypes);` again for resolved members
        BType resolvedTypeNodes = symResolver.resolveTypeNode(typeDef.typeNode, env);

        if (resolvedTypeNodes == symTable.noType) {
            return symTable.semanticError;
        }

        switch (resolvedTypeNodes.tag) {
            case TypeTags.TUPLE:
                BTupleType definedTupleType = (BTupleType) resolvedTypeNodes;
                for (BType member : definedTupleType.getTupleTypes()) {
                    if (!((BTupleType) newTypeNode).addMembers(member)) {
                        return constructDependencyListError(typeDef, member);
                    }
                }
                if (!((BTupleType) newTypeNode).addRestType(definedTupleType.restType)) {
                    return constructDependencyListError(typeDef, definedTupleType.restType);
                }
                break;
            default:
                BUnionType definedUnionType = (BUnionType) resolvedTypeNodes;
                for (BType member : definedUnionType.getMemberTypes()) {
                    ((BUnionType) newTypeNode).add(member);
                }
                break;
        }
        typeDef.typeNode.setBType(newTypeNode);
        typeDef.typeNode.getBType().tsymbol.type = newTypeNode;
        typeDef.symbol.type = newTypeNode;
        typeDef.setBType(newTypeNode);
        return newTypeNode;
    }

    private void defineAllUnresolvedCyclicTypesInScope(SymbolEnv env) {
        SymbolEnv prevEnv = this.env;
        this.env = env;
        for (BLangNode unresolvedNode : unresolvedTypes) {
            if (unresolvedNode.getKind() == NodeKind.TYPE_DEFINITION &&
                    ((BLangTypeDefinition) unresolvedNode).hasCyclicReference) {
                defineSymbolForCyclicTypeDefinition((BLangTypeDefinition) unresolvedNode, env);
            }
        }
        this.env = prevEnv;
    }

    private BType constructDependencyListError(BLangTypeDefinition typeDef, BType member) {
        List<String> dependencyList = new ArrayList<>();
        dependencyList.add(getTypeOrClassName(typeDef));
        dependencyList.add(member.tsymbol.name.value);
        dlog.error(typeDef.getPosition(), DiagnosticErrorCode.CYCLIC_TYPE_REFERENCE, dependencyList);
        return symTable.semanticError;
    }

    private BErrorType getDistinctErrorType(BLangTypeDefinition typeDefinition, BErrorType definedType,
                                            BSymbol typeDefSymbol) {
        BErrorType definedErrorType = definedType;
        // Create a new type for distinct type definition such as `type FooErr distinct BarErr;`
        // `typeDefSymbol` is different to `definedErrorType.tsymbol` in a type definition statement that use
        // already defined type as the base type.
        if (definedErrorType.tsymbol != typeDefSymbol) {
            BTypeSymbol typeSymbol = new BTypeSymbol(SymTag.TYPE_DEF, typeDefSymbol.flags, typeDefSymbol.name,
                    typeDefSymbol.pkgID, null, typeDefSymbol.owner, typeDefSymbol.pos, typeDefSymbol.origin);
            BErrorType bErrorType = new BErrorType(typeSymbol);
            typeSymbol.type = bErrorType;
            bErrorType.detailType = definedErrorType.detailType;
            typeDefSymbol.type = bErrorType;
            definedErrorType = bErrorType;
        }
        boolean isPublicType = typeDefinition.flagSet.contains(Flag.PUBLIC);
        definedErrorType.typeIdSet = calculateTypeIdSet(typeDefinition, isPublicType, definedType.typeIdSet);
        return definedErrorType;
    }

    private BTypeIdSet calculateTypeIdSet(BLangTypeDefinition typeDefinition, boolean isPublicType,
                                          BTypeIdSet secondary) {
        String name = typeDefinition.flagSet.contains(Flag.ANONYMOUS)
                ? anonymousModelHelper.getNextAnonymousTypeId(env.enclPkg.packageID)
                : typeDefinition.getName().value;

        return BTypeIdSet.from(env.enclPkg.packageID, name, isPublicType, secondary);
    }

    private boolean isDistinctFlagPresent(BLangTypeDefinition typeDefinition) {
        if (typeDefinition.typeNode.flagSet.contains(Flag.DISTINCT)) {
            return true;
        }

        return false;
    }

    private void handleLangLibTypes(BLangTypeDefinition typeDefinition) {

        // As per spec 2020R3 built-in types are limited only within lang.* modules.
        for (BLangAnnotationAttachment attachment : typeDefinition.annAttachments) {
            if (attachment.annotationName.value.equals(Names.ANNOTATION_TYPE_PARAM.value)) {
                BSymbol typeDefSymbol = typeDefinition.symbol;
                typeDefSymbol.type = typeParamAnalyzer.createTypeParam(typeDefSymbol.type, typeDefSymbol.name);
                typeDefSymbol.flags |= Flags.TYPE_PARAM;
                break;
            } else if (attachment.annotationName.value.equals(Names.ANNOTATION_BUILTIN_SUBTYPE.value)) {
                // Type is pre-defined in symbol Table.
                BType type = symTable.getLangLibSubType(typeDefinition.name.value);
                typeDefinition.symbol = type.tsymbol;
                typeDefinition.setBType(type);
                typeDefinition.typeNode.setBType(type);
                typeDefinition.isBuiltinTypeDef = true;
                break;
            }
            throw new IllegalStateException("Not supported annotation attachment at:" + attachment.pos);
        }
        defineSymbol(typeDefinition.name.pos, typeDefinition.symbol);
    }

    // If this type is defined to a public type or this is a anonymous type, return int with all bits set to 1,
    // so that we can bitwise and it with any flag and the original flag will not change.
    // If the type is not a public type then return a mask where public flag is set to zero and all others are set
    // to 1 so that we can perform bitwise and operation to remove the public flag from given flag.
    private long getPublicFlagResetingMask(Set<Flag> flagSet, BLangType typeNode) {
        boolean isAnonType =
                typeNode instanceof BLangStructureTypeNode && ((BLangStructureTypeNode) typeNode).isAnonymous;
        if (flagSet.contains(Flag.PUBLIC) || isAnonType) {
            return Long.MAX_VALUE;
        } else {
            return ~Flags.PUBLIC;
        }
    }

    @Override
    public void visit(BLangWorker workerNode) {
        BInvokableSymbol workerSymbol = Symbols.createWorkerSymbol(Flags.asMask(workerNode.flagSet),
                                                                   names.fromIdNode(workerNode.name),
                                                                   names.originalNameFromIdNode(workerNode.name),
                                                                   env.enclPkg.symbol.pkgID, null, env.scope.owner,
                                                                   workerNode.pos, SOURCE);
        workerSymbol.markdownDocumentation = getMarkdownDocAttachment(workerNode.markdownDocumentationAttachment);
        workerSymbol.originalName = names.originalNameFromIdNode(workerNode.name);
        workerNode.symbol = workerSymbol;
        defineSymbolWithCurrentEnvOwner(workerNode.pos, workerSymbol);
    }

    @Override
    public void visit(BLangService serviceNode) {
        defineNode(serviceNode.serviceVariable, env);

        Name generatedServiceName = names.fromString("service$" + serviceNode.serviceClass.symbol.name.value);
        BType type = serviceNode.serviceClass.typeRefs.isEmpty() ? null : serviceNode.serviceClass.typeRefs.get(0)
                .getBType();
        BServiceSymbol serviceSymbol = new BServiceSymbol((BClassSymbol) serviceNode.serviceClass.symbol,
                                                          Flags.asMask(serviceNode.flagSet), generatedServiceName,
                                                          env.enclPkg.symbol.pkgID, type, env.enclPkg.symbol,
                                                          serviceNode.pos, SOURCE);
        serviceNode.symbol = serviceSymbol;

        if (!serviceNode.absoluteResourcePath.isEmpty()) {
            if ("/".equals(serviceNode.absoluteResourcePath.get(0).getValue())) {
                serviceSymbol.setAbsResourcePath(Collections.emptyList());
            } else {
                List<String> list = new ArrayList<>();
                for (IdentifierNode identifierNode : serviceNode.absoluteResourcePath) {
                    list.add(identifierNode.getValue());
                }
                serviceSymbol.setAbsResourcePath(list);
            }
        }

        if (serviceNode.serviceNameLiteral != null) {
            serviceSymbol.setAttachPointStringLiteral(serviceNode.serviceNameLiteral.value.toString());
        }

        env.scope.define(serviceSymbol.name, serviceSymbol);
    }

    @Override
    public void visit(BLangResourceFunction funcNode) {
        boolean validAttachedFunc = validateFuncReceiver(funcNode);

        if (PackageID.isLangLibPackageID(env.enclPkg.symbol.pkgID)) {
            funcNode.flagSet.add(Flag.LANG_LIB);
        }

        BInvokableSymbol funcSymbol = Symbols.createFunctionSymbol(Flags.asMask(funcNode.flagSet),
                getFuncSymbolName(funcNode), getFuncSymbolOriginalName(funcNode),
                env.enclPkg.symbol.pkgID, null, env.scope.owner,
                funcNode.hasBody(), funcNode.name.pos, SOURCE);
        funcSymbol.source = funcNode.pos.lineRange().filePath();
        funcSymbol.markdownDocumentation = getMarkdownDocAttachment(funcNode.markdownDocumentationAttachment);
        SymbolEnv invokableEnv = SymbolEnv.createFunctionEnv(funcNode, funcSymbol.scope, env);
        defineInvokableSymbol(funcNode, funcSymbol, invokableEnv);
        funcNode.setBType(funcSymbol.type);

        if (isDeprecated(funcNode.annAttachments)) {
            funcSymbol.flags |= Flags.DEPRECATED;
        }
        // Define function receiver if any.
        if (funcNode.receiver != null) {
            defineAttachedFunctions(funcNode, funcSymbol, invokableEnv, validAttachedFunc);
        }
    }

    @Override
    public void visit(BLangFunction funcNode) {
        boolean validAttachedFunc = validateFuncReceiver(funcNode);
        boolean remoteFlagSetOnNode = Symbols.isFlagOn(Flags.asMask(funcNode.flagSet), Flags.REMOTE);

        if (!funcNode.attachedFunction && Symbols.isFlagOn(Flags.asMask(funcNode.flagSet), Flags.PRIVATE)) {
            dlog.error(funcNode.pos, DiagnosticErrorCode.PRIVATE_FUNCTION_VISIBILITY, funcNode.name);
        }

        if (funcNode.receiver == null && !funcNode.attachedFunction && remoteFlagSetOnNode) {
            dlog.error(funcNode.pos, DiagnosticErrorCode.REMOTE_IN_NON_OBJECT_FUNCTION, funcNode.name.value);
        }

        if (PackageID.isLangLibPackageID(env.enclPkg.symbol.pkgID)) {
            funcNode.flagSet.add(Flag.LANG_LIB);
        }

        Location symbolPos = funcNode.flagSet.contains(Flag.LAMBDA) ?
                                                        symTable.builtinPos : funcNode.name.pos;
        BInvokableSymbol funcSymbol = Symbols.createFunctionSymbol(Flags.asMask(funcNode.flagSet),
                                                                   getFuncSymbolName(funcNode),
                                                                   getFuncSymbolOriginalName(funcNode),
                                                                   env.enclPkg.symbol.pkgID, null, env.scope.owner,
                                                                   funcNode.hasBody(), symbolPos,
                                                                   getOrigin(funcNode.name.value));
        funcSymbol.source = funcNode.pos.lineRange().filePath();
        funcSymbol.markdownDocumentation = getMarkdownDocAttachment(funcNode.markdownDocumentationAttachment);
        SymbolEnv invokableEnv = SymbolEnv.createFunctionEnv(funcNode, funcSymbol.scope, env);
        defineInvokableSymbol(funcNode, funcSymbol, invokableEnv);
        funcNode.setBType(funcSymbol.type);

        // Reset origin if it's the generated function node for a lambda
        if (Symbols.isFlagOn(funcSymbol.flags, Flags.LAMBDA)) {
            funcSymbol.origin = VIRTUAL;
        }

        if (isDeprecated(funcNode.annAttachments)) {
            funcSymbol.flags |= Flags.DEPRECATED;
        }
        // Define function receiver if any.
        if (funcNode.receiver != null) {
            defineAttachedFunctions(funcNode, funcSymbol, invokableEnv, validAttachedFunc);
        }
    }

    private boolean isDeprecated(List<BLangAnnotationAttachment> annAttachments) {
        for (BLangAnnotationAttachment annotationAttachment : annAttachments) {
            if (annotationAttachment.annotationName.getValue().equals(DEPRECATION_ANNOTATION)) {
                return true;
            }
        }
        return false;
    }

    @Override
    public void visit(BLangResource resourceNode) {
    }

    @Override
    public void visit(BLangConstant constant) {
        BType staticType;
        if (constant.typeNode != null) {
            staticType = symResolver.resolveTypeNode(constant.typeNode, env);
            if (staticType == symTable.noType) {
                constant.symbol = getConstantSymbol(constant);
                // This is to prevent concurrent modification exception.
                if (!this.unresolvedTypes.contains(constant)) {
                    this.unresolvedTypes.add(constant);
                }
                return;
            }
        } else {
            staticType = symTable.semanticError;
        }
        BConstantSymbol constantSymbol = getConstantSymbol(constant);
        constant.symbol = constantSymbol;

        NodeKind nodeKind = constant.expr.getKind();
        if (nodeKind == NodeKind.LITERAL || nodeKind == NodeKind.NUMERIC_LITERAL) {
            if (constant.typeNode != null) {
                if (types.isValidLiteral((BLangLiteral) constant.expr, staticType)) {
                    // A literal type constant is defined with correct type.
                    // Update the type of the finiteType node to the static type.
                    // This is done to make the type inferring work.
                    // eg: const decimal d = 5.0;
                    BLangFiniteTypeNode finiteType = (BLangFiniteTypeNode) constant.associatedTypeDefinition.typeNode;
                    BLangExpression valueSpaceExpr = finiteType.valueSpace.iterator().next();
                    valueSpaceExpr.setBType(staticType);
                    defineNode(constant.associatedTypeDefinition, env);

                    constantSymbol.type = constant.associatedTypeDefinition.symbol.type;
                    constantSymbol.literalType = staticType;
                } else {
                    // A literal type constant is defined with some incorrect type. Set the original
                    // types and continue the flow and let it fail at semantic analyzer.
                    defineNode(constant.associatedTypeDefinition, env);
                    constantSymbol.type = staticType;
                    constantSymbol.literalType = constant.expr.getBType();
                }
            } else {
                // A literal type constant is defined without the type.
                // Then the type of the symbol is the finite type.
                defineNode(constant.associatedTypeDefinition, env);
                constantSymbol.type = constant.associatedTypeDefinition.symbol.type;
                constantSymbol.literalType = constant.expr.getBType();
            }
        } else if (constant.typeNode != null) {
            constantSymbol.type = constantSymbol.literalType = staticType;
        }

        constantSymbol.markdownDocumentation = getMarkdownDocAttachment(constant.markdownDocumentationAttachment);
        if (isDeprecated(constant.annAttachments)) {
            constantSymbol.flags |= Flags.DEPRECATED;
        }
        // Add the symbol to the enclosing scope.
        if (!symResolver.checkForUniqueSymbol(constant.name.pos, env, constantSymbol)) {
            return;
        }

        if (constant.symbol.name == Names.IGNORE) {
            // Avoid symbol definition for constants with name '_'
            return;
        }
        // Add the symbol to the enclosing scope.
        env.scope.define(constantSymbol.name, constantSymbol);
    }

    private BConstantSymbol getConstantSymbol(BLangConstant constant) {
        // Create a new constant symbol.
        Name name = names.fromIdNode(constant.name);
        PackageID pkgID = env.enclPkg.symbol.pkgID;
        return new BConstantSymbol(Flags.asMask(constant.flagSet), name, names.originalNameFromIdNode(constant.name),
                                   pkgID, symTable.semanticError, symTable.noType, env.scope.owner,
                                   constant.name.pos, getOrigin(name));
    }

    @Override
    public void visit(BLangSimpleVariable varNode) {
        // assign the type to var type node
        if (varNode.getBType() == null) {
            if (varNode.typeNode != null) {
                varNode.setBType(symResolver.resolveTypeNode(varNode.typeNode, env));
            } else {
                varNode.setBType(symTable.noType);
            }
        }

        Name varName = names.fromIdNode(varNode.name);
        Name varOrigName = names.originalNameFromIdNode(varNode.name);
        if (varName == Names.EMPTY || varName == Names.IGNORE) {
            // This is a variable created for a return type
            // e.g. function foo() (int);
            return;
        }

        BVarSymbol varSymbol = defineVarSymbol(varNode.name.pos, varNode.flagSet, varNode.getBType(), varName,
                                               varOrigName, env, varNode.internal);
        if (isDeprecated(varNode.annAttachments)) {
            varSymbol.flags |= Flags.DEPRECATED;
        }

        // Skip setting the state if there's a diagnostic already (e.g., redeclared symbol)
        if (varSymbol.type == symTable.semanticError && varSymbol.state == DiagnosticState.VALID) {
            varSymbol.state = DiagnosticState.UNKNOWN_TYPE;
        }

        varSymbol.markdownDocumentation = getMarkdownDocAttachment(varNode.markdownDocumentationAttachment);
        varNode.symbol = varSymbol;
        if (varNode.symbol.type.tsymbol != null && Symbols.isFlagOn(varNode.symbol.type.tsymbol.flags, Flags.CLIENT)) {
            varSymbol.tag = SymTag.ENDPOINT;
        }

        if (types.getReferredType(varSymbol.type).tag == TypeTags.FUTURE
                && ((BFutureType) types.getReferredType(varSymbol.type)).workerDerivative) {
            Iterator<BLangLambdaFunction> lambdaFunctions = env.enclPkg.lambdaFunctions.iterator();
            while (lambdaFunctions.hasNext()) {
                BLangLambdaFunction lambdaFunction = lambdaFunctions.next();
                // let's inject future symbol to all the lambdas
                // last lambda needs to be skipped to avoid self reference
                // lambda's form others functions also need to be skiped
                BLangInvokableNode enclInvokable = lambdaFunction.capturedClosureEnv.enclInvokable;
                if (lambdaFunctions.hasNext() && enclInvokable != null && varSymbol.owner == enclInvokable.symbol) {
                    lambdaFunction.capturedClosureEnv.scope.define(varSymbol.name, varSymbol);
                }
            }
        }

        if (types.getReferredType(varSymbol.type).tag == TypeTags.INVOKABLE) {
            BInvokableSymbol symbol = (BInvokableSymbol) varSymbol;
            BTypeSymbol typeSymbol = types.getReferredType(varSymbol.type).tsymbol;
            BInvokableTypeSymbol tsymbol = (BInvokableTypeSymbol) typeSymbol;
            symbol.params = tsymbol.params == null ? null : new ArrayList<>(tsymbol.params);
            symbol.restParam = tsymbol.restParam;
            symbol.retType = tsymbol.returnType;
        }

        if ((env.scope.owner.tag & SymTag.RECORD) != SymTag.RECORD && !varNode.flagSet.contains(Flag.NEVER_ALLOWED) &&
                types.isNeverTypeOrStructureTypeWithARequiredNeverMember(varSymbol.type)) {
            // check if the variable is defined as a 'never' type or equivalent to 'never'
            // (except inside a record type or iterative use (followed by in) in typed binding pattern)
            // if so, log an error
            if (varNode.flagSet.contains(Flag.REQUIRED_PARAM) || varNode.flagSet.contains(Flag.DEFAULTABLE_PARAM)) {
                dlog.error(varNode.pos, DiagnosticErrorCode.NEVER_TYPE_NOT_ALLOWED_FOR_REQUIRED_DEFAULTABLE_PARAMS);
            } else {
                if ((env.scope.owner.tag & SymTag.OBJECT) == SymTag.OBJECT) {
                    dlog.error(varNode.pos, DiagnosticErrorCode.NEVER_TYPED_OBJECT_FIELD_NOT_ALLOWED);
                } else {
                    dlog.error(varNode.pos, DiagnosticErrorCode.NEVER_TYPED_VAR_DEF_NOT_ALLOWED);
                }
            }
        }
    }

    @Override
    public void visit(BLangTupleVariable varNode) {
        if (varNode.isDeclaredWithVar) {
            varNode.symbol =
                    defineVarSymbol(varNode.pos, varNode.flagSet, symTable.noType,
                                    names.fromString(anonymousModelHelper.getNextTupleVarKey(env.enclPkg.packageID)),
                                    env, true);
            // Symbol enter with type other
            List<BLangVariable> memberVariables = new ArrayList<>(varNode.memberVariables);
            if (varNode.restVariable != null) {
                memberVariables.add(varNode.restVariable);
            }
            for (int i = 0; i < memberVariables.size(); i++) {
                BLangVariable memberVar = memberVariables.get(i);
                memberVar.isDeclaredWithVar = true;
                defineNode(memberVar, env);
            }
            return;
        }
        if (varNode.getBType() == null) {
            varNode.setBType(symResolver.resolveTypeNode(varNode.typeNode, env));
        }
        // To support variable forward referencing we need to symbol enter each tuple member with type at SymbolEnter.
        if (!(checkTypeAndVarCountConsistency(varNode, env))) {
            varNode.setBType(symTable.semanticError);
            return;
        }
    }

    boolean checkTypeAndVarCountConsistency(BLangTupleVariable var, SymbolEnv env) {
        if (var.symbol == null) {
            Name varName = names.fromString(anonymousModelHelper.getNextTupleVarKey(env.enclPkg.packageID));
            var.symbol = defineVarSymbol(var.pos, var.flagSet, var.getBType(), varName, env, true);
        }
        
        return checkTypeAndVarCountConsistency(var, null, env);
    }

    boolean checkTypeAndVarCountConsistency(BLangTupleVariable varNode, BTupleType tupleTypeNode,
                                                    SymbolEnv env) {
        if (tupleTypeNode == null) {
        /*
          This switch block will resolve the tuple type of the tuple variable.
          For example consider the following - [int, string]|[boolean, float] [a, b] = foo();
          Since the varNode type is a union, the types of 'a' and 'b' will be resolved as follows:
          Type of 'a' will be (int | boolean) while the type of 'b' will be (string | float).
          Consider anydata (a, b) = foo();
          Here, the type of 'a'and type of 'b' will be both anydata.
         */
            switch (varNode.getBType().tag) {
                case TypeTags.UNION:
                    Set<BType> unionType = types.expandAndGetMemberTypesRecursive(varNode.getBType());
                    List<BType> possibleTypes = new ArrayList<>();
                    for (BType type : unionType) {
                        if (!(TypeTags.TUPLE == type.tag &&
                                checkMemVarCountMatchWithMemTypeCount(varNode, (BTupleType) type)) &&
                        TypeTags.ANY != type.tag && TypeTags.ANYDATA != type.tag &&
                                (TypeTags.ARRAY != type.tag || ((BArrayType) type).state == BArrayState.OPEN)) {
                            continue;
                        }
                        possibleTypes.add(type);
                    }
                    if (possibleTypes.isEmpty()) {
                        // handle var count mismatch in foreach declared with `var`
                        if (varNode.isDeclaredWithVar) {
                            dlog.error(varNode.pos, DiagnosticErrorCode.INVALID_LIST_BINDING_PATTERN);
                            return false;
                        }
                        dlog.error(varNode.pos, DiagnosticErrorCode.INVALID_LIST_BINDING_PATTERN_DECL,
                                   varNode.getBType());
                        return false;
                    }

                    if (possibleTypes.size() > 1) {
                        List<BType> memberTupleTypes = new ArrayList<>();
                        for (int i = 0; i < varNode.memberVariables.size(); i++) {
                            LinkedHashSet<BType> memberTypes = new LinkedHashSet<>();
                            for (BType possibleType : possibleTypes) {
                                if (possibleType.tag == TypeTags.TUPLE) {
                                    memberTypes.add(((BTupleType) possibleType).tupleTypes.get(i));
                                } else if (possibleType.tag == TypeTags.ARRAY) {
                                    memberTypes.add(((BArrayType) possibleType).eType);
                                } else {
                                    memberTupleTypes.add(varNode.getBType());
                                }
                            }

                            if (memberTypes.size() > 1) {
                                memberTupleTypes.add(BUnionType.create(null, memberTypes));
                            } else {
                                memberTupleTypes.addAll(memberTypes);
                            }
                        }
                        tupleTypeNode = new BTupleType(memberTupleTypes);
                        tupleTypeNode.restType = getPossibleRestTypeForUnion(varNode, possibleTypes);
                        break;
                    }

                    if (possibleTypes.get(0).tag == TypeTags.TUPLE) {
                        tupleTypeNode = (BTupleType) possibleTypes.get(0);
                        tupleTypeNode.restType = getPossibleRestTypeForUnion(varNode, possibleTypes);
                        break;
                    }

                    List<BType> memberTypes = new ArrayList<>();
                    for (int i = 0; i < varNode.memberVariables.size(); i++) {
                        memberTypes.add(possibleTypes.get(0));
                    }
                    tupleTypeNode = new BTupleType(memberTypes);
                    tupleTypeNode.restType = getPossibleRestTypeForUnion(varNode, possibleTypes);
                    break;
                case TypeTags.ANY:
                case TypeTags.ANYDATA:
                    List<BType> memberTupleTypes = new ArrayList<>();
                    for (int i = 0; i < varNode.memberVariables.size(); i++) {
                        memberTupleTypes.add(varNode.getBType());
                    }
                    tupleTypeNode = new BTupleType(memberTupleTypes);
                    if (varNode.restVariable != null) {
                        tupleTypeNode.restType = varNode.getBType();
                    }
                    break;
                case TypeTags.TUPLE:
                    tupleTypeNode = (BTupleType) varNode.getBType();
                    break;
                case TypeTags.ARRAY:
                    List<BType> tupleTypes = new ArrayList<>();
                    BArrayType arrayType = (BArrayType) varNode.getBType();
                    for (int i = 0; i < arrayType.size; i++) {
                        tupleTypes.add(arrayType.eType);
                    }
                    tupleTypeNode = new BTupleType(tupleTypes);
                    break;
                default:
                    dlog.error(varNode.pos, DiagnosticErrorCode.INVALID_LIST_BINDING_PATTERN_DECL, varNode.getBType());
                    return false;
            }
        }

        if (!checkMemVarCountMatchWithMemTypeCount(varNode, tupleTypeNode)) {
            dlog.error(varNode.pos, DiagnosticErrorCode.INVALID_LIST_BINDING_PATTERN);
            return false;
        }

        int ignoredCount = 0;
        int i = 0;
        BType type;
        for (BLangVariable var : varNode.memberVariables) {
            type = tupleTypeNode.tupleTypes.get(i);
            i++;
            if (var.getKind() == NodeKind.VARIABLE) {
                // '_' is allowed in tuple variables. Not allowed if all variables are named as '_'
                BLangSimpleVariable simpleVar = (BLangSimpleVariable) var;
                Name varName = names.fromIdNode(simpleVar.name);
                if (varName == Names.IGNORE) {
                    ignoredCount++;
                    simpleVar.setBType(symTable.anyType);
                    if (!types.isAssignable(type, symTable.anyType)) {
                        dlog.error(varNode.pos, DiagnosticErrorCode.WILD_CARD_BINDING_PATTERN_ONLY_SUPPORTS_TYPE_ANY);
                    }
                    continue;
                }
            }
            defineMemberNode(var, env, type);
        }

        if (varNode.restVariable != null) {
            int tupleNodeMemCount = tupleTypeNode.tupleTypes.size();
            int varNodeMemCount = varNode.memberVariables.size();
            BType restType = tupleTypeNode.restType;
            List<BType> memberTypes = new ArrayList<>();
            if (varNodeMemCount < tupleNodeMemCount) {
                for (int j = varNodeMemCount; j < tupleNodeMemCount; j++) {
                    memberTypes.add(tupleTypeNode.tupleTypes.get(j));
                }
            }
            if (!memberTypes.isEmpty()) {
                BTupleType restTupleType = new BTupleType(memberTypes);
                restTupleType.restType = restType;
                type = restTupleType;
            } else {
                type = restType != null ? new BArrayType(restType) : null;
            }
            defineMemberNode(varNode.restVariable, env, type);
        }

        if (!varNode.memberVariables.isEmpty() && ignoredCount == varNode.memberVariables.size()
                && varNode.restVariable == null) {
            dlog.error(varNode.pos, DiagnosticErrorCode.NO_NEW_VARIABLES_VAR_ASSIGNMENT);
            return false;
        }
        return true;
    }

    private BType getPossibleRestTypeForUnion(BLangTupleVariable varNode, List<BType> possibleTypes) {
        if (varNode.restVariable == null) {
            return null;
        }
        LinkedHashSet<BType> memberRestTypes = new LinkedHashSet<>();
        for (BType possibleType : possibleTypes) {
            if (possibleType.tag == TypeTags.TUPLE) {
                BTupleType tupleType = (BTupleType) possibleType;
                for (int j = varNode.memberVariables.size(); j < tupleType.tupleTypes.size();
                     j++) {
                    memberRestTypes.add(tupleType.tupleTypes.get(j));
                }
                if (tupleType.restType != null) {
                    memberRestTypes.add(tupleType.restType);
                }
            } else if (possibleType.tag == TypeTags.ARRAY) {
                memberRestTypes.add(((BArrayType) possibleType).eType);
            } else {
                memberRestTypes.add(possibleType);
            }
        }
        if (!memberRestTypes.isEmpty()) {
            return memberRestTypes.size() > 1 ? BUnionType.create(null, memberRestTypes) :
                    memberRestTypes.iterator().next();
        } else {
            return varNode.getBType();
        }
    }

    private boolean checkMemVarCountMatchWithMemTypeCount(BLangTupleVariable varNode, BTupleType tupleTypeNode) {
        int memberVarsSize = varNode.memberVariables.size();
        BLangVariable restVariable = varNode.restVariable;
        int tupleTypesSize = tupleTypeNode.tupleTypes.size();
        if (memberVarsSize > tupleTypesSize) {
            return false;
        }
        return restVariable != null ||
                (tupleTypesSize == memberVarsSize && tupleTypeNode.restType == null);
    }

    @Override
    public void visit(BLangRecordVariable recordVar) {
        if (recordVar.isDeclaredWithVar) {
            recordVar.symbol =
                    defineVarSymbol(recordVar.pos, recordVar.flagSet, symTable.noType,
                                    names.fromString(anonymousModelHelper.getNextRecordVarKey(env.enclPkg.packageID)),
                                    env, true);
            // Symbol enter each member with type other.
            for (BLangRecordVariable.BLangRecordVariableKeyValue variable : recordVar.variableList) {
                BLangVariable value = variable.getValue();
                value.isDeclaredWithVar = true;
                defineNode(value, env);
            }

            BLangSimpleVariable restParam = (BLangSimpleVariable) recordVar.restParam;
            if (restParam != null) {
                restParam.isDeclaredWithVar = true;
                defineNode(restParam, env);
            }
            return;
        }

        if (recordVar.getBType() == null) {
            recordVar.setBType(symResolver.resolveTypeNode(recordVar.typeNode, env));
        }
        // To support variable forward referencing we need to symbol enter each record member with type at SymbolEnter.
        if (!(symbolEnterAndValidateRecordVariable(recordVar, env))) {
            recordVar.setBType(symTable.semanticError);
            return;
        }
    }

    boolean symbolEnterAndValidateRecordVariable(BLangRecordVariable var, SymbolEnv env) {
        if (var.symbol == null) {
            Name varName = names.fromString(anonymousModelHelper.getNextRecordVarKey(env.enclPkg.packageID));
            var.symbol = defineVarSymbol(var.pos, var.flagSet, var.getBType(), varName, env, true);
        }

        return validateRecordVariable(var, env);
    }

    boolean validateRecordVariable(BLangRecordVariable recordVar, SymbolEnv env) {
        BType recordType = types.getReferredType(recordVar.getBType());
        BRecordType recordVarType;
        /*
          This switch block will resolve the record type of the record variable.
          For example consider the following -
          type Foo record {int a, boolean b};
          type Bar record {string a, float b};
          Foo|Bar {a, b} = foo();
          Since the varNode type is a union, the types of 'a' and 'b' will be resolved as follows:
          Type of 'a' will be a union of the types of field 'a' in both Foo and Bar.
          i.e. type of 'a' is (int | string) and type of 'b' is (boolean | float).
          Consider anydata {a, b} = foo();
          Here, the type of 'a'and type of 'b' will be both anydata.
         */
        switch (recordType.tag) {
            case TypeTags.UNION:
                BUnionType unionType = (BUnionType) recordType;
                Set<BType> bTypes = types.expandAndGetMemberTypesRecursive(unionType);
                List<BType> possibleTypes = bTypes.stream()
                        .filter(rec -> doesRecordContainKeys(rec, recordVar.variableList, recordVar.restParam != null))
                        .collect(Collectors.toList());

                if (possibleTypes.isEmpty()) {
                    dlog.error(recordVar.pos, DiagnosticErrorCode.INVALID_RECORD_BINDING_PATTERN, recordType);
                    return false;
                }

                if (possibleTypes.size() > 1) {
                    recordVarType = populatePossibleFields(recordVar, possibleTypes, env);
                    break;
                }

                if (possibleTypes.get(0).tag == TypeTags.RECORD) {
                    recordVarType = (BRecordType) possibleTypes.get(0);
                    break;
                }

                if (possibleTypes.get(0).tag == TypeTags.MAP) {
                    recordVarType = createSameTypedFieldsRecordType(recordVar,
                            ((BMapType) possibleTypes.get(0)).constraint, env);
                    break;
                }

                recordVarType = createSameTypedFieldsRecordType(recordVar, possibleTypes.get(0), env);
                break;
            case TypeTags.RECORD:
                recordVarType = (BRecordType) recordType;
                break;
            case TypeTags.MAP:
                recordVarType = createSameTypedFieldsRecordType(recordVar,
                                                                ((BMapType) recordType).constraint, env);
                break;
            default:
                dlog.error(recordVar.pos, DiagnosticErrorCode.INVALID_RECORD_BINDING_PATTERN, recordType);
                return false;
        }

        return defineVariableList(recordVar, recordVarType, env);
    }

    private BRecordType populatePossibleFields(BLangRecordVariable recordVar, List<BType> possibleTypes,
                                               SymbolEnv env) {
        BRecordTypeSymbol recordSymbol = Symbols.createRecordSymbol(Flags.ANONYMOUS,
                names.fromString(ANONYMOUS_RECORD_NAME),
                env.enclPkg.symbol.pkgID, null,
                env.scope.owner, recordVar.pos, SOURCE);
        BRecordType recordVarType = (BRecordType) symTable.recordType;

        List<String> mappedFields = recordVar.variableList.stream().map(varKeyValue -> varKeyValue.getKey().value)
                .collect(Collectors.toList());
        LinkedHashMap<String, BField> fields = populateAndGetPossibleFieldsForRecVar(recordVar.pos, possibleTypes,
                mappedFields, recordSymbol, env);

        if (recordVar.restParam != null) {
            recordVarType.restFieldType = createRestFieldFromPossibleTypes(recordVar.pos, env, possibleTypes,
                    fields, recordSymbol);
        }
        recordVarType.tsymbol = recordSymbol;
        recordVarType.fields = fields;
        recordSymbol.type = recordVarType;
        return recordVarType;
    }

    private BType createRestFieldFromPossibleTypes(Location pos, SymbolEnv env, List<BType> possibleTypes,
                                                   LinkedHashMap<String, BField> boundedFields, BSymbol recordSymbol) {
        LinkedHashSet<BType> restFieldMemberTypes = new LinkedHashSet<>();
        List<LinkedHashMap<String, BField>> possibleRecordFieldMapList = new ArrayList<>();

        for (BType possibleType : possibleTypes) {
            if (possibleType.tag == TypeTags.RECORD) {
                BRecordType recordType = (BRecordType) possibleType;
                possibleRecordFieldMapList.add(recordType.fields);
                restFieldMemberTypes.add(recordType.restFieldType);
            } else if (possibleType.tag == TypeTags.MAP) {
                restFieldMemberTypes.add(((BMapType) possibleType).constraint);
            } else {
                restFieldMemberTypes.add(possibleType);
            }
        }

        BType restFieldType = restFieldMemberTypes.size() > 1 ?
                BUnionType.create(null, restFieldMemberTypes) :
                restFieldMemberTypes.iterator().next();

        if (!possibleRecordFieldMapList.isEmpty()) {
            List<String> intersectionFields = getIntersectionFields(possibleRecordFieldMapList);
            LinkedHashMap<String, BField> unmappedMembers = populateAndGetPossibleFieldsForRecVar(pos,
                    possibleTypes, intersectionFields, recordSymbol, env);

            LinkedHashMap<String, BField> optionalFields = new LinkedHashMap<>() {{
                possibleRecordFieldMapList.forEach(map -> putAll(map));
            }};

            intersectionFields.forEach(optionalFields::remove);
            boundedFields.keySet().forEach(unmappedMembers::remove);

            for (BField field : optionalFields.values()) {
                field.symbol.flags = setSymbolAsOptional(field.symbol.flags);
            }
            unmappedMembers.putAll(optionalFields);

            BRecordType restRecord = new BRecordType(null);
            restRecord.fields = unmappedMembers;
            restRecord.restFieldType = restFieldType;
            restFieldType = restRecord;
        }

        return restFieldType;
    }

    private List<String> getIntersectionFields(List<LinkedHashMap<String, BField>> fieldList) {
        LinkedHashMap<String, BField> intersectionMap = fieldList.get(0);
        HashSet<String> intersectionSet = new HashSet<>(intersectionMap.keySet());

        for (int i = 1; i < fieldList.size(); i++) {
            LinkedHashMap<String, BField> map = fieldList.get(i);
            HashSet<String> set = new HashSet<>(map.keySet());
            intersectionSet.retainAll(set);
        }

        return new ArrayList<>(intersectionSet);
    }

    /**
     * This method will resolve field types based on a list of possible types.
     * When a record variable has multiple possible assignable types, each field will be a union of the relevant
     * possible types field type.
     *
     * @param pos line number information of the source file
     * @param possibleTypes list of possible types
     * @param fieldNames fields types to be resolved
     * @param recordSymbol symbol of the record type to be used in creating fields
     * @param env environment to define the symbol
     * @return the list of fields
     */
    private LinkedHashMap<String, BField> populateAndGetPossibleFieldsForRecVar(Location pos, List<BType> possibleTypes,
                                                                                List<String> fieldNames,
                                                                                BSymbol recordSymbol, SymbolEnv env) {
        LinkedHashMap<String, BField> fields = new LinkedHashMap<>();
        for (String fieldName : fieldNames) {
            LinkedHashSet<BType> memberTypes = new LinkedHashSet<>();
            for (BType possibleType : possibleTypes) {
                if (possibleType.tag == TypeTags.RECORD) {
                    BRecordType possibleRecordType = (BRecordType) possibleType;

                    if (possibleRecordType.fields.containsKey(fieldName)) {
                        BField field = possibleRecordType.fields.get(fieldName);
                        if (Symbols.isOptional(field.symbol)) {
                            memberTypes.add(symTable.nilType);
                        }
                        memberTypes.add(field.type);
                    } else {
                        memberTypes.add(possibleRecordType.restFieldType);
                        memberTypes.add(symTable.nilType);
                    }

                    continue;
                }

                if (possibleType.tag == TypeTags.MAP) {
                    BMapType possibleMapType = (BMapType) possibleType;
                    memberTypes.add(possibleMapType.constraint);
                    continue;
                }
                memberTypes.add(possibleType); // possible type is any or anydata}
            }

            BType fieldType = memberTypes.size() > 1 ?
                    BUnionType.create(null, memberTypes) : memberTypes.iterator().next();
            BField field = new BField(names.fromString(fieldName), pos,
                    new BVarSymbol(0, names.fromString(fieldName), env.enclPkg.symbol.pkgID,
                            fieldType, recordSymbol, pos, SOURCE));
            fields.put(field.name.value, field);
        }
        return fields;
    }

    private BRecordType createSameTypedFieldsRecordType(BLangRecordVariable recordVar, BType fieldTypes,
                                                        SymbolEnv env) {
        BType fieldType;
        if (fieldTypes.isNullable()) {
            fieldType = fieldTypes;
        } else {
            fieldType = BUnionType.create(null, fieldTypes, symTable.nilType);
        }

        BRecordTypeSymbol recordSymbol = Symbols.createRecordSymbol(Flags.ANONYMOUS,
                names.fromString(ANONYMOUS_RECORD_NAME),
                env.enclPkg.symbol.pkgID, null, env.scope.owner,
                recordVar.pos, SOURCE);
        //TODO check below field position
        LinkedHashMap<String, BField> fields = new LinkedHashMap<>();
        for (BLangRecordVariable.BLangRecordVariableKeyValue bLangRecordVariableKeyValue : recordVar.variableList) {
            Name fieldName = names.fromIdNode(bLangRecordVariableKeyValue.key);
            BField bField = new BField(fieldName, recordVar.pos,
                    new BVarSymbol(0, fieldName, names.originalNameFromIdNode(bLangRecordVariableKeyValue.key),
                                   env.enclPkg.symbol.pkgID, fieldType, recordSymbol, recordVar.pos, SOURCE));
            fields.put(fieldName.getValue(), bField);
        }

        BRecordType recordVarType = (BRecordType) symTable.recordType;
        recordVarType.fields = fields;
        recordSymbol.type = recordVarType;
        recordVarType.tsymbol = recordSymbol;

        // Since this is for record variables, we consider its record type as an open record type.
        recordVarType.sealed = false;
        recordVarType.restFieldType = fieldTypes; // TODO: 7/26/19 Check if this should be `fieldType`

        return recordVarType;
    }

    private boolean defineVariableList(BLangRecordVariable recordVar, BRecordType recordVarType, SymbolEnv env) {
        LinkedHashMap<String, BField> recordVarTypeFields = recordVarType.fields;

        boolean validRecord = true;
        int ignoredCount = 0;
        for (BLangRecordVariable.BLangRecordVariableKeyValue variable : recordVar.variableList) {
            // Infer the type of each variable in recordVariable from the given record type
            // so that symbol enter is done recursively
            if (names.fromIdNode(variable.getKey()) == Names.IGNORE) {
                dlog.error(recordVar.pos, DiagnosticErrorCode.UNDERSCORE_NOT_ALLOWED);
                continue;
            }

            BLangVariable value = variable.getValue();
            if (value.getKind() == NodeKind.VARIABLE) {
                // '_' is allowed in record variables. Not allowed if all variables are named as '_'
                BLangSimpleVariable simpleVar = (BLangSimpleVariable) value;
                Name varName = names.fromIdNode(simpleVar.name);
                if (varName == Names.IGNORE) {
                    ignoredCount++;
                    simpleVar.setBType(symTable.anyType);
                    if (!recordVarTypeFields.containsKey(variable.getKey().getValue())) {
                        continue;
                    }
                    if (!types.isAssignable(recordVarTypeFields.get((variable.getKey().getValue())).type,
                            symTable.anyType)) {
                        dlog.error(variable.valueBindingPattern.pos,
                                DiagnosticErrorCode.WILD_CARD_BINDING_PATTERN_ONLY_SUPPORTS_TYPE_ANY);
                    }
                    continue;
                }
            }

            if (!recordVarTypeFields.containsKey(variable.getKey().getValue())) {
                if (recordVarType.sealed) {
                    validRecord = false;
                    dlog.error(recordVar.pos, DiagnosticErrorCode.INVALID_FIELD_IN_RECORD_BINDING_PATTERN,
                               variable.getKey().getValue(), recordVar.getBType());
                } else {
                    BType restType;
                    if (recordVarType.restFieldType.tag == TypeTags.ANYDATA ||
                            recordVarType.restFieldType.tag == TypeTags.ANY) {
                        restType = recordVarType.restFieldType;
                    } else {
                        restType = BUnionType.create(null, recordVarType.restFieldType, symTable.nilType);
                    }
                    defineMemberNode(value, env, restType);
                }
                continue;
            }
            defineMemberNode(value, env, recordVarTypeFields.get((variable.getKey().getValue())).type);
        }

        if (!recordVar.variableList.isEmpty() && ignoredCount == recordVar.variableList.size()
                && recordVar.restParam == null) {
            dlog.error(recordVar.pos, DiagnosticErrorCode.NO_NEW_VARIABLES_VAR_ASSIGNMENT);
            return false;
        }

        if (recordVar.restParam != null) {
            BType restType = getRestParamType(recordVarType);
            List<String> varList = recordVar.variableList.stream().map(t -> t.getKey().value)
                    .collect(Collectors.toList());
            BRecordType restConstraint = createRecordTypeForRestField(recordVar.restParam.getPosition(), env,
                    recordVarType, varList, restType);
            defineMemberNode(((BLangSimpleVariable) recordVar.restParam), env, restConstraint);
        }

        return validRecord;
    }

    private boolean doesRecordContainKeys(BType varType,
                                          List<BLangRecordVariable.BLangRecordVariableKeyValue> variableList,
                                          boolean hasRestParam) {
        if (varType.tag == TypeTags.MAP || varType.tag == TypeTags.ANY || varType.tag == TypeTags.ANYDATA) {
            return true;
        }
        if (varType.tag != TypeTags.RECORD) {
            return false;
        }
        BRecordType recordVarType = (BRecordType) varType;
        Map<String, BField> recordVarTypeFields = recordVarType.fields;

        for (BLangRecordVariable.BLangRecordVariableKeyValue var : variableList) {
            if (!recordVarTypeFields.containsKey(var.key.value) && recordVarType.sealed) {
                return false;
            }
        }

        if (!hasRestParam) {
            return true;
        }

        return !recordVarType.sealed;
    }

    public BRecordTypeSymbol createAnonRecordSymbol(SymbolEnv env, Location pos) {
        EnumSet<Flag> flags = EnumSet.of(Flag.PUBLIC, Flag.ANONYMOUS);
        BRecordTypeSymbol recordSymbol = Symbols.createRecordSymbol(Flags.asMask(flags), Names.EMPTY,
                env.enclPkg.packageID, null, env.scope.owner, pos, VIRTUAL);
        recordSymbol.name = names.fromString(anonymousModelHelper.getNextAnonymousTypeKey(env.enclPkg.packageID));
        recordSymbol.scope = new Scope(recordSymbol);
        return recordSymbol;
    }

    BType getRestParamType(BRecordType recordType)  {
        BType memberType;
        if (recordType.restFieldType != null) {
            memberType = recordType.restFieldType;
        } else if (hasErrorTypedField(recordType)) {
            memberType = hasOnlyPureTypedFields(recordType) ? symTable.pureType :
                    BUnionType.create(null, symTable.anyType, symTable.errorType);
        } else {
            memberType = hasOnlyAnyDataTypedFields(recordType) ? symTable.anydataType : symTable.anyType;
        }
        if (memberType.tag == TypeTags.RECORD) {
            memberType = getRestParamType((BRecordType) memberType);
        }
        return memberType;
    }

    public BType getRestMatchPatternConstraintType(BRecordType recordType,
                                           Map<String, BField> remainingFields,
                                           BType restVarSymbolMapType) {
        LinkedHashSet<BType> constraintTypes = new LinkedHashSet<>();
        for (BField field : remainingFields.values()) {
            constraintTypes.add(field.type);
        }

        if (!recordType.sealed) {
            BType restFieldType = recordType.restFieldType;
            if (!this.types.isNeverTypeOrStructureTypeWithARequiredNeverMember(restFieldType)) {
                constraintTypes.add(restFieldType);
            }
        }

        BType restConstraintType;
        if (constraintTypes.isEmpty()) {
            restConstraintType = symTable.neverType;
        } else if (constraintTypes.size() == 1) {
            restConstraintType = constraintTypes.iterator().next();
        } else {
            restConstraintType = BUnionType.create(null, constraintTypes);
        }
        return this.types.mergeTypes(restVarSymbolMapType, restConstraintType);
    }

    BRecordType createRecordTypeForRestField(Location pos, SymbolEnv env, BRecordType recordType,
                                       List<String> variableList,
                                       BType restConstraint) {
        BRecordTypeSymbol recordSymbol = createAnonRecordSymbol(env, pos);
        BRecordType recordVarType = new BRecordType(recordSymbol);
        LinkedHashMap<String, BField> unMappedFields = new LinkedHashMap<>() {{
            putAll(recordType.fields);
            if (recordType.restFieldType.tag == TypeTags.RECORD) {
                putAll(((BRecordType) recordType.restFieldType).fields);
            }
        }};

        setRestRecordFields(pos, env, unMappedFields, variableList, restConstraint, recordVarType);

        BLangRecordTypeNode recordTypeNode = TypeDefBuilderHelper.createRecordTypeNode(recordVarType,
                env.enclPkg.packageID, symTable, pos);
        recordTypeNode.initFunction =
                TypeDefBuilderHelper.createInitFunctionForRecordType(recordTypeNode, env, names, symTable);
        TypeDefBuilderHelper.addTypeDefinition(recordVarType, recordSymbol, recordTypeNode, env);

        return recordVarType;
    }

    void setRestRecordFields(Location pos, SymbolEnv env,
                             LinkedHashMap<String, BField> unMappedFields,
                             List<String> variableList, BType restConstraint,
                             BRecordType targetRestRecType) {
        LinkedHashMap<String, BField> fields = new LinkedHashMap<>();
        LinkedHashMap<String, BField> markAsOptional = new LinkedHashMap<>();

        if (!targetRestRecType.fields.isEmpty()) {
            fields.putAll(targetRestRecType.fields);
            List<String> intersectionFields = getIntersectionFields(Arrays.asList(targetRestRecType.fields,
                    unMappedFields));
            markAsOptional.putAll(unMappedFields);
            markAsOptional.putAll(targetRestRecType.fields);
            intersectionFields.forEach(markAsOptional::remove);
        }

        //adds a never-typed optional field for the mapped bindings
        for (String fieldName : variableList) {
            unMappedFields.remove(fieldName);
            BField newField = new BField(names.fromString(fieldName), pos,
                    new BVarSymbol(Flags.OPTIONAL, names.fromString(fieldName), env.enclPkg.symbol.pkgID,
                            symTable.neverType, targetRestRecType.tsymbol, pos, VIRTUAL));
            fields.put(fieldName, newField);
        }

        for (BField field : unMappedFields.values()) {
            if (fields.containsKey(field.name.value)) {
                BField targetField = fields.get(field.getName().value);
                targetField.type = types.mergeTypes(targetField.type, field.type);
            } else {
                BField newField = new BField(field.name, pos,
                        new BVarSymbol(field.symbol.flags, field.name, env.enclPkg.symbol.pkgID,
                                field.type, targetRestRecType.tsymbol, pos, VIRTUAL));
                fields.put(field.name.value, newField);
                targetRestRecType.tsymbol.scope.define(newField.name, newField.symbol);
            }
        }

        //marks field as optional if the field is not common for all union members
        for (BField optionalField : markAsOptional.values()) {
            optionalField.symbol.flags = setSymbolAsOptional(optionalField.symbol.flags);
        }

        targetRestRecType.fields = fields;
        targetRestRecType.restFieldType = restConstraint;
    }

    private long setSymbolAsOptional(long existingFlags) {
        Set<Flag> unmaskedFlags = Flags.unMask(existingFlags);
        unmaskedFlags.remove(Flag.REQUIRED);
        unmaskedFlags.add(Flag.OPTIONAL);
        return Flags.asMask(unmaskedFlags);
    }

    private boolean hasOnlyAnyDataTypedFields(BRecordType recordType) {
        IsAnydataUniqueVisitor isAnydataUniqueVisitor = new IsAnydataUniqueVisitor();
        return isAnydataUniqueVisitor.visit(recordType);
    }

    private boolean hasOnlyPureTypedFields(BRecordType recordType) {
        IsPureTypeUniqueVisitor isPureTypeUniqueVisitor = new IsPureTypeUniqueVisitor();
        for (BField field : recordType.fields.values()) {
            BType fieldType = field.type;
            if (!isPureTypeUniqueVisitor.visit(fieldType)) {
                return false;
            }
            isPureTypeUniqueVisitor.reset();
        }
        return recordType.sealed || isPureTypeUniqueVisitor.visit(recordType);
    }

    private boolean hasErrorTypedField(BRecordType recordType) {
        for (BField field : recordType.fields.values()) {
            BType type = field.type;
            if (hasErrorType(type)) {
                return true;
            }
        }
        return hasErrorType(recordType.restFieldType);
    }

    private boolean hasErrorType(BType type) {
        if (type.tag != TypeTags.UNION) {
            return type.tag == TypeTags.ERROR;
        }

        return ((BUnionType) type).getMemberTypes().stream().anyMatch(this::hasErrorType);
    }

    @Override
    public void visit(BLangErrorVariable errorVar) {
        if (errorVar.isDeclaredWithVar) {
            errorVar.symbol =
                    defineVarSymbol(errorVar.pos, errorVar.flagSet, symTable.noType,
                                    names.fromString(anonymousModelHelper.getNextErrorVarKey(env.enclPkg.packageID)),
                                    env, true);

            // Symbol enter each member with type other.
            BLangSimpleVariable errorMsg = errorVar.message;
            if (errorMsg != null) {
                errorMsg.isDeclaredWithVar = true;
                defineNode(errorMsg, env);
            }

            BLangVariable cause = errorVar.cause;
            if (cause != null) {
                cause.isDeclaredWithVar = true;
                defineNode(cause, env);
            }

            for (BLangErrorVariable.BLangErrorDetailEntry detailEntry: errorVar.detail) {
                BLangVariable value = detailEntry.getValue();
                value.isDeclaredWithVar = true;
                defineNode(value, env);
            }

            BLangSimpleVariable restDetail = errorVar.restDetail;
            if (restDetail != null) {
                restDetail.isDeclaredWithVar = true;
                defineNode(restDetail, env);
            }

            return;
        }

        if (errorVar.getBType() == null) {
            errorVar.setBType(symResolver.resolveTypeNode(errorVar.typeNode, env));
        }
        // To support variable forward referencing we need to symbol enter each variable inside error variable
        // with type at SymbolEnter.
        if (!symbolEnterAndValidateErrorVariable(errorVar, env)) {
            errorVar.setBType(symTable.semanticError);
            return;
        }
    }

    boolean symbolEnterAndValidateErrorVariable(BLangErrorVariable var, SymbolEnv env) {
        if (var.symbol == null) {
            Name varName = names.fromString(anonymousModelHelper.getNextErrorVarKey(env.enclPkg.packageID));
            var.symbol = defineVarSymbol(var.pos, var.flagSet, var.getBType(), varName, env, true);
        }

        return validateErrorVariable(var, env);
    }

    boolean validateErrorVariable(BLangErrorVariable errorVariable, SymbolEnv env) {
        BType varType = types.getReferredType(errorVariable.getBType());
        BErrorType errorType;
        switch (varType.tag) {
            case TypeTags.UNION:
                BUnionType unionType = ((BUnionType) varType);
                List<BErrorType> possibleTypes = types.getAllTypes(unionType).stream()
                        .filter(type -> TypeTags.ERROR == type.tag)
                        .map(BErrorType.class::cast)
                        .collect(Collectors.toList());

                if (possibleTypes.isEmpty()) {
                    dlog.error(errorVariable.pos, DiagnosticErrorCode.INVALID_ERROR_BINDING_PATTERN, varType);
                    return false;
                }

                if (possibleTypes.size() > 1) {
                    LinkedHashSet<BType> detailType = new LinkedHashSet<>();
                    for (BErrorType possibleErrType : possibleTypes) {
                        detailType.add(possibleErrType.detailType);
                    }
                    BType errorDetailType = detailType.size() > 1
                            ? BUnionType.create(null, detailType)
                            : detailType.iterator().next();
                    errorType = new BErrorType(null, errorDetailType);
                } else {
                    errorType = possibleTypes.get(0);
                }
                break;
            case TypeTags.ERROR:
                errorType = (BErrorType) varType;
                break;
            default:
                dlog.error(errorVariable.pos, DiagnosticErrorCode.INVALID_ERROR_BINDING_PATTERN,
                        varType);
                return false;
        }
        errorVariable.setBType(errorType);

        if (!errorVariable.isInMatchStmt) {
            BLangSimpleVariable errorMsg = errorVariable.message;
            if (errorMsg != null) {
                defineMemberNode(errorVariable.message, env, symTable.stringType);
            }

            BLangVariable cause = errorVariable.cause;
            if (cause != null) {
                defineMemberNode(errorVariable.cause, env, symTable.errorOrNilType);
            }
        }

        if (errorVariable.detail == null || (errorVariable.detail.isEmpty()
                && !isRestDetailBindingAvailable(errorVariable))) {
            return validateErrorMessageMatchPatternSyntax(errorVariable, env);
        }

        BType detailType = types.getReferredType(errorType.detailType);
        if (detailType.getKind() == TypeKind.RECORD || detailType.getKind() == TypeKind.MAP) {
            return validateErrorVariable(errorVariable, errorType, env);
        } else if (detailType.getKind() == TypeKind.UNION) {
            BErrorTypeSymbol errorTypeSymbol = new BErrorTypeSymbol(SymTag.ERROR, Flags.PUBLIC, Names.ERROR,
                    env.enclPkg.packageID, symTable.errorType,
                    env.scope.owner, errorVariable.pos, SOURCE);
            // TODO: detail type need to be a union representing all details of members of `errorType`
            errorVariable.setBType(new BErrorType(errorTypeSymbol, symTable.detailType));
            return validateErrorVariable(errorVariable, env);
        }

        if (isRestDetailBindingAvailable(errorVariable)) {
            defineMemberNode(errorVariable.restDetail, env, symTable.detailType);
        }
        return true;
    }

    private boolean validateErrorVariable(BLangErrorVariable errorVariable, BErrorType errorType, SymbolEnv env) {
        BLangSimpleVariable errorMsg = errorVariable.message;
        if (errorMsg != null && errorMsg.symbol == null) {
            defineMemberNode(errorMsg, env, symTable.stringType);
        }

        BRecordType recordType = getDetailAsARecordType(errorType);
        LinkedHashMap<String, BField> detailFields = recordType.fields;
        Set<String> matchedDetailFields = new HashSet<>();
        for (BLangErrorVariable.BLangErrorDetailEntry errorDetailEntry : errorVariable.detail) {
            String entryName = errorDetailEntry.key.getValue();
            matchedDetailFields.add(entryName);
            BField entryField = detailFields.get(entryName);

            BLangVariable boundVar = errorDetailEntry.valueBindingPattern;
            if (entryField != null) {
                if ((entryField.symbol.flags & Flags.OPTIONAL) == Flags.OPTIONAL) {
                    boundVar.setBType(BUnionType.create(null, entryField.type, symTable.nilType));
                } else {
                    boundVar.setBType(entryField.type);
                }
            } else {
                if (recordType.sealed) {
                    dlog.error(errorVariable.pos, DiagnosticErrorCode.INVALID_ERROR_BINDING_PATTERN,
                               errorVariable.getBType());
                    boundVar.setBType(symTable.semanticError);
                    return false;
                } else {
                    boundVar.setBType(BUnionType.create(null, recordType.restFieldType, symTable.nilType));
                }
            }

            boolean isIgnoredVar = boundVar.getKind() == NodeKind.VARIABLE
                    && ((BLangSimpleVariable) boundVar).name.value.equals(Names.IGNORE.value);
            if (!isIgnoredVar) {
                defineMemberNode(boundVar, env, boundVar.getBType());
            }
        }

        if (isRestDetailBindingAvailable(errorVariable)) {
            // Type of rest pattern is a map type where constraint type is,
            // union of keys whose values are not matched in error binding/match pattern.
            BTypeSymbol typeSymbol = createTypeSymbol(SymTag.TYPE, env);
            BType constraint = getRestMapConstraintType(detailFields, matchedDetailFields, recordType);
            BMapType restType = new BMapType(TypeTags.MAP, constraint, typeSymbol);
            typeSymbol.type = restType;
            errorVariable.restDetail.setBType(restType);
            defineMemberNode(errorVariable.restDetail, env, restType);
        }
        return true;
    }

    BRecordType getDetailAsARecordType(BErrorType errorType) {
        BType detailType = types.getReferredType(errorType.detailType);
        if (detailType.getKind() == TypeKind.RECORD) {
            return (BRecordType) detailType;
        }
        BRecordType detailRecord = new BRecordType(null);
        BMapType detailMap = (BMapType) detailType;
        detailRecord.sealed = false;
        detailRecord.restFieldType = detailMap.constraint;
        return detailRecord;
    }

    private BType getRestMapConstraintType(Map<String, BField> errorDetailFields, Set<String> matchedDetailFields,
                                           BRecordType recordType) {
        BUnionType restUnionType = BUnionType.create(null);
        if (!recordType.sealed) {
            if (recordType.restFieldType.tag == TypeTags.UNION) {
                BUnionType restFieldUnion = (BUnionType) recordType.restFieldType;
                // This is to update type name for users to read easily the cyclic unions
                if (restFieldUnion.isCyclic && errorDetailFields.entrySet().isEmpty()) {
                    restUnionType.isCyclic = true;
                    restUnionType.tsymbol = restFieldUnion.tsymbol;
                }
            } else {
                restUnionType.add(recordType.restFieldType);
            }
        }
        for (Map.Entry<String, BField> entry : errorDetailFields.entrySet()) {
            if (!matchedDetailFields.contains(entry.getKey())) {
                BType type = entry.getValue().getType();
                if (!types.isAssignable(type, restUnionType)) {
                    restUnionType.add(type);
                }
            }
        }

        Set<BType> memberTypes = restUnionType.getMemberTypes();
        if (memberTypes.size() == 1) {
            return memberTypes.iterator().next();
        }

        return restUnionType;
    }

    private boolean validateErrorMessageMatchPatternSyntax(BLangErrorVariable errorVariable, SymbolEnv env) {
        if (errorVariable.isInMatchStmt
                && !errorVariable.reasonVarPrefixAvailable
                && errorVariable.reasonMatchConst == null
                && isReasonSpecified(errorVariable)) {

            BSymbol reasonConst = symResolver.lookupSymbolInMainSpace(env.enclEnv,
                    names.fromString(errorVariable.message.name.value));
            if ((reasonConst.tag & SymTag.CONSTANT) != SymTag.CONSTANT) {
                dlog.error(errorVariable.message.pos, DiagnosticErrorCode.INVALID_ERROR_REASON_BINDING_PATTERN,
                        errorVariable.message.name);
            } else {
                dlog.error(errorVariable.message.pos, DiagnosticErrorCode.UNSUPPORTED_ERROR_REASON_CONST_MATCH);
            }
            return false;
        }
        return true;
    }

    private boolean isReasonSpecified(BLangErrorVariable errorVariable) {
        return !isIgnoredOrEmpty(errorVariable.message);
    }

    boolean isIgnoredOrEmpty(BLangSimpleVariable varNode) {
        return varNode.name.value.equals(Names.IGNORE.value) || varNode.name.value.equals("");
    }

    private boolean isRestDetailBindingAvailable(BLangErrorVariable errorVariable) {
        return errorVariable.restDetail != null &&
                !errorVariable.restDetail.name.value.equals(Names.IGNORE.value);
    }

    private BTypeSymbol createTypeSymbol(int type, SymbolEnv env) {
        return new BTypeSymbol(type, Flags.PUBLIC, Names.EMPTY, env.enclPkg.packageID,
                null, env.scope.owner, symTable.builtinPos, VIRTUAL);
    }

    private void defineMemberNode(BLangVariable memberVar, SymbolEnv env, BType type) {
        memberVar.setBType(type);
        // Module level variables declared with `var` already defined
        if ((env.scope.owner.tag & SymTag.PACKAGE) == SymTag.PACKAGE && memberVar.isDeclaredWithVar) {
            memberVar.symbol.type = type;
            memberVar.isDeclaredWithVar = false;
            // Need to assign resolved type for member variables inside complex variable declared with `var`
            if (memberVar.getKind() == NodeKind.VARIABLE) {
                return;
            }
        }
        defineNode(memberVar, env);
    }

    public void visit(BLangXMLAttribute bLangXMLAttribute) {
        if (!(bLangXMLAttribute.name.getKind() == NodeKind.XML_QNAME)) {
            return;
        }

        BLangXMLQName qname = (BLangXMLQName) bLangXMLAttribute.name;

        // If the attribute is not an in-line namespace declaration, check for duplicate attributes.
        // If no duplicates, then define this attribute symbol.
        if (!bLangXMLAttribute.isNamespaceDeclr) {
            BXMLAttributeSymbol attrSymbol = new BXMLAttributeSymbol(qname.localname.value, qname.namespaceURI,
                                                                     env.enclPkg.symbol.pkgID, env.scope.owner,
                                                                     bLangXMLAttribute.pos, SOURCE);

            if (missingNodesHelper.isMissingNode(qname.localname.value)
                    || (qname.namespaceURI != null && missingNodesHelper.isMissingNode(qname.namespaceURI))) {
                attrSymbol.origin = VIRTUAL;
            }
            if (symResolver.checkForUniqueMemberSymbol(bLangXMLAttribute.pos, env, attrSymbol)) {
                env.scope.define(attrSymbol.name, attrSymbol);
                bLangXMLAttribute.symbol = attrSymbol;
            }
            return;
        }

        List<BLangExpression> exprs = bLangXMLAttribute.value.textFragments;
        String nsURI = null;

        // We reach here if the attribute is an in-line namesapce declaration.
        // Get the namespace URI, only if it is statically defined. Then define the namespace symbol.
        // This namespace URI is later used by the attributes, when they lookup for duplicate attributes.
        // TODO: find a better way to get the statically defined URI.
        NodeKind nodeKind = exprs.get(0).getKind();
        if (exprs.size() == 1 && (nodeKind == NodeKind.LITERAL || nodeKind == NodeKind.NUMERIC_LITERAL)) {
            nsURI = (String) ((BLangLiteral) exprs.get(0)).value;
        }

        String symbolName = qname.localname.value;
        if (symbolName.equals(XMLConstants.XMLNS_ATTRIBUTE)) {
            symbolName = XMLConstants.DEFAULT_NS_PREFIX;
        }

        Name prefix = names.fromString(symbolName);
        BXMLNSSymbol xmlnsSymbol = new BXMLNSSymbol(prefix, nsURI, env.enclPkg.symbol.pkgID, env.scope.owner,
                                                    qname.localname.pos, getOrigin(prefix));

        if (symResolver.checkForUniqueMemberSymbol(bLangXMLAttribute.pos, env, xmlnsSymbol)) {
            env.scope.define(xmlnsSymbol.name, xmlnsSymbol);
            bLangXMLAttribute.symbol = xmlnsSymbol;
        }
    }

    @Override
    public void visit(BLangRecordTypeNode recordTypeNode) {
        SymbolEnv typeDefEnv = SymbolEnv.createTypeEnv(recordTypeNode, recordTypeNode.symbol.scope, env);
        defineRecordTypeNode(recordTypeNode, typeDefEnv);
    }

    private void defineRecordTypeNode(BLangRecordTypeNode recordTypeNode, SymbolEnv env) {
        BRecordType recordType = (BRecordType) recordTypeNode.symbol.type;
        recordTypeNode.setBType(recordType);

        // Define all the fields
        resolveFields(recordType, recordTypeNode, env);

        recordType.sealed = recordTypeNode.sealed;
        if (recordTypeNode.sealed && recordTypeNode.restFieldType != null) {
            dlog.error(recordTypeNode.restFieldType.pos, DiagnosticErrorCode.REST_FIELD_NOT_ALLOWED_IN_CLOSED_RECORDS);
            return;
        }

        List<BType> fieldTypes = new ArrayList<>(recordType.fields.size());
        for (BField field : recordType.fields.values()) {
            BType type = field.type;
            fieldTypes.add(type);
        }

        if (recordTypeNode.restFieldType == null) {
            symResolver.markParameterizedType(recordType, fieldTypes);
            if (recordTypeNode.sealed) {
                recordType.restFieldType = symTable.noType;
                return;
            }
            recordType.restFieldType = symTable.anydataType;
            return;
        }

        recordType.restFieldType = symResolver.resolveTypeNode(recordTypeNode.restFieldType, env);
        fieldTypes.add(recordType.restFieldType);
        symResolver.markParameterizedType(recordType, fieldTypes);
    }

    private Collector<BField, ?, LinkedHashMap<String, BField>> getFieldCollector() {
        BinaryOperator<BField> mergeFunc = (u, v) -> {
            throw new IllegalStateException(String.format("Duplicate key %s", u));
        };
        return Collectors.toMap(field -> field.name.value, Function.identity(), mergeFunc, LinkedHashMap::new);
    }

    // Private methods

    private void populateLangLibInSymTable(BPackageSymbol packageSymbol) {

        PackageID langLib = packageSymbol.pkgID;
        if (langLib.equals(ARRAY)) {
            symTable.langArrayModuleSymbol = packageSymbol;
            return;
        }
        if (langLib.equals(DECIMAL)) {
            symTable.langDecimalModuleSymbol = packageSymbol;
            return;
        }
        if (langLib.equals(ERROR)) {
            symTable.langErrorModuleSymbol = packageSymbol;
            return;
        }
        if (langLib.equals(FLOAT)) {
            symTable.langFloatModuleSymbol = packageSymbol;
            return;
        }
        if (langLib.equals(FUTURE)) {
            symTable.langFutureModuleSymbol = packageSymbol;
            return;
        }
        if (langLib.equals(INT)) {
            symTable.langIntModuleSymbol = packageSymbol;
            symTable.updateIntSubtypeOwners();
            return;
        }
        if (langLib.equals(MAP)) {
            symTable.langMapModuleSymbol = packageSymbol;
            return;
        }
        if (langLib.equals(OBJECT)) {
            symTable.langObjectModuleSymbol = packageSymbol;
            return;
        }
        if (langLib.equals(STREAM)) {
            symTable.langStreamModuleSymbol = packageSymbol;
            return;
        }
        if (langLib.equals(STRING)) {
            symTable.langStringModuleSymbol = packageSymbol;
            symTable.updateStringSubtypeOwners();
            return;
        }
        if (langLib.equals(TABLE)) {
            symTable.langTableModuleSymbol = packageSymbol;
            return;
        }
        if (langLib.equals(TYPEDESC)) {
            symTable.langTypedescModuleSymbol = packageSymbol;
            return;
        }
        if (langLib.equals(VALUE)) {
            symTable.langValueModuleSymbol = packageSymbol;
            return;
        }
        if (langLib.equals(XML)) {
            symTable.langXmlModuleSymbol = packageSymbol;
            symTable.updateXMLSubtypeOwners();
            return;
        }
        if (langLib.equals(BOOLEAN)) {
            symTable.langBooleanModuleSymbol = packageSymbol;
            return;
        }
        if (langLib.equals(QUERY)) {
            symTable.langQueryModuleSymbol = packageSymbol;
            return;
        }
        if (langLib.equals(TRANSACTION)) {
            symTable.langTransactionModuleSymbol = packageSymbol;
            return;
        }
    }

    public boolean isValidAnnotationType(BType type) {
        if (type == symTable.semanticError) {
            return false;
        }

        switch (type.tag) {
            case TypeTags.MAP:
                BType constraintType = ((BMapType) type).constraint;
                return isCloneableTypeTypeSkippingObjectType(constraintType);
            case TypeTags.RECORD:
                BRecordType recordType = (BRecordType) type;
                for (BField field : recordType.fields.values()) {
                    if (!isCloneableTypeTypeSkippingObjectType(field.type)) {
                        return false;
                    }
                }

                BType recordRestType = recordType.restFieldType;
                if (recordRestType == null || recordRestType == symTable.noType) {
                    return true;
                }

                return isCloneableTypeTypeSkippingObjectType(recordRestType);
            case TypeTags.ARRAY:
                BType elementType = types.getReferredType(((BArrayType) type).eType);
                if ((elementType.tag == TypeTags.MAP) || (elementType.tag == TypeTags.RECORD)) {
                    return isValidAnnotationType(elementType);
                }
                return false;
            case TypeTags.TYPEREFDESC:
                return isValidAnnotationType(((BTypeReferenceType) type).referredType);
        }

        return types.isAssignable(type, symTable.trueType);
    }

    private boolean isCloneableTypeTypeSkippingObjectType(BType type) {
        return isCloneableTypeSkippingObjectTypeHelper(type, new HashSet<>());
    }

    private boolean isCloneableTypeSkippingObjectTypeHelper(BType type, Set<BType> unresolvedTypes) {
        if (type == symTable.semanticError) {
            return false;
        }

        if (!unresolvedTypes.add(type)) {
            return true;
        }

        switch (type.tag) {
            case TypeTags.OBJECT:
            case TypeTags.ANYDATA:
                return true;
            case TypeTags.RECORD:
                BRecordType recordType = (BRecordType) type;
                for (BField field : recordType.fields.values()) {
                    if (!isCloneableTypeSkippingObjectTypeHelper(field.type, unresolvedTypes)) {
                        return false;
                    }
                }
                BType recordRestType = recordType.restFieldType;
                if (recordRestType == null || recordRestType == symTable.noType) {
                    return true;
                }
                return isCloneableTypeSkippingObjectTypeHelper(recordRestType, unresolvedTypes);
            case TypeTags.MAP:
                BType constraintType = ((BMapType) type).constraint;
                return isCloneableTypeSkippingObjectTypeHelper(constraintType, unresolvedTypes);
            case TypeTags.UNION:
                for (BType memberType : ((BUnionType) type).getMemberTypes()) {
                    if (!isCloneableTypeSkippingObjectTypeHelper(memberType, unresolvedTypes)) {
                        return false;
                    }
                }
                return true;
            case TypeTags.TUPLE:
                BTupleType tupleType = (BTupleType) type;
                for (BType tupMemType : tupleType.getTupleTypes()) {
                    if (!isCloneableTypeSkippingObjectTypeHelper(tupMemType, unresolvedTypes)) {
                        return false;
                    }
                }
                BType tupRestType = tupleType.restType;
                if (tupRestType == null) {
                    return true;
                }
                return isCloneableTypeSkippingObjectTypeHelper(tupRestType, unresolvedTypes);
            case TypeTags.TABLE:
                return isCloneableTypeSkippingObjectTypeHelper(((BTableType) type).constraint, unresolvedTypes);
            case TypeTags.ARRAY:
                return isCloneableTypeSkippingObjectTypeHelper(((BArrayType) type).getElementType(),
                        unresolvedTypes);
            case TypeTags.TYPEREFDESC:
                return isCloneableTypeSkippingObjectTypeHelper(types.getReferredType(type), unresolvedTypes);
        }

        return types.isAssignable(type, symTable.cloneableType);
    }


    /**
     * Visit each compilation unit (.bal file) and add each top-level node
     * in the compilation unit to the package node.
     *
     * @param pkgNode current package node
     */
    private void populatePackageNode(BLangPackage pkgNode) {
        List<BLangCompilationUnit> compUnits = pkgNode.getCompilationUnits();
        compUnits.forEach(compUnit -> populateCompilationUnit(pkgNode, compUnit));
    }

    /**
     * Visit each top-level node and add it to the package node.
     *
     * @param pkgNode  current package node
     * @param compUnit current compilation unit
     */
    private void populateCompilationUnit(BLangPackage pkgNode, BLangCompilationUnit compUnit) {
        compUnit.getTopLevelNodes().forEach(node -> addTopLevelNode(pkgNode, node));
    }

    private void addTopLevelNode(BLangPackage pkgNode, TopLevelNode node) {
        NodeKind kind = node.getKind();

        // Here we keep all the top-level nodes of a compilation unit (aka file) in exact same
        // order as they appear in the compilation unit. This list contains all the top-level
        // nodes of all the compilation units grouped by the compilation unit.
        // This allows other compiler phases to visit top-level nodes in the exact same order
        // as they appear in compilation units. This is required for error reporting.
        if (kind != NodeKind.PACKAGE_DECLARATION && kind != IMPORT) {
            pkgNode.topLevelNodes.add(node);
        }

        switch (kind) {
            case IMPORT:
                // TODO Verify the rules..
                // TODO Check whether the same package alias (if any) has been used for the same import
                // TODO The version of an import package can be specified only once for a package
                pkgNode.imports.add((BLangImportPackage) node);
                break;
            case FUNCTION:
                pkgNode.functions.add((BLangFunction) node);
                break;
            case TYPE_DEFINITION:
                pkgNode.typeDefinitions.add((BLangTypeDefinition) node);
                break;
            case SERVICE:
                pkgNode.services.add((BLangService) node);
                break;
            case VARIABLE:
            case TUPLE_VARIABLE:
            case RECORD_VARIABLE:
            case ERROR_VARIABLE:
                pkgNode.globalVars.add((BLangVariable) node);
                // TODO There are two kinds of package level variables, constant and regular variables.
                break;
            case ANNOTATION:
                // TODO
                pkgNode.annotations.add((BLangAnnotation) node);
                break;
            case XMLNS:
                pkgNode.xmlnsList.add((BLangXMLNS) node);
                break;
            case CONSTANT:
                pkgNode.constants.add((BLangConstant) node);
                break;
            case CLASS_DEFN:
                pkgNode.classDefinitions.add((BLangClassDefinition) node);
        }
    }

    private void defineErrorDetails(List<BLangTypeDefinition> typeDefNodes, SymbolEnv pkgEnv) {
        for (BLangTypeDefinition typeDef : typeDefNodes) {
            BLangType typeNode = typeDef.typeNode;
            if (typeNode.getKind() == NodeKind.ERROR_TYPE) {
                SymbolEnv typeDefEnv = SymbolEnv.createTypeEnv(typeNode, typeDef.symbol.scope, pkgEnv);
                BLangErrorType errorTypeNode = (BLangErrorType) typeNode;
                BType typeDefType = types.getReferredType(typeDef.symbol.type);
                ((BErrorType) typeDefType).detailType = getDetailType(typeDefEnv, errorTypeNode);
            } else if (typeNode.getBType() != null && typeNode.getBType().tag == TypeTags.ERROR) {
                SymbolEnv typeDefEnv = SymbolEnv.createTypeEnv(typeNode, typeDef.symbol.scope, pkgEnv);
                BType detailType = ((BErrorType) typeNode.getBType()).detailType;
                if (detailType == symTable.noType) {
                    BType resolvedType = symResolver.resolveTypeNode(typeNode, typeDefEnv);
                    BErrorType type = (BErrorType) types.getReferredType(resolvedType);
                    ((BErrorType) types.getReferredType(typeDef.symbol.type))
                            .detailType = type.detailType;
                }
            }
        }
    }

    private BType getDetailType(SymbolEnv typeDefEnv, BLangErrorType errorTypeNode) {
        BLangType detailType = errorTypeNode.detailType;
        if (detailType != null && detailType.getKind() == NodeKind.CONSTRAINED_TYPE) {
            BLangType constraint = ((BLangConstrainedType) detailType).constraint;
            if (constraint.getKind() == NodeKind.USER_DEFINED_TYPE) {
                BLangUserDefinedType userDefinedType = (BLangUserDefinedType) constraint;
                if (userDefinedType.typeName.value.equals(TypeDefBuilderHelper.INTERSECTED_ERROR_DETAIL)) {
                    errorTypeNode.detailType = null;
                    return ((BErrorType) errorTypeNode.getBType()).detailType;
                }
            }
        }

        return Optional.ofNullable(errorTypeNode.detailType)
                .map(bLangType -> symResolver.resolveTypeNode(bLangType, typeDefEnv))
                .orElse(symTable.detailType);
    }

    private void defineFields(List<BLangNode> typeDefNodes, SymbolEnv pkgEnv) {
        for (BLangNode typeDef : typeDefNodes) {
            if (typeDef.getKind() == NodeKind.CLASS_DEFN) {
                defineFieldsOfClassDef((BLangClassDefinition) typeDef, pkgEnv);
            } else if (typeDef.getKind() == NodeKind.TYPE_DEFINITION) {
                defineFieldsOfObjectOrRecordTypeDef((BLangTypeDefinition) typeDef, pkgEnv);
            }
        }
    }

    private void defineFieldsOfClassDef(BLangClassDefinition classDefinition, SymbolEnv env) {
        SymbolEnv typeDefEnv = SymbolEnv.createClassEnv(classDefinition, classDefinition.symbol.scope, env);
        BObjectTypeSymbol tSymbol = (BObjectTypeSymbol) classDefinition.symbol;
        BObjectType objType = (BObjectType) tSymbol.type;

        for (BLangSimpleVariable field : classDefinition.fields) {
            defineNode(field, typeDefEnv);
            if (field.expr != null) {
                field.symbol.isDefaultable = true;
            }
            // Unless skipped, this causes issues in negative cases such as duplicate fields.
            if (field.symbol.type == symTable.semanticError) {
                continue;
            }
            objType.fields.put(field.name.value, new BField(names.fromIdNode(field.name), field.pos, field.symbol));
        }

        // todo: check for class fields and object fields
        defineReferencedClassFields(classDefinition, typeDefEnv, objType, false);
    }

    private void defineFieldsOfObjectOrRecordTypeDef(BLangTypeDefinition typeDef, SymbolEnv pkgEnv) {
        NodeKind nodeKind = typeDef.typeNode.getKind();
        if (nodeKind != NodeKind.OBJECT_TYPE && nodeKind != NodeKind.RECORD_TYPE) {
            return;
        }

        // Create typeDef type
        BStructureType structureType = (BStructureType) typeDef.symbol.type;
        BLangStructureTypeNode structureTypeNode = (BLangStructureTypeNode) typeDef.typeNode;

        if (typeDef.symbol.kind == SymbolKind.TYPE_DEF && structureType.tsymbol.kind == SymbolKind.RECORD) {
            BLangRecordTypeNode recordTypeNode = (BLangRecordTypeNode) structureTypeNode;
            BRecordType recordType = (BRecordType) structureType;
            // update this before resolving fields type checker to work properly for field resolution
            recordType.sealed = recordTypeNode.sealed;
        }

        Scope recordScope = structureType.tsymbol.scope;
        SymbolEnv typeDefEnv = SymbolEnv.createTypeEnv(structureTypeNode, recordScope, pkgEnv);

        // Define all the fields
        resolveFields(structureType, structureTypeNode, typeDefEnv);

        if (typeDef.symbol.kind == SymbolKind.TYPE_DEF && structureType.tsymbol.kind != SymbolKind.RECORD) {
            return;
        }

        BLangRecordTypeNode recordTypeNode = (BLangRecordTypeNode) structureTypeNode;
        BRecordType recordType = (BRecordType) structureType;
        recordType.sealed = recordTypeNode.sealed;
        if (recordTypeNode.sealed && recordTypeNode.restFieldType != null) {
            dlog.error(recordTypeNode.restFieldType.pos, DiagnosticErrorCode.REST_FIELD_NOT_ALLOWED_IN_CLOSED_RECORDS);
            return;
        }

        if (recordTypeNode.restFieldType != null) {
            recordType.restFieldType = symResolver.resolveTypeNode(recordTypeNode.restFieldType, typeDefEnv);
            return;
        }

        if (!recordTypeNode.sealed) {
            recordType.restFieldType = symTable.anydataType;
            return;
        }

        // analyze restFieldType for open records
        for (BLangType typeRef : recordTypeNode.typeRefs) {
            BType refType = types.getReferredType(typeRef.getBType());
            if (refType.tag != TypeTags.RECORD) {
                continue;
            }
            BType restFieldType = ((BRecordType) refType).restFieldType;
            if (restFieldType == symTable.noType) {
                continue;
            }
            if (recordType.restFieldType != null && !types.isSameType(recordType.restFieldType, restFieldType)) {
                recordType.restFieldType = symTable.noType;
                dlog.error(recordTypeNode.pos,
                        DiagnosticErrorCode.
                        CANNOT_USE_TYPE_INCLUSION_WITH_MORE_THAN_ONE_OPEN_RECORD_WITH_DIFFERENT_REST_DESCRIPTOR_TYPES);
                return;
            }
            recordType.restFieldType = restFieldType;
            recordType.sealed = false;
        }

        if (recordType.restFieldType != null) {
            return;
        }
        recordType.restFieldType = symTable.noType;
    }

    private void resolveFields(BStructureType structureType, BLangStructureTypeNode structureTypeNode,
                               SymbolEnv typeDefEnv) {
        structureType.fields = structureTypeNode.fields.stream()
                .peek((BLangSimpleVariable field) -> defineNode(field, typeDefEnv))
                .filter(field -> field.symbol.type != symTable.semanticError) // filter out erroneous fields
                .map((BLangSimpleVariable field) -> {
                    field.symbol.isDefaultable = field.expr != null;
                    return new BField(names.fromIdNode(field.name), field.pos, field.symbol);
                })
                .collect(getFieldCollector());

        // Resolve referenced types and their fields of structural type
        resolveIncludedFields(structureTypeNode, typeDefEnv);

        // collect resolved type refs from structural type
        structureType.typeInclusions = new ArrayList<>();
        for (BLangType tRef : structureTypeNode.typeRefs) {
            BType type = tRef.getBType();
            structureType.typeInclusions.add(type);
        }

        // Add referenced fields of structural type
        defineReferencedFields(structureType, structureTypeNode, typeDefEnv);
    }

    private void defineReferencedFields(BStructureType structureType, BLangStructureTypeNode structureTypeNode,
                                        SymbolEnv typeDefEnv) {
        for (BLangSimpleVariable field : structureTypeNode.includedFields) {
            defineNode(field, typeDefEnv);
            if (field.symbol.type == symTable.semanticError) {
                continue;
            }
            structureType.fields.put(field.name.value, new BField(names.fromIdNode(field.name), field.pos,
                    field.symbol));
        }
    }

    private void defineMembers(List<BLangNode> typeDefNodes, SymbolEnv pkgEnv) {
        for (BLangNode node : typeDefNodes) {
            if (node.getKind() == NodeKind.CLASS_DEFN) {
                defineMembersOfClassDef(pkgEnv, (BLangClassDefinition) node);
            } else if (node.getKind() == NodeKind.TYPE_DEFINITION) {
                defineMemberOfObjectTypeDef(pkgEnv, (BLangTypeDefinition) node);
            }
        }
    }

    private void defineMemberOfObjectTypeDef(SymbolEnv pkgEnv, BLangTypeDefinition node) {
        BLangTypeDefinition typeDef = node;
        if (typeDef.typeNode.getKind() == NodeKind.OBJECT_TYPE) {
            BObjectType objectType = (BObjectType) typeDef.symbol.type;

            if (objectType.mutableType != null) {
                // If this is an object type definition defined for an immutable type.
                // We skip defining methods here since they would either be defined already, or would be defined
                // later.
                return;
            }

            BLangObjectTypeNode objTypeNode = (BLangObjectTypeNode) typeDef.typeNode;
            SymbolEnv objMethodsEnv =
                    SymbolEnv.createObjectMethodsEnv(objTypeNode, (BObjectTypeSymbol) objTypeNode.symbol, pkgEnv);

            // Define the functions defined within the object
            defineObjectInitFunction(objTypeNode, objMethodsEnv);
            objTypeNode.functions.forEach(f -> {
                f.flagSet.add(Flag.FINAL); // Method's can't change once defined.
                f.setReceiver(ASTBuilderUtil.createReceiver(typeDef.pos, objectType));
                defineNode(f, objMethodsEnv);
            });

            Set<String> includedFunctionNames = new HashSet<>();
            // Add the attached functions of the referenced types to this object.
            // Here it is assumed that all the attached functions of the referred type are
            // resolved by the time we reach here. It is achieved by ordering the typeDefs
            // according to the precedence.
            for (BLangType typeRef : objTypeNode.typeRefs) {
                if (typeRef.getBType().tsymbol == null) {
                    continue;
                }
                BTypeSymbol objectSymbol = types.getReferredType(typeRef.getBType()).tsymbol;
                if (objectSymbol.kind != SymbolKind.OBJECT) {
                    continue;
                }

                List<BAttachedFunction> functions = ((BObjectTypeSymbol) objectSymbol).attachedFuncs;
                for (BAttachedFunction function : functions) {
                    defineReferencedFunction(typeDef.pos, typeDef.flagSet, objMethodsEnv,
                            typeRef, function, includedFunctionNames, typeDef.symbol,
                            ((BLangObjectTypeNode) typeDef.typeNode).functions, node.internal);
                }
            }
        }
    }

    private void validateIntersectionTypeDefinitions(List<BLangTypeDefinition> typeDefNodes) {
        Set<BType> loggedTypes = new HashSet<>();

        for (BLangTypeDefinition typeDefNode : typeDefNodes) {
            BLangType typeNode = typeDefNode.typeNode;
            NodeKind kind = typeNode.getKind();
            if (kind == NodeKind.INTERSECTION_TYPE_NODE) {
                BType currentType = types.getReferredType(typeNode.getBType());

                if (currentType.tag != TypeTags.INTERSECTION) {
                    continue;
                }

                BIntersectionType intersectionType = (BIntersectionType) currentType;

                BType effectiveType = intersectionType.effectiveType;
                if (!loggedTypes.add(effectiveType)) {
                    continue;
                }

                boolean hasNonReadOnlyElement = false;
                for (BType constituentType : intersectionType.getConstituentTypes()) {
                    if (types.getReferredType(constituentType) == symTable.readonlyType) {
                        continue;
                    }
                    // If constituent type is error, we have already validated error intersections.
                    if (!types.isSelectivelyImmutableType(constituentType, true)
                            && types.getReferredType(constituentType).tag != TypeTags.ERROR) {

                        hasNonReadOnlyElement = true;
                        break;
                    }
                }

                if (hasNonReadOnlyElement) {
                    dlog.error(typeDefNode.typeNode.pos, DiagnosticErrorCode.INVALID_INTERSECTION_TYPE, typeNode);
                    typeNode.setBType(symTable.semanticError);
                }

                continue;
            }

            BStructureType immutableType;
            BStructureType mutableType;

            if (kind == NodeKind.OBJECT_TYPE) {
                BObjectType currentType = (BObjectType) typeNode.getBType();
                mutableType = currentType.mutableType;
                if (mutableType == null) {
                    continue;
                }
                immutableType = currentType;
            } else if (kind == NodeKind.RECORD_TYPE) {
                BRecordType currentType = (BRecordType) typeNode.getBType();
                mutableType = currentType.mutableType;
                if (mutableType == null) {
                    continue;
                }
                immutableType = currentType;
            } else {
                continue;
            }

            if (!loggedTypes.add(immutableType)) {
                continue;
            }

            if (!types.isSelectivelyImmutableType(mutableType, true)) {
                dlog.error(typeDefNode.typeNode.pos, DiagnosticErrorCode.INVALID_INTERSECTION_TYPE, typeDefNode.name);
                typeNode.setBType(symTable.semanticError);
            }
        }
    }

    private void defineUndefinedReadOnlyTypes(List<BLangTypeDefinition> typeDefNodes, List<BLangNode> typeDefs,
                                              SymbolEnv pkgEnv) {
        // Any newly added typedefs are due to `T & readonly` typed fields. Once the fields are set for all
        // type-definitions we can revisit the newly added type-definitions and define the fields and members for them.
        populateImmutableTypeFieldsAndMembers(typeDefNodes, pkgEnv);

        // If all the fields of a structure are readonly or final, mark the structure type itself as readonly.
        // If the type is a `readonly object` validate if all fields are compatible.
        validateFieldsAndSetReadOnlyType(typeDefs, pkgEnv);

        defineReadOnlyInclusions(typeDefs, pkgEnv);
    }

    private void populateImmutableTypeFieldsAndMembers(List<BLangTypeDefinition> typeDefNodes, SymbolEnv pkgEnv) {
        int size = typeDefNodes.size();
        for (int i = 0; i < size; i++) {
            BLangTypeDefinition typeDef = typeDefNodes.get(i);
            NodeKind nodeKind = typeDef.typeNode.getKind();
            if (nodeKind == NodeKind.OBJECT_TYPE) {
                if (((BObjectType) typeDef.symbol.type).mutableType == null) {
                    continue;
                }
            } else if (nodeKind == NodeKind.RECORD_TYPE) {
                if (((BRecordType) typeDef.symbol.type).mutableType == null) {
                    continue;
                }
            } else {
                continue;
            }

            SymbolEnv typeDefEnv = SymbolEnv.createTypeEnv(typeDef.typeNode, typeDef.symbol.scope, pkgEnv);
            ImmutableTypeCloner.defineUndefinedImmutableFields(typeDef, types, typeDefEnv, symTable,
                                                               anonymousModelHelper, names);

            if (nodeKind != NodeKind.OBJECT_TYPE) {
                continue;
            }

            BObjectType immutableObjectType = (BObjectType) typeDef.symbol.type;
            BObjectType mutableObjectType = immutableObjectType.mutableType;

            ImmutableTypeCloner.defineObjectFunctions((BObjectTypeSymbol) immutableObjectType.tsymbol,
                                                      (BObjectTypeSymbol) mutableObjectType.tsymbol, names, symTable);
        }
    }

    private void validateFieldsAndSetReadOnlyType(List<BLangNode> typeDefNodes, SymbolEnv pkgEnv) {
        int origSize = typeDefNodes.size();
        for (int i = 0; i < origSize; i++) {
            BLangNode typeDefOrClass = typeDefNodes.get(i);
            if (typeDefOrClass.getKind() == NodeKind.CLASS_DEFN) {
                setReadOnlynessOfClassDef((BLangClassDefinition) typeDefOrClass, pkgEnv);
                continue;
            } else if (typeDefOrClass.getKind() != NodeKind.TYPE_DEFINITION) {
                continue;
            }

            BLangTypeDefinition typeDef = (BLangTypeDefinition) typeDefOrClass;
            BLangType typeNode = typeDef.typeNode;
            NodeKind nodeKind = typeNode.getKind();
            if (nodeKind != NodeKind.OBJECT_TYPE && nodeKind != NodeKind.RECORD_TYPE) {
                continue;
            }

            BSymbol symbol = typeDef.symbol;
            BStructureType structureType = (BStructureType) symbol.type;

            if (Symbols.isFlagOn(structureType.flags, Flags.READONLY)) {
                if (structureType.tag != TypeTags.OBJECT) {
                    continue;
                }

                BObjectType objectType = (BObjectType) structureType;
                if (objectType.mutableType != null) {
                    // This is an object defined due to `T & readonly` like usage, thus validation has been done
                    // already.
                    continue;
                }

                Location pos = typeDef.pos;
                // We reach here for `readonly object`s.
                // We now validate if it is a valid `readonly object` - i.e., all the fields are compatible readonly
                // types.
                if (!types.isSelectivelyImmutableType(objectType, new HashSet<>())) {
                    dlog.error(pos, DiagnosticErrorCode.INVALID_READONLY_OBJECT_TYPE, objectType);
                    return;
                }

                SymbolEnv typeDefEnv = SymbolEnv.createTypeEnv(typeNode, symbol.scope, pkgEnv);
                for (BField field : objectType.fields.values()) {
                    BType type = field.type;

                    Set<Flag> flagSet;
                    if (typeNode.getKind() == NodeKind.OBJECT_TYPE) {
                        flagSet = ((BLangObjectTypeNode) typeNode).flagSet;
                    } else if (typeNode.getKind() == NodeKind.USER_DEFINED_TYPE) {
                        flagSet = ((BLangUserDefinedType) typeNode).flagSet;
                    } else {
                        flagSet = new HashSet<>();
                    }

                    if (!types.isInherentlyImmutableType(type)) {
                        field.type = field.symbol.type = ImmutableTypeCloner.getImmutableIntersectionType(
                                pos, types, (SelectivelyImmutableReferenceType) type, typeDefEnv, symTable,
                                anonymousModelHelper, names, flagSet);

                    }

                    field.symbol.flags |= Flags.READONLY;
                }
                continue;
            }

            if (nodeKind != NodeKind.RECORD_TYPE) {
                continue;
            }

            BRecordType recordType = (BRecordType) structureType;
            if (!recordType.sealed && recordType.restFieldType.tag != TypeTags.NEVER) {
                continue;
            }

            boolean allImmutableFields = true;

            Collection<BField> fields = structureType.fields.values();

            for (BField field : fields) {
                if (!Symbols.isFlagOn(field.symbol.flags, Flags.READONLY)) {
                    allImmutableFields = false;
                    break;
                }
            }

            if (allImmutableFields) {
                structureType.tsymbol.flags |= Flags.READONLY;
                structureType.flags |= Flags.READONLY;
            }
        }
    }

    private void defineReadOnlyInclusions(List<BLangNode> typeDefs, SymbolEnv pkgEnv) {
        for (BLangNode typeDef : typeDefs) {
            if (typeDef.getKind() != NodeKind.CLASS_DEFN) {
                continue;
            }

            BLangClassDefinition classDefinition = (BLangClassDefinition) typeDef;
            SymbolEnv typeDefEnv = SymbolEnv.createClassEnv(classDefinition, classDefinition.symbol.scope, pkgEnv);
            BObjectType objType = (BObjectType) ((BObjectTypeSymbol) classDefinition.symbol).type;
            defineReferencedClassFields(classDefinition, typeDefEnv, objType, true);

            SymbolEnv objMethodsEnv = SymbolEnv.createClassMethodsEnv(classDefinition,
                                                                      (BObjectTypeSymbol) classDefinition.symbol,
                                                                      pkgEnv);
            defineIncludedMethods(classDefinition, objMethodsEnv, true);
        }
    }

    private void setReadOnlynessOfClassDef(BLangClassDefinition classDef, SymbolEnv pkgEnv) {
        BObjectType objectType = (BObjectType) classDef.getBType();
        Location pos = classDef.pos;

        if (Symbols.isFlagOn(classDef.getBType().flags, Flags.READONLY)) {
            if (!types.isSelectivelyImmutableType(objectType, new HashSet<>())) {
                dlog.error(pos, DiagnosticErrorCode.INVALID_READONLY_OBJECT_TYPE, objectType);
                return;
            }

            ImmutableTypeCloner.markFieldsAsImmutable(classDef, pkgEnv, objectType, types, anonymousModelHelper,
                                                      symTable, names, pos);
        } else {
            Collection<BField> fields = objectType.fields.values();
            if (fields.isEmpty()) {
                return;
            }

            for (BField field : fields) {
                if (!Symbols.isFlagOn(field.symbol.flags, Flags.FINAL) ||
                        !Symbols.isFlagOn(field.type.flags, Flags.READONLY)) {
                    return;
                }
            }

            classDef.getBType().tsymbol.flags |= Flags.READONLY;
            classDef.getBType().flags |= Flags.READONLY;
        }
    }

    private void defineInvokableSymbol(BLangInvokableNode invokableNode, BInvokableSymbol funcSymbol,
                                       SymbolEnv invokableEnv) {
        invokableNode.symbol = funcSymbol;
        defineSymbol(invokableNode.name.pos, funcSymbol);
        invokableEnv.scope = funcSymbol.scope;
        defineInvokableSymbolParams(invokableNode, funcSymbol, invokableEnv);

        if (Symbols.isFlagOn(funcSymbol.type.tsymbol.flags, Flags.ISOLATED)) {
            funcSymbol.type.flags |= Flags.ISOLATED;
        }

        if (Symbols.isFlagOn(funcSymbol.type.tsymbol.flags, Flags.TRANSACTIONAL)) {
            funcSymbol.type.flags |= Flags.TRANSACTIONAL;
        }
    }

    private void defineInvokableSymbolParams(BLangInvokableNode invokableNode, BInvokableSymbol invokableSymbol,
                                             SymbolEnv invokableEnv) {
        boolean foundDefaultableParam = false;
        boolean foundIncludedRecordParam = false;
        List<BVarSymbol> paramSymbols = new ArrayList<>();
        Set<String> requiredParamNames = new HashSet<>();
        invokableNode.clonedEnv = invokableEnv.shallowClone();
        for (BLangSimpleVariable varNode : invokableNode.requiredParams) {
            boolean isDefaultableParam = varNode.expr != null;
            boolean isIncludedRecordParam = varNode.flagSet.contains(Flag.INCLUDED);
            defineNode(varNode, invokableEnv);
            if (isDefaultableParam) {
                foundDefaultableParam = true;
            } else if (isIncludedRecordParam) {
                foundIncludedRecordParam = true;
            }

            if (isDefaultableParam) {
                if (foundIncludedRecordParam) {
                    dlog.error(varNode.pos, DEFAULTABLE_PARAM_DEFINED_AFTER_INCLUDED_RECORD_PARAM);
                }
            } else if (!isIncludedRecordParam) {
                if (foundDefaultableParam) {
                    dlog.error(varNode.pos, REQUIRED_PARAM_DEFINED_AFTER_DEFAULTABLE_PARAM);
                } else if (foundIncludedRecordParam) {
                    dlog.error(varNode.pos, REQUIRED_PARAM_DEFINED_AFTER_INCLUDED_RECORD_PARAM);
                }
            }
            BVarSymbol symbol = varNode.symbol;
            if (varNode.expr != null) {
                symbol.flags |= Flags.OPTIONAL;
                symbol.isDefaultable = true;

                if (varNode.expr.getKind() == NodeKind.INFER_TYPEDESC_EXPR) {
                    symbol.flags |= Flags.INFER;
                }
            }
            if (varNode.flagSet.contains(Flag.INCLUDED)) {
                BType varNodeType = types.getReferredType(varNode.getBType());
                if (varNodeType.getKind() == TypeKind.RECORD) {
                    symbol.flags |= Flags.INCLUDED;
                    LinkedHashMap<String, BField> fields = ((BRecordType) varNodeType).fields;
                    for (String fieldName : fields.keySet()) {
                        BField field = fields.get(fieldName);
                        if (field.symbol.type.tag != TypeTags.NEVER) {
                            if (!requiredParamNames.add(fieldName)) {
                                dlog.error(varNode.pos, REDECLARED_SYMBOL, fieldName);
                            }
                        }
                    }
                } else {
                    dlog.error(varNode.typeNode.pos, EXPECTED_RECORD_TYPE_AS_INCLUDED_PARAMETER);
                }
            } else {
                requiredParamNames.add(symbol.name.value);
            }
            paramSymbols.add(symbol);
        }

        if (!invokableNode.desugaredReturnType) {
            symResolver.resolveTypeNode(invokableNode.returnTypeNode, invokableEnv);
        }
        invokableSymbol.params = paramSymbols;
        BType retType = invokableNode.returnTypeNode.getBType();
        invokableSymbol.retType = retType;

        symResolver.validateInferTypedescParams(invokableNode.pos, invokableNode.getParameters(), retType);

        // Create function type
        List<BType> paramTypes = paramSymbols.stream()
                .map(paramSym -> paramSym.type)
                .collect(Collectors.toList());

        BInvokableTypeSymbol functionTypeSymbol = Symbols.createInvokableTypeSymbol(SymTag.FUNCTION_TYPE,
                                                                                    invokableSymbol.flags,
                                                                                    env.enclPkg.symbol.pkgID,
                                                                                    invokableSymbol.type,
                                                                                    env.scope.owner, invokableNode.pos,
                                                                                    SOURCE);
        functionTypeSymbol.params = invokableSymbol.params == null ? null : new ArrayList<>(invokableSymbol.params);
        functionTypeSymbol.returnType = invokableSymbol.retType;

        BType restType = null;
        if (invokableNode.restParam != null) {
            defineNode(invokableNode.restParam, invokableEnv);
            invokableSymbol.restParam = invokableNode.restParam.symbol;
            functionTypeSymbol.restParam = invokableSymbol.restParam;
            restType = invokableSymbol.restParam.type;
        }
        invokableSymbol.type = new BInvokableType(paramTypes, restType, retType, null);
        invokableSymbol.type.tsymbol = functionTypeSymbol;
        invokableSymbol.type.tsymbol.type = invokableSymbol.type;
    }

    private void defineSymbol(Location pos, BSymbol symbol) {
        symbol.scope = new Scope(symbol);
        if (symResolver.checkForUniqueSymbol(pos, env, symbol)) {
            env.scope.define(symbol.name, symbol);
        }
    }

    public void defineSymbol(Location pos, BSymbol symbol, SymbolEnv env) {
        symbol.scope = new Scope(symbol);
        if (symResolver.checkForUniqueSymbol(pos, env, symbol)) {
            env.scope.define(symbol.name, symbol);
        }
    }

    /**
     * Define a symbol that is unique only for the current scope.
     *
     * @param pos Line number information of the source file
     * @param symbol Symbol to be defines
     * @param env Environment to define the symbol
     */
    public void defineShadowedSymbol(Location pos, BSymbol symbol, SymbolEnv env) {
        symbol.scope = new Scope(symbol);
        if (symResolver.checkForUniqueSymbolInCurrentScope(pos, env, symbol, symbol.tag)) {
            env.scope.define(symbol.name, symbol);
        }
    }

    public void defineTypeNarrowedSymbol(Location location, SymbolEnv targetEnv, BVarSymbol symbol,
                                         BType type, boolean isInternal) {
        if (symbol.owner.tag == SymTag.PACKAGE) {
            // Avoid defining shadowed symbol for global vars, since the type is not narrowed.
            return;
        }

        BVarSymbol varSymbol = createVarSymbol(symbol.flags, type, symbol.name, targetEnv, symbol.pos, isInternal);
        if (type.tag == TypeTags.INVOKABLE && type.tsymbol != null) {
            BInvokableTypeSymbol tsymbol = (BInvokableTypeSymbol) type.tsymbol;
            BInvokableSymbol invokableSymbol = (BInvokableSymbol) varSymbol;
            invokableSymbol.params = tsymbol.params == null ? null : new ArrayList(tsymbol.params);
            invokableSymbol.restParam = tsymbol.restParam;
            invokableSymbol.retType = tsymbol.returnType;
            invokableSymbol.flags = tsymbol.flags;
        }
        varSymbol.originalName = symbol.getOriginalName();
        varSymbol.owner = symbol.owner;
        varSymbol.originalSymbol = symbol;
        defineShadowedSymbol(location, varSymbol, targetEnv);
    }

    private void defineSymbolWithCurrentEnvOwner(Location pos, BSymbol symbol) {
        symbol.scope = new Scope(env.scope.owner);
        if (symResolver.checkForUniqueSymbol(pos, env, symbol)) {
            env.scope.define(symbol.name, symbol);
        }
    }

    public BVarSymbol defineVarSymbol(Location pos, Set<Flag> flagSet, BType varType, Name varName,
                                      SymbolEnv env, boolean isInternal) {
        return defineVarSymbol(pos, flagSet, varType, varName, varName, env, isInternal);
    }

    public BVarSymbol defineVarSymbol(Location pos, Set<Flag> flagSet, BType varType, Name varName, Name origName,
                                      SymbolEnv env, boolean isInternal) {
        // Create variable symbol
        Scope enclScope = env.scope;
        BVarSymbol varSymbol = createVarSymbol(flagSet, varType, varName, env, pos, isInternal);
        varSymbol.originalName = origName;
        boolean considerAsMemberSymbol = flagSet.contains(Flag.FIELD) || flagSet.contains(Flag.REQUIRED_PARAM) ||
                flagSet.contains(Flag.DEFAULTABLE_PARAM) || flagSet.contains(Flag.REST_PARAM) ||
                flagSet.contains(Flag.INCLUDED);

        if (considerAsMemberSymbol && !symResolver.checkForUniqueMemberSymbol(pos, env, varSymbol) ||
                !considerAsMemberSymbol && !symResolver.checkForUniqueSymbol(pos, env, varSymbol)) {
            varSymbol.type = symTable.semanticError;
            varSymbol.state = DiagnosticState.REDECLARED;
        }

        enclScope.define(varSymbol.name, varSymbol);
        return varSymbol;
    }

    public void defineExistingVarSymbolInEnv(BVarSymbol varSymbol, SymbolEnv env) {
        if (!symResolver.checkForUniqueSymbol(env, varSymbol)) {
            varSymbol.type = symTable.semanticError;
            varSymbol.state = DiagnosticState.REDECLARED;
        }
        env.scope.define(varSymbol.name, varSymbol);
    }

    public BVarSymbol createVarSymbol(Set<Flag> flagSet, BType varType, Name varName, SymbolEnv env,
                                      Location pos, boolean isInternal) {
        return createVarSymbol(Flags.asMask(flagSet), varType, varName, env, pos, isInternal);
    }

    public BVarSymbol createVarSymbol(long flags, BType type, Name varName, SymbolEnv env,
                                      Location location, boolean isInternal) {
        BVarSymbol varSymbol;
        BType varType = types.getReferredType(type);
        if (varType.tag == TypeTags.INVOKABLE) {
            varSymbol = new BInvokableSymbol(SymTag.VARIABLE, flags, varName, env.enclPkg.symbol.pkgID, type,
                                             env.scope.owner, location, isInternal ? VIRTUAL : getOrigin(varName));
            varSymbol.kind = SymbolKind.FUNCTION;
        } else {
            varSymbol = new BVarSymbol(flags, varName, env.enclPkg.symbol.pkgID, type, env.scope.owner, location,
                                       isInternal ? VIRTUAL : getOrigin(varName));
            if (varType.tsymbol != null && Symbols.isFlagOn(varType.tsymbol.flags, Flags.CLIENT)) {
                varSymbol.tag = SymTag.ENDPOINT;
            }
        }
        return varSymbol;
    }

    private void defineObjectInitFunction(BLangObjectTypeNode object, SymbolEnv conEnv) {
        BLangFunction initFunction = object.initFunction;
        if (initFunction == null) {
            return;
        }

        //Set cached receiver to the init function
        initFunction.receiver = ASTBuilderUtil.createReceiver(object.pos, object.getBType());

        initFunction.attachedFunction = true;
        initFunction.flagSet.add(Flag.ATTACHED);
        defineNode(initFunction, conEnv);
    }

    private void defineClassInitFunction(BLangClassDefinition classDefinition, SymbolEnv conEnv) {
        BLangFunction initFunction = classDefinition.initFunction;
        if (initFunction == null) {
            return;
        }

        //Set cached receiver to the init function
        initFunction.receiver = ASTBuilderUtil.createReceiver(classDefinition.pos, classDefinition.getBType());

        initFunction.attachedFunction = true;
        initFunction.flagSet.add(Flag.ATTACHED);
        defineNode(initFunction, conEnv);
    }

    private void defineAttachedFunctions(BLangFunction funcNode, BInvokableSymbol funcSymbol,
                                         SymbolEnv invokableEnv, boolean isValidAttachedFunc) {
        BTypeSymbol typeSymbol = funcNode.receiver.getBType().tsymbol;

        // Check whether there exists a struct field with the same name as the function name.
        if (isValidAttachedFunc) {
            if (typeSymbol.tag == SymTag.OBJECT) {
                validateFunctionsAttachedToObject(funcNode, funcSymbol);
            } else if (typeSymbol.tag == SymTag.RECORD) {
                validateFunctionsAttachedToRecords(funcNode, funcSymbol);
            }
        }

        defineNode(funcNode.receiver, invokableEnv);
        funcSymbol.receiverSymbol = funcNode.receiver.symbol;
    }

    private void validateFunctionsAttachedToRecords(BLangFunction funcNode, BInvokableSymbol funcSymbol) {
        BInvokableType funcType = (BInvokableType) funcSymbol.type;
        BRecordTypeSymbol recordSymbol = (BRecordTypeSymbol) funcNode.receiver.getBType().tsymbol;

        recordSymbol.initializerFunc = new BAttachedFunction(
                names.fromIdNode(funcNode.name), funcSymbol, funcType, funcNode.pos);
    }

    private void validateFunctionsAttachedToObject(BLangFunction funcNode, BInvokableSymbol funcSymbol) {

        BInvokableType funcType = (BInvokableType) funcSymbol.type;
        BObjectTypeSymbol objectSymbol = (BObjectTypeSymbol) funcNode.receiver.getBType().tsymbol;
        BAttachedFunction attachedFunc;
        if (funcNode.getKind() == NodeKind.RESOURCE_FUNC) {
            attachedFunc = createResourceFunction(funcNode, funcSymbol, funcType);
        } else {
            attachedFunc = new BAttachedFunction(names.fromIdNode(funcNode.name), funcSymbol, funcType, funcNode.pos);
        }

        validateRemoteFunctionAttachedToObject(funcNode, objectSymbol);
        validateResourceFunctionAttachedToObject(funcNode, objectSymbol);

        // Check whether this attached function is a object initializer.
        if (!funcNode.objInitFunction) {
            objectSymbol.attachedFuncs.add(attachedFunc);
            return;
        }

        types.validateErrorOrNilReturn(funcNode, DiagnosticErrorCode.INVALID_OBJECT_CONSTRUCTOR);
        objectSymbol.initializerFunc = attachedFunc;
    }

    private BAttachedFunction createResourceFunction(BLangFunction funcNode, BInvokableSymbol funcSymbol,
                                                     BInvokableType funcType) {
        BLangResourceFunction resourceFunction = (BLangResourceFunction) funcNode;
        Name accessor = names.fromIdNode(resourceFunction.methodName);
        List<Name> resourcePath = resourceFunction.resourcePath.stream()
                .map(names::fromIdNode)
                .collect(Collectors.toList());

        List<BVarSymbol> pathParamSymbols = resourceFunction.pathParams.stream()
                .map(p -> {
                    p.symbol.kind = SymbolKind.PATH_PARAMETER;
                    return p.symbol;
                })
                .collect(Collectors.toList());

        BVarSymbol restPathParamSym = null;
        if (resourceFunction.restPathParam != null) {
            restPathParamSym = resourceFunction.restPathParam.symbol;
            restPathParamSym.kind = SymbolKind.PATH_REST_PARAMETER;
        }

        return new BResourceFunction(names.fromIdNode(funcNode.name), funcSymbol, funcType, resourcePath,
                                     accessor, pathParamSymbols, restPathParamSym, funcNode.pos);
    }

    private void validateRemoteFunctionAttachedToObject(BLangFunction funcNode, BObjectTypeSymbol objectSymbol) {
        if (!Symbols.isFlagOn(Flags.asMask(funcNode.flagSet), Flags.REMOTE)) {
            return;
        }
        funcNode.symbol.flags |= Flags.REMOTE;
        funcNode.symbol.flags |= Flags.PUBLIC;

        if (!isNetworkQualified(objectSymbol)) {
            this.dlog.error(funcNode.pos, DiagnosticErrorCode.REMOTE_FUNCTION_IN_NON_NETWORK_OBJECT);
        }
    }

    private boolean isNetworkQualified(BObjectTypeSymbol objectSymbol) {
        return Symbols.isFlagOn(objectSymbol.flags, Flags.CLIENT)
                || Symbols.isFlagOn(objectSymbol.flags, Flags.SERVICE);
    }

    private void validateResourceFunctionAttachedToObject(BLangFunction funcNode, BObjectTypeSymbol objectSymbol) {
        if (!Symbols.isFlagOn(Flags.asMask(funcNode.flagSet), Flags.RESOURCE)) {
            return;
        }
        funcNode.symbol.flags |= Flags.RESOURCE;

        if (!Symbols.isFlagOn(objectSymbol.flags, Flags.SERVICE)) {
            this.dlog.error(funcNode.pos, DiagnosticErrorCode.RESOURCE_FUNCTION_IN_NON_SERVICE_OBJECT);
        }
    }

    private StatementNode createAssignmentStmt(BLangSimpleVariable variable, BVarSymbol varSym, BSymbol fieldVar) {
        //Create LHS reference variable
        BLangSimpleVarRef varRef = (BLangSimpleVarRef) TreeBuilder.createSimpleVariableReferenceNode();
        varRef.pos = variable.pos;
        varRef.variableName = (BLangIdentifier) createIdentifier(fieldVar.name.getValue());
        varRef.pkgAlias = (BLangIdentifier) TreeBuilder.createIdentifierNode();
        varRef.symbol = fieldVar;
        varRef.setBType(fieldVar.type);

        //Create RHS variable reference
        BLangSimpleVarRef exprVar = (BLangSimpleVarRef) TreeBuilder.createSimpleVariableReferenceNode();
        exprVar.pos = variable.pos;
        exprVar.variableName = (BLangIdentifier) createIdentifier(varSym.name.getValue());
        exprVar.pkgAlias = (BLangIdentifier) TreeBuilder.createIdentifierNode();
        exprVar.symbol = varSym;
        exprVar.setBType(varSym.type);

        //Create assignment statement
        BLangAssignment assignmentStmt = (BLangAssignment) TreeBuilder.createAssignmentNode();
        assignmentStmt.expr = exprVar;
        assignmentStmt.pos = variable.pos;
        assignmentStmt.setVariable(varRef);
        return assignmentStmt;
    }

    private IdentifierNode createIdentifier(String value) {
        IdentifierNode node = TreeBuilder.createIdentifierNode();
        if (value != null) {
            node.setValue(value);
        }
        return node;
    }

    private boolean validateFuncReceiver(BLangFunction funcNode) {
        if (funcNode.receiver == null) {
            return true;
        }

        if (funcNode.receiver.getBType() == null) {
            funcNode.receiver.setBType(symResolver.resolveTypeNode(funcNode.receiver.typeNode, env));
        }
        if (funcNode.receiver.getBType().tag == TypeTags.SEMANTIC_ERROR) {
            return true;
        }

        if (funcNode.receiver.getBType().tag == TypeTags.OBJECT
                && !this.env.enclPkg.symbol.pkgID.equals(funcNode.receiver.getBType().tsymbol.pkgID)) {
            dlog.error(funcNode.receiver.pos, DiagnosticErrorCode.FUNC_DEFINED_ON_NON_LOCAL_TYPE,
                       funcNode.name.value, funcNode.receiver.getBType().toString());
            return false;
        }
        return true;
    }

    private Name getFuncSymbolName(BLangFunction funcNode) {
        if (funcNode.receiver != null) {
            return names.fromString(Symbols.getAttachedFuncSymbolName(
                    funcNode.receiver.getBType().tsymbol.name.value, funcNode.name.value));
        }
        return names.fromIdNode(funcNode.name);
    }

    private Name getFuncSymbolOriginalName(BLangFunction funcNode) {
        return names.originalNameFromIdNode(funcNode.name);
    }

    private Name getFieldSymbolName(BLangSimpleVariable receiver, BLangSimpleVariable variable) {
        return names.fromString(Symbols.getAttachedFuncSymbolName(
                receiver.getBType().tsymbol.name.value, variable.name.value));
    }

    private MarkdownDocAttachment getMarkdownDocAttachment(BLangMarkdownDocumentation docNode) {
        if (docNode == null) {
            return new MarkdownDocAttachment(0);
        }
        MarkdownDocAttachment docAttachment = new MarkdownDocAttachment(docNode.getParameters().size());
        docAttachment.description = docNode.getDocumentation();

        for (BLangMarkdownParameterDocumentation p : docNode.getParameters()) {
            docAttachment.parameters.add(new MarkdownDocAttachment.Parameter(p.parameterName.value,
                                                                             p.getParameterDocumentation()));
        }

        docAttachment.returnValueDescription = docNode.getReturnParameterDocumentation();
        BLangMarkDownDeprecationDocumentation deprecatedDocs = docNode.getDeprecationDocumentation();

        if (deprecatedDocs == null) {
            return docAttachment;
        }

        docAttachment.deprecatedDocumentation = deprecatedDocs.getDocumentation();

        BLangMarkDownDeprecatedParametersDocumentation deprecatedParamsDocs =
                docNode.getDeprecatedParametersDocumentation();

        if (deprecatedParamsDocs == null) {
            return docAttachment;
        }

        for (BLangMarkdownParameterDocumentation param : deprecatedParamsDocs.getParameters()) {
            docAttachment.deprecatedParams.add(
                    new MarkdownDocAttachment.Parameter(param.parameterName.value, param.getParameterDocumentation()));
        }

        return docAttachment;
    }

    private void resolveIncludedFields(BLangStructureTypeNode structureTypeNode, SymbolEnv typeDefEnv) {
        Set<BSymbol> referencedTypes = new HashSet<>();
        List<BLangType> invalidTypeRefs = new ArrayList<>();
        // Get the inherited fields from the type references

        Map<String, BLangSimpleVariable> fieldNames = new HashMap<>(structureTypeNode.fields.size());
        for (BLangSimpleVariable fieldVariable : structureTypeNode.fields) {
            fieldNames.put(fieldVariable.name.value, fieldVariable);
        }

        structureTypeNode.includedFields = structureTypeNode.typeRefs.stream().flatMap(typeRef -> {
            BType referredType = symResolver.resolveTypeNode(typeRef, typeDefEnv);
            referredType = types.getReferredType(referredType);
            if (referredType == symTable.semanticError) {
                return Stream.empty();
            }

            // Check for duplicate type references
            if (!referencedTypes.add(referredType.tsymbol)) {
                dlog.error(typeRef.pos, DiagnosticErrorCode.REDECLARED_TYPE_REFERENCE, typeRef);
                return Stream.empty();
            }

            int referredTypeTag = referredType.tag;
            if (structureTypeNode.getBType().tag == TypeTags.OBJECT) {
                if (referredTypeTag != TypeTags.OBJECT) {
                    DiagnosticErrorCode errorCode = DiagnosticErrorCode.INCOMPATIBLE_TYPE_REFERENCE;

                    if (referredTypeTag == TypeTags.INTERSECTION &&
                            isReadOnlyAndObjectIntersection((BIntersectionType) referredType)) {
                        errorCode = DiagnosticErrorCode.INVALID_READ_ONLY_TYPEDESC_INCLUSION_IN_OBJECT_TYPEDESC;
                    }

                    dlog.error(typeRef.pos, errorCode, typeRef);
                    invalidTypeRefs.add(typeRef);
                    return Stream.empty();
                }

                BObjectType objectType = (BObjectType) referredType;
                if (structureTypeNode.getBType().tsymbol.owner != referredType.tsymbol.owner) {
                    for (BField field : objectType.fields.values()) {
                        if (!Symbols.isPublic(field.symbol)) {
                            dlog.error(typeRef.pos, DiagnosticErrorCode.INCOMPATIBLE_TYPE_REFERENCE_NON_PUBLIC_MEMBERS,
                                       typeRef);
                            invalidTypeRefs.add(typeRef);
                            return Stream.empty();
                        }
                    }

                    for (BAttachedFunction func : ((BObjectTypeSymbol) objectType.tsymbol).attachedFuncs) {
                        if (!Symbols.isPublic(func.symbol)) {
                            dlog.error(typeRef.pos, DiagnosticErrorCode.INCOMPATIBLE_TYPE_REFERENCE_NON_PUBLIC_MEMBERS,
                                       typeRef);
                            invalidTypeRefs.add(typeRef);
                            return Stream.empty();
                        }
                    }
                }
            }

            if (structureTypeNode.getBType().tag == TypeTags.RECORD && referredTypeTag != TypeTags.RECORD) {
                dlog.error(typeRef.pos, DiagnosticErrorCode.INCOMPATIBLE_RECORD_TYPE_REFERENCE, typeRef);
                invalidTypeRefs.add(typeRef);
                return Stream.empty();
            }

            // Here it is assumed that all the fields of the referenced types are resolved
            // by the time we reach here. It is achieved by ordering the typeDefs according
            // to the precedence.
            // Default values of fields are not inherited.
            return ((BStructureType) referredType).fields.values().stream().filter(f -> {
                if (fieldNames.containsKey(f.name.value)) {
                    BLangSimpleVariable existingVariable = fieldNames.get(f.name.value);
                    if (existingVariable.flagSet.contains(Flag.PUBLIC) !=
                            Symbols.isFlagOn(f.symbol.flags, Flags.PUBLIC)) {
                        dlog.error(existingVariable.pos,
                                DiagnosticErrorCode.MISMATCHED_VISIBILITY_QUALIFIERS_IN_OBJECT_FIELD,
                                existingVariable.name.value);
                    }
                    if (!types.isAssignable(existingVariable.getBType(), f.type)) {
                        dlog.error(existingVariable.pos, DiagnosticErrorCode.INCOMPATIBLE_SUB_TYPE_FIELD,
                                f.name, f.getType(), existingVariable.getBType());
                    }
                    return false;
                }
                return true;
            }).map(field -> {
                BLangSimpleVariable var = ASTBuilderUtil.createVariable(typeRef.pos, field.name.value, field.type);
                var.flagSet = field.symbol.getFlags();
                return var;
            });
        }).collect(Collectors.toList());
        structureTypeNode.typeRefs.removeAll(invalidTypeRefs);
    }

    private void defineReferencedFunction(Location location, Set<Flag> flagSet, SymbolEnv objEnv,
                                          BLangType typeRef, BAttachedFunction referencedFunc,
                                          Set<String> includedFunctionNames, BSymbol typeDefSymbol,
                                          List<BLangFunction> declaredFunctions, boolean isInternal) {
        typeDefSymbol = typeDefSymbol.tag == SymTag.TYPE_DEF ? typeDefSymbol.type.tsymbol : typeDefSymbol;
        String referencedFuncName = referencedFunc.funcName.value;
        Name funcName = names.fromString(
                Symbols.getAttachedFuncSymbolName(typeDefSymbol.name.value, referencedFuncName));
        BSymbol matchingObjFuncSym = symResolver.lookupSymbolInMainSpace(objEnv, funcName);

        BInvokableSymbol referencedFuncSymbol = referencedFunc.symbol;
        if (matchingObjFuncSym != symTable.notFoundSymbol) {
            if (!includedFunctionNames.add(referencedFuncName)) {
                dlog.error(typeRef.pos, DiagnosticErrorCode.REDECLARED_SYMBOL, referencedFuncName);
                return;
            }

            if (!hasSameFunctionSignature((BInvokableSymbol) matchingObjFuncSym, referencedFuncSymbol)) {
                BLangFunction matchingFunc = findFunctionBySymbol(declaredFunctions, matchingObjFuncSym);
                Location methodPos = matchingFunc != null ? matchingFunc.pos : typeRef.pos;
                dlog.error(methodPos, DiagnosticErrorCode.REFERRED_FUNCTION_SIGNATURE_MISMATCH,
                           getCompleteFunctionSignature(referencedFuncSymbol),
                           getCompleteFunctionSignature((BInvokableSymbol) matchingObjFuncSym));
            }

            if (Symbols.isFunctionDeclaration(matchingObjFuncSym) && Symbols.isFunctionDeclaration(
                    referencedFuncSymbol) && !types.isAssignable(matchingObjFuncSym.type, referencedFunc.type)) {
                BLangFunction matchingFunc = findFunctionBySymbol(declaredFunctions, matchingObjFuncSym);
                Location methodPos = matchingFunc != null ? matchingFunc.pos : typeRef.pos;
                dlog.error(methodPos, DiagnosticErrorCode.REDECLARED_FUNCTION_FROM_TYPE_REFERENCE,
                        referencedFunc.funcName, typeRef);
            }
            return;
        }

        if (Symbols.isPrivate(referencedFuncSymbol) || Symbols.isResource(referencedFuncSymbol)) {
            // we should not copy private functions. And we ignore the resource functions as they are not part of the
            // type.
            return;
        }

        // If not, define the function symbol within the object.
        // Take a copy of the symbol, with the new name, and the package ID same as the object type.
        BInvokableSymbol funcSymbol = ASTBuilderUtil.duplicateFunctionDeclarationSymbol(referencedFuncSymbol,
                typeDefSymbol, funcName, typeDefSymbol.pkgID, typeRef.pos, getOrigin(funcName));
        defineSymbol(typeRef.pos, funcSymbol, objEnv);

        // Create and define the parameters and receiver. This should be done after defining the function symbol.
        SymbolEnv funcEnv = SymbolEnv.createFunctionEnv(null, funcSymbol.scope, objEnv);
        funcSymbol.params.forEach(param -> defineSymbol(typeRef.pos, param, funcEnv));
        if (funcSymbol.restParam != null) {
            defineSymbol(typeRef.pos, funcSymbol.restParam, funcEnv);
        }
        funcSymbol.receiverSymbol =
                defineVarSymbol(location, flagSet, typeDefSymbol.type, Names.SELF, funcEnv, isInternal);

        // Cache the function symbol.
        BAttachedFunction attachedFunc;
        if (referencedFunc instanceof BResourceFunction) {
            BResourceFunction resourceFunction = (BResourceFunction) referencedFunc;
            attachedFunc = new BResourceFunction(referencedFunc.funcName,
                    funcSymbol, (BInvokableType) funcSymbol.type, resourceFunction.resourcePath,
                    resourceFunction.accessor, resourceFunction.pathParams, resourceFunction.restPathParam,
                    referencedFunc.pos);
        } else {
            attachedFunc = new BAttachedFunction(referencedFunc.funcName, funcSymbol, (BInvokableType) funcSymbol.type,
                    referencedFunc.pos);
        }

        ((BObjectTypeSymbol) typeDefSymbol).attachedFuncs.add(attachedFunc);
        ((BObjectTypeSymbol) typeDefSymbol).referencedFunctions.add(attachedFunc);
    }

    private BLangFunction findFunctionBySymbol(List<BLangFunction> declaredFunctions, BSymbol symbol) {
        for (BLangFunction fn : declaredFunctions) {
            if (fn.symbol == symbol) {
                return fn;
            }
        }
        return null;
    }

    private boolean hasSameFunctionSignature(BInvokableSymbol attachedFuncSym, BInvokableSymbol referencedFuncSym) {
        if (!hasSameVisibilityModifier(referencedFuncSym.flags, attachedFuncSym.flags)) {
            return false;
        }

        if (!types.isAssignable(attachedFuncSym.type, referencedFuncSym.type)) {
            return false;
        }

        List<BVarSymbol> params = referencedFuncSym.params;
        for (int i = 0; i < params.size(); i++) {
            BVarSymbol referencedFuncParam = params.get(i);
            BVarSymbol attachedFuncParam = attachedFuncSym.params.get(i);
            if (!referencedFuncParam.name.value.equals(attachedFuncParam.name.value) ||
                    !hasSameVisibilityModifier(referencedFuncParam.flags, attachedFuncParam.flags)) {
                return false;
            }
        }

        if (referencedFuncSym.restParam != null && attachedFuncSym.restParam != null) {
            return referencedFuncSym.restParam.name.value.equals(attachedFuncSym.restParam.name.value);
        }

        return referencedFuncSym.restParam == null && attachedFuncSym.restParam == null;
    }

    private boolean hasSameVisibilityModifier(long flags1, long flags2) {
        var xorOfFlags = flags1 ^ flags2;
        return ((xorOfFlags & Flags.PUBLIC) != Flags.PUBLIC) && ((xorOfFlags & Flags.PRIVATE) != Flags.PRIVATE);
    }

    private String getCompleteFunctionSignature(BInvokableSymbol funcSymbol) {
        StringBuilder signatureBuilder = new StringBuilder();
        StringJoiner paramListBuilder = new StringJoiner(", ", "(", ")");

        String visibilityModifier = "";
        if (Symbols.isPublic(funcSymbol)) {
            visibilityModifier = "public ";
        } else if (Symbols.isPrivate(funcSymbol)) {
            visibilityModifier = "private ";
        }

        signatureBuilder.append(visibilityModifier).append("function ")
                .append(funcSymbol.name.value.split("\\.")[1]);

        funcSymbol.params.forEach(param -> paramListBuilder.add(
                (Symbols.isPublic(param) ? "public " : "") + param.type.toString() + " " + param.name.value));

        if (funcSymbol.restParam != null) {
            paramListBuilder.add(((BArrayType) funcSymbol.restParam.type).eType.toString() + "... " +
                                         funcSymbol.restParam.name.value);
        }

        signatureBuilder.append(paramListBuilder.toString());

        if (funcSymbol.retType != symTable.nilType) {
            signatureBuilder.append(" returns ").append(funcSymbol.retType.toString());
        }

        return signatureBuilder.toString();
    }

    private BPackageSymbol dupPackageSymbolAndSetCompUnit(BPackageSymbol originalSymbol, Name compUnit) {
        BPackageSymbol copy = new BPackageSymbol(originalSymbol.pkgID, originalSymbol.owner, originalSymbol.flags,
                                                 originalSymbol.pos, originalSymbol.origin);
        copy.initFunctionSymbol = originalSymbol.initFunctionSymbol;
        copy.startFunctionSymbol = originalSymbol.startFunctionSymbol;
        copy.stopFunctionSymbol = originalSymbol.stopFunctionSymbol;
        copy.testInitFunctionSymbol = originalSymbol.testInitFunctionSymbol;
        copy.testStartFunctionSymbol = originalSymbol.testStartFunctionSymbol;
        copy.testStopFunctionSymbol = originalSymbol.testStopFunctionSymbol;
        copy.packageFile = originalSymbol.packageFile;
        copy.compiledPackage = originalSymbol.compiledPackage;
        copy.entryPointExists = originalSymbol.entryPointExists;
        copy.scope = originalSymbol.scope;
        copy.owner = originalSymbol.owner;
        copy.compUnit = compUnit;
        return copy;
    }

    private boolean isSameImport(BLangImportPackage importPkgNode, BPackageSymbol importSymbol) {
        if (!importPkgNode.orgName.value.equals(importSymbol.pkgID.orgName.value)) {
            return false;
        }

        BLangIdentifier pkgName = importPkgNode.pkgNameComps.get(importPkgNode.pkgNameComps.size() - 1);
        return pkgName.value.equals(importSymbol.pkgID.name.value);
    }

    private void resolveAndSetFunctionTypeFromRHSLambda(BLangVariable variable, SymbolEnv env) {
        BLangFunction function = ((BLangLambdaFunction) variable.expr).function;
        BInvokableType invokableType = (BInvokableType) symResolver.createInvokableType(function.getParameters(),
                                                                                        function.restParam,
                                                                                        function.returnTypeNode,
                                                                                        Flags.asMask(variable.flagSet),
                                                                                        env,
                                                                                        function.pos);

        if (function.flagSet.contains(Flag.ISOLATED)) {
            invokableType.flags |= Flags.ISOLATED;
            invokableType.tsymbol.flags |= Flags.ISOLATED;
        }

        if (function.flagSet.contains(Flag.TRANSACTIONAL)) {
            invokableType.flags |= Flags.TRANSACTIONAL;
            invokableType.tsymbol.flags |= Flags.TRANSACTIONAL;
        }

        variable.setBType(invokableType);
    }

    private SymbolOrigin getOrigin(Name name, Set<Flag> flags) {
        if ((flags.contains(Flag.ANONYMOUS) && (flags.contains(Flag.SERVICE) || flags.contains(Flag.CLASS)))
                || missingNodesHelper.isMissingNode(name)) {
            return VIRTUAL;
        }
        return SOURCE;
    }

    private SymbolOrigin getOrigin(Name name) {
        return getOrigin(name.value);
    }

    private SymbolOrigin getOrigin(String name) {
        if (missingNodesHelper.isMissingNode(name)) {
            return VIRTUAL;
        }
        return SOURCE;
    }

    private boolean isInvalidIncludedTypeInClass(BType includedType) {
        int tag = includedType.tag;

        if (tag == TypeTags.OBJECT) {
            return false;
        }

        if (tag != TypeTags.INTERSECTION) {
            return true;
        }

        for (BType constituentType : ((BIntersectionType) includedType).getConstituentTypes()) {
            int constituentTypeTag = constituentType.tag;

            if (constituentTypeTag != TypeTags.OBJECT && constituentTypeTag != TypeTags.READONLY) {
                return true;
            }
        }
        return false;
    }

    private boolean isImmutable(BObjectType objectType) {
        if (Symbols.isFlagOn(objectType.flags, Flags.READONLY)) {
            return true;
        }

        Collection<BField> fields = objectType.fields.values();
        if (fields.isEmpty()) {
            return false;
        }

        for (BField field : fields) {
            if (!Symbols.isFlagOn(field.symbol.flags, Flags.FINAL) ||
                    !Symbols.isFlagOn(field.type.flags, Flags.READONLY)) {
                return false;
            }
        }

        return true;
    }

    private boolean isReadOnlyAndObjectIntersection(BIntersectionType referredType) {
        BType effectiveType = referredType.effectiveType;

        if (effectiveType.tag != TypeTags.OBJECT || !Symbols.isFlagOn(effectiveType.flags, Flags.READONLY)) {
            return false;
        }

        for (BType constituentType : referredType.getConstituentTypes()) {
            if (constituentType.tag == TypeTags.READONLY) {
                return true;
            }
        }
        return false;
    }

    /**
     * Holds imports that are resolved and unresolved.
     */
    public static class ImportResolveHolder {
        public BLangImportPackage resolved;
        public List<BLangImportPackage> unresolved;

        public ImportResolveHolder() {
            this.unresolved = new ArrayList<>();
        }

        public ImportResolveHolder(BLangImportPackage resolved) {
            this.resolved = resolved;
            this.unresolved = new ArrayList<>();
        }
    }

    /**
     * Used to store location data for encountered unknown types in `checkErrors` method.
     *
     * @since 0.985.0
     */
    class LocationData {

        private String name;
        private int row;
        private int column;

        LocationData(String name, int row, int column) {
            this.name = name;
            this.row = row;
            this.column = column;
        }

        @Override
        public boolean equals(Object o) {
            if (this == o) {
                return true;
            }
            if (o == null || getClass() != o.getClass()) {
                return false;
            }
            LocationData that = (LocationData) o;
            return row == that.row &&
                    column == that.column &&
                    name.equals(that.name);
        }

        @Override
        public int hashCode() {
            return Objects.hash(name, row, column);
        }
    }
}<|MERGE_RESOLUTION|>--- conflicted
+++ resolved
@@ -252,6 +252,8 @@
         this.typeParamAnalyzer = TypeParamAnalyzer.getInstance(context);
         this.anonymousModelHelper = BLangAnonymousModelHelper.getInstance(context);
         this.sourceDirectory = context.get(SourceDirectory.class);
+        this.importedPackages = new ArrayList<>();
+        this.unknownTypeRefs = new HashSet<>();
         this.missingNodesHelper = BLangMissingNodesHelper.getInstance(context);
         this.packageCache = PackageCache.getInstance(context);
 
@@ -1552,14 +1554,9 @@
             populateAllReadyDefinedErrorIntersection(definedType, typeDefinition, env);
         }
 
-<<<<<<< HEAD
         BType referenceConstraintType = types.getReferredType(definedType);
-        boolean isIntersectionType = types.referenceTypeMatchesTag(referenceConstraintType, TypeTags.INTERSECTION);
-=======
-        BType referenceConstraintType = types.getConstraintFromReferenceType(definedType);
         boolean isIntersectionType = types.referenceTypeMatchesTag(referenceConstraintType, TypeTags.INTERSECTION)
                 && !isLabel;
->>>>>>> 2f99f4b1
 
         BType effectiveDefinedType = isIntersectionType ? ((BIntersectionType) referenceConstraintType).effectiveType :
                 referenceConstraintType;
