/*
 *  Copyright (c) 2017, WSO2 Inc. (http://www.wso2.org) All Rights Reserved.
 *
 *  WSO2 Inc. licenses this file to you under the Apache License,
 *  Version 2.0 (the "License"); you may not use this file except
 *  in compliance with the License.
 *  You may obtain a copy of the License at
 *
 *    http://www.apache.org/licenses/LICENSE-2.0
 *
 *  Unless required by applicable law or agreed to in writing,
 *  software distributed under the License is distributed on an
 *  "AS IS" BASIS, WITHOUT WARRANTIES OR CONDITIONS OF ANY
 *  KIND, either express or implied.  See the License for the
 *  specific language governing permissions and limitations
 *  under the License.
 */
package org.wso2.ballerinalang.compiler.semantics.analyzer;

import io.ballerina.compiler.api.symbols.DiagnosticState;
import io.ballerina.tools.diagnostics.Location;
import io.ballerina.tools.text.LineRange;
import io.ballerina.types.Context;
import io.ballerina.types.Core;
import io.ballerina.types.Definition;
import io.ballerina.types.Env;
import io.ballerina.types.PredefinedType;
import io.ballerina.types.SemType;
import io.ballerina.types.SemTypes;
import io.ballerina.types.definition.Field;
import io.ballerina.types.definition.FunctionDefinition;
import io.ballerina.types.definition.ListDefinition;
import io.ballerina.types.definition.MappingDefinition;
import org.ballerinalang.compiler.CompilerOptionName;
import org.ballerinalang.compiler.CompilerPhase;
import org.ballerinalang.model.TreeBuilder;
import org.ballerinalang.model.elements.Flag;
import org.ballerinalang.model.elements.MarkdownDocAttachment;
import org.ballerinalang.model.elements.PackageID;
import org.ballerinalang.model.symbols.SymbolKind;
import org.ballerinalang.model.symbols.SymbolOrigin;
import org.ballerinalang.model.tree.IdentifierNode;
import org.ballerinalang.model.tree.NodeKind;
import org.ballerinalang.model.tree.OrderedNode;
import org.ballerinalang.model.tree.TopLevelNode;
import org.ballerinalang.model.tree.TypeDefinition;
import org.ballerinalang.model.tree.statements.StatementNode;
import org.ballerinalang.model.tree.types.TypeNode;
import org.ballerinalang.model.types.TypeKind;
import org.ballerinalang.util.diagnostic.DiagnosticErrorCode;
import org.wso2.ballerinalang.compiler.PackageCache;
import org.wso2.ballerinalang.compiler.SourceDirectory;
import org.wso2.ballerinalang.compiler.desugar.ASTBuilderUtil;
import org.wso2.ballerinalang.compiler.diagnostic.BLangDiagnosticLog;
import org.wso2.ballerinalang.compiler.parser.BLangAnonymousModelHelper;
import org.wso2.ballerinalang.compiler.parser.BLangMissingNodesHelper;
import org.wso2.ballerinalang.compiler.semantics.model.Scope;
import org.wso2.ballerinalang.compiler.semantics.model.Scope.ScopeEntry;
import org.wso2.ballerinalang.compiler.semantics.model.SymbolEnv;
import org.wso2.ballerinalang.compiler.semantics.model.SymbolTable;
import org.wso2.ballerinalang.compiler.semantics.model.symbols.BAnnotationSymbol;
import org.wso2.ballerinalang.compiler.semantics.model.symbols.BAttachedFunction;
import org.wso2.ballerinalang.compiler.semantics.model.symbols.BClassSymbol;
import org.wso2.ballerinalang.compiler.semantics.model.symbols.BConstantSymbol;
import org.wso2.ballerinalang.compiler.semantics.model.symbols.BEnumSymbol;
import org.wso2.ballerinalang.compiler.semantics.model.symbols.BErrorTypeSymbol;
import org.wso2.ballerinalang.compiler.semantics.model.symbols.BInvokableSymbol;
import org.wso2.ballerinalang.compiler.semantics.model.symbols.BInvokableTypeSymbol;
import org.wso2.ballerinalang.compiler.semantics.model.symbols.BObjectTypeSymbol;
import org.wso2.ballerinalang.compiler.semantics.model.symbols.BPackageSymbol;
import org.wso2.ballerinalang.compiler.semantics.model.symbols.BRecordTypeSymbol;
import org.wso2.ballerinalang.compiler.semantics.model.symbols.BResourceFunction;
import org.wso2.ballerinalang.compiler.semantics.model.symbols.BServiceSymbol;
import org.wso2.ballerinalang.compiler.semantics.model.symbols.BStructureTypeSymbol;
import org.wso2.ballerinalang.compiler.semantics.model.symbols.BSymbol;
import org.wso2.ballerinalang.compiler.semantics.model.symbols.BTypeDefinitionSymbol;
import org.wso2.ballerinalang.compiler.semantics.model.symbols.BTypeSymbol;
import org.wso2.ballerinalang.compiler.semantics.model.symbols.BVarSymbol;
import org.wso2.ballerinalang.compiler.semantics.model.symbols.BWorkerSymbol;
import org.wso2.ballerinalang.compiler.semantics.model.symbols.BXMLAttributeSymbol;
import org.wso2.ballerinalang.compiler.semantics.model.symbols.BXMLNSSymbol;
import org.wso2.ballerinalang.compiler.semantics.model.symbols.SymTag;
import org.wso2.ballerinalang.compiler.semantics.model.symbols.Symbols;
import org.wso2.ballerinalang.compiler.semantics.model.types.BAnnotationType;
import org.wso2.ballerinalang.compiler.semantics.model.types.BArrayType;
import org.wso2.ballerinalang.compiler.semantics.model.types.BErrorType;
import org.wso2.ballerinalang.compiler.semantics.model.types.BField;
import org.wso2.ballerinalang.compiler.semantics.model.types.BFutureType;
import org.wso2.ballerinalang.compiler.semantics.model.types.BIntersectionType;
import org.wso2.ballerinalang.compiler.semantics.model.types.BInvokableType;
import org.wso2.ballerinalang.compiler.semantics.model.types.BMapType;
import org.wso2.ballerinalang.compiler.semantics.model.types.BObjectType;
import org.wso2.ballerinalang.compiler.semantics.model.types.BRecordType;
import org.wso2.ballerinalang.compiler.semantics.model.types.BStructureType;
import org.wso2.ballerinalang.compiler.semantics.model.types.BTableType;
import org.wso2.ballerinalang.compiler.semantics.model.types.BTupleType;
import org.wso2.ballerinalang.compiler.semantics.model.types.BType;
import org.wso2.ballerinalang.compiler.semantics.model.types.BTypeIdSet;
import org.wso2.ballerinalang.compiler.semantics.model.types.BTypeReferenceType;
import org.wso2.ballerinalang.compiler.semantics.model.types.BUnionType;
import org.wso2.ballerinalang.compiler.tree.BLangAnnotation;
import org.wso2.ballerinalang.compiler.tree.BLangAnnotationAttachment;
import org.wso2.ballerinalang.compiler.tree.BLangClassDefinition;
import org.wso2.ballerinalang.compiler.tree.BLangCompilationUnit;
import org.wso2.ballerinalang.compiler.tree.BLangErrorVariable;
import org.wso2.ballerinalang.compiler.tree.BLangFunction;
import org.wso2.ballerinalang.compiler.tree.BLangIdentifier;
import org.wso2.ballerinalang.compiler.tree.BLangImportPackage;
import org.wso2.ballerinalang.compiler.tree.BLangInvokableNode;
import org.wso2.ballerinalang.compiler.tree.BLangMarkdownDocumentation;
import org.wso2.ballerinalang.compiler.tree.BLangNode;
import org.wso2.ballerinalang.compiler.tree.BLangNodeVisitor;
import org.wso2.ballerinalang.compiler.tree.BLangPackage;
import org.wso2.ballerinalang.compiler.tree.BLangRecordVariable;
import org.wso2.ballerinalang.compiler.tree.BLangResourceFunction;
import org.wso2.ballerinalang.compiler.tree.BLangService;
import org.wso2.ballerinalang.compiler.tree.BLangSimpleVariable;
import org.wso2.ballerinalang.compiler.tree.BLangTestablePackage;
import org.wso2.ballerinalang.compiler.tree.BLangTupleVariable;
import org.wso2.ballerinalang.compiler.tree.BLangTypeDefinition;
import org.wso2.ballerinalang.compiler.tree.BLangVariable;
import org.wso2.ballerinalang.compiler.tree.BLangXMLNS;
import org.wso2.ballerinalang.compiler.tree.expressions.BLangConstant;
import org.wso2.ballerinalang.compiler.tree.expressions.BLangExpression;
import org.wso2.ballerinalang.compiler.tree.expressions.BLangLambdaFunction;
import org.wso2.ballerinalang.compiler.tree.expressions.BLangLiteral;
import org.wso2.ballerinalang.compiler.tree.expressions.BLangMarkDownDeprecatedParametersDocumentation;
import org.wso2.ballerinalang.compiler.tree.expressions.BLangMarkDownDeprecationDocumentation;
import org.wso2.ballerinalang.compiler.tree.expressions.BLangMarkdownParameterDocumentation;
import org.wso2.ballerinalang.compiler.tree.expressions.BLangObjectConstructorExpression;
import org.wso2.ballerinalang.compiler.tree.expressions.BLangSimpleVarRef;
import org.wso2.ballerinalang.compiler.tree.expressions.BLangXMLAttribute;
import org.wso2.ballerinalang.compiler.tree.expressions.BLangXMLQName;
import org.wso2.ballerinalang.compiler.tree.statements.BLangAssignment;
import org.wso2.ballerinalang.compiler.tree.statements.BLangXMLNSStatement;
import org.wso2.ballerinalang.compiler.tree.types.BLangArrayType;
import org.wso2.ballerinalang.compiler.tree.types.BLangConstrainedType;
import org.wso2.ballerinalang.compiler.tree.types.BLangErrorType;
import org.wso2.ballerinalang.compiler.tree.types.BLangFiniteTypeNode;
import org.wso2.ballerinalang.compiler.tree.types.BLangFunctionTypeNode;
import org.wso2.ballerinalang.compiler.tree.types.BLangIntersectionTypeNode;
import org.wso2.ballerinalang.compiler.tree.types.BLangObjectTypeNode;
import org.wso2.ballerinalang.compiler.tree.types.BLangRecordTypeNode;
import org.wso2.ballerinalang.compiler.tree.types.BLangStreamType;
import org.wso2.ballerinalang.compiler.tree.types.BLangStructureTypeNode;
import org.wso2.ballerinalang.compiler.tree.types.BLangTableTypeNode;
import org.wso2.ballerinalang.compiler.tree.types.BLangTupleTypeNode;
import org.wso2.ballerinalang.compiler.tree.types.BLangType;
import org.wso2.ballerinalang.compiler.tree.types.BLangUnionTypeNode;
import org.wso2.ballerinalang.compiler.tree.types.BLangUserDefinedType;
import org.wso2.ballerinalang.compiler.util.BArrayState;
import org.wso2.ballerinalang.compiler.util.CompilerContext;
import org.wso2.ballerinalang.compiler.util.CompilerOptions;
import org.wso2.ballerinalang.compiler.util.ImmutableTypeCloner;
import org.wso2.ballerinalang.compiler.util.Name;
import org.wso2.ballerinalang.compiler.util.Names;
import org.wso2.ballerinalang.compiler.util.TypeDefBuilderHelper;
import org.wso2.ballerinalang.compiler.util.TypeTags;
import org.wso2.ballerinalang.util.Flags;

import java.util.ArrayList;
import java.util.Arrays;
import java.util.Collection;
import java.util.Collections;
import java.util.Comparator;
import java.util.EnumSet;
import java.util.HashMap;
import java.util.HashSet;
import java.util.Iterator;
import java.util.LinkedHashMap;
import java.util.LinkedHashSet;
import java.util.List;
import java.util.Map;
import java.util.Objects;
import java.util.Optional;
import java.util.Set;
import java.util.Stack;
import java.util.StringJoiner;
import java.util.function.BinaryOperator;
import java.util.function.Function;
import java.util.stream.Collector;
import java.util.stream.Collectors;
import java.util.stream.Stream;

import javax.xml.XMLConstants;

import static org.ballerinalang.model.elements.PackageID.ARRAY;
import static org.ballerinalang.model.elements.PackageID.BOOLEAN;
import static org.ballerinalang.model.elements.PackageID.DECIMAL;
import static org.ballerinalang.model.elements.PackageID.ERROR;
import static org.ballerinalang.model.elements.PackageID.FLOAT;
import static org.ballerinalang.model.elements.PackageID.FUTURE;
import static org.ballerinalang.model.elements.PackageID.INT;
import static org.ballerinalang.model.elements.PackageID.MAP;
import static org.ballerinalang.model.elements.PackageID.OBJECT;
import static org.ballerinalang.model.elements.PackageID.QUERY;
import static org.ballerinalang.model.elements.PackageID.STREAM;
import static org.ballerinalang.model.elements.PackageID.STRING;
import static org.ballerinalang.model.elements.PackageID.TABLE;
import static org.ballerinalang.model.elements.PackageID.TRANSACTION;
import static org.ballerinalang.model.elements.PackageID.TYPEDESC;
import static org.ballerinalang.model.elements.PackageID.VALUE;
import static org.ballerinalang.model.elements.PackageID.XML;
import static org.ballerinalang.model.symbols.SymbolOrigin.BUILTIN;
import static org.ballerinalang.model.symbols.SymbolOrigin.SOURCE;
import static org.ballerinalang.model.symbols.SymbolOrigin.VIRTUAL;
import static org.ballerinalang.model.tree.NodeKind.IMPORT;
import static org.ballerinalang.model.tree.NodeKind.RECORD_TYPE;
import static org.ballerinalang.util.diagnostic.DiagnosticErrorCode.DEFAULTABLE_PARAM_DEFINED_AFTER_INCLUDED_RECORD_PARAM;
import static org.ballerinalang.util.diagnostic.DiagnosticErrorCode.EXPECTED_RECORD_TYPE_AS_INCLUDED_PARAMETER;
import static org.ballerinalang.util.diagnostic.DiagnosticErrorCode.REDECLARED_SYMBOL;
import static org.ballerinalang.util.diagnostic.DiagnosticErrorCode.REQUIRED_PARAM_DEFINED_AFTER_DEFAULTABLE_PARAM;
import static org.ballerinalang.util.diagnostic.DiagnosticErrorCode.REQUIRED_PARAM_DEFINED_AFTER_INCLUDED_RECORD_PARAM;
import static org.wso2.ballerinalang.compiler.semantics.model.Scope.NOT_FOUND_ENTRY;

/**
 * @since 0.94
 */
public class SymbolEnter extends BLangNodeVisitor {

    private static final CompilerContext.Key<SymbolEnter> SYMBOL_ENTER_KEY =
            new CompilerContext.Key<>();

    private final SymbolTable symTable;
    private final Names names;
    private final SymbolResolver symResolver;
    private final BLangDiagnosticLog dlog;
    private final Types types;
    private final SourceDirectory sourceDirectory;
    private final ConstantValueResolver constResolver;
    private List<BLangNode> unresolvedTypes;
    private Set<BLangNode> unresolvedRecordDueToFields;
    private boolean resolveRecordsUnresolvedDueToFields;
    private List<BLangClassDefinition> unresolvedClasses;
    private HashSet<LocationData> unknownTypeRefs;
    private List<PackageID> importedPackages;
    private int typePrecedence;
    private final TypeParamAnalyzer typeParamAnalyzer;
    private BLangAnonymousModelHelper anonymousModelHelper;
    private BLangMissingNodesHelper missingNodesHelper;
    private PackageCache packageCache;
    private List<BLangNode> intersectionTypes;
    private Map<BType, BLangTypeDefinition> typeToTypeDef;

    private SymbolEnv env;
    private final boolean projectAPIInitiatedCompilation;
    private boolean semtypeEnabled;

    private static final String DEPRECATION_ANNOTATION = "deprecated";
    private static final String ANONYMOUS_RECORD_NAME = "anonymous-record";

    public static SymbolEnter getInstance(CompilerContext context) {
        SymbolEnter symbolEnter = context.get(SYMBOL_ENTER_KEY);
        if (symbolEnter == null) {
            symbolEnter = new SymbolEnter(context);
        }

        CompilerOptions options = CompilerOptions.getInstance(context);
        symbolEnter.semtypeEnabled = Boolean.parseBoolean(options.get(CompilerOptionName.SEMTYPE));
        return symbolEnter;
    }

    public SymbolEnter(CompilerContext context) {
        context.put(SYMBOL_ENTER_KEY, this);

        this.symTable = SymbolTable.getInstance(context);
        this.names = Names.getInstance(context);
        this.symResolver = SymbolResolver.getInstance(context);
        this.dlog = BLangDiagnosticLog.getInstance(context);
        this.types = Types.getInstance(context);
        this.typeParamAnalyzer = TypeParamAnalyzer.getInstance(context);
        this.anonymousModelHelper = BLangAnonymousModelHelper.getInstance(context);
        this.sourceDirectory = context.get(SourceDirectory.class);
        this.importedPackages = new ArrayList<>();
        this.unknownTypeRefs = new HashSet<>();
        this.missingNodesHelper = BLangMissingNodesHelper.getInstance(context);
        this.packageCache = PackageCache.getInstance(context);
<<<<<<< HEAD
        this.constResolver = ConstantValueResolver.getInstance(context);

        this.importedPackages = new ArrayList<>();
        this.unknownTypeRefs = new HashSet<>();
=======
>>>>>>> 16d796a4
        this.intersectionTypes = new ArrayList<>();

        CompilerOptions options = CompilerOptions.getInstance(context);
        projectAPIInitiatedCompilation = Boolean.parseBoolean(
                options.get(CompilerOptionName.PROJECT_API_INITIATED_COMPILATION));
    }

    private void cleanup() {
        unknownTypeRefs.clear();
    }

    public BLangPackage definePackage(BLangPackage pkgNode) {
        dlog.setCurrentPackageId(pkgNode.packageID);
        populatePackageNode(pkgNode);
        defineNode(pkgNode, this.symTable.pkgEnvMap.get(symTable.langAnnotationModuleSymbol));
        return pkgNode;
    }

    public void defineClassDefinition(BLangClassDefinition classNode, SymbolEnv env) {
//        if (classNode.symbol != null) {
//            return;
//        }
//        defineNode(classNode, env);
        if (classNode.definitionCompleted) {
            return;
        }
        populateDistinctTypeIdsFromIncludedTypeReferences(classNode);
        defineFieldsOfClassDef(classNode, env);
        defineReferencedFieldsOfClassDef(classNode, env);
        defineFunctionsOfClassDef(env, classNode);
        setReadOnlynessOfClassDef(classNode, env);
        defineReadOnlyIncludedFieldsAndMethods(classNode, env);
        classNode.definitionCompleted = true;
    }

    public void defineNode(BLangNode node, SymbolEnv env) {
        SymbolEnv prevEnv = this.env;
        this.env = env;
        node.accept(this);
        this.env = prevEnv;
    }

    public BLangPackage defineTestablePackage(BLangTestablePackage pkgNode, SymbolEnv env) {
        populatePackageNode(pkgNode);
        defineNode(pkgNode, env);
        return pkgNode;
    }

    // Visitor methods

    @Override
    public void visit(BLangPackage pkgNode) {
        if (pkgNode.completedPhases.contains(CompilerPhase.DEFINE)) {
            return;
        }

        // Create PackageSymbol
        BPackageSymbol pkgSymbol;
        if (Symbols.isFlagOn(Flags.asMask(pkgNode.flagSet), Flags.TESTABLE)) {
            pkgSymbol = Symbols.createPackageSymbol(pkgNode.packageID, this.symTable, Flags.asMask(pkgNode.flagSet),
                    SOURCE);
        } else {
            pkgSymbol = Symbols.createPackageSymbol(pkgNode.packageID, this.symTable, SOURCE);
        }
        if (PackageID.isLangLibPackageID(pkgSymbol.pkgID)) {
            populateLangLibInSymTable(pkgSymbol);
        }

        if (pkgNode.moduleContextDataHolder != null) {
            pkgSymbol.exported = pkgNode.moduleContextDataHolder.isExported();
            pkgSymbol.descriptor = pkgNode.moduleContextDataHolder.descriptor();
        }

        pkgNode.symbol = pkgSymbol;
        SymbolEnv pkgEnv = SymbolEnv.createPkgEnv(pkgNode, pkgSymbol.scope, this.env);
        this.symTable.pkgEnvMap.put(pkgSymbol, pkgEnv);

        // Add the current package node's ID to the imported package list. This is used to identify cyclic module
        // imports.
        importedPackages.add(pkgNode.packageID);

        defineConstructs(pkgNode, pkgEnv);
        pkgNode.getTestablePkgs().forEach(testablePackage -> defineTestablePackage(testablePackage, pkgEnv));
        pkgNode.completedPhases.add(CompilerPhase.DEFINE);

        // cleanup to avoid caching on compile context
        cleanup();

        // After we have visited a package node, we need to remove it from the imports list.
        importedPackages.remove(pkgNode.packageID);
    }

    private void defineConstructs(BLangPackage pkgNode, SymbolEnv pkgEnv) {
        // visit the package node recursively and define all package level symbols.
        // And maintain a list of created package symbols.
        Map<String, ImportResolveHolder> importPkgHolder = new HashMap<>();
        pkgNode.imports.forEach(importNode -> {
            String qualifiedName = importNode.getQualifiedPackageName();
            if (importPkgHolder.containsKey(qualifiedName)) {
                importPkgHolder.get(qualifiedName).unresolved.add(importNode);
                return;
            }
            defineNode(importNode, pkgEnv);
            if (importNode.symbol != null) {
                importPkgHolder.put(qualifiedName, new ImportResolveHolder(importNode));
            }
        });

        for (ImportResolveHolder importHolder : importPkgHolder.values()) {
            BPackageSymbol pkgSymbol = importHolder.resolved.symbol; // get a copy of the package symbol, add
            // compilation unit info to it,

            for (BLangImportPackage unresolvedPkg : importHolder.unresolved) {
                BPackageSymbol importSymbol = importHolder.resolved.symbol;
                Name resolvedPkgAlias = names.fromIdNode(importHolder.resolved.alias);
                Name unresolvedPkgAlias = names.fromIdNode(unresolvedPkg.alias);

                // check if its the same import or has the same alias.
                if (!Names.IGNORE.equals(unresolvedPkgAlias) && unresolvedPkgAlias.equals(resolvedPkgAlias)
                        && importSymbol.compUnit.equals(names.fromIdNode(unresolvedPkg.compUnit))) {
                    if (isSameImport(unresolvedPkg, importSymbol)) {
                        dlog.error(unresolvedPkg.pos, DiagnosticErrorCode.REDECLARED_IMPORT_MODULE,
                                unresolvedPkg.getQualifiedPackageName());
                    } else {
                        dlog.error(unresolvedPkg.pos, DiagnosticErrorCode.REDECLARED_SYMBOL, unresolvedPkgAlias);
                    }
                    continue;
                }

                unresolvedPkg.symbol = pkgSymbol;
                // and define it in the current package scope
                BPackageSymbol symbol = dupPackageSymbolAndSetCompUnit(pkgSymbol,
                        names.fromIdNode(unresolvedPkg.compUnit));
                symbol.scope = pkgSymbol.scope;
                unresolvedPkg.symbol = symbol;
                pkgEnv.scope.define(unresolvedPkgAlias, symbol);
            }
        }
        initPredeclaredModules(symTable.predeclaredModules, pkgNode.compUnits, pkgEnv);
        // Define type definitions.
        this.typePrecedence = 0;

        // Treat constants and type definitions in the same manner, since constants can be used as
        // types. Also, there can be references between constant and type definitions in both ways.
        // Thus visit them according to the precedence.
        List<BLangNode> typeAndClassDefs = new ArrayList<>();
        pkgNode.constants.forEach(constant -> typeAndClassDefs.add(constant));
        pkgNode.typeDefinitions.forEach(typDef -> typeAndClassDefs.add(typDef));
        List<BLangClassDefinition> classDefinitions = getClassDefinitions(pkgNode.topLevelNodes);
        classDefinitions.forEach(classDefn -> typeAndClassDefs.add(classDefn));
        defineTypeNodes(typeAndClassDefs, pkgEnv);
        if (this.semtypeEnabled) {
            defineSemTypes(typeAndClassDefs, pkgEnv);
        }

        for (BLangVariable variable : pkgNode.globalVars) {
            if (variable.expr != null && variable.expr.getKind() == NodeKind.LAMBDA && variable.isDeclaredWithVar) {
                resolveAndSetFunctionTypeFromRHSLambda(variable, pkgEnv);
            }
        }

        // Enabled logging errors after type def visit.
        // TODO: Do this in a cleaner way
        pkgEnv.logErrors = true;

        // Sort type definitions with precedence, before defining their members.
        pkgNode.typeDefinitions.sort(getTypePrecedenceComparator());
        typeAndClassDefs.sort(getTypePrecedenceComparator());

        // Add distinct type information
        defineDistinctClassAndObjectDefinitions(typeAndClassDefs);

        // Define type def fields (if any)
        defineFields(typeAndClassDefs, pkgEnv);
        populateTypeToTypeDefMap(typeAndClassDefs);
        defineDependentFields(typeAndClassDefs, pkgEnv);

        // Calculate error intersections types.
        defineIntersectionTypes(pkgEnv);

        // Define error details.
        defineErrorDetails(pkgNode.typeDefinitions, pkgEnv);

        // Define type def members (if any)
        defineFunctions(typeAndClassDefs, pkgEnv);

        // Intersection type nodes need to look at the member fields of a structure too.
        // Once all the fields and members of other types are set revisit intersection type definitions to validate
        // them and set the fields and members of the relevant immutable type.
        validateIntersectionTypeDefinitions(pkgNode.typeDefinitions);
        defineUndefinedReadOnlyTypes(pkgNode.typeDefinitions, typeAndClassDefs, pkgEnv);

        // Define service and resource nodes.
        pkgNode.services.forEach(service -> defineNode(service, pkgEnv));

        // Define function nodes.
        pkgNode.functions.forEach(func -> defineNode(func, pkgEnv));

        // Define annotation nodes.
        pkgNode.annotations.forEach(annot -> defineNode(annot, pkgEnv));

        pkgNode.globalVars.forEach(var -> defineNode(var, pkgEnv));

        // Update globalVar for endpoints.
        for (BLangVariable var : pkgNode.globalVars) {
            if (var.getKind() == NodeKind.VARIABLE) {
                BVarSymbol varSymbol = var.symbol;
                if (varSymbol != null) {
                    BTypeSymbol tSymbol = varSymbol.type.tsymbol;
                    if (tSymbol != null && Symbols.isFlagOn(tSymbol.flags, Flags.CLIENT)) {
                        varSymbol.tag = SymTag.ENDPOINT;
                    }
                }
            }
        }
    }

<<<<<<< HEAD
    private void addSemtypeBType(BLangType typeNode, SemType semType) {
        if (typeNode != null) {
            typeNode.getBType().setSemtype(semType);
        }
    }

    private void defineSemTypes(List<BLangNode> moduleDefs, SymbolEnv pkgEnv) {
        // note: Let's start mimicking what James do as it is easy to populate the types and use in testing.
        // Eventually this should be moved to SymbolResolver and should integrate wtih existing type-symbols.

        Map<String, BLangNode> modTable = new LinkedHashMap<>();
        for (BLangNode typeAndClassDef : moduleDefs) {
            modTable.put(getTypeOrClassName(typeAndClassDef), typeAndClassDef);
        }
        modTable = Collections.unmodifiableMap(modTable);

        constResolver.resolve(pkgEnv.enclPkg.constants, pkgEnv.enclPkg.packageID, pkgEnv);

        for (BLangNode def : moduleDefs) {
            if (def.getKind() == NodeKind.CLASS_DEFN) {
                throw new IllegalStateException("Semtype are not supported for class definitions yet");
            } else if (def.getKind() == NodeKind.CONSTANT) {
                resolveConstant(pkgEnv.enclPkg.semtypeEnv, modTable, (BLangConstant) def);
            } else {
                BLangTypeDefinition typeDefinition = (BLangTypeDefinition) def;
                resolveTypeDefn(pkgEnv.enclPkg.semtypeEnv, modTable, typeDefinition, 0);
            }
        }
    }

    private void resolveConstant(Env semtypeEnv, Map<String, BLangNode> modTable, BLangConstant constant) {
        SemType semtype;
        if (constant.associatedTypeDefinition != null) {
            semtype = resolveTypeDefn(semtypeEnv, modTable, constant.associatedTypeDefinition, 0);
        } else {
            semtype = evaluateConst(constant);
        }
        addSemtypeBType(constant.getTypeNode(), semtype);
        semtypeEnv.addTypeDef(constant.name.value, semtype);
    }

    private SemType evaluateConst(BLangConstant constant) {
        switch (constant.symbol.value.type.getKind()) {
            case INT:
                return SemTypes.intConst((long) constant.symbol.value.value);
            case BOOLEAN:
                return SemTypes.booleanConst((boolean) constant.symbol.value.value);
            case STRING:
                return  SemTypes.stringConst((String) constant.symbol.value.value);
            case FLOAT:
                return SemTypes.floatConst((double) constant.symbol.value.value);
            default:
                throw new AssertionError("Expression type not implemented for const semtype");
        }
    }

    private SemType resolveTypeDefn(Env semtypeEnv, Map<String, BLangNode> mod, BLangTypeDefinition defn, int depth) {
        if (defn.semType != null) {
            return defn.semType;
        }

        if (depth == defn.cycleDepth) {
            dlog.error(defn.pos, DiagnosticErrorCode.INVALID_TYPE_CYCLE, defn.name);
            return null;
        }
        defn.cycleDepth = depth;
        SemType s = resolveTypeDesc(semtypeEnv, mod, defn, depth, defn.typeNode);
        addSemtypeBType(defn.getTypeNode(), s);
        if (defn.semType == null) {
            defn.semType = s;
            defn.cycleDepth = -1;
            semtypeEnv.addTypeDef(defn.name.value, s);
            return s;
        } else {
            return s;
        }
    }

    private SemType resolveTypeDesc(Env semtypeEnv, Map<String, BLangNode> mod, BLangTypeDefinition defn, int depth,
                                    BLangType td) {
        if (td == null) {
            return null;
        }
        switch (td.getKind()) {
            case VALUE_TYPE:
                return resolveTypeDesc((BLangValueType) td, semtypeEnv);
            case CONSTRAINED_TYPE: // map<?> and typedesc<?>
                return resolveTypeDesc((BLangConstrainedType) td, semtypeEnv, mod, depth, defn);
            case ARRAY_TYPE:
                return resolveTypeDesc(((BLangArrayType) td), semtypeEnv, mod, depth, defn);
            case TUPLE_TYPE_NODE:
                return resolveTypeDesc((BLangTupleTypeNode) td, semtypeEnv, mod, depth, defn);
            case RECORD_TYPE:
                return resolveTypeDesc((BLangRecordTypeNode) td, semtypeEnv, mod, depth, defn);
            case FUNCTION_TYPE:
                return resolveTypeDesc((BLangFunctionTypeNode) td, semtypeEnv, mod, depth, defn);
            case ERROR_TYPE:
                return resolveTypeDesc((BLangErrorType) td, semtypeEnv, mod, depth, defn);
            case UNION_TYPE_NODE:
                return resolveTypeDesc((BLangUnionTypeNode) td, semtypeEnv, mod, depth, defn);
            case INTERSECTION_TYPE_NODE:
                return resolveTypeDesc((BLangIntersectionTypeNode) td, semtypeEnv, mod, depth, defn);
            case USER_DEFINED_TYPE:
                return resolveTypeDesc((BLangUserDefinedType) td, semtypeEnv, mod, depth);
            case BUILT_IN_REF_TYPE:
                return resolveTypeDesc((BLangBuiltInRefTypeNode) td, semtypeEnv);
            case FINITE_TYPE_NODE:
                return resolveSingletonType((BLangFiniteTypeNode) td, semtypeEnv);
            case TABLE_TYPE:
                return resolveTypeDesc((BLangTableTypeNode) td, semtypeEnv, mod, depth);
            default:
                throw new AssertionError("not implemented");
        }

    }

    private SemType resolveSingletonType(BLangFiniteTypeNode td, Env semtypeEnv) {
        if (td.valueSpace.size() > 1) {
            return resolveFiniteTypeUnion(td, semtypeEnv);
        }
        return resolveSingletonType(td, 0);
    }

    private SemType resolveSingletonType(BLangFiniteTypeNode td, int index) {
        BLangLiteral literal = (BLangLiteral) td.valueSpace.get(index);
        Object litVal = literal.value;
        switch (literal.getBType().getKind()) {
            case FLOAT:
                double value;
                if (litVal instanceof Long) {
                    value = ((Long) litVal).doubleValue();
                } else if (litVal instanceof Double) {
                    value = (double) litVal;
                } else {
                    value = Double.parseDouble((String) litVal);
                }
                return SemTypes.floatConst(value);
            case INT:
                return SemTypes.intConst((long) litVal);
            case STRING:
                return SemTypes.stringConst((String) litVal);
            case BOOLEAN:
                return SemTypes.booleanConst((Boolean) litVal);
            case DECIMAL:
                return SemTypes.decimalConst((String) litVal);
            default:
                throw new AssertionError("Finite type not implemented for: " + literal);
        }
    }

    private SemType resolveFiniteTypeUnion(BLangFiniteTypeNode td, Env semtypeEnv) {
        List<SemType> types = new ArrayList<>();
        for (int i = 0; i < td.valueSpace.size(); i++) {
            types.add(resolveSingletonType(td, i));
        }

        Iterator<SemType> iter = types.iterator();
        SemType u = iter.next();
        while (iter.hasNext()) {
            u = SemTypes.union(u, iter.next());
        }
        return u;
    }

    private SemType resolveTypeDesc(BLangBuiltInRefTypeNode td, Env semtypeEnv) {
        switch (td.typeKind) {
            case NEVER:
                return PredefinedType.NEVER;
            case XML:
                return PredefinedType.XML;
            default:
                throw new AssertionError("Unknown type kind: " + td.typeKind);
        }
    }

    private SemType resolveTypeDesc(BLangTableTypeNode td, Env semtypeEnv, Map<String, BLangNode> mod, int depth) {
        SemType memberType =
                resolveTypeDesc(semtypeEnv, mod, (BLangTypeDefinition) td.constraint.defn, depth, td.constraint);
        return SemTypes.tableContaining(memberType);
    }

    private SemType resolveTypeDesc(BLangUserDefinedType td, Env semtypeEnv, Map<String, BLangNode> mod, int depth) {
        String name = td.typeName.value;
        // Need to replace this with a real package lookup
        if (td.pkgAlias.value.equals("int")) {
            return resolveIntSubtype(name);
        } else if (td.pkgAlias.value.equals("string") && name.equals("Char")) {
            return SemTypes.CHAR;
        } else if (td.pkgAlias.value.equals("xml")) {
            return resolveXmlSubtype(name);
        }

        BLangNode moduleLevelDef = mod.get(name);
        if (moduleLevelDef == null) {
            dlog.error(td.pos, DiagnosticErrorCode.REFERENCE_TO_UNDEFINED_TYPE, td.typeName);
            return null;
        }

        if (moduleLevelDef.getKind() == NodeKind.TYPE_DEFINITION) {
            return resolveTypeDefn(semtypeEnv, mod, (BLangTypeDefinition) moduleLevelDef, depth);
        } else if (moduleLevelDef.getKind() == NodeKind.CONSTANT) {
            BLangConstant constant = (BLangConstant) moduleLevelDef;
            return resolveTypeDefn(semtypeEnv, mod, constant.associatedTypeDefinition, depth);
        } else {
            throw new AssertionError();
        }
    }

    private SemType resolveIntSubtype(String name) {
        switch (name) {
            case "Signed8":
                return SemTypes.SINT8;
            case "Signed16":
                return SemTypes.SINT16;
            case "Signed32":
                return SemTypes.SINT32;
            case "Unsigned8":
                return SemTypes.UINT8;
            case "Unsigned16":
                return SemTypes.UINT16;
            case "Unsigned32":
                return SemTypes.UINT32;
            default:
                throw new IllegalStateException("Unknown int subtype: " + name);
        }
    }

    private SemType resolveXmlSubtype(String name) {
        switch(name) {
            case "Element":
                return SemTypes.XML_ELEMENT;
            case "Comment":
                return SemTypes.XML_COMMENT;
            case "Text":
                return SemTypes.XML_TEXT;
            case "ProcessingInstruction":
                return SemTypes.XML_PI;
            default:
                throw new IllegalStateException("Unknown XML subtype: " + name);
        }
    }

    private SemType resolveTypeDesc(BLangConstrainedType td, Env semtypeEnv, Map<String, BLangNode> mod,
                                    int depth, BLangTypeDefinition defn) {
        TypeKind typeKind = ((BLangBuiltInRefTypeNode) td.getType()).getTypeKind();
        switch (typeKind) {
            case MAP:
                return resolveMapTypeDesc(td, semtypeEnv, mod, depth, defn);
            case XML:
                return resolveXmlTypeDesc(td, semtypeEnv, mod, depth, defn);
            case TYPEDESC:
            default:
                throw new AssertionError("Unhandled type-kind: " + typeKind);
        }
    }

    private SemType resolveXmlTypeDesc(BLangConstrainedType td, Env semtypeEnv, Map<String, BLangNode> mod, int depth,
                                       BLangTypeDefinition defn) {
        if (td.defn != null) {
            return td.defn.getSemType(semtypeEnv);
        }
        return SemTypes.xmlSequence(resolveTypeDesc(semtypeEnv, mod, defn, depth + 1, td.constraint));
    }

    private SemType resolveMapTypeDesc(BLangConstrainedType td, Env semtypeEnv, Map<String, BLangNode> mod, int depth,
                                       BLangTypeDefinition typeDefinition) {
        if (td.defn != null) {
            return td.defn.getSemType(semtypeEnv);
        }

        MappingDefinition d = new MappingDefinition();
        td.defn = d;

        SemType rest = resolveTypeDesc(semtypeEnv, mod, typeDefinition, depth + 1, td.constraint);

        return d.define(semtypeEnv, Collections.emptyList(), rest);
    }

    private SemType resolveTypeDesc(BLangRecordTypeNode td, Env semtypeEnv, Map<String, BLangNode> mod, int depth,
                                    BLangTypeDefinition typeDefinition) {
        if (td.defn != null) {
            return td.defn.getSemType(semtypeEnv);
        }

        MappingDefinition d = new MappingDefinition();
        td.defn = d;

        List<Field> fields = new ArrayList<>();
        for (BLangSimpleVariable field : td.fields) {
            String name = field.name.value;
            SemType t  = resolveTypeDesc(semtypeEnv, mod, typeDefinition, depth + 1, field.typeNode);
            fields.add(Field.from(name, t));
        }

        SemType rest;
        if (!td.isSealed() && td.getRestFieldType() == null) {
            throw new AssertionError("Open record not supported yet");
        } else {
            rest = resolveTypeDesc(semtypeEnv, mod, typeDefinition, depth + 1, td.restFieldType);
        }

        return d.define(semtypeEnv, fields, rest == null ? PredefinedType.NEVER : rest);
    }

    private SemType resolveTypeDesc(BLangFunctionTypeNode td, Env semtypeEnv, Map<String, BLangNode> mod, int depth,
                                    BLangTypeDefinition typeDefinition) {
        Definition defn = td.defn;
        if (defn != null) {
            return defn.getSemType(semtypeEnv);
        }
        FunctionDefinition d = new FunctionDefinition(semtypeEnv);
        td.defn = d;

        List<SemType> paramTypes = new ArrayList<>();
        for (BLangVariable p : td.params) {
            paramTypes.add(resolveTypeDesc(semtypeEnv, mod, typeDefinition, depth + 1, p.typeNode));
        }

        SemType rest = resolveTypeDesc(semtypeEnv, mod, typeDefinition, depth + 1, td.returnTypeNode);
        SemType args = SemTypes.tuple(semtypeEnv, paramTypes.toArray(new SemType[]{}));
        return d.define(semtypeEnv, args, rest);
    }

    private SemType resolveTypeDesc(BLangErrorType td, Env semtypeEnv, Map<String, BLangNode> mod, int depth,
                                    BLangTypeDefinition defn) {
        if (td.detailType == null) {
            return PredefinedType.ERROR;
        }

        SemType detail = resolveTypeDesc(semtypeEnv, mod, defn, depth, td.detailType);
        return SemTypes.errorDetail(detail);
    }

    private SemType resolveTypeDesc(BLangUnionTypeNode td, Env semtypeEnv,
                                    Map<String, BLangNode> mod, int depth, BLangTypeDefinition defn) {
        Iterator<BLangType> iterator = td.memberTypeNodes.iterator();
        SemType u = resolveTypeDesc(semtypeEnv, mod, defn, depth, iterator.next());
        while (iterator.hasNext()) {
            u = SemTypes.union(u, resolveTypeDesc(semtypeEnv, mod, defn, depth, iterator.next()));
        }
        return u;
    }

    private SemType resolveTypeDesc(BLangIntersectionTypeNode td, Env semtypeEnv, Map<String, BLangNode> mod, int depth,
                                    BLangTypeDefinition defn) {
        Iterator<BLangType> iterator = td.constituentTypeNodes.iterator();
        SemType type = resolveTypeDesc(semtypeEnv, mod, defn, depth, iterator.next());
        while (iterator.hasNext()) {
            type = SemTypes.intersection(type, resolveTypeDesc(semtypeEnv, mod, defn, depth, iterator.next()));
        }
        return type;
    }

    private SemType resolveTypeDesc(BLangValueType td, Env semtypeEnv) {
        switch (td.typeKind) {
            case ANY:
                return PredefinedType.ANY;
            case ANYDATA:
                return SemTypes.createAnydata(Context.from(semtypeEnv));
            case BOOLEAN:
                return PredefinedType.BOOLEAN;
            case DECIMAL:
                return PredefinedType.DECIMAL;
            case ERROR:
                return PredefinedType.ERROR;
            case FLOAT:
                return PredefinedType.FLOAT;
            case HANDLE:
                return PredefinedType.HANDLE;
            case INT:
                return PredefinedType.INT;
            case READONLY:
                return PredefinedType.READONLY;
            case STRING:
                return PredefinedType.STRING;
            case TYPEDESC:
                return PredefinedType.TYPEDESC;
            case XML:
                return PredefinedType.XML;
            case JSON:
                return Core.createJson(semtypeEnv);
            case NIL:
                return PredefinedType.NIL;
            case BYTE:
                return PredefinedType.BYTE;
            default:
                throw new IllegalStateException("Unknown type: " + td.toString());
        }
    }

    private SemType resolveTypeDesc(BLangArrayType td, Env semtypeEnv, Map<String, BLangNode> mod, int depth,
                                    BLangTypeDefinition moduleDefn) {
        Definition defn = td.defn;
        if (defn != null) {
            return defn.getSemType(semtypeEnv);
        }

        ListDefinition d = new ListDefinition();
        td.defn = d;
        SemType elementType = resolveTypeDesc(semtypeEnv, mod, moduleDefn, depth + 1, td.elemtype);

        ArrayList<BLangExpression> reversed = new ArrayList<>(td.sizes);
        for (BLangExpression t : reversed) {
            // todo: We need to constFold this expression.
            int size = constExprToInt(t);
            if (size >= 0) {
                elementType = d.define(semtypeEnv, new ArrayList<>(List.of(elementType)), size);
            } else {
                elementType = d.define(semtypeEnv, elementType);
            }
        }

        return elementType;
    }

    private int constExprToInt(BLangExpression t) {
        if (t.getKind() == NodeKind.SIMPLE_VARIABLE_REF) {
            BConstantSymbol symbol = (BConstantSymbol) ((BLangSimpleVarRef) t).symbol;
            return ((Long) symbol.value.value).intValue();
        }
        return (int) ((BLangLiteral) t).value;
    }

    private SemType resolveTypeDesc(BLangTupleTypeNode td, Env semtypeEnv, Map<String, BLangNode> mod, int depth,
                                    BLangTypeDefinition moduleDefn) {
        Definition defn = td.defn;
        if (defn != null) {
            return defn.getSemType(semtypeEnv);
        }

        ListDefinition d = new ListDefinition();
        td.defn = d;
        List<SemType> members = new ArrayList<>();
        for (BLangType memberTypeNode : td.memberTypeNodes) {
            members.add(resolveTypeDesc(semtypeEnv, mod, moduleDefn, depth + 1, memberTypeNode));
        }
        SemType restType = resolveTypeDesc(semtypeEnv, mod, moduleDefn, depth + 1, td.restParamType);
        if (restType == null) {
            restType = PredefinedType.NEVER;
        }

        return d.define(semtypeEnv, members, restType);
=======
    private void populateTypeToTypeDefMap(List<BLangNode> typeDefNodes) {
        typeToTypeDef = new HashMap<>(typeDefNodes.size());
        for (BLangNode typeDef : typeDefNodes) {
            if (typeDef.getKind() == NodeKind.TYPE_DEFINITION) {
                BLangTypeDefinition typeDefNode = (BLangTypeDefinition) typeDef;
                BType type = typeDefNode.typeNode.getBType();
                typeToTypeDef.put(type, typeDefNode);
            }
        }
    }

    private void defineDependentFields(List<BLangNode> typeDefNodes, SymbolEnv pkgEnv) {
        for (BLangNode typeDef : typeDefNodes) {
            if (typeDef.getKind() == NodeKind.CLASS_DEFN) {
                BLangClassDefinition classDefinition = (BLangClassDefinition) typeDef;
                if (isObjectCtor(classDefinition)) {
                    continue;
                }
                defineReferencedFieldsOfClassDef(classDefinition, pkgEnv);
            } else if (typeDef.getKind() == NodeKind.TYPE_DEFINITION) {
                defineReferencedFieldsOfRecordTypeDef((BLangTypeDefinition) typeDef);
            }
        }
    }

    private void defineReferencedFieldsOfClassDef(BLangClassDefinition classDefinition, SymbolEnv pkgEnv) {
        SymbolEnv typeDefEnv = classDefinition.typeDefEnv;
        BObjectTypeSymbol tSymbol = (BObjectTypeSymbol) classDefinition.symbol;
        BObjectType objType = (BObjectType) tSymbol.type;

        defineReferencedClassFields(classDefinition, typeDefEnv, objType, false);
>>>>>>> 16d796a4
    }

    private void defineIntersectionTypes(SymbolEnv env) {
        for (BLangNode typeDescriptor : this.intersectionTypes) {
            defineNode(typeDescriptor, env);
        }
        this.intersectionTypes.clear();
    }

    private void defineErrorType(Location pos, BErrorType errorType, SymbolEnv env) {
        SymbolEnv pkgEnv = symTable.pkgEnvMap.get(env.enclPkg.symbol);
        BTypeSymbol errorTSymbol = errorType.tsymbol;
        errorTSymbol.scope = new Scope(errorTSymbol);

        if (symResolver.checkForUniqueSymbol(pos, pkgEnv, errorTSymbol)) {
            pkgEnv.scope.define(errorTSymbol.name, errorTSymbol);
        }

        SymbolEnv prevEnv = this.env;
        this.env = pkgEnv;
        this.env = prevEnv;
    }

    private boolean isObjectCtor(BLangNode node) {
        if (node.getKind() == NodeKind.CLASS_DEFN) {
            BLangClassDefinition classDefinition = (BLangClassDefinition) node;
            return isObjectCtor(classDefinition);
        }
        return false;
    }

    private boolean isObjectCtor(BLangClassDefinition classDefinition) {
        if (!classDefinition.isObjectContructorDecl && classDefinition.isServiceDecl) {
            return false;
        }
        if (classDefinition.flagSet.contains(Flag.OBJECT_CTOR)) {
            return true;
        }
        return false;
    }

    private void defineDistinctClassAndObjectDefinitions(List<BLangNode> typDefs) {
        for (BLangNode node : typDefs) {
            if (node.getKind() == NodeKind.CLASS_DEFN) {
                BLangClassDefinition classDefinition = (BLangClassDefinition) node;
                if (isObjectCtor(classDefinition)) {
                    continue;
                }
                populateDistinctTypeIdsFromIncludedTypeReferences((BLangClassDefinition) node);
            } else if (node.getKind() == NodeKind.TYPE_DEFINITION) {
                populateDistinctTypeIdsFromIncludedTypeReferences((BLangTypeDefinition) node);
            }
        }
    }

    private void populateDistinctTypeIdsFromIncludedTypeReferences(BLangTypeDefinition typeDefinition) {
        if (typeDefinition.typeNode.getKind() == NodeKind.INTERSECTION_TYPE_NODE) {
            if (typeDefinition.typeNode.getBType() == null) {
                return;
            }

            BType definingType = types.getTypeWithEffectiveIntersectionTypes(typeDefinition.typeNode.getBType());
            definingType = Types.getReferredType(definingType);
            if (definingType.tag != TypeTags.OBJECT) {
                return;
            }
            BObjectType definigObjType = (BObjectType) definingType;

            BLangIntersectionTypeNode typeNode = (BLangIntersectionTypeNode) typeDefinition.typeNode;
            for (BLangType constituentTypeNode : typeNode.getConstituentTypeNodes()) {
                BType constituentType = Types.getReferredType(constituentTypeNode.getBType());
                if (constituentType.tag != TypeTags.OBJECT) {
                    continue;
                }
                definigObjType.typeIdSet.add(((BObjectType) constituentType).typeIdSet);
            }
        } else if (typeDefinition.typeNode.getKind() == NodeKind.OBJECT_TYPE) {
            BLangObjectTypeNode objectTypeNode = (BLangObjectTypeNode) typeDefinition.typeNode;
            BTypeIdSet typeIdSet = ((BObjectType) objectTypeNode.getBType()).typeIdSet;

            for (BLangType typeRef : objectTypeNode.typeRefs) {
                BType type = types.getTypeWithEffectiveIntersectionTypes(typeRef.getBType());
                type = Types.getReferredType(type);
                if (type.tag != TypeTags.OBJECT) {
                    continue;
                }
                BObjectType refType = (BObjectType) type;
                typeIdSet.add(refType.typeIdSet);
            }
        }
    }

    private void populateDistinctTypeIdsFromIncludedTypeReferences(BLangClassDefinition typeDef) {
        BLangClassDefinition classDefinition = typeDef;
        BTypeIdSet typeIdSet = ((BObjectType) classDefinition.getBType()).typeIdSet;

        for (BLangType typeRef : classDefinition.typeRefs) {
            BType type = types.getTypeWithEffectiveIntersectionTypes(typeRef.getBType());
            type = Types.getReferredType(type);
            if (type.tag != TypeTags.OBJECT) {
                continue;
            }
            BObjectType refType = (BObjectType) type;
            typeIdSet.add(refType.typeIdSet);
        }
    }

    private Comparator<BLangNode> getTypePrecedenceComparator() {
        return (l, r) -> {
            if (l instanceof OrderedNode && r instanceof OrderedNode) {
                return ((OrderedNode) l).getPrecedence() - ((OrderedNode) r).getPrecedence();
            }
            return 0;
        };
    }

    private void defineFunctionsOfClassDef(SymbolEnv pkgEnv, BLangClassDefinition classDefinition) {
        validateInclusionsForNonPrivateMembers(classDefinition.typeRefs);
        BObjectType objectType = (BObjectType) classDefinition.symbol.type;

        if (objectType.mutableType != null) {
            // If this is an object type definition defined for an immutable type.
            // We skip defining methods here since they would either be defined already, or would be defined
            // later.
            return;
        }

        SymbolEnv objMethodsEnv =
                SymbolEnv.createClassMethodsEnv(classDefinition, (BObjectTypeSymbol) classDefinition.symbol, pkgEnv);
        if (classDefinition.isObjectContructorDecl) {
            classDefinition.oceEnvData.objMethodsEnv = objMethodsEnv;
        }

        // Define the functions defined within the object
        defineClassInitFunction(classDefinition, objMethodsEnv);
        classDefinition.functions.forEach(f -> {
            f.flagSet.add(Flag.FINAL); // Method can't be changed
            f.setReceiver(ASTBuilderUtil.createReceiver(classDefinition.pos, objectType));
            defineNode(f, objMethodsEnv);
            if (classDefinition.flagSet.contains(Flag.OBJECT_CTOR) && !classDefinition.isServiceDecl) {
                SymbolEnv capturedEnv = classDefinition.oceEnvData.capturedClosureEnv;
                BLangFunction function = f;
                checkRedeclaredSymbols(capturedEnv, function);
            }
        });

        defineIncludedMethods(classDefinition, objMethodsEnv, false);
    }

    private void checkRedeclaredSymbols(SymbolEnv capturedEnv, BLangFunction function) {
        for (BLangSimpleVariable simpleVariable : function.requiredParams) {
            if (simpleVariable.symbol != null) {
                symResolver.checkForUniqueSymbol(simpleVariable.pos, capturedEnv, simpleVariable.symbol);
            }
        }
        BLangSimpleVariable restParam = function.restParam;
        if (restParam != null && restParam.symbol != null) {
            symResolver.checkForUniqueSymbol(restParam.pos, capturedEnv, restParam.symbol);
        }
    }

    private void defineIncludedMethods(BLangClassDefinition classDefinition, SymbolEnv objMethodsEnv,
                                       boolean defineReadOnlyInclusionsOnly) {
        Set<String> includedFunctionNames = new HashSet<>();

        if (defineReadOnlyInclusionsOnly) {
            for (BAttachedFunction function :
                    ((BObjectTypeSymbol) classDefinition.getBType().tsymbol).referencedFunctions) {
                includedFunctionNames.add(function.funcName.value);
            }
        }

        // Add the attached functions of the referenced types to this object.
        // Here it is assumed that all the attached functions of the referred type are
        // resolved by the time we reach here. It is achieved by ordering the typeDefs
        // according to the precedence.
        for (BLangType typeRef : classDefinition.typeRefs) {
            BType type = Types.getReferredType(typeRef.getBType());
            if (type == null || type == symTable.semanticError) {
                return;
            }

            if (type.tag == TypeTags.INTERSECTION) {
                if (!defineReadOnlyInclusionsOnly) {
                    // Will be defined once all the readonly type's methods are defined.
                    continue;
                }

                type = ((BIntersectionType) type).effectiveType;
            } else {
                if (defineReadOnlyInclusionsOnly) {
                    if (!isImmutable((BObjectType) type)) {
                        continue;
                    }
                } else if (isImmutable((BObjectType) type)) {
                    continue;
                }
            }

            List<BAttachedFunction> functions = ((BObjectTypeSymbol) type.tsymbol).attachedFuncs;
            for (BAttachedFunction function : functions) {
                defineReferencedFunction(classDefinition.pos, classDefinition.flagSet, objMethodsEnv,
                        typeRef, function, includedFunctionNames, classDefinition.symbol, classDefinition.functions,
                        classDefinition.internal);
            }
        }
    }

    private void defineReferencedClassFields(BLangClassDefinition classDefinition, SymbolEnv typeDefEnv,
                                             BObjectType objType, boolean defineReadOnlyInclusionsOnly) {
        if (classDefinition.typeRefs.isEmpty()) {
            return;
        }
        Set<BSymbol> referencedTypes = new HashSet<>(classDefinition.typeRefs.size());
        List<BLangType> invalidTypeRefs = new ArrayList<>(classDefinition.typeRefs.size());

        Map<String, BLangSimpleVariable> fieldNames = new HashMap<>(classDefinition.fields.size());
        for (BLangSimpleVariable fieldVariable : classDefinition.fields) {
            fieldNames.put(fieldVariable.name.value, fieldVariable);
        }

        // Get the inherited fields from the type references
        List<BLangSimpleVariable> referencedFields = new ArrayList<>();

        for (BLangType typeRef : classDefinition.typeRefs) {
            BType referredType = Types.getReferredType(symResolver.resolveTypeNode(typeRef, typeDefEnv));
            if (referredType == symTable.semanticError) {
                continue;
            }

            int tag = Types.getReferredType(classDefinition.getBType()).tag;
            if (tag == TypeTags.OBJECT) {
                if (isInvalidIncludedTypeInClass(referredType)) {
                    if (!defineReadOnlyInclusionsOnly) {
                        dlog.error(typeRef.pos, DiagnosticErrorCode.INCOMPATIBLE_TYPE_REFERENCE, typeRef);
                    }
                    invalidTypeRefs.add(typeRef);
                    continue;
                }

                BObjectType objectType = null;

                if (referredType.tag == TypeTags.INTERSECTION) {
                    if (!defineReadOnlyInclusionsOnly) {
                        // Will be defined once all the readonly type's fields are defined.
                        continue;
                    }
                } else {
                    objectType = (BObjectType) referredType;

                    if (defineReadOnlyInclusionsOnly) {
                        if (!isImmutable(objectType)) {
                            continue;
                        }
                    } else if (isImmutable(objectType)) {
                        continue;
                    }
                }
            } else if (defineReadOnlyInclusionsOnly) {
                continue;
            }

            // Check for duplicate type references
            if (!referencedTypes.add(referredType.tsymbol)) {
                dlog.error(typeRef.pos, DiagnosticErrorCode.REDECLARED_TYPE_REFERENCE, typeRef);
                continue;
            }

            BType effectiveIncludedType = referredType;

            if (tag == TypeTags.OBJECT) {
                BObjectType objectType;
                referredType = Types.getReferredType(referredType);

                if (referredType.tag == TypeTags.INTERSECTION) {
                    effectiveIncludedType = objectType = (BObjectType) ((BIntersectionType) referredType).effectiveType;
                } else {
                    objectType = (BObjectType) referredType;
                }

                if (!classDefinition.symbol.pkgID.equals(referredType.tsymbol.pkgID)) {
                    boolean errored = false;
                    for (BField field : objectType.fields.values()) {
                        if (!Symbols.isPublic(field.symbol)) {
                            dlog.error(typeRef.pos, DiagnosticErrorCode.INCOMPATIBLE_TYPE_REFERENCE_NON_PUBLIC_MEMBERS,
                                    typeRef);
                            invalidTypeRefs.add(typeRef);
                            errored = true;
                            break;
                        }
                    }

                    if (errored) {
                        continue;
                    }

                    for (BAttachedFunction func : ((BObjectTypeSymbol) objectType.tsymbol).attachedFuncs) {
                        if (!Symbols.isPublic(func.symbol)) {
                            dlog.error(typeRef.pos, DiagnosticErrorCode.INCOMPATIBLE_TYPE_REFERENCE_NON_PUBLIC_MEMBERS,
                                    typeRef);
                            invalidTypeRefs.add(typeRef);
                            errored = true;
                            break;
                        }
                    }

                    if (errored) {
                        continue;
                    }
                }
            }

            // Here it is assumed that all the fields of the referenced types are resolved
            // by the time we reach here. It is achieved by ordering the typeDefs according
            // to the precedence.
            // Default values of fields are not inherited.
            for (BField field : ((BStructureType) effectiveIncludedType).fields.values()) {
                if (fieldNames.containsKey(field.name.value)) {
                    BLangSimpleVariable existingVariable = fieldNames.get(field.name.value);
                    if ((existingVariable.flagSet.contains(Flag.PUBLIC) !=
                            Symbols.isFlagOn(field.symbol.flags, Flags.PUBLIC)) ||
                            (existingVariable.flagSet.contains(Flag.PRIVATE) !=
                                    Symbols.isFlagOn(field.symbol.flags, Flags.PRIVATE))) {
                        dlog.error(existingVariable.pos,
                                DiagnosticErrorCode.MISMATCHED_VISIBILITY_QUALIFIERS_IN_OBJECT_FIELD,
                                existingVariable.name.value);
                    }
                    if (!types.isAssignable(existingVariable.getBType(), field.type)) {
                        dlog.error(existingVariable.pos, DiagnosticErrorCode.INCOMPATIBLE_SUB_TYPE_FIELD,
                                field.name, field.getType(), existingVariable.getBType());
                    }
                    continue;
                }

                BLangSimpleVariable var = ASTBuilderUtil.createVariable(typeRef.pos, field.name.value, field.type);
                var.flagSet = field.symbol.getFlags();
                referencedFields.add(var);
            }
        }
        classDefinition.typeRefs.removeAll(invalidTypeRefs);

        for (BLangSimpleVariable field : referencedFields) {
            defineNode(field, typeDefEnv);
            if (field.symbol.type == symTable.semanticError) {
                continue;
            }
            objType.fields.put(field.name.value, new BField(names.fromIdNode(field.name), field.pos, field.symbol));
        }

        classDefinition.referencedFields.addAll(referencedFields);
    }

    private List<BLangClassDefinition> getClassDefinitions(List<TopLevelNode> topLevelNodes) {
        List<BLangClassDefinition> classDefinitions = new ArrayList<>();
        for (TopLevelNode topLevelNode : topLevelNodes) {
            if (topLevelNode.getKind() == NodeKind.CLASS_DEFN) {
                classDefinitions.add((BLangClassDefinition) topLevelNode);
            }
        }
        return classDefinitions;
    }

    @Override
    public void visit(BLangObjectConstructorExpression objectCtorExpression) {
        visit(objectCtorExpression.classNode);
        objectCtorExpression.setBType(objectCtorExpression.classNode.getBType());
    }

    @Override
    public void visit(BLangClassDefinition classDefinition) {
        EnumSet<Flag> flags = EnumSet.copyOf(classDefinition.flagSet);
        boolean isPublicType = flags.contains(Flag.PUBLIC);
        Name className = names.fromIdNode(classDefinition.name);
        Name classOrigName = names.originalNameFromIdNode(classDefinition.name);

        BClassSymbol tSymbol = Symbols.createClassSymbol(Flags.asMask(flags), className, env.enclPkg.symbol.pkgID, null,
                env.scope.owner, classDefinition.name.pos,
                getOrigin(className, flags), classDefinition.isServiceDecl);
        tSymbol.originalName = classOrigName;
        tSymbol.scope = new Scope(tSymbol);
        tSymbol.markdownDocumentation = getMarkdownDocAttachment(classDefinition.markdownDocumentationAttachment);


        long typeFlags = 0;

        if (flags.contains(Flag.READONLY)) {
            typeFlags |= Flags.READONLY;
        }

        if (flags.contains(Flag.ISOLATED)) {
            typeFlags |= Flags.ISOLATED;
        }

        if (flags.contains(Flag.SERVICE)) {
            typeFlags |= Flags.SERVICE;
        }

        if (flags.contains(Flag.OBJECT_CTOR)) {
            typeFlags |= Flags.OBJECT_CTOR;
        }

        BObjectType objectType = new BObjectType(tSymbol, typeFlags);
        if (classDefinition.isObjectContructorDecl || flags.contains(Flag.OBJECT_CTOR)) {
            classDefinition.oceEnvData.objectType = objectType;
            objectType.classDef = classDefinition;
        }

        if (flags.contains(Flag.DISTINCT)) {
            objectType.typeIdSet = BTypeIdSet.from(env.enclPkg.symbol.pkgID, classDefinition.name.value, isPublicType);
        }

        if (flags.contains(Flag.CLIENT)) {
            objectType.flags |= Flags.CLIENT;
        }

        tSymbol.type = objectType;
        classDefinition.setBType(objectType);
        classDefinition.setDeterminedType(objectType);
        classDefinition.symbol = tSymbol;

        if (isDeprecated(classDefinition.annAttachments)) {
            tSymbol.flags |= Flags.DEPRECATED;
        }

        // For each referenced type, check whether the types are already resolved.
        // If not, then that type should get a higher precedence.
        for (BLangType typeRef : classDefinition.typeRefs) {
            BType referencedType = symResolver.resolveTypeNode(typeRef, env);
            if (referencedType == symTable.noType && !this.unresolvedTypes.contains(classDefinition)) {
                this.unresolvedTypes.add(classDefinition);
                return;
            }
            objectType.typeInclusions.add(referencedType);
        }

        classDefinition.setPrecedence(this.typePrecedence++);
        if (symResolver.checkForUniqueSymbol(classDefinition.pos, env, tSymbol)) {
            env.scope.define(tSymbol.name, tSymbol);
        }
        // TODO : check
        // env.scope.define(tSymbol.name, tSymbol);
    }

    public void visit(BLangAnnotation annotationNode) {
        Name annotName = names.fromIdNode(annotationNode.name);
        Name annotOrigName = names.originalNameFromIdNode(annotationNode.name);
        BAnnotationSymbol annotationSymbol = Symbols.createAnnotationSymbol(Flags.asMask(annotationNode.flagSet),
                annotationNode.getAttachPoints(),
                annotName, annotOrigName,
                env.enclPkg.symbol.pkgID, null,
                env.scope.owner, annotationNode.name.pos,
                getOrigin(annotName));
        annotationSymbol.markdownDocumentation =
                getMarkdownDocAttachment(annotationNode.markdownDocumentationAttachment);
        if (isDeprecated(annotationNode.annAttachments)) {
            annotationSymbol.flags |= Flags.DEPRECATED;
        }
        annotationSymbol.type = new BAnnotationType(annotationSymbol);
        annotationNode.symbol = annotationSymbol;
        defineSymbol(annotationNode.name.pos, annotationSymbol);
        SymbolEnv annotationEnv = SymbolEnv.createAnnotationEnv(annotationNode, annotationSymbol.scope, env);
        BLangType annotTypeNode = annotationNode.typeNode;
        if (annotTypeNode != null) {
            BType type = this.symResolver.resolveTypeNode(annotTypeNode, annotationEnv);
            annotationSymbol.attachedType = type;
            if (!isValidAnnotationType(type)) {
                dlog.error(annotTypeNode.pos, DiagnosticErrorCode.ANNOTATION_INVALID_TYPE, type);
            }

//            if (annotationNode.flagSet.contains(Flag.CONSTANT) && !type.isAnydata()) {
//                dlog.error(annotTypeNode.pos, DiagnosticErrorCode.ANNOTATION_INVALID_CONST_TYPE, type);
//            }
        }

        if (!annotationNode.flagSet.contains(Flag.CONSTANT) &&
                annotationNode.getAttachPoints().stream().anyMatch(attachPoint -> attachPoint.source)) {
            dlog.error(annotationNode.pos, DiagnosticErrorCode.ANNOTATION_REQUIRES_CONST);
        }
    }

    private boolean isNullOrEmpty(String s) {
        return s == null || s.isEmpty();
    }

    @Override
    public void visit(BLangImportPackage importPkgNode) {
        Name pkgAlias = names.fromIdNode(importPkgNode.alias);
        if (!Names.IGNORE.equals(pkgAlias)) {
            BSymbol importSymbol =
                    symResolver.resolvePrefixSymbol(env, pkgAlias, names.fromIdNode(importPkgNode.compUnit));
            if (importSymbol != symTable.notFoundSymbol) {
                if (isSameImport(importPkgNode, (BPackageSymbol) importSymbol)) {
                    dlog.error(importPkgNode.pos, DiagnosticErrorCode.REDECLARED_IMPORT_MODULE,
                            importPkgNode.getQualifiedPackageName());
                } else {
                    dlog.error(importPkgNode.pos, DiagnosticErrorCode.REDECLARED_SYMBOL, pkgAlias);
                }
                return;
            }
        }

        // TODO Clean this code up. Can we move the this to BLangPackageBuilder class
        // Create import package symbol
        Name orgName;
        Name pkgName = null;
        Name version;
        PackageID enclPackageID = env.enclPkg.packageID;
        // The pattern of the import statement is 'import [org-name /] module-name [version sem-ver]'
        // Three cases should be considered here.
        // 1. import org-name/module-name version
        // 2. import org-name/module-name
        //      2a. same project
        //      2b. different project
        // 3. import module-name
        if (!isNullOrEmpty(importPkgNode.orgName.value)) {
            orgName = names.fromIdNode(importPkgNode.orgName);
            if (!isNullOrEmpty(importPkgNode.version.value)) {
                version = names.fromIdNode(importPkgNode.version);
            } else {
                // TODO We are removing the version in the import declaration anyway
                if (projectAPIInitiatedCompilation) {
                    version = Names.EMPTY;
                } else {
                    String pkgNameComps = importPkgNode.getPackageName().stream()
                            .map(id -> id.value)
                            .collect(Collectors.joining("."));
                    if (this.sourceDirectory.getSourcePackageNames().contains(pkgNameComps)
                            && orgName.value.equals(enclPackageID.orgName.value)) {
                        version = enclPackageID.version;
                    } else {
                        version = Names.EMPTY;
                    }
                }
            }
        } else {
            orgName = enclPackageID.orgName;
            pkgName = enclPackageID.pkgName;
            version = (Names.DEFAULT_VERSION.equals(enclPackageID.version)) ? Names.EMPTY : enclPackageID.version;
        }

        List<Name> nameComps = importPkgNode.pkgNameComps.stream()
                .map(identifier -> names.fromIdNode(identifier))
                .collect(Collectors.toList());
        Name moduleName = new Name(nameComps.stream().map(Name::getValue).collect(Collectors.joining(".")));

        if (pkgName == null) {
            pkgName = moduleName;
        }

        PackageID pkgId = new PackageID(orgName, pkgName, moduleName, version, null);

        // Un-exported modules not inside current package is not allowed to import.
        BPackageSymbol bPackageSymbol = this.packageCache.getSymbol(pkgId);
        if (bPackageSymbol != null && this.env.enclPkg.moduleContextDataHolder != null) {
            boolean isCurrentPackageModuleImport =
                    this.env.enclPkg.moduleContextDataHolder.descriptor().org() == bPackageSymbol.descriptor.org()
                            && this.env.enclPkg.moduleContextDataHolder.descriptor().packageName() ==
                            bPackageSymbol.descriptor.packageName();
            if (!isCurrentPackageModuleImport && !bPackageSymbol.exported) {
                dlog.error(importPkgNode.pos, DiagnosticErrorCode.MODULE_NOT_FOUND,
                        bPackageSymbol.toString() + " is not exported");
                return;
            }
        }

        // Built-in Annotation module is not allowed to import.
        if (pkgId.equals(PackageID.ANNOTATIONS) || pkgId.equals(PackageID.INTERNAL) || pkgId.equals(PackageID.QUERY)) {
            // Only peer lang.* modules able to see these two modules.
            // Spec allows to annotation model to be imported, but implementation not support this.
            if (!(enclPackageID.orgName.equals(Names.BALLERINA_ORG)
                    && enclPackageID.name.value.startsWith(Names.LANG.value))) {
                dlog.error(importPkgNode.pos, DiagnosticErrorCode.MODULE_NOT_FOUND,
                        importPkgNode.getQualifiedPackageName());
                return;
            }
        }

        // Detect cyclic module dependencies. This will not detect cycles which starts with the entry package because
        // entry package has a version. So we check import cycles which starts with the entry package in next step.
        if (importedPackages.contains(pkgId)) {
            int index = importedPackages.indexOf(pkgId);
            // Generate the import cycle.
            StringBuilder stringBuilder = new StringBuilder();
            for (int i = index; i < importedPackages.size(); i++) {
                stringBuilder.append(importedPackages.get(i).toString()).append(" -> ");
            }
            // Append the current package to complete the cycle.
            stringBuilder.append(pkgId);
            dlog.error(importPkgNode.pos, DiagnosticErrorCode.CYCLIC_MODULE_IMPORTS_DETECTED, stringBuilder.toString());
            return;
        }

        boolean samePkg = false;
        // Get the entry package.
        PackageID entryPackage = importedPackages.get(0);
        if (entryPackage.isUnnamed == pkgId.isUnnamed) {
            samePkg = (!entryPackage.isUnnamed) || (entryPackage.sourceFileName.equals(pkgId.sourceFileName));
        }
        // Check whether the package which we have encountered is the same as the entry package. We don't need to
        // check the version here because we cannot import two different versions of the same package at the moment.
        if (samePkg && entryPackage.orgName.equals(pkgId.orgName) && entryPackage.name.equals(pkgId.name)) {
            StringBuilder stringBuilder = new StringBuilder();
            String entryPackageString = importedPackages.get(0).toString();
            // We need to remove the package.
            int packageIndex = entryPackageString.indexOf(":");
            if (packageIndex != -1) {
                entryPackageString = entryPackageString.substring(0, packageIndex);
            }
            // Generate the import cycle.
            stringBuilder.append(entryPackageString).append(" -> ");
            for (int i = 1; i < importedPackages.size(); i++) {
                stringBuilder.append(importedPackages.get(i).toString()).append(" -> ");
            }
            stringBuilder.append(pkgId);
            dlog.error(importPkgNode.pos, DiagnosticErrorCode.CYCLIC_MODULE_IMPORTS_DETECTED, stringBuilder.toString());
            return;
        }

        BPackageSymbol pkgSymbol = packageCache.getSymbol(pkgId);

        if (pkgSymbol == null) {
            dlog.error(importPkgNode.pos, DiagnosticErrorCode.MODULE_NOT_FOUND,
                    importPkgNode.getQualifiedPackageName());
            return;
        }

        List<BPackageSymbol> imports = ((BPackageSymbol) this.env.scope.owner).imports;
        if (!imports.contains(pkgSymbol)) {
            imports.add(pkgSymbol);
        }

        // get a copy of the package symbol, add compilation unit info to it,
        // and define it in the current package scope
        BPackageSymbol symbol = dupPackageSymbolAndSetCompUnit(pkgSymbol, names.fromIdNode(importPkgNode.compUnit));
        if (!Names.IGNORE.equals(pkgAlias)) {
            symbol.importPrefix = pkgAlias;
        }
        symbol.scope = pkgSymbol.scope;
        importPkgNode.symbol = symbol;
        this.env.scope.define(pkgAlias, symbol);
    }

    public void initPredeclaredModules(Map<Name, BPackageSymbol> predeclaredModules,
                                       List<BLangCompilationUnit> compUnits, SymbolEnv env) {
        SymbolEnv prevEnv = this.env;
        this.env = env;
        for (Name alias : predeclaredModules.keySet()) {
            int index = 0;
            ScopeEntry entry = this.env.scope.lookup(alias);
            if (entry == NOT_FOUND_ENTRY && !compUnits.isEmpty()) {
                this.env.scope.define(alias, dupPackageSymbolAndSetCompUnit(predeclaredModules.get(alias),
                        new Name(compUnits.get(index++).name)));
                entry = this.env.scope.lookup(alias);
            }
            for (int i = index; i < compUnits.size(); i++) {
                boolean isUndefinedModule = true;
                String compUnitName = compUnits.get(i).name;
                if (((BPackageSymbol) entry.symbol).compUnit.value.equals(compUnitName)) {
                    isUndefinedModule = false;
                }
                while (entry.next != NOT_FOUND_ENTRY) {
                    if (((BPackageSymbol) entry.next.symbol).compUnit.value.equals(compUnitName)) {
                        isUndefinedModule = false;
                        break;
                    }
                    entry = entry.next;
                }
                if (isUndefinedModule) {
                    entry.next = new ScopeEntry(dupPackageSymbolAndSetCompUnit(predeclaredModules.get(alias),
                            new Name(compUnitName)), NOT_FOUND_ENTRY);
                }
            }
        }
        this.env = prevEnv;
    }

    @Override
    public void visit(BLangXMLNS xmlnsNode) {
        String nsURI;
        if (xmlnsNode.namespaceURI.getKind() == NodeKind.SIMPLE_VARIABLE_REF) {
            BLangSimpleVarRef varRef = (BLangSimpleVarRef) xmlnsNode.namespaceURI;
            if (missingNodesHelper.isMissingNode(varRef.variableName.value)) {
                nsURI = "";
            } else {
                // TODO: handle const-ref (#24911)
                nsURI = "";
            }
        } else {
            nsURI = (String) ((BLangLiteral) xmlnsNode.namespaceURI).value;
            if (!nullOrEmpty(xmlnsNode.prefix.value) && nsURI.isEmpty()) {
                dlog.error(xmlnsNode.pos, DiagnosticErrorCode.INVALID_NAMESPACE_DECLARATION, xmlnsNode.prefix);
            }
        }

        // set the prefix of the default namespace
        if (xmlnsNode.prefix.value == null) {
            xmlnsNode.prefix.value = XMLConstants.DEFAULT_NS_PREFIX;
        }

        Name prefix = names.fromIdNode(xmlnsNode.prefix);
        Location nsSymbolPos = prefix.value.isEmpty() ? xmlnsNode.pos : xmlnsNode.prefix.pos;
        BXMLNSSymbol xmlnsSymbol = Symbols.createXMLNSSymbol(prefix, nsURI, env.enclPkg.symbol.pkgID, env.scope.owner,
                nsSymbolPos, getOrigin(prefix));
        xmlnsNode.symbol = xmlnsSymbol;

        // First check for package-imports with the same alias.
        // Here we do not check for owner equality, since package import is always at the package
        // level, but the namespace declaration can be at any level.
        BSymbol foundSym = symResolver.lookupSymbolInPrefixSpace(env, xmlnsSymbol.name);
        if ((foundSym.tag & SymTag.PACKAGE) != SymTag.PACKAGE) {
            foundSym = symTable.notFoundSymbol;
        }
        if (foundSym != symTable.notFoundSymbol) {
            dlog.error(xmlnsNode.pos, DiagnosticErrorCode.REDECLARED_SYMBOL, xmlnsSymbol.name);
            return;
        }

        // Define it in the enclosing scope. Here we check for the owner equality,
        // to support overriding of namespace declarations defined at package level.
        defineSymbol(xmlnsNode.prefix.pos, xmlnsSymbol);
    }

    private boolean nullOrEmpty(String value) {
        return value == null || value.isEmpty();
    }

    public void visit(BLangXMLNSStatement xmlnsStmtNode) {
        defineNode(xmlnsStmtNode.xmlnsDecl, env);
    }

    private void defineTypeNodes(List<BLangNode> typeDefs, SymbolEnv env) {
        if (typeDefs.isEmpty()) {
            return;
        }

        this.unresolvedTypes = new ArrayList<>(typeDefs.size());
        this.unresolvedRecordDueToFields = new HashSet<>(typeDefs.size());
        this.resolveRecordsUnresolvedDueToFields = false;
        for (BLangNode typeDef : typeDefs) {
            if (isErrorIntersectionTypeCreatingNewType(typeDef, env)) {
                populateUndefinedErrorIntersection((BLangTypeDefinition) typeDef, env);
                continue;
            }
//            if (isObjectCtor(typeDef)) {
//                continue;
//            }

            defineNode(typeDef, env);
        }

        if (typeDefs.size() <= unresolvedTypes.size()) {

            this.resolveRecordsUnresolvedDueToFields = true;
            unresolvedTypes.removeAll(unresolvedRecordDueToFields);
            for (BLangNode unresolvedType : unresolvedRecordDueToFields) {
                defineNode(unresolvedType, env);
            }
            this.resolveRecordsUnresolvedDueToFields = false;

            // This situation can occur due to either a cyclic dependency or at least one of member types in type
            // definition node cannot be resolved. So we iterate through each node recursively looking for cyclic
            // dependencies or undefined types in type node.

            for (BLangNode unresolvedType : unresolvedTypes) {
                Stack<String> references = new Stack<>();
                NodeKind unresolvedKind = unresolvedType.getKind();
                if (unresolvedKind == NodeKind.TYPE_DEFINITION || unresolvedKind == NodeKind.CONSTANT) {
                    TypeDefinition def = (TypeDefinition) unresolvedType;
                    // We need to keep track of all visited types to print cyclic dependency.
                    references.push(def.getName().getValue());
                    checkErrors(env, unresolvedType, (BLangNode) def.getTypeNode(), references, false);
                } else if (unresolvedType.getKind() == NodeKind.CLASS_DEFN) {
                    BLangClassDefinition classDefinition = (BLangClassDefinition) unresolvedType;
                    references.push(classDefinition.getName().getValue());
                    checkErrors(env, unresolvedType, classDefinition, references, true);
                }
            }
            defineAllUnresolvedCyclicTypesInScope(env);

            Set<String> alreadyDefinedTypeDefNames = new HashSet<>();
            int unresolvedTypeCount = unresolvedTypes.size();
            for (int i = 0; i < unresolvedTypeCount; i++) {
                for (BLangNode node : this.unresolvedTypes) {
                    String name = getTypeOrClassName(node);
                    boolean symbolNotFound = false;
                    boolean isTypeOrClassDefinition =
                            node.getKind() == NodeKind.TYPE_DEFINITION || node.getKind() == NodeKind.CLASS_DEFN;
                    // Skip the type resolving in the first iteration (i == 0)
                    // as we want to define the type before trying to resolve it.
                    if (isTypeOrClassDefinition && i != 0) { // Do not skip the first iteration
                        BSymbol bSymbol = symResolver.lookupSymbolInMainSpace(env, names.fromString(name));
                        symbolNotFound = (bSymbol == symTable.notFoundSymbol);
                    }

                    boolean notFoundInList = alreadyDefinedTypeDefNames.add(name);

                    // Prevent defining already defined type names.
                    if (notFoundInList || symbolNotFound) {
                        defineNode(node, env);
                    }
                }
            }
            return;
        }
        defineTypeNodes(unresolvedTypes, env);
    }

    private void populateUndefinedErrorIntersection(BLangTypeDefinition typeDef, SymbolEnv env) {
        BErrorType intersectionErrorType = types.createErrorType(null, Flags.PUBLIC, env);
        intersectionErrorType.tsymbol.name = names.fromString(typeDef.name.value);
        defineErrorType(typeDef.pos, intersectionErrorType, env);

        this.intersectionTypes.add(typeDef);
    }

    private boolean isErrorIntersectionTypeCreatingNewType(BLangNode typeDef, SymbolEnv env) {
        boolean isIntersectionType = typeDef.getKind() == NodeKind.TYPE_DEFINITION
                && ((BLangTypeDefinition) typeDef).typeNode.getKind() == NodeKind.INTERSECTION_TYPE_NODE;
        if (!isIntersectionType) {
            return false;
        }

        BLangIntersectionTypeNode intersectionTypeNode =
                (BLangIntersectionTypeNode) ((BLangTypeDefinition) typeDef).typeNode;

        Set<BType> errorTypes = new HashSet<>();

        for (BLangType type : intersectionTypeNode.constituentTypeNodes) {
            BType bType = symResolver.resolveTypeNode(type, env);
            if (Types.getReferredType(bType).tag == TypeTags.ERROR) {
                errorTypes.add(bType);
            }
        }
        return errorTypes.size() > 1;
    }

    private void checkErrors(SymbolEnv env, BLangNode unresolvedType, BLangNode currentTypeOrClassNode,
                             Stack<String> visitedNodes,
                             boolean fromStructuredType) {
        // Check errors in the type definition.
        List<BLangType> memberTypeNodes;
        switch (currentTypeOrClassNode.getKind()) {
            case ARRAY_TYPE:
                checkErrors(env, unresolvedType, ((BLangArrayType) currentTypeOrClassNode).elemtype, visitedNodes,
                        true);
                break;
            case UNION_TYPE_NODE:
                // If the current type node is a union type node, we need to check all member nodes.
                memberTypeNodes = ((BLangUnionTypeNode) currentTypeOrClassNode).memberTypeNodes;
                // Recursively check all members.
                for (BLangType memberTypeNode : memberTypeNodes) {
                    checkErrors(env, unresolvedType, memberTypeNode, visitedNodes, fromStructuredType);
                }
                break;
            case INTERSECTION_TYPE_NODE:
                memberTypeNodes = ((BLangIntersectionTypeNode) currentTypeOrClassNode).constituentTypeNodes;
                for (BLangType memberTypeNode : memberTypeNodes) {
                    checkErrors(env, unresolvedType, memberTypeNode, visitedNodes, fromStructuredType);
                }
                break;
            case TUPLE_TYPE_NODE:
                BLangTupleTypeNode tupleNode = (BLangTupleTypeNode) currentTypeOrClassNode;
                memberTypeNodes = tupleNode.memberTypeNodes;
                for (BLangType memberTypeNode : memberTypeNodes) {
                    checkErrors(env, unresolvedType, memberTypeNode, visitedNodes, true);
                }
                if (tupleNode.restParamType != null) {
                    checkErrors(env, unresolvedType, tupleNode.restParamType, visitedNodes, true);
                }
                break;
            case CONSTRAINED_TYPE:
                checkErrors(env, unresolvedType, ((BLangConstrainedType) currentTypeOrClassNode).constraint,
                        visitedNodes,
                        true);
                break;
            case TABLE_TYPE:
                checkErrors(env, unresolvedType, ((BLangTableTypeNode) currentTypeOrClassNode).constraint, visitedNodes,
                        true);
                break;
            case STREAM_TYPE:
                checkErrors(env, unresolvedType, ((BLangStreamType) currentTypeOrClassNode).constraint, visitedNodes,
                        true);
                BLangType completionType = ((BLangStreamType) currentTypeOrClassNode).error;
                if (completionType != null) {
                    checkErrors(env, unresolvedType, completionType, visitedNodes, true);
                }
                break;
            case USER_DEFINED_TYPE:
                checkErrorsOfUserDefinedType(env, unresolvedType, (BLangUserDefinedType) currentTypeOrClassNode,
                        visitedNodes, fromStructuredType);
                break;
            case BUILT_IN_REF_TYPE:
                // Eg - `xml`. This is not needed to be checked because no types are available in the `xml`.
            case FINITE_TYPE_NODE:
            case VALUE_TYPE:
            case ERROR_TYPE:
                // Do nothing.
                break;
            case FUNCTION_TYPE:
                BLangFunctionTypeNode functionTypeNode = (BLangFunctionTypeNode) currentTypeOrClassNode;
                functionTypeNode.params.forEach(p -> checkErrors(env, unresolvedType, p.typeNode, visitedNodes,
                        fromStructuredType));
                if (functionTypeNode.restParam != null) {
                    checkErrors(env, unresolvedType, functionTypeNode.restParam.typeNode, visitedNodes,
                            fromStructuredType);
                }
                if (functionTypeNode.returnTypeNode != null) {
                    checkErrors(env, unresolvedType, functionTypeNode.returnTypeNode, visitedNodes, fromStructuredType);
                }
                break;
            case RECORD_TYPE:
                for (TypeNode typeNode : ((BLangRecordTypeNode) currentTypeOrClassNode).getTypeReferences()) {
                    checkErrors(env, unresolvedType, (BLangType) typeNode, visitedNodes, true);
                }
                break;
            case OBJECT_TYPE:
                for (TypeNode typeNode : ((BLangObjectTypeNode) currentTypeOrClassNode).getTypeReferences()) {
                    checkErrors(env, unresolvedType, (BLangType) typeNode, visitedNodes, true);
                }
                break;
            case CLASS_DEFN:
                for (TypeNode typeNode : ((BLangClassDefinition) currentTypeOrClassNode).typeRefs) {
                    checkErrors(env, unresolvedType, (BLangType) typeNode, visitedNodes, true);
                }
                break;
            default:
                throw new RuntimeException("unhandled type kind: " + currentTypeOrClassNode.getKind());
        }
    }

    private boolean isTypeConstructorAvailable(NodeKind unresolvedType) {
        switch (unresolvedType) {
            case OBJECT_TYPE:
            case RECORD_TYPE:
            case CONSTRAINED_TYPE:
            case ARRAY_TYPE:
            case TUPLE_TYPE_NODE:
            case TABLE_TYPE:
            case ERROR_TYPE:
            case FUNCTION_TYPE:
            case STREAM_TYPE:
                return true;
            default:
                return false;
        }
    }

    private void checkErrorsOfUserDefinedType(SymbolEnv env, BLangNode unresolvedType,
                                              BLangUserDefinedType currentTypeOrClassNode,
                                              Stack<String> visitedNodes, boolean fromStructuredType) {
        String currentTypeNodeName = currentTypeOrClassNode.typeName.value;
        // Skip all types defined as anonymous types.
        if (currentTypeNodeName.startsWith("$")) {
            return;
        }
        String unresolvedTypeNodeName = getTypeOrClassName(unresolvedType);
        boolean sameTypeNode = unresolvedTypeNodeName.equals(currentTypeNodeName);
        boolean isVisited = visitedNodes.contains(currentTypeNodeName);
        boolean typeDef = unresolvedType.getKind() == NodeKind.TYPE_DEFINITION;

        if (sameTypeNode || isVisited) {
            if (typeDef) {
                BLangTypeDefinition typeDefinition = (BLangTypeDefinition) unresolvedType;
                NodeKind unresolvedTypeNodeKind = typeDefinition.getTypeNode().getKind();
                if (fromStructuredType && (unresolvedTypeNodeKind == NodeKind.UNION_TYPE_NODE
                        || unresolvedTypeNodeKind == NodeKind.TUPLE_TYPE_NODE)) {
                    // Type definitions with tuples and unions are allowed to have cyclic references atm
                    typeDefinition.hasCyclicReference = true;
                    return;
                }
                // Recursive types (A -> B -> C -> B) are valid provided they go through a type constructor
                if (unresolvedTypeNodeKind != NodeKind.OBJECT_TYPE && isTypeConstructorAvailable(unresolvedTypeNodeKind)
                        && !sameTypeNode) {
                    return;
                }
            }
            if (isVisited) {
                // Invalid dependency detected. But in here, all the types in the list might not
                // be necessary for the cyclic dependency error message.
                //
                // Eg - A -> B -> C -> B // Last B is what we are currently checking
                //
                // In such case, we create a new list with relevant type names.
                int i = visitedNodes.indexOf(currentTypeNodeName);
                List<String> dependencyList = new ArrayList<>(visitedNodes.size() - i);
                for (; i < visitedNodes.size(); i++) {
                    dependencyList.add(visitedNodes.get(i));
                }
                if (!sameTypeNode && dependencyList.size() == 1
                        && dependencyList.get(0).equals(currentTypeNodeName)) {
                    // Check to support valid scenarios such as the following
                    // type A int\A[];
                    // type B A;
                    // @typeparam type B A;
                    return;
                }
                // Add the `currentTypeNodeName` to complete the cycle.
                dependencyList.add(currentTypeNodeName);
                dlog.error(unresolvedType.getPosition(), DiagnosticErrorCode.CYCLIC_TYPE_REFERENCE, dependencyList);
            } else {
                visitedNodes.push(currentTypeNodeName);
                dlog.error(unresolvedType.getPosition(), DiagnosticErrorCode.CYCLIC_TYPE_REFERENCE, visitedNodes);
                visitedNodes.remove(currentTypeNodeName);
            }
        } else {
            // Check whether the current type node is in the unresolved list. If it is in the list, we need to
            // check it recursively.
            List<BLangNode> typeDefinitions = unresolvedTypes.stream()
                    .filter(node -> getTypeOrClassName(node).equals(currentTypeNodeName)).collect(Collectors.toList());

            if (typeDefinitions.isEmpty()) {
                BType referredType = symResolver.resolveTypeNode(currentTypeOrClassNode, env);
                // We are referring a fully or partially defined type from another cyclic type
                if (referredType != symTable.noType) {
                    return;
                }

                // If a type is declared, it should either get defined successfully or added to the unresolved
                // types list. If a type is not in either one of them, that means it is an undefined type.
                LocationData locationData = new LocationData(
                        currentTypeNodeName, currentTypeOrClassNode.pos.lineRange().startLine().line(),
                        currentTypeOrClassNode.pos.lineRange().startLine().offset());
                if (unknownTypeRefs.add(locationData)) {
                    dlog.error(currentTypeOrClassNode.pos, DiagnosticErrorCode.UNKNOWN_TYPE, currentTypeNodeName);
                }
            } else {
                for (BLangNode typeDefinition : typeDefinitions) {
                    if (typeDefinition.getKind() == NodeKind.TYPE_DEFINITION) {
                        BLangTypeDefinition langTypeDefinition = (BLangTypeDefinition) typeDefinition;
                        String typeName = langTypeDefinition.getName().getValue();
                        // Add the node name to the list.
                        visitedNodes.push(typeName);
                        // Recursively check for errors.
                        checkErrors(env, unresolvedType, langTypeDefinition.getTypeNode(), visitedNodes,
                                fromStructuredType);
                        // We need to remove the added type node here since we have finished checking errors.
                        visitedNodes.pop();
                    } else {
                        BLangClassDefinition classDefinition = (BLangClassDefinition) typeDefinition;
                        visitedNodes.push(classDefinition.getName().getValue());
                        checkErrors(env, unresolvedType, classDefinition, visitedNodes, fromStructuredType);
                        visitedNodes.pop();
                    }
                }
            }
        }
    }

    private String getTypeOrClassName(BLangNode node) {
        if (node.getKind() == NodeKind.TYPE_DEFINITION || node.getKind() == NodeKind.CONSTANT) {
            return ((TypeDefinition) node).getName().getValue();
        } else {
            return ((BLangClassDefinition) node).getName().getValue();
        }
    }

    public boolean isUnknownTypeRef(BLangUserDefinedType bLangUserDefinedType) {
        var startLine = bLangUserDefinedType.pos.lineRange().startLine();
        LocationData locationData = new LocationData(bLangUserDefinedType.typeName.value, startLine.line(),
                startLine.offset());
        return unknownTypeRefs.contains(locationData);
    }

    @Override
    public void visit(BLangTypeDefinition typeDefinition) {
        BType definedType;
        if (typeDefinition.hasCyclicReference) {
            definedType = getCyclicDefinedType(typeDefinition, env);
        } else {
            definedType = symResolver.resolveTypeNode(typeDefinition.typeNode, env);
        }

        if (definedType == symTable.semanticError) {
            // TODO : Fix this properly. issue #21242

            invalidateAlreadyDefinedErrorType(typeDefinition);
            return;
        }
        if (definedType == symTable.noType) {
            // This is to prevent concurrent modification exception.
            if (!this.unresolvedTypes.contains(typeDefinition)) {
                this.unresolvedTypes.add(typeDefinition);
            }
            return;
        }

        // Check for any circular type references
        boolean hasTypeInclusions = false;
        NodeKind typeNodeKind = typeDefinition.typeNode.getKind();
        if (typeNodeKind == NodeKind.OBJECT_TYPE || typeNodeKind == NodeKind.RECORD_TYPE) {
            if (definedType.tsymbol.scope == null) {
                definedType.tsymbol.scope = new Scope(definedType.tsymbol);
            }
            BLangStructureTypeNode structureTypeNode = (BLangStructureTypeNode) typeDefinition.typeNode;
            // For each referenced type, check whether the types are already resolved.
            // If not, then that type should get a higher precedence.
            for (BLangType typeRef : structureTypeNode.typeRefs) {
                hasTypeInclusions = true;
                BType referencedType = symResolver.resolveTypeNode(typeRef, env);
                if (referencedType == symTable.noType) {
                    if (!this.unresolvedTypes.contains(typeDefinition)) {
                        this.unresolvedTypes.add(typeDefinition);
                        return;
                    }
                }
            }
        }

        // check for unresolved fields. This record may be referencing another record
        if (hasTypeInclusions && !this.resolveRecordsUnresolvedDueToFields && typeNodeKind == NodeKind.RECORD_TYPE) {
            BLangStructureTypeNode structureTypeNode = (BLangStructureTypeNode) typeDefinition.typeNode;
            for (BLangSimpleVariable variable : structureTypeNode.fields) {
                Scope scope = new Scope(structureTypeNode.symbol);
                structureTypeNode.symbol.scope = scope;
                SymbolEnv typeEnv = SymbolEnv.createTypeEnv(structureTypeNode, scope, env);
                BType referencedType = symResolver.resolveTypeNode(variable.typeNode, typeEnv);
                if (referencedType == symTable.noType) {
                    if (this.unresolvedRecordDueToFields.add(typeDefinition) &&
                            !this.unresolvedTypes.contains(typeDefinition)) {
                        this.unresolvedTypes.add(typeDefinition);
                        return;
                    }
                }
            }
        }

        if (typeDefinition.flagSet.contains(Flag.ENUM)) {
            definedType.tsymbol = createEnumSymbol(typeDefinition, definedType);
        }

        typeDefinition.setPrecedence(this.typePrecedence++);

        BSymbol typeDefSymbol = Symbols.createTypeDefinitionSymbol(Flags.asMask(typeDefinition.flagSet),
                names.fromIdNode(typeDefinition.name), env.enclPkg.packageID, definedType, env.scope.owner,
                typeDefinition.name.pos, getOrigin(typeDefinition.name.value));
        typeDefSymbol.markdownDocumentation = getMarkdownDocAttachment(typeDefinition.markdownDocumentationAttachment);
        BTypeSymbol typeSymbol = new BTypeSymbol(SymTag.TYPE_REF, typeDefSymbol.flags, typeDefSymbol.name,
                typeDefSymbol.pkgID, typeDefSymbol.type, typeDefSymbol.owner, typeDefSymbol.pos, typeDefSymbol.origin);
        typeSymbol.markdownDocumentation = typeDefSymbol.markdownDocumentation;
        ((BTypeDefinitionSymbol) typeDefSymbol).referenceType = new BTypeReferenceType(definedType, typeSymbol,
                typeDefSymbol.type.flags);

        boolean isLabel = true;
        //todo remove after type ref introduced to runtime
        if (definedType.tsymbol.name == Names.EMPTY) {
            isLabel = false;
            definedType.tsymbol.name = names.fromIdNode(typeDefinition.name);
            definedType.tsymbol.originalName = names.fromIdNode(typeDefinition.name);
            definedType.tsymbol.flags |= typeDefSymbol.flags;

            definedType.tsymbol.markdownDocumentation = typeDefSymbol.markdownDocumentation;
            definedType.tsymbol.pkgID = env.enclPkg.packageID;
            if (definedType.tsymbol.tag == SymTag.ERROR) {
                definedType.tsymbol.owner = env.scope.owner;
            }
        }

        if ((((definedType.tsymbol.kind == SymbolKind.OBJECT
                && !Symbols.isFlagOn(definedType.tsymbol.flags, Flags.CLASS))
                || definedType.tsymbol.kind == SymbolKind.RECORD))
                && ((BStructureTypeSymbol) definedType.tsymbol).typeDefinitionSymbol == null) {
            ((BStructureTypeSymbol) definedType.tsymbol).typeDefinitionSymbol = (BTypeDefinitionSymbol) typeDefSymbol;
        }

        if (typeDefinition.flagSet.contains(Flag.ENUM)) {
            typeDefSymbol = definedType.tsymbol;
            typeDefSymbol.pos = typeDefinition.name.pos;
        }

        boolean isErrorIntersection = isErrorIntersection(definedType);
        if (isErrorIntersection) {
            populateSymbolNameOfErrorIntersection(definedType, typeDefinition.name.value);
            populateAllReadyDefinedErrorIntersection(definedType, typeDefinition, env);
        }

        BType referenceConstraintType = Types.getReferredType(definedType);
        boolean isIntersectionType = referenceConstraintType.tag == TypeTags.INTERSECTION && !isLabel;

        BType effectiveDefinedType = isIntersectionType ? ((BIntersectionType) referenceConstraintType).effectiveType :
                referenceConstraintType;

        boolean isIntersectionTypeWithNonNullEffectiveTypeSymbol =
                isIntersectionType && effectiveDefinedType.tsymbol != null;

        if (isIntersectionTypeWithNonNullEffectiveTypeSymbol) {
            BTypeSymbol effectiveTypeSymbol = effectiveDefinedType.tsymbol;
            effectiveTypeSymbol.name = typeDefSymbol.name;
            effectiveTypeSymbol.pkgID = typeDefSymbol.pkgID;
        }

        handleDistinctDefinition(typeDefinition, typeDefSymbol, definedType, referenceConstraintType);

        typeDefSymbol.flags |= Flags.asMask(typeDefinition.flagSet);
        // Reset public flag when set on a non public type.
        typeDefSymbol.flags &= getPublicFlagResetingMask(typeDefinition.flagSet, typeDefinition.typeNode);
        if (isDeprecated(typeDefinition.annAttachments)) {
            typeDefSymbol.flags |= Flags.DEPRECATED;
        }

        // Reset origin for anonymous types
        if (Symbols.isFlagOn(typeDefSymbol.flags, Flags.ANONYMOUS)) {
            typeDefSymbol.origin = VIRTUAL;
        }

        if (typeDefinition.annAttachments.stream()
                .anyMatch(attachment -> attachment.annotationName.value.equals(Names.ANNOTATION_TYPE_PARAM.value))) {
            // TODO : Clean this. Not a nice way to handle this.
            //  TypeParam is built-in annotation, and limited only within lang.* modules.
            if (PackageID.isLangLibPackageID(this.env.enclPkg.packageID)) {
                typeDefSymbol.type = typeParamAnalyzer.createTypeParam(typeDefSymbol.type, typeDefSymbol.name);
                typeDefSymbol.flags |= Flags.TYPE_PARAM;
            } else {
                dlog.error(typeDefinition.pos, DiagnosticErrorCode.TYPE_PARAM_OUTSIDE_LANG_MODULE);
            }
        }
        definedType.flags |= typeDefSymbol.flags;

        if (isIntersectionTypeWithNonNullEffectiveTypeSymbol) {
            BTypeSymbol effectiveTypeSymbol = effectiveDefinedType.tsymbol;
            effectiveTypeSymbol.flags |= definedType.tsymbol.flags;
            effectiveTypeSymbol.origin = VIRTUAL;
            effectiveDefinedType.flags |= definedType.flags;
        }

        typeDefinition.symbol = typeDefSymbol;

        if (typeDefinition.hasCyclicReference) {
            // Workaround for https://github.com/ballerina-platform/ballerina-lang/issues/29742
            typeDefinition.getBType().tsymbol = definedType.tsymbol;
        } else {
            boolean isLanglibModule = PackageID.isLangLibPackageID(this.env.enclPkg.packageID);
            if (isLanglibModule) {
                handleLangLibTypes(typeDefinition);
                return;
            }
            // We may have already defined error intersection
            if (!isErrorIntersection || lookupTypeSymbol(env, typeDefinition.name) == symTable.notFoundSymbol) {
                defineSymbol(typeDefinition.name.pos, typeDefSymbol);
            }
        }
    }

    private void handleDistinctDefinition(BLangTypeDefinition typeDefinition, BSymbol typeDefSymbol,
                                          BType definedType, BType referenceConstraintType) {
        BType distinctType = definedType;
        if (isDistinctFlagPresent(typeDefinition)) {
            if (referenceConstraintType.getKind() == TypeKind.ERROR) {
                distinctType = getDistinctErrorType(typeDefinition, (BErrorType) referenceConstraintType,
                        typeDefSymbol);
                typeDefinition.typeNode.setBType(distinctType);
            } else if (referenceConstraintType.tag == TypeTags.INTERSECTION &&
                    ((BIntersectionType) referenceConstraintType).effectiveType.getKind() == TypeKind.ERROR) {
                boolean distinctFlagPresentInTypeDef = typeDefinition.typeNode.flagSet.contains(Flag.DISTINCT);

                BTypeIdSet typeIdSet = BTypeIdSet.emptySet();
                int numberOfDistinctConstituentTypes = 0;
                BLangIntersectionTypeNode intersectionTypeNode = (BLangIntersectionTypeNode) typeDefinition.typeNode;
                for (BLangType constituentType : intersectionTypeNode.constituentTypeNodes) {
                    BType type = constituentType.getBType();

                    if (type.getKind() == TypeKind.ERROR) {
                        if (constituentType.flagSet.contains(Flag.DISTINCT)) {
                            numberOfDistinctConstituentTypes++;
                            typeIdSet.addSecondarySet(((BErrorType) type).typeIdSet.getAll());
                        } else {
                            typeIdSet.add(((BErrorType) type).typeIdSet);
                        }
                    }
                }

                BErrorType effectiveType = (BErrorType) ((BIntersectionType) referenceConstraintType).effectiveType;

                // if the distinct keyword is part of a distinct-type-descriptor that is the
                // only distinct-type-descriptor occurring within a module-type-defn,
                // then the local id is the name of the type defined by the module-type-defn.
                if (numberOfDistinctConstituentTypes == 1
                        || (numberOfDistinctConstituentTypes == 0 && distinctFlagPresentInTypeDef)) {
                    BTypeIdSet typeIdSetForDefinedType = BTypeIdSet.from(
                            env.enclPkg.packageID,
                            typeDefinition.name.value,
                            typeDefinition.flagSet.contains(Flag.PUBLIC),
                            typeIdSet);
                    effectiveType.typeIdSet.add(typeIdSetForDefinedType);
                } else {
                    for (BLangType constituentType : intersectionTypeNode.constituentTypeNodes) {
                        if (constituentType.getBType().getKind() != TypeKind.ERROR) {
                            continue;
                        }
                        if (constituentType.flagSet.contains(Flag.DISTINCT)) {
                            typeIdSet.add(BTypeIdSet.from(env.enclPkg.packageID,
                                    anonymousModelHelper.getNextAnonymousTypeId(env.enclPkg.packageID), true));
                        }
                    }
                    effectiveType.typeIdSet.add(typeIdSet);
                }

            } else if (referenceConstraintType.getKind() == TypeKind.OBJECT) {
                distinctType = getDistinctObjectType(typeDefinition, (BObjectType) referenceConstraintType,
                        referenceConstraintType.tsymbol);
                typeDefinition.typeNode.setBType(distinctType);
            }

            //setting the newly created distinct type as the referred type of the definition
            if (((BTypeDefinitionSymbol) typeDefSymbol).referenceType != null) {
                ((BTypeDefinitionSymbol) typeDefSymbol).referenceType.referredType = distinctType;
            }
            definedType.flags |= Flags.DISTINCT;
        }
    }

    private void invalidateAlreadyDefinedErrorType(BLangTypeDefinition typeDefinition) {
        // We need to invalidate the already defined type as we don't have a way to undefine it.
        BSymbol alreadyDefinedTypeSymbol = lookupTypeSymbol(env, typeDefinition.name);
        if (alreadyDefinedTypeSymbol.type.tag == TypeTags.ERROR) {
            alreadyDefinedTypeSymbol.type = symTable.errorType;
        }
    }

    private void populateErrorTypeIds(BErrorType effectiveType, BLangIntersectionTypeNode typeNode, String name,
                                      boolean distinctFlagPresentInTypeDef) {
        BTypeIdSet typeIdSet = BTypeIdSet.emptySet();
        int numberOfDistinctConstituentTypes = 0;

        for (BLangType constituentType : typeNode.constituentTypeNodes) {
            BType resolvedTypeNode = symResolver.resolveTypeNode(constituentType, env);
            BType type = Types.getReferredType(resolvedTypeNode);

            if (type.getKind() == TypeKind.ERROR) {
                if (constituentType.flagSet.contains(Flag.DISTINCT)) {
                    numberOfDistinctConstituentTypes++;
                    typeIdSet.addSecondarySet(((BErrorType) type).typeIdSet.getAll());
                } else {
                    typeIdSet.add(((BErrorType) type).typeIdSet);
                }
            }
        }

        // if the distinct keyword is part of a distinct-type-descriptor that is the
        // only distinct-type-descriptor occurring within a module-type-defn,
        // then the local id is the name of the type defined by the module-type-defn.
        if (numberOfDistinctConstituentTypes == 1
                || (numberOfDistinctConstituentTypes == 0 && distinctFlagPresentInTypeDef)) {
            effectiveType.typeIdSet = BTypeIdSet.from(env.enclPkg.packageID, name, true, typeIdSet);
        } else {
            for (BLangType constituentType : typeNode.constituentTypeNodes) {
                if (constituentType.flagSet.contains(Flag.DISTINCT)) {
                    typeIdSet.add(BTypeIdSet.from(env.enclPkg.packageID,
                            anonymousModelHelper.getNextAnonymousTypeId(env.enclPkg.packageID), true));
                }
            }
            effectiveType.typeIdSet = typeIdSet;
        }
    }

    private void populateAllReadyDefinedErrorIntersection(BType definedType, BLangTypeDefinition typeDefinition,
                                                          SymbolEnv env) {

        BSymbol bSymbol = lookupTypeSymbol(env, typeDefinition.name);
        BErrorType alreadyDefinedErrorType = (BErrorType) bSymbol.type;

        boolean distinctFlagPresent = typeDefinition.typeNode.flagSet.contains(Flag.DISTINCT);

        BIntersectionType intersectionType = (BIntersectionType) definedType;
        BErrorType errorType = (BErrorType) intersectionType.effectiveType;
        populateErrorTypeIds(errorType, (BLangIntersectionTypeNode) typeDefinition.typeNode,
                typeDefinition.name.value, distinctFlagPresent);

        alreadyDefinedErrorType.typeIdSet = errorType.typeIdSet;
        alreadyDefinedErrorType.detailType = errorType.detailType;
        alreadyDefinedErrorType.flags = errorType.flags;
        alreadyDefinedErrorType.name = errorType.name;
        intersectionType.effectiveType = alreadyDefinedErrorType;

        if (!errorType.typeIdSet.isEmpty()) {
            definedType.flags |= Flags.DISTINCT;
        }
    }

    private BSymbol lookupTypeSymbol(SymbolEnv env, BLangIdentifier name) {
        return symResolver.lookupSymbolInMainSpace(env, names.fromString(name.value));
    }

    private void populateSymbolNameOfErrorIntersection(BType definedType, String typeDefName) {
        BErrorType effectiveErrorType = (BErrorType) ((BIntersectionType) definedType).effectiveType;
        effectiveErrorType.tsymbol.name = names.fromString(typeDefName);
    }

    private boolean isErrorIntersection(BType definedType) {
        BType type = Types.getReferredType(definedType);
        if (type.tag == TypeTags.INTERSECTION) {
            BIntersectionType intersectionType = (BIntersectionType) type;
            return intersectionType.effectiveType.tag == TypeTags.ERROR;
        }

        return false;
    }

    private BEnumSymbol createEnumSymbol(BLangTypeDefinition typeDefinition, BType definedType) {
        List<BConstantSymbol> enumMembers = new ArrayList<>();

        List<BLangType> members = ((BLangUnionTypeNode) typeDefinition.typeNode).memberTypeNodes;
        for (BLangType member : members) {
            enumMembers.add((BConstantSymbol) ((BLangUserDefinedType) member).symbol);
        }

        BEnumSymbol enumSymbol = new BEnumSymbol(enumMembers, Flags.asMask(typeDefinition.flagSet),
                names.fromIdNode(typeDefinition.name), names.fromIdNode(typeDefinition.name),
                env.enclPkg.symbol.pkgID, definedType, env.scope.owner,
                typeDefinition.pos, SOURCE);

        enumSymbol.name = names.fromIdNode(typeDefinition.name);
        enumSymbol.originalName = names.fromIdNode(typeDefinition.name);
        enumSymbol.flags |= Flags.asMask(typeDefinition.flagSet);

        enumSymbol.markdownDocumentation = getMarkdownDocAttachment(typeDefinition.markdownDocumentationAttachment);
        enumSymbol.pkgID = env.enclPkg.packageID;
        return enumSymbol;
    }

    private BObjectType getDistinctObjectType(BLangTypeDefinition typeDefinition, BObjectType definedType,
                                              BTypeSymbol typeDefSymbol) {
        BTypeSymbol tSymbol = typeDefSymbol.kind == SymbolKind.TYPE_DEF ? typeDefSymbol.type.tsymbol : typeDefSymbol;
        BObjectType definedObjType = definedType;
        // Create a new type for distinct type definition such as `type FooErr distinct BarErr;`
        // `typeDefSymbol` is different to `definedObjType.tsymbol` in a type definition statement that use
        // already defined type as the base type.
        if (definedObjType.tsymbol != tSymbol) {
            BObjectType objType = new BObjectType(tSymbol);
            tSymbol.type = objType;
            definedObjType = objType;
        }
        boolean isPublicType = typeDefinition.flagSet.contains(Flag.PUBLIC);
        definedObjType.typeIdSet = calculateTypeIdSet(typeDefinition, isPublicType, definedType.typeIdSet);
        return definedObjType;
    }

    private void defineTypeInMainScope(BTypeSymbol typeDefSymbol, BLangTypeDefinition typeDef, SymbolEnv env) {
        if (PackageID.isLangLibPackageID(env.enclPkg.packageID)) {
            typeDefSymbol.origin = BUILTIN;
            handleLangLibTypes(typeDef);
        } else {
            defineSymbol(typeDef.name.pos, typeDefSymbol, env);
        }
    }

    private BType defineSymbolForCyclicTypeDefinition(BLangTypeDefinition typeDef, SymbolEnv env) {
        Name newTypeDefName = names.fromIdNode(typeDef.name);
        BTypeSymbol typeDefSymbol;
        BType newTypeNode;

        switch (typeDef.typeNode.getKind()) {
            case TUPLE_TYPE_NODE:
                newTypeNode = new BTupleType(null, new ArrayList<>(), true);
                typeDefSymbol = Symbols.createTypeSymbol(SymTag.TUPLE_TYPE, Flags.asMask(typeDef.flagSet),
                        newTypeDefName, env.enclPkg.symbol.pkgID, newTypeNode, env.scope.owner,
                        typeDef.name.pos, SOURCE);
                break;
            default:
                newTypeNode = BUnionType.create(null, new LinkedHashSet<>(), true);
                typeDefSymbol = Symbols.createTypeSymbol(SymTag.UNION_TYPE, Flags.asMask(typeDef.flagSet),
                        newTypeDefName, env.enclPkg.symbol.pkgID, newTypeNode, env.scope.owner,
                        typeDef.name.pos, SOURCE);
        }
        typeDef.symbol = typeDefSymbol;
        defineTypeInMainScope(typeDefSymbol, typeDef, env);
        newTypeNode.tsymbol = typeDefSymbol;
        newTypeNode.flags |= typeDefSymbol.flags;
        return newTypeNode;
    }

    private BType getCyclicDefinedType(BLangTypeDefinition typeDef, SymbolEnv env) {
        // Get cyclic type reference from main scope
        BSymbol foundSym = symResolver.lookupSymbolInMainSpace(env, names.fromIdNode(typeDef.name));
        BType newTypeNode = foundSym.type;

        // Resolver only manages to resolve members as they are defined as user defined types.
        // Since we defined the symbols, the user defined types get resolved.
        // Since we are calling this API we don't have to call
        // `markParameterizedType(unionType, memberTypes);` again for resolved members
        BType resolvedTypeNodes = symResolver.resolveTypeNode(typeDef.typeNode, env);

        if (resolvedTypeNodes == symTable.noType) {
            return symTable.semanticError;
        }

        switch (resolvedTypeNodes.tag) {
            case TypeTags.TUPLE:
                BTupleType definedTupleType = (BTupleType) resolvedTypeNodes;
                for (BType member : definedTupleType.getTupleTypes()) {
                    if (!((BTupleType) newTypeNode).addMembers(member)) {
                        return constructDependencyListError(typeDef, member);
                    }
                }
                if (!((BTupleType) newTypeNode).addRestType(definedTupleType.restType)) {
                    return constructDependencyListError(typeDef, definedTupleType.restType);
                }
                break;
            default:
                BUnionType definedUnionType = (BUnionType) resolvedTypeNodes;
                for (BType member : definedUnionType.getMemberTypes()) {
                    ((BUnionType) newTypeNode).add(member);
                }
                break;
        }
        typeDef.typeNode.setBType(newTypeNode);
        typeDef.typeNode.getBType().tsymbol.type = newTypeNode;
        typeDef.symbol.type = newTypeNode;
        typeDef.setBType(newTypeNode);
        return newTypeNode;
    }

    private void defineAllUnresolvedCyclicTypesInScope(SymbolEnv env) {
        SymbolEnv prevEnv = this.env;
        this.env = env;
        for (BLangNode unresolvedNode : unresolvedTypes) {
            if (unresolvedNode.getKind() == NodeKind.TYPE_DEFINITION &&
                    ((BLangTypeDefinition) unresolvedNode).hasCyclicReference) {
                defineSymbolForCyclicTypeDefinition((BLangTypeDefinition) unresolvedNode, env);
            }
        }
        this.env = prevEnv;
    }

    private BType constructDependencyListError(BLangTypeDefinition typeDef, BType member) {
        List<String> dependencyList = new ArrayList<>();
        dependencyList.add(getTypeOrClassName(typeDef));
        dependencyList.add(member.tsymbol.name.value);
        dlog.error(typeDef.getPosition(), DiagnosticErrorCode.CYCLIC_TYPE_REFERENCE, dependencyList);
        return symTable.semanticError;
    }

    private BErrorType getDistinctErrorType(BLangTypeDefinition typeDefinition, BErrorType definedType,
                                            BSymbol typeDefSymbol) {
        BErrorType definedErrorType = definedType;
        // Create a new type for distinct type definition such as `type FooErr distinct BarErr;`
        // `typeDefSymbol` is different to `definedErrorType.tsymbol` in a type definition statement that use
        // already defined type as the base type.
        if (definedErrorType.tsymbol != typeDefSymbol) {
            BTypeSymbol typeSymbol = new BTypeSymbol(SymTag.TYPE_DEF, typeDefSymbol.flags, typeDefSymbol.name,
                    typeDefSymbol.pkgID, null, typeDefSymbol.owner, typeDefSymbol.pos, typeDefSymbol.origin);
            BErrorType bErrorType = new BErrorType(typeSymbol);
            typeSymbol.type = bErrorType;
            bErrorType.detailType = definedErrorType.detailType;
            typeDefSymbol.type = bErrorType;
            definedErrorType = bErrorType;
        }
        boolean isPublicType = typeDefinition.flagSet.contains(Flag.PUBLIC);
        definedErrorType.typeIdSet = calculateTypeIdSet(typeDefinition, isPublicType, definedType.typeIdSet);
        return definedErrorType;
    }

    private BTypeIdSet calculateTypeIdSet(BLangTypeDefinition typeDefinition, boolean isPublicType,
                                          BTypeIdSet secondary) {
        String name = typeDefinition.flagSet.contains(Flag.ANONYMOUS)
                ? anonymousModelHelper.getNextAnonymousTypeId(env.enclPkg.packageID)
                : typeDefinition.getName().value;

        return BTypeIdSet.from(env.enclPkg.packageID, name, isPublicType, secondary);
    }

    private boolean isDistinctFlagPresent(BLangTypeDefinition typeDefinition) {
        if (typeDefinition.typeNode.flagSet.contains(Flag.DISTINCT)) {
            return true;
        }

        return false;
    }

    private void handleLangLibTypes(BLangTypeDefinition typeDefinition) {

        // As per spec 2020R3 built-in types are limited only within lang.* modules.
        for (BLangAnnotationAttachment attachment : typeDefinition.annAttachments) {
            if (attachment.annotationName.value.equals(Names.ANNOTATION_TYPE_PARAM.value)) {
                BSymbol typeDefSymbol = typeDefinition.symbol;
                typeDefSymbol.type = typeParamAnalyzer.createTypeParam(typeDefSymbol.type, typeDefSymbol.name);
                typeDefSymbol.flags |= Flags.TYPE_PARAM;
                break;
            } else if (attachment.annotationName.value.equals(Names.ANNOTATION_BUILTIN_SUBTYPE.value)) {
                // Type is pre-defined in symbol Table.
                BType type = symTable.getLangLibSubType(typeDefinition.name.value);
                typeDefinition.symbol.type = type;
                typeDefinition.symbol.flags |= type.tsymbol.flags;
                ((BTypeDefinitionSymbol) typeDefinition.symbol).referenceType.tsymbol.flags |= type.tsymbol.flags;
                ((BTypeDefinitionSymbol) typeDefinition.symbol).referenceType.referredType = type;
                typeDefinition.setBType(type);
                typeDefinition.typeNode.setBType(type);
                typeDefinition.isBuiltinTypeDef = true;
                break;
            }
            throw new IllegalStateException("Not supported annotation attachment at:" + attachment.pos);
        }
        defineSymbol(typeDefinition.name.pos, typeDefinition.symbol);
    }

    // If this type is defined to a public type or this is a anonymous type, return int with all bits set to 1,
    // so that we can bitwise and it with any flag and the original flag will not change.
    // If the type is not a public type then return a mask where public flag is set to zero and all others are set
    // to 1 so that we can perform bitwise and operation to remove the public flag from given flag.
    private long getPublicFlagResetingMask(Set<Flag> flagSet, BLangType typeNode) {
        boolean isAnonType =
                typeNode instanceof BLangStructureTypeNode && ((BLangStructureTypeNode) typeNode).isAnonymous;
        if (flagSet.contains(Flag.PUBLIC) || isAnonType) {
            return Long.MAX_VALUE;
        } else {
            return ~Flags.PUBLIC;
        }
    }

    @Override
    public void visit(BLangService serviceNode) {
        defineNode(serviceNode.serviceVariable, env);

        Name generatedServiceName = names.fromString("service$" + serviceNode.serviceClass.symbol.name.value);
        BType type = serviceNode.serviceClass.typeRefs.isEmpty() ? null : serviceNode.serviceClass.typeRefs.get(0)
                .getBType();
        BServiceSymbol serviceSymbol = new BServiceSymbol((BClassSymbol) serviceNode.serviceClass.symbol,
                Flags.asMask(serviceNode.flagSet), generatedServiceName,
                env.enclPkg.symbol.pkgID, type, env.enclPkg.symbol,
                serviceNode.pos, SOURCE);
        serviceNode.symbol = serviceSymbol;

        if (!serviceNode.absoluteResourcePath.isEmpty()) {
            if ("/".equals(serviceNode.absoluteResourcePath.get(0).getValue())) {
                serviceSymbol.setAbsResourcePath(Collections.emptyList());
            } else {
                List<String> list = new ArrayList<>(serviceNode.absoluteResourcePath.size());
                for (IdentifierNode identifierNode : serviceNode.absoluteResourcePath) {
                    list.add(identifierNode.getValue());
                }
                serviceSymbol.setAbsResourcePath(list);
            }
        }

        if (serviceNode.serviceNameLiteral != null) {
            serviceSymbol.setAttachPointStringLiteral(serviceNode.serviceNameLiteral.value.toString());
        }

        env.scope.define(serviceSymbol.name, serviceSymbol);
    }

    @Override
    public void visit(BLangResourceFunction funcNode) {
        boolean validAttachedFunc = validateFuncReceiver(funcNode);

        if (PackageID.isLangLibPackageID(env.enclPkg.symbol.pkgID)) {
            funcNode.flagSet.add(Flag.LANG_LIB);
        }

        BInvokableSymbol funcSymbol = Symbols.createFunctionSymbol(Flags.asMask(funcNode.flagSet),
                getFuncSymbolName(funcNode), getFuncSymbolOriginalName(funcNode),
                env.enclPkg.symbol.pkgID, null, env.scope.owner,
                funcNode.hasBody(), funcNode.name.pos, SOURCE);
        funcSymbol.source = funcNode.pos.lineRange().filePath();
        funcSymbol.markdownDocumentation = getMarkdownDocAttachment(funcNode.markdownDocumentationAttachment);
        SymbolEnv invokableEnv = SymbolEnv.createFunctionEnv(funcNode, funcSymbol.scope, env);
        defineInvokableSymbol(funcNode, funcSymbol, invokableEnv);
        funcNode.setBType(funcSymbol.type);

        if (isDeprecated(funcNode.annAttachments)) {
            funcSymbol.flags |= Flags.DEPRECATED;
        }
        // Define function receiver if any.
        if (funcNode.receiver != null) {
            defineAttachedFunctions(funcNode, funcSymbol, invokableEnv, validAttachedFunc);
        }
    }

    @Override
    public void visit(BLangFunction funcNode) {
        boolean validAttachedFunc = validateFuncReceiver(funcNode);
        boolean remoteFlagSetOnNode = Symbols.isFlagOn(Flags.asMask(funcNode.flagSet), Flags.REMOTE);

        if (!funcNode.attachedFunction && Symbols.isFlagOn(Flags.asMask(funcNode.flagSet), Flags.PRIVATE)) {
            dlog.error(funcNode.pos, DiagnosticErrorCode.PRIVATE_FUNCTION_VISIBILITY, funcNode.name);
        }

        if (funcNode.receiver == null && !funcNode.attachedFunction && remoteFlagSetOnNode) {
            dlog.error(funcNode.pos, DiagnosticErrorCode.REMOTE_IN_NON_OBJECT_FUNCTION, funcNode.name.value);
        }

        if (PackageID.isLangLibPackageID(env.enclPkg.symbol.pkgID)) {
            funcNode.flagSet.add(Flag.LANG_LIB);
        }

        Location symbolPos = funcNode.flagSet.contains(Flag.LAMBDA) ?
                symTable.builtinPos : funcNode.name.pos;
        BInvokableSymbol funcSymbol = Symbols.createFunctionSymbol(Flags.asMask(funcNode.flagSet),
                getFuncSymbolName(funcNode),
                getFuncSymbolOriginalName(funcNode),
                env.enclPkg.symbol.pkgID, null, env.scope.owner,
                funcNode.hasBody(), symbolPos,
                getOrigin(funcNode.name.value));
        funcSymbol.source = funcNode.pos.lineRange().filePath();
        funcSymbol.markdownDocumentation = getMarkdownDocAttachment(funcNode.markdownDocumentationAttachment);
        SymbolEnv invokableEnv;
        NodeKind previousNodeKind = env.node.getKind();
        if (previousNodeKind == NodeKind.CLASS_DEFN) {
            invokableEnv = SymbolEnv.createFunctionEnv(funcNode, funcSymbol.scope,
                    fieldsRemovedEnv(env, ((BLangClassDefinition) env.node).fields));
        } else if (previousNodeKind == NodeKind.OBJECT_TYPE) {
            invokableEnv = SymbolEnv.createFunctionEnv(funcNode, funcSymbol.scope,
                    fieldsRemovedEnv(env, ((BLangObjectTypeNode) env.node).fields));
        } else {
            invokableEnv = SymbolEnv.createFunctionEnv(funcNode, funcSymbol.scope, env);
        }
        defineInvokableSymbol(funcNode, funcSymbol, invokableEnv);
        funcNode.setBType(funcSymbol.type);

        // Reset origin if it's the generated function node for a lambda
        if (Symbols.isFlagOn(funcSymbol.flags, Flags.LAMBDA)) {
            funcSymbol.origin = VIRTUAL;
        }

        if (isDeprecated(funcNode.annAttachments)) {
            funcSymbol.flags |= Flags.DEPRECATED;
        }
        // Define function receiver if any.
        if (funcNode.receiver != null) {
            defineAttachedFunctions(funcNode, funcSymbol, invokableEnv, validAttachedFunc);
        }
    }

    private SymbolEnv fieldsRemovedEnv(SymbolEnv currentEnv, List<BLangSimpleVariable> fields) {
        if (fields.isEmpty()) {
            return currentEnv;
        }
        Scope currentScope = currentEnv.scope;
        Scope newScope = new Scope(currentScope.owner);
        newScope.entries.putAll(currentScope.entries);
        Map<Name, ScopeEntry> entries = newScope.entries;
        for (BLangSimpleVariable field : fields) {
            entries.remove(Names.fromString(field.name.value));
        }
        SymbolEnv newEnv = new SymbolEnv(currentEnv.node, newScope);
        currentEnv.copyTo(newEnv, currentEnv.enclEnv);
        return newEnv;
    }

    private boolean isDeprecated(List<BLangAnnotationAttachment> annAttachments) {
        for (BLangAnnotationAttachment annotationAttachment : annAttachments) {
            if (annotationAttachment.annotationName.getValue().equals(DEPRECATION_ANNOTATION)) {
                return true;
            }
        }
        return false;
    }

    @Override
    public void visit(BLangConstant constant) {
        BType staticType;
        if (constant.typeNode != null) {
            staticType = symResolver.resolveTypeNode(constant.typeNode, env);
            if (staticType == symTable.noType) {
                constant.symbol = getConstantSymbol(constant);
                // This is to prevent concurrent modification exception.
                if (!this.unresolvedTypes.contains(constant)) {
                    this.unresolvedTypes.add(constant);
                }
                return;
            }
        } else {
            staticType = symTable.semanticError;
        }
        BConstantSymbol constantSymbol = getConstantSymbol(constant);
        constant.symbol = constantSymbol;

        NodeKind nodeKind = constant.expr.getKind();
        if (nodeKind == NodeKind.LITERAL || nodeKind == NodeKind.NUMERIC_LITERAL) {
            if (constant.typeNode != null) {
                BType referredType = Types.getReferredType(staticType);
                if (types.isValidLiteral((BLangLiteral) constant.expr, referredType)) {
                    // A literal type constant is defined with correct type.
                    // Update the type of the finiteType node to the static type.
                    // This is done to make the type inferring work.
                    // eg: const decimal d = 5.0;
                    BLangFiniteTypeNode finiteType = (BLangFiniteTypeNode) constant.associatedTypeDefinition.typeNode;
                    BLangExpression valueSpaceExpr = finiteType.valueSpace.iterator().next();
                    valueSpaceExpr.setBType(referredType);
                    defineNode(constant.associatedTypeDefinition, env);

                    constantSymbol.type = constant.associatedTypeDefinition.symbol.type;
                    constantSymbol.literalType = referredType;
                } else {
                    // A literal type constant is defined with some incorrect type. Set the original
                    // types and continue the flow and let it fail at semantic analyzer.
                    defineNode(constant.associatedTypeDefinition, env);
                    constantSymbol.type = staticType;
                    constantSymbol.literalType = constant.expr.getBType();
                }
            } else {
                // A literal type constant is defined without the type.
                // Then the type of the symbol is the finite type.
                defineNode(constant.associatedTypeDefinition, env);
                constantSymbol.type = constant.associatedTypeDefinition.symbol.type;
                constantSymbol.literalType = constant.expr.getBType();
            }
            if (constantSymbol.type.tag != TypeTags.TYPEREFDESC) {
                constantSymbol.type.tsymbol.flags |= constant.associatedTypeDefinition.symbol.flags;
            }

        } else if (constant.typeNode != null) {
            constantSymbol.type = constantSymbol.literalType = staticType;
        }
        constantSymbol.markdownDocumentation = getMarkdownDocAttachment(constant.markdownDocumentationAttachment);
        if (isDeprecated(constant.annAttachments)) {
            constantSymbol.flags |= Flags.DEPRECATED;
        }
        // Add the symbol to the enclosing scope.
        if (!symResolver.checkForUniqueSymbol(constant.name.pos, env, constantSymbol)) {
            return;
        }

        if (constant.symbol.name == Names.IGNORE) {
            // Avoid symbol definition for constants with name '_'
            return;
        }
        // Add the symbol to the enclosing scope.
        env.scope.define(constantSymbol.name, constantSymbol);
    }

    private BConstantSymbol getConstantSymbol(BLangConstant constant) {
        // Create a new constant symbol.
        Name name = names.fromIdNode(constant.name);
        PackageID pkgID = env.enclPkg.symbol.pkgID;
        return new BConstantSymbol(Flags.asMask(constant.flagSet), name, names.originalNameFromIdNode(constant.name),
                pkgID, symTable.semanticError, symTable.noType, env.scope.owner,
                constant.name.pos, getOrigin(name));
    }

    @Override
    public void visit(BLangSimpleVariable varNode) {
        // assign the type to var type node
        if (varNode.getBType() == null) {
            if (varNode.typeNode != null) {
                varNode.setBType(symResolver.resolveTypeNode(varNode.typeNode, env));
            } else {
                varNode.setBType(symTable.noType);
            }
        }

        Name varName = names.fromIdNode(varNode.name);
        Name varOrigName = names.originalNameFromIdNode(varNode.name);
        if (varName == Names.EMPTY || varName == Names.IGNORE) {
            // This is a variable created for a return type
            // e.g. function foo() (int);
            return;
        }

        BVarSymbol varSymbol = defineVarSymbol(varNode.name.pos, varNode.flagSet, varNode.getBType(), varName,
                varOrigName, env, varNode.internal);
        if (isDeprecated(varNode.annAttachments)) {
            varSymbol.flags |= Flags.DEPRECATED;
        }

        // Skip setting the state if there's a diagnostic already (e.g., redeclared symbol)
        if (varSymbol.type == symTable.semanticError && varSymbol.state == DiagnosticState.VALID) {
            varSymbol.state = DiagnosticState.UNKNOWN_TYPE;
        }

        varSymbol.markdownDocumentation = getMarkdownDocAttachment(varNode.markdownDocumentationAttachment);
        varNode.symbol = varSymbol;
        if (varNode.symbol.type.tsymbol != null && Symbols.isFlagOn(varNode.symbol.type.tsymbol.flags, Flags.CLIENT)) {
            varSymbol.tag = SymTag.ENDPOINT;
        }

        if (Types.getReferredType(varSymbol.type).tag == TypeTags.FUTURE
                && ((BFutureType) Types.getReferredType(varSymbol.type)).workerDerivative) {
            Iterator<BLangLambdaFunction> lambdaFunctions = env.enclPkg.lambdaFunctions.iterator();
            while (lambdaFunctions.hasNext()) {
                BLangLambdaFunction lambdaFunction = lambdaFunctions.next();
                // let's inject future symbol to all the lambdas
                // last lambda needs to be skipped to avoid self reference
                // lambda's form others functions also need to be skiped
                BLangInvokableNode enclInvokable = lambdaFunction.capturedClosureEnv.enclInvokable;
                if (lambdaFunctions.hasNext() && enclInvokable != null && varSymbol.owner == enclInvokable.symbol) {
                    lambdaFunction.capturedClosureEnv.scope.define(varSymbol.name, varSymbol);
                }
            }
        }

        if (Types.getReferredType(varSymbol.type).tag == TypeTags.INVOKABLE) {
            BInvokableSymbol symbol = (BInvokableSymbol) varSymbol;
            BTypeSymbol typeSymbol = Types.getReferredType(varSymbol.type).tsymbol;
            BInvokableTypeSymbol tsymbol = (BInvokableTypeSymbol) typeSymbol;
            symbol.params = tsymbol.params == null ? null : new ArrayList<>(tsymbol.params);
            symbol.restParam = tsymbol.restParam;
            symbol.retType = tsymbol.returnType;
        }

        if ((env.scope.owner.tag & SymTag.RECORD) != SymTag.RECORD && !varNode.flagSet.contains(Flag.NEVER_ALLOWED) &&
                types.isNeverTypeOrStructureTypeWithARequiredNeverMember(varSymbol.type)) {
            // check if the variable is defined as a 'never' type or equivalent to 'never'
            // (except inside a record type or iterative use (followed by in) in typed binding pattern)
            // if so, log an error
            if (varNode.flagSet.contains(Flag.REQUIRED_PARAM) || varNode.flagSet.contains(Flag.DEFAULTABLE_PARAM)) {
                dlog.error(varNode.pos, DiagnosticErrorCode.NEVER_TYPE_NOT_ALLOWED_FOR_REQUIRED_DEFAULTABLE_PARAMS);
            } else {
                if ((env.scope.owner.tag & SymTag.OBJECT) == SymTag.OBJECT) {
                    dlog.error(varNode.pos, DiagnosticErrorCode.NEVER_TYPED_OBJECT_FIELD_NOT_ALLOWED);
                } else {
                    dlog.error(varNode.pos, DiagnosticErrorCode.NEVER_TYPED_VAR_DEF_NOT_ALLOWED);
                }
            }
        }
    }

    @Override
    public void visit(BLangTupleVariable varNode) {
        if (varNode.isDeclaredWithVar) {
            varNode.symbol =
                    defineVarSymbol(varNode.pos, varNode.flagSet, symTable.noType,
                            names.fromString(anonymousModelHelper.getNextTupleVarKey(env.enclPkg.packageID)),
                            env, true);
            // Symbol enter with type other
            List<BLangVariable> memberVariables = new ArrayList<>(varNode.memberVariables);
            if (varNode.restVariable != null) {
                memberVariables.add(varNode.restVariable);
            }
            for (int i = 0; i < memberVariables.size(); i++) {
                BLangVariable memberVar = memberVariables.get(i);
                memberVar.isDeclaredWithVar = true;
                defineNode(memberVar, env);
            }
            return;
        }
        if (varNode.getBType() == null) {
            varNode.setBType(symResolver.resolveTypeNode(varNode.typeNode, env));
        }
        // To support variable forward referencing we need to symbol enter each tuple member with type at SymbolEnter.
        if (!(checkTypeAndVarCountConsistency(varNode, env))) {
            varNode.setBType(symTable.semanticError);
            return;
        }
    }

    boolean checkTypeAndVarCountConsistency(BLangTupleVariable var, SymbolEnv env) {
        if (var.symbol == null) {
            Name varName = names.fromString(anonymousModelHelper.getNextTupleVarKey(env.enclPkg.packageID));
            var.symbol = defineVarSymbol(var.pos, var.flagSet, var.getBType(), varName, env, true);
        }

        return checkTypeAndVarCountConsistency(var, null, env);
    }

    boolean checkTypeAndVarCountConsistency(BLangTupleVariable varNode, BTupleType tupleTypeNode,
                                            SymbolEnv env) {
        if (tupleTypeNode == null) {
        /*
          This switch block will resolve the tuple type of the tuple variable.
          For example consider the following - [int, string]|[boolean, float] [a, b] = foo();
          Since the varNode type is a union, the types of 'a' and 'b' will be resolved as follows:
          Type of 'a' will be (int | boolean) while the type of 'b' will be (string | float).
          Consider anydata (a, b) = foo();
          Here, the type of 'a'and type of 'b' will be both anydata.
         */
            BType bType = varNode.getBType();
            BType referredType = Types.getReferredType(bType);
            switch (referredType.tag) {
                case TypeTags.UNION:
                    Set<BType> unionType = types.expandAndGetMemberTypesRecursive(referredType);
                    List<BType> possibleTypes = new ArrayList<>();
                    for (BType type : unionType) {
                        if (!(TypeTags.TUPLE == type.tag &&
                                checkMemVarCountMatchWithMemTypeCount(varNode, (BTupleType) type)) &&
                                TypeTags.ANY != type.tag && TypeTags.ANYDATA != type.tag &&
                                (TypeTags.ARRAY != type.tag || ((BArrayType) type).state == BArrayState.OPEN)) {
                            continue;
                        }
                        possibleTypes.add(type);
                    }
                    if (possibleTypes.isEmpty()) {
                        // handle var count mismatch in foreach declared with `var`
                        if (varNode.isDeclaredWithVar) {
                            dlog.error(varNode.pos, DiagnosticErrorCode.INVALID_LIST_BINDING_PATTERN);
                            return false;
                        }
                        dlog.error(varNode.pos, DiagnosticErrorCode.INVALID_LIST_BINDING_PATTERN_DECL,
                                bType);
                        return false;
                    }

                    if (possibleTypes.size() > 1) {
                        List<BType> memberTupleTypes = new ArrayList<>();
                        for (int i = 0; i < varNode.memberVariables.size(); i++) {
                            LinkedHashSet<BType> memberTypes = new LinkedHashSet<>();
                            for (BType possibleType : possibleTypes) {
                                if (possibleType.tag == TypeTags.TUPLE) {
                                    memberTypes.add(((BTupleType) possibleType).tupleTypes.get(i));
                                } else if (possibleType.tag == TypeTags.ARRAY) {
                                    memberTypes.add(((BArrayType) possibleType).eType);
                                } else {
                                    memberTupleTypes.add(referredType);
                                }
                            }

                            if (memberTypes.size() > 1) {
                                memberTupleTypes.add(BUnionType.create(null, memberTypes));
                            } else {
                                memberTupleTypes.addAll(memberTypes);
                            }
                        }
                        tupleTypeNode = new BTupleType(memberTupleTypes);
                        tupleTypeNode.restType = getPossibleRestTypeForUnion(varNode, possibleTypes);
                        break;
                    }

                    if (possibleTypes.get(0).tag == TypeTags.TUPLE) {
                        tupleTypeNode = (BTupleType) possibleTypes.get(0);
                        tupleTypeNode.restType = getPossibleRestTypeForUnion(varNode, possibleTypes);
                        break;
                    }

                    List<BType> memberTypes = new ArrayList<>();
                    for (int i = 0; i < varNode.memberVariables.size(); i++) {
                        memberTypes.add(possibleTypes.get(0));
                    }
                    tupleTypeNode = new BTupleType(memberTypes);
                    tupleTypeNode.restType = getPossibleRestTypeForUnion(varNode, possibleTypes);
                    break;
                case TypeTags.ANY:
                case TypeTags.ANYDATA:
                    List<BType> memberTupleTypes = new ArrayList<>();
                    for (int i = 0; i < varNode.memberVariables.size(); i++) {
                        memberTupleTypes.add(referredType);
                    }
                    tupleTypeNode = new BTupleType(memberTupleTypes);
                    if (varNode.restVariable != null) {
                        tupleTypeNode.restType = referredType;
                    }
                    break;
                case TypeTags.TUPLE:
                    tupleTypeNode = (BTupleType) referredType;
                    break;
                case TypeTags.ARRAY:
                    List<BType> tupleTypes = new ArrayList<>();
                    BArrayType arrayType = (BArrayType) referredType;
                    for (int i = 0; i < arrayType.size; i++) {
                        tupleTypes.add(arrayType.eType);
                    }
                    tupleTypeNode = new BTupleType(tupleTypes);
                    break;
                default:
                    dlog.error(varNode.pos, DiagnosticErrorCode.INVALID_LIST_BINDING_PATTERN_DECL, bType);
                    return false;
            }
        }

        if (!checkMemVarCountMatchWithMemTypeCount(varNode, tupleTypeNode)) {
            dlog.error(varNode.pos, DiagnosticErrorCode.INVALID_LIST_BINDING_PATTERN);
            return false;
        }

        int ignoredCount = 0;
        int i = 0;
        BType type;
        for (BLangVariable var : varNode.memberVariables) {
            type = tupleTypeNode.tupleTypes.get(i);
            i++;
            if (var.getKind() == NodeKind.VARIABLE) {
                // '_' is allowed in tuple variables. Not allowed if all variables are named as '_'
                BLangSimpleVariable simpleVar = (BLangSimpleVariable) var;
                Name varName = names.fromIdNode(simpleVar.name);
                if (varName == Names.IGNORE) {
                    ignoredCount++;
                    simpleVar.setBType(symTable.anyType);
                    if (!types.isAssignable(type, symTable.anyType)) {
                        dlog.error(varNode.pos, DiagnosticErrorCode.WILD_CARD_BINDING_PATTERN_ONLY_SUPPORTS_TYPE_ANY);
                    }
                    continue;
                }
            }
            defineMemberNode(var, env, type);
        }

        if (varNode.restVariable != null) {
            int tupleNodeMemCount = tupleTypeNode.tupleTypes.size();
            int varNodeMemCount = varNode.memberVariables.size();
            BType restType = tupleTypeNode.restType;
            List<BType> memberTypes = new ArrayList<>();
            if (varNodeMemCount < tupleNodeMemCount) {
                for (int j = varNodeMemCount; j < tupleNodeMemCount; j++) {
                    memberTypes.add(tupleTypeNode.tupleTypes.get(j));
                }
            }
            if (!memberTypes.isEmpty()) {
                BTupleType restTupleType = new BTupleType(memberTypes);
                restTupleType.restType = restType;
                type = restTupleType;
            } else {
                type = restType != null ? new BArrayType(restType) : null;
            }
            defineMemberNode(varNode.restVariable, env, type);
        }

        if (!varNode.memberVariables.isEmpty() && ignoredCount == varNode.memberVariables.size()
                && varNode.restVariable == null) {
            dlog.error(varNode.pos, DiagnosticErrorCode.NO_NEW_VARIABLES_VAR_ASSIGNMENT);
            return false;
        }
        return true;
    }

    private BType getPossibleRestTypeForUnion(BLangTupleVariable varNode, List<BType> possibleTypes) {
        if (varNode.restVariable == null) {
            return null;
        }
        LinkedHashSet<BType> memberRestTypes = new LinkedHashSet<>();
        for (BType possibleType : possibleTypes) {
            if (possibleType.tag == TypeTags.TUPLE) {
                BTupleType tupleType = (BTupleType) possibleType;
                for (int j = varNode.memberVariables.size(); j < tupleType.tupleTypes.size();
                     j++) {
                    memberRestTypes.add(tupleType.tupleTypes.get(j));
                }
                if (tupleType.restType != null) {
                    memberRestTypes.add(tupleType.restType);
                }
            } else if (possibleType.tag == TypeTags.ARRAY) {
                memberRestTypes.add(((BArrayType) possibleType).eType);
            } else {
                memberRestTypes.add(possibleType);
            }
        }
        if (!memberRestTypes.isEmpty()) {
            return memberRestTypes.size() > 1 ? BUnionType.create(null, memberRestTypes) :
                    memberRestTypes.iterator().next();
        } else {
            return varNode.getBType();
        }
    }

    private boolean checkMemVarCountMatchWithMemTypeCount(BLangTupleVariable varNode, BTupleType tupleTypeNode) {
        int memberVarsSize = varNode.memberVariables.size();
        BLangVariable restVariable = varNode.restVariable;
        int tupleTypesSize = tupleTypeNode.tupleTypes.size();
        if (memberVarsSize > tupleTypesSize) {
            return false;
        }
        return restVariable != null ||
                (tupleTypesSize == memberVarsSize && tupleTypeNode.restType == null);
    }

    @Override
    public void visit(BLangRecordVariable recordVar) {
        if (recordVar.isDeclaredWithVar) {
            recordVar.symbol =
                    defineVarSymbol(recordVar.pos, recordVar.flagSet, symTable.noType,
                            names.fromString(anonymousModelHelper.getNextRecordVarKey(env.enclPkg.packageID)),
                            env, true);
            // Symbol enter each member with type other.
            for (BLangRecordVariable.BLangRecordVariableKeyValue variable : recordVar.variableList) {
                BLangVariable value = variable.getValue();
                value.isDeclaredWithVar = true;
                defineNode(value, env);
            }

            BLangSimpleVariable restParam = (BLangSimpleVariable) recordVar.restParam;
            if (restParam != null) {
                restParam.isDeclaredWithVar = true;
                defineNode(restParam, env);
            }
            return;
        }

        if (recordVar.getBType() == null) {
            recordVar.setBType(symResolver.resolveTypeNode(recordVar.typeNode, env));
        }
        // To support variable forward referencing we need to symbol enter each record member with type at SymbolEnter.
        if (!(symbolEnterAndValidateRecordVariable(recordVar, env))) {
            recordVar.setBType(symTable.semanticError);
            return;
        }
    }

    boolean symbolEnterAndValidateRecordVariable(BLangRecordVariable var, SymbolEnv env) {
        if (var.symbol == null) {
            Name varName = names.fromString(anonymousModelHelper.getNextRecordVarKey(env.enclPkg.packageID));
            var.symbol = defineVarSymbol(var.pos, var.flagSet, var.getBType(), varName, env, true);
        }

        return validateRecordVariable(var, env);
    }

    boolean validateRecordVariable(BLangRecordVariable recordVar, SymbolEnv env) {
        BType recordType = Types.getReferredType(recordVar.getBType());
        BRecordType recordVarType;
        /*
          This switch block will resolve the record type of the record variable.
          For example consider the following -
          type Foo record {int a, boolean b};
          type Bar record {string a, float b};
          Foo|Bar {a, b} = foo();
          Since the varNode type is a union, the types of 'a' and 'b' will be resolved as follows:
          Type of 'a' will be a union of the types of field 'a' in both Foo and Bar.
          i.e. type of 'a' is (int | string) and type of 'b' is (boolean | float).
          Consider anydata {a, b} = foo();
          Here, the type of 'a'and type of 'b' will be both anydata.
         */
        switch (recordType.tag) {
            case TypeTags.UNION:
                BUnionType unionType = (BUnionType) recordType;
                Set<BType> bTypes = types.expandAndGetMemberTypesRecursive(unionType);
                List<BType> possibleTypes = bTypes.stream()
                        .filter(rec -> doesRecordContainKeys(rec, recordVar.variableList, recordVar.restParam != null))
                        .collect(Collectors.toList());

                if (possibleTypes.isEmpty()) {
                    dlog.error(recordVar.pos, DiagnosticErrorCode.INVALID_RECORD_BINDING_PATTERN, recordType);
                    return false;
                }

                if (possibleTypes.size() > 1) {
                    recordVarType = populatePossibleFields(recordVar, possibleTypes, env);
                    break;
                }

                if (possibleTypes.get(0).tag == TypeTags.RECORD) {
                    recordVarType = (BRecordType) possibleTypes.get(0);
                    break;
                }

                if (possibleTypes.get(0).tag == TypeTags.MAP) {
                    recordVarType = createSameTypedFieldsRecordType(recordVar,
                            ((BMapType) possibleTypes.get(0)).constraint, env);
                    break;
                }

                recordVarType = createSameTypedFieldsRecordType(recordVar, possibleTypes.get(0), env);
                break;
            case TypeTags.RECORD:
                recordVarType = (BRecordType) recordType;
                break;
            case TypeTags.MAP:
                recordVarType = createSameTypedFieldsRecordType(recordVar,
                        ((BMapType) recordType).constraint, env);
                break;
            default:
                dlog.error(recordVar.pos, DiagnosticErrorCode.INVALID_RECORD_BINDING_PATTERN, recordType);
                return false;
        }

        return defineVariableList(recordVar, recordVarType, env);
    }

    private BRecordType populatePossibleFields(BLangRecordVariable recordVar, List<BType> possibleTypes,
                                               SymbolEnv env) {
        BRecordTypeSymbol recordSymbol = Symbols.createRecordSymbol(Flags.ANONYMOUS,
                names.fromString(ANONYMOUS_RECORD_NAME),
                env.enclPkg.symbol.pkgID, null,
                env.scope.owner, recordVar.pos, SOURCE);
        BRecordType recordVarType = (BRecordType) symTable.recordType;

        List<String> mappedFields = recordVar.variableList.stream().map(varKeyValue -> varKeyValue.getKey().value)
                .collect(Collectors.toList());
        LinkedHashMap<String, BField> fields = populateAndGetPossibleFieldsForRecVar(recordVar.pos, possibleTypes,
                mappedFields, recordSymbol, env);

        if (recordVar.restParam != null) {
            recordVarType.restFieldType = createRestFieldFromPossibleTypes(recordVar.pos, env, possibleTypes,
                    fields, recordSymbol);
        }
        recordVarType.tsymbol = recordSymbol;
        recordVarType.fields = fields;
        recordSymbol.type = recordVarType;
        return recordVarType;
    }

    private BType createRestFieldFromPossibleTypes(Location pos, SymbolEnv env, List<BType> possibleTypes,
                                                   LinkedHashMap<String, BField> boundedFields, BSymbol recordSymbol) {
        LinkedHashSet<BType> restFieldMemberTypes = new LinkedHashSet<>();
        List<LinkedHashMap<String, BField>> possibleRecordFieldMapList = new ArrayList<>();

        for (BType possibleType : possibleTypes) {
            if (possibleType.tag == TypeTags.RECORD) {
                BRecordType recordType = (BRecordType) possibleType;
                possibleRecordFieldMapList.add(recordType.fields);
                restFieldMemberTypes.add(recordType.restFieldType);
            } else if (possibleType.tag == TypeTags.MAP) {
                restFieldMemberTypes.add(((BMapType) possibleType).constraint);
            } else {
                restFieldMemberTypes.add(possibleType);
            }
        }

        BType restFieldType = restFieldMemberTypes.size() > 1 ?
                BUnionType.create(null, restFieldMemberTypes) :
                restFieldMemberTypes.iterator().next();

        if (!possibleRecordFieldMapList.isEmpty()) {
            List<String> intersectionFields = getIntersectionFields(possibleRecordFieldMapList);
            LinkedHashMap<String, BField> unmappedMembers = populateAndGetPossibleFieldsForRecVar(pos,
                    possibleTypes, intersectionFields, recordSymbol, env);

            LinkedHashMap<String, BField> optionalFields = new LinkedHashMap<>() {{
                possibleRecordFieldMapList.forEach(map -> putAll(map));
            }};

            intersectionFields.forEach(optionalFields::remove);
            boundedFields.keySet().forEach(unmappedMembers::remove);

            for (BField field : optionalFields.values()) {
                field.symbol.flags = setSymbolAsOptional(field.symbol.flags);
            }
            unmappedMembers.putAll(optionalFields);

            BRecordType restRecord = new BRecordType(null);
            restRecord.fields = unmappedMembers;
            restRecord.restFieldType = restFieldType;
            restFieldType = restRecord;
        }

        return restFieldType;
    }

    private List<String> getIntersectionFields(List<LinkedHashMap<String, BField>> fieldList) {
        LinkedHashMap<String, BField> intersectionMap = fieldList.get(0);
        HashSet<String> intersectionSet = new HashSet<>(intersectionMap.keySet());

        for (int i = 1; i < fieldList.size(); i++) {
            LinkedHashMap<String, BField> map = fieldList.get(i);
            HashSet<String> set = new HashSet<>(map.keySet());
            intersectionSet.retainAll(set);
        }

        return new ArrayList<>(intersectionSet);
    }

    /**
     * This method will resolve field types based on a list of possible types.
     * When a record variable has multiple possible assignable types, each field will be a union of the relevant
     * possible types field type.
     *
     * @param pos           line number information of the source file
     * @param possibleTypes list of possible types
     * @param fieldNames    fields types to be resolved
     * @param recordSymbol  symbol of the record type to be used in creating fields
     * @param env           environment to define the symbol
     * @return the list of fields
     */
    private LinkedHashMap<String, BField> populateAndGetPossibleFieldsForRecVar(Location pos, List<BType> possibleTypes,
                                                                                List<String> fieldNames,
                                                                                BSymbol recordSymbol, SymbolEnv env) {
        LinkedHashMap<String, BField> fields = new LinkedHashMap<>();
        for (String fieldName : fieldNames) {
            LinkedHashSet<BType> memberTypes = new LinkedHashSet<>();
            for (BType possibleType : possibleTypes) {
                if (possibleType.tag == TypeTags.RECORD) {
                    BRecordType possibleRecordType = (BRecordType) possibleType;

                    if (possibleRecordType.fields.containsKey(fieldName)) {
                        BField field = possibleRecordType.fields.get(fieldName);
                        if (Symbols.isOptional(field.symbol)) {
                            memberTypes.add(symTable.nilType);
                        }
                        memberTypes.add(field.type);
                    } else {
                        memberTypes.add(possibleRecordType.restFieldType);
                        memberTypes.add(symTable.nilType);
                    }

                    continue;
                }

                if (possibleType.tag == TypeTags.MAP) {
                    BMapType possibleMapType = (BMapType) possibleType;
                    memberTypes.add(possibleMapType.constraint);
                    continue;
                }
                memberTypes.add(possibleType); // possible type is any or anydata}
            }

            BType fieldType = memberTypes.size() > 1 ?
                    BUnionType.create(null, memberTypes) : memberTypes.iterator().next();
            BField field = new BField(names.fromString(fieldName), pos,
                    new BVarSymbol(0, names.fromString(fieldName), env.enclPkg.symbol.pkgID,
                            fieldType, recordSymbol, pos, SOURCE));
            fields.put(field.name.value, field);
        }
        return fields;
    }

    private BRecordType createSameTypedFieldsRecordType(BLangRecordVariable recordVar, BType fieldTypes,
                                                        SymbolEnv env) {
        BType fieldType;
        if (fieldTypes.isNullable()) {
            fieldType = fieldTypes;
        } else {
            fieldType = BUnionType.create(null, fieldTypes, symTable.nilType);
        }

        BRecordTypeSymbol recordSymbol = Symbols.createRecordSymbol(Flags.ANONYMOUS,
                names.fromString(ANONYMOUS_RECORD_NAME),
                env.enclPkg.symbol.pkgID, null, env.scope.owner,
                recordVar.pos, SOURCE);
        //TODO check below field position
        LinkedHashMap<String, BField> fields = new LinkedHashMap<>();
        for (BLangRecordVariable.BLangRecordVariableKeyValue bLangRecordVariableKeyValue : recordVar.variableList) {
            Name fieldName = names.fromIdNode(bLangRecordVariableKeyValue.key);
            BField bField = new BField(fieldName, recordVar.pos,
                    new BVarSymbol(0, fieldName, names.originalNameFromIdNode(bLangRecordVariableKeyValue.key),
                            env.enclPkg.symbol.pkgID, fieldType, recordSymbol, recordVar.pos, SOURCE));
            fields.put(fieldName.getValue(), bField);
        }

        BRecordType recordVarType = (BRecordType) symTable.recordType;
        recordVarType.fields = fields;
        recordSymbol.type = recordVarType;
        recordVarType.tsymbol = recordSymbol;

        // Since this is for record variables, we consider its record type as an open record type.
        recordVarType.sealed = false;
        recordVarType.restFieldType = fieldTypes; // TODO: 7/26/19 Check if this should be `fieldType`

        return recordVarType;
    }

    private boolean defineVariableList(BLangRecordVariable recordVar, BRecordType recordVarType, SymbolEnv env) {
        LinkedHashMap<String, BField> recordVarTypeFields = recordVarType.fields;

        boolean validRecord = true;
        int ignoredCount = 0;
        for (BLangRecordVariable.BLangRecordVariableKeyValue variable : recordVar.variableList) {
            // Infer the type of each variable in recordVariable from the given record type
            // so that symbol enter is done recursively
            BLangVariable value = variable.getValue();
            if (value.getKind() == NodeKind.VARIABLE) {
                // '_' is allowed in record variables. Not allowed if all variables are named as '_'
                BLangSimpleVariable simpleVar = (BLangSimpleVariable) value;
                Name varName = names.fromIdNode(simpleVar.name);
                if (varName == Names.IGNORE) {
                    ignoredCount++;
                    simpleVar.setBType(symTable.anyType);
                    if (!recordVarTypeFields.containsKey(variable.getKey().getValue())) {
                        continue;
                    }
                    if (!types.isAssignable(recordVarTypeFields.get((variable.getKey().getValue())).type,
                            symTable.anyType)) {
                        dlog.error(variable.valueBindingPattern.pos,
                                DiagnosticErrorCode.WILD_CARD_BINDING_PATTERN_ONLY_SUPPORTS_TYPE_ANY);
                    }
                    continue;
                }
            }

            if (recordVar.getBType().tag == TypeTags.MAP) {
                validRecord = false;
                dlog.error(variable.key.pos, DiagnosticErrorCode.INVALID_FIELD_BINDING_PATTERN_WITH_NON_REQUIRED_FIELD);
            }

            if (!recordVarTypeFields.containsKey(variable.getKey().getValue())) {
                validRecord = false;
                if (recordVarType.sealed) {
                    validRecord = false;
                    dlog.error(recordVar.pos, DiagnosticErrorCode.INVALID_FIELD_IN_RECORD_BINDING_PATTERN,
                            variable.getKey().getValue(), recordVar.getBType());
                } else {
                    dlog.error(variable.key.pos,
                            DiagnosticErrorCode.INVALID_FIELD_BINDING_PATTERN_WITH_NON_REQUIRED_FIELD);
                }
                continue;
            } else {
                if (Symbols.isOptional(recordVarTypeFields.get(variable.key.value).symbol)) {
                    validRecord = false;
                    dlog.error(variable.key.pos,
                            DiagnosticErrorCode.INVALID_FIELD_BINDING_PATTERN_WITH_NON_REQUIRED_FIELD);
                }
            }
            defineMemberNode(value, env, recordVarTypeFields.get((variable.getKey().getValue())).type);
        }

        if (!recordVar.variableList.isEmpty() && ignoredCount == recordVar.variableList.size()
                && recordVar.restParam == null) {
            dlog.error(recordVar.pos, DiagnosticErrorCode.NO_NEW_VARIABLES_VAR_ASSIGNMENT);
            return false;
        }

        if (recordVar.restParam != null) {
            BType restType = getRestParamType(recordVarType);
            List<String> varList = recordVar.variableList.stream().map(t -> t.getKey().value)
                    .collect(Collectors.toList());
            BRecordType restConstraint = createRecordTypeForRestField(recordVar.restParam.getPosition(), env,
                    recordVarType, varList, restType);
            defineMemberNode(recordVar.restParam, env, restConstraint);
        }

        return validRecord;
    }

    private boolean doesRecordContainKeys(BType varType,
                                          List<BLangRecordVariable.BLangRecordVariableKeyValue> variableList,
                                          boolean hasRestParam) {
        if (varType.tag == TypeTags.MAP || varType.tag == TypeTags.ANY || varType.tag == TypeTags.ANYDATA) {
            return true;
        }
        if (varType.tag != TypeTags.RECORD) {
            return false;
        }
        BRecordType recordVarType = (BRecordType) varType;
        Map<String, BField> recordVarTypeFields = recordVarType.fields;

        for (BLangRecordVariable.BLangRecordVariableKeyValue var : variableList) {
            if (!recordVarTypeFields.containsKey(var.key.value) && recordVarType.sealed) {
                return false;
            }
        }

        if (!hasRestParam) {
            return true;
        }

        return !recordVarType.sealed;
    }

    public BRecordTypeSymbol createAnonRecordSymbol(SymbolEnv env, Location pos) {
        EnumSet<Flag> flags = EnumSet.of(Flag.PUBLIC, Flag.ANONYMOUS);
        BRecordTypeSymbol recordSymbol = Symbols.createRecordSymbol(Flags.asMask(flags), Names.EMPTY,
                env.enclPkg.packageID, null, env.scope.owner, pos, VIRTUAL);
        recordSymbol.name = names.fromString(anonymousModelHelper.getNextAnonymousTypeKey(env.enclPkg.packageID));
        recordSymbol.scope = new Scope(recordSymbol);
        return recordSymbol;
    }

    BType getRestParamType(BRecordType recordType) {
        BType memberType;
        if (recordType.restFieldType != null) {
            memberType = recordType.restFieldType;
        } else if (hasErrorTypedField(recordType)) {
            memberType = hasOnlyPureTypedFields(recordType) ? symTable.pureType :
                    BUnionType.create(null, symTable.anyType, symTable.errorType);
        } else {
            memberType = hasOnlyAnyDataTypedFields(recordType) ? symTable.anydataType : symTable.anyType;
        }
        if (memberType.tag == TypeTags.RECORD) {
            memberType = getRestParamType((BRecordType) memberType);
        }
        return memberType;
    }

    public BType getRestMatchPatternConstraintType(BRecordType recordType,
                                                   Map<String, BField> remainingFields,
                                                   BType restVarSymbolMapType) {
        LinkedHashSet<BType> constraintTypes = new LinkedHashSet<>();
        for (BField field : remainingFields.values()) {
            constraintTypes.add(field.type);
        }

        if (!recordType.sealed) {
            BType restFieldType = recordType.restFieldType;
            if (!this.types.isNeverTypeOrStructureTypeWithARequiredNeverMember(restFieldType)) {
                constraintTypes.add(restFieldType);
            }
        }

        BType restConstraintType;
        if (constraintTypes.isEmpty()) {
            restConstraintType = symTable.neverType;
        } else if (constraintTypes.size() == 1) {
            restConstraintType = constraintTypes.iterator().next();
        } else {
            restConstraintType = BUnionType.create(null, constraintTypes);
        }
        return this.types.mergeTypes(restVarSymbolMapType, restConstraintType);
    }

    BRecordType createRecordTypeForRestField(Location pos, SymbolEnv env, BRecordType recordType,
                                             List<String> variableList,
                                             BType restConstraint) {
        BRecordTypeSymbol recordSymbol = createAnonRecordSymbol(env, pos);
        BRecordType recordVarType = new BRecordType(recordSymbol);
        LinkedHashMap<String, BField> unMappedFields = new LinkedHashMap<>() {{
            putAll(recordType.fields);
            if (recordType.restFieldType.tag == TypeTags.RECORD) {
                putAll(((BRecordType) recordType.restFieldType).fields);
            }
        }};

        setRestRecordFields(pos, env, unMappedFields, variableList, restConstraint, recordVarType);

        BLangRecordTypeNode recordTypeNode = TypeDefBuilderHelper.createRecordTypeNode(recordVarType,
                env.enclPkg.packageID, symTable, pos);
        recordTypeNode.initFunction =
                TypeDefBuilderHelper.createInitFunctionForRecordType(recordTypeNode, env, names, symTable);
        TypeDefBuilderHelper.createTypeDefinitionForTSymbol(recordVarType, recordSymbol, recordTypeNode, env);

        return recordVarType;
    }

    void setRestRecordFields(Location pos, SymbolEnv env,
                             LinkedHashMap<String, BField> unMappedFields,
                             List<String> variableList, BType restConstraint,
                             BRecordType targetRestRecType) {
        LinkedHashMap<String, BField> fields = new LinkedHashMap<>();
        LinkedHashMap<String, BField> markAsOptional = new LinkedHashMap<>();

        if (!targetRestRecType.fields.isEmpty()) {
            fields.putAll(targetRestRecType.fields);
            List<String> intersectionFields = getIntersectionFields(Arrays.asList(targetRestRecType.fields,
                    unMappedFields));
            markAsOptional.putAll(unMappedFields);
            markAsOptional.putAll(targetRestRecType.fields);
            intersectionFields.forEach(markAsOptional::remove);
        }

        //adds a never-typed optional field for the mapped bindings
        for (String fieldName : variableList) {
            unMappedFields.remove(fieldName);
            BField newField = new BField(names.fromString(fieldName), pos,
                    new BVarSymbol(Flags.OPTIONAL, names.fromString(fieldName), env.enclPkg.symbol.pkgID,
                            symTable.neverType, targetRestRecType.tsymbol, pos, VIRTUAL));
            fields.put(fieldName, newField);
        }

        for (BField field : unMappedFields.values()) {
            if (fields.containsKey(field.name.value)) {
                BField targetField = fields.get(field.getName().value);
                targetField.type = types.mergeTypes(targetField.type, field.type);
            } else {
                BField newField = new BField(field.name, pos,
                        new BVarSymbol(field.symbol.flags, field.name, env.enclPkg.symbol.pkgID,
                                field.type, targetRestRecType.tsymbol, pos, VIRTUAL));
                fields.put(field.name.value, newField);
                targetRestRecType.tsymbol.scope.define(newField.name, newField.symbol);
            }
        }

        //marks field as optional if the field is not common for all union members
        for (BField optionalField : markAsOptional.values()) {
            optionalField.symbol.flags = setSymbolAsOptional(optionalField.symbol.flags);
        }

        targetRestRecType.fields = fields;
        targetRestRecType.restFieldType = restConstraint;
    }

    private long setSymbolAsOptional(long existingFlags) {
        Set<Flag> unmaskedFlags = Flags.unMask(existingFlags);
        unmaskedFlags.remove(Flag.REQUIRED);
        unmaskedFlags.add(Flag.OPTIONAL);
        return Flags.asMask(unmaskedFlags);
    }

    private boolean hasOnlyAnyDataTypedFields(BRecordType recordType) {
        IsAnydataUniqueVisitor isAnydataUniqueVisitor = new IsAnydataUniqueVisitor();
        return isAnydataUniqueVisitor.visit(recordType);
    }

    private boolean hasOnlyPureTypedFields(BRecordType recordType) {
        IsPureTypeUniqueVisitor isPureTypeUniqueVisitor = new IsPureTypeUniqueVisitor();
        for (BField field : recordType.fields.values()) {
            BType fieldType = field.type;
            if (!isPureTypeUniqueVisitor.visit(fieldType)) {
                return false;
            }
            isPureTypeUniqueVisitor.reset();
        }
        return recordType.sealed || isPureTypeUniqueVisitor.visit(recordType);
    }

    private boolean hasErrorTypedField(BRecordType recordType) {
        for (BField field : recordType.fields.values()) {
            BType type = field.type;
            if (hasErrorType(type)) {
                return true;
            }
        }
        return hasErrorType(recordType.restFieldType);
    }

    private boolean hasErrorType(BType type) {
        if (type.tag != TypeTags.UNION) {
            return type.tag == TypeTags.ERROR;
        }

        return ((BUnionType) type).getMemberTypes().stream().anyMatch(this::hasErrorType);
    }

    @Override
    public void visit(BLangErrorVariable errorVar) {
        if (errorVar.isDeclaredWithVar) {
            errorVar.symbol =
                    defineVarSymbol(errorVar.pos, errorVar.flagSet, symTable.noType,
                            names.fromString(anonymousModelHelper.getNextErrorVarKey(env.enclPkg.packageID)),
                            env, true);

            // Symbol enter each member with type other.
            BLangSimpleVariable errorMsg = errorVar.message;
            if (errorMsg != null) {
                errorMsg.isDeclaredWithVar = true;
                defineNode(errorMsg, env);
            }

            BLangVariable cause = errorVar.cause;
            if (cause != null) {
                cause.isDeclaredWithVar = true;
                defineNode(cause, env);
            }

            for (BLangErrorVariable.BLangErrorDetailEntry detailEntry : errorVar.detail) {
                BLangVariable value = detailEntry.getValue();
                value.isDeclaredWithVar = true;
                defineNode(value, env);
            }

            BLangSimpleVariable restDetail = errorVar.restDetail;
            if (restDetail != null) {
                restDetail.isDeclaredWithVar = true;
                defineNode(restDetail, env);
            }

            return;
        }

        if (errorVar.getBType() == null) {
            errorVar.setBType(symResolver.resolveTypeNode(errorVar.typeNode, env));
        }
        // To support variable forward referencing we need to symbol enter each variable inside error variable
        // with type at SymbolEnter.
        if (!symbolEnterAndValidateErrorVariable(errorVar, env)) {
            errorVar.setBType(symTable.semanticError);
            return;
        }
    }

    boolean symbolEnterAndValidateErrorVariable(BLangErrorVariable var, SymbolEnv env) {
        if (var.symbol == null) {
            Name varName = names.fromString(anonymousModelHelper.getNextErrorVarKey(env.enclPkg.packageID));
            var.symbol = defineVarSymbol(var.pos, var.flagSet, var.getBType(), varName, env, true);
        }

        return validateErrorVariable(var, env);
    }

    boolean validateErrorVariable(BLangErrorVariable errorVariable, SymbolEnv env) {
        BType varType = Types.getReferredType(errorVariable.getBType());
        BErrorType errorType;
        switch (varType.tag) {
            case TypeTags.UNION:
                BUnionType unionType = ((BUnionType) varType);
                List<BErrorType> possibleTypes = types.getAllTypes(unionType, true).stream()
                        .filter(type -> TypeTags.ERROR == type.tag)
                        .map(BErrorType.class::cast)
                        .collect(Collectors.toList());

                if (possibleTypes.isEmpty()) {
                    dlog.error(errorVariable.pos, DiagnosticErrorCode.INVALID_ERROR_BINDING_PATTERN,
                            varType);
                    return false;
                }

                if (possibleTypes.size() > 1) {
                    LinkedHashSet<BType> detailType = new LinkedHashSet<>();
                    for (BErrorType possibleErrType : possibleTypes) {
                        detailType.add(possibleErrType.detailType);
                    }
                    BType errorDetailType = detailType.size() > 1
                            ? BUnionType.create(null, detailType)
                            : detailType.iterator().next();
                    errorType = new BErrorType(null, errorDetailType);
                } else {
                    errorType = possibleTypes.get(0);
                }
                break;
            case TypeTags.ERROR:
                errorType = (BErrorType) varType;
                break;
            case TypeTags.SEMANTIC_ERROR:
                // we assume that we have already given an error
                return false;
            default:
                dlog.error(errorVariable.pos, DiagnosticErrorCode.INVALID_ERROR_BINDING_PATTERN,
                        varType);
                return false;
        }
        errorVariable.setBType(errorType);

        if (!errorVariable.isInMatchStmt) {
            BLangSimpleVariable errorMsg = errorVariable.message;
            if (errorMsg != null) {
                defineMemberNode(errorVariable.message, env, symTable.stringType);
            }

            BLangVariable cause = errorVariable.cause;
            if (cause != null) {
                defineMemberNode(errorVariable.cause, env, symTable.errorOrNilType);
            }
        }

        if (errorVariable.detail == null || (errorVariable.detail.isEmpty()
                && !isRestDetailBindingAvailable(errorVariable))) {
            return validateErrorMessageMatchPatternSyntax(errorVariable, env);
        }

        BType detailType = Types.getReferredType(errorType.detailType);
        if (detailType.getKind() == TypeKind.RECORD || detailType.getKind() == TypeKind.MAP) {
            return validateErrorVariable(errorVariable, errorType, env);
        } else if (detailType.getKind() == TypeKind.UNION) {
            BErrorTypeSymbol errorTypeSymbol = new BErrorTypeSymbol(SymTag.ERROR, Flags.PUBLIC, Names.ERROR,
                    env.enclPkg.packageID, symTable.errorType,
                    env.scope.owner, errorVariable.pos, SOURCE);
            // TODO: detail type need to be a union representing all details of members of `errorType`
            errorVariable.setBType(new BErrorType(errorTypeSymbol, symTable.detailType));
            return validateErrorVariable(errorVariable, env);
        }

        if (isRestDetailBindingAvailable(errorVariable)) {
            defineMemberNode(errorVariable.restDetail, env, symTable.detailType);
        }
        return true;
    }

    private boolean validateErrorVariable(BLangErrorVariable errorVariable, BErrorType errorType, SymbolEnv env) {
        BLangSimpleVariable errorMsg = errorVariable.message;
        if (errorMsg != null && errorMsg.symbol == null) {
            defineMemberNode(errorMsg, env, symTable.stringType);
        }

        BRecordType recordType = getDetailAsARecordType(errorType);
        LinkedHashMap<String, BField> detailFields = recordType.fields;
        Set<String> matchedDetailFields = new HashSet<>();
        for (BLangErrorVariable.BLangErrorDetailEntry errorDetailEntry : errorVariable.detail) {
            String entryName = errorDetailEntry.key.getValue();
            matchedDetailFields.add(entryName);
            BField entryField = detailFields.get(entryName);

            BLangVariable boundVar = errorDetailEntry.valueBindingPattern;
            if (entryField != null) {
                if ((entryField.symbol.flags & Flags.OPTIONAL) == Flags.OPTIONAL) {
                    boundVar.setBType(BUnionType.create(null, entryField.type, symTable.nilType));
                } else {
                    boundVar.setBType(entryField.type);
                }
                errorDetailEntry.keySymbol = entryField.symbol;
            } else {
                if (recordType.sealed) {
                    dlog.error(errorVariable.pos, DiagnosticErrorCode.INVALID_ERROR_BINDING_PATTERN,
                            errorVariable.getBType());
                    boundVar.setBType(symTable.semanticError);
                    return false;
                } else {
                    boundVar.setBType(BUnionType.create(null, recordType.restFieldType, symTable.nilType));
                }
            }

            boolean isIgnoredVar = boundVar.getKind() == NodeKind.VARIABLE
                    && ((BLangSimpleVariable) boundVar).name.value.equals(Names.IGNORE.value);
            if (!isIgnoredVar) {
                defineMemberNode(boundVar, env, boundVar.getBType());
            }
        }

        if (isRestDetailBindingAvailable(errorVariable)) {
            // Type of rest pattern is a map type where constraint type is,
            // union of keys whose values are not matched in error binding/match pattern.
            BTypeSymbol typeSymbol = createTypeSymbol(SymTag.TYPE, env);
            BType constraint = getRestMapConstraintType(detailFields, matchedDetailFields, recordType);
            BMapType restType = new BMapType(TypeTags.MAP, constraint, typeSymbol);
            typeSymbol.type = restType;
            errorVariable.restDetail.setBType(restType);
            defineMemberNode(errorVariable.restDetail, env, restType);
        }
        return true;
    }

    BRecordType getDetailAsARecordType(BErrorType errorType) {
        BType detailType = Types.getReferredType(errorType.detailType);
        if (detailType.getKind() == TypeKind.RECORD) {
            return (BRecordType) detailType;
        }
        BRecordType detailRecord = new BRecordType(null);
        BMapType detailMap = (BMapType) detailType;
        detailRecord.sealed = false;
        detailRecord.restFieldType = detailMap.constraint;
        return detailRecord;
    }

    private BType getRestMapConstraintType(Map<String, BField> errorDetailFields, Set<String> matchedDetailFields,
                                           BRecordType recordType) {
        BUnionType restUnionType = BUnionType.create(null);
        if (!recordType.sealed) {
            if (recordType.restFieldType.tag == TypeTags.UNION) {
                BUnionType restFieldUnion = (BUnionType) recordType.restFieldType;
                // This is to update type name for users to read easily the cyclic unions
                if (restFieldUnion.isCyclic && errorDetailFields.entrySet().isEmpty()) {
                    restUnionType.isCyclic = true;
                    restUnionType.tsymbol = restFieldUnion.tsymbol;
                }
            } else {
                restUnionType.add(recordType.restFieldType);
            }
        }
        for (Map.Entry<String, BField> entry : errorDetailFields.entrySet()) {
            if (!matchedDetailFields.contains(entry.getKey())) {
                BType type = entry.getValue().getType();
                if (!types.isAssignable(type, restUnionType)) {
                    restUnionType.add(type);
                }
            }
        }

        Set<BType> memberTypes = restUnionType.getMemberTypes();
        if (memberTypes.size() == 1) {
            return memberTypes.iterator().next();
        }

        return restUnionType;
    }

    private boolean validateErrorMessageMatchPatternSyntax(BLangErrorVariable errorVariable, SymbolEnv env) {
        if (errorVariable.isInMatchStmt
                && !errorVariable.reasonVarPrefixAvailable
                && errorVariable.reasonMatchConst == null
                && isReasonSpecified(errorVariable)) {

            BSymbol reasonConst = symResolver.lookupSymbolInMainSpace(env.enclEnv,
                    names.fromString(errorVariable.message.name.value));
            if ((reasonConst.tag & SymTag.CONSTANT) != SymTag.CONSTANT) {
                dlog.error(errorVariable.message.pos, DiagnosticErrorCode.INVALID_ERROR_REASON_BINDING_PATTERN,
                        errorVariable.message.name);
            } else {
                dlog.error(errorVariable.message.pos, DiagnosticErrorCode.UNSUPPORTED_ERROR_REASON_CONST_MATCH);
            }
            return false;
        }
        return true;
    }

    private boolean isReasonSpecified(BLangErrorVariable errorVariable) {
        return !isIgnoredOrEmpty(errorVariable.message);
    }

    boolean isIgnoredOrEmpty(BLangSimpleVariable varNode) {
        return varNode.name.value.equals(Names.IGNORE.value) || varNode.name.value.equals("");
    }

    private boolean isRestDetailBindingAvailable(BLangErrorVariable errorVariable) {
        return errorVariable.restDetail != null &&
                !errorVariable.restDetail.name.value.equals(Names.IGNORE.value);
    }

    private BTypeSymbol createTypeSymbol(int type, SymbolEnv env) {
        return new BTypeSymbol(type, Flags.PUBLIC, Names.EMPTY, env.enclPkg.packageID,
                null, env.scope.owner, symTable.builtinPos, VIRTUAL);
    }

    private void defineMemberNode(BLangVariable memberVar, SymbolEnv env, BType type) {
        memberVar.setBType(type);
        // Module level variables declared with `var` already defined
        if ((env.scope.owner.tag & SymTag.PACKAGE) == SymTag.PACKAGE && memberVar.isDeclaredWithVar) {
            memberVar.symbol.type = type;
            memberVar.isDeclaredWithVar = false;
            // Need to assign resolved type for member variables inside complex variable declared with `var`
            if (memberVar.getKind() == NodeKind.VARIABLE) {
                return;
            }
        }
        defineNode(memberVar, env);
    }

    public void visit(BLangXMLAttribute bLangXMLAttribute) {
        if (!(bLangXMLAttribute.name.getKind() == NodeKind.XML_QNAME)) {
            return;
        }

        BLangXMLQName qname = (BLangXMLQName) bLangXMLAttribute.name;

        // If the attribute is not an in-line namespace declaration, check for duplicate attributes.
        // If no duplicates, then define this attribute symbol.
        if (!bLangXMLAttribute.isNamespaceDeclr) {
            BXMLAttributeSymbol attrSymbol = new BXMLAttributeSymbol(qname.localname.value, qname.namespaceURI,
                    env.enclPkg.symbol.pkgID, env.scope.owner,
                    bLangXMLAttribute.pos, SOURCE);

            if (missingNodesHelper.isMissingNode(qname.localname.value)
                    || (qname.namespaceURI != null && missingNodesHelper.isMissingNode(qname.namespaceURI))) {
                attrSymbol.origin = VIRTUAL;
            }
            if (symResolver.checkForUniqueMemberSymbol(bLangXMLAttribute.pos, env, attrSymbol)) {
                env.scope.define(attrSymbol.name, attrSymbol);
                bLangXMLAttribute.symbol = attrSymbol;
            }
            return;
        }

        List<BLangExpression> exprs = bLangXMLAttribute.value.textFragments;
        String nsURI = null;

        // We reach here if the attribute is an in-line namesapce declaration.
        // Get the namespace URI, only if it is statically defined. Then define the namespace symbol.
        // This namespace URI is later used by the attributes, when they lookup for duplicate attributes.
        // TODO: find a better way to get the statically defined URI.
        NodeKind nodeKind = exprs.get(0).getKind();
        if (exprs.size() == 1 && (nodeKind == NodeKind.LITERAL || nodeKind == NodeKind.NUMERIC_LITERAL)) {
            nsURI = (String) ((BLangLiteral) exprs.get(0)).value;
        }

        String symbolName = qname.localname.value;
        if (symbolName.equals(XMLConstants.XMLNS_ATTRIBUTE)) {
            symbolName = XMLConstants.DEFAULT_NS_PREFIX;
        }

        Name prefix = names.fromString(symbolName);
        BXMLNSSymbol xmlnsSymbol = new BXMLNSSymbol(prefix, nsURI, env.enclPkg.symbol.pkgID, env.scope.owner,
                qname.localname.pos, getOrigin(prefix));

        if (symResolver.checkForUniqueMemberSymbol(bLangXMLAttribute.pos, env, xmlnsSymbol)) {
            env.scope.define(xmlnsSymbol.name, xmlnsSymbol);
            bLangXMLAttribute.symbol = xmlnsSymbol;
        }
    }

    @Override
    public void visit(BLangRecordTypeNode recordTypeNode) {
        recordTypeNode.typeDefEnv = SymbolEnv.createTypeEnv(recordTypeNode, recordTypeNode.symbol.scope, env);
        defineRecordTypeNode(recordTypeNode);
    }

    private void defineRecordTypeNode(BLangRecordTypeNode recordTypeNode) {
        BRecordType recordType = (BRecordType) recordTypeNode.symbol.type;
        recordTypeNode.setBType(recordType);

        // Define all the fields
        resolveFields(recordType, recordTypeNode);
        resolveFieldsIncluded(recordType, recordTypeNode);

        recordType.sealed = recordTypeNode.sealed;
        if (recordTypeNode.sealed && recordTypeNode.restFieldType != null) {
            dlog.error(recordTypeNode.restFieldType.pos, DiagnosticErrorCode.REST_FIELD_NOT_ALLOWED_IN_CLOSED_RECORDS);
            return;
        }

        List<BType> fieldTypes = new ArrayList<>(recordType.fields.size());
        for (BField field : recordType.fields.values()) {
            BType type = field.type;
            fieldTypes.add(type);
        }

        if (recordTypeNode.restFieldType == null) {
            symResolver.markParameterizedType(recordType, fieldTypes);
            if (recordTypeNode.sealed) {
                recordType.restFieldType = symTable.noType;
                return;
            }
            recordType.restFieldType = symTable.anydataType;
            return;
        }

        recordType.restFieldType = symResolver.resolveTypeNode(recordTypeNode.restFieldType, env);
        fieldTypes.add(recordType.restFieldType);
        symResolver.markParameterizedType(recordType, fieldTypes);
    }

    private Collector<BField, ?, LinkedHashMap<String, BField>> getFieldCollector() {
        BinaryOperator<BField> mergeFunc = (u, v) -> {
            throw new IllegalStateException(String.format("Duplicate key %s", u));
        };
        return Collectors.toMap(field -> field.name.value, Function.identity(), mergeFunc, LinkedHashMap::new);
    }

    // Private methods

    private void populateLangLibInSymTable(BPackageSymbol packageSymbol) {

        PackageID langLib = packageSymbol.pkgID;
        if (langLib.equals(ARRAY)) {
            symTable.langArrayModuleSymbol = packageSymbol;
            return;
        }
        if (langLib.equals(DECIMAL)) {
            symTable.langDecimalModuleSymbol = packageSymbol;
            return;
        }
        if (langLib.equals(ERROR)) {
            symTable.langErrorModuleSymbol = packageSymbol;
            return;
        }
        if (langLib.equals(FLOAT)) {
            symTable.langFloatModuleSymbol = packageSymbol;
            return;
        }
        if (langLib.equals(FUTURE)) {
            symTable.langFutureModuleSymbol = packageSymbol;
            return;
        }
        if (langLib.equals(INT)) {
            symTable.langIntModuleSymbol = packageSymbol;
            symTable.updateIntSubtypeOwners();
            return;
        }
        if (langLib.equals(MAP)) {
            symTable.langMapModuleSymbol = packageSymbol;
            return;
        }
        if (langLib.equals(OBJECT)) {
            symTable.langObjectModuleSymbol = packageSymbol;
            return;
        }
        if (langLib.equals(STREAM)) {
            symTable.langStreamModuleSymbol = packageSymbol;
            return;
        }
        if (langLib.equals(STRING)) {
            symTable.langStringModuleSymbol = packageSymbol;
            symTable.updateStringSubtypeOwners();
            return;
        }
        if (langLib.equals(TABLE)) {
            symTable.langTableModuleSymbol = packageSymbol;
            return;
        }
        if (langLib.equals(TYPEDESC)) {
            symTable.langTypedescModuleSymbol = packageSymbol;
            return;
        }
        if (langLib.equals(VALUE)) {
            symTable.langValueModuleSymbol = packageSymbol;
            return;
        }
        if (langLib.equals(XML)) {
            symTable.langXmlModuleSymbol = packageSymbol;
            symTable.updateXMLSubtypeOwners();
            return;
        }
        if (langLib.equals(BOOLEAN)) {
            symTable.langBooleanModuleSymbol = packageSymbol;
            return;
        }
        if (langLib.equals(QUERY)) {
            symTable.langQueryModuleSymbol = packageSymbol;
            return;
        }
        if (langLib.equals(TRANSACTION)) {
            symTable.langTransactionModuleSymbol = packageSymbol;
            return;
        }
    }

    public boolean isValidAnnotationType(BType type) {
        if (type == symTable.semanticError) {
            return false;
        }

        switch (type.tag) {
            case TypeTags.MAP:
                BType constraintType = ((BMapType) type).constraint;
                return isCloneableTypeTypeSkippingObjectType(constraintType);
            case TypeTags.RECORD:
                BRecordType recordType = (BRecordType) type;
                for (BField field : recordType.fields.values()) {
                    if (!isCloneableTypeTypeSkippingObjectType(field.type)) {
                        return false;
                    }
                }

                BType recordRestType = recordType.restFieldType;
                if (recordRestType == null || recordRestType == symTable.noType) {
                    return true;
                }

                return isCloneableTypeTypeSkippingObjectType(recordRestType);
            case TypeTags.ARRAY:
                BType elementType = Types.getReferredType(((BArrayType) type).eType);
                if ((elementType.tag == TypeTags.MAP) || (elementType.tag == TypeTags.RECORD)) {
                    return isValidAnnotationType(elementType);
                }
                return false;
            case TypeTags.TYPEREFDESC:
                return isValidAnnotationType(((BTypeReferenceType) type).referredType);
        }

        return types.isAssignable(type, symTable.trueType);
    }

    private boolean isCloneableTypeTypeSkippingObjectType(BType type) {
        return isCloneableTypeSkippingObjectTypeHelper(type, new HashSet<>());
    }

    private boolean isCloneableTypeSkippingObjectTypeHelper(BType type, Set<BType> unresolvedTypes) {
        if (type == symTable.semanticError) {
            return false;
        }

        if (!unresolvedTypes.add(type)) {
            return true;
        }

        switch (type.tag) {
            case TypeTags.OBJECT:
            case TypeTags.ANYDATA:
                return true;
            case TypeTags.RECORD:
                BRecordType recordType = (BRecordType) type;
                for (BField field : recordType.fields.values()) {
                    if (!isCloneableTypeSkippingObjectTypeHelper(field.type, unresolvedTypes)) {
                        return false;
                    }
                }
                BType recordRestType = recordType.restFieldType;
                if (recordRestType == null || recordRestType == symTable.noType) {
                    return true;
                }
                return isCloneableTypeSkippingObjectTypeHelper(recordRestType, unresolvedTypes);
            case TypeTags.MAP:
                BType constraintType = ((BMapType) type).constraint;
                return isCloneableTypeSkippingObjectTypeHelper(constraintType, unresolvedTypes);
            case TypeTags.UNION:
                for (BType memberType : ((BUnionType) type).getMemberTypes()) {
                    if (!isCloneableTypeSkippingObjectTypeHelper(memberType, unresolvedTypes)) {
                        return false;
                    }
                }
                return true;
            case TypeTags.TUPLE:
                BTupleType tupleType = (BTupleType) type;
                for (BType tupMemType : tupleType.getTupleTypes()) {
                    if (!isCloneableTypeSkippingObjectTypeHelper(tupMemType, unresolvedTypes)) {
                        return false;
                    }
                }
                BType tupRestType = tupleType.restType;
                if (tupRestType == null) {
                    return true;
                }
                return isCloneableTypeSkippingObjectTypeHelper(tupRestType, unresolvedTypes);
            case TypeTags.TABLE:
                return isCloneableTypeSkippingObjectTypeHelper(((BTableType) type).constraint, unresolvedTypes);
            case TypeTags.ARRAY:
                return isCloneableTypeSkippingObjectTypeHelper(((BArrayType) type).getElementType(),
                        unresolvedTypes);
            case TypeTags.TYPEREFDESC:
                return isCloneableTypeSkippingObjectTypeHelper(Types.getReferredType(type), unresolvedTypes);
        }

        return types.isAssignable(type, symTable.cloneableType);
    }


    /**
     * Visit each compilation unit (.bal file) and add each top-level node
     * in the compilation unit to the package node.
     *
     * @param pkgNode current package node
     */
    private void populatePackageNode(BLangPackage pkgNode) {
        List<BLangCompilationUnit> compUnits = pkgNode.getCompilationUnits();
        compUnits.forEach(compUnit -> populateCompilationUnit(pkgNode, compUnit));
    }

    /**
     * Visit each top-level node and add it to the package node.
     *
     * @param pkgNode  current package node
     * @param compUnit current compilation unit
     */
    private void populateCompilationUnit(BLangPackage pkgNode, BLangCompilationUnit compUnit) {
        compUnit.getTopLevelNodes().forEach(node -> addTopLevelNode(pkgNode, node));
    }

    private void addTopLevelNode(BLangPackage pkgNode, TopLevelNode node) {
        NodeKind kind = node.getKind();

        // Here we keep all the top-level nodes of a compilation unit (aka file) in exact same
        // order as they appear in the compilation unit. This list contains all the top-level
        // nodes of all the compilation units grouped by the compilation unit.
        // This allows other compiler phases to visit top-level nodes in the exact same order
        // as they appear in compilation units. This is required for error reporting.
        if (kind != NodeKind.PACKAGE_DECLARATION && kind != IMPORT) {
            pkgNode.topLevelNodes.add(node);
        }

        switch (kind) {
            case IMPORT:
                // TODO Verify the rules..
                // TODO Check whether the same package alias (if any) has been used for the same import
                // TODO The version of an import package can be specified only once for a package
                pkgNode.imports.add((BLangImportPackage) node);
                break;
            case FUNCTION:
                pkgNode.functions.add((BLangFunction) node);
                break;
            case TYPE_DEFINITION:
                pkgNode.typeDefinitions.add((BLangTypeDefinition) node);
                break;
            case SERVICE:
                pkgNode.services.add((BLangService) node);
                break;
            case VARIABLE:
            case TUPLE_VARIABLE:
            case RECORD_VARIABLE:
            case ERROR_VARIABLE:
                pkgNode.globalVars.add((BLangVariable) node);
                // TODO There are two kinds of package level variables, constant and regular variables.
                break;
            case ANNOTATION:
                // TODO
                pkgNode.annotations.add((BLangAnnotation) node);
                break;
            case XMLNS:
                pkgNode.xmlnsList.add((BLangXMLNS) node);
                break;
            case CONSTANT:
                pkgNode.constants.add((BLangConstant) node);
                break;
            case CLASS_DEFN:
                pkgNode.classDefinitions.add((BLangClassDefinition) node);
        }
    }

    private void defineErrorDetails(List<BLangTypeDefinition> typeDefNodes, SymbolEnv pkgEnv) {
        for (BLangTypeDefinition typeDef : typeDefNodes) {
            BLangType typeNode = typeDef.typeNode;
            if (typeNode.getKind() == NodeKind.ERROR_TYPE) {
                SymbolEnv typeDefEnv = SymbolEnv.createTypeEnv(typeNode, typeDef.symbol.scope, pkgEnv);
                BLangErrorType errorTypeNode = (BLangErrorType) typeNode;
                BType typeDefType = typeDef.symbol.type;
                ((BErrorType) typeDefType).detailType = getDetailType(typeDefEnv, errorTypeNode);
            } else if (typeNode.getBType() != null && typeNode.getBType().tag == TypeTags.ERROR) {
                SymbolEnv typeDefEnv = SymbolEnv.createTypeEnv(typeNode, typeDef.symbol.scope, pkgEnv);
                BType detailType = ((BErrorType) typeNode.getBType()).detailType;
                if (detailType == symTable.noType) {
                    BType resolvedType = symResolver.resolveTypeNode(typeNode, typeDefEnv);
                    BErrorType type = (BErrorType) Types.getReferredType(resolvedType);
                    ((BErrorType) Types.getReferredType(typeDef.symbol.type))
                            .detailType = type.detailType;
                }
            }
        }
    }

    private BType getDetailType(SymbolEnv typeDefEnv, BLangErrorType errorTypeNode) {
        BLangType detailType = errorTypeNode.detailType;
        if (detailType != null && detailType.getKind() == NodeKind.CONSTRAINED_TYPE) {
            BLangType constraint = ((BLangConstrainedType) detailType).constraint;
            if (constraint.getKind() == NodeKind.USER_DEFINED_TYPE) {
                BLangUserDefinedType userDefinedType = (BLangUserDefinedType) constraint;
                if (userDefinedType.typeName.value.equals(TypeDefBuilderHelper.INTERSECTED_ERROR_DETAIL)) {
                    errorTypeNode.detailType = null;
                    return ((BErrorType) errorTypeNode.getBType()).detailType;
                }
            }
        }

        return Optional.ofNullable(errorTypeNode.detailType)
                .map(bLangType -> symResolver.resolveTypeNode(bLangType, typeDefEnv))
                .orElse(symTable.detailType);
    }

    private void defineFields(List<BLangNode> typeDefNodes, SymbolEnv pkgEnv) {
        for (BLangNode typeDef : typeDefNodes) {
            if (typeDef.getKind() == NodeKind.CLASS_DEFN) {
                BLangClassDefinition classDefinition = (BLangClassDefinition) typeDef;
                if (isObjectCtor(classDefinition)) {
                    continue;
                }
                defineFieldsOfClassDef(classDefinition, pkgEnv);
            } else if (typeDef.getKind() == NodeKind.TYPE_DEFINITION) {
                defineFieldsOfObjectOrRecordTypeDef((BLangTypeDefinition) typeDef, pkgEnv);
            }
        }
    }

    public void defineFieldsOfClassDef(BLangClassDefinition classDefinition, SymbolEnv env) {
        SymbolEnv typeDefEnv = SymbolEnv.createClassEnv(classDefinition, classDefinition.symbol.scope, env);
        BObjectTypeSymbol tSymbol = (BObjectTypeSymbol) classDefinition.symbol;
        BObjectType objType = (BObjectType) tSymbol.type;

        if (classDefinition.isObjectContructorDecl) {
            classDefinition.oceEnvData.fieldEnv = typeDefEnv;
        }

        classDefinition.typeDefEnv = typeDefEnv;

        for (BLangSimpleVariable field : classDefinition.fields) {
            defineNode(field, typeDefEnv);
            if (field.expr != null) {
                field.symbol.isDefaultable = true;
            }
            // Unless skipped, this causes issues in negative cases such as duplicate fields.
            if (field.symbol.type == symTable.semanticError) {
                continue;
            }
            objType.fields.put(field.name.value, new BField(names.fromIdNode(field.name), field.pos, field.symbol));
        }
    }

    private void defineFieldsOfObjectOrRecordTypeDef(BLangTypeDefinition typeDef, SymbolEnv pkgEnv) {
        NodeKind nodeKind = typeDef.typeNode.getKind();
        if (nodeKind != NodeKind.OBJECT_TYPE && nodeKind != NodeKind.RECORD_TYPE) {
            return;
        }

        // Create typeDef type
        BStructureType structureType = (BStructureType) typeDef.symbol.type;
        BLangStructureTypeNode structureTypeNode = (BLangStructureTypeNode) typeDef.typeNode;

        if (typeDef.symbol.kind == SymbolKind.TYPE_DEF && structureType.tsymbol.kind == SymbolKind.RECORD) {
            BLangRecordTypeNode recordTypeNode = (BLangRecordTypeNode) structureTypeNode;
            BRecordType recordType = (BRecordType) structureType;
            // update this before resolving fields type checker to work properly for field resolution
            recordType.sealed = recordTypeNode.sealed;
        }

        Scope recordScope = structureType.tsymbol.scope;
        SymbolEnv typeDefEnv = SymbolEnv.createTypeEnv(structureTypeNode, recordScope, pkgEnv);
        structureTypeNode.typeDefEnv = typeDefEnv;

        resolveFields(structureType, structureTypeNode);
        if (structureTypeNode.typeRefs.isEmpty()) {
            defineReferencedFieldsOfRecordTypeDef(typeDef); // update rest type
        }
    }

    private void resolveFields(BStructureType structureType, BLangStructureTypeNode structureTypeNode) {
        SymbolEnv typeDefEnv = structureTypeNode.typeDefEnv;
        structureType.fields = structureTypeNode.fields.stream()
                .peek((BLangSimpleVariable field) -> defineNode(field, typeDefEnv))
                .filter(field -> field.symbol.type != symTable.semanticError) // filter out erroneous fields
                .map((BLangSimpleVariable field) -> {
                    field.symbol.isDefaultable = field.expr != null;
                    return new BField(names.fromIdNode(field.name), field.pos, field.symbol);
                })
                .collect(getFieldCollector());
    }

    private void defineReferencedFieldsOfRecordTypeDef(BLangTypeDefinition typeDef) {
        if (typeDef.referencedFieldsDefined == true) {
            return;
        }
        NodeKind nodeKind = typeDef.typeNode.getKind();
        if (nodeKind != NodeKind.OBJECT_TYPE && nodeKind != NodeKind.RECORD_TYPE) {
            return;
        }
        resolveReferencedFields(typeDef);
        resolveRestField(typeDef);
        typeDef.referencedFieldsDefined = true;
    }

    private void resolveRestField(BLangTypeDefinition typeDef) {
        BStructureType structureType = (BStructureType) typeDef.symbol.type;
        BLangStructureTypeNode structureTypeNode = (BLangStructureTypeNode) typeDef.typeNode;
        if (typeDef.symbol.kind == SymbolKind.TYPE_DEF && structureType.tsymbol.kind != SymbolKind.RECORD) {
            return;
        }

        SymbolEnv typeDefEnv = structureTypeNode.typeDefEnv;
        BLangRecordTypeNode recordTypeNode = (BLangRecordTypeNode) structureTypeNode;
        BRecordType recordType = (BRecordType) structureType;
        recordType.sealed = recordTypeNode.sealed;
        if (recordTypeNode.sealed && recordTypeNode.restFieldType != null) {
            dlog.error(recordTypeNode.restFieldType.pos, DiagnosticErrorCode.REST_FIELD_NOT_ALLOWED_IN_CLOSED_RECORDS);
            return;
        }

        if (recordTypeNode.restFieldType != null) {
            recordType.restFieldType = symResolver.resolveTypeNode(recordTypeNode.restFieldType, typeDefEnv);
            return;
        }

        if (!recordTypeNode.sealed) {
            recordType.restFieldType = symTable.anydataType;
            return;
        }

        // analyze restFieldType for open records
        for (BLangType typeRef : recordTypeNode.typeRefs) {
            BType refType = Types.getReferredType(typeRef.getBType());
            if (refType.tag != TypeTags.RECORD) {
                continue;
            }
            BType restFieldType = ((BRecordType) refType).restFieldType;
            if (restFieldType == symTable.noType) {
                continue;
            }
            if (recordType.restFieldType != null && !types.isSameType(recordType.restFieldType, restFieldType)) {
                recordType.restFieldType = symTable.noType;
                dlog.error(recordTypeNode.pos,
                        DiagnosticErrorCode.
                                INVALID_TYPE_INCLUSION_WITH_MORE_THAN_ONE_OPEN_RECORD_WITH_DIFFERENT_REST_DESCRIPTORS);
                return;
            }
            recordType.restFieldType = restFieldType;
            recordType.sealed = false;
        }

        if (recordType.restFieldType != null) {
            return;
        }
        recordType.restFieldType = symTable.noType;
    }

    private void resolveReferencedFields(BLangTypeDefinition typeDef) {
        BStructureType structureType = (BStructureType) typeDef.symbol.type;
        BLangStructureTypeNode structureTypeNode = (BLangStructureTypeNode) typeDef.typeNode;
        resolveFieldsIncluded(structureType, structureTypeNode);
    }

    private void resolveFieldsIncluded(BStructureType structureType, BLangStructureTypeNode structureTypeNode) {
        resolveIncludedFields(structureTypeNode);
        populateResolvedTypeRefs(structureType, structureTypeNode);
        defineReferencedFields(structureType, structureTypeNode);
    }

    private void populateResolvedTypeRefs(BStructureType structureType, BLangStructureTypeNode structureTypeNode) {
        // collect resolved type refs from structural type
        List<BLangType> typeRefs = structureTypeNode.typeRefs;
        structureType.typeInclusions = new ArrayList<>(typeRefs.size());
        for (BLangType tRef : typeRefs) {
            structureType.typeInclusions.add(tRef.getBType());
        }
    }

    private void defineReferencedFields(BStructureType structureType, BLangStructureTypeNode structureTypeNode) {
        SymbolEnv typeDefEnv = structureTypeNode.typeDefEnv;
        for (BLangSimpleVariable field : structureTypeNode.includedFields) {
            defineNode(field, typeDefEnv);
            if (field.symbol.type == symTable.semanticError) {
                continue;
            }
            structureType.fields.put(field.name.value, new BField(names.fromIdNode(field.name), field.pos,
                    field.symbol));
        }
    }

    private void defineFunctions(List<BLangNode> typeDefNodes, SymbolEnv pkgEnv) {
        for (BLangNode node : typeDefNodes) {
            if (node.getKind() == NodeKind.CLASS_DEFN) {
                BLangClassDefinition classDef = (BLangClassDefinition) node;
                if (isObjectCtor(classDef)) {
                    continue;
                }
                defineFunctionsOfClassDef(pkgEnv, classDef);
            } else if (node.getKind() == NodeKind.TYPE_DEFINITION) {
                defineFunctionsOfObjectTypeDef(pkgEnv, (BLangTypeDefinition) node);
            }
        }
    }

    private void validateInclusionsForNonPrivateMembers(List<BLangType> inclusions) {
        for (BLangType inclusion : inclusions) {
            BType type = inclusion.getBType();

            if (type.tag != TypeTags.OBJECT) {
                continue;
            }

            BObjectType objectType = (BObjectType) type;

            boolean hasPrivateMember = false;

            for (BField field : objectType.fields.values()) {
                if (Symbols.isFlagOn(field.symbol.flags, Flags.PRIVATE)) {
                    hasPrivateMember = true;
                    break;
                }
            }

            if (!hasPrivateMember) {
                for (BAttachedFunction method : ((BObjectTypeSymbol) type.tsymbol).attachedFuncs) {
                    if (Symbols.isFlagOn(method.symbol.flags, Flags.PRIVATE)) {
                        hasPrivateMember = true;
                        break;
                    }
                }
            }

            if (hasPrivateMember) {
                dlog.error(inclusion.pos, DiagnosticErrorCode.INVALID_INCLUSION_OF_OBJECT_WITH_PRIVATE_MEMBERS);
            }
        }
    }

    private void defineFunctionsOfObjectTypeDef(SymbolEnv pkgEnv, BLangTypeDefinition node) {
        BLangTypeDefinition typeDefinition = node;
        BLangType typeNode = typeDefinition.typeNode;

        if (typeNode.getKind() == NodeKind.OBJECT_TYPE) {
            validateInclusionsForNonPrivateMembers(((BLangObjectTypeNode) typeNode).typeRefs);
        }

        BLangTypeDefinition typeDef = node;
        if (typeDef.typeNode.getKind() == NodeKind.OBJECT_TYPE) {
            BObjectType objectType = (BObjectType) typeDef.symbol.type;

            if (objectType.mutableType != null) {
                // If this is an object type definition defined for an immutable type.
                // We skip defining methods here since they would either be defined already, or would be defined
                // later.
                return;
            }

            BLangObjectTypeNode objTypeNode = (BLangObjectTypeNode) typeDef.typeNode;
            SymbolEnv objMethodsEnv =
                    SymbolEnv.createObjectMethodsEnv(objTypeNode, (BObjectTypeSymbol) objTypeNode.symbol, pkgEnv);

            // Define the functions defined within the object
            defineObjectInitFunction(objTypeNode, objMethodsEnv);
            objTypeNode.functions.forEach(f -> {
                f.flagSet.add(Flag.FINAL); // Method's can't change once defined.
                f.setReceiver(ASTBuilderUtil.createReceiver(typeDef.pos, objectType));
                defineNode(f, objMethodsEnv);
            });

            Set<String> includedFunctionNames = new HashSet<>();
            // Add the attached functions of the referenced types to this object.
            // Here it is assumed that all the attached functions of the referred type are
            // resolved by the time we reach here. It is achieved by ordering the typeDefs
            // according to the precedence.
            for (BLangType typeRef : objTypeNode.typeRefs) {
                if (typeRef.getBType().tsymbol == null) {
                    continue;
                }
                BTypeSymbol objectSymbol = Types.getReferredType(typeRef.getBType()).tsymbol;
                if (objectSymbol.kind != SymbolKind.OBJECT) {
                    continue;
                }

                List<BAttachedFunction> functions = ((BObjectTypeSymbol) objectSymbol).attachedFuncs;
                for (BAttachedFunction function : functions) {
                    defineReferencedFunction(typeDef.pos, typeDef.flagSet, objMethodsEnv,
                            typeRef, function, includedFunctionNames, typeDef.symbol,
                            ((BLangObjectTypeNode) typeDef.typeNode).functions, node.internal);
                }
            }
        }
    }

    private void validateIntersectionTypeDefinitions(List<BLangTypeDefinition> typeDefNodes) {
        Set<BType> loggedTypes = new HashSet<>();

        for (BLangTypeDefinition typeDefNode : typeDefNodes) {
            BLangType typeNode = typeDefNode.typeNode;
            NodeKind kind = typeNode.getKind();
            if (kind == NodeKind.INTERSECTION_TYPE_NODE) {
                BType currentType = Types.getReferredType(typeNode.getBType());

                if (currentType.tag != TypeTags.INTERSECTION) {
                    continue;
                }

                BIntersectionType intersectionType = (BIntersectionType) currentType;

                BType effectiveType = intersectionType.effectiveType;
                if (!loggedTypes.add(effectiveType)) {
                    continue;
                }

                boolean hasNonReadOnlyElement = false;
                for (BType constituentType : intersectionType.getConstituentTypes()) {
                    if (Types.getReferredType(constituentType) == symTable.readonlyType) {
                        continue;
                    }
                    // If constituent type is error, we have already validated error intersections.
                    if (!types.isSelectivelyImmutableType(constituentType, true)
                            && Types.getReferredType(constituentType).tag != TypeTags.ERROR) {

                        hasNonReadOnlyElement = true;
                        break;
                    }
                }

                if (hasNonReadOnlyElement) {
                    dlog.error(typeDefNode.typeNode.pos, DiagnosticErrorCode.INVALID_INTERSECTION_TYPE, typeNode);
                    typeNode.setBType(symTable.semanticError);
                }

                continue;
            }

            BStructureType immutableType;
            BStructureType mutableType;

            if (kind == NodeKind.OBJECT_TYPE) {
                BObjectType currentType = (BObjectType) typeNode.getBType();
                mutableType = currentType.mutableType;
                if (mutableType == null) {
                    continue;
                }
                immutableType = currentType;
            } else if (kind == NodeKind.RECORD_TYPE) {
                BRecordType currentType = (BRecordType) typeNode.getBType();
                mutableType = currentType.mutableType;
                if (mutableType == null) {
                    continue;
                }
                immutableType = currentType;
            } else {
                continue;
            }

            if (!loggedTypes.add(immutableType)) {
                continue;
            }

            if (!types.isSelectivelyImmutableType(mutableType, true)) {
                dlog.error(typeDefNode.typeNode.pos, DiagnosticErrorCode.INVALID_INTERSECTION_TYPE, typeDefNode.name);
                typeNode.setBType(symTable.semanticError);
            }
        }
    }

    private void defineUndefinedReadOnlyTypes(List<BLangTypeDefinition> typeDefNodes, List<BLangNode> typeDefs,
                                              SymbolEnv pkgEnv) {
        // Any newly added typedefs are due to `T & readonly` typed fields. Once the fields are set for all
        // type-definitions we can revisit the newly added type-definitions and define the fields and members for them.
        populateImmutableTypeFieldsAndMembers(typeDefNodes, pkgEnv);

        // If all the fields of a structure are readonly or final, mark the structure type itself as readonly.
        // If the type is a `readonly object` validate if all fields are compatible.
        validateFieldsAndSetReadOnlyType(typeDefs, pkgEnv);

        defineReadOnlyInclusions(typeDefs, pkgEnv);
    }

    private void populateImmutableTypeFieldsAndMembers(List<BLangTypeDefinition> typeDefNodes, SymbolEnv pkgEnv) {
        int size = typeDefNodes.size();
        for (int i = 0; i < size; i++) {
            BLangTypeDefinition typeDef = typeDefNodes.get(i);
            NodeKind nodeKind = typeDef.typeNode.getKind();
            if (nodeKind == NodeKind.OBJECT_TYPE) {
                if (((BObjectType) typeDef.symbol.type).mutableType == null) {
                    continue;
                }
            } else if (nodeKind == NodeKind.RECORD_TYPE) {
                if (((BRecordType) typeDef.symbol.type).mutableType == null) {
                    continue;
                }
            } else {
                continue;
            }

            SymbolEnv typeDefEnv = SymbolEnv.createTypeEnv(typeDef.typeNode, typeDef.symbol.scope, pkgEnv);
            ImmutableTypeCloner.defineUndefinedImmutableFields(typeDef, types, typeDefEnv, symTable,
                    anonymousModelHelper, names);

            if (nodeKind != NodeKind.OBJECT_TYPE) {
                continue;
            }

            BObjectType immutableObjectType = (BObjectType) typeDef.symbol.type;
            BObjectType mutableObjectType = immutableObjectType.mutableType;

            ImmutableTypeCloner.defineObjectFunctions((BObjectTypeSymbol) immutableObjectType.tsymbol,
                    (BObjectTypeSymbol) mutableObjectType.tsymbol, names, symTable);
        }
    }

    private void validateFieldsAndSetReadOnlyType(List<BLangNode> typeDefNodes, SymbolEnv pkgEnv) {
        int origSize = typeDefNodes.size();
        for (int i = 0; i < origSize; i++) {
            BLangNode typeDefOrClass = typeDefNodes.get(i);
            if (typeDefOrClass.getKind() == NodeKind.CLASS_DEFN) {
                BLangClassDefinition classDefinition = (BLangClassDefinition) typeDefOrClass;
                if (isObjectCtor(classDefinition)) {
                    continue;
                }
                setReadOnlynessOfClassDef(classDefinition, pkgEnv);
                continue;
            } else if (typeDefOrClass.getKind() != NodeKind.TYPE_DEFINITION) {
                continue;
            }

            BLangTypeDefinition typeDef = (BLangTypeDefinition) typeDefOrClass;
            BLangType typeNode = typeDef.typeNode;
            NodeKind nodeKind = typeNode.getKind();
            if (nodeKind != NodeKind.OBJECT_TYPE && nodeKind != NodeKind.RECORD_TYPE) {
                continue;
            }

            BSymbol symbol = typeDef.symbol;
            BStructureType structureType = (BStructureType) symbol.type;

            if (Symbols.isFlagOn(structureType.flags, Flags.READONLY)) {
                if (structureType.tag != TypeTags.OBJECT) {
                    continue;
                }

                BObjectType objectType = (BObjectType) structureType;
                if (objectType.mutableType != null) {
                    // This is an object defined due to `T & readonly` like usage, thus validation has been done
                    // already.
                    continue;
                }

                Location pos = typeDef.pos;
                // We reach here for `readonly object`s.
                // We now validate if it is a valid `readonly object` - i.e., all the fields are compatible readonly
                // types.
                if (!types.isSelectivelyImmutableType(objectType, new HashSet<>())) {
                    dlog.error(pos, DiagnosticErrorCode.INVALID_READONLY_OBJECT_TYPE, objectType);
                    return;
                }

                SymbolEnv typeDefEnv = SymbolEnv.createTypeEnv(typeNode, symbol.scope, pkgEnv);
                for (BField field : objectType.fields.values()) {
                    BType type = field.type;

                    Set<Flag> flagSet;
                    if (typeNode.getKind() == NodeKind.OBJECT_TYPE) {
                        flagSet = ((BLangObjectTypeNode) typeNode).flagSet;
                    } else if (typeNode.getKind() == NodeKind.USER_DEFINED_TYPE) {
                        flagSet = ((BLangUserDefinedType) typeNode).flagSet;
                    } else {
                        flagSet = new HashSet<>();
                    }

                    if (!types.isInherentlyImmutableType(type)) {
                        field.type = field.symbol.type = ImmutableTypeCloner.getImmutableIntersectionType(
                                pos, types, type, typeDefEnv, symTable,
                                anonymousModelHelper, names, flagSet);

                    }

                    field.symbol.flags |= Flags.READONLY;
                }
                continue;
            }

            if (nodeKind != NodeKind.RECORD_TYPE) {
                continue;
            }

            BRecordType recordType = (BRecordType) structureType;
            if (!recordType.sealed && recordType.restFieldType.tag != TypeTags.NEVER) {
                continue;
            }

            boolean allImmutableFields = true;

            Collection<BField> fields = structureType.fields.values();

            for (BField field : fields) {
                if (!Symbols.isFlagOn(field.symbol.flags, Flags.READONLY)) {
                    allImmutableFields = false;
                    break;
                }
            }

            if (allImmutableFields) {
                structureType.tsymbol.flags |= Flags.READONLY;
                structureType.flags |= Flags.READONLY;
            }
        }
    }

    private void defineReadOnlyInclusions(List<BLangNode> typeDefs, SymbolEnv pkgEnv) {
        for (BLangNode typeDef : typeDefs) {
            if (typeDef.getKind() != NodeKind.CLASS_DEFN) {
                continue;
            }
            BLangClassDefinition classDefinition = (BLangClassDefinition) typeDef;
            if (isObjectCtor(classDefinition)) {
                continue;
            }
            defineReadOnlyIncludedFieldsAndMethods(classDefinition, pkgEnv);
            classDefinition.definitionCompleted = true;
        }
    }

    public void defineReadOnlyIncludedFieldsAndMethods(BLangClassDefinition classDefinition, SymbolEnv pkgEnv) {
        SymbolEnv typeDefEnv = SymbolEnv.createClassEnv(classDefinition, classDefinition.symbol.scope, pkgEnv);
        BObjectType objType = (BObjectType) classDefinition.symbol.type;
        defineReferencedClassFields(classDefinition, typeDefEnv, objType, true);

            SymbolEnv objMethodsEnv = SymbolEnv.createClassMethodsEnv(classDefinition,
                    (BObjectTypeSymbol) classDefinition.symbol,
                    pkgEnv);
            defineIncludedMethods(classDefinition, objMethodsEnv, true);

    }

    private void setReadOnlynessOfClassDef(BLangClassDefinition classDef, SymbolEnv pkgEnv) {
        BObjectType objectType = (BObjectType) classDef.getBType();
        Location pos = classDef.pos;

        if (Symbols.isFlagOn(classDef.getBType().flags, Flags.READONLY)) {
            if (!types.isSelectivelyImmutableType(objectType, new HashSet<>())) {
                dlog.error(pos, DiagnosticErrorCode.INVALID_READONLY_OBJECT_TYPE, objectType);
                return;
            }

            ImmutableTypeCloner.markFieldsAsImmutable(classDef, pkgEnv, objectType, types, anonymousModelHelper,
                    symTable, names, pos);
        } else if (classDef.isObjectContructorDecl) {
            Collection<BField> fields = objectType.fields.values();
            if (fields.isEmpty()) {
                return;
            }

            for (BField field : fields) {
                if (!Symbols.isFlagOn(field.symbol.flags, Flags.FINAL) ||
                        !Symbols.isFlagOn(field.type.flags, Flags.READONLY)) {
                    return;
                }
            }

            classDef.getBType().tsymbol.flags |= Flags.READONLY;
            classDef.getBType().flags |= Flags.READONLY;
        }
    }

    private void defineInvokableSymbol(BLangInvokableNode invokableNode, BInvokableSymbol funcSymbol,
                                       SymbolEnv invokableEnv) {
        invokableNode.symbol = funcSymbol;
        defineSymbol(invokableNode.name.pos, funcSymbol);
        invokableEnv.scope = funcSymbol.scope;
        defineInvokableSymbolParams(invokableNode, funcSymbol, invokableEnv);

        if (Symbols.isFlagOn(funcSymbol.type.tsymbol.flags, Flags.ISOLATED)) {
            funcSymbol.type.flags |= Flags.ISOLATED;
        }

        if (Symbols.isFlagOn(funcSymbol.type.tsymbol.flags, Flags.TRANSACTIONAL)) {
            funcSymbol.type.flags |= Flags.TRANSACTIONAL;
        }
    }

    private void defineInvokableSymbolParams(BLangInvokableNode invokableNode, BInvokableSymbol invokableSymbol,
                                             SymbolEnv invokableEnv) {
        boolean foundDefaultableParam = false;
        boolean foundIncludedRecordParam = false;
        List<BVarSymbol> paramSymbols = new ArrayList<>();
        Set<String> requiredParamNames = new HashSet<>();
        invokableNode.clonedEnv = invokableEnv.shallowClone();
        for (BLangSimpleVariable varNode : invokableNode.requiredParams) {
            boolean isDefaultableParam = varNode.expr != null;
            boolean isIncludedRecordParam = varNode.flagSet.contains(Flag.INCLUDED);
            defineNode(varNode, invokableEnv);
            if (isDefaultableParam) {
                foundDefaultableParam = true;
            } else if (isIncludedRecordParam) {
                foundIncludedRecordParam = true;
            }

            if (isDefaultableParam) {
                if (foundIncludedRecordParam) {
                    dlog.error(varNode.pos, DEFAULTABLE_PARAM_DEFINED_AFTER_INCLUDED_RECORD_PARAM);
                }
            } else if (!isIncludedRecordParam) {
                if (foundDefaultableParam) {
                    dlog.error(varNode.pos, REQUIRED_PARAM_DEFINED_AFTER_DEFAULTABLE_PARAM);
                } else if (foundIncludedRecordParam) {
                    dlog.error(varNode.pos, REQUIRED_PARAM_DEFINED_AFTER_INCLUDED_RECORD_PARAM);
                }
            }
            BVarSymbol symbol = varNode.symbol;
            if (varNode.expr != null) {
                symbol.flags |= Flags.OPTIONAL;
                symbol.isDefaultable = true;

                if (varNode.expr.getKind() == NodeKind.INFER_TYPEDESC_EXPR) {
                    symbol.flags |= Flags.INFER;
                }
            }
            if (varNode.flagSet.contains(Flag.INCLUDED)) {
                BType varNodeType = Types.getReferredType(varNode.getBType());
                if (varNodeType.getKind() == TypeKind.RECORD) {
                    symbol.flags |= Flags.INCLUDED;
                    LinkedHashMap<String, BField> fields = ((BRecordType) varNodeType).fields;
                    for (String fieldName : fields.keySet()) {
                        BField field = fields.get(fieldName);
                        if (field.symbol.type.tag != TypeTags.NEVER) {
                            if (!requiredParamNames.add(fieldName)) {
                                dlog.error(varNode.pos, REDECLARED_SYMBOL, fieldName);
                            }
                        }
                    }
                } else {
                    dlog.error(varNode.typeNode.pos, EXPECTED_RECORD_TYPE_AS_INCLUDED_PARAMETER);
                }
            } else {
                requiredParamNames.add(symbol.name.value);
            }
            paramSymbols.add(symbol);
        }

        if (!invokableNode.desugaredReturnType) {
            symResolver.resolveTypeNode(invokableNode.returnTypeNode, invokableEnv);
        }
        invokableSymbol.params = paramSymbols;
        BType retType = invokableNode.returnTypeNode.getBType();
        invokableSymbol.retType = retType;

        symResolver.validateInferTypedescParams(invokableNode.pos, invokableNode.getParameters(), retType);

        // Create function type
        List<BType> paramTypes = paramSymbols.stream()
                .map(paramSym -> paramSym.type)
                .collect(Collectors.toList());

        BInvokableTypeSymbol functionTypeSymbol = Symbols.createInvokableTypeSymbol(SymTag.FUNCTION_TYPE,
<<<<<<< HEAD
                invokableSymbol.flags,
                invokableEnv.enclPkg.symbol.pkgID,
                invokableSymbol.type,
                invokableEnv.scope.owner, invokableNode.pos,
                SOURCE);
=======
                                                                                    invokableSymbol.flags,
                                                                                    env.enclPkg.symbol.pkgID,
                                                                                    invokableSymbol.type,
                                                                                    env.scope.owner, invokableNode.pos,
                                                                                    SOURCE);
>>>>>>> 16d796a4
        functionTypeSymbol.params = invokableSymbol.params == null ? null : new ArrayList<>(invokableSymbol.params);
        functionTypeSymbol.returnType = invokableSymbol.retType;

        BType restType = null;
        if (invokableNode.restParam != null) {
            defineNode(invokableNode.restParam, invokableEnv);
            invokableSymbol.restParam = invokableNode.restParam.symbol;
            functionTypeSymbol.restParam = invokableSymbol.restParam;
            restType = invokableSymbol.restParam.type;
        }
        invokableSymbol.type = new BInvokableType(paramTypes, restType, retType, null);
        invokableSymbol.type.tsymbol = functionTypeSymbol;
        invokableSymbol.type.tsymbol.type = invokableSymbol.type;
    }

    private void defineSymbol(Location pos, BSymbol symbol) {
        symbol.scope = new Scope(symbol);
        if (symResolver.checkForUniqueSymbol(pos, env, symbol)) {
            env.scope.define(symbol.name, symbol);
        }
    }

    public void defineSymbol(Location pos, BSymbol symbol, SymbolEnv env) {
        symbol.scope = new Scope(symbol);
        if (symResolver.checkForUniqueSymbol(pos, env, symbol)) {
            env.scope.define(symbol.name, symbol);
        }
    }

    /**
     * Define a symbol that is unique only for the current scope.
     *
     * @param pos    Line number information of the source file
     * @param symbol Symbol to be defines
     * @param env    Environment to define the symbol
     */
    public void defineShadowedSymbol(Location pos, BSymbol symbol, SymbolEnv env) {
        symbol.scope = new Scope(symbol);
        if (symResolver.checkForUniqueSymbolInCurrentScope(pos, env, symbol, symbol.tag)) {
            env.scope.define(symbol.name, symbol);
        }
    }

    public void defineTypeNarrowedSymbol(Location location, SymbolEnv targetEnv, BVarSymbol symbol,
                                         BType type, boolean isInternal) {
        if (symbol.owner.tag == SymTag.PACKAGE) {
            // Avoid defining shadowed symbol for global vars, since the type is not narrowed.
            return;
        }

        BVarSymbol varSymbol = createVarSymbol(symbol.flags, type, symbol.name, targetEnv, symbol.pos, isInternal);
        if (type.tag == TypeTags.INVOKABLE && type.tsymbol != null) {
            BInvokableTypeSymbol tsymbol = (BInvokableTypeSymbol) type.tsymbol;
            BInvokableSymbol invokableSymbol = (BInvokableSymbol) varSymbol;
            invokableSymbol.params = tsymbol.params == null ? null : new ArrayList(tsymbol.params);
            invokableSymbol.restParam = tsymbol.restParam;
            invokableSymbol.retType = tsymbol.returnType;
            invokableSymbol.flags = tsymbol.flags;
        }
        varSymbol.originalName = symbol.getOriginalName();
        varSymbol.owner = symbol.owner;
        varSymbol.originalSymbol = symbol;
        defineShadowedSymbol(location, varSymbol, targetEnv);
    }

    private void defineSymbolWithCurrentEnvOwner(Location pos, BSymbol symbol) {
        symbol.scope = new Scope(env.scope.owner);
        if (symResolver.checkForUniqueSymbol(pos, env, symbol)) {
            env.scope.define(symbol.name, symbol);
        }
    }

    public BVarSymbol defineVarSymbol(Location pos, Set<Flag> flagSet, BType varType, Name varName,
                                      SymbolEnv env, boolean isInternal) {
        return defineVarSymbol(pos, flagSet, varType, varName, varName, env, isInternal);
    }

    public BVarSymbol defineVarSymbol(Location pos, Set<Flag> flagSet, BType varType, Name varName, Name origName,
                                      SymbolEnv env, boolean isInternal) {
        // Create variable symbol
        Scope enclScope = env.scope;
        BVarSymbol varSymbol = createVarSymbol(flagSet, varType, varName, env, pos, isInternal);
        varSymbol.originalName = origName;
        boolean considerAsMemberSymbol = flagSet.contains(Flag.FIELD) || flagSet.contains(Flag.REQUIRED_PARAM) ||
                flagSet.contains(Flag.DEFAULTABLE_PARAM) || flagSet.contains(Flag.REST_PARAM) ||
                flagSet.contains(Flag.INCLUDED);

        if (considerAsMemberSymbol && !symResolver.checkForUniqueMemberSymbol(pos, env, varSymbol) ||
                !considerAsMemberSymbol && !symResolver.checkForUniqueSymbol(pos, env, varSymbol)) {
            varSymbol.type = symTable.semanticError;
            varSymbol.state = DiagnosticState.REDECLARED;
        }

        enclScope.define(varSymbol.name, varSymbol);
        return varSymbol;
    }

    public void defineExistingVarSymbolInEnv(BVarSymbol varSymbol, SymbolEnv env) {
        if (!symResolver.checkForUniqueSymbol(env, varSymbol)) {
            varSymbol.type = symTable.semanticError;
            varSymbol.state = DiagnosticState.REDECLARED;
        }
        env.scope.define(varSymbol.name, varSymbol);
    }

    public BVarSymbol createVarSymbol(Set<Flag> flagSet, BType varType, Name varName, SymbolEnv env,
                                      Location pos, boolean isInternal) {
        return createVarSymbol(Flags.asMask(flagSet), varType, varName, env, pos, isInternal);
    }

    public BVarSymbol createVarSymbol(long flags, BType type, Name varName, SymbolEnv env,
                                      Location location, boolean isInternal) {
        BVarSymbol varSymbol;
        BType varType = Types.getReferredType(type);
        if (varType.tag == TypeTags.INVOKABLE) {
            varSymbol = new BInvokableSymbol(SymTag.VARIABLE, flags, varName, env.enclPkg.symbol.pkgID, type,
                    env.scope.owner, location, isInternal ? VIRTUAL : getOrigin(varName));
            varSymbol.kind = SymbolKind.FUNCTION;
        } else if (Symbols.isFlagOn(flags, Flags.WORKER)) {
            varSymbol = new BWorkerSymbol(flags, varName, env.enclPkg.symbol.pkgID, type, env.scope.owner, location,
                                          isInternal ? VIRTUAL : getOrigin(varName));
            resolveAssociatedWorkerFunc((BWorkerSymbol) varSymbol, env);
        } else {
            varSymbol = new BVarSymbol(flags, varName, env.enclPkg.symbol.pkgID, type, env.scope.owner, location,
                    isInternal ? VIRTUAL : getOrigin(varName));
            if (varType.tsymbol != null && Symbols.isFlagOn(varType.tsymbol.flags, Flags.CLIENT)) {
                varSymbol.tag = SymTag.ENDPOINT;
            }
        }
        return varSymbol;
    }

    private void resolveAssociatedWorkerFunc(BWorkerSymbol worker, SymbolEnv env) {
        LineRange workerVarPos = worker.pos.lineRange();

        for (BLangLambdaFunction lambdaFn : env.enclPkg.lambdaFunctions) {
            LineRange workerBodyPos = lambdaFn.function.pos.lineRange();
            Location targetRangePos = env.node.pos;

            // TODO: targetRangePos is null, because we create a block stmt to group the statement after a If block
            //  without en else block. Its pos is not set. Setting the pos requires the exact positions of start
            //  and end after the if block. When the pos is set we can remove this check
            if (targetRangePos == null) {
                targetRangePos = env.enclInvokable.pos;
            }

            if (worker.name.value.equals(lambdaFn.function.defaultWorkerName.value)
                    && withinRange(workerVarPos, targetRangePos.lineRange())
                    && withinRange(workerBodyPos, targetRangePos.lineRange())) {
                worker.setAssociatedFuncSymbol(lambdaFn.function.symbol);
                return;
            }
        }

        throw new IllegalStateException(
                "Matching function node not found for worker: " + worker.name.value + " at " + worker.pos);
    }

    private void defineObjectInitFunction(BLangObjectTypeNode object, SymbolEnv conEnv) {
        BLangFunction initFunction = object.initFunction;
        if (initFunction == null) {
            return;
        }

        //Set cached receiver to the init function
        initFunction.receiver = ASTBuilderUtil.createReceiver(object.pos, object.getBType());

        initFunction.attachedFunction = true;
        initFunction.flagSet.add(Flag.ATTACHED);
        defineNode(initFunction, conEnv);
    }

    private void defineClassInitFunction(BLangClassDefinition classDefinition, SymbolEnv conEnv) {
        BLangFunction initFunction = classDefinition.initFunction;
        if (initFunction == null) {
            return;
        }

        //Set cached receiver to the init function
        initFunction.receiver = ASTBuilderUtil.createReceiver(classDefinition.pos, classDefinition.getBType());

        initFunction.attachedFunction = true;
        initFunction.flagSet.add(Flag.ATTACHED);
        defineNode(initFunction, conEnv);
    }

    private void defineAttachedFunctions(BLangFunction funcNode, BInvokableSymbol funcSymbol,
                                         SymbolEnv invokableEnv, boolean isValidAttachedFunc) {
        BTypeSymbol typeSymbol = funcNode.receiver.getBType().tsymbol;

        // Check whether there exists a struct field with the same name as the function name.
        if (isValidAttachedFunc) {
            if (typeSymbol.tag == SymTag.OBJECT) {
                validateFunctionsAttachedToObject(funcNode, funcSymbol);
            } else if (typeSymbol.tag == SymTag.RECORD) {
                validateFunctionsAttachedToRecords(funcNode, funcSymbol);
            }
        }

        defineNode(funcNode.receiver, invokableEnv);
        funcSymbol.receiverSymbol = funcNode.receiver.symbol;
    }

    private void validateFunctionsAttachedToRecords(BLangFunction funcNode, BInvokableSymbol funcSymbol) {
        BInvokableType funcType = (BInvokableType) funcSymbol.type;
        BRecordTypeSymbol recordSymbol = (BRecordTypeSymbol) funcNode.receiver.getBType().tsymbol;

        recordSymbol.initializerFunc = new BAttachedFunction(
                names.fromIdNode(funcNode.name), funcSymbol, funcType, funcNode.pos);
    }

    private void validateFunctionsAttachedToObject(BLangFunction funcNode, BInvokableSymbol funcSymbol) {

        BInvokableType funcType = (BInvokableType) funcSymbol.type;
        BObjectTypeSymbol objectSymbol = (BObjectTypeSymbol) funcNode.receiver.getBType().tsymbol;
        BAttachedFunction attachedFunc;
        if (funcNode.getKind() == NodeKind.RESOURCE_FUNC) {
            attachedFunc = createResourceFunction(funcNode, funcSymbol, funcType);
        } else {
            attachedFunc = new BAttachedFunction(names.fromIdNode(funcNode.name), funcSymbol, funcType, funcNode.pos);
        }

        validateRemoteFunctionAttachedToObject(funcNode, objectSymbol);
        validateResourceFunctionAttachedToObject(funcNode, objectSymbol);

        // Check whether this attached function is a object initializer.
        if (!funcNode.objInitFunction) {
            objectSymbol.attachedFuncs.add(attachedFunc);
            return;
        }

        types.validateErrorOrNilReturn(funcNode, DiagnosticErrorCode.INVALID_OBJECT_CONSTRUCTOR);
        objectSymbol.initializerFunc = attachedFunc;
    }

    private BAttachedFunction createResourceFunction(BLangFunction funcNode, BInvokableSymbol funcSymbol,
                                                     BInvokableType funcType) {
        BLangResourceFunction resourceFunction = (BLangResourceFunction) funcNode;
        Name accessor = names.fromIdNode(resourceFunction.methodName);
        List<Name> resourcePath = resourceFunction.resourcePath.stream()
                .map(names::fromIdNode)
                .collect(Collectors.toList());

        List<BVarSymbol> pathParamSymbols = resourceFunction.pathParams.stream()
                .map(p -> {
                    p.symbol.kind = SymbolKind.PATH_PARAMETER;
                    return p.symbol;
                })
                .collect(Collectors.toList());

        BVarSymbol restPathParamSym = null;
        if (resourceFunction.restPathParam != null) {
            restPathParamSym = resourceFunction.restPathParam.symbol;
            restPathParamSym.kind = SymbolKind.PATH_REST_PARAMETER;
        }

        return new BResourceFunction(names.fromIdNode(funcNode.name), funcSymbol, funcType, resourcePath,
                accessor, pathParamSymbols, restPathParamSym, funcNode.pos);
    }

    private void validateRemoteFunctionAttachedToObject(BLangFunction funcNode, BObjectTypeSymbol objectSymbol) {
        if (!Symbols.isFlagOn(Flags.asMask(funcNode.flagSet), Flags.REMOTE)) {
            return;
        }
        funcNode.symbol.flags |= Flags.REMOTE;
        funcNode.symbol.flags |= Flags.PUBLIC;

        if (!isNetworkQualified(objectSymbol)) {
            this.dlog.error(funcNode.pos, DiagnosticErrorCode.REMOTE_FUNCTION_IN_NON_NETWORK_OBJECT);
        }
    }

    private boolean isNetworkQualified(BObjectTypeSymbol objectSymbol) {
        return Symbols.isFlagOn(objectSymbol.flags, Flags.CLIENT)
                || Symbols.isFlagOn(objectSymbol.flags, Flags.SERVICE);
    }

    private void validateResourceFunctionAttachedToObject(BLangFunction funcNode, BObjectTypeSymbol objectSymbol) {
        if (!Symbols.isFlagOn(Flags.asMask(funcNode.flagSet), Flags.RESOURCE)) {
            return;
        }
        funcNode.symbol.flags |= Flags.RESOURCE;

        if (!Symbols.isFlagOn(objectSymbol.flags, Flags.SERVICE)) {
            this.dlog.error(funcNode.pos, DiagnosticErrorCode.RESOURCE_FUNCTION_IN_NON_SERVICE_OBJECT);
        }
    }

    private StatementNode createAssignmentStmt(BLangSimpleVariable variable, BVarSymbol varSym, BSymbol fieldVar) {
        //Create LHS reference variable
        BLangSimpleVarRef varRef = (BLangSimpleVarRef) TreeBuilder.createSimpleVariableReferenceNode();
        varRef.pos = variable.pos;
        varRef.variableName = (BLangIdentifier) createIdentifier(fieldVar.name.getValue());
        varRef.pkgAlias = (BLangIdentifier) TreeBuilder.createIdentifierNode();
        varRef.symbol = fieldVar;
        varRef.setBType(fieldVar.type);

        //Create RHS variable reference
        BLangSimpleVarRef exprVar = (BLangSimpleVarRef) TreeBuilder.createSimpleVariableReferenceNode();
        exprVar.pos = variable.pos;
        exprVar.variableName = (BLangIdentifier) createIdentifier(varSym.name.getValue());
        exprVar.pkgAlias = (BLangIdentifier) TreeBuilder.createIdentifierNode();
        exprVar.symbol = varSym;
        exprVar.setBType(varSym.type);

        //Create assignment statement
        BLangAssignment assignmentStmt = (BLangAssignment) TreeBuilder.createAssignmentNode();
        assignmentStmt.expr = exprVar;
        assignmentStmt.pos = variable.pos;
        assignmentStmt.setVariable(varRef);
        return assignmentStmt;
    }

    private IdentifierNode createIdentifier(String value) {
        IdentifierNode node = TreeBuilder.createIdentifierNode();
        if (value != null) {
            node.setValue(value);
        }
        return node;
    }

    private boolean validateFuncReceiver(BLangFunction funcNode) {
        if (funcNode.receiver == null) {
            return true;
        }

        if (funcNode.receiver.getBType() == null) {
            funcNode.receiver.setBType(symResolver.resolveTypeNode(funcNode.receiver.typeNode, env));
        }
        if (funcNode.receiver.getBType().tag == TypeTags.SEMANTIC_ERROR) {
            return true;
        }

        if (funcNode.receiver.getBType().tag == TypeTags.OBJECT
                && !this.env.enclPkg.symbol.pkgID.equals(funcNode.receiver.getBType().tsymbol.pkgID)) {
            dlog.error(funcNode.receiver.pos, DiagnosticErrorCode.FUNC_DEFINED_ON_NON_LOCAL_TYPE,
                    funcNode.name.value, funcNode.receiver.getBType().toString());
            return false;
        }
        return true;
    }

    private Name getFuncSymbolName(BLangFunction funcNode) {
        if (funcNode.receiver != null) {
            return names.fromString(Symbols.getAttachedFuncSymbolName(
                    funcNode.receiver.getBType().tsymbol.name.value, funcNode.name.value));
        }
        return names.fromIdNode(funcNode.name);
    }

    private Name getFuncSymbolOriginalName(BLangFunction funcNode) {
        return names.originalNameFromIdNode(funcNode.name);
    }

    private Name getFieldSymbolName(BLangSimpleVariable receiver, BLangSimpleVariable variable) {
        return names.fromString(Symbols.getAttachedFuncSymbolName(
                receiver.getBType().tsymbol.name.value, variable.name.value));
    }

    private MarkdownDocAttachment getMarkdownDocAttachment(BLangMarkdownDocumentation docNode) {
        if (docNode == null) {
            return new MarkdownDocAttachment(0);
        }
        MarkdownDocAttachment docAttachment = new MarkdownDocAttachment(docNode.getParameters().size());
        docAttachment.description = docNode.getDocumentation();

        for (BLangMarkdownParameterDocumentation p : docNode.getParameters()) {
            docAttachment.parameters.add(new MarkdownDocAttachment.Parameter(p.parameterName.value,
                    p.getParameterDocumentation()));
        }

        docAttachment.returnValueDescription = docNode.getReturnParameterDocumentation();
        BLangMarkDownDeprecationDocumentation deprecatedDocs = docNode.getDeprecationDocumentation();

        if (deprecatedDocs == null) {
            return docAttachment;
        }

        docAttachment.deprecatedDocumentation = deprecatedDocs.getDocumentation();

        BLangMarkDownDeprecatedParametersDocumentation deprecatedParamsDocs =
                docNode.getDeprecatedParametersDocumentation();

        if (deprecatedParamsDocs == null) {
            return docAttachment;
        }

        for (BLangMarkdownParameterDocumentation param : deprecatedParamsDocs.getParameters()) {
            docAttachment.deprecatedParams.add(
                    new MarkdownDocAttachment.Parameter(param.parameterName.value, param.getParameterDocumentation()));
        }

        return docAttachment;
    }

    private void resolveIncludedFields(BLangStructureTypeNode structureTypeNode) {
        SymbolEnv typeDefEnv = structureTypeNode.typeDefEnv;
        List<BLangType> typeRefs = structureTypeNode.typeRefs;
        int typeRefSize = typeRefs.size();
        Set<BSymbol> referencedTypes = new HashSet<>(typeRefSize); // provide size to prevent rehashing
        List<BLangType> invalidTypeRefs = new ArrayList<>(typeRefSize); // provide size to prevent dynamic growing
        // Get the inherited fields from the type references

        Map<String, BLangSimpleVariable> fieldNames = new HashMap<>(structureTypeNode.fields.size());
        for (BLangSimpleVariable fieldVariable : structureTypeNode.fields) {
            fieldNames.put(fieldVariable.name.value, fieldVariable);
        }

        for (BLangType typeRef : typeRefs) {
            BType referredType = symResolver.resolveTypeNode(typeRef, typeDefEnv);
            referredType = Types.getReferredType(referredType);
            if (referredType == symTable.semanticError) {
                continue;
            }
            if (referredType.tag != TypeTags.RECORD) {
                continue;
            }
            var fields = ((BStructureType) referredType).fields.values();
            for (BField field : fields) {
                BType type = field.type;
                BLangTypeDefinition typeDefinition = typeToTypeDef.get(type);
                if (typeDefinition != null && typeDefinition.typeNode != null &&
                        typeDefinition.typeNode.getKind() == RECORD_TYPE) {
                    defineReferencedFieldsOfRecordTypeDef(typeDefinition);
                }
            }
        }

        structureTypeNode.includedFields = typeRefs.stream().flatMap(typeRef -> {
            BType referredType = symResolver.resolveTypeNode(typeRef, typeDefEnv);
            referredType = Types.getReferredType(referredType);
            if (referredType == symTable.semanticError) {
                return Stream.empty();
            }

            // Check for duplicate type references
            if (!referencedTypes.add(referredType.tsymbol)) {
                dlog.error(typeRef.pos, DiagnosticErrorCode.REDECLARED_TYPE_REFERENCE, typeRef);
                return Stream.empty();
            }

            int referredTypeTag = referredType.tag;
            if (structureTypeNode.getBType().tag == TypeTags.OBJECT) {
                if (referredTypeTag != TypeTags.OBJECT) {
                    DiagnosticErrorCode errorCode = DiagnosticErrorCode.INCOMPATIBLE_TYPE_REFERENCE;

                    if (referredTypeTag == TypeTags.INTERSECTION &&
                            isReadOnlyAndObjectIntersection((BIntersectionType) referredType)) {
                        errorCode = DiagnosticErrorCode.INVALID_READ_ONLY_TYPEDESC_INCLUSION_IN_OBJECT_TYPEDESC;
                    }

                    dlog.error(typeRef.pos, errorCode, typeRef);
                    invalidTypeRefs.add(typeRef);
                    return Stream.empty();
                }

                BObjectType objectType = (BObjectType) referredType;
                if (!structureTypeNode.symbol.pkgID.equals(referredType.tsymbol.pkgID)) {
                    for (BField field : objectType.fields.values()) {
                        if (!Symbols.isPublic(field.symbol)) {
                            dlog.error(typeRef.pos, DiagnosticErrorCode.INCOMPATIBLE_TYPE_REFERENCE_NON_PUBLIC_MEMBERS,
                                    typeRef);
                            invalidTypeRefs.add(typeRef);
                            return Stream.empty();
                        }
                    }

                    for (BAttachedFunction func : ((BObjectTypeSymbol) objectType.tsymbol).attachedFuncs) {
                        if (!Symbols.isPublic(func.symbol)) {
                            dlog.error(typeRef.pos, DiagnosticErrorCode.INCOMPATIBLE_TYPE_REFERENCE_NON_PUBLIC_MEMBERS,
                                    typeRef);
                            invalidTypeRefs.add(typeRef);
                            return Stream.empty();
                        }
                    }
                }
            }

            if (structureTypeNode.getBType().tag == TypeTags.RECORD && referredTypeTag != TypeTags.RECORD) {
                dlog.error(typeRef.pos, DiagnosticErrorCode.INCOMPATIBLE_RECORD_TYPE_REFERENCE, typeRef);
                invalidTypeRefs.add(typeRef);
                return Stream.empty();
            }

            // Here it is assumed that all the fields of the referenced types are resolved
            // by the time we reach here. It is achieved by ordering the typeDefs according
            // to the precedence.
            // Default values of fields are not inherited.
            return ((BStructureType) referredType).fields.values().stream().filter(f -> {
                if (fieldNames.containsKey(f.name.value)) {
                    BLangSimpleVariable existingVariable = fieldNames.get(f.name.value);
                    if (existingVariable.flagSet.contains(Flag.PUBLIC) !=
                            Symbols.isFlagOn(f.symbol.flags, Flags.PUBLIC)) {
                        dlog.error(existingVariable.pos,
                                DiagnosticErrorCode.MISMATCHED_VISIBILITY_QUALIFIERS_IN_OBJECT_FIELD,
                                existingVariable.name.value);
                    }
                    if (!types.isAssignable(existingVariable.getBType(), f.type)) {
                        dlog.error(existingVariable.pos, DiagnosticErrorCode.INCOMPATIBLE_SUB_TYPE_FIELD,
                                f.name, f.getType(), existingVariable.getBType());
                    }
                    return false;
                }
                return true;
            }).map(field -> {
                BLangSimpleVariable var = ASTBuilderUtil.createVariable(typeRef.pos, field.name.value, field.type);
                var.flagSet = field.symbol.getFlags();
                return var;
            });
        }).collect(Collectors.toList());
        structureTypeNode.typeRefs.removeAll(invalidTypeRefs);
    }

    private void defineReferencedFunction(Location location, Set<Flag> flagSet, SymbolEnv objEnv,
                                          BLangType typeRef, BAttachedFunction referencedFunc,
                                          Set<String> includedFunctionNames, BSymbol typeDefSymbol,
                                          List<BLangFunction> declaredFunctions, boolean isInternal) {
        typeDefSymbol = typeDefSymbol.tag == SymTag.TYPE_DEF ? typeDefSymbol.type.tsymbol : typeDefSymbol;
        String referencedFuncName = referencedFunc.funcName.value;
        Name funcName = names.fromString(
                Symbols.getAttachedFuncSymbolName(typeDefSymbol.name.value, referencedFuncName));
        BSymbol matchingObjFuncSym = symResolver.lookupSymbolInMainSpace(objEnv, funcName);

        BInvokableSymbol referencedFuncSymbol = referencedFunc.symbol;
        if (matchingObjFuncSym != symTable.notFoundSymbol) {
            if (!includedFunctionNames.add(referencedFuncName)) {
                dlog.error(typeRef.pos, DiagnosticErrorCode.REDECLARED_SYMBOL, referencedFuncName);
                return;
            }

            if (!hasSameFunctionSignature((BInvokableSymbol) matchingObjFuncSym, referencedFuncSymbol)) {
                BLangFunction matchingFunc = findFunctionBySymbol(declaredFunctions, matchingObjFuncSym);
                Location methodPos = matchingFunc != null ? matchingFunc.pos : typeRef.pos;
                dlog.error(methodPos, DiagnosticErrorCode.REFERRED_FUNCTION_SIGNATURE_MISMATCH,
                        getCompleteFunctionSignature(referencedFuncSymbol),
                        getCompleteFunctionSignature((BInvokableSymbol) matchingObjFuncSym));
            }

            if (Symbols.isFunctionDeclaration(matchingObjFuncSym) && Symbols.isFunctionDeclaration(
                    referencedFuncSymbol) && !types.isAssignable(matchingObjFuncSym.type, referencedFunc.type)) {
                BLangFunction matchingFunc = findFunctionBySymbol(declaredFunctions, matchingObjFuncSym);
                Location methodPos = matchingFunc != null ? matchingFunc.pos : typeRef.pos;
                dlog.error(methodPos, DiagnosticErrorCode.REDECLARED_FUNCTION_FROM_TYPE_REFERENCE,
                        referencedFunc.funcName, typeRef);
            }
            return;
        }

        if (Symbols.isPrivate(referencedFuncSymbol) || Symbols.isResource(referencedFuncSymbol)) {
            // we should not copy private functions. And we ignore the resource functions as they are not part of the
            // type.
            return;
        }

        // If not, define the function symbol within the object.
        // Take a copy of the symbol, with the new name, and the package ID same as the object type.
        BInvokableSymbol funcSymbol = ASTBuilderUtil.duplicateFunctionDeclarationSymbol(referencedFuncSymbol,
                typeDefSymbol, funcName, typeDefSymbol.pkgID, typeRef.pos, getOrigin(funcName));
        defineSymbol(typeRef.pos, funcSymbol, objEnv);

        // Create and define the parameters and receiver. This should be done after defining the function symbol.
        SymbolEnv funcEnv = SymbolEnv.createFunctionEnv(null, funcSymbol.scope, objEnv);
        funcSymbol.params.forEach(param -> defineSymbol(typeRef.pos, param, funcEnv));
        if (funcSymbol.restParam != null) {
            defineSymbol(typeRef.pos, funcSymbol.restParam, funcEnv);
        }
        funcSymbol.receiverSymbol =
                defineVarSymbol(location, flagSet, typeDefSymbol.type, Names.SELF, funcEnv, isInternal);

        // Cache the function symbol.
        BAttachedFunction attachedFunc;
        if (referencedFunc instanceof BResourceFunction) {
            BResourceFunction resourceFunction = (BResourceFunction) referencedFunc;
            attachedFunc = new BResourceFunction(referencedFunc.funcName,
                    funcSymbol, (BInvokableType) funcSymbol.type, resourceFunction.resourcePath,
                    resourceFunction.accessor, resourceFunction.pathParams, resourceFunction.restPathParam,
                    referencedFunc.pos);
        } else {
            attachedFunc = new BAttachedFunction(referencedFunc.funcName, funcSymbol, (BInvokableType) funcSymbol.type,
                    referencedFunc.pos);
        }

        ((BObjectTypeSymbol) typeDefSymbol).attachedFuncs.add(attachedFunc);
        ((BObjectTypeSymbol) typeDefSymbol).referencedFunctions.add(attachedFunc);
    }

    private BLangFunction findFunctionBySymbol(List<BLangFunction> declaredFunctions, BSymbol symbol) {
        for (BLangFunction fn : declaredFunctions) {
            if (fn.symbol == symbol) {
                return fn;
            }
        }
        return null;
    }

    private boolean hasSameFunctionSignature(BInvokableSymbol attachedFuncSym, BInvokableSymbol referencedFuncSym) {
        if (!hasSameVisibilityModifier(referencedFuncSym.flags, attachedFuncSym.flags)) {
            return false;
        }

        if (!types.isAssignable(attachedFuncSym.type, referencedFuncSym.type)) {
            return false;
        }

        List<BVarSymbol> params = referencedFuncSym.params;
        for (int i = 0; i < params.size(); i++) {
            BVarSymbol referencedFuncParam = params.get(i);
            BVarSymbol attachedFuncParam = attachedFuncSym.params.get(i);
            if (!referencedFuncParam.name.value.equals(attachedFuncParam.name.value) ||
                    !hasSameVisibilityModifier(referencedFuncParam.flags, attachedFuncParam.flags)) {
                return false;
            }
        }

        if (referencedFuncSym.restParam != null && attachedFuncSym.restParam != null) {
            return referencedFuncSym.restParam.name.value.equals(attachedFuncSym.restParam.name.value);
        }

        return referencedFuncSym.restParam == null && attachedFuncSym.restParam == null;
    }

    private boolean hasSameVisibilityModifier(long flags1, long flags2) {
        var xorOfFlags = flags1 ^ flags2;
        return ((xorOfFlags & Flags.PUBLIC) != Flags.PUBLIC) && ((xorOfFlags & Flags.PRIVATE) != Flags.PRIVATE);
    }

    private String getCompleteFunctionSignature(BInvokableSymbol funcSymbol) {
        StringBuilder signatureBuilder = new StringBuilder();
        StringJoiner paramListBuilder = new StringJoiner(", ", "(", ")");

        String visibilityModifier = "";
        if (Symbols.isPublic(funcSymbol)) {
            visibilityModifier = "public ";
        } else if (Symbols.isPrivate(funcSymbol)) {
            visibilityModifier = "private ";
        }

        signatureBuilder.append(visibilityModifier).append("function ")
                .append(funcSymbol.name.value.split("\\.")[1]);

        funcSymbol.params.forEach(param -> paramListBuilder.add(
                (Symbols.isPublic(param) ? "public " : "") + param.type.toString() + " " + param.name.value));

        if (funcSymbol.restParam != null) {
            paramListBuilder.add(((BArrayType) funcSymbol.restParam.type).eType.toString() + "... " +
                    funcSymbol.restParam.name.value);
        }

        signatureBuilder.append(paramListBuilder.toString());

        if (funcSymbol.retType != symTable.nilType) {
            signatureBuilder.append(" returns ").append(funcSymbol.retType.toString());
        }

        return signatureBuilder.toString();
    }

    private BPackageSymbol dupPackageSymbolAndSetCompUnit(BPackageSymbol originalSymbol, Name compUnit) {
        BPackageSymbol copy = new BPackageSymbol(originalSymbol.pkgID, originalSymbol.owner, originalSymbol.flags,
                originalSymbol.pos, originalSymbol.origin);
        copy.initFunctionSymbol = originalSymbol.initFunctionSymbol;
        copy.startFunctionSymbol = originalSymbol.startFunctionSymbol;
        copy.stopFunctionSymbol = originalSymbol.stopFunctionSymbol;
        copy.testInitFunctionSymbol = originalSymbol.testInitFunctionSymbol;
        copy.testStartFunctionSymbol = originalSymbol.testStartFunctionSymbol;
        copy.testStopFunctionSymbol = originalSymbol.testStopFunctionSymbol;
        copy.packageFile = originalSymbol.packageFile;
        copy.compiledPackage = originalSymbol.compiledPackage;
        copy.entryPointExists = originalSymbol.entryPointExists;
        copy.scope = originalSymbol.scope;
        copy.owner = originalSymbol.owner;
        copy.compUnit = compUnit;
        copy.importPrefix = originalSymbol.importPrefix;
        return copy;
    }

    private boolean isSameImport(BLangImportPackage importPkgNode, BPackageSymbol importSymbol) {
        if (!importPkgNode.orgName.value.equals(importSymbol.pkgID.orgName.value)) {
            return false;
        }

        BLangIdentifier pkgName = importPkgNode.pkgNameComps.get(importPkgNode.pkgNameComps.size() - 1);
        return pkgName.value.equals(importSymbol.pkgID.name.value);
    }

    private void resolveAndSetFunctionTypeFromRHSLambda(BLangVariable variable, SymbolEnv env) {
        BLangFunction function = ((BLangLambdaFunction) variable.expr).function;
        // TODO : Fix me. Calling createInvokableType is not correct.
        BType resolvedInvokableType = symResolver.createInvokableType(function.getParameters(),
                function.restParam,
                function.returnTypeNode,
                new SymbolResolver.AnalyzerData(env),
                Flags.asMask(variable.flagSet),
                env,
                function.pos);

        if (resolvedInvokableType.tag == TypeTags.NONE) {
            return;
        }

        BInvokableType invokableType = (BInvokableType) resolvedInvokableType;

        if (function.flagSet.contains(Flag.ISOLATED)) {
            invokableType.flags |= Flags.ISOLATED;
            invokableType.tsymbol.flags |= Flags.ISOLATED;
        }

        if (function.flagSet.contains(Flag.TRANSACTIONAL)) {
            invokableType.flags |= Flags.TRANSACTIONAL;
            invokableType.tsymbol.flags |= Flags.TRANSACTIONAL;
        }

        variable.setBType(invokableType);
    }

    private SymbolOrigin getOrigin(Name name, Set<Flag> flags) {
        if ((flags.contains(Flag.ANONYMOUS) && (flags.contains(Flag.SERVICE) || flags.contains(Flag.CLASS)))
                || missingNodesHelper.isMissingNode(name)) {
            return VIRTUAL;
        }
        return SOURCE;
    }

    private SymbolOrigin getOrigin(Name name) {
        return getOrigin(name.value);
    }

    private SymbolOrigin getOrigin(String name) {
        if (missingNodesHelper.isMissingNode(name)) {
            return VIRTUAL;
        }
        return SOURCE;
    }

    private boolean isInvalidIncludedTypeInClass(BType includedType) {
        int tag = includedType.tag;

        if (tag == TypeTags.OBJECT) {
            return false;
        }

        if (tag != TypeTags.INTERSECTION) {
            return true;
        }

        for (BType constituentType : ((BIntersectionType) includedType).getConstituentTypes()) {
            int constituentTypeTag = constituentType.tag;

            if (constituentTypeTag != TypeTags.OBJECT && constituentTypeTag != TypeTags.READONLY) {
                return true;
            }
        }
        return false;
    }

    private boolean isImmutable(BObjectType objectType) {
        if (Symbols.isFlagOn(objectType.flags, Flags.READONLY)) {
            return true;
        }

        Collection<BField> fields = objectType.fields.values();
        if (fields.isEmpty()) {
            return false;
        }

        for (BField field : fields) {
            if (!Symbols.isFlagOn(field.symbol.flags, Flags.FINAL) ||
                    !Symbols.isFlagOn(field.type.flags, Flags.READONLY)) {
                return false;
            }
        }

        return true;
    }

    private boolean isReadOnlyAndObjectIntersection(BIntersectionType referredType) {
        BType effectiveType = referredType.effectiveType;

        if (effectiveType.tag != TypeTags.OBJECT || !Symbols.isFlagOn(effectiveType.flags, Flags.READONLY)) {
            return false;
        }

        for (BType constituentType : referredType.getConstituentTypes()) {
            if (constituentType.tag == TypeTags.READONLY) {
                return true;
            }
        }
        return false;
    }

    private boolean withinRange(LineRange srcRange, LineRange targetRange) {
        int startLine = srcRange.startLine().line();
        int startOffset = srcRange.startLine().offset();
        int endLine = srcRange.endLine().line();
        int endOffset = srcRange.endLine().offset();

        int enclStartLine = targetRange.startLine().line();
        int enclEndLine = targetRange.endLine().line();
        int enclStartOffset = targetRange.startLine().offset();
        int enclEndOffset = targetRange.endLine().offset();

        return targetRange.filePath().equals(srcRange.filePath())
                && (startLine == enclStartLine && startOffset >= enclStartOffset || startLine > enclStartLine)
                && (endLine == enclEndLine && endOffset <= enclEndOffset || endLine < enclEndLine);
    }

    /**
     * Holds imports that are resolved and unresolved.
     */
    public static class ImportResolveHolder {
        public BLangImportPackage resolved;
        public List<BLangImportPackage> unresolved;

        public ImportResolveHolder() {
            this.unresolved = new ArrayList<>();
        }

        public ImportResolveHolder(BLangImportPackage resolved) {
            this.resolved = resolved;
            this.unresolved = new ArrayList<>();
        }
    }

    /**
     * Used to store location data for encountered unknown types in `checkErrors` method.
     *
     * @since 0.985.0
     */
    class LocationData {

        private String name;
        private int row;
        private int column;

        LocationData(String name, int row, int column) {
            this.name = name;
            this.row = row;
            this.column = column;
        }

        @Override
        public boolean equals(Object o) {
            if (this == o) {
                return true;
            }
            if (o == null || getClass() != o.getClass()) {
                return false;
            }
            LocationData that = (LocationData) o;
            return row == that.row &&
                    column == that.column &&
                    name.equals(that.name);
        }

        @Override
        public int hashCode() {
            return Objects.hash(name, row, column);
        }
    }
}<|MERGE_RESOLUTION|>--- conflicted
+++ resolved
@@ -275,13 +275,7 @@
         this.unknownTypeRefs = new HashSet<>();
         this.missingNodesHelper = BLangMissingNodesHelper.getInstance(context);
         this.packageCache = PackageCache.getInstance(context);
-<<<<<<< HEAD
         this.constResolver = ConstantValueResolver.getInstance(context);
-
-        this.importedPackages = new ArrayList<>();
-        this.unknownTypeRefs = new HashSet<>();
-=======
->>>>>>> 16d796a4
         this.intersectionTypes = new ArrayList<>();
 
         CompilerOptions options = CompilerOptions.getInstance(context);
@@ -499,7 +493,39 @@
         }
     }
 
-<<<<<<< HEAD
+    private void populateTypeToTypeDefMap(List<BLangNode> typeDefNodes) {
+        typeToTypeDef = new HashMap<>(typeDefNodes.size());
+        for (BLangNode typeDef : typeDefNodes) {
+            if (typeDef.getKind() == NodeKind.TYPE_DEFINITION) {
+                BLangTypeDefinition typeDefNode = (BLangTypeDefinition) typeDef;
+                BType type = typeDefNode.typeNode.getBType();
+                typeToTypeDef.put(type, typeDefNode);
+            }
+        }
+    }
+
+    private void defineDependentFields(List<BLangNode> typeDefNodes, SymbolEnv pkgEnv) {
+        for (BLangNode typeDef : typeDefNodes) {
+            if (typeDef.getKind() == NodeKind.CLASS_DEFN) {
+                BLangClassDefinition classDefinition = (BLangClassDefinition) typeDef;
+                if (isObjectCtor(classDefinition)) {
+                    continue;
+                }
+                defineReferencedFieldsOfClassDef(classDefinition, pkgEnv);
+            } else if (typeDef.getKind() == NodeKind.TYPE_DEFINITION) {
+                defineReferencedFieldsOfRecordTypeDef((BLangTypeDefinition) typeDef);
+            }
+        }
+    }
+
+    private void defineReferencedFieldsOfClassDef(BLangClassDefinition classDefinition, SymbolEnv pkgEnv) {
+        SymbolEnv typeDefEnv = classDefinition.typeDefEnv;
+        BObjectTypeSymbol tSymbol = (BObjectTypeSymbol) classDefinition.symbol;
+        BObjectType objType = (BObjectType) tSymbol.type;
+
+        defineReferencedClassFields(classDefinition, typeDefEnv, objType, false);
+    }
+
     private void addSemtypeBType(BLangType typeNode, SemType semType) {
         if (typeNode != null) {
             typeNode.getBType().setSemtype(semType);
@@ -942,39 +968,6 @@
         }
 
         return d.define(semtypeEnv, members, restType);
-=======
-    private void populateTypeToTypeDefMap(List<BLangNode> typeDefNodes) {
-        typeToTypeDef = new HashMap<>(typeDefNodes.size());
-        for (BLangNode typeDef : typeDefNodes) {
-            if (typeDef.getKind() == NodeKind.TYPE_DEFINITION) {
-                BLangTypeDefinition typeDefNode = (BLangTypeDefinition) typeDef;
-                BType type = typeDefNode.typeNode.getBType();
-                typeToTypeDef.put(type, typeDefNode);
-            }
-        }
-    }
-
-    private void defineDependentFields(List<BLangNode> typeDefNodes, SymbolEnv pkgEnv) {
-        for (BLangNode typeDef : typeDefNodes) {
-            if (typeDef.getKind() == NodeKind.CLASS_DEFN) {
-                BLangClassDefinition classDefinition = (BLangClassDefinition) typeDef;
-                if (isObjectCtor(classDefinition)) {
-                    continue;
-                }
-                defineReferencedFieldsOfClassDef(classDefinition, pkgEnv);
-            } else if (typeDef.getKind() == NodeKind.TYPE_DEFINITION) {
-                defineReferencedFieldsOfRecordTypeDef((BLangTypeDefinition) typeDef);
-            }
-        }
-    }
-
-    private void defineReferencedFieldsOfClassDef(BLangClassDefinition classDefinition, SymbolEnv pkgEnv) {
-        SymbolEnv typeDefEnv = classDefinition.typeDefEnv;
-        BObjectTypeSymbol tSymbol = (BObjectTypeSymbol) classDefinition.symbol;
-        BObjectType objType = (BObjectType) tSymbol.type;
-
-        defineReferencedClassFields(classDefinition, typeDefEnv, objType, false);
->>>>>>> 16d796a4
     }
 
     private void defineIntersectionTypes(SymbolEnv env) {
@@ -4964,19 +4957,11 @@
                 .collect(Collectors.toList());
 
         BInvokableTypeSymbol functionTypeSymbol = Symbols.createInvokableTypeSymbol(SymTag.FUNCTION_TYPE,
-<<<<<<< HEAD
                 invokableSymbol.flags,
-                invokableEnv.enclPkg.symbol.pkgID,
+                env.enclPkg.symbol.pkgID,
                 invokableSymbol.type,
-                invokableEnv.scope.owner, invokableNode.pos,
+                env.scope.owner, invokableNode.pos,
                 SOURCE);
-=======
-                                                                                    invokableSymbol.flags,
-                                                                                    env.enclPkg.symbol.pkgID,
-                                                                                    invokableSymbol.type,
-                                                                                    env.scope.owner, invokableNode.pos,
-                                                                                    SOURCE);
->>>>>>> 16d796a4
         functionTypeSymbol.params = invokableSymbol.params == null ? null : new ArrayList<>(invokableSymbol.params);
         functionTypeSymbol.returnType = invokableSymbol.retType;
 
