--- conflicted
+++ resolved
@@ -268,12 +268,6 @@
             // compilation unit info to it,
 
             for (BLangImportPackage unresolvedPkg : importHolder.unresolved) {
-<<<<<<< HEAD
-                BPackageSymbol pkgSymbol = importHolder.resolved.symbol; // get a copy of the package symbol, add
-                                                                         // compilation unit info to it,
-
-=======
->>>>>>> 580f6ac5
                 BPackageSymbol importSymbol = importHolder.resolved.symbol;
                 Name resolvedPkgAlias = names.fromIdNode(importHolder.resolved.alias);
                 Name unresolvedPkgAlias = names.fromIdNode(unresolvedPkg.alias);
@@ -1931,15 +1925,12 @@
         return pkgName.value.equals(importSymbol.pkgID.name.value);
     }
 
-<<<<<<< HEAD
-=======
     private void resolveAndSetFunctionTypeFromRHSLambda(BLangSimpleVariable variable, SymbolEnv env) {
         BLangFunction function = ((BLangLambdaFunction) variable.expr).function;
         variable.type = symResolver.createInvokableType(function.getParameters(),
                 function.restParam, function.returnTypeNode, Flags.asMask(variable.flagSet), env);
     }
 
->>>>>>> 580f6ac5
     /**
      * Holds imports that are resolved and unresolved.
      */
