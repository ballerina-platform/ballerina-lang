--- conflicted
+++ resolved
@@ -2258,13 +2258,9 @@
                         continue;
                     }
                     // If constituent type is error, we have already validated error intersections.
-                    if (!types.isSelectivelyImmutableType(constituentType, true, true)
+                    if (!types.isSelectivelyImmutableType(constituentType, true)
                             && constituentType.tag != TypeTags.ERROR) {
 
-<<<<<<< HEAD
-=======
-                    if (!types.isSelectivelyImmutableType(constituentType, true)) {
->>>>>>> 81d3c0f7
                         hasNonReadOnlyElement = true;
                         break;
                     }
