--- conflicted
+++ resolved
@@ -4880,14 +4880,8 @@
         int resourcePathCount = pathSegments.size();
         List<BResourcePathSegmentSymbol> pathSegmentSymbols = new ArrayList<>(resourcePathCount);
         BResourcePathSegmentSymbol parentResource = null;
-<<<<<<< HEAD
-        for (int i = 0; i < resourcePathCount; i++) {
-            BLangResourcePathSegment pathSegment = pathSegments.get(i);
+        for (BLangResourcePathSegment pathSegment : pathSegments) {
             Name resourcePathSymbolName = Names.fromString(pathSegment.name.originalValue);
-=======
-        for (BLangResourcePathSegment pathSegment : pathSegments) {
-            Name resourcePathSymbolName = Names.fromString(pathSegment.name.value);
->>>>>>> b6244de9
             BType resourcePathSegmentType = pathSegment.typeNode == null ?
                     symTable.noType : symResolver.resolveTypeNode(pathSegment.typeNode, env);
             pathSegment.setBType(resourcePathSegmentType);
