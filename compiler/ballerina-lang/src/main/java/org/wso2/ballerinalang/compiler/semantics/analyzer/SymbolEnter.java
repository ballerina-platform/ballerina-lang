/*
 *  Copyright (c) 2017, WSO2 Inc. (http://www.wso2.org) All Rights Reserved.
 *
 *  WSO2 Inc. licenses this file to you under the Apache License,
 *  Version 2.0 (the "License"); you may not use this file except
 *  in compliance with the License.
 *  You may obtain a copy of the License at
 *
 *    http://www.apache.org/licenses/LICENSE-2.0
 *
 *  Unless required by applicable law or agreed to in writing,
 *  software distributed under the License is distributed on an
 *  "AS IS" BASIS, WITHOUT WARRANTIES OR CONDITIONS OF ANY
 *  KIND, either express or implied.  See the License for the
 *  specific language governing permissions and limitations
 *  under the License.
 */
package org.wso2.ballerinalang.compiler.semantics.analyzer;

import org.ballerinalang.compiler.CompilerPhase;
import org.ballerinalang.model.TreeBuilder;
import org.ballerinalang.model.elements.Flag;
import org.ballerinalang.model.elements.MarkdownDocAttachment;
import org.ballerinalang.model.elements.PackageID;
import org.ballerinalang.model.symbols.SymbolKind;
import org.ballerinalang.model.tree.IdentifierNode;
import org.ballerinalang.model.tree.NodeKind;
import org.ballerinalang.model.tree.TopLevelNode;
import org.ballerinalang.model.tree.TypeDefinition;
import org.ballerinalang.model.tree.statements.StatementNode;
import org.ballerinalang.model.tree.types.TypeNode;
<<<<<<< HEAD
import org.ballerinalang.model.types.TypeKind;
=======
import org.ballerinalang.model.types.SelectivelyImmutableReferenceType;
>>>>>>> 8997e08a
import org.ballerinalang.util.diagnostic.DiagnosticCode;
import org.wso2.ballerinalang.compiler.PackageLoader;
import org.wso2.ballerinalang.compiler.SourceDirectory;
import org.wso2.ballerinalang.compiler.desugar.ASTBuilderUtil;
import org.wso2.ballerinalang.compiler.parser.BLangAnonymousModelHelper;
import org.wso2.ballerinalang.compiler.semantics.model.Scope;
import org.wso2.ballerinalang.compiler.semantics.model.SymbolEnv;
import org.wso2.ballerinalang.compiler.semantics.model.SymbolTable;
import org.wso2.ballerinalang.compiler.semantics.model.symbols.BAnnotationSymbol;
import org.wso2.ballerinalang.compiler.semantics.model.symbols.BAttachedFunction;
import org.wso2.ballerinalang.compiler.semantics.model.symbols.BConstantSymbol;
import org.wso2.ballerinalang.compiler.semantics.model.symbols.BConstructorSymbol;
import org.wso2.ballerinalang.compiler.semantics.model.symbols.BErrorTypeSymbol;
import org.wso2.ballerinalang.compiler.semantics.model.symbols.BInvokableSymbol;
import org.wso2.ballerinalang.compiler.semantics.model.symbols.BInvokableTypeSymbol;
import org.wso2.ballerinalang.compiler.semantics.model.symbols.BObjectTypeSymbol;
import org.wso2.ballerinalang.compiler.semantics.model.symbols.BPackageSymbol;
import org.wso2.ballerinalang.compiler.semantics.model.symbols.BRecordTypeSymbol;
import org.wso2.ballerinalang.compiler.semantics.model.symbols.BServiceSymbol;
import org.wso2.ballerinalang.compiler.semantics.model.symbols.BSymbol;
import org.wso2.ballerinalang.compiler.semantics.model.symbols.BTypeSymbol;
import org.wso2.ballerinalang.compiler.semantics.model.symbols.BVarSymbol;
import org.wso2.ballerinalang.compiler.semantics.model.symbols.BXMLAttributeSymbol;
import org.wso2.ballerinalang.compiler.semantics.model.symbols.BXMLNSSymbol;
import org.wso2.ballerinalang.compiler.semantics.model.symbols.SymTag;
import org.wso2.ballerinalang.compiler.semantics.model.symbols.Symbols;
import org.wso2.ballerinalang.compiler.semantics.model.types.BAnnotationType;
import org.wso2.ballerinalang.compiler.semantics.model.types.BArrayType;
import org.wso2.ballerinalang.compiler.semantics.model.types.BErrorType;
import org.wso2.ballerinalang.compiler.semantics.model.types.BField;
import org.wso2.ballerinalang.compiler.semantics.model.types.BFutureType;
import org.wso2.ballerinalang.compiler.semantics.model.types.BIntersectionType;
import org.wso2.ballerinalang.compiler.semantics.model.types.BInvokableType;
import org.wso2.ballerinalang.compiler.semantics.model.types.BObjectType;
import org.wso2.ballerinalang.compiler.semantics.model.types.BRecordType;
import org.wso2.ballerinalang.compiler.semantics.model.types.BServiceType;
import org.wso2.ballerinalang.compiler.semantics.model.types.BStructureType;
import org.wso2.ballerinalang.compiler.semantics.model.types.BType;
import org.wso2.ballerinalang.compiler.semantics.model.types.BTypeIdSet;
import org.wso2.ballerinalang.compiler.semantics.model.types.BUnionType;
import org.wso2.ballerinalang.compiler.tree.BLangAnnotation;
import org.wso2.ballerinalang.compiler.tree.BLangAnnotationAttachment;
import org.wso2.ballerinalang.compiler.tree.BLangCompilationUnit;
import org.wso2.ballerinalang.compiler.tree.BLangEndpoint;
import org.wso2.ballerinalang.compiler.tree.BLangErrorVariable;
import org.wso2.ballerinalang.compiler.tree.BLangFunction;
import org.wso2.ballerinalang.compiler.tree.BLangIdentifier;
import org.wso2.ballerinalang.compiler.tree.BLangImportPackage;
import org.wso2.ballerinalang.compiler.tree.BLangInvokableNode;
import org.wso2.ballerinalang.compiler.tree.BLangMarkdownDocumentation;
import org.wso2.ballerinalang.compiler.tree.BLangNode;
import org.wso2.ballerinalang.compiler.tree.BLangNodeVisitor;
import org.wso2.ballerinalang.compiler.tree.BLangPackage;
import org.wso2.ballerinalang.compiler.tree.BLangRecordVariable;
import org.wso2.ballerinalang.compiler.tree.BLangResource;
import org.wso2.ballerinalang.compiler.tree.BLangService;
import org.wso2.ballerinalang.compiler.tree.BLangSimpleVariable;
import org.wso2.ballerinalang.compiler.tree.BLangTestablePackage;
import org.wso2.ballerinalang.compiler.tree.BLangTupleVariable;
import org.wso2.ballerinalang.compiler.tree.BLangTypeDefinition;
import org.wso2.ballerinalang.compiler.tree.BLangWorker;
import org.wso2.ballerinalang.compiler.tree.BLangXMLNS;
import org.wso2.ballerinalang.compiler.tree.expressions.BLangConstant;
import org.wso2.ballerinalang.compiler.tree.expressions.BLangExpression;
import org.wso2.ballerinalang.compiler.tree.expressions.BLangLambdaFunction;
import org.wso2.ballerinalang.compiler.tree.expressions.BLangLiteral;
import org.wso2.ballerinalang.compiler.tree.expressions.BLangSimpleVarRef;
import org.wso2.ballerinalang.compiler.tree.expressions.BLangXMLAttribute;
import org.wso2.ballerinalang.compiler.tree.expressions.BLangXMLQName;
import org.wso2.ballerinalang.compiler.tree.statements.BLangAssignment;
import org.wso2.ballerinalang.compiler.tree.statements.BLangXMLNSStatement;
import org.wso2.ballerinalang.compiler.tree.types.BLangArrayType;
import org.wso2.ballerinalang.compiler.tree.types.BLangConstrainedType;
import org.wso2.ballerinalang.compiler.tree.types.BLangErrorType;
import org.wso2.ballerinalang.compiler.tree.types.BLangFiniteTypeNode;
import org.wso2.ballerinalang.compiler.tree.types.BLangObjectTypeNode;
import org.wso2.ballerinalang.compiler.tree.types.BLangRecordTypeNode;
import org.wso2.ballerinalang.compiler.tree.types.BLangStructureTypeNode;
import org.wso2.ballerinalang.compiler.tree.types.BLangTupleTypeNode;
import org.wso2.ballerinalang.compiler.tree.types.BLangType;
import org.wso2.ballerinalang.compiler.tree.types.BLangUnionTypeNode;
import org.wso2.ballerinalang.compiler.tree.types.BLangUserDefinedType;
import org.wso2.ballerinalang.compiler.util.CompilerContext;
import org.wso2.ballerinalang.compiler.util.ImmutableTypeCloner;
import org.wso2.ballerinalang.compiler.util.Name;
import org.wso2.ballerinalang.compiler.util.Names;
import org.wso2.ballerinalang.compiler.util.TypeTags;
import org.wso2.ballerinalang.compiler.util.diagnotic.BLangDiagnosticLogHelper;
import org.wso2.ballerinalang.compiler.util.diagnotic.DiagnosticPos;
import org.wso2.ballerinalang.util.Flags;

import java.util.ArrayList;
import java.util.Collection;
import java.util.Comparator;
import java.util.HashMap;
import java.util.HashSet;
import java.util.Iterator;
import java.util.LinkedHashMap;
import java.util.List;
import java.util.Map;
import java.util.Objects;
import java.util.Optional;
import java.util.Set;
import java.util.Stack;
import java.util.StringJoiner;
import java.util.function.BinaryOperator;
import java.util.function.Function;
import java.util.stream.Collector;
import java.util.stream.Collectors;
import java.util.stream.Stream;

import javax.xml.XMLConstants;

import static org.ballerinalang.model.elements.PackageID.ARRAY;
import static org.ballerinalang.model.elements.PackageID.BOOLEAN;
import static org.ballerinalang.model.elements.PackageID.DECIMAL;
import static org.ballerinalang.model.elements.PackageID.ERROR;
import static org.ballerinalang.model.elements.PackageID.FLOAT;
import static org.ballerinalang.model.elements.PackageID.FUTURE;
import static org.ballerinalang.model.elements.PackageID.INT;
import static org.ballerinalang.model.elements.PackageID.MAP;
import static org.ballerinalang.model.elements.PackageID.OBJECT;
import static org.ballerinalang.model.elements.PackageID.QUERY;
import static org.ballerinalang.model.elements.PackageID.STREAM;
import static org.ballerinalang.model.elements.PackageID.STRING;
import static org.ballerinalang.model.elements.PackageID.TABLE;
import static org.ballerinalang.model.elements.PackageID.TRANSACTION;
import static org.ballerinalang.model.elements.PackageID.TYPEDESC;
import static org.ballerinalang.model.elements.PackageID.VALUE;
import static org.ballerinalang.model.elements.PackageID.XML;
import static org.ballerinalang.model.tree.NodeKind.IMPORT;
import static org.ballerinalang.util.diagnostic.DiagnosticCode.REQUIRED_PARAM_DEFINED_AFTER_DEFAULTABLE_PARAM;

/**
 * @since 0.94
 */
public class SymbolEnter extends BLangNodeVisitor {

    private static final CompilerContext.Key<SymbolEnter> SYMBOL_ENTER_KEY =
            new CompilerContext.Key<>();

    private final PackageLoader pkgLoader;
    private final SymbolTable symTable;
    private final Names names;
    private final SymbolResolver symResolver;
    private final BLangDiagnosticLogHelper dlog;
    private final Types types;
    private final SourceDirectory sourceDirectory;
    private List<TypeDefinition> unresolvedTypes;
    private HashSet<LocationData> unknownTypeRefs;
    private List<PackageID> importedPackages;
    private int typePrecedence;
    private final TypeParamAnalyzer typeParamAnalyzer;
    private BLangAnonymousModelHelper anonymousModelHelper;

    private SymbolEnv env;

    private static final String DEPRECATION_ANNOTATION = "deprecated";

    public static SymbolEnter getInstance(CompilerContext context) {
        SymbolEnter symbolEnter = context.get(SYMBOL_ENTER_KEY);
        if (symbolEnter == null) {
            symbolEnter = new SymbolEnter(context);
        }

        return symbolEnter;
    }

    public SymbolEnter(CompilerContext context) {
        context.put(SYMBOL_ENTER_KEY, this);

        this.pkgLoader = PackageLoader.getInstance(context);
        this.symTable = SymbolTable.getInstance(context);
        this.names = Names.getInstance(context);
        this.symResolver = SymbolResolver.getInstance(context);
        this.dlog = BLangDiagnosticLogHelper.getInstance(context);
        this.types = Types.getInstance(context);
        this.typeParamAnalyzer = TypeParamAnalyzer.getInstance(context);
        this.anonymousModelHelper = BLangAnonymousModelHelper.getInstance(context);
        this.sourceDirectory = context.get(SourceDirectory.class);
        this.importedPackages = new ArrayList<>();
        this.unknownTypeRefs = new HashSet<>();
    }

    public BLangPackage definePackage(BLangPackage pkgNode) {
        populatePackageNode(pkgNode);
        defineNode(pkgNode, this.symTable.pkgEnvMap.get(symTable.langAnnotationModuleSymbol));
        return pkgNode;
    }

    public void defineNode(BLangNode node, SymbolEnv env) {
        SymbolEnv prevEnv = this.env;
        this.env = env;
        node.accept(this);
        this.env = prevEnv;
    }

    public BLangPackage defineTestablePackage(BLangTestablePackage pkgNode, SymbolEnv env,
                                              List<BLangImportPackage> enclPkgImports) {
        populatePackageNode(pkgNode, enclPkgImports);
        defineNode(pkgNode, env);
        return pkgNode;
    }

    // Visitor methods

    @Override
    public void visit(BLangPackage pkgNode) {
        if (pkgNode.completedPhases.contains(CompilerPhase.DEFINE)) {
            return;
        }

        // Create PackageSymbol
        BPackageSymbol pkgSymbol;
        if (Symbols.isFlagOn(Flags.asMask(pkgNode.flagSet), Flags.TESTABLE)) {
            pkgSymbol = Symbols.createPackageSymbol(pkgNode.packageID, this.symTable, Flags.asMask(pkgNode.flagSet));
        } else {
            pkgSymbol = Symbols.createPackageSymbol(pkgNode.packageID, this.symTable);
        }
        if (PackageID.isLangLibPackageID(pkgSymbol.pkgID)) {
            populateLangLibInSymTable(pkgSymbol);
        }

        pkgNode.symbol = pkgSymbol;
        SymbolEnv pkgEnv = SymbolEnv.createPkgEnv(pkgNode, pkgSymbol.scope, this.env);
        this.symTable.pkgEnvMap.put(pkgSymbol, pkgEnv);

        // Add the current package node's ID to the imported package list. This is used to identify cyclic module
        // imports.
        importedPackages.add(pkgNode.packageID);

        defineConstructs(pkgNode, pkgEnv);
        pkgNode.getTestablePkgs().forEach(testablePackage -> defineTestablePackage(testablePackage, pkgEnv,
                                                                                   pkgNode.imports));
        pkgNode.completedPhases.add(CompilerPhase.DEFINE);

        // After we have visited a package node, we need to remove it from the imports list.
        importedPackages.remove(pkgNode.packageID);
    }

    private void defineConstructs(BLangPackage pkgNode, SymbolEnv pkgEnv) {
        // visit the package node recursively and define all package level symbols.
        // And maintain a list of created package symbols.
        Map<String, ImportResolveHolder> importPkgHolder = new HashMap<>();
        pkgNode.imports.forEach(importNode -> {
            String qualifiedName = importNode.getQualifiedPackageName();
            if (importPkgHolder.containsKey(qualifiedName)) {
                importPkgHolder.get(qualifiedName).unresolved.add(importNode);
                return;
            }
            defineNode(importNode, pkgEnv);
            if (importNode.symbol != null) {
                importPkgHolder.put(qualifiedName, new ImportResolveHolder(importNode));
            }
        });

        for (ImportResolveHolder importHolder : importPkgHolder.values()) {
            BPackageSymbol pkgSymbol = importHolder.resolved.symbol; // get a copy of the package symbol, add
            // compilation unit info to it,

            for (BLangImportPackage unresolvedPkg : importHolder.unresolved) {
                BPackageSymbol importSymbol = importHolder.resolved.symbol;
                Name resolvedPkgAlias = names.fromIdNode(importHolder.resolved.alias);
                Name unresolvedPkgAlias = names.fromIdNode(unresolvedPkg.alias);

                // check if its the same import or has the same alias.
                if (!Names.IGNORE.equals(unresolvedPkgAlias) && unresolvedPkgAlias.equals(resolvedPkgAlias)
                    && importSymbol.compUnit.equals(names.fromIdNode(unresolvedPkg.compUnit))) {
                    if (isSameImport(unresolvedPkg, importSymbol)) {
                        dlog.error(unresolvedPkg.pos, DiagnosticCode.REDECLARED_IMPORT_MODULE,
                                unresolvedPkg.getQualifiedPackageName());
                    } else {
                        dlog.error(unresolvedPkg.pos, DiagnosticCode.REDECLARED_SYMBOL, unresolvedPkgAlias);
                    }
                    continue;
                }

                unresolvedPkg.symbol = pkgSymbol;
                // and define it in the current package scope
                BPackageSymbol symbol = duplicatePackagSymbol(pkgSymbol);
                symbol.compUnit = names.fromIdNode(unresolvedPkg.compUnit);
                symbol.scope = pkgSymbol.scope;
                unresolvedPkg.symbol = symbol;
                pkgEnv.scope.define(unresolvedPkgAlias, symbol);
            }
        }

        // Define type definitions.
        this.typePrecedence = 0;

        // Treat constants and type definitions in the same manner, since constants can be used as
        // types. Also, there can be references between constant and type definitions in both ways.
        // Thus visit them according to the precedence.
        List<TypeDefinition> typDefs = new ArrayList<>();
        pkgNode.constants.forEach(constant -> typDefs.add(constant));
        pkgNode.typeDefinitions.forEach(typDef -> typDefs.add(typDef));
        defineTypeNodes(typDefs, pkgEnv);

        for (BLangSimpleVariable variable : pkgNode.globalVars) {
            if (variable.expr != null && variable.expr.getKind() == NodeKind.LAMBDA && variable.isDeclaredWithVar) {
                resolveAndSetFunctionTypeFromRHSLambda(variable, pkgEnv);
            }
        }

        // Enabled logging errors after type def visit.
        // TODO: Do this in a cleaner way
        pkgEnv.logErrors = true;

        // Sort type definitions with precedence, before defining their members.
        pkgNode.typeDefinitions.sort(Comparator.comparing(t -> t.precedence));

        // Define error details
        defineErrorDetails(pkgNode.typeDefinitions, pkgEnv);

        // Define type def fields (if any)
        defineFields(pkgNode.typeDefinitions, pkgEnv);

        // Define type def members (if any)
        defineMembers(pkgNode.typeDefinitions, pkgEnv);

        defineUndefinedReadOnlyTypes(pkgNode.typeDefinitions, pkgEnv);

        // Define service and resource nodes.
        pkgNode.services.forEach(service -> defineNode(service, pkgEnv));

        // Define function nodes.
        pkgNode.functions.forEach(func -> defineNode(func, pkgEnv));

        // Define annotation nodes.
        pkgNode.annotations.forEach(annot -> defineNode(annot, pkgEnv));

        pkgNode.globalVars.forEach(var -> defineNode(var, pkgEnv));

        // Update globalVar for endpoints.
        pkgNode.globalVars.stream().filter(var -> var.symbol.type.tsymbol != null && Symbols
                .isFlagOn(var.symbol.type.tsymbol.flags, Flags.CLIENT)).map(varNode -> varNode.symbol)
                .forEach(varSymbol -> varSymbol.tag = SymTag.ENDPOINT);
    }

    public void visit(BLangAnnotation annotationNode) {
        BAnnotationSymbol annotationSymbol = Symbols.createAnnotationSymbol(Flags.asMask(annotationNode.flagSet),
                                                                            annotationNode.getAttachPoints(),
                                                                            names.fromIdNode(annotationNode.name),
                                                                            env.enclPkg.symbol.pkgID, null,
                                                                            env.scope.owner);
        annotationSymbol.markdownDocumentation =
                getMarkdownDocAttachment(annotationNode.markdownDocumentationAttachment);
        if (isDeprecated(annotationNode.annAttachments)) {
            annotationSymbol.flags |= Flags.DEPRECATED;
        }
        annotationSymbol.type = new BAnnotationType(annotationSymbol);
        annotationNode.symbol = annotationSymbol;
        defineSymbol(annotationNode.name.pos, annotationSymbol);
        SymbolEnv annotationEnv = SymbolEnv.createAnnotationEnv(annotationNode, annotationSymbol.scope, env);
        BLangType annotTypeNode = annotationNode.typeNode;
        if (annotTypeNode != null) {
            BType type = this.symResolver.resolveTypeNode(annotTypeNode, annotationEnv);
            annotationSymbol.attachedType = type.tsymbol;
            if (!isValidAnnotationType(type)) {
                dlog.error(annotTypeNode.pos, DiagnosticCode.ANNOTATION_INVALID_TYPE, type);
            }

            if (annotationNode.flagSet.contains(Flag.CONSTANT) && !type.isAnydata()) {
                dlog.error(annotTypeNode.pos, DiagnosticCode.ANNOTATION_INVALID_CONST_TYPE, type);
            }
        }

        if (!annotationNode.flagSet.contains(Flag.CONSTANT) &&
                annotationNode.getAttachPoints().stream().anyMatch(attachPoint -> attachPoint.source)) {
            dlog.error(annotationNode.pos, DiagnosticCode.ANNOTATION_REQUIRES_CONST);
        }
    }

    private boolean isNullOrEmpty(String s) {
        return s == null || s.isEmpty();
    }

    @Override
    public void visit(BLangImportPackage importPkgNode) {
        Name pkgAlias = names.fromIdNode(importPkgNode.alias);
        if (!Names.IGNORE.equals(pkgAlias)) {
            BSymbol importSymbol =
                    symResolver.resolvePrefixSymbol(env, pkgAlias, names.fromIdNode(importPkgNode.compUnit));
            if (importSymbol != symTable.notFoundSymbol) {
                if (isSameImport(importPkgNode, (BPackageSymbol) importSymbol)) {
                    dlog.error(importPkgNode.pos, DiagnosticCode.REDECLARED_IMPORT_MODULE,
                            importPkgNode.getQualifiedPackageName());
                } else {
                    dlog.error(importPkgNode.pos, DiagnosticCode.REDECLARED_SYMBOL, pkgAlias);
                }
                return;
            }
        }

        // TODO Clean this code up. Can we move the this to BLangPackageBuilder class
        // Create import package symbol
        Name orgName;
        Name version;
        PackageID enclPackageID = env.enclPkg.packageID;
        // The pattern of the import statement is 'import [org-name /] module-name [version sem-ver]'
        // Three cases should be considered here.
        // 1. import org-name/module-name version
        // 2. import org-name/module-name
        //      2a. same project
        //      2b. different project
        // 3. import module-name
        if (!isNullOrEmpty(importPkgNode.orgName.value)) {
            orgName = names.fromIdNode(importPkgNode.orgName);
            if (!isNullOrEmpty(importPkgNode.version.value)) {
                version = names.fromIdNode(importPkgNode.version);
            } else {
                String pkgName = importPkgNode.getPackageName().stream()
                        .map(id -> id.value)
                        .collect(Collectors.joining("."));
                if (this.sourceDirectory.getSourcePackageNames().contains(pkgName)
                        && orgName.value.equals(enclPackageID.orgName.value)) {
                    version = enclPackageID.version;
                } else {
                    version = Names.EMPTY;
                }
            }
        } else {
            orgName = enclPackageID.orgName;
            version = (Names.DEFAULT_VERSION.equals(enclPackageID.version)) ? Names.EMPTY : enclPackageID.version;
        }

        List<Name> nameComps = importPkgNode.pkgNameComps.stream()
                .map(identifier -> names.fromIdNode(identifier))
                .collect(Collectors.toList());

        PackageID pkgId = new PackageID(orgName, nameComps, version);

        // Built-in Annotation module is not allowed to import.
        if (pkgId.equals(PackageID.ANNOTATIONS) || pkgId.equals(PackageID.INTERNAL) || pkgId.equals(PackageID.QUERY)) {
            // Only peer lang.* modules able to see these two modules.
            // Spec allows to annotation model to be imported, but implementation not support this.
            if (!(enclPackageID.orgName.equals(Names.BALLERINA_ORG)
                    && enclPackageID.name.value.startsWith(Names.LANG.value))) {
                dlog.error(importPkgNode.pos, DiagnosticCode.MODULE_NOT_FOUND,
                        importPkgNode.getQualifiedPackageName());
                return;
            }
        }

        // Detect cyclic module dependencies. This will not detect cycles which starts with the entry package because
        // entry package has a version. So we check import cycles which starts with the entry package in next step.
        if (importedPackages.contains(pkgId)) {
            int index = importedPackages.indexOf(pkgId);
            // Generate the import cycle.
            StringBuilder stringBuilder = new StringBuilder();
            for (int i = index; i < importedPackages.size(); i++) {
                stringBuilder.append(importedPackages.get(i).toString()).append(" -> ");
            }
            // Append the current package to complete the cycle.
            stringBuilder.append(pkgId);
            dlog.error(importPkgNode.pos, DiagnosticCode.CYCLIC_MODULE_IMPORTS_DETECTED, stringBuilder.toString());
            return;
        }

        boolean samePkg = false;
        // Get the entry package.
        PackageID entryPackage = importedPackages.get(0);
        if (entryPackage.isUnnamed == pkgId.isUnnamed) {
            samePkg = (!entryPackage.isUnnamed) || (entryPackage.sourceFileName.equals(pkgId.sourceFileName));
        }
        // Check whether the package which we have encountered is the same as the entry package. We don't need to
        // check the version here because we cannot import two different versions of the same package at the moment.
        if (samePkg && entryPackage.orgName.equals(pkgId.orgName) && entryPackage.name.equals(pkgId.name)) {
            StringBuilder stringBuilder = new StringBuilder();
            String entryPackageString = importedPackages.get(0).toString();
            // We need to remove the package.
            int packageIndex = entryPackageString.indexOf(":");
            if (packageIndex != -1) {
                entryPackageString = entryPackageString.substring(0, packageIndex);
            }
            // Generate the import cycle.
            stringBuilder.append(entryPackageString).append(" -> ");
            for (int i = 1; i < importedPackages.size(); i++) {
                stringBuilder.append(importedPackages.get(i).toString()).append(" -> ");
            }
            stringBuilder.append(pkgId);
            dlog.error(importPkgNode.pos, DiagnosticCode.CYCLIC_MODULE_IMPORTS_DETECTED, stringBuilder.toString());
            return;
        }

        BPackageSymbol pkgSymbol = pkgLoader.loadPackageSymbol(pkgId, enclPackageID, this.env.enclPkg.repos);
        if (pkgSymbol == null) {
            dlog.error(importPkgNode.pos, DiagnosticCode.MODULE_NOT_FOUND,
                    importPkgNode.getQualifiedPackageName());
            return;
        }

        List<BPackageSymbol> imports = ((BPackageSymbol) this.env.scope.owner).imports;
        if (!imports.contains(pkgSymbol)) {
            imports.add(pkgSymbol);
        }

        // get a copy of the package symbol, add compilation unit info to it,
        // and define it in the current package scope
        BPackageSymbol symbol = duplicatePackagSymbol(pkgSymbol);
        symbol.compUnit = names.fromIdNode(importPkgNode.compUnit);
        symbol.scope = pkgSymbol.scope;
        importPkgNode.symbol = symbol;
        this.env.scope.define(pkgAlias, symbol);
    }

    @Override
    public void visit(BLangXMLNS xmlnsNode) {
        String nsURI = (String) ((BLangLiteral) xmlnsNode.namespaceURI).value;

        if (!nullOrEmpty(xmlnsNode.prefix.value) && nsURI.isEmpty()) {
            dlog.error(xmlnsNode.pos, DiagnosticCode.INVALID_NAMESPACE_DECLARATION, xmlnsNode.prefix);
        }

        // set the prefix of the default namespace
        if (xmlnsNode.prefix.value == null) {
            xmlnsNode.prefix.value = XMLConstants.DEFAULT_NS_PREFIX;
        }

        BXMLNSSymbol xmlnsSymbol = Symbols.createXMLNSSymbol(names.fromIdNode(xmlnsNode.prefix), nsURI,
                env.enclPkg.symbol.pkgID, env.scope.owner);
        xmlnsNode.symbol = xmlnsSymbol;

        // First check for package-imports with the same alias.
        // Here we do not check for owner equality, since package import is always at the package
        // level, but the namespace declaration can be at any level.
        BSymbol foundSym = symResolver.lookupSymbolInPrefixSpace(env, xmlnsSymbol.name);
        if ((foundSym.tag & SymTag.PACKAGE) != SymTag.PACKAGE) {
            foundSym = symTable.notFoundSymbol;
        }
        if (foundSym != symTable.notFoundSymbol) {
            dlog.error(xmlnsNode.pos, DiagnosticCode.REDECLARED_SYMBOL, xmlnsSymbol.name);
            return;
        }

        // Define it in the enclosing scope. Here we check for the owner equality,
        // to support overriding of namespace declarations defined at package level.
        defineSymbol(xmlnsNode.prefix.pos, xmlnsSymbol);
    }

    private boolean nullOrEmpty(String value) {
        return value == null || value.isEmpty();
    }

    public void visit(BLangXMLNSStatement xmlnsStmtNode) {
        defineNode(xmlnsStmtNode.xmlnsDecl, env);
    }

    private void defineTypeNodes(List<? extends TypeDefinition> typeDefs, SymbolEnv env) {
        if (typeDefs.size() == 0) {
            return;
        }

        this.unresolvedTypes = new ArrayList<>();
        for (TypeDefinition typeDef : typeDefs) {
            defineNode((BLangNode) typeDef, env);
        }

        if (typeDefs.size() <= unresolvedTypes.size()) {
            // This situation can occur due to either a cyclic dependency or at least one of member types in type
            // definition node cannot be resolved. So we iterate through each node recursively looking for cyclic
            // dependencies or undefined types in type node.


            for (TypeDefinition unresolvedType : unresolvedTypes) {
                // We need to keep track of all visited types to print cyclic dependency.
                Stack<String> references = new Stack<>();
                references.push(unresolvedType.getName().getValue());
                checkErrors(unresolvedType, (BLangType) unresolvedType.getTypeNode(), references);
            }

            unresolvedTypes.forEach(type -> defineNode((BLangNode) type, env));
            return;
        }
        defineTypeNodes(unresolvedTypes, env);
    }

    private void checkErrors(TypeDefinition unresolvedType, BLangType currentTypeNode, Stack<String> visitedNodes) {
        String unresolvedTypeNodeName = unresolvedType.getName().getValue();

        // Check errors in the type definition.
        List<BLangType> memberTypeNodes;
        switch (currentTypeNode.getKind()) {
            case ARRAY_TYPE:
                checkErrors(unresolvedType, ((BLangArrayType) currentTypeNode).elemtype, visitedNodes);
                break;
            case UNION_TYPE_NODE:
                // If the current type node is a union type node, we need to check all member nodes.
                memberTypeNodes = ((BLangUnionTypeNode) currentTypeNode).memberTypeNodes;
                // Recursively check all members.
                for (BLangType memberTypeNode : memberTypeNodes) {
                    checkErrors(unresolvedType, memberTypeNode, visitedNodes);
                }
                break;
            case TUPLE_TYPE_NODE:
                memberTypeNodes = ((BLangTupleTypeNode) currentTypeNode).memberTypeNodes;
                for (BLangType memberTypeNode : memberTypeNodes) {
                    checkErrors(unresolvedType, memberTypeNode, visitedNodes);
                }
                break;
            case CONSTRAINED_TYPE:
                checkErrors(unresolvedType, ((BLangConstrainedType) currentTypeNode).constraint, visitedNodes);
                break;
            case USER_DEFINED_TYPE:
                String currentTypeNodeName = ((BLangUserDefinedType) currentTypeNode).typeName.value;
                // Skip all types defined as anonymous types.
                if (currentTypeNodeName.startsWith("$")) {
                    return;
                }

                if (unresolvedTypeNodeName.equals(currentTypeNodeName)) {
                    // Cyclic dependency detected. We need to add the `unresolvedTypeNodeName` or the
                    // `memberTypeNodeName` to the end of the list to complete the cyclic dependency when
                    // printing the error.
                    visitedNodes.push(currentTypeNodeName);
                    dlog.error((DiagnosticPos) unresolvedType.getPosition(), DiagnosticCode.CYCLIC_TYPE_REFERENCE,
                            visitedNodes);
                    // We need to remove the last occurrence since we use this list in a recursive call.
                    // Otherwise, unwanted types will get printed in the cyclic dependency error.
                    visitedNodes.pop();
                } else if (visitedNodes.contains(currentTypeNodeName)) {
                    // Cyclic dependency detected. But in here, all the types in the list might not be necessary for the
                    // cyclic dependency error message.
                    //
                    // Eg - A -> B -> C -> B // Last B is what we are currently checking
                    //
                    // In such case, we create a new list with relevant type names.
                    int i = visitedNodes.indexOf(currentTypeNodeName);
                    List<String> dependencyList = new ArrayList<>(visitedNodes.size() - i);
                    for (; i < visitedNodes.size(); i++) {
                        dependencyList.add(visitedNodes.get(i));
                    }
                    // Add the `currentTypeNodeName` to complete the cycle.
                    dependencyList.add(currentTypeNodeName);
                    dlog.error((DiagnosticPos) unresolvedType.getPosition(), DiagnosticCode.CYCLIC_TYPE_REFERENCE,
                            dependencyList);
                } else {
                    // Check whether the current type node is in the unresolved list. If it is in the list, we need to
                    // check it recursively.
                    List<TypeDefinition> typeDefinitions = unresolvedTypes.stream()
                            .filter(typeDefinition -> typeDefinition.getName().getValue().equals(currentTypeNodeName))
                            .collect(Collectors.toList());
                    if (typeDefinitions.isEmpty()) {
                        // If a type is declared, it should either get defined successfully or added to the unresolved
                        // types list. If a type is not in either one of them, that means it is an undefined type.
                        LocationData locationData = new LocationData(currentTypeNodeName, currentTypeNode.pos.sLine,
                                currentTypeNode.pos.sCol);
                        if (unknownTypeRefs.add(locationData)) {
                            dlog.error(currentTypeNode.pos, DiagnosticCode.UNKNOWN_TYPE, currentTypeNodeName);
                        }
                    } else {
                        for (TypeDefinition typeDefinition : typeDefinitions) {
                            String typeName = typeDefinition.getName().getValue();
                            // Add the node name to the list.
                            visitedNodes.push(typeName);
                            // Recursively check for errors.
                            checkErrors(unresolvedType, (BLangType) typeDefinition.getTypeNode(), visitedNodes);
                            // We need to remove the added type node here since we have finished checking errors.
                            visitedNodes.pop();
                        }
                    }
                }
                break;
            case BUILT_IN_REF_TYPE:
                // Eg - `xml`. This is not needed to be checked because no types are available in the `xml`.
            case FINITE_TYPE_NODE:
            case FUNCTION_TYPE:
            case VALUE_TYPE:
            case ERROR_TYPE:
                // Do nothing.
                break;
            case RECORD_TYPE:
                for (TypeNode typeNode : ((BLangRecordTypeNode) currentTypeNode).getTypeReferences()) {
                    checkErrors(unresolvedType, (BLangType) typeNode, visitedNodes);
                }
                break;
            case OBJECT_TYPE:
                for (TypeNode typeNode : ((BLangObjectTypeNode) currentTypeNode).getTypeReferences()) {
                    checkErrors(unresolvedType, (BLangType) typeNode, visitedNodes);
                }
                break;
            default:
                throw new RuntimeException("unhandled type kind: " + currentTypeNode.getKind());
        }
    }

    public boolean isUnknownTypeRef(BLangUserDefinedType bLangUserDefinedType) {
        LocationData locationData = new LocationData(bLangUserDefinedType.typeName.value,
                                                     bLangUserDefinedType.pos.sLine, bLangUserDefinedType.pos.sCol);
        return unknownTypeRefs.contains(locationData);
    }

    @Override
    public void visit(BLangTypeDefinition typeDefinition) {
        BType definedType = symResolver.resolveTypeNode(typeDefinition.typeNode, env);
        if (definedType == symTable.semanticError) {
            // TODO : Fix this properly. issue #21242
            return;
        }
        if (definedType == symTable.noType) {
            // This is to prevent concurrent modification exception.
            if (!this.unresolvedTypes.contains(typeDefinition)) {
                this.unresolvedTypes.add(typeDefinition);
            }
            return;
        }

        // Check for any circular type references
        if (typeDefinition.typeNode.getKind() == NodeKind.OBJECT_TYPE ||
                typeDefinition.typeNode.getKind() == NodeKind.RECORD_TYPE) {
            BLangStructureTypeNode structureTypeNode = (BLangStructureTypeNode) typeDefinition.typeNode;
            // For each referenced type, check whether the types are already resolved.
            // If not, then that type should get a higher precedence.
            for (BLangType typeRef : structureTypeNode.typeRefs) {
                BType referencedType = symResolver.resolveTypeNode(typeRef, env);
                if (referencedType == symTable.noType) {
                    if (!this.unresolvedTypes.contains(typeDefinition)) {
                        this.unresolvedTypes.add(typeDefinition);
                        return;
                    }
                }
            }
        }

        if (typeDefinition.typeNode.getKind() == NodeKind.FUNCTION_TYPE && definedType.tsymbol == null) {
            definedType.tsymbol = Symbols.createTypeSymbol(SymTag.FUNCTION_TYPE, Flags.asMask(typeDefinition.flagSet),
                                                           Names.EMPTY, env.enclPkg.symbol.pkgID, definedType,
                                                           env.scope.owner);
        }

        typeDefinition.precedence = this.typePrecedence++;
        BTypeSymbol typeDefSymbol;
        if (definedType.tsymbol.name != Names.EMPTY) {
            typeDefSymbol = definedType.tsymbol.createLabelSymbol();
        } else {
            typeDefSymbol = definedType.tsymbol;
        }
        typeDefSymbol.markdownDocumentation = getMarkdownDocAttachment(typeDefinition.markdownDocumentationAttachment);
        typeDefSymbol.name = names.fromIdNode(typeDefinition.getName());
        typeDefSymbol.pkgID = env.enclPkg.packageID;

        boolean distinctFlagPresent = isDistinctFlagPresent(typeDefinition);

        // todo: need to handle intersections
        if (distinctFlagPresent) {
            if (definedType.getKind() == TypeKind.ERROR) {
                BErrorType distinctType = getDistinctErrorType(typeDefinition, (BErrorType) definedType, typeDefSymbol);
                typeDefinition.typeNode.type = distinctType;
                definedType = distinctType;
            } else if (definedType.getKind() == TypeKind.UNION) {
                validateUnionForDistinctType((BUnionType) definedType, typeDefinition.pos);
            } else {
                dlog.error(typeDefinition.pos, DiagnosticCode.DISTINCT_TYPING_ONLY_SUPPORT_OBJECTS_AND_ERRORS);
            }
        }

        typeDefSymbol.flags |= Flags.asMask(typeDefinition.flagSet);
        // Reset public flag when set on a non public type.
        typeDefSymbol.flags &= getPublicFlagResetingMask(typeDefinition.flagSet, typeDefinition.typeNode);
        if (isDeprecated(typeDefinition.annAttachments)) {
            typeDefSymbol.flags |= Flags.DEPRECATED;
        }
<<<<<<< HEAD
=======
        definedType.flags |= typeDefSymbol.flags;
>>>>>>> 8997e08a

        if (typeDefinition.annAttachments.stream()
                .anyMatch(attachment -> attachment.annotationName.value.equals(Names.ANNOTATION_TYPE_PARAM.value))) {
            // TODO : Clean this. Not a nice way to handle this.
            //  TypeParam is built-in annotation, and limited only within lang.* modules.
            if (PackageID.isLangLibPackageID(this.env.enclPkg.packageID)) {
                typeDefSymbol.type = typeParamAnalyzer.createTypeParam(typeDefSymbol.type, typeDefSymbol.name);
                typeDefSymbol.flags |= Flags.TYPE_PARAM;
                if (typeDefinition.typeNode.getKind() == NodeKind.ERROR_TYPE) {
                    typeDefSymbol.isLabel = false;
                }
            } else {
                dlog.error(typeDefinition.pos, DiagnosticCode.TYPE_PARAM_OUTSIDE_LANG_MODULE);
            }
        }
        definedType.flags |= typeDefSymbol.flags;

        typeDefinition.symbol = typeDefSymbol;
        boolean isLanglibModule = PackageID.isLangLibPackageID(this.env.enclPkg.packageID);
        if (isLanglibModule) {
            handleLangLibTypes(typeDefinition);
            return;
        }

        defineSymbol(typeDefinition.name.pos, typeDefSymbol);

        if (typeDefinition.typeNode.type.tag == TypeTags.ERROR) {
            // constructors are only defined for named types.
            defineErrorConstructorSymbol(typeDefinition.name.pos, typeDefSymbol);
        }
    }

    private void validateUnionForDistinctType(BUnionType definedType, DiagnosticPos pos) {
        Set<BType> memberTypes = definedType.getMemberTypes();
        TypeKind firstTypeKind = null;
        for (BType type : memberTypes) {
            TypeKind typeKind = type.getKind();
            if (firstTypeKind == null && (typeKind == TypeKind.ERROR || typeKind == TypeKind.OBJECT)) {
                firstTypeKind = typeKind;

            }
            if (typeKind != firstTypeKind) {
                dlog.error(pos, DiagnosticCode.DISTINCT_TYPING_ONLY_SUPPORT_OBJECTS_AND_ERRORS);
            }
        }
    }

    private BErrorType getDistinctErrorType(BLangTypeDefinition typeDefinition, BErrorType definedType,
                                            BTypeSymbol typeDefSymbol) {
        BErrorType definedErrorType = definedType;
        // Create a new type for distinct type definition such as `type FooErr distinct BarErr;`
        // `typeDefSymbol` is different to `definedErrorType.tsymbol` in a type definition statement that use
        // already defined type as the base type.
        if (definedErrorType.tsymbol != typeDefSymbol) {
            BErrorType bErrorType = new BErrorType(typeDefSymbol);
            bErrorType.detailType = definedErrorType.detailType;
            typeDefSymbol.type = bErrorType;
            definedErrorType = bErrorType;
        }
        boolean isPublicType = typeDefinition.flagSet.contains(Flag.PUBLIC);
        definedErrorType.typeIdSet = calculateTypeIdSet(typeDefinition, isPublicType, definedType.typeIdSet);
        return definedErrorType;
    }

    private BTypeIdSet calculateTypeIdSet(BLangTypeDefinition typeDefinition, boolean isPublicType,
                                          BTypeIdSet secondary) {
        String name = typeDefinition.flagSet.contains(Flag.ANONYMOUS)
                ? anonymousModelHelper.getNextDistinctErrorId(env.enclPkg.packageID)
                : typeDefinition.getName().value;

        return BTypeIdSet.from(env.enclPkg.packageID, name, isPublicType, secondary);
    }

    private boolean isDistinctFlagPresent(BLangTypeDefinition typeDefinition) {
        return typeDefinition.typeNode.flagSet.contains(Flag.DISTINCT);
    }

    private void handleLangLibTypes(BLangTypeDefinition typeDefinition) {

        // As per spec 2020R3 built-in types are limited only within lang.* modules.
        for (BLangAnnotationAttachment attachment : typeDefinition.annAttachments) {
            if (attachment.annotationName.value.equals(Names.ANNOTATION_TYPE_PARAM.value)) {
                BTypeSymbol typeDefSymbol = typeDefinition.symbol;
                typeDefSymbol.type = typeParamAnalyzer.createTypeParam(typeDefSymbol.type, typeDefSymbol.name);
                typeDefSymbol.flags |= Flags.TYPE_PARAM;
                break;
            } else if (attachment.annotationName.value.equals(Names.ANNOTATION_BUILTIN_SUBTYPE.value)) {
                // Type is pre-defined in symbol Table.
                BType type = symTable.getLangLibSubType(typeDefinition.name.value);
                typeDefinition.symbol = type.tsymbol;
                typeDefinition.type = type;
                typeDefinition.typeNode.type = type;
                typeDefinition.isBuiltinTypeDef = true;
                break;
            }
            throw new IllegalStateException("Not supported annotation attachment at:" + attachment.pos);
        }
        defineSymbol(typeDefinition.name.pos, typeDefinition.symbol);
    }

    // If this type is defined to a public type or this is a anonymous type, return int with all bits set to 1,
    // so that we can bitwise and it with any flag and the original flag will not change.
    // If the type is not a public type then return a mask where public flag is set to zero and all others are set
    // to 1 so that we can perform bitwise and operation to remove the public flag from given flag.
    private int getPublicFlagResetingMask(Set<Flag> flagSet, BLangType typeNode) {
        boolean isAnonType =
                typeNode instanceof BLangStructureTypeNode && ((BLangStructureTypeNode) typeNode).isAnonymous;
        if (flagSet.contains(Flag.PUBLIC) || isAnonType) {
            return Integer.MAX_VALUE;
        } else {
            return ~Flags.PUBLIC;
        }
    }

    private void defineErrorConstructorSymbol(DiagnosticPos pos, BTypeSymbol typeDefSymbol) {
        BErrorType errorType = (BErrorType) typeDefSymbol.type;
        BConstructorSymbol symbol = new BConstructorSymbol(typeDefSymbol.flags, typeDefSymbol.name,
                typeDefSymbol.pkgID, errorType, typeDefSymbol.owner);
        symbol.kind = SymbolKind.ERROR_CONSTRUCTOR;
        symbol.scope = new Scope(symbol);
        symbol.retType = errorType;
        if (symResolver.checkForUniqueSymbol(pos, env, symbol)) {
            env.scope.define(symbol.name, symbol);
        }

        ((BErrorTypeSymbol) typeDefSymbol).ctorSymbol = symbol;
    }

    @Override
    public void visit(BLangWorker workerNode) {
        BInvokableSymbol workerSymbol = Symbols.createWorkerSymbol(Flags.asMask(workerNode.flagSet),
                names.fromIdNode(workerNode.name), env.enclPkg.symbol.pkgID, null, env.scope.owner);
        workerSymbol.markdownDocumentation = getMarkdownDocAttachment(workerNode.markdownDocumentationAttachment);
        workerNode.symbol = workerSymbol;
        defineSymbolWithCurrentEnvOwner(workerNode.pos, workerSymbol);
    }

    @Override
    public void visit(BLangService serviceNode) {
        BServiceSymbol serviceSymbol = Symbols.createServiceSymbol(Flags.asMask(serviceNode.flagSet),
                names.fromIdNode(serviceNode.name), env.enclPkg.symbol.pkgID, serviceNode.type, env.scope.owner);
        serviceSymbol.markdownDocumentation = getMarkdownDocAttachment(serviceNode.markdownDocumentationAttachment);

        BType serviceObjectType = serviceNode.serviceTypeDefinition.symbol.type;
        serviceNode.symbol = serviceSymbol;
        serviceNode.symbol.type = new BServiceType(serviceObjectType.tsymbol);
        serviceSymbol.scope = new Scope(serviceSymbol);

        // Caching values future validation.
        if (serviceNode.serviceTypeDefinition.typeNode.getKind() == NodeKind.OBJECT_TYPE) {
            BLangObjectTypeNode objectTypeNode = (BLangObjectTypeNode) serviceNode.serviceTypeDefinition.typeNode;
            objectTypeNode.functions.stream().filter(func -> func.flagSet.contains(Flag.RESOURCE))
                    .forEach(func -> serviceNode.resourceFunctions.add(func));
        }
    }

    @Override
    public void visit(BLangFunction funcNode) {
        boolean validAttachedFunc = validateFuncReceiver(funcNode);
        boolean remoteFlagSetOnNode = Symbols.isFlagOn(Flags.asMask(funcNode.flagSet), Flags.REMOTE);

        if (!funcNode.attachedFunction && Symbols.isFlagOn(Flags.asMask(funcNode.flagSet), Flags.PRIVATE)) {
            dlog.error(funcNode.pos, DiagnosticCode.PRIVATE_FUNCTION_VISIBILITY, funcNode.name);
        }

        if (funcNode.receiver == null && !funcNode.attachedFunction && remoteFlagSetOnNode) {
            dlog.error(funcNode.pos, DiagnosticCode.REMOTE_IN_NON_OBJECT_FUNCTION, funcNode.name.value);
        }

        if (PackageID.isLangLibPackageID(env.enclPkg.symbol.pkgID)) {
            funcNode.flagSet.add(Flag.LANG_LIB);
        }

        BInvokableSymbol funcSymbol = Symbols.createFunctionSymbol(Flags.asMask(funcNode.flagSet),
                                                                   getFuncSymbolName(funcNode),
                                                                   env.enclPkg.symbol.pkgID, null, env.scope.owner,
                                                                   funcNode.hasBody());
        funcSymbol.source = funcNode.pos.src.cUnitName;
        funcSymbol.markdownDocumentation = getMarkdownDocAttachment(funcNode.markdownDocumentationAttachment);
        SymbolEnv invokableEnv = SymbolEnv.createFunctionEnv(funcNode, funcSymbol.scope, env);
        defineInvokableSymbol(funcNode, funcSymbol, invokableEnv);
        funcNode.type = funcSymbol.type;

        if (isDeprecated(funcNode.annAttachments)) {
            funcSymbol.flags |= Flags.DEPRECATED;
        }
        // Define function receiver if any.
        if (funcNode.receiver != null) {
            defineAttachedFunctions(funcNode, funcSymbol, invokableEnv, validAttachedFunc);
        }
    }

    private boolean isDeprecated(List<BLangAnnotationAttachment> annAttachments) {
        for (BLangAnnotationAttachment annotationAttachment : annAttachments) {
            if (annotationAttachment.annotationName.getValue().equals(DEPRECATION_ANNOTATION)) {
                return true;
            }
        }
        return false;
    }

    @Override
    public void visit(BLangResource resourceNode) {
    }

    @Override
    public void visit(BLangConstant constant) {
        BType staticType;
        if (constant.typeNode != null) {
            staticType = symResolver.resolveTypeNode(constant.typeNode, env);
            if (staticType == symTable.noType) {
                constant.symbol = getConstantSymbol(constant);
                // This is to prevent concurrent modification exception.
                if (!this.unresolvedTypes.contains(constant)) {
                    this.unresolvedTypes.add(constant);
                }
                return;
            }
        } else {
            staticType = symTable.semanticError;
        }
        BConstantSymbol constantSymbol = getConstantSymbol(constant);
        constant.symbol = constantSymbol;

        NodeKind nodeKind = constant.expr.getKind();
        if (nodeKind == NodeKind.LITERAL || nodeKind == NodeKind.NUMERIC_LITERAL) {
            if (constant.typeNode != null) {
                if (types.isValidLiteral((BLangLiteral) constant.expr, staticType)) {
                    // A literal type constant is defined with correct type.
                    // Update the type of the finiteType node to the static type.
                    // This is done to make the type inferring work.
                    // eg: const decimal d = 5.0;
                    BLangFiniteTypeNode finiteType = (BLangFiniteTypeNode) constant.associatedTypeDefinition.typeNode;
                    BLangExpression valueSpaceExpr = finiteType.valueSpace.iterator().next();
                    valueSpaceExpr.type = staticType;
                    defineNode(constant.associatedTypeDefinition, env);

                    constantSymbol.type = constant.associatedTypeDefinition.symbol.type;
                    constantSymbol.literalType = staticType;
                } else {
                    // A literal type constant is defined with some incorrect type. Set the original
                    // types and continue the flow and let it fail at semantic analyzer.
                    defineNode(constant.associatedTypeDefinition, env);
                    constantSymbol.type = staticType;
                    constantSymbol.literalType = constant.expr.type;
                }
            } else {
                // A literal type constant is defined without the type.
                // Then the type of the symbol is the finite type.
                defineNode(constant.associatedTypeDefinition, env);
                constantSymbol.type = constant.associatedTypeDefinition.symbol.type;
                constantSymbol.literalType = constant.expr.type;
            }
        } else if (constant.typeNode != null) {
            constantSymbol.type = constantSymbol.literalType = staticType;
        }

        constantSymbol.markdownDocumentation = getMarkdownDocAttachment(constant.markdownDocumentationAttachment);
        if (isDeprecated(constant.annAttachments)) {
            constantSymbol.flags |= Flags.DEPRECATED;
        }
        // Add the symbol to the enclosing scope.
        if (!symResolver.checkForUniqueSymbol(constant.name.pos, env, constantSymbol)) {
            return;
        }

        if (constant.symbol.name == Names.IGNORE) {
            // Avoid symbol definition for constants with name '_'
            return;
        }
        // Add the symbol to the enclosing scope.
        env.scope.define(constantSymbol.name, constantSymbol);
    }

    private BConstantSymbol getConstantSymbol(BLangConstant constant) {
        // Create a new constant symbol.
        Name name = names.fromIdNode(constant.name);
        PackageID pkgID = env.enclPkg.symbol.pkgID;
        return new BConstantSymbol(Flags.asMask(constant.flagSet), name, pkgID,
                symTable.semanticError, symTable.noType, env.scope.owner);
    }

    @Override
    public void visit(BLangSimpleVariable varNode) {
        // assign the type to var type node
        if (varNode.type == null) {
            if (varNode.typeNode != null) {
                varNode.type = symResolver.resolveTypeNode(varNode.typeNode, env);
            } else {
                varNode.type = symTable.noType;
            }
        }

        Name varName = names.fromIdNode(varNode.name);
        if (varName == Names.EMPTY || varName == Names.IGNORE) {
            // This is a variable created for a return type
            // e.g. function foo() (int);
            return;
        }

        BVarSymbol varSymbol = defineVarSymbol(varNode.name.pos, varNode.flagSet, varNode.type, varName, env);
        if (isDeprecated(varNode.annAttachments)) {
            varSymbol.flags |= Flags.DEPRECATED;
        }
        varSymbol.markdownDocumentation = getMarkdownDocAttachment(varNode.markdownDocumentationAttachment);
        varNode.symbol = varSymbol;
        if (varNode.symbol.type.tsymbol != null && Symbols.isFlagOn(varNode.symbol.type.tsymbol.flags, Flags.CLIENT)) {
            varSymbol.tag = SymTag.ENDPOINT;
        }

        if (varSymbol.type.tag == TypeTags.FUTURE && ((BFutureType) varSymbol.type).workerDerivative) {
            Iterator<BLangLambdaFunction> lambdaFunctions = env.enclPkg.lambdaFunctions.iterator();
            while (lambdaFunctions.hasNext()) {
                BLangLambdaFunction lambdaFunction = lambdaFunctions.next();
                // let's inject future symbol to all the lambdas
                // last lambda needs to be skipped to avoid self reference
                // lambda's form others functions also need to be skiped
                BLangInvokableNode enclInvokable = lambdaFunction.capturedClosureEnv.enclInvokable;
                if (lambdaFunctions.hasNext() && enclInvokable != null && varSymbol.owner == enclInvokable.symbol) {
                    lambdaFunction.capturedClosureEnv.scope.define(varSymbol.name, varSymbol);
                }
            }
        }

        if (varSymbol.type.tag == TypeTags.INVOKABLE) {
            BInvokableSymbol symbol = (BInvokableSymbol) varSymbol;
            BInvokableTypeSymbol tsymbol = (BInvokableTypeSymbol) symbol.type.tsymbol;
            symbol.params = tsymbol.params;
            symbol.restParam = tsymbol.restParam;
            symbol.retType = tsymbol.returnType;
        }

        if (varSymbol.type.tag == TypeTags.NEVER && ((env.scope.owner.tag & SymTag.RECORD) != SymTag.RECORD)) {
            // check if the variable is defined as a 'never' type (except inside a record type)
            // if so, log an error
            dlog.error(varNode.pos, DiagnosticCode.NEVER_TYPED_VAR_DEF_NOT_ALLOWED, varSymbol.name);
        }
    }

    @Override
    public void visit(BLangTupleVariable varNode) {
        // assign the type to var type node
        if (varNode.type == null) {
            varNode.type = symResolver.resolveTypeNode(varNode.typeNode, env);
        }
    }

    @Override
    public void visit(BLangRecordVariable varNode) {
        if (varNode.type == null) {
            varNode.type = symResolver.resolveTypeNode(varNode.typeNode, env);
        }
    }

    @Override
    public void visit(BLangErrorVariable varNode) {
        if (varNode.type == null) {
            varNode.type = symResolver.resolveTypeNode(varNode.typeNode, env);
        }
    }

    @Override
    public void visit(BLangEndpoint endpoint) {
    }

    public void visit(BLangXMLAttribute bLangXMLAttribute) {
        if (!(bLangXMLAttribute.name.getKind() == NodeKind.XML_QNAME)) {
            return;
        }

        BLangXMLQName qname = (BLangXMLQName) bLangXMLAttribute.name;

        // If the attribute is not an in-line namespace declaration, check for duplicate attributes.
        // If no duplicates, then define this attribute symbol.
        if (!bLangXMLAttribute.isNamespaceDeclr) {
            BXMLAttributeSymbol attrSymbol = new BXMLAttributeSymbol(qname.localname.value, qname.namespaceURI,
                    env.enclPkg.symbol.pkgID, env.scope.owner);
            if (symResolver.checkForUniqueMemberSymbol(bLangXMLAttribute.pos, env, attrSymbol)) {
                env.scope.define(attrSymbol.name, attrSymbol);
                bLangXMLAttribute.symbol = attrSymbol;
            }
            return;
        }

        List<BLangExpression> exprs = bLangXMLAttribute.value.textFragments;
        String nsURI = null;

        // We reach here if the attribute is an in-line namesapce declaration.
        // Get the namespace URI, only if it is statically defined. Then define the namespace symbol.
        // This namespace URI is later used by the attributes, when they lookup for duplicate attributes.
        // TODO: find a better way to get the statically defined URI.
        NodeKind nodeKind = exprs.get(0).getKind();
        if (exprs.size() == 1 && (nodeKind == NodeKind.LITERAL || nodeKind == NodeKind.NUMERIC_LITERAL)) {
            nsURI = (String) ((BLangLiteral) exprs.get(0)).value;
        }

        String symbolName = qname.localname.value;
        if (symbolName.equals(XMLConstants.XMLNS_ATTRIBUTE)) {
            symbolName = XMLConstants.DEFAULT_NS_PREFIX;
        }
        BXMLNSSymbol xmlnsSymbol =
                new BXMLNSSymbol(names.fromString(symbolName), nsURI, env.enclPkg.symbol.pkgID, env.scope.owner);
        if (symResolver.checkForUniqueMemberSymbol(bLangXMLAttribute.pos, env, xmlnsSymbol)) {
            env.scope.define(xmlnsSymbol.name, xmlnsSymbol);
            bLangXMLAttribute.symbol = xmlnsSymbol;
        }
    }

    @Override
    public void visit(BLangRecordTypeNode recordTypeNode) {
        SymbolEnv typeDefEnv = SymbolEnv.createTypeEnv(recordTypeNode, recordTypeNode.symbol.scope, env);
        defineRecordTypeNode(recordTypeNode, typeDefEnv);
    }

    private void defineRecordTypeNode(BLangRecordTypeNode recordTypeNode, SymbolEnv env) {
        BRecordType recordType = (BRecordType) recordTypeNode.symbol.type;
        recordTypeNode.type = recordType;

        // Define all the fields
        resolveFields(recordType, recordTypeNode, env);

        recordType.sealed = recordTypeNode.sealed;
        if (recordTypeNode.sealed && recordTypeNode.restFieldType != null) {
            dlog.error(recordTypeNode.restFieldType.pos, DiagnosticCode.REST_FIELD_NOT_ALLOWED_IN_SEALED_RECORDS);
            return;
        }

        List<BType> fieldTypes = new ArrayList<>(recordType.fields.size());
        for (BField field : recordType.fields.values()) {
            BType type = field.type;
            fieldTypes.add(type);
        }

        if (recordTypeNode.restFieldType == null) {
            symResolver.markParameterizedType(recordType, fieldTypes);
            if (recordTypeNode.sealed) {
                recordType.restFieldType = symTable.noType;
                return;
            }
            recordType.restFieldType = symTable.anydataType;
            return;
        }

        recordType.restFieldType = symResolver.resolveTypeNode(recordTypeNode.restFieldType, env);
        fieldTypes.add(recordType.restFieldType);
        symResolver.markParameterizedType(recordType, fieldTypes);
    }

    private Collector<BField, ?, LinkedHashMap<String, BField>> getFieldCollector() {
        BinaryOperator<BField> mergeFunc = (u, v) -> {
            throw new IllegalStateException(String.format("Duplicate key %s", u));
        };
        return Collectors.toMap(field -> field.name.value, Function.identity(), mergeFunc, LinkedHashMap::new);
    }

    // Private methods

    private void populateLangLibInSymTable(BPackageSymbol packageSymbol) {

        PackageID langLib = packageSymbol.pkgID;
        if (langLib.equals(ARRAY)) {
            symTable.langArrayModuleSymbol = packageSymbol;
            return;
        }
        if (langLib.equals(DECIMAL)) {
            symTable.langDecimalModuleSymbol = packageSymbol;
            return;
        }
        if (langLib.equals(ERROR)) {
            symTable.langErrorModuleSymbol = packageSymbol;
            return;
        }
        if (langLib.equals(FLOAT)) {
            symTable.langFloatModuleSymbol = packageSymbol;
            return;
        }
        if (langLib.equals(FUTURE)) {
            symTable.langFutureModuleSymbol = packageSymbol;
            return;
        }
        if (langLib.equals(INT)) {
            symTable.langIntModuleSymbol = packageSymbol;
            return;
        }
        if (langLib.equals(MAP)) {
            symTable.langMapModuleSymbol = packageSymbol;
            return;
        }
        if (langLib.equals(OBJECT)) {
            symTable.langObjectModuleSymbol = packageSymbol;
            return;
        }
        if (langLib.equals(STREAM)) {
            symTable.langStreamModuleSymbol = packageSymbol;
            return;
        }
        if (langLib.equals(STRING)) {
            symTable.langStringModuleSymbol = packageSymbol;
            return;
        }
        if (langLib.equals(TABLE)) {
            symTable.langTableModuleSymbol = packageSymbol;
            return;
        }
        if (langLib.equals(TYPEDESC)) {
            symTable.langTypedescModuleSymbol = packageSymbol;
            return;
        }
        if (langLib.equals(VALUE)) {
            symTable.langValueModuleSymbol = packageSymbol;
            return;
        }
        if (langLib.equals(XML)) {
            symTable.langXmlModuleSymbol = packageSymbol;
            return;
        }
        if (langLib.equals(BOOLEAN)) {
            symTable.langBooleanModuleSymbol = packageSymbol;
            return;
        }
        if (langLib.equals(QUERY)) {
            symTable.langQueryModuleSymbol = packageSymbol;
            return;
        }

        if (langLib.equals(TRANSACTION)) {
            symTable.langTransactionModuleSymbol = packageSymbol;
            return;
        }
    }

    private boolean isValidAnnotationType(BType type) {
        if (type == symTable.semanticError) {
            return false;
        }

        switch (type.tag) {
            case TypeTags.RECORD:
//                BRecordType recordType = (BRecordType) type;
//                return recordType.fields.stream().allMatch(field -> types.isAnydata(field.type)) &&
//                        (recordType.sealed || types.isAnydata(recordType.restFieldType));
            case TypeTags.MAP:
//                return types.isAnydata(((BMapType) type).constraint);
                return true;
            case TypeTags.ARRAY:
                BType elementType = ((BArrayType) type).eType;
                return (elementType.tag == TypeTags.MAP || elementType.tag == TypeTags.RECORD) &&
                        isValidAnnotationType(elementType);
        }

        return types.isAssignable(type, symTable.trueType);
    }

    /**
     * Visit each compilation unit (.bal file) and add each top-level node
     * in the compilation unit to the package node.
     *
     * @param pkgNode current package node
     */
    private void populatePackageNode(BLangPackage pkgNode) {
        List<BLangCompilationUnit> compUnits = pkgNode.getCompilationUnits();
        compUnits.forEach(compUnit -> populateCompilationUnit(pkgNode, compUnit));
    }

    /**
     * Visit each compilation unit (.bal file) and add each top-level node in the compilation unit to the
     * testable package node.
     *
     * @param pkgNode current package node
     * @param enclPkgImports imports of the enclosed package
     */
    private void populatePackageNode(BLangTestablePackage pkgNode, List<BLangImportPackage> enclPkgImports) {
        populatePackageNode(pkgNode);
    }

    /**
     * Visit each top-level node and add it to the package node.
     *
     * @param pkgNode  current package node
     * @param compUnit current compilation unit
     */
    private void populateCompilationUnit(BLangPackage pkgNode, BLangCompilationUnit compUnit) {
        compUnit.getTopLevelNodes().forEach(node -> addTopLevelNode(pkgNode, node));
    }

    private void addTopLevelNode(BLangPackage pkgNode, TopLevelNode node) {
        NodeKind kind = node.getKind();

        // Here we keep all the top-level nodes of a compilation unit (aka file) in exact same
        // order as they appear in the compilation unit. This list contains all the top-level
        // nodes of all the compilation units grouped by the compilation unit.
        // This allows other compiler phases to visit top-level nodes in the exact same order
        // as they appear in compilation units. This is required for error reporting.
        if (kind != NodeKind.PACKAGE_DECLARATION && kind != IMPORT) {
            pkgNode.topLevelNodes.add(node);
        }

        switch (kind) {
            case IMPORT:
                // TODO Verify the rules..
                // TODO Check whether the same package alias (if any) has been used for the same import
                // TODO The version of an import package can be specified only once for a package
                pkgNode.imports.add((BLangImportPackage) node);
                break;
            case FUNCTION:
                pkgNode.functions.add((BLangFunction) node);
                break;
            case TYPE_DEFINITION:
                pkgNode.typeDefinitions.add((BLangTypeDefinition) node);
                break;
            case SERVICE:
                pkgNode.services.add((BLangService) node);
                break;
            case VARIABLE:
                pkgNode.globalVars.add((BLangSimpleVariable) node);
                // TODO There are two kinds of package level variables, constant and regular variables.
                break;
            case ANNOTATION:
                // TODO
                pkgNode.annotations.add((BLangAnnotation) node);
                break;
            case XMLNS:
                pkgNode.xmlnsList.add((BLangXMLNS) node);
                break;
            case CONSTANT:
                pkgNode.constants.add((BLangConstant) node);
                break;
        }
    }

    private void defineErrorDetails(List<BLangTypeDefinition> typeDefNodes, SymbolEnv pkgEnv) {
        for (BLangTypeDefinition typeDef : typeDefNodes) {
            if (typeDef.typeNode.getKind() != NodeKind.ERROR_TYPE) {
                continue;
            }

            BLangErrorType errorTypeNode = (BLangErrorType) typeDef.typeNode;
            SymbolEnv typeDefEnv = SymbolEnv.createTypeEnv(errorTypeNode, typeDef.symbol.scope, pkgEnv);

            BType detailType = Optional.ofNullable(errorTypeNode.detailType)
                                        .map(bLangType -> symResolver.resolveTypeNode(bLangType, typeDefEnv))
                                        .orElse(symTable.detailType);

            BErrorType errorType = (BErrorType) typeDef.symbol.type;
            errorType.detailType = detailType;
        }
    }

    private void defineFields(List<BLangTypeDefinition> typeDefNodes, SymbolEnv pkgEnv) {
        int originalSize = typeDefNodes.size();

        for (int i = 0; i < originalSize; i++) {
            BLangTypeDefinition typeDef = typeDefNodes.get(i);
            NodeKind nodeKind = typeDef.typeNode.getKind();
            if (nodeKind != NodeKind.OBJECT_TYPE && nodeKind != NodeKind.RECORD_TYPE) {
                continue;
            }

            // Create typeDef type
            BStructureType structureType = (BStructureType) typeDef.symbol.type;
            BLangStructureTypeNode structureTypeNode = (BLangStructureTypeNode) typeDef.typeNode;
            SymbolEnv typeDefEnv = SymbolEnv.createTypeEnv(structureTypeNode, typeDef.symbol.scope, pkgEnv);

            // Define all the fields
            resolveFields(structureType, structureTypeNode, typeDefEnv);

            if (typeDef.symbol.kind != SymbolKind.RECORD) {
                continue;
            }

            BLangRecordTypeNode recordTypeNode = (BLangRecordTypeNode) structureTypeNode;
            BRecordType recordType = (BRecordType) structureType;
            recordType.sealed = recordTypeNode.sealed;
            if (recordTypeNode.sealed && recordTypeNode.restFieldType != null) {
                dlog.error(recordTypeNode.restFieldType.pos, DiagnosticCode.REST_FIELD_NOT_ALLOWED_IN_SEALED_RECORDS);
                continue;
            }

            if (recordTypeNode.restFieldType == null) {
                if (recordTypeNode.sealed) {
                    recordType.restFieldType = symTable.noType;
                    continue;
                }
                recordType.restFieldType = symTable.anydataType;
                continue;
            }

            recordType.restFieldType = symResolver.resolveTypeNode(recordTypeNode.restFieldType, typeDefEnv);
        }
    }

    private void resolveFields(BStructureType structureType, BLangStructureTypeNode structureTypeNode,
                               SymbolEnv typeDefEnv) {
        structureType.fields = structureTypeNode.fields.stream()
                .peek(field -> defineNode(field, typeDefEnv))
                .filter(field -> field.symbol.type != symTable.semanticError) // filter out erroneous fields
                .map(field -> new BField(names.fromIdNode(field.name), field.pos, field.symbol))
                .collect(getFieldCollector());

        // Resolve and add the fields of the referenced types to this object.
        resolveReferencedFields(structureTypeNode, typeDefEnv);

        for (BLangSimpleVariable field : structureTypeNode.referencedFields) {
            defineNode(field, typeDefEnv);
            if (field.symbol.type == symTable.semanticError) {
                continue;
            }
            structureType.fields.put(field.name.value, new BField(names.fromIdNode(field.name), field.pos,
                                                                  field.symbol));
        }
    }

    private void defineMembers(List<BLangTypeDefinition> typeDefNodes, SymbolEnv pkgEnv) {
        int originalSize = typeDefNodes.size();

        for (int i = 0; i < originalSize; i++) {
            BLangTypeDefinition typeDef = typeDefNodes.get(i);
            if (typeDef.typeNode.getKind() == NodeKind.USER_DEFINED_TYPE) {
                continue;
            }
            if (typeDef.typeNode.getKind() == NodeKind.OBJECT_TYPE) {
                BLangObjectTypeNode objTypeNode = (BLangObjectTypeNode) typeDef.typeNode;
                SymbolEnv objMethodsEnv =
                        SymbolEnv.createObjectMethodsEnv(objTypeNode, (BObjectTypeSymbol) objTypeNode.symbol, pkgEnv);

                // Define the functions defined within the object
                defineObjectInitFunction(objTypeNode, objMethodsEnv);
                objTypeNode.functions.forEach(f -> {
                    f.setReceiver(ASTBuilderUtil.createReceiver(typeDef.pos, typeDef.symbol.type));
                    defineNode(f, objMethodsEnv);
                });

                Set<String> includedFunctionNames = new HashSet<>();
                // Add the attached functions of the referenced types to this object.
                // Here it is assumed that all the attached functions of the referred type are
                // resolved by the time we reach here. It is achieved by ordering the typeDefs
                // according to the precedence.
                for (BLangType typeRef : objTypeNode.typeRefs) {
                    if (typeRef.type.tsymbol == null || typeRef.type.tsymbol.kind != SymbolKind.OBJECT) {
                        continue;
                    }

                    List<BAttachedFunction> functions = ((BObjectTypeSymbol) typeRef.type.tsymbol).attachedFuncs;
                    for (BAttachedFunction function : functions) {
                        defineReferencedFunction(typeDef, objMethodsEnv, typeRef, function, includedFunctionNames);
                    }
                }
            }
        }
    }

    private void defineUndefinedReadOnlyTypes(List<BLangTypeDefinition> typeDefNodes, SymbolEnv pkgEnv) {
        // Any newly added typedefs are due to `T & readonly` typed fields. Once the fields are set for all
        // type-definitions we can revisit the newly added type-definitions and define the fields and members for them.
        populateImmutableTypeFieldsAndMembers(typeDefNodes, pkgEnv);

        // If all the fields of a structure are readonly, mark the structure type itself as readonly.
        // If the type is a `readonly object` validate if all fields are compatible.
        validateFieldsAndSetReadOnlyType(typeDefNodes, pkgEnv);
    }

    private void populateImmutableTypeFieldsAndMembers(List<BLangTypeDefinition> typeDefNodes, SymbolEnv pkgEnv) {
        int size = typeDefNodes.size();
        for (int i = 0; i < size; i++) {
            BLangTypeDefinition typeDef = typeDefNodes.get(i);
            NodeKind nodeKind = typeDef.typeNode.getKind();
            if (nodeKind == NodeKind.OBJECT_TYPE) {
                if (((BObjectType) typeDef.symbol.type).mutableType == null) {
                    continue;
                }
            } else if (nodeKind == NodeKind.RECORD_TYPE) {
                if (((BRecordType) typeDef.symbol.type).mutableType == null) {
                    continue;
                }
            } else {
                continue;
            }

            SymbolEnv typeDefEnv = SymbolEnv.createTypeEnv(typeDef.typeNode, typeDef.symbol.scope, pkgEnv);
            ImmutableTypeCloner.defineUndefinedImmutableFields(typeDef, types, typeDefEnv, symTable,
                                                               anonymousModelHelper, names);

            if (nodeKind != NodeKind.OBJECT_TYPE) {
                continue;
            }

            BObjectType objectType = (BObjectType) typeDef.symbol.type;
            BIntersectionType immutableType = objectType.immutableType;
            if (immutableType == null) {
                continue;
            }

            BObjectType immutableObjectType = (BObjectType) immutableType.effectiveType;

            ImmutableTypeCloner.defineObjectFunctions((BObjectTypeSymbol) immutableObjectType.tsymbol,
                                                      (BObjectTypeSymbol) objectType.tsymbol, names);
        }
    }

    private void validateFieldsAndSetReadOnlyType(List<BLangTypeDefinition> typeDefNodes, SymbolEnv pkgEnv) {
        int origSize = typeDefNodes.size();
        for (int i = 0; i < origSize; i++) {
            BLangTypeDefinition typeDef = typeDefNodes.get(i);
            BLangType typeNode = typeDef.typeNode;
            NodeKind nodeKind = typeNode.getKind();
            if (nodeKind != NodeKind.OBJECT_TYPE && nodeKind != NodeKind.RECORD_TYPE) {
                continue;
            }

            BTypeSymbol symbol = typeDef.symbol;
            BStructureType structureType = (BStructureType) symbol.type;

            if (Symbols.isFlagOn(structureType.flags, Flags.READONLY)) {
                if (structureType.tag != TypeTags.OBJECT || structureType instanceof BServiceType) {
                    continue;
                }

                BObjectType objectType = (BObjectType) structureType;
                if (objectType.mutableType != null) {
                    // This is an object defined due to `T & readonly` like usage, thus validation has been done
                    // already.
                    continue;
                }

                DiagnosticPos pos = typeDef.pos;
                // We reach here for `readonly object`s.
                // We now validate if it is a valid `readonly object` - i.e., all the fields are compatible readonly
                // types.
                if (!types.isSelectivelyImmutableType(objectType, new HashSet<>())) {
                    dlog.error(pos, DiagnosticCode.INVALID_READONLY_OBJECT_TYPE, objectType);
                    return;
                }

                SymbolEnv typeDefEnv = SymbolEnv.createTypeEnv(typeNode, symbol.scope, pkgEnv);
                for (BField field : objectType.fields.values()) {
                    BType type = field.type;

                    if (!types.isInherentlyImmutableType(type)) {
                        field.type = field.symbol.type = ImmutableTypeCloner.getImmutableIntersectionType(
                                typeNode, pos, types, (SelectivelyImmutableReferenceType) type, typeDefEnv, symTable,
                                anonymousModelHelper, names);

                    }

                    field.symbol.flags |= Flags.READONLY;
                }
                continue;
            }

            if (nodeKind == NodeKind.RECORD_TYPE && !(((BRecordType) structureType).sealed)) {
                continue;
            }

            boolean allReadOnlyFields = true;

            Collection<BField> fields = structureType.fields.values();

            if (fields.isEmpty()) {
                continue;
            }

            for (BField field : fields) {
                if (!Symbols.isFlagOn(field.symbol.flags, Flags.READONLY)) {
                    allReadOnlyFields = false;
                    break;
                }
            }

            if (allReadOnlyFields) {
                structureType.tsymbol.flags |= Flags.READONLY;
                structureType.flags |= Flags.READONLY;
            }
        }
    }

    private void defineInvokableSymbol(BLangInvokableNode invokableNode, BInvokableSymbol funcSymbol,
                                       SymbolEnv invokableEnv) {
        invokableNode.symbol = funcSymbol;
        defineSymbol(invokableNode.name.pos, funcSymbol);
        invokableEnv.scope = funcSymbol.scope;
        defineInvokableSymbolParams(invokableNode, funcSymbol, invokableEnv);
    }

    private void defineInvokableSymbolParams(BLangInvokableNode invokableNode, BInvokableSymbol invokableSymbol,
                                             SymbolEnv invokableEnv) {
        boolean foundDefaultableParam = false;
        List<BVarSymbol> paramSymbols = new ArrayList<>();
        invokableNode.clonedEnv = invokableEnv.shallowClone();
        for (BLangSimpleVariable varNode : invokableNode.requiredParams) {
            defineNode(varNode, invokableEnv);
            if (varNode.expr != null) {
                foundDefaultableParam = true;
            }
            if (varNode.expr == null && foundDefaultableParam) {
                dlog.error(varNode.pos, REQUIRED_PARAM_DEFINED_AFTER_DEFAULTABLE_PARAM);
            }
            BVarSymbol symbol = varNode.symbol;
            if (varNode.flagSet.contains(Flag.PUBLIC)) {
                symbol.flags |= Flags.PUBLIC;
            }
            if (varNode.expr != null) {
                symbol.flags |= Flags.OPTIONAL;
                symbol.defaultableParam = true;
            }
            paramSymbols.add(symbol);
        }

        if (!invokableNode.desugaredReturnType) {
            symResolver.resolveTypeNode(invokableNode.returnTypeNode, invokableEnv);
        }
        invokableSymbol.params = paramSymbols;
        invokableSymbol.retType = invokableNode.returnTypeNode.type;

        // Create function type
        List<BType> paramTypes = paramSymbols.stream()
                .map(paramSym -> paramSym.type)
                .collect(Collectors.toList());

        BInvokableTypeSymbol functionTypeSymbol = Symbols.createInvokableTypeSymbol(SymTag.FUNCTION_TYPE,
                invokableSymbol.flags,
                env.enclPkg.symbol.pkgID,
                invokableSymbol.type, env.scope.owner);
        functionTypeSymbol.params = invokableSymbol.params;
        functionTypeSymbol.returnType = invokableSymbol.retType;

        BType restType = null;
        if (invokableNode.restParam != null) {
            defineNode(invokableNode.restParam, invokableEnv);
            invokableSymbol.restParam = invokableNode.restParam.symbol;
            functionTypeSymbol.restParam = invokableSymbol.restParam;
            restType = invokableSymbol.restParam.type;
        }
        invokableSymbol.type = new BInvokableType(paramTypes, restType, invokableNode.returnTypeNode.type, null);
        invokableSymbol.type.tsymbol = functionTypeSymbol;
    }

    private void defineSymbol(DiagnosticPos pos, BSymbol symbol) {
        symbol.scope = new Scope(symbol);
        if (symResolver.checkForUniqueSymbol(pos, env, symbol)) {
            env.scope.define(symbol.name, symbol);
        }
    }

    public void defineSymbol(DiagnosticPos pos, BSymbol symbol, SymbolEnv env) {
        symbol.scope = new Scope(symbol);
        if (symResolver.checkForUniqueSymbol(pos, env, symbol)) {
            env.scope.define(symbol.name, symbol);
        }
    }

    /**
     * Define a symbol that is unique only for the current scope.
     *
     * @param pos Line number information of the source file
     * @param symbol Symbol to be defines
     * @param env Environment to define the symbol
     */
    public void defineShadowedSymbol(DiagnosticPos pos, BSymbol symbol, SymbolEnv env) {
        symbol.scope = new Scope(symbol);
        if (symResolver.checkForUniqueSymbolInCurrentScope(pos, env, symbol, symbol.tag)) {
            env.scope.define(symbol.name, symbol);
        }
    }

    public void defineTypeNarrowedSymbol(DiagnosticPos pos, SymbolEnv targetEnv, BVarSymbol symbol, BType type) {
        if (symbol.owner.tag == SymTag.PACKAGE) {
            // Avoid defining shadowed symbol for global vars, since the type is not narrowed.
            return;
        }

        BVarSymbol varSymbol = createVarSymbol(symbol.flags, type, symbol.name, targetEnv);
        if (type.tag == TypeTags.INVOKABLE && type.tsymbol != null) {
            BInvokableTypeSymbol tsymbol = (BInvokableTypeSymbol) type.tsymbol;
            BInvokableSymbol invokableSymbol = (BInvokableSymbol) varSymbol;
            invokableSymbol.params = tsymbol.params;
            invokableSymbol.restParam = tsymbol.restParam;
            invokableSymbol.retType = tsymbol.returnType;
            invokableSymbol.flags = tsymbol.flags;
        }
        varSymbol.owner = symbol.owner;
        varSymbol.originalSymbol = symbol;
        defineShadowedSymbol(pos, varSymbol, targetEnv);
    }

    private void defineSymbolWithCurrentEnvOwner(DiagnosticPos pos, BSymbol symbol) {
        symbol.scope = new Scope(env.scope.owner);
        if (symResolver.checkForUniqueSymbol(pos, env, symbol)) {
            env.scope.define(symbol.name, symbol);
        }
    }

    public BVarSymbol defineVarSymbol(DiagnosticPos pos, Set<Flag> flagSet, BType varType, Name varName,
                                      SymbolEnv env) {
        // Create variable symbol
        Scope enclScope = env.scope;
        BVarSymbol varSymbol = createVarSymbol(flagSet, varType, varName, env);

        // Add it to the enclosing scope
        if (!symResolver.checkForUniqueSymbol(pos, env, varSymbol)) {
            varSymbol.type = symTable.semanticError;
        }
        enclScope.define(varSymbol.name, varSymbol);
        return varSymbol;
    }

    public void defineExistingVarSymbolInEnv(BVarSymbol varSymbol, SymbolEnv env) {
        if (!symResolver.checkForUniqueSymbol(env, varSymbol)) {
            varSymbol.type = symTable.semanticError;
        }
        env.scope.define(varSymbol.name, varSymbol);
    }

    public BVarSymbol createVarSymbol(Set<Flag> flagSet, BType varType, Name varName, SymbolEnv env) {
        return createVarSymbol(Flags.asMask(flagSet), varType, varName, env);
    }

    public BVarSymbol createVarSymbol(int flags, BType varType, Name varName, SymbolEnv env) {
        BType safeType = types.getSafeType(varType, true, false);
        BVarSymbol varSymbol;
        if (safeType.tag == TypeTags.INVOKABLE) {
            varSymbol = new BInvokableSymbol(SymTag.VARIABLE, flags, varName, env.enclPkg.symbol.pkgID, varType,
                                             env.scope.owner);
            varSymbol.kind = SymbolKind.FUNCTION;
        } else {
            varSymbol = new BVarSymbol(flags, varName, env.enclPkg.symbol.pkgID, varType, env.scope.owner);
            if (varType.tsymbol != null && Symbols.isFlagOn(varType.tsymbol.flags, Flags.CLIENT)) {
                varSymbol.tag = SymTag.ENDPOINT;
            }
        }
        return varSymbol;
    }

    private void defineObjectInitFunction(BLangObjectTypeNode object, SymbolEnv conEnv) {
        BLangFunction initFunction = object.initFunction;
        if (initFunction == null) {
            return;
        }

        //Set cached receiver to the init function
        initFunction.receiver = ASTBuilderUtil.createReceiver(object.pos, object.type);

        initFunction.attachedFunction = true;
        initFunction.flagSet.add(Flag.ATTACHED);
        defineNode(initFunction, conEnv);
    }

    private void defineAttachedFunctions(BLangFunction funcNode, BInvokableSymbol funcSymbol,
                                         SymbolEnv invokableEnv, boolean isValidAttachedFunc) {
        BTypeSymbol typeSymbol = funcNode.receiver.type.tsymbol;

        // Check whether there exists a struct field with the same name as the function name.
        if (isValidAttachedFunc) {
            if (typeSymbol.tag == SymTag.OBJECT) {
                validateFunctionsAttachedToObject(funcNode, funcSymbol);
            } else if (typeSymbol.tag == SymTag.RECORD) {
                validateFunctionsAttachedToRecords(funcNode, funcSymbol);
            }
        }

        defineNode(funcNode.receiver, invokableEnv);
        funcSymbol.receiverSymbol = funcNode.receiver.symbol;
    }

    private void validateFunctionsAttachedToRecords(BLangFunction funcNode, BInvokableSymbol funcSymbol) {
        BInvokableType funcType = (BInvokableType) funcSymbol.type;
        BRecordTypeSymbol recordSymbol = (BRecordTypeSymbol) funcNode.receiver.type.tsymbol;

        recordSymbol.initializerFunc = new BAttachedFunction(
                names.fromIdNode(funcNode.name), funcSymbol, funcType);
    }

    private void validateFunctionsAttachedToObject(BLangFunction funcNode, BInvokableSymbol funcSymbol) {

        BInvokableType funcType = (BInvokableType) funcSymbol.type;
        BObjectTypeSymbol objectSymbol = (BObjectTypeSymbol) funcNode.receiver.type.tsymbol;
        BAttachedFunction attachedFunc = new BAttachedFunction(
                names.fromIdNode(funcNode.name), funcSymbol, funcType);

        validateRemoteFunctionAttachedToObject(funcNode, objectSymbol);
        validateResourceFunctionAttachedToObject(funcNode, objectSymbol);

        // Check whether this attached function is a object initializer.
        if (!funcNode.objInitFunction) {
            objectSymbol.attachedFuncs.add(attachedFunc);
            return;
        }

        types.validateErrorOrNilReturn(funcNode, DiagnosticCode.INVALID_OBJECT_CONSTRUCTOR);
        objectSymbol.initializerFunc = attachedFunc;
    }

    private void validateRemoteFunctionAttachedToObject(BLangFunction funcNode, BObjectTypeSymbol objectSymbol) {
        if (!Symbols.isFlagOn(Flags.asMask(funcNode.flagSet), Flags.REMOTE)) {
            return;
        }
        funcNode.symbol.flags |= Flags.REMOTE;

        if (!Symbols.isFlagOn(objectSymbol.flags, Flags.CLIENT)) {
            this.dlog.error(funcNode.pos, DiagnosticCode.REMOTE_FUNCTION_IN_NON_CLIENT_OBJECT);
        }
    }

    private void validateResourceFunctionAttachedToObject(BLangFunction funcNode, BObjectTypeSymbol objectSymbol) {
        if (Symbols.isFlagOn(objectSymbol.flags, Flags.SERVICE)
                && (Symbols.isFlagOn(Flags.asMask(funcNode.flagSet), Flags.PUBLIC)
                || Symbols.isFlagOn(Flags.asMask(funcNode.flagSet), Flags.PRIVATE))) {
            this.dlog.error(funcNode.pos, DiagnosticCode.SERVICE_FUNCTION_INVALID_MODIFIER);
        }
        if (!Symbols.isFlagOn(Flags.asMask(funcNode.flagSet), Flags.RESOURCE)) {
            return;
        }
        funcNode.symbol.flags |= Flags.RESOURCE;

        if (!Symbols.isFlagOn(objectSymbol.flags, Flags.SERVICE)) {
            this.dlog.error(funcNode.pos, DiagnosticCode.RESOURCE_FUNCTION_IN_NON_SERVICE_OBJECT);
        }

        types.validateErrorOrNilReturn(funcNode, DiagnosticCode.RESOURCE_FUNCTION_INVALID_RETURN_TYPE);
    }

    private StatementNode createAssignmentStmt(BLangSimpleVariable variable, BVarSymbol varSym, BSymbol fieldVar) {
        //Create LHS reference variable
        BLangSimpleVarRef varRef = (BLangSimpleVarRef) TreeBuilder.createSimpleVariableReferenceNode();
        varRef.pos = variable.pos;
        varRef.variableName = (BLangIdentifier) createIdentifier(fieldVar.name.getValue());
        varRef.pkgAlias = (BLangIdentifier) TreeBuilder.createIdentifierNode();
        varRef.symbol = fieldVar;
        varRef.type = fieldVar.type;

        //Create RHS variable reference
        BLangSimpleVarRef exprVar = (BLangSimpleVarRef) TreeBuilder.createSimpleVariableReferenceNode();
        exprVar.pos = variable.pos;
        exprVar.variableName = (BLangIdentifier) createIdentifier(varSym.name.getValue());
        exprVar.pkgAlias = (BLangIdentifier) TreeBuilder.createIdentifierNode();
        exprVar.symbol = varSym;
        exprVar.type = varSym.type;

        //Create assignment statement
        BLangAssignment assignmentStmt = (BLangAssignment) TreeBuilder.createAssignmentNode();
        assignmentStmt.expr = exprVar;
        assignmentStmt.pos = variable.pos;
        assignmentStmt.setVariable(varRef);
        return assignmentStmt;
    }

    private IdentifierNode createIdentifier(String value) {
        IdentifierNode node = TreeBuilder.createIdentifierNode();
        if (value != null) {
            node.setValue(value);
        }
        return node;
    }

    private boolean validateFuncReceiver(BLangFunction funcNode) {
        if (funcNode.receiver == null) {
            return true;
        }

        if (funcNode.receiver.type == null) {
            funcNode.receiver.type = symResolver.resolveTypeNode(funcNode.receiver.typeNode, env);
        }
        if (funcNode.receiver.type.tag == TypeTags.SEMANTIC_ERROR) {
            return true;
        }

        if (funcNode.receiver.type.tag == TypeTags.OBJECT
                && !this.env.enclPkg.symbol.pkgID.equals(funcNode.receiver.type.tsymbol.pkgID)) {
            dlog.error(funcNode.receiver.pos, DiagnosticCode.FUNC_DEFINED_ON_NON_LOCAL_TYPE,
                    funcNode.name.value, funcNode.receiver.type.toString());
            return false;
        }
        return true;
    }

    private Name getFuncSymbolName(BLangFunction funcNode) {
        if (funcNode.receiver != null) {
            return names.fromString(Symbols.getAttachedFuncSymbolName(
                    funcNode.receiver.type.tsymbol.name.value, funcNode.name.value));
        }
        return names.fromIdNode(funcNode.name);
    }

    private Name getFieldSymbolName(BLangSimpleVariable receiver, BLangSimpleVariable variable) {
        return names.fromString(Symbols.getAttachedFuncSymbolName(
                receiver.type.tsymbol.name.value, variable.name.value));
    }

    private MarkdownDocAttachment getMarkdownDocAttachment(BLangMarkdownDocumentation docNode) {
        if (docNode == null) {
            return new MarkdownDocAttachment();
        }
        MarkdownDocAttachment docAttachment = new MarkdownDocAttachment();
        docAttachment.description = docNode.getDocumentation();

        docNode.getParameters().forEach(p ->
                docAttachment.parameters.add(new MarkdownDocAttachment.Parameter(p.parameterName.value,
                        p.getParameterDocumentation())));

        docAttachment.returnValueDescription = docNode.getReturnParameterDocumentation();
        return docAttachment;
    }

    private void createDummyTypeDefSymbol(TypeDefinition typeDefNode, SymbolEnv env) {
        if (typeDefNode.getKind() == NodeKind.CONSTANT) {
            return;
        }

        BLangTypeDefinition typeDef = (BLangTypeDefinition) typeDefNode;
        // This is only to keep the flow running so that at the end there will be proper semantic errors
        typeDef.symbol = Symbols.createTypeSymbol(SymTag.TYPE_DEF, Flags.asMask(typeDef.flagSet),
                names.fromIdNode(typeDef.name), env.enclPkg.symbol.pkgID, typeDef.typeNode.type, env.scope.owner);
        typeDef.symbol.scope = env.scope;

        // Todo - Add more kinds.
        switch (typeDef.typeNode.type.tag) {
            case TypeTags.RECORD:
            case TypeTags.OBJECT:
                typeDef.symbol.kind = ((BLangStructureTypeNode) typeDef.typeNode).symbol.kind;
                ((BLangStructureTypeNode) typeDef.typeNode).symbol.scope = env.scope;
                break;
        }

        defineSymbol(typeDef.pos, typeDef.symbol, env);
    }

    private void resolveReferencedFields(BLangStructureTypeNode structureTypeNode, SymbolEnv typeDefEnv) {
        Set<BSymbol> referencedTypes = new HashSet<>();
        List<BLangType> invalidTypeRefs = new ArrayList<>();
        // Get the inherited fields from the type references

        Map<String, BLangSimpleVariable> fieldNames = new HashMap<>();
        for (BLangSimpleVariable fieldVariable : structureTypeNode.fields) {
            fieldNames.put(fieldVariable.name.value, fieldVariable);
        }

        structureTypeNode.referencedFields = structureTypeNode.typeRefs.stream().flatMap(typeRef -> {
            BType referredType = symResolver.resolveTypeNode(typeRef, typeDefEnv);
            if (referredType == symTable.semanticError) {
                return Stream.empty();
            }

            // Check for duplicate type references
            if (!referencedTypes.add(referredType.tsymbol)) {
                dlog.error(typeRef.pos, DiagnosticCode.REDECLARED_TYPE_REFERENCE, typeRef);
                return Stream.empty();
            }

            if (structureTypeNode.type.tag == TypeTags.OBJECT) {
                if (referredType.tag != TypeTags.OBJECT) {
                    dlog.error(typeRef.pos, DiagnosticCode.INCOMPATIBLE_TYPE_REFERENCE, typeRef);
                    invalidTypeRefs.add(typeRef);
                    return Stream.empty();
                }

                BObjectType objectType = (BObjectType) referredType;
                if (structureTypeNode.type.tsymbol.owner != referredType.tsymbol.owner) {
                    for (BField field : objectType.fields.values()) {
                        if (!Symbols.isPublic(field.symbol)) {
                            dlog.error(typeRef.pos, DiagnosticCode.INCOMPATIBLE_TYPE_REFERENCE_NON_PUBLIC_MEMBERS,
                                       typeRef);
                            invalidTypeRefs.add(typeRef);
                            return Stream.empty();
                        }
                    }

                    for (BAttachedFunction func : ((BObjectTypeSymbol) objectType.tsymbol).attachedFuncs) {
                        if (!Symbols.isPublic(func.symbol)) {
                            dlog.error(typeRef.pos, DiagnosticCode.INCOMPATIBLE_TYPE_REFERENCE_NON_PUBLIC_MEMBERS,
                                       typeRef);
                            invalidTypeRefs.add(typeRef);
                            return Stream.empty();
                        }
                    }
                }
            }

            if (structureTypeNode.type.tag == TypeTags.RECORD && referredType.tag != TypeTags.RECORD) {
                dlog.error(typeRef.pos, DiagnosticCode.INCOMPATIBLE_RECORD_TYPE_REFERENCE, typeRef);
                invalidTypeRefs.add(typeRef);
                return Stream.empty();
            }

            // Here it is assumed that all the fields of the referenced types are resolved
            // by the time we reach here. It is achieved by ordering the typeDefs according
            // to the precedence.
            // Default values of fields are not inherited.
            return ((BStructureType) referredType).fields.values().stream().filter(f -> {
                if (fieldNames.containsKey(f.name.value)) {
                    BLangSimpleVariable existingVariable = fieldNames.get(f.name.value);
                    return !types.isAssignable(existingVariable.type, f.type);
                }
                return true;
            }).map(field -> {
                BLangSimpleVariable var = ASTBuilderUtil.createVariable(typeRef.pos, field.name.value, field.type);
                var.flagSet = field.symbol.getFlags();
                return var;
            });
        }).collect(Collectors.toList());
        structureTypeNode.typeRefs.removeAll(invalidTypeRefs);
    }

    private void defineReferencedFunction(BLangTypeDefinition typeDef, SymbolEnv objEnv, BLangType typeRef,
                                          BAttachedFunction referencedFunc, Set<String> includedFunctionNames) {
        String referencedFuncName = referencedFunc.funcName.value;
        Name funcName = names.fromString(
                Symbols.getAttachedFuncSymbolName(typeDef.symbol.name.value, referencedFuncName));
        BSymbol matchingObjFuncSym = symResolver.lookupSymbolInMainSpace(objEnv, funcName);

        if (matchingObjFuncSym != symTable.notFoundSymbol) {
            if (!includedFunctionNames.add(referencedFuncName)) {
                dlog.error(typeRef.pos, DiagnosticCode.REDECLARED_SYMBOL, referencedFuncName);
                return;
            }

            if (Symbols.isFunctionDeclaration(matchingObjFuncSym) && Symbols.isFunctionDeclaration(
                    referencedFunc.symbol)) {
                Optional<BLangFunction> matchingFunc = ((BLangObjectTypeNode) typeDef.typeNode)
                        .functions.stream().filter(fn -> fn.symbol == matchingObjFuncSym).findFirst();
                DiagnosticPos pos = matchingFunc.isPresent() ? matchingFunc.get().pos : typeRef.pos;
                dlog.error(pos, DiagnosticCode.REDECLARED_FUNCTION_FROM_TYPE_REFERENCE,
                           referencedFunc.funcName, typeRef);
            }

            if (!hasSameFunctionSignature((BInvokableSymbol) matchingObjFuncSym, referencedFunc.symbol)) {
                Optional<BLangFunction> matchingFunc = ((BLangObjectTypeNode) typeDef.typeNode)
                        .functions.stream().filter(fn -> fn.symbol == matchingObjFuncSym).findFirst();
                DiagnosticPos pos = matchingFunc.isPresent() ? matchingFunc.get().pos : typeRef.pos;
                dlog.error(pos, DiagnosticCode.REFERRED_FUNCTION_SIGNATURE_MISMATCH,
                           getCompleteFunctionSignature(referencedFunc.symbol),
                           getCompleteFunctionSignature((BInvokableSymbol) matchingObjFuncSym));
            }
            return;
        }

        if (Symbols.isPrivate(referencedFunc.symbol)) {
            // we should not copy private functions.
            return;
        }

        // If not, define the function symbol within the object.
        // Take a copy of the symbol, with the new name, and the package ID same as the object type.
        BInvokableSymbol funcSymbol = ASTBuilderUtil.duplicateFunctionDeclarationSymbol(referencedFunc.symbol,
                                                                                        typeDef.symbol, funcName,
                                                                                        typeDef.symbol.pkgID);
        defineSymbol(typeRef.pos, funcSymbol, objEnv);

        // Create and define the parameters and receiver. This should be done after defining the function symbol.
        SymbolEnv funcEnv = SymbolEnv.createFunctionEnv(null, funcSymbol.scope, objEnv);
        funcSymbol.params.forEach(param -> defineSymbol(typeRef.pos, param, funcEnv));
        if (funcSymbol.restParam != null) {
            defineSymbol(typeRef.pos, funcSymbol.restParam, funcEnv);
        }
        funcSymbol.receiverSymbol =
                defineVarSymbol(typeDef.pos, typeDef.flagSet, typeDef.symbol.type, Names.SELF, funcEnv);

        // Cache the function symbol.
        BAttachedFunction attachedFunc =
                new BAttachedFunction(referencedFunc.funcName, funcSymbol, (BInvokableType) funcSymbol.type);
        ((BObjectTypeSymbol) typeDef.symbol).attachedFuncs.add(attachedFunc);
        ((BObjectTypeSymbol) typeDef.symbol).referencedFunctions.add(attachedFunc);
    }

    private boolean hasSameFunctionSignature(BInvokableSymbol attachedFuncSym, BInvokableSymbol referencedFuncSym) {
        if (!hasSameVisibilityModifier(referencedFuncSym.flags, attachedFuncSym.flags)) {
            return false;
        }

        if (!types.isAssignable(attachedFuncSym.type, referencedFuncSym.type)) {
            return false;
        }

        List<BVarSymbol> params = referencedFuncSym.params;
        for (int i = 0; i < params.size(); i++) {
            BVarSymbol referencedFuncParam = params.get(i);
            BVarSymbol attachedFuncParam = attachedFuncSym.params.get(i);
            if (!referencedFuncParam.name.value.equals(attachedFuncParam.name.value) ||
                    !hasSameVisibilityModifier(referencedFuncParam.flags, attachedFuncParam.flags)) {
                return false;
            }
        }

        if (referencedFuncSym.restParam != null && attachedFuncSym.restParam != null) {
            return referencedFuncSym.restParam.name.value.equals(attachedFuncSym.restParam.name.value);
        }

        return referencedFuncSym.restParam == null && attachedFuncSym.restParam == null;
    }

    private boolean hasSameVisibilityModifier(int flags1, int flags2) {
        int xorOfFlags = flags1 ^ flags2;
        return ((xorOfFlags & Flags.PUBLIC) != Flags.PUBLIC) && ((xorOfFlags & Flags.PRIVATE) != Flags.PRIVATE);
    }

    private String getCompleteFunctionSignature(BInvokableSymbol funcSymbol) {
        StringBuilder signatureBuilder = new StringBuilder();
        StringJoiner paramListBuilder = new StringJoiner(", ", "(", ")");

        String visibilityModifier = "";
        if (Symbols.isPublic(funcSymbol)) {
            visibilityModifier = "public ";
        } else if (Symbols.isPrivate(funcSymbol)) {
            visibilityModifier = "private ";
        }

        signatureBuilder.append(visibilityModifier).append("function ")
                .append(funcSymbol.name.value.split("\\.")[1]);

        funcSymbol.params.forEach(param -> paramListBuilder.add(
                (Symbols.isPublic(param) ? "public " : "") + param.type.toString() + " " + param.name.value));

        if (funcSymbol.restParam != null) {
            paramListBuilder.add(((BArrayType) funcSymbol.restParam.type).eType.toString() + "... " +
                                         funcSymbol.restParam.name.value);
        }

        signatureBuilder.append(paramListBuilder.toString());

        if (funcSymbol.retType != symTable.nilType) {
            signatureBuilder.append(" returns ").append(funcSymbol.retType.toString());
        }

        return signatureBuilder.toString();
    }

    private BPackageSymbol duplicatePackagSymbol(BPackageSymbol originalSymbol) {
        BPackageSymbol copy = new BPackageSymbol(originalSymbol.pkgID, originalSymbol.owner, originalSymbol.flags);
        copy.initFunctionSymbol = originalSymbol.initFunctionSymbol;
        copy.startFunctionSymbol = originalSymbol.startFunctionSymbol;
        copy.stopFunctionSymbol = originalSymbol.stopFunctionSymbol;
        copy.testInitFunctionSymbol = originalSymbol.testInitFunctionSymbol;
        copy.testStartFunctionSymbol = originalSymbol.testStartFunctionSymbol;
        copy.testStopFunctionSymbol = originalSymbol.testStopFunctionSymbol;
        copy.packageFile = originalSymbol.packageFile;
        copy.compiledPackage = originalSymbol.compiledPackage;
        copy.entryPointExists = originalSymbol.entryPointExists;
        copy.scope = originalSymbol.scope;
        copy.owner = originalSymbol.owner;
        return copy;
    }

    private boolean isSameImport(BLangImportPackage importPkgNode, BPackageSymbol importSymbol) {
        if (!importPkgNode.orgName.value.equals(importSymbol.pkgID.orgName.value)) {
            return false;
        }

        BLangIdentifier pkgName = importPkgNode.pkgNameComps.get(importPkgNode.pkgNameComps.size() - 1);
        return pkgName.value.equals(importSymbol.pkgID.name.value);
    }

    private void resolveAndSetFunctionTypeFromRHSLambda(BLangSimpleVariable variable, SymbolEnv env) {
        BLangFunction function = ((BLangLambdaFunction) variable.expr).function;
        variable.type = symResolver.createInvokableType(function.getParameters(),
                function.restParam, function.returnTypeNode, Flags.asMask(variable.flagSet), env);
    }

    /**
     * Holds imports that are resolved and unresolved.
     */
    public static class ImportResolveHolder {
        public BLangImportPackage resolved;
        public List<BLangImportPackage> unresolved;

        public ImportResolveHolder() {
            this.unresolved = new ArrayList<>();
        }

        public ImportResolveHolder(BLangImportPackage resolved) {
            this.resolved = resolved;
            this.unresolved = new ArrayList<>();
        }
    }

    /**
     * Used to store location data for encountered unknown types in `checkErrors` method.
     *
     * @since 0.985.0
     */
    class LocationData {

        private String name;
        private int row;
        private int column;

        LocationData(String name, int row, int column) {
            this.name = name;
            this.row = row;
            this.column = column;
        }

        @Override
        public boolean equals(Object o) {
            if (this == o) {
                return true;
            }
            if (o == null || getClass() != o.getClass()) {
                return false;
            }
            LocationData that = (LocationData) o;
            return row == that.row &&
                    column == that.column &&
                    name.equals(that.name);
        }

        @Override
        public int hashCode() {
            return Objects.hash(name, row, column);
        }
    }
}<|MERGE_RESOLUTION|>--- conflicted
+++ resolved
@@ -29,11 +29,8 @@
 import org.ballerinalang.model.tree.TypeDefinition;
 import org.ballerinalang.model.tree.statements.StatementNode;
 import org.ballerinalang.model.tree.types.TypeNode;
-<<<<<<< HEAD
+import org.ballerinalang.model.types.SelectivelyImmutableReferenceType;
 import org.ballerinalang.model.types.TypeKind;
-=======
-import org.ballerinalang.model.types.SelectivelyImmutableReferenceType;
->>>>>>> 8997e08a
 import org.ballerinalang.util.diagnostic.DiagnosticCode;
 import org.wso2.ballerinalang.compiler.PackageLoader;
 import org.wso2.ballerinalang.compiler.SourceDirectory;
@@ -796,10 +793,7 @@
         if (isDeprecated(typeDefinition.annAttachments)) {
             typeDefSymbol.flags |= Flags.DEPRECATED;
         }
-<<<<<<< HEAD
-=======
         definedType.flags |= typeDefSymbol.flags;
->>>>>>> 8997e08a
 
         if (typeDefinition.annAttachments.stream()
                 .anyMatch(attachment -> attachment.annotationName.value.equals(Names.ANNOTATION_TYPE_PARAM.value))) {
@@ -815,7 +809,6 @@
                 dlog.error(typeDefinition.pos, DiagnosticCode.TYPE_PARAM_OUTSIDE_LANG_MODULE);
             }
         }
-        definedType.flags |= typeDefSymbol.flags;
 
         typeDefinition.symbol = typeDefSymbol;
         boolean isLanglibModule = PackageID.isLangLibPackageID(this.env.enclPkg.packageID);
