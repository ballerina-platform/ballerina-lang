/*
 * Copyright (c) 2020, WSO2 Inc. (http://www.wso2.org) All Rights Reserved.
 *
 * WSO2 Inc. licenses this file to you under the Apache License,
 * Version 2.0 (the "License"); you may not use this file except
 * in compliance with the License.
 * You may obtain a copy of the License at
 *
 *    http://www.apache.org/licenses/LICENSE-2.0
 *
 * Unless required by applicable law or agreed to in writing,
 * software distributed under the License is distributed on an
 * "AS IS" BASIS, WITHOUT WARRANTIES OR CONDITIONS OF ANY
 * KIND, either express or implied.  See the License for the
 * specific language governing permissions and limitations
 * under the License.
 */
package org.wso2.ballerinalang.compiler.bir.codegen;

import org.ballerinalang.compiler.BLangCompilerException;
import org.ballerinalang.model.elements.Flag;
import org.ballerinalang.model.elements.PackageID;
import org.ballerinalang.model.tree.expressions.RecordLiteralNode;
import org.objectweb.asm.Label;
import org.objectweb.asm.MethodVisitor;
import org.wso2.ballerinalang.compiler.PackageCache;
import org.wso2.ballerinalang.compiler.bir.codegen.internal.AsyncDataCollector;
import org.wso2.ballerinalang.compiler.bir.codegen.internal.BIRVarToJVMIndexMap;
import org.wso2.ballerinalang.compiler.bir.codegen.internal.LabelGenerator;
import org.wso2.ballerinalang.compiler.bir.codegen.internal.ScheduleFunctionInfo;
import org.wso2.ballerinalang.compiler.bir.codegen.interop.BIRFunctionWrapper;
import org.wso2.ballerinalang.compiler.bir.codegen.interop.JIConstructorCall;
import org.wso2.ballerinalang.compiler.bir.codegen.interop.JIMethodCall;
import org.wso2.ballerinalang.compiler.bir.codegen.interop.JType;
import org.wso2.ballerinalang.compiler.bir.codegen.interop.JTypeTags;
import org.wso2.ballerinalang.compiler.bir.codegen.interop.JavaMethodCall;
import org.wso2.ballerinalang.compiler.bir.model.BIRNode;
import org.wso2.ballerinalang.compiler.bir.model.BIROperand;
import org.wso2.ballerinalang.compiler.bir.model.BIRTerminator;
import org.wso2.ballerinalang.compiler.bir.model.VarKind;
import org.wso2.ballerinalang.compiler.bir.model.VarScope;
import org.wso2.ballerinalang.compiler.semantics.model.SymbolTable;
import org.wso2.ballerinalang.compiler.semantics.model.symbols.BInvokableSymbol;
import org.wso2.ballerinalang.compiler.semantics.model.symbols.BPackageSymbol;
import org.wso2.ballerinalang.compiler.semantics.model.types.BFutureType;
import org.wso2.ballerinalang.compiler.semantics.model.types.BInvokableType;
import org.wso2.ballerinalang.compiler.semantics.model.types.BType;
import org.wso2.ballerinalang.compiler.semantics.model.types.BUnionType;
import org.wso2.ballerinalang.compiler.tree.BLangAnnotationAttachment;
import org.wso2.ballerinalang.compiler.tree.expressions.BLangLiteral;
import org.wso2.ballerinalang.compiler.tree.expressions.BLangRecordLiteral;
import org.wso2.ballerinalang.compiler.util.Name;
import org.wso2.ballerinalang.compiler.util.ResolvedTypeBuilder;
import org.wso2.ballerinalang.compiler.util.TypeTags;

import java.util.ArrayList;
import java.util.Arrays;
import java.util.List;

import static org.objectweb.asm.Opcodes.AASTORE;
import static org.objectweb.asm.Opcodes.ACONST_NULL;
import static org.objectweb.asm.Opcodes.ALOAD;
import static org.objectweb.asm.Opcodes.ANEWARRAY;
import static org.objectweb.asm.Opcodes.ARETURN;
import static org.objectweb.asm.Opcodes.ASTORE;
import static org.objectweb.asm.Opcodes.ATHROW;
import static org.objectweb.asm.Opcodes.BIPUSH;
import static org.objectweb.asm.Opcodes.CHECKCAST;
import static org.objectweb.asm.Opcodes.DCONST_0;
import static org.objectweb.asm.Opcodes.DLOAD;
import static org.objectweb.asm.Opcodes.DRETURN;
import static org.objectweb.asm.Opcodes.DUP;
import static org.objectweb.asm.Opcodes.FCONST_0;
import static org.objectweb.asm.Opcodes.GETFIELD;
import static org.objectweb.asm.Opcodes.GETSTATIC;
import static org.objectweb.asm.Opcodes.GOTO;
import static org.objectweb.asm.Opcodes.ICONST_0;
import static org.objectweb.asm.Opcodes.ICONST_1;
import static org.objectweb.asm.Opcodes.IFEQ;
import static org.objectweb.asm.Opcodes.IFGT;
import static org.objectweb.asm.Opcodes.IFNE;
import static org.objectweb.asm.Opcodes.IFNONNULL;
import static org.objectweb.asm.Opcodes.IFNULL;
import static org.objectweb.asm.Opcodes.ILOAD;
import static org.objectweb.asm.Opcodes.INVOKEINTERFACE;
import static org.objectweb.asm.Opcodes.INVOKESPECIAL;
import static org.objectweb.asm.Opcodes.INVOKESTATIC;
import static org.objectweb.asm.Opcodes.INVOKEVIRTUAL;
import static org.objectweb.asm.Opcodes.IRETURN;
import static org.objectweb.asm.Opcodes.L2I;
import static org.objectweb.asm.Opcodes.LCONST_0;
import static org.objectweb.asm.Opcodes.LLOAD;
import static org.objectweb.asm.Opcodes.LRETURN;
import static org.objectweb.asm.Opcodes.NEW;
import static org.objectweb.asm.Opcodes.POP;
import static org.objectweb.asm.Opcodes.PUTFIELD;
import static org.wso2.ballerinalang.compiler.bir.codegen.JvmConstants.ANNOTATION_UTILS;
import static org.wso2.ballerinalang.compiler.bir.codegen.JvmConstants.ARRAY_LIST;
import static org.wso2.ballerinalang.compiler.bir.codegen.JvmConstants.BALLERINA;
import static org.wso2.ballerinalang.compiler.bir.codegen.JvmConstants.BAL_ERROR_REASONS;
import static org.wso2.ballerinalang.compiler.bir.codegen.JvmConstants.BAL_EXTENSION;
import static org.wso2.ballerinalang.compiler.bir.codegen.JvmConstants.BLANG_EXCEPTION_HELPER;
import static org.wso2.ballerinalang.compiler.bir.codegen.JvmConstants.BLOCKED_ON_EXTERN_FIELD;
import static org.wso2.ballerinalang.compiler.bir.codegen.JvmConstants.BTYPE;
import static org.wso2.ballerinalang.compiler.bir.codegen.JvmConstants.BUILT_IN_PACKAGE_NAME;
import static org.wso2.ballerinalang.compiler.bir.codegen.JvmConstants.B_ERROR;
import static org.wso2.ballerinalang.compiler.bir.codegen.JvmConstants.CALLER_ENV;
import static org.wso2.ballerinalang.compiler.bir.codegen.JvmConstants.CHANNEL_DETAILS;
import static org.wso2.ballerinalang.compiler.bir.codegen.JvmConstants.CONSTRUCTOR_INIT_METHOD;
import static org.wso2.ballerinalang.compiler.bir.codegen.JvmConstants.DEFAULT_STRAND_DISPATCHER;
import static org.wso2.ballerinalang.compiler.bir.codegen.JvmConstants.DIAGNOSTIC_POS;
import static org.wso2.ballerinalang.compiler.bir.codegen.JvmConstants.ERROR_VALUE;
import static org.wso2.ballerinalang.compiler.bir.codegen.JvmConstants.FUNCTION;
import static org.wso2.ballerinalang.compiler.bir.codegen.JvmConstants.FUNCTION_POINTER;
import static org.wso2.ballerinalang.compiler.bir.codegen.JvmConstants.FUTURE_VALUE;
import static org.wso2.ballerinalang.compiler.bir.codegen.JvmConstants.GET_VALUE_METHOD;
import static org.wso2.ballerinalang.compiler.bir.codegen.JvmConstants.GLOBAL_LOCK_NAME;
import static org.wso2.ballerinalang.compiler.bir.codegen.JvmConstants.HANDLE_VALUE;
import static org.wso2.ballerinalang.compiler.bir.codegen.JvmConstants.HASH_MAP;
import static org.wso2.ballerinalang.compiler.bir.codegen.JvmConstants.IS_BLOCKED_ON_EXTERN_FIELD;
import static org.wso2.ballerinalang.compiler.bir.codegen.JvmConstants.JVM_INIT_METHOD;
import static org.wso2.ballerinalang.compiler.bir.codegen.JvmConstants.LIST;
import static org.wso2.ballerinalang.compiler.bir.codegen.JvmConstants.LOCK_STORE;
import static org.wso2.ballerinalang.compiler.bir.codegen.JvmConstants.LOCK_STORE_VAR_NAME;
import static org.wso2.ballerinalang.compiler.bir.codegen.JvmConstants.LOCK_VALUE;
import static org.wso2.ballerinalang.compiler.bir.codegen.JvmConstants.MAP;
import static org.wso2.ballerinalang.compiler.bir.codegen.JvmConstants.MAP_VALUE;
import static org.wso2.ballerinalang.compiler.bir.codegen.JvmConstants.MODULE_INIT_CLASS_NAME;
import static org.wso2.ballerinalang.compiler.bir.codegen.JvmConstants.OBJECT;
import static org.wso2.ballerinalang.compiler.bir.codegen.JvmConstants.OBJECT_VALUE;
import static org.wso2.ballerinalang.compiler.bir.codegen.JvmConstants.PANIC_FIELD;
import static org.wso2.ballerinalang.compiler.bir.codegen.JvmConstants.REF_VALUE;
import static org.wso2.ballerinalang.compiler.bir.codegen.JvmConstants.RUNTIME_ERRORS;
import static org.wso2.ballerinalang.compiler.bir.codegen.JvmConstants.MODULE;
import static org.wso2.ballerinalang.compiler.bir.codegen.JvmConstants.SCHEDULER;
import static org.wso2.ballerinalang.compiler.bir.codegen.JvmConstants.SCHEDULE_FUNCTION_METHOD;
import static org.wso2.ballerinalang.compiler.bir.codegen.JvmConstants.SCHEDULE_LOCAL_METHOD;
import static org.wso2.ballerinalang.compiler.bir.codegen.JvmConstants.STRAND;
import static org.wso2.ballerinalang.compiler.bir.codegen.JvmConstants.STRAND_CLASS;
import static org.wso2.ballerinalang.compiler.bir.codegen.JvmConstants.STRAND_METADATA;
import static org.wso2.ballerinalang.compiler.bir.codegen.JvmConstants.STRAND_METADATA_VAR_PREFIX;
import static org.wso2.ballerinalang.compiler.bir.codegen.JvmConstants.STRAND_NAME;
import static org.wso2.ballerinalang.compiler.bir.codegen.JvmConstants.STRAND_POLICY_NAME;
import static org.wso2.ballerinalang.compiler.bir.codegen.JvmConstants.STRAND_THREAD;
import static org.wso2.ballerinalang.compiler.bir.codegen.JvmConstants.STRAND_VALUE_ANY;
import static org.wso2.ballerinalang.compiler.bir.codegen.JvmConstants.STRING_VALUE;
import static org.wso2.ballerinalang.compiler.bir.codegen.JvmConstants.WD_CHANNELS;
import static org.wso2.ballerinalang.compiler.bir.codegen.JvmConstants.WORKER_DATA_CHANNEL;
import static org.wso2.ballerinalang.compiler.bir.codegen.JvmConstants.WORKER_UTILS;
import static org.wso2.ballerinalang.compiler.bir.codegen.JvmInstructionGen.addJUnboxInsn;
import static org.wso2.ballerinalang.compiler.bir.codegen.JvmTypeGen.loadType;
<<<<<<< HEAD
import static org.wso2.ballerinalang.compiler.bir.codegen.interop.AnnotationProc.CLASS_FIELD_NAME;
import static org.wso2.ballerinalang.compiler.bir.codegen.interop.AnnotationProc.NAME_FIELD_NAME;
import static org.wso2.ballerinalang.compiler.bir.codegen.interop.ExternalMethodGen.checkCallerEnvParamForExtern;
import static org.wso2.ballerinalang.compiler.bir.codegen.interop.ExternalMethodGen.isBallerinaBuiltinModule;
=======
>>>>>>> 189027fd
import static org.wso2.ballerinalang.compiler.bir.codegen.interop.InteropMethodGen.genVarArg;
import static org.wso2.ballerinalang.compiler.bir.codegen.interop.JInterop.INTEROP_ANNOT_MODULE;
import static org.wso2.ballerinalang.compiler.bir.codegen.interop.JInterop.INTEROP_ANNOT_ORG;

/**
 * BIR terminator instruction generator class to keep track of method visitor and index map.
 *
 * @since 1.2.0
 */
public class JvmTerminatorGen {

    private MethodVisitor mv;
    private BIRVarToJVMIndexMap indexMap;
    private LabelGenerator labelGen;
    private JvmErrorGen errorGen;
    private String currentPackageName;
    private JvmPackageGen jvmPackageGen;
    private JvmInstructionGen jvmInstructionGen;
    private PackageCache packageCache;
    private SymbolTable symbolTable;
    private ResolvedTypeBuilder typeBuilder;

    public JvmTerminatorGen(MethodVisitor mv, BIRVarToJVMIndexMap indexMap, LabelGenerator labelGen,
                            JvmErrorGen errorGen, BIRNode.BIRPackage module, JvmInstructionGen jvmInstructionGen,
                            JvmPackageGen jvmPackageGen) {

        this.mv = mv;
        this.indexMap = indexMap;
        this.labelGen = labelGen;
        this.errorGen = errorGen;
        this.jvmPackageGen = jvmPackageGen;
        this.packageCache = jvmPackageGen.packageCache;
        this.jvmInstructionGen = jvmInstructionGen;
        this.symbolTable = jvmPackageGen.symbolTable;
        this.currentPackageName = JvmCodeGenUtil.getPackageName(module);
        this.typeBuilder = new ResolvedTypeBuilder();
    }

    private static void genYieldCheckForLock(MethodVisitor mv, LabelGenerator labelGen, String funcName,
                                             int localVarOffset) {

        mv.visitVarInsn(ALOAD, localVarOffset);
        mv.visitMethodInsn(INVOKEVIRTUAL, STRAND_CLASS, "isYielded", "()Z", false);
        Label yieldLabel = labelGen.getLabel(funcName + "yield");
        mv.visitJumpInsn(IFNE, yieldLabel);
    }

    private void loadDefaultValue(MethodVisitor mv, BType bType) {
        if (TypeTags.isIntegerTypeTag(bType.tag) || bType.tag == TypeTags.BYTE) {
            mv.visitInsn(LCONST_0);
            return;
        } else if (TypeTags.isStringTypeTag(bType.tag) || TypeTags.isXMLTypeTag(bType.tag)) {
            mv.visitInsn(ACONST_NULL);
            return;
        }

        switch (bType.tag) {
            case TypeTags.FLOAT:
                mv.visitInsn(DCONST_0);
                break;
            case TypeTags.BOOLEAN:
                mv.visitInsn(ICONST_0);
                break;
            case TypeTags.MAP:
            case TypeTags.ARRAY:
            case TypeTags.ERROR:
            case TypeTags.NIL:
            case TypeTags.NEVER:
            case TypeTags.ANY:
            case TypeTags.ANYDATA:
            case TypeTags.OBJECT:
            case TypeTags.UNION:
            case TypeTags.INTERSECTION:
            case TypeTags.RECORD:
            case TypeTags.TUPLE:
            case TypeTags.FUTURE:
            case TypeTags.JSON:
            case TypeTags.INVOKABLE:
            case TypeTags.FINITE:
            case TypeTags.HANDLE:
            case TypeTags.TYPEDESC:
            case TypeTags.READONLY:
                mv.visitInsn(ACONST_NULL);
                break;
            case JTypeTags.JTYPE:
                loadDefaultJValue(mv, (JType) bType);
                break;
            default:
                throw new BLangCompilerException(JvmConstants.TYPE_NOT_SUPPORTED_MESSAGE +
                                                         String.format("%s", bType));
        }
    }

    private void loadDefaultJValue(MethodVisitor mv, JType jType) {
        switch (jType.jTag) {
            case JTypeTags.JBYTE:
            case JTypeTags.JBOOLEAN:
            case JTypeTags.JINT:
            case JTypeTags.JSHORT:
            case JTypeTags.JCHAR:
                mv.visitInsn(ICONST_0);
                break;
            case JTypeTags.JLONG:
                mv.visitInsn(LCONST_0);
                break;
            case JTypeTags.JFLOAT:
                mv.visitInsn(FCONST_0);
                break;
            case JTypeTags.JDOUBLE:
                mv.visitInsn(DCONST_0);
                break;
            case JTypeTags.JARRAY:
            case JTypeTags.JREF:
                mv.visitInsn(ACONST_NULL);
                break;
            default:
                throw new BLangCompilerException(JvmConstants.TYPE_NOT_SUPPORTED_MESSAGE +
                                                         String.format("%s", jType));
        }
    }

    public void genTerminator(BIRTerminator terminator, String moduleClassName, BIRNode.BIRFunction func,
                       String funcName, int localVarOffset, int returnVarRefIndex,
                       BType attachedType, boolean hasCallerEnvParam, AsyncDataCollector asyncDataCollector) {

        switch (terminator.kind) {
            case LOCK:
                this.genLockTerm((BIRTerminator.Lock) terminator, funcName, localVarOffset);
                return;
            case UNLOCK:
                this.genUnlockTerm((BIRTerminator.Unlock) terminator, funcName);
                return;
            case GOTO:
                this.genGoToTerm((BIRTerminator.GOTO) terminator, funcName);
                return;
            case CALL:
                this.genCallTerm((BIRTerminator.Call) terminator, localVarOffset);
                return;
            case ASYNC_CALL:
                this.genAsyncCallTerm((BIRTerminator.AsyncCall) terminator, localVarOffset, moduleClassName,
                                      attachedType, funcName, asyncDataCollector);
                return;
            case BRANCH:
                this.genBranchTerm((BIRTerminator.Branch) terminator, funcName);
                return;
            case RETURN:
                this.genReturnTerm(returnVarRefIndex, func);
                return;
            case PANIC:
                this.errorGen.genPanic((BIRTerminator.Panic) terminator);
                return;
            case WAIT:
                this.generateWaitIns((BIRTerminator.Wait) terminator, localVarOffset);
                return;
            case WAIT_ALL:
                this.genWaitAllIns((BIRTerminator.WaitAll) terminator, localVarOffset);
                return;
            case FP_CALL:
                this.genFPCallIns((BIRTerminator.FPCall) terminator, moduleClassName, attachedType, funcName,
                                  asyncDataCollector, localVarOffset);
                return;
            case WK_SEND:
                this.genWorkerSendIns((BIRTerminator.WorkerSend) terminator, localVarOffset);
                return;
            case WK_RECEIVE:
                this.genWorkerReceiveIns((BIRTerminator.WorkerReceive) terminator, localVarOffset);
                return;
            case FLUSH:
                this.genFlushIns((BIRTerminator.Flush) terminator, localVarOffset);
                return;
            case PLATFORM:
                if (terminator instanceof JavaMethodCall) {
                    this.genJCallTerm((JavaMethodCall) terminator, attachedType, localVarOffset);
                    return;
                } else if (terminator instanceof JIMethodCall) {
                    this.genJICallTerm((JIMethodCall) terminator, localVarOffset,
                                       hasCallerEnvParam);
                    return;
                } else if (terminator instanceof JIConstructorCall) {
                    this.genJIConstructorTerm((JIConstructorCall) terminator,
                            localVarOffset);
                    return;
                }
        }
        throw new BLangCompilerException("JVM generation is not supported for terminator instruction " +
                String.format("%s", terminator));

    }

    private void genGoToTerm(BIRTerminator.GOTO gotoIns, String funcName) {

        Label gotoLabel = this.labelGen.getLabel(funcName + gotoIns.targetBB.id.value);
        this.mv.visitJumpInsn(GOTO, gotoLabel);
    }

    private void genLockTerm(BIRTerminator.Lock lockIns, String funcName, int localVarOffset) {

        Label gotoLabel = this.labelGen.getLabel(funcName + lockIns.lockedBB.id.value);
        String lockStore = "L" + LOCK_STORE + ";";
        String initClassName = jvmPackageGen.lookupGlobalVarClassName(this.currentPackageName, LOCK_STORE_VAR_NAME);
        String lockName = GLOBAL_LOCK_NAME + lockIns.lockId;
        this.mv.visitFieldInsn(GETSTATIC, initClassName, LOCK_STORE_VAR_NAME, lockStore);
        this.mv.visitLdcInsn(lockName);
        this.mv.visitMethodInsn(INVOKEVIRTUAL, LOCK_STORE, "getLockFromMap",
                String.format("(L%s;)L%s;", STRING_VALUE, LOCK_VALUE), false);
        this.mv.visitVarInsn(ALOAD, localVarOffset);
        this.mv.visitMethodInsn(INVOKEVIRTUAL, LOCK_VALUE, "lock", String.format("(L%s;)Z", STRAND_CLASS), false);
        this.mv.visitInsn(POP);
        genYieldCheckForLock(this.mv, this.labelGen, funcName, localVarOffset);
        this.mv.visitJumpInsn(GOTO, gotoLabel);
    }

    private void genUnlockTerm(BIRTerminator.Unlock unlockIns, String funcName) {

        Label gotoLabel = this.labelGen.getLabel(funcName + unlockIns.unlockBB.id.value);

        // unlocked in the same order https://yarchive.net/comp/linux/lock_ordering.html
        String lockStore = "L" + LOCK_STORE + ";";
        String lockName = GLOBAL_LOCK_NAME + unlockIns.relatedLock.lockId;
        String initClassName = jvmPackageGen.lookupGlobalVarClassName(this.currentPackageName, LOCK_STORE_VAR_NAME);
        this.mv.visitFieldInsn(GETSTATIC, initClassName, LOCK_STORE_VAR_NAME, lockStore);
        this.mv.visitLdcInsn(lockName);
        this.mv.visitMethodInsn(INVOKEVIRTUAL, LOCK_STORE, "getLockFromMap", String.format("(L%s;)L%s;",
                STRING_VALUE, LOCK_VALUE), false);
        this.mv.visitMethodInsn(INVOKEVIRTUAL, LOCK_VALUE, "unlock", "()V", false);

        this.mv.visitJumpInsn(GOTO, gotoLabel);
    }

    private void handleErrorRetInUnion(int returnVarRefIndex, List<BIRNode.ChannelDetails> channels, BUnionType bType) {

        if (channels.size() == 0) {
            return;
        }

        boolean errorIncluded = false;
        for (BType member : bType.getMemberTypes()) {
            if (member.tag == TypeTags.ERROR) {
                errorIncluded = true;
                break;
            }
        }

        if (errorIncluded) {
            this.mv.visitVarInsn(ALOAD, returnVarRefIndex);
            this.mv.visitVarInsn(ALOAD, 0);
            JvmCodeGenUtil.loadChannelDetails(this.mv, channels);
            this.mv.visitMethodInsn(INVOKESTATIC, WORKER_UTILS, "handleWorkerError",
                                    String.format("(L%s;L%s;[L%s;)V", REF_VALUE, STRAND_CLASS, CHANNEL_DETAILS), false);
        }
    }

    private void notifyChannels(List<BIRNode.ChannelDetails> channels, int retIndex) {

        if (channels.size() == 0) {
            return;
        }

        this.mv.visitVarInsn(ALOAD, 0);
        JvmCodeGenUtil.loadChannelDetails(this.mv, channels);
        this.mv.visitVarInsn(ALOAD, retIndex);
        this.mv.visitMethodInsn(INVOKEVIRTUAL, STRAND_CLASS, "handleChannelError", String.format("([L%s;L%s;)V",
                                                                                                 CHANNEL_DETAILS,
                                                                                                 ERROR_VALUE), false);
    }

    private void genBranchTerm(BIRTerminator.Branch branchIns, String funcName) {

        String trueBBId = branchIns.trueBB.id.value;
        String falseBBId = branchIns.falseBB.id.value;

        this.loadVar(branchIns.op.variableDcl);

        Label trueBBLabel = this.labelGen.getLabel(funcName + trueBBId);
        this.mv.visitJumpInsn(IFGT, trueBBLabel);

        Label falseBBLabel = this.labelGen.getLabel(funcName + falseBBId);
        this.mv.visitJumpInsn(GOTO, falseBBLabel);
    }

    private void genCallTerm(BIRTerminator.Call callIns, int localVarOffset) {

        PackageID calleePkgId = callIns.calleePkg;

        String orgName = calleePkgId.orgName.value;
        String moduleName = calleePkgId.name.value;
        String version = calleePkgId.version.value;
        // invoke the function
        this.genCall(callIns, orgName, moduleName, version, localVarOffset);

        // store return
        this.storeReturnFromCallIns(callIns.lhsOp != null ? callIns.lhsOp.variableDcl : null);
    }

    private void genJCallTerm(JavaMethodCall callIns, BType attachedType, int localVarOffset) {
        // Load function parameters of the target Java method to the stack..
        Label blockedOnExternLabel = new Label();
        Label notBlockedOnExternLabel = new Label();

        genHandlingBlockedOnExternal(localVarOffset, blockedOnExternLabel);

        if (callIns.lhsOp != null && callIns.lhsOp.variableDcl != null) {
            this.mv.visitVarInsn(ALOAD, localVarOffset);
            this.mv.visitFieldInsn(GETFIELD, STRAND_CLASS, "returnValue",
                                   "Ljava/lang/Object;");
            JvmCastGen.addUnboxInsn(this.mv, callIns.lhsOp.variableDcl.type); // store return
            this.storeToVar(callIns.lhsOp.variableDcl);
        }

        this.mv.visitJumpInsn(GOTO, notBlockedOnExternLabel);

        this.mv.visitLabel(blockedOnExternLabel);

        int argIndex = 0;
        if (attachedType == null) {
            this.mv.visitVarInsn(ALOAD, localVarOffset);
        } else {
            // Below codes are not needed (as normal external funcs doesn't support attached invocations)
            // check whether function params already include the self
            this.mv.visitVarInsn(ALOAD, localVarOffset);
            BIRNode.BIRVariableDcl selfArg = callIns.args.get(0).variableDcl;
            this.loadVar(selfArg);
            this.mv.visitTypeInsn(CHECKCAST, OBJECT_VALUE);
            argIndex += 1;
        }

        int argsCount = callIns.args.size();
        while (argIndex < argsCount) {
            BIROperand arg = callIns.args.get(argIndex);
            this.visitArg(arg);
            argIndex += 1;
        }

        String jClassName = callIns.jClassName;
        this.mv.visitMethodInsn(INVOKESTATIC, jClassName, callIns.name, callIns.jMethodVMSig, false);

        if (callIns.lhsOp != null && callIns.lhsOp.variableDcl != null) {
            this.storeToVar(callIns.lhsOp.variableDcl);
        }

        this.mv.visitLabel(notBlockedOnExternLabel);
    }


    private void genJICallTerm(JIMethodCall callIns, int localVarOffset, boolean hasCallerEnvParam) {
        // Load function parameters of the target Java method to the stack..
        Label blockedOnExternLabel = new Label();
        Label notBlockedOnExternLabel = new Label();

        genHandlingBlockedOnExternal(localVarOffset, blockedOnExternLabel);
        if (callIns.lhsOp != null) {
            this.mv.visitVarInsn(ALOAD, localVarOffset);
            this.mv.visitFieldInsn(GETFIELD, STRAND_CLASS, "returnValue",
                                   "Ljava/lang/Object;");
            // store return
            BIROperand lhsOpVarDcl = callIns.lhsOp;
            addJUnboxInsn(this.mv, ((JType) lhsOpVarDcl.variableDcl.type));
            this.storeToVar(lhsOpVarDcl.variableDcl);
        }

        this.mv.visitJumpInsn(GOTO, notBlockedOnExternLabel);

        this.mv.visitLabel(blockedOnExternLabel);

        boolean isInterface = callIns.invocationType == INVOKEINTERFACE;

        int argIndex = 0;
        if (callIns.invocationType == INVOKEVIRTUAL || isInterface) {
            // check whether function params already include the self
            BIRNode.BIRVariableDcl selfArg = callIns.args.get(0).variableDcl;
            this.loadVar(selfArg);
            this.mv.visitMethodInsn(INVOKEVIRTUAL, HANDLE_VALUE, GET_VALUE_METHOD, String.format("()L%s;", OBJECT),
                    false);
            this.mv.visitTypeInsn(CHECKCAST, callIns.jClassName);

            Label ifNonNullLabel = this.labelGen.getLabel("receiver_null_check");
            this.mv.visitLabel(ifNonNullLabel);
            this.mv.visitInsn(DUP);

            Label elseBlockLabel = this.labelGen.getLabel("receiver_null_check_else");
            this.mv.visitJumpInsn(IFNONNULL, elseBlockLabel);
            Label thenBlockLabel = this.labelGen.getLabel("receiver_null_check_then");
            this.mv.visitLabel(thenBlockLabel);
            this.mv.visitFieldInsn(GETSTATIC, BAL_ERROR_REASONS, "JAVA_NULL_REFERENCE_ERROR",
                    String.format("L%s;", STRING_VALUE));
            this.mv.visitFieldInsn(GETSTATIC, RUNTIME_ERRORS, "JAVA_NULL_REFERENCE",
                    String.format("L%s;", RUNTIME_ERRORS));
            this.mv.visitInsn(ICONST_0);
            this.mv.visitTypeInsn(ANEWARRAY, OBJECT);
            this.mv.visitMethodInsn(INVOKESTATIC, BLANG_EXCEPTION_HELPER, "getRuntimeException",
                    String.format("(L%s;L%s;[L%s;)L%s;", STRING_VALUE, RUNTIME_ERRORS, OBJECT, ERROR_VALUE), false);
            this.mv.visitInsn(ATHROW);
            this.mv.visitLabel(elseBlockLabel);
            argIndex += 1;
        }

        if (hasCallerEnvParam) {
            this.mv.visitVarInsn(ALOAD, localVarOffset + 1);
        }

        int argsCount = callIns.varArgExist ? callIns.args.size() - 1 : callIns.args.size();
        while (argIndex < argsCount) {
            BIROperand arg = callIns.args.get(argIndex);
            this.visitArg(arg);
            argIndex += 1;
        }
        if (callIns.varArgExist) {
            BIROperand arg = callIns.args.get(argIndex);
            int localVarIndex = this.indexMap.addToMapIfNotFoundAndGetIndex(arg.variableDcl);
            genVarArg(this.mv, this.indexMap, arg.variableDcl.type, callIns.varArgType, localVarIndex, symbolTable);
        }

        String jClassName = callIns.jClassName;
        String jMethodName = callIns.name;
        String jMethodVMSig = callIns.jMethodVMSig;
        this.mv.visitMethodInsn(callIns.invocationType, jClassName, jMethodName, jMethodVMSig, isInterface);

        if (callIns.lhsOp != null && callIns.lhsOp.variableDcl != null) {
            this.storeToVar(callIns.lhsOp.variableDcl);
        }

        this.mv.visitLabel(notBlockedOnExternLabel);
    }

    private void genJIConstructorTerm(JIConstructorCall callIns, int localVarOffset) {
        // Load function parameters of the target Java method to the stack..
        Label blockedOnExternLabel = new Label();
        Label notBlockedOnExternLabel = new Label();

        genHandlingBlockedOnExternal(localVarOffset, blockedOnExternLabel);
        if (callIns.lhsOp.variableDcl != null) {
            this.mv.visitVarInsn(ALOAD, localVarOffset);
            this.mv.visitFieldInsn(GETFIELD, STRAND_CLASS, "returnValue", String.format("L%s;", OBJECT));
            JvmCastGen.addUnboxInsn(this.mv, callIns.lhsOp.variableDcl.type);
            // store return
            BIRNode.BIRVariableDcl lhsOpVarDcl = callIns.lhsOp.variableDcl;
            this.storeToVar(lhsOpVarDcl);
        }

        this.mv.visitJumpInsn(GOTO, notBlockedOnExternLabel);

        this.mv.visitLabel(blockedOnExternLabel);

        this.mv.visitTypeInsn(NEW, callIns.jClassName);
        this.mv.visitInsn(DUP);

        int argIndex = 0;

        int argsCount = callIns.args.size();
        while (argIndex < argsCount) {
            BIROperand arg = callIns.args.get(argIndex);
            this.visitArg(arg);
            argIndex += 1;
        }

        String jClassName = callIns.jClassName;
        String jMethodName = callIns.name;
        String jMethodVMSig = callIns.jMethodVMSig;
        this.mv.visitMethodInsn(INVOKESPECIAL, jClassName, jMethodName, jMethodVMSig, false);

        BIRNode.BIRVariableDcl lhsOpVarDcl = callIns.lhsOp.variableDcl;

        if (lhsOpVarDcl != null) {
            this.storeToVar(lhsOpVarDcl);
        }

        this.mv.visitLabel(notBlockedOnExternLabel);
    }

    private void genHandlingBlockedOnExternal(int localVarOffset, Label blockedOnExternLabel) {
        this.mv.visitVarInsn(ALOAD, localVarOffset);
        this.mv.visitMethodInsn(INVOKEVIRTUAL, STRAND_CLASS, IS_BLOCKED_ON_EXTERN_FIELD, "()Z", false);
        this.mv.visitJumpInsn(IFEQ, blockedOnExternLabel);

        this.mv.visitVarInsn(ALOAD, localVarOffset);
        this.mv.visitInsn(ICONST_0);
        this.mv.visitFieldInsn(PUTFIELD, STRAND_CLASS, BLOCKED_ON_EXTERN_FIELD, "Z");

        // Throw error if strand has panic
        this.mv.visitVarInsn(ALOAD, localVarOffset);
        mv.visitFieldInsn(GETFIELD, STRAND_CLASS, PANIC_FIELD, String.format("L%s;", B_ERROR));
        Label panicLabel = new Label();
        mv.visitJumpInsn(IFNULL, panicLabel);
        this.mv.visitVarInsn(ALOAD, localVarOffset);
        mv.visitFieldInsn(GETFIELD, STRAND_CLASS, PANIC_FIELD, String.format("L%s;", B_ERROR));
        mv.visitInsn(DUP);
        this.mv.visitVarInsn(ALOAD, localVarOffset);
        mv.visitInsn(ACONST_NULL);
        mv.visitFieldInsn(PUTFIELD, STRAND_CLASS, PANIC_FIELD, String.format("L%s;", B_ERROR));
        mv.visitInsn(ATHROW);
        mv.visitLabel(panicLabel);
    }

    private void storeReturnFromCallIns(BIRNode.BIRVariableDcl lhsOpVarDcl) {

        if (lhsOpVarDcl != null) {
            this.storeToVar(lhsOpVarDcl);
        } else {
            this.mv.visitInsn(POP);
        }
    }

    private void genCall(BIRTerminator.Call callIns, String orgName, String moduleName,
                             String version, int localVarOffset) {

        if (!callIns.isVirtual) {
            this.genFuncCall(callIns, orgName, moduleName, version, localVarOffset);
            return;
        }

        BIRNode.BIRVariableDcl selfArg = callIns.args.get(0).variableDcl;
        if (selfArg.type.tag == TypeTags.OBJECT) {
            this.genVirtualCall(callIns, orgName, moduleName, localVarOffset);
        } else {
            // then this is a function attached to a built-in type
            this.genBuiltinTypeAttachedFuncCall(callIns, orgName, moduleName, version, localVarOffset);
        }
    }

    private void genFuncCall(BIRTerminator.Call callIns, String orgName, String moduleName, String version,
                             int localVarOffset) {

        String methodName = callIns.name.value;
        this.genStaticCall(callIns, orgName, moduleName, version, localVarOffset, methodName, methodName);
    }

    private void genBuiltinTypeAttachedFuncCall(BIRTerminator.Call callIns, String orgName,
                                                String moduleName,  String version, int localVarOffset) {

        String methodLookupName = callIns.name.value;
        int optionalIndex = methodLookupName.indexOf(".");
        int index = optionalIndex != -1 ? optionalIndex + 1 : 0;
        String methodName = methodLookupName.substring(index);
        this.genStaticCall(callIns, orgName, moduleName, version, localVarOffset, methodName, methodLookupName);
    }

    private void genStaticCall(BIRTerminator.Call callIns, String orgName, String moduleName,
                               String version, int localVarOffset,
                               String methodName, String methodLookupName) {
        // load strand
        this.mv.visitVarInsn(ALOAD, localVarOffset);
<<<<<<< HEAD
        String lookupKey = getPackageName(orgName, moduleName, version) + methodLookupName;
        BIRFunctionWrapper functionWrapper = jvmPackageGen.lookupBIRFunctionWrapper(lookupKey);
        BInvokableSymbol funcSymbol = null;
        BInvokableType type;
        boolean hasCallerEnvParam = false;
        if (functionWrapper != null) {
            type = functionWrapper.func.type;
            hasCallerEnvParam = functionWrapper.hasCallerEnvParam;
        } else {
            BPackageSymbol symbol = packageCache.getSymbol(orgName + "/" + moduleName);
            funcSymbol = (BInvokableSymbol) symbol.scope.lookup(new Name(methodName)).symbol;
            type = (BInvokableType) funcSymbol.type;
            if (callIns.calleeFlags.contains(Flag.NATIVE)) {
                hasCallerEnvParam = hasCallerEnvParam(methodName, funcSymbol, type, hasCallerEnvParam);
            }
        }
=======
        String lookupKey = JvmCodeGenUtil.getPackageName(orgName, moduleName, version) + methodLookupName;
>>>>>>> 189027fd

        if (hasCallerEnvParam) {
            genCallerEnv(callIns);
        }
        int argsCount = callIns.args.size();
        int i = 0;
        while (i < argsCount) {
            BIROperand arg = callIns.args.get(i);
            boolean userProvidedArg = this.visitArg(arg);
            this.loadBooleanArgToIndicateUserProvidedArg(orgName, moduleName, userProvidedArg);
            i += 1;
        }
<<<<<<< HEAD
        String cleanMethodName = cleanupFunctionName(methodName);
=======
        String cleanMethodName = JvmCodeGenUtil.cleanupFunctionName(methodName);
        BIRFunctionWrapper functionWrapper = jvmPackageGen.lookupBIRFunctionWrapper(lookupKey);
>>>>>>> 189027fd
        String methodDesc;
        String jvmClass;
        if (functionWrapper != null) {
            jvmClass = functionWrapper.fullQualifiedClassName;
            methodDesc = functionWrapper.jvmMethodDescription;
        } else {
            ArrayList<BType> params = new ArrayList<>(type.paramTypes);
            if (type.restType != null) {
                params.add(type.restType);
            }
            for (int j = params.size() - 1; j >= 0; j--) {
                params.add(j + 1, symbolTable.booleanType);
            }
            String balFileName = funcSymbol.source;


            if (balFileName == null || !balFileName.endsWith(BAL_EXTENSION)) {
                balFileName = MODULE_INIT_CLASS_NAME;
            }

            jvmClass = JvmCodeGenUtil.getModuleLevelClassName(orgName, moduleName, version,
                                                              JvmCodeGenUtil.cleanupPathSeparators(balFileName));
            //TODO: add receiver:  BType attachedType = type.r != null ? receiver.type : null;
            BType retType = typeBuilder.build(type.retType);
<<<<<<< HEAD
            methodDesc = getMethodDesc(params, retType, null, false, hasCallerEnvParam);
=======
            methodDesc = JvmCodeGenUtil.getMethodDesc(params, retType);
>>>>>>> 189027fd
        }
        this.mv.visitMethodInsn(INVOKESTATIC, jvmClass, cleanMethodName, methodDesc, hasCallerEnvParam);
    }

    private boolean hasCallerEnvParam(String methodName, BInvokableSymbol funcSymbol, BInvokableType type,
                                      boolean hasCallerEnvParam) {
        String classValue = null;
        String methodValue = methodName;
        for (BLangAnnotationAttachment annAttachment : funcSymbol.annAttachments) {
            if (INTEROP_ANNOT_ORG.equals(annAttachment.annotationSymbol.pkgID.orgName.value) &&
                    INTEROP_ANNOT_MODULE.equals(annAttachment.annotationSymbol.pkgID.name.value) &&
                    annAttachment.expr instanceof BLangRecordLiteral) {
                BLangRecordLiteral annotationMap = (BLangRecordLiteral) annAttachment.expr;
                for (RecordLiteralNode.RecordField recordField : annotationMap.fields) {
                    BLangRecordLiteral.BLangRecordKeyValueField field =
                            (BLangRecordLiteral.BLangRecordKeyValueField) recordField;
                    Object key = ((BLangLiteral) field.key.expr).value;
                    if (field.valueExpr instanceof BLangLiteral) {
                        Object value = ((BLangLiteral) field.valueExpr).value;
                        if (key.equals(CLASS_FIELD_NAME)) {
                            classValue = value.toString();
                        } else if (key.equals(NAME_FIELD_NAME)) {
                            methodValue = value.toString();
                        }
                    }
                }
            }
        }
        if (classValue != null && checkCallerEnvParamForExtern(jvmPackageGen.interopValidator, classValue,
                                                               methodValue, type)) {
            hasCallerEnvParam = true;
        }
        return hasCallerEnvParam;
    }

    private void genCallerEnv(BIRTerminator.Call callIns) {

        mv.visitTypeInsn(NEW, CALLER_ENV);
        mv.visitInsn(DUP);
        mv.visitTypeInsn(NEW, MODULE);
        mv.visitInsn(DUP);
        mv.visitLdcInsn(callIns.pos.src.pkgID.orgName.value);
        mv.visitLdcInsn(callIns.pos.src.pkgID.name.value);
        mv.visitLdcInsn(callIns.pos.src.pkgID.version.value);
        mv.visitMethodInsn(INVOKESPECIAL, MODULE, CONSTRUCTOR_INIT_METHOD,
                           String.format("(L%s;L%s;L%s;)V", STRING_VALUE, STRING_VALUE, STRING_VALUE), false);
        mv.visitTypeInsn(NEW, DIAGNOSTIC_POS);
        mv.visitInsn(DUP);
        mv.visitLdcInsn(callIns.pos.src.cUnitName);
        mv.visitLdcInsn(callIns.pos.sLine);
        mv.visitLdcInsn(callIns.pos.eLine);
        mv.visitLdcInsn(callIns.pos.sCol);
        mv.visitLdcInsn(callIns.pos.eCol);
        mv.visitMethodInsn(INVOKESPECIAL, DIAGNOSTIC_POS, CONSTRUCTOR_INIT_METHOD,
                           String.format("(L%s;IIII)V", STRING_VALUE), false);
        mv.visitMethodInsn(INVOKESPECIAL, CALLER_ENV, CONSTRUCTOR_INIT_METHOD,
                           String.format("(L%s;L%s;)V", MODULE, DIAGNOSTIC_POS), false);
    }

    private void genVirtualCall(BIRTerminator.Call callIns, String orgName, String moduleName, int localVarOffset) {
        // load self
        BIRNode.BIRVariableDcl selfArg = callIns.args.get(0).variableDcl;
        this.loadVar(selfArg);
        this.mv.visitTypeInsn(CHECKCAST, OBJECT_VALUE);

        // load the strand
        this.mv.visitVarInsn(ALOAD, localVarOffset);

        // load the function name as the second argument
        this.mv.visitLdcInsn(JvmCodeGenUtil.cleanupObjectTypeName(callIns.name.value));

        // create an Object[] for the rest params
        int argsCount = callIns.args.size() - 1;
        // arg count doubled and 'isExist' boolean variables added for each arg.
        this.mv.visitLdcInsn((long) (argsCount * 2));
        this.mv.visitInsn(L2I);
        this.mv.visitTypeInsn(ANEWARRAY, OBJECT);

        int i = 0;
        int j = 0;
        while (i < argsCount) {
            this.mv.visitInsn(DUP);
            this.mv.visitLdcInsn((long) j);
            this.mv.visitInsn(L2I);
            j += 1;
            // i + 1 is used since we skip the first argument (self)
            BIROperand arg = callIns.args.get(i + 1);
            boolean userProvidedArg = this.visitArg(arg);

            // Add the to the rest params array
            JvmCastGen.addBoxInsn(this.mv, arg.variableDcl.type);
            this.mv.visitInsn(AASTORE);

            this.mv.visitInsn(DUP);
            this.mv.visitLdcInsn((long) j);
            this.mv.visitInsn(L2I);
            j += 1;

            this.loadBooleanArgToIndicateUserProvidedArg(orgName, moduleName, userProvidedArg);
            JvmCastGen.addBoxInsn(this.mv, symbolTable.booleanType);
            this.mv.visitInsn(AASTORE);

            i += 1;
        }

        // call method
        String methodDesc = String.format("(L%s;L%s;[L%s;)L%s;", STRAND_CLASS, STRING_VALUE, OBJECT, OBJECT);
        this.mv.visitMethodInsn(INVOKEINTERFACE, OBJECT_VALUE, "call", methodDesc, true);

        BType returnType = callIns.lhsOp.variableDcl.type;
        JvmCastGen.addUnboxInsn(this.mv, returnType);
    }

    private void loadBooleanArgToIndicateUserProvidedArg(String orgName, String moduleName, boolean userProvided) {

        if (JvmCodeGenUtil.isBallerinaBuiltinModule(orgName, moduleName)) {
            return;
        }
        // Extra boolean is not gen for extern functions for now until the wrapper function is implemented.
        // We need to refactor this method. I am not sure whether userProvided flag make sense
        if (userProvided) {
            this.mv.visitInsn(ICONST_1);
        } else {
            this.mv.visitInsn(ICONST_0);
        }
    }

    private boolean visitArg(BIROperand arg) {
        BIRNode.BIRVariableDcl varDcl = arg.variableDcl;
        if (varDcl.name.value.startsWith("_")) {
            loadDefaultValue(this.mv, varDcl.type);
            return false;
        }

        this.loadVar(varDcl);
        return true;
    }

    private void genAsyncCallTerm(BIRTerminator.AsyncCall callIns, int localVarOffset, String moduleClassName,
                                  BType attachedType, String parentFunction, AsyncDataCollector asyncDataCollector) {

        PackageID calleePkgId = callIns.calleePkg;

        String orgName = calleePkgId.orgName.value;
        String moduleName = calleePkgId.name.value;

        // Check if already locked before submitting to scheduler.
        String lockStore = "L" + LOCK_STORE + ";";
        String initClassName = jvmPackageGen.lookupGlobalVarClassName(this.currentPackageName, LOCK_STORE_VAR_NAME);
        this.mv.visitFieldInsn(GETSTATIC, initClassName, LOCK_STORE_VAR_NAME, lockStore);
        this.mv.visitLdcInsn(GLOBAL_LOCK_NAME);
        this.mv.visitVarInsn(ALOAD, localVarOffset);
        this.mv.visitMethodInsn(INVOKEVIRTUAL, LOCK_STORE, "panicIfInLock",
                                String.format("(L%s;L%s;)V", STRING_VALUE, STRAND_CLASS), false);

        // Load the scheduler from strand
        this.mv.visitVarInsn(ALOAD, localVarOffset);
        this.mv.visitFieldInsn(GETFIELD, STRAND_CLASS, "scheduler", String.format("L%s;", SCHEDULER));

        // create an Object[] for the rest params
        int argsCount = callIns.args.size();
        //create an object array of args
        this.mv.visitLdcInsn((long) (argsCount * 2 + 1));
        this.mv.visitInsn(L2I);
        this.mv.visitTypeInsn(ANEWARRAY, OBJECT);

        int paramIndex = 1;
        for (BIROperand arg : callIns.args) {
            this.mv.visitInsn(DUP);
            this.mv.visitLdcInsn((long) paramIndex);
            this.mv.visitInsn(L2I);

            boolean userProvidedArg = this.visitArg(arg);
            // Add the to the rest params array
            JvmCastGen.addBoxInsn(this.mv, arg.variableDcl.type);
            this.mv.visitInsn(AASTORE);
            paramIndex += 1;

            this.mv.visitInsn(DUP);
            this.mv.visitLdcInsn((long) paramIndex);
            this.mv.visitInsn(L2I);

            this.loadBooleanArgToIndicateUserProvidedArg(orgName, moduleName, userProvidedArg);
            JvmCastGen.addBoxInsn(this.mv, symbolTable.booleanType);
            this.mv.visitInsn(AASTORE);
            paramIndex += 1;
        }
        String funcName = callIns.name.value;
        String lambdaName = "$" + funcName + "$lambda$" + asyncDataCollector.getLambdaIndex() + "$";

        JvmCodeGenUtil.createFunctionPointer(this.mv, asyncDataCollector.getEnclosingClass(), lambdaName);
        asyncDataCollector.add(lambdaName, callIns);
        asyncDataCollector.incrementLambdaIndex();

        boolean concurrent = false;
        String strandName = null;
        // check for concurrent annotation
        if (callIns.annotAttachments.size() > 0) {
            for (BIRNode.BIRAnnotationAttachment annotationAttachment : callIns.annotAttachments) {
                if (annotationAttachment == null ||
                        !STRAND.equals(annotationAttachment.annotTagRef.value) ||
                        !BALLERINA.equals(annotationAttachment.packageID.orgName.value) ||
                        !BUILT_IN_PACKAGE_NAME.equals(annotationAttachment.packageID.name.value)) {
                    continue;
                }

                if (annotationAttachment.annotValues.size() == 0) {
                    break;
                }

                BIRNode.BIRAnnotationValue strandAnnot = annotationAttachment.annotValues.get(0);
                if (strandAnnot instanceof BIRNode.BIRAnnotationRecordValue) {
                    BIRNode.BIRAnnotationRecordValue recordValue = (BIRNode.BIRAnnotationRecordValue) strandAnnot;
                    if (recordValue.annotValueEntryMap.containsKey(STRAND_THREAD)) {
                        BIRNode.BIRAnnotationValue mapVal = recordValue.annotValueEntryMap.get(STRAND_THREAD);
                        if (mapVal instanceof BIRNode.BIRAnnotationLiteralValue &&
                                STRAND_VALUE_ANY.equals(((BIRNode.BIRAnnotationLiteralValue) mapVal).value)) {
                            concurrent = true;
                        }
                    }

                    if (recordValue.annotValueEntryMap.containsKey(STRAND_NAME)) {
                        strandName = ((BIRNode.BIRAnnotationLiteralValue) recordValue.
                                annotValueEntryMap.get(STRAND_NAME)).value.toString();

                    }

                    if (recordValue.annotValueEntryMap.containsKey(STRAND_POLICY_NAME)) {
                        BIRNode.BIRAnnotationValue mapVal = recordValue.annotValueEntryMap.get(STRAND_POLICY_NAME);
                        if (mapVal instanceof BIRNode.BIRAnnotationLiteralValue &&
                                !DEFAULT_STRAND_DISPATCHER.equals(((BIRNode.BIRAnnotationLiteralValue) mapVal).value)) {
                            throw new BLangCompilerException("Unsupported policy. Only 'DEFAULT' policy is " +
                                    "supported by jBallerina runtime.");
                        }
                    }
                }
                break;
            }
        }
        this.mv.visitVarInsn(ALOAD, localVarOffset);
        loadFpReturnType(callIns.lhsOp);
        String workerName =  strandName;
        if (workerName == null) {
            if (callIns.lhsOp.variableDcl.metaVarName != null) {
                this.mv.visitLdcInsn(callIns.lhsOp.variableDcl.metaVarName);
            } else {
                mv.visitInsn(ACONST_NULL);
            }
        } else {
            this.mv.visitLdcInsn(workerName);
        }

        this.submitToScheduler(callIns.lhsOp, moduleClassName, attachedType, parentFunction, asyncDataCollector,
                               concurrent);
    }

    private void generateWaitIns(BIRTerminator.Wait waitInst, int localVarOffset) {

        this.mv.visitVarInsn(ALOAD, localVarOffset);
        this.mv.visitTypeInsn(NEW, ARRAY_LIST);
        this.mv.visitInsn(DUP);
        this.mv.visitMethodInsn(INVOKESPECIAL, ARRAY_LIST, JVM_INIT_METHOD, "()V", false);

        int i = 0;
        while (i < waitInst.exprList.size()) {
            this.mv.visitInsn(DUP);
            BIROperand futureVal = waitInst.exprList.get(i);
            if (futureVal != null) {
                this.loadVar(futureVal.variableDcl);
            }
            this.mv.visitMethodInsn(INVOKEINTERFACE, LIST, "add", String.format("(L%s;)Z", OBJECT), true);
            this.mv.visitInsn(POP);
            i += 1;
        }

        this.mv.visitMethodInsn(INVOKEVIRTUAL, STRAND_CLASS, "handleWaitAny",
                                String.format("(L%s;)L%s$WaitResult;", LIST, STRAND_CLASS), false);
        BIRNode.BIRVariableDcl tempVar = new BIRNode.BIRVariableDcl(symbolTable.anyType, new Name("waitResult"),
                                                                    VarScope.FUNCTION, VarKind.ARG);
        int resultIndex = this.getJVMIndexOfVarRef(tempVar);
        this.mv.visitVarInsn(ASTORE, resultIndex);

        // assign result if result available
        Label afterIf = new Label();
        this.mv.visitVarInsn(ALOAD, resultIndex);
        this.mv.visitFieldInsn(GETFIELD, String.format("%s$WaitResult", STRAND_CLASS), "done", "Z");
        this.mv.visitJumpInsn(IFEQ, afterIf);
        Label withinIf = new Label();
        this.mv.visitLabel(withinIf);
        this.mv.visitVarInsn(ALOAD, resultIndex);
        this.mv.visitFieldInsn(GETFIELD, String.format("%s$WaitResult", STRAND_CLASS), "result",
                               String.format("L%s;", OBJECT));
        JvmCastGen.addUnboxInsn(this.mv, waitInst.lhsOp.variableDcl.type);
        this.storeToVar(waitInst.lhsOp.variableDcl);
        this.mv.visitLabel(afterIf);
    }

    private void genWaitAllIns(BIRTerminator.WaitAll waitAll, int localVarOffset) {

        this.mv.visitVarInsn(ALOAD, localVarOffset);
        this.mv.visitTypeInsn(NEW, HASH_MAP);
        this.mv.visitInsn(DUP);
        this.mv.visitMethodInsn(INVOKESPECIAL, HASH_MAP, JVM_INIT_METHOD, "()V", false);
        int i = 0;
        while (i < waitAll.keys.size()) {
            this.mv.visitInsn(DUP);
            this.mv.visitLdcInsn(waitAll.keys.get(i));
            BIROperand futureRef = waitAll.valueExprs.get(i);
            if (futureRef != null) {
                this.loadVar(futureRef.variableDcl);
            }
            this.mv.visitMethodInsn(INVOKEINTERFACE, MAP, "put", String.format("(L%s;L%s;)L%s;",
                                                                               OBJECT, OBJECT, OBJECT), true);
            this.mv.visitInsn(POP);
            i += 1;
        }

        this.loadVar(waitAll.lhsOp.variableDcl);
        this.mv.visitMethodInsn(INVOKEVIRTUAL, STRAND_CLASS, "handleWaitMultiple", String.format("(L%s;L%s;)V",
                                                                                                 MAP, MAP_VALUE),
                                false);
    }

    private void genFPCallIns(BIRTerminator.FPCall fpCall, String moduleClassName, BType attachedType, String funcName,
                              AsyncDataCollector asyncDataCollector, int localVarOffset) {

        if (fpCall.isAsync) {
            // Check if already locked before submitting to scheduler.
            String lockStore = "L" + LOCK_STORE + ";";
            String initClassName = jvmPackageGen.lookupGlobalVarClassName(this.currentPackageName, LOCK_STORE_VAR_NAME);
            this.mv.visitFieldInsn(GETSTATIC, initClassName, LOCK_STORE_VAR_NAME, lockStore);
            this.mv.visitLdcInsn(GLOBAL_LOCK_NAME);
            this.mv.visitVarInsn(ALOAD, localVarOffset);
            this.mv.visitMethodInsn(INVOKEVIRTUAL, LOCK_STORE, "panicIfInLock",
                                    String.format("(L%s;L%s;)V", STRING_VALUE, STRAND_CLASS), false);

            // Load the scheduler from strand
            this.mv.visitVarInsn(ALOAD, localVarOffset);
            this.mv.visitFieldInsn(GETFIELD, STRAND_CLASS, "scheduler", String.format("L%s;", SCHEDULER));
        } else {
            // load function ref, going to directly call the fp
            this.loadVar(fpCall.fp.variableDcl);
            this.mv.visitMethodInsn(INVOKEVIRTUAL, FUNCTION_POINTER, "getFunction",
                    String.format("()L%s;", FUNCTION), false);
        }

        // create an object array of args
        this.mv.visitIntInsn(BIPUSH, fpCall.args.size() * 2 + 1);
        this.mv.visitTypeInsn(ANEWARRAY, OBJECT);

        // load strand
        this.mv.visitInsn(DUP);

        // 0th index
        this.mv.visitIntInsn(BIPUSH, 0);

        this.mv.visitVarInsn(ALOAD, localVarOffset);
        this.mv.visitInsn(AASTORE);

        // load args
        int paramIndex = 1;
        for (BIROperand arg : fpCall.args) {
            this.mv.visitInsn(DUP);
            this.mv.visitIntInsn(BIPUSH, paramIndex);
            this.loadVar(arg.variableDcl);
            BType bType = arg.variableDcl.type;
            JvmCastGen.addBoxInsn(this.mv, bType);
            this.mv.visitInsn(AASTORE);
            paramIndex += 1;

            this.loadTrueValueAsArg(paramIndex);
            paramIndex += 1;
        }

        // if async, we submit this to sceduler (worker scenario)

        if (fpCall.isAsync) {
            String workerName = fpCall.lhsOp.variableDcl.metaVarName;

            // load function ref now
            this.loadVar(fpCall.fp.variableDcl);
            this.mv.visitMethodInsn(INVOKESTATIC, ANNOTATION_UTILS, "isConcurrent", String.format("(L%s;)Z",
                    FUNCTION_POINTER), false);
            Label notConcurrent = new Label();
            this.mv.visitJumpInsn(IFEQ, notConcurrent);
            Label concurrent = new Label();
            this.mv.visitLabel(concurrent);
            this.loadVar(fpCall.fp.variableDcl);
            this.mv.visitVarInsn(ALOAD, localVarOffset);
            loadFpReturnType(fpCall.lhsOp);
            this.loadVar(fpCall.fp.variableDcl);
            if (workerName == null) {
                this.mv.visitInsn(ACONST_NULL);
            } else {
                this.mv.visitLdcInsn(workerName);
            }
            this.mv.visitMethodInsn(INVOKESTATIC, ANNOTATION_UTILS, "getStrandName",
                                    String.format("(L%s;L%s;)L%s;", FUNCTION_POINTER, STRING_VALUE, STRING_VALUE),
                                    false);
            this.submitToScheduler(fpCall.lhsOp, moduleClassName, attachedType, funcName, asyncDataCollector, true);
            Label afterSubmit = new Label();
            this.mv.visitJumpInsn(GOTO, afterSubmit);
            this.mv.visitLabel(notConcurrent);
            this.loadVar(fpCall.fp.variableDcl);
            this.mv.visitVarInsn(ALOAD, localVarOffset);
            loadFpReturnType(fpCall.lhsOp);
            this.loadVar(fpCall.fp.variableDcl);
            if (workerName == null) {
                this.mv.visitInsn(ACONST_NULL);
            } else {
                this.mv.visitLdcInsn(workerName);
            }
            this.mv.visitMethodInsn(INVOKESTATIC, ANNOTATION_UTILS, "getStrandName",
                                    String.format("(L%s;L%s;)L%s;", FUNCTION_POINTER, STRING_VALUE, STRING_VALUE),
                                    false);
            this.submitToScheduler(fpCall.lhsOp, moduleClassName, attachedType, funcName, asyncDataCollector, false);
            this.mv.visitLabel(afterSubmit);
        } else {
            this.mv.visitMethodInsn(INVOKEINTERFACE, FUNCTION, "apply",
                    String.format("(L%s;)L%s;", OBJECT, OBJECT), true);
            // store result
            BType lhsType = fpCall.lhsOp.variableDcl.type;
            if (lhsType != null) {
                JvmCastGen.addUnboxInsn(this.mv, lhsType);
            }

            BIRNode.BIRVariableDcl lhsVar = fpCall.lhsOp.variableDcl;
            if (lhsVar != null) {
                this.storeToVar(lhsVar);
            } else {
                this.mv.visitInsn(POP);
            }
        }
    }

    private void loadTrueValueAsArg(int paramIndex) {

        this.mv.visitInsn(DUP);
        this.mv.visitIntInsn(BIPUSH, paramIndex);
        this.mv.visitInsn(ICONST_1);
        JvmCastGen.addBoxInsn(this.mv, symbolTable.booleanType);
        this.mv.visitInsn(AASTORE);
    }

    private void genWorkerSendIns(BIRTerminator.WorkerSend ins, int localVarOffset) {

        this.mv.visitVarInsn(ALOAD, localVarOffset);
        if (!ins.isSameStrand) {
            this.mv.visitFieldInsn(GETFIELD, STRAND_CLASS, "parent", String.format("L%s;", STRAND_CLASS));
        }
        this.mv.visitFieldInsn(GETFIELD, STRAND_CLASS, "wdChannels", String.format("L%s;", WD_CHANNELS));
        this.mv.visitLdcInsn(ins.channel.value);
        this.mv.visitMethodInsn(INVOKEVIRTUAL, WD_CHANNELS, "getWorkerDataChannel", String.format("(L%s;)L%s;",
                STRING_VALUE, WORKER_DATA_CHANNEL), false);
        this.loadVar(ins.data.variableDcl);
        JvmCastGen.addBoxInsn(this.mv, ins.data.variableDcl.type);
        this.mv.visitVarInsn(ALOAD, localVarOffset);

        if (!ins.isSync) {
            this.mv.visitMethodInsn(INVOKEVIRTUAL, WORKER_DATA_CHANNEL, "sendData",
                                    String.format("(L%s;L%s;)V", OBJECT, STRAND_CLASS), false);
        } else {
            this.mv.visitMethodInsn(INVOKEVIRTUAL, WORKER_DATA_CHANNEL, "syncSendData",
                                    String.format("(L%s;L%s;)L%s;", OBJECT, STRAND_CLASS, OBJECT), false);
            BIROperand lhsOp = ins.lhsOp;
            if (lhsOp != null) {
                this.storeToVar(lhsOp.variableDcl);
            }
        }
    }

    private void genWorkerReceiveIns(BIRTerminator.WorkerReceive ins, int localVarOffset) {

        this.mv.visitVarInsn(ALOAD, localVarOffset);
        if (!ins.isSameStrand) {
            this.mv.visitFieldInsn(GETFIELD, STRAND_CLASS, "parent", String.format("L%s;", STRAND_CLASS));
        }
        this.mv.visitFieldInsn(GETFIELD, STRAND_CLASS, "wdChannels", String.format("L%s;", WD_CHANNELS));
        this.mv.visitLdcInsn(ins.workerName.value);
        this.mv.visitMethodInsn(INVOKEVIRTUAL, WD_CHANNELS, "getWorkerDataChannel", String.format("(L%s;)L%s;",
                STRING_VALUE, WORKER_DATA_CHANNEL), false);

        this.mv.visitVarInsn(ALOAD, localVarOffset);
        this.mv.visitMethodInsn(INVOKEVIRTUAL, WORKER_DATA_CHANNEL, "tryTakeData", String.format("(L%s;)L%s;",
                                                                                                 STRAND_CLASS, OBJECT),
                                false);

        BIRNode.BIRVariableDcl tempVar = new BIRNode.BIRVariableDcl(symbolTable.anyType, new Name("wrkMsg"),
                VarScope.FUNCTION, VarKind.ARG);
        int wrkResultIndex = this.getJVMIndexOfVarRef(tempVar);
        this.mv.visitVarInsn(ASTORE, wrkResultIndex);

        Label jumpAfterReceive = new Label();
        this.mv.visitVarInsn(ALOAD, wrkResultIndex);
        this.mv.visitJumpInsn(IFNULL, jumpAfterReceive);

        Label withinReceiveSuccess = new Label();
        this.mv.visitLabel(withinReceiveSuccess);
        this.mv.visitVarInsn(ALOAD, wrkResultIndex);
        JvmCastGen.addUnboxInsn(this.mv, ins.lhsOp.variableDcl.type);
        this.storeToVar(ins.lhsOp.variableDcl);

        this.mv.visitLabel(jumpAfterReceive);
    }

    private void genFlushIns(BIRTerminator.Flush ins, int localVarOffset) {

        this.mv.visitVarInsn(ALOAD, localVarOffset);
        JvmCodeGenUtil.loadChannelDetails(this.mv, Arrays.asList(ins.channels));
        this.mv.visitMethodInsn(INVOKEVIRTUAL, STRAND_CLASS, "handleFlush",
                                String.format("([L%s;)L%s;", CHANNEL_DETAILS, ERROR_VALUE), false);
        this.storeToVar(ins.lhsOp.variableDcl);
    }

    private void submitToScheduler(BIROperand lhsOp, String moduleClassName, BType attachedType, String parentFunction,
                                   AsyncDataCollector asyncDataCollector, boolean concurrent) {

        String metaDataVarName;
        ScheduleFunctionInfo strandMetaData;
        if (attachedType != null) {
            metaDataVarName = getStrandMetadataVarName(attachedType.tsymbol.name.value,
                                                                         parentFunction);
            strandMetaData = new ScheduleFunctionInfo(attachedType.tsymbol.name.value, parentFunction);
        } else {
            metaDataVarName = JvmCodeGenUtil.getStrandMetadataVarName(parentFunction);
            strandMetaData = new ScheduleFunctionInfo(parentFunction);

        }
        asyncDataCollector.getStrandMetadata().putIfAbsent(metaDataVarName, strandMetaData);
        this.mv.visitFieldInsn(GETSTATIC, moduleClassName, metaDataVarName, String.format("L%s;", STRAND_METADATA));
        if (concurrent) {
            mv.visitMethodInsn(INVOKEVIRTUAL, SCHEDULER, SCHEDULE_FUNCTION_METHOD,
                               String.format("([L%s;L%s;L%s;L%s;L%s;L%s;)L%s;", OBJECT, FUNCTION_POINTER, STRAND_CLASS,
                                             BTYPE, STRING_VALUE, STRAND_METADATA, FUTURE_VALUE), false);
        } else {
            mv.visitMethodInsn(INVOKEVIRTUAL, SCHEDULER, SCHEDULE_LOCAL_METHOD,
                               String.format("([L%s;L%s;L%s;L%s;L%s;L%s;)L%s;", OBJECT, FUNCTION_POINTER, STRAND_CLASS,
                                             BTYPE, STRING_VALUE, STRAND_METADATA, FUTURE_VALUE), false);
        }
        // store return
        if (lhsOp.variableDcl != null) {
            BIRNode.BIRVariableDcl lhsOpVarDcl = lhsOp.variableDcl;
            // store the returned strand as the future
            this.storeToVar(lhsOpVarDcl);
        }
    }

    static String getStrandMetadataVarName(String typeName, String parentFunction) {
        return STRAND_METADATA_VAR_PREFIX + JvmCodeGenUtil.cleanupTypeName(typeName) + "$" + parentFunction + "$";
    }

    private void loadFpReturnType(BIROperand lhsOp) {

        BType futureType = lhsOp.variableDcl.type;
        BType returnType = symbolTable.anyType;
        if (futureType.tag == TypeTags.FUTURE) {
            returnType = ((BFutureType) futureType).constraint;
        }
        // load strand
        loadType(this.mv, returnType);
    }

    private int getJVMIndexOfVarRef(BIRNode.BIRVariableDcl varDcl) {

        return this.indexMap.addToMapIfNotFoundAndGetIndex(varDcl);
    }

    private void loadVar(BIRNode.BIRVariableDcl varDcl) {

        jvmInstructionGen.generateVarLoad(this.mv, varDcl, this.getJVMIndexOfVarRef(varDcl));
    }

    private void storeToVar(BIRNode.BIRVariableDcl varDcl) {

        jvmInstructionGen.generateVarStore(this.mv, varDcl, this.getJVMIndexOfVarRef(varDcl));
    }

    public void genReturnTerm(int returnVarRefIndex, BIRNode.BIRFunction func) {

        BType bType = typeBuilder.build(func.type.retType);

        if (TypeTags.isIntegerTypeTag(bType.tag)) {
            this.mv.visitVarInsn(LLOAD, returnVarRefIndex);
            this.mv.visitInsn(LRETURN);
            return;
        } else if (TypeTags.isStringTypeTag(bType.tag) || TypeTags.isXMLTypeTag(bType.tag)) {
            this.mv.visitVarInsn(ALOAD, returnVarRefIndex);
            this.mv.visitInsn(ARETURN);
            return;
        }

        switch (bType.tag) {
            case TypeTags.NIL:
            case TypeTags.NEVER:
            case TypeTags.MAP:
            case TypeTags.ARRAY:
            case TypeTags.ANY:
            case TypeTags.INTERSECTION:
            case TypeTags.STREAM:
            case TypeTags.TABLE:
            case TypeTags.ANYDATA:
            case TypeTags.OBJECT:
            case TypeTags.DECIMAL:
            case TypeTags.RECORD:
            case TypeTags.TUPLE:
            case TypeTags.JSON:
            case TypeTags.FUTURE:
            case TypeTags.INVOKABLE:
            case TypeTags.HANDLE:
            case TypeTags.FINITE:
            case TypeTags.TYPEDESC:
            case TypeTags.READONLY:
                this.mv.visitVarInsn(ALOAD, returnVarRefIndex);
                this.mv.visitInsn(ARETURN);
                break;
            case TypeTags.BYTE:
            case TypeTags.BOOLEAN:
                this.mv.visitVarInsn(ILOAD, returnVarRefIndex);
                this.mv.visitInsn(IRETURN);
                break;
            case TypeTags.FLOAT:
                this.mv.visitVarInsn(DLOAD, returnVarRefIndex);
                this.mv.visitInsn(DRETURN);
                break;
            case TypeTags.UNION:
                this.handleErrorRetInUnion(returnVarRefIndex, Arrays.asList(func.workerChannels),
                        (BUnionType) bType);
                this.mv.visitVarInsn(ALOAD, returnVarRefIndex);
                this.mv.visitInsn(ARETURN);
                break;
            case TypeTags.ERROR:
                this.notifyChannels(Arrays.asList(func.workerChannels), returnVarRefIndex);
                this.mv.visitVarInsn(ALOAD, returnVarRefIndex);
                this.mv.visitInsn(ARETURN);
                break;
            default:
                throw new BLangCompilerException(JvmConstants.TYPE_NOT_SUPPORTED_MESSAGE +
                        String.format("%s", func.type.retType));
        }
    }

    public LabelGenerator getLabelGenerator() {
        return this.labelGen;
    }
}<|MERGE_RESOLUTION|>--- conflicted
+++ resolved
@@ -125,13 +125,13 @@
 import static org.wso2.ballerinalang.compiler.bir.codegen.JvmConstants.LOCK_VALUE;
 import static org.wso2.ballerinalang.compiler.bir.codegen.JvmConstants.MAP;
 import static org.wso2.ballerinalang.compiler.bir.codegen.JvmConstants.MAP_VALUE;
+import static org.wso2.ballerinalang.compiler.bir.codegen.JvmConstants.MODULE;
 import static org.wso2.ballerinalang.compiler.bir.codegen.JvmConstants.MODULE_INIT_CLASS_NAME;
 import static org.wso2.ballerinalang.compiler.bir.codegen.JvmConstants.OBJECT;
 import static org.wso2.ballerinalang.compiler.bir.codegen.JvmConstants.OBJECT_VALUE;
 import static org.wso2.ballerinalang.compiler.bir.codegen.JvmConstants.PANIC_FIELD;
 import static org.wso2.ballerinalang.compiler.bir.codegen.JvmConstants.REF_VALUE;
 import static org.wso2.ballerinalang.compiler.bir.codegen.JvmConstants.RUNTIME_ERRORS;
-import static org.wso2.ballerinalang.compiler.bir.codegen.JvmConstants.MODULE;
 import static org.wso2.ballerinalang.compiler.bir.codegen.JvmConstants.SCHEDULER;
 import static org.wso2.ballerinalang.compiler.bir.codegen.JvmConstants.SCHEDULE_FUNCTION_METHOD;
 import static org.wso2.ballerinalang.compiler.bir.codegen.JvmConstants.SCHEDULE_LOCAL_METHOD;
@@ -149,13 +149,9 @@
 import static org.wso2.ballerinalang.compiler.bir.codegen.JvmConstants.WORKER_UTILS;
 import static org.wso2.ballerinalang.compiler.bir.codegen.JvmInstructionGen.addJUnboxInsn;
 import static org.wso2.ballerinalang.compiler.bir.codegen.JvmTypeGen.loadType;
-<<<<<<< HEAD
 import static org.wso2.ballerinalang.compiler.bir.codegen.interop.AnnotationProc.CLASS_FIELD_NAME;
 import static org.wso2.ballerinalang.compiler.bir.codegen.interop.AnnotationProc.NAME_FIELD_NAME;
 import static org.wso2.ballerinalang.compiler.bir.codegen.interop.ExternalMethodGen.checkCallerEnvParamForExtern;
-import static org.wso2.ballerinalang.compiler.bir.codegen.interop.ExternalMethodGen.isBallerinaBuiltinModule;
-=======
->>>>>>> 189027fd
 import static org.wso2.ballerinalang.compiler.bir.codegen.interop.InteropMethodGen.genVarArg;
 import static org.wso2.ballerinalang.compiler.bir.codegen.interop.JInterop.INTEROP_ANNOT_MODULE;
 import static org.wso2.ballerinalang.compiler.bir.codegen.interop.JInterop.INTEROP_ANNOT_ORG;
@@ -697,8 +693,7 @@
                                String methodName, String methodLookupName) {
         // load strand
         this.mv.visitVarInsn(ALOAD, localVarOffset);
-<<<<<<< HEAD
-        String lookupKey = getPackageName(orgName, moduleName, version) + methodLookupName;
+        String lookupKey = JvmCodeGenUtil.getPackageName(orgName, moduleName, version) + methodLookupName;
         BIRFunctionWrapper functionWrapper = jvmPackageGen.lookupBIRFunctionWrapper(lookupKey);
         BInvokableSymbol funcSymbol = null;
         BInvokableType type;
@@ -714,9 +709,6 @@
                 hasCallerEnvParam = hasCallerEnvParam(methodName, funcSymbol, type, hasCallerEnvParam);
             }
         }
-=======
-        String lookupKey = JvmCodeGenUtil.getPackageName(orgName, moduleName, version) + methodLookupName;
->>>>>>> 189027fd
 
         if (hasCallerEnvParam) {
             genCallerEnv(callIns);
@@ -729,12 +721,8 @@
             this.loadBooleanArgToIndicateUserProvidedArg(orgName, moduleName, userProvidedArg);
             i += 1;
         }
-<<<<<<< HEAD
-        String cleanMethodName = cleanupFunctionName(methodName);
-=======
+
         String cleanMethodName = JvmCodeGenUtil.cleanupFunctionName(methodName);
-        BIRFunctionWrapper functionWrapper = jvmPackageGen.lookupBIRFunctionWrapper(lookupKey);
->>>>>>> 189027fd
         String methodDesc;
         String jvmClass;
         if (functionWrapper != null) {
@@ -759,11 +747,11 @@
                                                               JvmCodeGenUtil.cleanupPathSeparators(balFileName));
             //TODO: add receiver:  BType attachedType = type.r != null ? receiver.type : null;
             BType retType = typeBuilder.build(type.retType);
-<<<<<<< HEAD
-            methodDesc = getMethodDesc(params, retType, null, false, hasCallerEnvParam);
-=======
-            methodDesc = JvmCodeGenUtil.getMethodDesc(params, retType);
->>>>>>> 189027fd
+            if (hasCallerEnvParam) {
+                methodDesc = JvmCodeGenUtil.getMethodDescWithCallerEnv(params, retType);
+            } else {
+                methodDesc = JvmCodeGenUtil.getMethodDesc(params, retType);
+            }
         }
         this.mv.visitMethodInsn(INVOKESTATIC, jvmClass, cleanMethodName, methodDesc, hasCallerEnvParam);
     }
