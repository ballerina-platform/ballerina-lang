--- conflicted
+++ resolved
@@ -645,11 +645,7 @@
             i += 1;
         }
         String cleanMethodName = cleanupFunctionName(methodName);
-<<<<<<< HEAD
-        BIRFunctionWrapper functionWrapper = jvmPackageGen.birFunctionMap.get(lookupKey);
-=======
         BIRFunctionWrapper functionWrapper = jvmPackageGen.lookupBIRFunctionWrapper(lookupKey);
->>>>>>> 699243f6
         String methodDesc;
         String jvmClass;
         if (functionWrapper != null) {
