--- conflicted
+++ resolved
@@ -18,11 +18,7 @@
 package org.wso2.ballerinalang.compiler.bir.codegen;
 
 import io.ballerina.identifier.Utils;
-<<<<<<< HEAD
-=======
-import io.ballerina.tools.diagnostics.Location;
 import io.ballerina.types.PredefinedType;
->>>>>>> fc1d58cb
 import org.ballerinalang.compiler.BLangCompilerException;
 import org.ballerinalang.model.elements.PackageID;
 import org.objectweb.asm.Label;
@@ -301,11 +297,49 @@
         this.mv.visitJumpInsn(GOTO, gotoLabel);
     }
 
-    public void genReturnTerm(int returnVarRefIndex, BIRNode.BIRFunction func, int channelMapVarIndex,
-                              int sendWorkerChannelNamesVar, int receiveWorkerChannelNamesVar, int localVarOffset) {
-        BType bType = unifier.build(func.type.retType);
-        generateReturnTermFromType(bType, func, returnVarRefIndex, channelMapVarIndex, sendWorkerChannelNamesVar,
-                receiveWorkerChannelNamesVar, localVarOffset);
+    private void genUnlockTerm(BIRTerminator.Unlock unlockIns, String funcName) {
+
+        Label gotoLabel = this.labelGen.getLabel(funcName + unlockIns.unlockBB.id.value);
+
+        // unlocked in the same order https://yarchive.net/comp/linux/lock_ordering.html
+        String lockStore = "L" + LOCK_STORE + ";";
+        String lockName = GLOBAL_LOCK_NAME + unlockIns.relatedLock.lockId;
+        String initClassName = jvmPackageGen.lookupGlobalVarClassName(this.currentPackageName, LOCK_STORE_VAR_NAME);
+        this.mv.visitFieldInsn(GETSTATIC, initClassName, LOCK_STORE_VAR_NAME, lockStore);
+        this.mv.visitLdcInsn(lockName);
+        this.mv.visitMethodInsn(INVOKEVIRTUAL, LOCK_STORE, "getLockFromMap", GET_LOCK_MAP, false);
+        this.mv.visitMethodInsn(INVOKEVIRTUAL, LOCK_VALUE, "unlock", VOID_METHOD_DESC, false);
+
+        this.mv.visitJumpInsn(GOTO, gotoLabel);
+    }
+
+    private void handleErrorRetInUnion(int returnVarRefIndex, List<BIRNode.ChannelDetails> channels, BUnionType bType,
+                                       int invocationVarIndex, int localVarOffset) {
+
+        if (channels.isEmpty()) {
+            return;
+        }
+
+        boolean errorIncluded = SemTypeHelper.containsBasicType(bType, PredefinedType.ERROR);
+        if (errorIncluded) {
+            this.mv.visitVarInsn(ALOAD, returnVarRefIndex);
+            this.mv.visitVarInsn(ALOAD, localVarOffset);
+            JvmCodeGenUtil.loadChannelDetails(this.mv, channels, invocationVarIndex);
+            this.mv.visitMethodInsn(INVOKESTATIC, WORKER_UTILS, "handleWorkerError",
+                                    HANDLE_WORKER_ERROR, false);
+        }
+    }
+
+    private void notifyChannels(List<BIRNode.ChannelDetails> channels, int retIndex, int invocationVarIndex) {
+
+        if (channels.isEmpty()) {
+            return;
+        }
+
+        this.mv.visitVarInsn(ALOAD, 0);
+        JvmCodeGenUtil.loadChannelDetails(this.mv, channels, invocationVarIndex);
+        this.mv.visitVarInsn(ALOAD, retIndex);
+        this.mv.visitMethodInsn(INVOKEVIRTUAL, STRAND_CLASS, "handleChannelError", HANDLE_CHANNEL_ERROR, false);
     }
 
     private void genBranchTerm(BIRTerminator.Branch branchIns, String funcName) {
@@ -355,48 +389,7 @@
         this.mv.visitJumpInsn(GOTO, gotoLabel);
     }
 
-<<<<<<< HEAD
     private void genCallTerm(BIRTerminator.Call callIns, int localVarOffset, String funcName) {
-=======
-    private void handleErrorRetInUnion(int returnVarRefIndex, List<BIRNode.ChannelDetails> channels, BUnionType bType,
-                                       int invocationVarIndex, int localVarOffset) {
-
-        if (channels.isEmpty()) {
-            return;
-        }
-
-        boolean errorIncluded = SemTypeHelper.containsBasicType(bType, PredefinedType.ERROR);
-        if (errorIncluded) {
-            this.mv.visitVarInsn(ALOAD, returnVarRefIndex);
-            this.mv.visitVarInsn(ALOAD, localVarOffset);
-            JvmCodeGenUtil.loadChannelDetails(this.mv, channels, invocationVarIndex);
-            this.mv.visitMethodInsn(INVOKESTATIC, WORKER_UTILS, "handleWorkerError",
-                                    HANDLE_WORKER_ERROR, false);
-        }
-    }
-
-    private void notifyChannels(List<BIRNode.ChannelDetails> channels, int retIndex, int invocationVarIndex) {
-
-        if (channels.isEmpty()) {
-            return;
-        }
-
-        this.mv.visitVarInsn(ALOAD, 0);
-        JvmCodeGenUtil.loadChannelDetails(this.mv, channels, invocationVarIndex);
-        this.mv.visitVarInsn(ALOAD, retIndex);
-        this.mv.visitMethodInsn(INVOKEVIRTUAL, STRAND_CLASS, "handleChannelError", HANDLE_CHANNEL_ERROR, false);
-    }
-
-    private void genBranchTerm(BIRTerminator.Branch branchIns, String funcName) {
-        this.loadVar(branchIns.op.variableDcl);
-        Label trueBBLabel = this.labelGen.getLabel(funcName + branchIns.trueBB.id.value);
-        this.mv.visitJumpInsn(IFGT, trueBBLabel);
-        Label falseBBLabel = this.labelGen.getLabel(funcName + branchIns.falseBB.id.value);
-        this.mv.visitJumpInsn(GOTO, falseBBLabel);
-    }
-
-    private void genCallTerm(BIRTerminator.Call callIns, int localVarOffset) {
->>>>>>> fc1d58cb
         // invoke the function
         this.genCall(callIns, callIns.calleePkg, localVarOffset);
 
