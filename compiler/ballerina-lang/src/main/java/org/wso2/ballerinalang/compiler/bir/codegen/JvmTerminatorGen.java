/*
 * Copyright (c) 2020, WSO2 Inc. (http://www.wso2.org) All Rights Reserved.
 *
 * WSO2 Inc. licenses this file to you under the Apache License,
 * Version 2.0 (the "License"); you may not use this file except
 * in compliance with the License.
 * You may obtain a copy of the License at
 *
 *    http://www.apache.org/licenses/LICENSE-2.0
 *
 * Unless required by applicable law or agreed to in writing,
 * software distributed under the License is distributed on an
 * "AS IS" BASIS, WITHOUT WARRANTIES OR CONDITIONS OF ANY
 * KIND, either express or implied.  See the License for the
 * specific language governing permissions and limitations
 * under the License.
 */
package org.wso2.ballerinalang.compiler.bir.codegen;

import io.ballerina.identifier.Utils;
import io.ballerina.tools.diagnostics.Location;
import org.ballerinalang.compiler.BLangCompilerException;
import org.ballerinalang.model.elements.PackageID;
import org.objectweb.asm.Handle;
import org.objectweb.asm.Label;
import org.objectweb.asm.MethodVisitor;
import org.wso2.ballerinalang.compiler.PackageCache;
import org.wso2.ballerinalang.compiler.bir.codegen.internal.AsyncDataCollector;
import org.wso2.ballerinalang.compiler.bir.codegen.internal.BIRVarToJVMIndexMap;
import org.wso2.ballerinalang.compiler.bir.codegen.internal.LabelGenerator;
import org.wso2.ballerinalang.compiler.bir.codegen.internal.LambdaFunction;
import org.wso2.ballerinalang.compiler.bir.codegen.internal.ScheduleFunctionInfo;
import org.wso2.ballerinalang.compiler.bir.codegen.model.BIRFunctionWrapper;
import org.wso2.ballerinalang.compiler.bir.codegen.model.JIConstructorCall;
import org.wso2.ballerinalang.compiler.bir.codegen.model.JIMethodCLICall;
import org.wso2.ballerinalang.compiler.bir.codegen.model.JIMethodCall;
import org.wso2.ballerinalang.compiler.bir.codegen.model.JTerminator;
import org.wso2.ballerinalang.compiler.bir.codegen.model.JType;
import org.wso2.ballerinalang.compiler.bir.codegen.model.JavaMethodCall;
import org.wso2.ballerinalang.compiler.bir.codegen.split.JvmConstantsGen;
import org.wso2.ballerinalang.compiler.bir.model.BIRNode;
import org.wso2.ballerinalang.compiler.bir.model.BIROperand;
import org.wso2.ballerinalang.compiler.bir.model.BIRTerminator;
import org.wso2.ballerinalang.compiler.bir.model.VarKind;
import org.wso2.ballerinalang.compiler.bir.model.VarScope;
import org.wso2.ballerinalang.compiler.semantics.model.SymbolTable;
import org.wso2.ballerinalang.compiler.semantics.model.symbols.BInvokableSymbol;
import org.wso2.ballerinalang.compiler.semantics.model.symbols.BInvokableTypeSymbol;
import org.wso2.ballerinalang.compiler.semantics.model.symbols.BPackageSymbol;
import org.wso2.ballerinalang.compiler.semantics.model.symbols.Symbols;
import org.wso2.ballerinalang.compiler.semantics.model.types.BFutureType;
import org.wso2.ballerinalang.compiler.semantics.model.types.BInvokableType;
import org.wso2.ballerinalang.compiler.semantics.model.types.BType;
import org.wso2.ballerinalang.compiler.semantics.model.types.BUnionType;
import org.wso2.ballerinalang.compiler.util.Name;
import org.wso2.ballerinalang.compiler.util.TypeTags;
import org.wso2.ballerinalang.compiler.util.Unifier;
import org.wso2.ballerinalang.util.Flags;

import java.util.ArrayList;
import java.util.Arrays;
import java.util.HashSet;
import java.util.List;
import java.util.Map;
import java.util.Set;

import static org.objectweb.asm.Opcodes.AALOAD;
import static org.objectweb.asm.Opcodes.AASTORE;
import static org.objectweb.asm.Opcodes.ACONST_NULL;
import static org.objectweb.asm.Opcodes.ALOAD;
import static org.objectweb.asm.Opcodes.ANEWARRAY;
import static org.objectweb.asm.Opcodes.ARETURN;
import static org.objectweb.asm.Opcodes.ASTORE;
import static org.objectweb.asm.Opcodes.ATHROW;
import static org.objectweb.asm.Opcodes.BIPUSH;
import static org.objectweb.asm.Opcodes.CHECKCAST;
import static org.objectweb.asm.Opcodes.DLOAD;
import static org.objectweb.asm.Opcodes.DRETURN;
import static org.objectweb.asm.Opcodes.DUP;
import static org.objectweb.asm.Opcodes.GETFIELD;
import static org.objectweb.asm.Opcodes.GETSTATIC;
import static org.objectweb.asm.Opcodes.GOTO;
import static org.objectweb.asm.Opcodes.H_INVOKESTATIC;
import static org.objectweb.asm.Opcodes.ICONST_0;
import static org.objectweb.asm.Opcodes.ICONST_1;
import static org.objectweb.asm.Opcodes.IFEQ;
import static org.objectweb.asm.Opcodes.IFGT;
import static org.objectweb.asm.Opcodes.IFNONNULL;
import static org.objectweb.asm.Opcodes.IFNULL;
import static org.objectweb.asm.Opcodes.ILOAD;
import static org.objectweb.asm.Opcodes.INVOKEINTERFACE;
import static org.objectweb.asm.Opcodes.INVOKESPECIAL;
import static org.objectweb.asm.Opcodes.INVOKESTATIC;
import static org.objectweb.asm.Opcodes.INVOKEVIRTUAL;
import static org.objectweb.asm.Opcodes.IRETURN;
import static org.objectweb.asm.Opcodes.ISTORE;
import static org.objectweb.asm.Opcodes.L2I;
import static org.objectweb.asm.Opcodes.LLOAD;
import static org.objectweb.asm.Opcodes.LRETURN;
import static org.objectweb.asm.Opcodes.NEW;
import static org.objectweb.asm.Opcodes.POP;
import static org.objectweb.asm.Opcodes.PUTFIELD;
import static org.objectweb.asm.Opcodes.SIPUSH;
import static org.wso2.ballerinalang.compiler.bir.codegen.JvmConstants.ADD_METHOD;
import static org.wso2.ballerinalang.compiler.bir.codegen.JvmConstants.ANNOTATION_UTILS;
import static org.wso2.ballerinalang.compiler.bir.codegen.JvmConstants.ARRAY_LIST;
import static org.wso2.ballerinalang.compiler.bir.codegen.JvmConstants.ARRAY_VALUE_IMPL;
import static org.wso2.ballerinalang.compiler.bir.codegen.JvmConstants.BAL_ENV_CLASS;
import static org.wso2.ballerinalang.compiler.bir.codegen.JvmConstants.BAL_EXTENSION;
import static org.wso2.ballerinalang.compiler.bir.codegen.JvmConstants.BLOCKED_ON_EXTERN_FIELD;
import static org.wso2.ballerinalang.compiler.bir.codegen.JvmConstants.B_OBJECT;
import static org.wso2.ballerinalang.compiler.bir.codegen.JvmConstants.CURRENT_MODULE_VAR_NAME;
import static org.wso2.ballerinalang.compiler.bir.codegen.JvmConstants.DEFAULT_STRAND_DISPATCHER;
import static org.wso2.ballerinalang.compiler.bir.codegen.JvmConstants.ERROR_CODES;
import static org.wso2.ballerinalang.compiler.bir.codegen.JvmConstants.ERROR_HELPER;
import static org.wso2.ballerinalang.compiler.bir.codegen.JvmConstants.ERROR_REASONS;
import static org.wso2.ballerinalang.compiler.bir.codegen.JvmConstants.FUNCTION;
import static org.wso2.ballerinalang.compiler.bir.codegen.JvmConstants.FUNCTION_POINTER;
import static org.wso2.ballerinalang.compiler.bir.codegen.JvmConstants.GET_VALUE_METHOD;
import static org.wso2.ballerinalang.compiler.bir.codegen.JvmConstants.GLOBAL_LOCK_NAME;
import static org.wso2.ballerinalang.compiler.bir.codegen.JvmConstants.HANDLE_VALUE;
import static org.wso2.ballerinalang.compiler.bir.codegen.JvmConstants.HASH_MAP;
import static org.wso2.ballerinalang.compiler.bir.codegen.JvmConstants.INT_VALUE;
import static org.wso2.ballerinalang.compiler.bir.codegen.JvmConstants.IS_BLOCKED_ON_EXTERN_FIELD;
import static org.wso2.ballerinalang.compiler.bir.codegen.JvmConstants.JVM_INIT_METHOD;
import static org.wso2.ballerinalang.compiler.bir.codegen.JvmConstants.LIST;
import static org.wso2.ballerinalang.compiler.bir.codegen.JvmConstants.LOCK_STORE;
import static org.wso2.ballerinalang.compiler.bir.codegen.JvmConstants.LOCK_STORE_VAR_NAME;
import static org.wso2.ballerinalang.compiler.bir.codegen.JvmConstants.LOCK_VALUE;
import static org.wso2.ballerinalang.compiler.bir.codegen.JvmConstants.MAKE_CONCAT_WITH_CONSTANTS;
import static org.wso2.ballerinalang.compiler.bir.codegen.JvmConstants.MAP;
<<<<<<< HEAD
import static org.wso2.ballerinalang.compiler.bir.codegen.JvmConstants.MODULE_INITIALIZER_METHOD_DESC;
=======
import static org.wso2.ballerinalang.compiler.bir.codegen.JvmSignatures.MODULE_INITIALIZER;
>>>>>>> a9ca3662
import static org.wso2.ballerinalang.compiler.bir.codegen.JvmConstants.MODULE_INIT_CLASS_NAME;
import static org.wso2.ballerinalang.compiler.bir.codegen.JvmConstants.OBJECT;
import static org.wso2.ballerinalang.compiler.bir.codegen.JvmConstants.PANIC_FIELD;
import static org.wso2.ballerinalang.compiler.bir.codegen.JvmConstants.PREDEFINED_TYPES;
import static org.wso2.ballerinalang.compiler.bir.codegen.JvmConstants.RECEIVE_FIELD;
import static org.wso2.ballerinalang.compiler.bir.codegen.JvmConstants.SCHEDULER;
import static org.wso2.ballerinalang.compiler.bir.codegen.JvmConstants.SCHEDULE_FUNCTION_METHOD;
import static org.wso2.ballerinalang.compiler.bir.codegen.JvmConstants.SCHEDULE_LOCAL_METHOD;
import static org.wso2.ballerinalang.compiler.bir.codegen.JvmConstants.START_OF_HEADING_WITH_SEMICOLON;
import static org.wso2.ballerinalang.compiler.bir.codegen.JvmConstants.STRAND;
import static org.wso2.ballerinalang.compiler.bir.codegen.JvmConstants.STRAND_CLASS;
import static org.wso2.ballerinalang.compiler.bir.codegen.JvmConstants.STRAND_METADATA_VAR_PREFIX;
import static org.wso2.ballerinalang.compiler.bir.codegen.JvmConstants.STRAND_NAME;
import static org.wso2.ballerinalang.compiler.bir.codegen.JvmConstants.STRAND_POLICY_NAME;
import static org.wso2.ballerinalang.compiler.bir.codegen.JvmConstants.STRAND_THREAD;
import static org.wso2.ballerinalang.compiler.bir.codegen.JvmConstants.STRAND_VALUE_ANY;
import static org.wso2.ballerinalang.compiler.bir.codegen.JvmConstants.STRING_CONCAT_FACTORY;
import static org.wso2.ballerinalang.compiler.bir.codegen.JvmConstants.STRING_VALUE;
import static org.wso2.ballerinalang.compiler.bir.codegen.JvmConstants.TYPE_ANYDATA_ARRAY;
import static org.wso2.ballerinalang.compiler.bir.codegen.JvmConstants.TYPE_ANY_ARRAY;
import static org.wso2.ballerinalang.compiler.bir.codegen.JvmConstants.VALUE_OF_METHOD;
import static org.wso2.ballerinalang.compiler.bir.codegen.JvmConstants.WD_CHANNELS;
import static org.wso2.ballerinalang.compiler.bir.codegen.JvmConstants.WORKER_DATA_CHANNEL;
import static org.wso2.ballerinalang.compiler.bir.codegen.JvmConstants.WORKER_UTILS;
import static org.wso2.ballerinalang.compiler.bir.codegen.JvmInstructionGen.addJUnboxInsn;
import static org.wso2.ballerinalang.compiler.bir.codegen.JvmSignatures.ALT_RECEIVE_CALL;
import static org.wso2.ballerinalang.compiler.bir.codegen.JvmSignatures.ANNOTATION_GET_STRAND;
import static org.wso2.ballerinalang.compiler.bir.codegen.JvmSignatures.ANY_TO_JBOOLEAN;
import static org.wso2.ballerinalang.compiler.bir.codegen.JvmSignatures.BAL_ENV_PARAM;
import static org.wso2.ballerinalang.compiler.bir.codegen.JvmSignatures.BOBJECT_CALL;
import static org.wso2.ballerinalang.compiler.bir.codegen.JvmSignatures.GET_BERROR;
import static org.wso2.ballerinalang.compiler.bir.codegen.JvmSignatures.GET_FUNCTION;
import static org.wso2.ballerinalang.compiler.bir.codegen.JvmSignatures.GET_LOCK_FROM_MAP;
import static org.wso2.ballerinalang.compiler.bir.codegen.JvmSignatures.GET_LOCK_MAP;
import static org.wso2.ballerinalang.compiler.bir.codegen.JvmSignatures.GET_MODULE;
import static org.wso2.ballerinalang.compiler.bir.codegen.JvmSignatures.GET_OBJECT;
import static org.wso2.ballerinalang.compiler.bir.codegen.JvmSignatures.GET_RUNTIME_ERROR;
import static org.wso2.ballerinalang.compiler.bir.codegen.JvmSignatures.GET_RUNTIME_EXCEPTION;
import static org.wso2.ballerinalang.compiler.bir.codegen.JvmSignatures.GET_SCHEDULER;
import static org.wso2.ballerinalang.compiler.bir.codegen.JvmSignatures.GET_STRAND;
import static org.wso2.ballerinalang.compiler.bir.codegen.JvmSignatures.GET_STRAND_METADATA;
import static org.wso2.ballerinalang.compiler.bir.codegen.JvmSignatures.GET_STRING;
import static org.wso2.ballerinalang.compiler.bir.codegen.JvmSignatures.GET_WD_CHANNELS;
import static org.wso2.ballerinalang.compiler.bir.codegen.JvmSignatures.GET_WORKER_DATA_CHANNEL;
import static org.wso2.ballerinalang.compiler.bir.codegen.JvmSignatures.HANDLE_CHANNEL_ERROR;
import static org.wso2.ballerinalang.compiler.bir.codegen.JvmSignatures.HANDLE_DESCRIPTOR_FOR_STRING_CONCAT;
import static org.wso2.ballerinalang.compiler.bir.codegen.JvmSignatures.HANDLE_FLUSH;
import static org.wso2.ballerinalang.compiler.bir.codegen.JvmSignatures.HANDLE_WAIT_ANY;
import static org.wso2.ballerinalang.compiler.bir.codegen.JvmSignatures.HANDLE_WAIT_MULTIPLE;
import static org.wso2.ballerinalang.compiler.bir.codegen.JvmSignatures.HANDLE_WORKER_ERROR;
import static org.wso2.ballerinalang.compiler.bir.codegen.JvmSignatures.INIT_ANYDATA_ARRAY;
import static org.wso2.ballerinalang.compiler.bir.codegen.JvmSignatures.INIT_BAL_ENV_WITH_FUNC_NAME;
import static org.wso2.ballerinalang.compiler.bir.codegen.JvmSignatures.INIT_RECEIVE_FIELD;
import static org.wso2.ballerinalang.compiler.bir.codegen.JvmSignatures.INT_TO_STRING;
import static org.wso2.ballerinalang.compiler.bir.codegen.JvmSignatures.INT_VALUE_OF_METHOD;
import static org.wso2.ballerinalang.compiler.bir.codegen.JvmSignatures.IS_CONCURRENT;
import static org.wso2.ballerinalang.compiler.bir.codegen.JvmSignatures.LOAD_ARRAY_TYPE;
import static org.wso2.ballerinalang.compiler.bir.codegen.JvmSignatures.LOAD_JOBJECT_TYPE;
import static org.wso2.ballerinalang.compiler.bir.codegen.JvmSignatures.LOCK;
import static org.wso2.ballerinalang.compiler.bir.codegen.JvmSignatures.MAP_PUT;
import static org.wso2.ballerinalang.compiler.bir.codegen.JvmSignatures.MULTIPLE_RECEIVE_CALL;
import static org.wso2.ballerinalang.compiler.bir.codegen.JvmSignatures.PANIC_IF_IN_LOCK;
import static org.wso2.ballerinalang.compiler.bir.codegen.JvmSignatures.PASS_OBJECT_RETURN_OBJECT;
import static org.wso2.ballerinalang.compiler.bir.codegen.JvmSignatures.REMOVE_WORKER_DATA_CHANNEL;
import static org.wso2.ballerinalang.compiler.bir.codegen.JvmSignatures.RETURN_OBJECT;
import static org.wso2.ballerinalang.compiler.bir.codegen.JvmSignatures.SCHEDULE_FUNCTION;
import static org.wso2.ballerinalang.compiler.bir.codegen.JvmSignatures.SCHEDULE_LOCAL;
import static org.wso2.ballerinalang.compiler.bir.codegen.JvmSignatures.SEND_DATA;
import static org.wso2.ballerinalang.compiler.bir.codegen.JvmSignatures.SYNC_SEND_DATA;
import static org.wso2.ballerinalang.compiler.bir.codegen.JvmSignatures.TRY_TAKE_DATA;
import static org.wso2.ballerinalang.compiler.bir.codegen.JvmSignatures.VOID_METHOD_DESC;
import static org.wso2.ballerinalang.compiler.bir.codegen.JvmSignatures.WAIT_RESULT;
import static org.wso2.ballerinalang.compiler.bir.codegen.interop.InteropMethodGen.genVarArg;

/**
 * BIR terminator instruction generator class to keep track of method visitor and index map.
 *
 * @since 1.2.0
 */
public class JvmTerminatorGen {

    private final MethodVisitor mv;
    private final BIRVarToJVMIndexMap indexMap;
    private final LabelGenerator labelGen;
    private final JvmErrorGen errorGen;
    private final String currentPackageName;
    private final String moduleInitClass;
    private final JvmPackageGen jvmPackageGen;
    private final JvmInstructionGen jvmInstructionGen;
    private final PackageCache packageCache;
    private final SymbolTable symbolTable;
    private final Unifier unifier;
    private final JvmTypeGen jvmTypeGen;
    private final JvmCastGen jvmCastGen;
    private final AsyncDataCollector asyncDataCollector;
    private final String strandMetadataClass;

    public JvmTerminatorGen(MethodVisitor mv, BIRVarToJVMIndexMap indexMap, LabelGenerator labelGen,
                            JvmErrorGen errorGen, PackageID packageID, JvmInstructionGen jvmInstructionGen,
                            JvmPackageGen jvmPackageGen, JvmTypeGen jvmTypeGen,
                            JvmCastGen jvmCastGen, JvmConstantsGen jvmConstantsGen,
                            AsyncDataCollector asyncDataCollector) {

        this.mv = mv;
        this.indexMap = indexMap;
        this.labelGen = labelGen;
        this.errorGen = errorGen;
        this.jvmPackageGen = jvmPackageGen;
        this.jvmTypeGen = jvmTypeGen;
        this.jvmCastGen = jvmCastGen;
        this.packageCache = jvmPackageGen.packageCache;
        this.jvmInstructionGen = jvmInstructionGen;
        this.symbolTable = jvmPackageGen.symbolTable;
        this.currentPackageName = JvmCodeGenUtil.getPackageName(packageID);
        this.moduleInitClass = JvmCodeGenUtil.getModuleLevelClassName(packageID, MODULE_INIT_CLASS_NAME);
        this.unifier = new Unifier();
        this.asyncDataCollector = asyncDataCollector;
        this.strandMetadataClass = jvmConstantsGen.getStrandMetadataConstantsClass();
    }

    private static void genYieldCheckForLock(MethodVisitor mv, LabelGenerator labelGen, String funcName,
                                             int localVarOffset, int yieldLocationVarIndex, int yieldStatusVarIndex,
                                             String fullyQualifiedFuncName, Location terminatorPos) {

        mv.visitVarInsn(ALOAD, localVarOffset);
        mv.visitMethodInsn(INVOKEVIRTUAL, STRAND_CLASS, "isYielded", "()Z", false);
        JvmCodeGenUtil.generateSetYieldedStatus(mv, labelGen, funcName, yieldLocationVarIndex,
                terminatorPos, fullyQualifiedFuncName, "WAITING FOR LOCK", yieldStatusVarIndex);
    }

    public void genTerminator(BIRTerminator terminator, String moduleClassName, BIRNode.BIRFunction func,
                              String funcName, int localVarOffset, int stateVarIndex, int returnVarRefIndex,
                              BType attachedType, int yieldLocationVarIndex, int yieldStatusVarIndex,
                              int invocationVarIndex, int loopVarIndex, String fullyQualifiedFuncName,
                              BIRNode.BIRBasicBlock currentBB, Label loopLabel) {

        switch (terminator.kind) {
            case LOCK -> {
                this.genLockTerm((BIRTerminator.Lock) terminator, funcName, localVarOffset, yieldLocationVarIndex,
                        terminator.pos, fullyQualifiedFuncName, yieldStatusVarIndex);
                return;
            }
            case UNLOCK -> {
                this.genUnlockTerm((BIRTerminator.Unlock) terminator, funcName);
                return;
            }
            case GOTO -> {
                this.genGoToTerm((BIRTerminator.GOTO) terminator, funcName, currentBB, stateVarIndex, loopVarIndex,
                        loopLabel);
                return;
            }
            case CALL -> {
                this.genCallTerm((BIRTerminator.Call) terminator, localVarOffset);
                return;
            }
            case ASYNC_CALL -> {
                this.genAsyncCallTerm((BIRTerminator.AsyncCall) terminator, localVarOffset,
                        moduleClassName, attachedType, funcName);
                return;
            }
            case BRANCH -> {
                this.genBranchTerm((BIRTerminator.Branch) terminator, funcName);
                return;
            }
            case RETURN -> {
                this.genReturnTerm(returnVarRefIndex, func, invocationVarIndex, localVarOffset);
                return;
            }
            case PANIC -> {
                this.errorGen.genPanic((BIRTerminator.Panic) terminator);
                return;
            }
            case WAIT -> {
                this.generateWaitIns((BIRTerminator.Wait) terminator, localVarOffset);
                return;
            }
            case WAIT_ALL -> {
                this.genWaitAllIns((BIRTerminator.WaitAll) terminator, localVarOffset);
                return;
            }
            case FP_CALL -> {
                this.genFPCallIns((BIRTerminator.FPCall) terminator, moduleClassName, attachedType,
                        funcName, localVarOffset, invocationVarIndex);
                return;
            }
            case WK_SEND -> {
                this.genWorkerSendIns((BIRTerminator.WorkerSend) terminator, localVarOffset, invocationVarIndex);
                return;
            }
            case WK_RECEIVE -> {
                this.genWorkerReceiveIns((BIRTerminator.WorkerReceive) terminator, localVarOffset, invocationVarIndex);
                return;
            }
            case WK_ALT_RECEIVE -> {
                this.genWorkerAlternateReceiveIns((BIRTerminator.WorkerAlternateReceive) terminator, localVarOffset,
                        invocationVarIndex);
                return;
            }
            case WK_MULTIPLE_RECEIVE -> {
                this.genWorkerMultipleReceiveIns((BIRTerminator.WorkerMultipleReceive) terminator, localVarOffset,
                        invocationVarIndex);
                return;
            }
            case FLUSH -> {
                this.genFlushIns((BIRTerminator.Flush) terminator, localVarOffset, invocationVarIndex);
                return;
            }
            case PLATFORM -> {
                this.genPlatformIns((JTerminator) terminator, attachedType, localVarOffset, func);
                return;
            }
        }
        throw new BLangCompilerException("JVM generation is not supported for terminator instruction " +
                terminator);

    }

    private void genGoToTerm(BIRTerminator.GOTO gotoIns, String funcName, BIRNode.BIRBasicBlock currentBB,
                             int stateVarIndex, int loopVarIndex, Label loopLabel) {
        int currentBBNumber = currentBB.number;
        int gotoBBNumber = gotoIns.targetBB.number;
        if (currentBBNumber <= gotoBBNumber) {
            Label gotoLabel = this.labelGen.getLabel(funcName + gotoIns.targetBB.id.value);
            this.mv.visitJumpInsn(GOTO, gotoLabel);
            return;
        }
        this.mv.visitInsn(ICONST_1);
        this.mv.visitVarInsn(ISTORE, loopVarIndex);
        this.mv.visitIntInsn(SIPUSH, gotoBBNumber);
        this.mv.visitVarInsn(ISTORE, stateVarIndex);
        this.mv.visitJumpInsn(GOTO, loopLabel);
    }

    private void genLockTerm(BIRTerminator.Lock lockIns, String funcName, int localVarOffset, int yieldLocationVarIndex,
                             Location terminatorPos, String fullyQualifiedFuncName, int yieldStatusVarIndex) {

        Label gotoLabel = this.labelGen.getLabel(funcName + lockIns.lockedBB.id.value);
        String lockStore = "L" + LOCK_STORE + ";";
        String initClassName = jvmPackageGen.lookupGlobalVarClassName(this.currentPackageName, LOCK_STORE_VAR_NAME);
        String lockName = GLOBAL_LOCK_NAME + lockIns.lockId;
        this.mv.visitFieldInsn(GETSTATIC, initClassName, LOCK_STORE_VAR_NAME, lockStore);
        this.mv.visitLdcInsn(lockName);
        this.mv.visitMethodInsn(INVOKEVIRTUAL, LOCK_STORE, "getLockFromMap", GET_LOCK_FROM_MAP, false);
        this.mv.visitVarInsn(ALOAD, localVarOffset);
        this.mv.visitMethodInsn(INVOKEVIRTUAL, LOCK_VALUE, "lock", LOCK, false);
        this.mv.visitInsn(POP);
        genYieldCheckForLock(this.mv, this.labelGen, funcName, localVarOffset, yieldLocationVarIndex,
                yieldStatusVarIndex, fullyQualifiedFuncName, terminatorPos);
        this.mv.visitJumpInsn(GOTO, gotoLabel);
    }

    private void genUnlockTerm(BIRTerminator.Unlock unlockIns, String funcName) {

        Label gotoLabel = this.labelGen.getLabel(funcName + unlockIns.unlockBB.id.value);

        // unlocked in the same order https://yarchive.net/comp/linux/lock_ordering.html
        String lockStore = "L" + LOCK_STORE + ";";
        String lockName = GLOBAL_LOCK_NAME + unlockIns.relatedLock.lockId;
        String initClassName = jvmPackageGen.lookupGlobalVarClassName(this.currentPackageName, LOCK_STORE_VAR_NAME);
        this.mv.visitFieldInsn(GETSTATIC, initClassName, LOCK_STORE_VAR_NAME, lockStore);
        this.mv.visitLdcInsn(lockName);
        this.mv.visitMethodInsn(INVOKEVIRTUAL, LOCK_STORE, "getLockFromMap", GET_LOCK_MAP, false);
        this.mv.visitMethodInsn(INVOKEVIRTUAL, LOCK_VALUE, "unlock", VOID_METHOD_DESC, false);

        this.mv.visitJumpInsn(GOTO, gotoLabel);
    }

    private void handleErrorRetInUnion(int returnVarRefIndex, List<BIRNode.ChannelDetails> channels, BUnionType bType,
                                       int invocationVarIndex, int localVarOffset) {

        if (channels.isEmpty()) {
            return;
        }

        boolean errorIncluded = false;
        for (BType member : bType.getMemberTypes()) {
            member = JvmCodeGenUtil.getImpliedType(member);
            if (member.tag == TypeTags.ERROR) {
                errorIncluded = true;
                break;
            }
        }

        if (errorIncluded) {
            this.mv.visitVarInsn(ALOAD, returnVarRefIndex);
            this.mv.visitVarInsn(ALOAD, localVarOffset);
            JvmCodeGenUtil.loadChannelDetails(this.mv, channels, invocationVarIndex);
            this.mv.visitMethodInsn(INVOKESTATIC, WORKER_UTILS, "handleWorkerError",
                                    HANDLE_WORKER_ERROR, false);
        }
    }

    private void notifyChannels(List<BIRNode.ChannelDetails> channels, int retIndex, int invocationVarIndex) {

        if (channels.isEmpty()) {
            return;
        }

        this.mv.visitVarInsn(ALOAD, 0);
        JvmCodeGenUtil.loadChannelDetails(this.mv, channels, invocationVarIndex);
        this.mv.visitVarInsn(ALOAD, retIndex);
        this.mv.visitMethodInsn(INVOKEVIRTUAL, STRAND_CLASS, "handleChannelError", HANDLE_CHANNEL_ERROR, false);
    }

    private void genBranchTerm(BIRTerminator.Branch branchIns, String funcName) {
        this.loadVar(branchIns.op.variableDcl);
        Label trueBBLabel = this.labelGen.getLabel(funcName + branchIns.trueBB.id.value);
        this.mv.visitJumpInsn(IFGT, trueBBLabel);
        Label falseBBLabel = this.labelGen.getLabel(funcName + branchIns.falseBB.id.value);
        this.mv.visitJumpInsn(GOTO, falseBBLabel);
    }

    private void genCallTerm(BIRTerminator.Call callIns, int localVarOffset) {
        // invoke the function
        this.genCall(callIns, callIns.calleePkg, localVarOffset);

        // store return
        this.storeReturnFromCallIns(callIns.lhsOp != null ? callIns.lhsOp.variableDcl : null);
    }

    private void genPlatformIns(JTerminator terminator, BType attachedType, int localVarOffset,
                                BIRNode.BIRFunction func) {
        switch (terminator.jTermKind) {
            case J_METHOD_CALL -> this.genJCallTerm((JavaMethodCall) terminator, attachedType, localVarOffset);
            case JI_METHOD_CALL -> this.genJICallTerm((JIMethodCall) terminator, localVarOffset, func);
            case JI_CONSTRUCTOR_CALL -> this.genJIConstructorTerm((JIConstructorCall) terminator, localVarOffset);
            case JI_METHOD_CLI_CALL -> this.genJICLICallTerm((JIMethodCLICall) terminator, localVarOffset);
            default -> throw new BLangCompilerException("JVM generation is not supported for terminator instruction " +
                    terminator);
        }
    }

    private void genJICLICallTerm(JIMethodCLICall terminator, int localVarOffset) {
        Label blockedOnExternLabel = new Label();
        Label notBlockedOnExternLabel = new Label();
        genHandlingBlockedOnExternal(localVarOffset, blockedOnExternLabel);
        this.mv.visitJumpInsn(GOTO, notBlockedOnExternLabel);

        this.mv.visitLabel(blockedOnExternLabel);
        this.mv.visitVarInsn(ALOAD, localVarOffset + 1);
        this.mv.visitTypeInsn(CHECKCAST, terminator.jClassName);
        this.mv.visitMethodInsn(INVOKEVIRTUAL, terminator.jClassName, terminator.name, terminator.jMethodVMSig, false);
        BIRNode.BIRVariableDcl tempVar = new BIRNode.BIRVariableDcl(symbolTable.anyType, new Name("%arrayResult"),
                VarScope.FUNCTION, VarKind.TEMP);
        int resultIndex = this.getJVMIndexOfVarRef(tempVar);
        this.mv.visitVarInsn(ASTORE, resultIndex);
        int nonDefaultArgsCount = terminator.lhsArgs.size() - terminator.defaultFunctionArgs.size();
        int index = 0;
        for (BIROperand lhsArg : terminator.lhsArgs) {
            this.mv.visitVarInsn(ALOAD, resultIndex);
            this.mv.visitIntInsn(BIPUSH, index + 1);
            this.mv.visitInsn(AALOAD);
            if (index < nonDefaultArgsCount) {
                jvmCastGen.addUnboxInsn(this.mv, lhsArg.variableDcl.type);
            } else {
                lhsArg = terminator.defaultFunctionArgs.get(index - nonDefaultArgsCount);
            }
            index++;
            this.storeToVar(lhsArg.variableDcl);
        }
        this.mv.visitLabel(notBlockedOnExternLabel);
    }

    private void genJCallTerm(JavaMethodCall callIns, BType attachedType, int localVarOffset) {
        // Load function parameters of the target Java method to the stack.
        Label blockedOnExternLabel = new Label();
        Label notBlockedOnExternLabel = new Label();

        genHandlingBlockedOnExternal(localVarOffset, blockedOnExternLabel);

        if (callIns.lhsOp != null && callIns.lhsOp.variableDcl != null) {
            this.mv.visitVarInsn(ALOAD, localVarOffset);
            this.mv.visitFieldInsn(GETFIELD, STRAND_CLASS, "returnValue", LOAD_JOBJECT_TYPE);
            jvmCastGen.addUnboxInsn(this.mv, callIns.lhsOp.variableDcl.type); // store return
            this.storeToVar(callIns.lhsOp.variableDcl);
        }

        this.mv.visitJumpInsn(GOTO, notBlockedOnExternLabel);

        this.mv.visitLabel(blockedOnExternLabel);

        int argIndex = 0;
        if (attachedType == null) {
            this.mv.visitVarInsn(ALOAD, localVarOffset);
        } else {
            // Below codes are not needed (as normal external functions doesn't support attached invocations)
            // check whether function params already include the self
            this.mv.visitVarInsn(ALOAD, localVarOffset);
            BIRNode.BIRVariableDcl selfArg = callIns.args.get(0).variableDcl;
            this.loadVar(selfArg);
            this.mv.visitTypeInsn(CHECKCAST, B_OBJECT);
            argIndex += 1;
        }

        int argsCount = callIns.args.size();
        while (argIndex < argsCount) {
            BIROperand arg = callIns.args.get(argIndex);
            this.loadVar(arg.variableDcl);
            argIndex += 1;
        }

        String jClassName = callIns.jClassName;
        this.mv.visitMethodInsn(INVOKESTATIC, jClassName, callIns.name, callIns.jMethodVMSig, false);

        if (callIns.lhsOp != null && callIns.lhsOp.variableDcl != null) {
            this.storeToVar(callIns.lhsOp.variableDcl);
        }

        this.mv.visitLabel(notBlockedOnExternLabel);
    }

    private void genJICallTerm(JIMethodCall callIns, int localVarOffset, BIRNode.BIRFunction func) {
        // Load function parameters of the target Java method to the stack.
        Label blockedOnExternLabel = new Label();
        Label notBlockedOnExternLabel = new Label();

        genHandlingBlockedOnExternal(localVarOffset, blockedOnExternLabel);
        if (callIns.lhsOp != null) {
            this.mv.visitVarInsn(ALOAD, localVarOffset);
            this.mv.visitFieldInsn(GETFIELD, STRAND_CLASS, "returnValue", LOAD_JOBJECT_TYPE);
            // store return
            BIROperand lhsOpVarDcl = callIns.lhsOp;
            addJUnboxInsn(this.mv, ((JType) lhsOpVarDcl.variableDcl.type));
            this.storeToVar(lhsOpVarDcl.variableDcl);
        }

        this.mv.visitJumpInsn(GOTO, notBlockedOnExternLabel);

        this.mv.visitLabel(blockedOnExternLabel);
        boolean isInterface = callIns.invocationType == INVOKEINTERFACE;

        int argIndex = 0;
        if (callIns.invocationType == INVOKEVIRTUAL || isInterface) {
            // check whether function params already include the self
            BIRNode.BIRVariableDcl selfArg = callIns.args.get(0).variableDcl;
            this.loadVar(selfArg);
            this.mv.visitMethodInsn(INVOKEVIRTUAL, HANDLE_VALUE, GET_VALUE_METHOD, RETURN_OBJECT, false);
            this.mv.visitTypeInsn(CHECKCAST, callIns.jClassName);

            Label ifNonNullLabel = this.labelGen.getLabel("receiver_null_check");
            this.mv.visitLabel(ifNonNullLabel);
            this.mv.visitInsn(DUP);

            Label elseBlockLabel = this.labelGen.getLabel("receiver_null_check_else");
            this.mv.visitJumpInsn(IFNONNULL, elseBlockLabel);
            Label thenBlockLabel = this.labelGen.getLabel("receiver_null_check_then");
            this.mv.visitLabel(thenBlockLabel);
            this.mv.visitFieldInsn(GETSTATIC, ERROR_REASONS, "JAVA_NULL_REFERENCE_ERROR",
                    GET_STRING);
            this.mv.visitFieldInsn(GETSTATIC, ERROR_CODES, "JAVA_NULL_REFERENCE",
                    GET_RUNTIME_ERROR);
            this.mv.visitInsn(ICONST_0);
            this.mv.visitTypeInsn(ANEWARRAY, OBJECT);
            this.mv.visitMethodInsn(INVOKESTATIC, ERROR_HELPER, "getRuntimeException",
                    GET_RUNTIME_EXCEPTION, false);
            this.mv.visitInsn(ATHROW);
            this.mv.visitLabel(elseBlockLabel);
            argIndex += 1;
        }

        String jMethodVMSig = callIns.jMethodVMSig;
        boolean hasBalEnvParam = jMethodVMSig.startsWith(BAL_ENV_PARAM);

        if (hasBalEnvParam) {
            mv.visitTypeInsn(NEW, BAL_ENV_CLASS);
            mv.visitInsn(DUP);
            this.mv.visitVarInsn(ALOAD, localVarOffset); // load the strand
            // load the current Module
            mv.visitFieldInsn(GETSTATIC, this.moduleInitClass, CURRENT_MODULE_VAR_NAME, GET_MODULE);
            // load function name
            mv.visitLdcInsn(func.name.getValue());
            this.jvmTypeGen.loadFunctionPathParameters(mv, (BInvokableTypeSymbol) func.type.tsymbol);
            mv.visitMethodInsn(INVOKESPECIAL, BAL_ENV_CLASS, JVM_INIT_METHOD, INIT_BAL_ENV_WITH_FUNC_NAME, false);
        }

        if (callIns.receiver != null) {
            this.loadVar(callIns.receiver.variableDcl);
        }

        List<BIROperand> resourcePathArgs = callIns.resourcePathArgs;
        if (resourcePathArgs != null && !resourcePathArgs.isEmpty()) {
            genResourcePathArgs(resourcePathArgs);
        }
        List<BIROperand> functionArgs = callIns.functionArgs;
        if (functionArgs != null && !functionArgs.isEmpty()) {
            genBundledFunctionArgs(functionArgs);
        }
        if (callIns.isInternal) {
            this.mv.visitVarInsn(ALOAD, localVarOffset); // load the strand
        }

        int argsCount = callIns.varArgExist ? callIns.args.size() - 1 : callIns.args.size();
        while (argIndex < argsCount) {
            BIROperand arg = callIns.args.get(argIndex);
            this.loadVar(arg.variableDcl);
            argIndex += 1;
        }
        if (callIns.varArgExist) {
            BIROperand arg = callIns.args.get(argIndex);
            int localVarIndex = this.indexMap.addIfNotExists(arg.variableDcl.name.value, arg.variableDcl.type);
            genVarArg(this.mv, this.indexMap, arg.variableDcl.type, callIns.varArgType, localVarIndex, 
                      symbolTable, jvmCastGen);
        }

        String jClassName = callIns.jClassName;
        String jMethodName = callIns.name;
        this.mv.visitMethodInsn(callIns.invocationType, jClassName, jMethodName, jMethodVMSig, isInterface);

        boolean isVoidMethod = jMethodVMSig.endsWith(")V");
        if (callIns.lhsOp != null && callIns.lhsOp.variableDcl != null) {
            if (hasBalEnvParam && isVoidMethod) {
                this.mv.visitVarInsn(ALOAD, localVarOffset);
                this.mv.visitFieldInsn(GETFIELD, STRAND_CLASS, "returnValue", "Ljava/lang/Object;");

                Label doNotStoreReturn = new Label();
                mv.visitJumpInsn(IFNULL, doNotStoreReturn);

                this.mv.visitVarInsn(ALOAD, localVarOffset);
                this.mv.visitFieldInsn(GETFIELD, STRAND_CLASS, "returnValue", "Ljava/lang/Object;");
                BIROperand lhsOpVarDcl = callIns.lhsOp;
                addJUnboxInsn(this.mv, ((JType) lhsOpVarDcl.variableDcl.type));
                this.storeToVar(lhsOpVarDcl.variableDcl);

                mv.visitLabel(doNotStoreReturn);
            } else {
                this.storeToVar(callIns.lhsOp.variableDcl);
            }
        }

        this.mv.visitLabel(notBlockedOnExternLabel);
    }

    private void genJIConstructorTerm(JIConstructorCall callIns, int localVarOffset) {
        // Load function parameters of the target Java method to the stack.
        Label blockedOnExternLabel = new Label();
        Label notBlockedOnExternLabel = new Label();

        genHandlingBlockedOnExternal(localVarOffset, blockedOnExternLabel);
        if (callIns.lhsOp.variableDcl != null) {
            this.mv.visitVarInsn(ALOAD, localVarOffset);
            this.mv.visitFieldInsn(GETFIELD, STRAND_CLASS, "returnValue", GET_OBJECT);
            jvmCastGen.addUnboxInsn(this.mv, callIns.lhsOp.variableDcl.type);
            // store return
            BIRNode.BIRVariableDcl lhsOpVarDcl = callIns.lhsOp.variableDcl;
            this.storeToVar(lhsOpVarDcl);
        }

        this.mv.visitJumpInsn(GOTO, notBlockedOnExternLabel);

        this.mv.visitLabel(blockedOnExternLabel);

        this.mv.visitTypeInsn(NEW, callIns.jClassName);
        this.mv.visitInsn(DUP);

        int argIndex = 0;

        int argsCount = callIns.args.size();
        while (argIndex < argsCount) {
            BIROperand arg = callIns.args.get(argIndex);
            this.loadVar(arg.variableDcl);
            argIndex += 1;
        }

        String jClassName = callIns.jClassName;
        String jMethodName = callIns.name;
        String jMethodVMSig = callIns.jMethodVMSig;
        this.mv.visitMethodInsn(INVOKESPECIAL, jClassName, jMethodName, jMethodVMSig, false);

        BIRNode.BIRVariableDcl lhsOpVarDcl = callIns.lhsOp.variableDcl;

        if (lhsOpVarDcl != null) {
            this.storeToVar(lhsOpVarDcl);
        }

        this.mv.visitLabel(notBlockedOnExternLabel);
    }

    private void genHandlingBlockedOnExternal(int localVarOffset, Label blockedOnExternLabel) {
        this.mv.visitVarInsn(ALOAD, localVarOffset);
        this.mv.visitMethodInsn(INVOKEVIRTUAL, STRAND_CLASS, IS_BLOCKED_ON_EXTERN_FIELD, "()Z", false);
        this.mv.visitJumpInsn(IFEQ, blockedOnExternLabel);

        this.mv.visitVarInsn(ALOAD, localVarOffset);
        this.mv.visitInsn(ICONST_0);
        this.mv.visitFieldInsn(PUTFIELD, STRAND_CLASS, BLOCKED_ON_EXTERN_FIELD, "Z");

        // Throw error if strand has panic
        this.mv.visitVarInsn(ALOAD, localVarOffset);
        mv.visitFieldInsn(GETFIELD, STRAND_CLASS, PANIC_FIELD, GET_BERROR);
        Label panicLabel = new Label();
        mv.visitJumpInsn(IFNULL, panicLabel);
        this.mv.visitVarInsn(ALOAD, localVarOffset);
        mv.visitFieldInsn(GETFIELD, STRAND_CLASS, PANIC_FIELD, GET_BERROR);
        mv.visitInsn(DUP);
        this.mv.visitVarInsn(ALOAD, localVarOffset);
        mv.visitInsn(ACONST_NULL);
        mv.visitFieldInsn(PUTFIELD, STRAND_CLASS, PANIC_FIELD, GET_BERROR);
        mv.visitInsn(ATHROW);
        mv.visitLabel(panicLabel);
    }

    private void storeReturnFromCallIns(BIRNode.BIRVariableDcl lhsOpVarDcl) {

        if (lhsOpVarDcl != null) {
            this.storeToVar(lhsOpVarDcl);
        } else {
            this.mv.visitInsn(POP);
        }
    }


    private void genCall(BIRTerminator.Call callIns, PackageID packageID, int localVarOffset) {

        if (!callIns.isVirtual) {
            this.genFuncCall(callIns, packageID, localVarOffset);
            return;
        }

        BIRNode.BIRVariableDcl selfArg = callIns.args.get(0).variableDcl;
        BType selfArgRefType = JvmCodeGenUtil.getImpliedType(selfArg.type);
        if (selfArgRefType.tag == TypeTags.OBJECT  || selfArgRefType.tag == TypeTags.UNION) {
            this.genVirtualCall(callIns, localVarOffset);
        } else {
            // then this is a function attached to a built-in type
            this.genBuiltinTypeAttachedFuncCall(callIns, packageID, localVarOffset);
        }
    }

    private void genFuncCall(BIRTerminator.Call callIns, PackageID packageID, int localVarOffset) {
        String methodName = callIns.name.value;
        this.genStaticCall(callIns, packageID, localVarOffset, methodName, methodName);
    }

    private void genBuiltinTypeAttachedFuncCall(BIRTerminator.Call callIns, PackageID packageID, int localVarOffset) {

        String methodLookupName = callIns.name.value;
        int optionalIndex = methodLookupName.indexOf(".");
        int index = optionalIndex != -1 ? optionalIndex + 1 : 0;
        String methodName = methodLookupName.substring(index);
        this.genStaticCall(callIns, packageID, localVarOffset, methodName, methodLookupName);
    }

    private void genStaticCall(BIRTerminator.Call callIns, PackageID packageID, int localVarOffset,
                               String methodName, String methodLookupName) {
        // load strand
        this.mv.visitVarInsn(ALOAD, localVarOffset);
        String encodedMethodName = Utils.encodeFunctionIdentifier(methodLookupName);
        String packageName = JvmCodeGenUtil.getPackageName(callIns.calleePkg);


        int argsCount = callIns.args.size();
        int i = 0;
        while (i < argsCount) {
            BIROperand arg = callIns.args.get(i);
            this.loadVar(arg.variableDcl);
            i += 1;
        }
        BIRFunctionWrapper functionWrapper = jvmPackageGen.lookupBIRFunctionWrapper(packageName + encodedMethodName);
        if (functionWrapper == null) {
            // If the callee function from different module, we need to use decoded function name as lookup key.
            functionWrapper = jvmPackageGen.lookupBIRFunctionWrapper(packageName + Utils
                    .decodeIdentifier(methodLookupName));
        }
        String methodDesc;
        String jvmClass;
        if (functionWrapper != null) {
            jvmClass = functionWrapper.fullQualifiedClassName();
            methodDesc = functionWrapper.jvmMethodDescription();
        } else {
            BPackageSymbol symbol = packageCache.getSymbol(
                    packageID.orgName.getValue() + "/" + packageID.name.getValue());
            Name decodedMethodName = new Name(Utils.decodeIdentifier(methodName));
            BInvokableSymbol funcSymbol = (BInvokableSymbol) symbol.scope.lookup(decodedMethodName).symbol;
            if (funcSymbol == null && JvmCodeGenUtil.isModuleInitializerMethod(decodedMethodName.value)) {
                // moduleInit() and moduleStart() functions are not present in the BIR cache because they are generated
                // in CodeGen phase. Therefore, they are not found inside the packageSymbol scope.
                jvmClass = JvmCodeGenUtil.getModuleLevelClassName(packageID,
                        JvmCodeGenUtil.cleanupPathSeparators(MODULE_INIT_CLASS_NAME));
<<<<<<< HEAD
                methodDesc = MODULE_INITIALIZER_METHOD_DESC;
                this.mv.visitMethodInsn(INVOKESTATIC, jvmClass, encodedMethodName, methodDesc, false);
=======
                this.mv.visitMethodInsn(INVOKESTATIC, jvmClass, encodedMethodName, MODULE_INITIALIZER, false);
>>>>>>> a9ca3662
                return;
            }
            BInvokableType type = (BInvokableType) funcSymbol.type;
            ArrayList<BType> params = new ArrayList<>(type.paramTypes);
            if (type.restType != null) {
                params.add(type.restType);
            }
            String balFileName = funcSymbol.source;

            if (balFileName == null || !balFileName.endsWith(BAL_EXTENSION)) {
                balFileName = MODULE_INIT_CLASS_NAME;
            }

            jvmClass = JvmCodeGenUtil.getModuleLevelClassName(packageID,
                                                              JvmCodeGenUtil.cleanupPathSeparators(balFileName));
            //TODO: add receiver:  BType attachedType = type.r != null ? receiver.type : null;
            BType retType = unifier.build(type.retType);
            methodDesc = JvmCodeGenUtil.getMethodDesc(params, retType);
        }
        this.mv.visitMethodInsn(INVOKESTATIC, jvmClass, encodedMethodName, methodDesc, false);
    }

    private void genVirtualCall(BIRTerminator.Call callIns, int localVarOffset) {
        // load self
        BIRNode.BIRVariableDcl selfArg = callIns.args.get(0).variableDcl;
        this.loadVar(selfArg);
        this.mv.visitTypeInsn(CHECKCAST, B_OBJECT);

        // load the strand
        this.mv.visitVarInsn(ALOAD, localVarOffset);

        // load the function name as the second argument
        this.mv.visitLdcInsn(JvmCodeGenUtil.rewriteVirtualCallTypeName(callIns.name.value));
        // create an Object[] for the rest params
        int argsCount = callIns.args.size() - 1;
        this.mv.visitLdcInsn((long) (argsCount));
        this.mv.visitInsn(L2I);
        this.mv.visitTypeInsn(ANEWARRAY, OBJECT);

        int i = 0;
        int j = 0;
        while (i < argsCount) {
            this.mv.visitInsn(DUP);
            this.mv.visitLdcInsn((long) j);
            this.mv.visitInsn(L2I);
            j += 1;
            // i + 1 is used since we skip the first argument (self)
            BIROperand arg = callIns.args.get(i + 1);
            this.loadVar(arg.variableDcl);

            // Add to the rest params array
            jvmCastGen.addBoxInsn(this.mv, arg.variableDcl.type);
            this.mv.visitInsn(AASTORE);
            i += 1;
        }

        // call method
        this.mv.visitMethodInsn(INVOKEINTERFACE, B_OBJECT, "call", BOBJECT_CALL, true);

        BType returnType = callIns.lhsOp.variableDcl.type;
        jvmCastGen.addUnboxInsn(this.mv, returnType);
    }

    private void genAsyncCallTerm(BIRTerminator.AsyncCall callIns, int localVarOffset, String moduleClassName,
                                  BType attachedType, String parentFunction) {
        // Check if already locked before submitting to scheduler.
        String lockStore = "L" + LOCK_STORE + ";";
        String initClassName = jvmPackageGen.lookupGlobalVarClassName(this.currentPackageName, LOCK_STORE_VAR_NAME);
        this.mv.visitFieldInsn(GETSTATIC, initClassName, LOCK_STORE_VAR_NAME, lockStore);
        this.mv.visitVarInsn(ALOAD, localVarOffset);
        this.mv.visitMethodInsn(INVOKEVIRTUAL, LOCK_STORE, "panicIfInLock", PANIC_IF_IN_LOCK, false);

        // Load the scheduler from strand
        this.mv.visitVarInsn(ALOAD, localVarOffset);
        this.mv.visitFieldInsn(GETFIELD, STRAND_CLASS, "scheduler", GET_SCHEDULER);

        // create an Object[] for the rest params
        int argsCount = callIns.args.size();
        //create an object array of args
        this.mv.visitLdcInsn((long) (argsCount + 1));
        this.mv.visitInsn(L2I);
        this.mv.visitTypeInsn(ANEWARRAY, OBJECT);

        int paramIndex = 1;
        for (BIROperand arg : callIns.args) {
            this.mv.visitInsn(DUP);
            this.mv.visitLdcInsn((long) paramIndex);
            this.mv.visitInsn(L2I);

            this.loadVar(arg.variableDcl);
            // Add to the rest params array
            jvmCastGen.addBoxInsn(this.mv, arg.variableDcl.type);
            this.mv.visitInsn(AASTORE);
            paramIndex += 1;
        }

        LambdaFunction lambdaFunction = asyncDataCollector.addAndGetLambda(callIns.name.value, callIns, true);
        JvmCodeGenUtil.createFunctionPointer(this.mv, lambdaFunction.enclosingClass, lambdaFunction.lambdaName);

        boolean concurrent = false;
        String strandName = null;
        // check for concurrent annotation
        if (!callIns.annotAttachments.isEmpty()) {
            for (BIRNode.BIRAnnotationAttachment annotationAttachment : callIns.annotAttachments) {
                if (annotationAttachment == null ||
                        !STRAND.equals(annotationAttachment.annotTagRef.value) ||
                        !JvmCodeGenUtil.isBuiltInPackage(annotationAttachment.annotPkgId)) {
                    continue;
                }

                Object strandAnnot = ((BIRNode.BIRConstAnnotationAttachment) annotationAttachment).annotValue.value;
                if (strandAnnot instanceof Map) {
                    Map<String, BIRNode.ConstValue> recordValue = (Map<String, BIRNode.ConstValue>) strandAnnot;
                    if (recordValue.containsKey(STRAND_THREAD)) {
                        if (STRAND_VALUE_ANY.equals(recordValue.get(STRAND_THREAD).value)) {
                            concurrent = true;
                        }
                    }

                    if (recordValue.containsKey(STRAND_NAME)) {
                        strandName = recordValue.get(STRAND_NAME).value.toString();

                    }

                    if (recordValue.containsKey(STRAND_POLICY_NAME)) {
                        if (!DEFAULT_STRAND_DISPATCHER.equals(recordValue.get(STRAND_POLICY_NAME).value)) {
                            throw new BLangCompilerException("Unsupported policy. Only 'DEFAULT' policy is " +
                                    "supported by jBallerina runtime.");
                        }
                    }
                }
                break;
            }
        }
        this.mv.visitVarInsn(ALOAD, localVarOffset);
        loadFpReturnType(callIns.lhsOp);
        String workerName =  strandName;
        if (workerName == null) {
            if (callIns.lhsOp.variableDcl.metaVarName != null) {
                this.mv.visitLdcInsn(callIns.lhsOp.variableDcl.metaVarName);
            } else {
                mv.visitInsn(ACONST_NULL);
            }
        } else {
            this.mv.visitLdcInsn(workerName);
        }

        this.submitToScheduler(callIns.lhsOp, attachedType, parentFunction, concurrent);
    }

    private void generateWaitIns(BIRTerminator.Wait waitInst, int localVarOffset) {

        this.mv.visitVarInsn(ALOAD, localVarOffset);
        this.mv.visitTypeInsn(NEW, ARRAY_LIST);
        this.mv.visitInsn(DUP);
        this.mv.visitMethodInsn(INVOKESPECIAL, ARRAY_LIST, JVM_INIT_METHOD, VOID_METHOD_DESC, false);

        int i = 0;
        while (i < waitInst.exprList.size()) {
            this.mv.visitInsn(DUP);
            BIROperand futureVal = waitInst.exprList.get(i);
            if (futureVal != null) {
                this.loadVar(futureVal.variableDcl);
            }
            this.mv.visitMethodInsn(INVOKEINTERFACE, LIST, ADD_METHOD, ANY_TO_JBOOLEAN, true);
            this.mv.visitInsn(POP);
            i += 1;
        }

        this.mv.visitMethodInsn(INVOKEVIRTUAL, STRAND_CLASS, "handleWaitAny", HANDLE_WAIT_ANY, false);
        BIRNode.BIRVariableDcl tempVar = new BIRNode.BIRVariableDcl(symbolTable.anyType, new Name("waitResult"),
                                                                    VarScope.FUNCTION, VarKind.ARG);
        int resultIndex = this.getJVMIndexOfVarRef(tempVar);
        this.mv.visitVarInsn(ASTORE, resultIndex);

        // assign result if result available
        Label afterIf = new Label();
        this.mv.visitVarInsn(ALOAD, resultIndex);
        this.mv.visitFieldInsn(GETFIELD, WAIT_RESULT, "done", "Z");
        this.mv.visitJumpInsn(IFEQ, afterIf);
        Label withinIf = new Label();
        this.mv.visitLabel(withinIf);
        this.mv.visitVarInsn(ALOAD, resultIndex);
        this.mv.visitFieldInsn(GETFIELD, WAIT_RESULT, "result",
                               GET_OBJECT);
        jvmCastGen.addUnboxInsn(this.mv, waitInst.lhsOp.variableDcl.type);
        this.storeToVar(waitInst.lhsOp.variableDcl);
        this.mv.visitLabel(afterIf);
    }

    private void genWaitAllIns(BIRTerminator.WaitAll waitAll, int localVarOffset) {

        this.mv.visitVarInsn(ALOAD, localVarOffset);
        this.mv.visitTypeInsn(NEW, HASH_MAP);
        this.mv.visitInsn(DUP);
        this.mv.visitMethodInsn(INVOKESPECIAL, HASH_MAP, JVM_INIT_METHOD, VOID_METHOD_DESC, false);
        int i = 0;
        while (i < waitAll.keys.size()) {
            this.mv.visitInsn(DUP);
            this.mv.visitLdcInsn(waitAll.keys.get(i));
            BIROperand futureRef = waitAll.valueExprs.get(i);
            if (futureRef != null) {
                this.loadVar(futureRef.variableDcl);
            }
            this.mv.visitMethodInsn(INVOKEINTERFACE, MAP, "put", MAP_PUT, true);
            this.mv.visitInsn(POP);
            i += 1;
        }

        this.loadVar(waitAll.lhsOp.variableDcl);
        this.mv.visitMethodInsn(INVOKEVIRTUAL, STRAND_CLASS, "handleWaitMultiple", HANDLE_WAIT_MULTIPLE,
                                false);
    }

    private void genFPCallIns(BIRTerminator.FPCall fpCall, String moduleClassName, BType attachedType,
                              String funcName, int localVarOffset, int invocationVarIndex) {

        if (fpCall.isAsync) {
            // Check if already locked before submitting to scheduler.
            String lockStore = "L" + LOCK_STORE + ";";
            String initClassName = jvmPackageGen.lookupGlobalVarClassName(this.currentPackageName, LOCK_STORE_VAR_NAME);
            this.mv.visitFieldInsn(GETSTATIC, initClassName, LOCK_STORE_VAR_NAME, lockStore);
            this.mv.visitVarInsn(ALOAD, localVarOffset);
            this.mv.visitMethodInsn(INVOKEVIRTUAL, LOCK_STORE, "panicIfInLock", PANIC_IF_IN_LOCK, false);

            // Load the scheduler from strand
            this.mv.visitVarInsn(ALOAD, localVarOffset);
            this.mv.visitFieldInsn(GETFIELD, STRAND_CLASS, "scheduler", GET_SCHEDULER);
        } else {
            // load function ref, going to directly call the fp
            this.loadVar(fpCall.fp.variableDcl);
            this.mv.visitMethodInsn(INVOKEVIRTUAL, FUNCTION_POINTER, "getFunction", GET_FUNCTION, false);
        }

        boolean workerDerivative = fpCall.workerDerivative;
        int argCount = fpCall.args.size() + 1;
        if (workerDerivative) {
            argCount++;
        }

        // create an object array of args
        this.mv.visitIntInsn(BIPUSH, argCount);
        this.mv.visitTypeInsn(ANEWARRAY, OBJECT);

        // load strand
        this.mv.visitInsn(DUP);
        // 0th index
        this.mv.visitIntInsn(BIPUSH, 0);
        this.mv.visitVarInsn(ALOAD, localVarOffset);
        this.mv.visitInsn(AASTORE);

        int paramIndex = 1;
        if (workerDerivative) {
            this.mv.visitInsn(DUP);
            this.mv.visitIntInsn(BIPUSH, paramIndex++);
            this.mv.visitVarInsn(ILOAD, invocationVarIndex);
            this.mv.visitMethodInsn(INVOKESTATIC, INT_VALUE, VALUE_OF_METHOD, INT_VALUE_OF_METHOD, false);
            this.mv.visitInsn(AASTORE);
        }

        // load args
        for (BIROperand arg : fpCall.args) {
            this.mv.visitInsn(DUP);
            this.mv.visitIntInsn(BIPUSH, paramIndex);
            this.loadVar(arg.variableDcl);
            BType bType = arg.variableDcl.type;
            jvmCastGen.addBoxInsn(this.mv, bType);
            this.mv.visitInsn(AASTORE);
            paramIndex += 1;
        }

        // if async, we submit this to scheduler (worker scenario)

        if (fpCall.isAsync) {
            String workerName = fpCall.lhsOp.variableDcl.metaVarName;

            // load function ref now
            this.loadVar(fpCall.fp.variableDcl);
            this.mv.visitMethodInsn(INVOKESTATIC, ANNOTATION_UTILS, "isConcurrent", IS_CONCURRENT, false);
            Label notConcurrent = new Label();
            this.mv.visitJumpInsn(IFEQ, notConcurrent);
            Label concurrent = new Label();
            this.mv.visitLabel(concurrent);
            this.loadVar(fpCall.fp.variableDcl);
            this.mv.visitVarInsn(ALOAD, localVarOffset);
            loadFpReturnType(fpCall.lhsOp);
            this.loadVar(fpCall.fp.variableDcl);
            if (workerName == null) {
                this.mv.visitInsn(ACONST_NULL);
            } else {
                this.mv.visitLdcInsn(workerName);
            }
            this.mv.visitMethodInsn(INVOKESTATIC, ANNOTATION_UTILS, "getStrandName", ANNOTATION_GET_STRAND,
                                    false);
            this.submitToScheduler(fpCall.lhsOp, attachedType, funcName, true);
            Label afterSubmit = new Label();
            this.mv.visitJumpInsn(GOTO, afterSubmit);
            this.mv.visitLabel(notConcurrent);
            this.loadVar(fpCall.fp.variableDcl);
            this.mv.visitVarInsn(ALOAD, localVarOffset);
            loadFpReturnType(fpCall.lhsOp);
            this.loadVar(fpCall.fp.variableDcl);
            if (workerName == null) {
                this.mv.visitInsn(ACONST_NULL);
            } else {
                this.mv.visitLdcInsn(workerName);
            }
            this.mv.visitMethodInsn(INVOKESTATIC, ANNOTATION_UTILS, "getStrandName", ANNOTATION_GET_STRAND,
                                    false);
            this.submitToScheduler(fpCall.lhsOp, attachedType, funcName, false);
            this.mv.visitLabel(afterSubmit);
        } else {
            this.mv.visitMethodInsn(INVOKEINTERFACE, FUNCTION, "apply",
                    PASS_OBJECT_RETURN_OBJECT, true);
            // store result
            BType lhsType = fpCall.lhsOp.variableDcl.type;
            if (lhsType != null) {
                jvmCastGen.addUnboxInsn(this.mv, lhsType);
            }

            BIRNode.BIRVariableDcl lhsVar = fpCall.lhsOp.variableDcl;
            if (lhsVar != null) {
                this.storeToVar(lhsVar);
            } else {
                this.mv.visitInsn(POP);
            }
        }
    }

    private void genWorkerSendIns(BIRTerminator.WorkerSend ins, int localVarOffset, int invocationVarIndex) {

        this.mv.visitVarInsn(ALOAD, localVarOffset);
        if (!ins.isSameStrand) {
            this.mv.visitFieldInsn(GETFIELD, STRAND_CLASS, "parent", GET_STRAND);
        }
        this.mv.visitFieldInsn(GETFIELD, STRAND_CLASS, "wdChannels", GET_WD_CHANNELS);
        this.mv.visitVarInsn(ILOAD, invocationVarIndex);
        this.mv.visitInvokeDynamicInsn(MAKE_CONCAT_WITH_CONSTANTS, INT_TO_STRING,
                new Handle(H_INVOKESTATIC, STRING_CONCAT_FACTORY, MAKE_CONCAT_WITH_CONSTANTS,
                        HANDLE_DESCRIPTOR_FOR_STRING_CONCAT, false),
                ins.channel.value + START_OF_HEADING_WITH_SEMICOLON);
        this.mv.visitMethodInsn(INVOKEVIRTUAL, WD_CHANNELS, "getWorkerDataChannel", GET_WORKER_DATA_CHANNEL, false);
        this.loadVar(ins.data.variableDcl);
        jvmCastGen.addBoxInsn(this.mv, ins.data.variableDcl.type);
        this.mv.visitVarInsn(ALOAD, localVarOffset);

        if (!ins.isSync) {
            this.mv.visitMethodInsn(INVOKEVIRTUAL, WORKER_DATA_CHANNEL, "sendData", SEND_DATA, false);
        } else {
            this.mv.visitMethodInsn(INVOKEVIRTUAL, WORKER_DATA_CHANNEL, "syncSendData",
                                    SYNC_SEND_DATA, false);
            BIROperand lhsOp = ins.lhsOp;
            if (lhsOp != null) {
                this.storeToVar(lhsOp.variableDcl);
            }
        }
    }

    private void genWorkerAlternateReceiveIns(BIRTerminator.WorkerAlternateReceive ins, int localVarOffset,
                                              int invocationVarIndex) {
        BIRNode.BIRVariableDcl listVar = new BIRNode.BIRVariableDcl(symbolTable.anyType, new Name("channels"),
                VarScope.FUNCTION, VarKind.LOCAL);
        int channelIndex = this.getJVMIndexOfVarRef(listVar);
        int channelSize = ins.channels.size();
        this.mv.visitIntInsn(BIPUSH, channelSize);
        this.mv.visitTypeInsn(ANEWARRAY, STRING_VALUE);
        int i = 0;
        while (i < channelSize) {
            this.mv.visitInsn(DUP);
            this.mv.visitIntInsn(BIPUSH, i);
            this.mv.visitVarInsn(ILOAD, invocationVarIndex);
            this.mv.visitInvokeDynamicInsn(MAKE_CONCAT_WITH_CONSTANTS, INT_TO_STRING,
                    new Handle(H_INVOKESTATIC, STRING_CONCAT_FACTORY, MAKE_CONCAT_WITH_CONSTANTS,
                            HANDLE_DESCRIPTOR_FOR_STRING_CONCAT, false),
                    ins.channels.get(i) + START_OF_HEADING_WITH_SEMICOLON);
            this.mv.visitInsn(AASTORE);
            i += 1;
        }
        this.mv.visitVarInsn(ASTORE, channelIndex);
        this.mv.visitVarInsn(ALOAD, localVarOffset);
        if (!ins.isSameStrand) {
            this.mv.visitFieldInsn(GETFIELD, STRAND_CLASS, "parent", GET_STRAND);
        }
        this.mv.visitFieldInsn(GETFIELD, STRAND_CLASS, "wdChannels", GET_WD_CHANNELS);
        this.mv.visitVarInsn(ALOAD, localVarOffset);
        this.mv.visitVarInsn(ALOAD, channelIndex);
        this.mv.visitMethodInsn(INVOKEVIRTUAL, WD_CHANNELS, "receiveDataAlternateChannels", ALT_RECEIVE_CALL, false);

        generateReceiveResultStore(ins.lhsOp);
    }


    private void genWorkerMultipleReceiveIns(BIRTerminator.WorkerMultipleReceive ins, int localVarOffset,
                                              int invocationVarIndex) {
        BIRNode.BIRVariableDcl listVar = new BIRNode.BIRVariableDcl(symbolTable.anyType, new Name("channels"),
                VarScope.FUNCTION, VarKind.LOCAL);
        int channelIndex = this.getJVMIndexOfVarRef(listVar);
        int channelSize = ins.receiveFields.size();
        this.mv.visitIntInsn(BIPUSH, channelSize);
        this.mv.visitTypeInsn(ANEWARRAY, RECEIVE_FIELD);
        int i = 0;
        while (i < channelSize) {
            BIRTerminator.WorkerMultipleReceive.ReceiveField receiveField = ins.receiveFields.get(i);
            this.mv.visitInsn(DUP);
            this.mv.visitIntInsn(BIPUSH, i);
            this.mv.visitTypeInsn(NEW, RECEIVE_FIELD);
            this.mv.visitInsn(DUP);
            this.mv.visitLdcInsn(receiveField.key());
            this.mv.visitVarInsn(ILOAD, invocationVarIndex);
            this.mv.visitInvokeDynamicInsn(MAKE_CONCAT_WITH_CONSTANTS, INT_TO_STRING,
                    new Handle(H_INVOKESTATIC, STRING_CONCAT_FACTORY, MAKE_CONCAT_WITH_CONSTANTS,
                            HANDLE_DESCRIPTOR_FOR_STRING_CONCAT, false),
                    receiveField.workerReceive() + START_OF_HEADING_WITH_SEMICOLON);
            this.mv.visitMethodInsn(INVOKESPECIAL, RECEIVE_FIELD, JVM_INIT_METHOD, INIT_RECEIVE_FIELD, false);
            this.mv.visitInsn(AASTORE);
            i += 1;
        }
        this.mv.visitVarInsn(ASTORE, channelIndex);
        this.mv.visitVarInsn(ALOAD, localVarOffset);
        if (!ins.isSameStrand) {
            this.mv.visitFieldInsn(GETFIELD, STRAND_CLASS, "parent", GET_STRAND);
        }
        this.mv.visitFieldInsn(GETFIELD, STRAND_CLASS, "wdChannels", GET_WD_CHANNELS);
        this.mv.visitVarInsn(ALOAD, localVarOffset);
        this.mv.visitVarInsn(ALOAD, channelIndex);
        jvmTypeGen.loadType(this.mv, ins.targetType);
        this.mv.visitMethodInsn(INVOKEVIRTUAL, WD_CHANNELS, "receiveDataMultipleChannels",
                MULTIPLE_RECEIVE_CALL, false);
        generateReceiveResultStore(ins.lhsOp);
    }

    private void genWorkerReceiveIns(BIRTerminator.WorkerReceive ins, int localVarOffset, int invocationVarIndex) {

        this.mv.visitVarInsn(ALOAD, localVarOffset);
        if (!ins.isSameStrand) {
            this.mv.visitFieldInsn(GETFIELD, STRAND_CLASS, "parent", GET_STRAND);
        }
        this.mv.visitFieldInsn(GETFIELD, STRAND_CLASS, "wdChannels", GET_WD_CHANNELS);
        this.mv.visitVarInsn(ILOAD, invocationVarIndex);
        this.mv.visitInvokeDynamicInsn(MAKE_CONCAT_WITH_CONSTANTS, INT_TO_STRING,
                new Handle(H_INVOKESTATIC, STRING_CONCAT_FACTORY, MAKE_CONCAT_WITH_CONSTANTS,
                        HANDLE_DESCRIPTOR_FOR_STRING_CONCAT, false),
                ins.workerName.value + START_OF_HEADING_WITH_SEMICOLON);
        this.mv.visitMethodInsn(INVOKEVIRTUAL, WD_CHANNELS, "getWorkerDataChannel", GET_WORKER_DATA_CHANNEL, false);

        this.mv.visitVarInsn(ALOAD, localVarOffset);
        this.mv.visitMethodInsn(INVOKEVIRTUAL, WORKER_DATA_CHANNEL, "tryTakeData", TRY_TAKE_DATA, false);
        generateReceiveResultStore(ins.lhsOp);
    }

    private void generateReceiveResultStore(BIROperand ins) {
        BIRNode.BIRVariableDcl tempVar = new BIRNode.BIRVariableDcl(symbolTable.anyType, new Name("wrkMsg"),
                VarScope.FUNCTION, VarKind.ARG);
        int wrkResultIndex = this.getJVMIndexOfVarRef(tempVar);
        this.mv.visitVarInsn(ASTORE, wrkResultIndex);

        Label jumpAfterReceive = new Label();
        this.mv.visitVarInsn(ALOAD, wrkResultIndex);
        this.mv.visitJumpInsn(IFNULL, jumpAfterReceive);

        Label withinReceiveSuccess = new Label();
        this.mv.visitLabel(withinReceiveSuccess);
        this.mv.visitVarInsn(ALOAD, wrkResultIndex);
        jvmCastGen.addUnboxInsn(this.mv, ins.variableDcl.type);
        this.storeToVar(ins.variableDcl);
        this.mv.visitLabel(jumpAfterReceive);
    }

    private void genFlushIns(BIRTerminator.Flush ins, int localVarOffset, int invocationVarIndex) {

        this.mv.visitVarInsn(ALOAD, localVarOffset);
        JvmCodeGenUtil.loadChannelDetails(this.mv, Arrays.asList(ins.channels), invocationVarIndex);
        this.mv.visitMethodInsn(INVOKEVIRTUAL, STRAND_CLASS, "handleFlush",
                                HANDLE_FLUSH, false);
        this.storeToVar(ins.lhsOp.variableDcl);
    }

    private void submitToScheduler(BIROperand lhsOp, BType attachedType, String parentFunction, boolean concurrent) {

        String metaDataVarName;
        if (attachedType != null) {
            metaDataVarName = setAndGetStrandMetadataVarName(attachedType.tsymbol.name.value, parentFunction,
                    asyncDataCollector);
        } else {
            metaDataVarName = JvmCodeGenUtil.setAndGetStrandMetadataVarName(parentFunction, asyncDataCollector);
        }
        this.mv.visitFieldInsn(GETSTATIC, this.strandMetadataClass, metaDataVarName, GET_STRAND_METADATA);
        if (concurrent) {
            mv.visitMethodInsn(INVOKEVIRTUAL, SCHEDULER, SCHEDULE_FUNCTION_METHOD,
                    SCHEDULE_FUNCTION, false);
        } else {
            mv.visitMethodInsn(INVOKEVIRTUAL, SCHEDULER, SCHEDULE_LOCAL_METHOD,
                    SCHEDULE_LOCAL, false);
        }
        // store return
        if (lhsOp.variableDcl != null) {
            BIRNode.BIRVariableDcl lhsOpVarDcl = lhsOp.variableDcl;
            // store the returned strand as the future
            this.storeToVar(lhsOpVarDcl);
        }
    }

    private String setAndGetStrandMetadataVarName(String typeName, String parentFunction,
                                         AsyncDataCollector asyncDataCollector) {
        String metaDataVarName = STRAND_METADATA_VAR_PREFIX + typeName + "$" + parentFunction + "$";
        asyncDataCollector.getStrandMetadata().putIfAbsent(metaDataVarName,
                new ScheduleFunctionInfo(typeName, parentFunction));
        return metaDataVarName;
    }

    private void loadFpReturnType(BIROperand lhsOp) {
        BType futureType = JvmCodeGenUtil.getImpliedType(lhsOp.variableDcl.type);
        BType returnType = symbolTable.anyType;
        if (futureType.tag == TypeTags.FUTURE) {
            returnType = ((BFutureType) futureType).constraint;
        }
        // load strand
        jvmTypeGen.loadType(this.mv, returnType);
    }

    private int getJVMIndexOfVarRef(BIRNode.BIRVariableDcl varDcl) {
        return this.indexMap.addIfNotExists(varDcl.name.value, varDcl.type);
    }

    private void loadVar(BIRNode.BIRVariableDcl varDcl) {
        jvmInstructionGen.generateVarLoad(this.mv, varDcl, this.getJVMIndexOfVarRef(varDcl));
    }

    private void storeToVar(BIRNode.BIRVariableDcl varDcl) {
        jvmInstructionGen.generateVarStore(this.mv, varDcl, this.getJVMIndexOfVarRef(varDcl));
    }

    private void genResourcePathArgs(List<BIROperand> pathArgs) {
        int pathVarArrayIndex = this.indexMap.addIfNotExists("$pathVarArray", symbolTable.anyType);
        int bundledArrayIndex = this.indexMap.addIfNotExists("$pathArrayArgs", symbolTable.anyType);
        genBundledArgs(pathArgs, pathVarArrayIndex, bundledArrayIndex, TYPE_ANYDATA_ARRAY, true);
    }

    private void genBundledFunctionArgs(List<BIROperand> args) {
        int functionArgArrayIndex = this.indexMap.addIfNotExists("$functionArgArray", symbolTable.anyType);
        int bundledArrayIndex = this.indexMap.addIfNotExists("$functionArrayArgs", symbolTable.anyType);
        genBundledArgs(args, functionArgArrayIndex, bundledArrayIndex, TYPE_ANY_ARRAY, false);
    }

    private void genBundledArgs(List<BIROperand> args, int argsArrayIndex, int bundledArrayIndex, String fieldName,
                                boolean isFromPathArgs) {
        mv.visitLdcInsn((long) args.size());
        mv.visitInsn(L2I);
        mv.visitTypeInsn(ANEWARRAY, OBJECT);
        mv.visitVarInsn(ASTORE, argsArrayIndex);

        int i = 0;
        for (BIROperand arg : args) {
            mv.visitVarInsn(ALOAD, argsArrayIndex);
            mv.visitLdcInsn((long) i);
            mv.visitInsn(L2I);
            this.loadVar(arg.variableDcl);
            if (isFromPathArgs) {
                // Add CheckCast instruction for path args.
                jvmCastGen.generateCheckCastToAnyData(mv, arg.variableDcl.type);
            } else {
                // Add Box instruction if the type is a value type.
                jvmCastGen.addBoxInsn(mv, arg.variableDcl.type);
            }
            mv.visitInsn(AASTORE);
            i++;
        }
        mv.visitTypeInsn(NEW, ARRAY_VALUE_IMPL);
        mv.visitInsn(DUP);
        mv.visitVarInsn(ALOAD, argsArrayIndex);
        mv.visitFieldInsn(GETSTATIC, PREDEFINED_TYPES, fieldName, LOAD_ARRAY_TYPE);
        mv.visitMethodInsn(INVOKESPECIAL, ARRAY_VALUE_IMPL, JVM_INIT_METHOD, INIT_ANYDATA_ARRAY, false);
        mv.visitVarInsn(ASTORE, bundledArrayIndex);
        mv.visitVarInsn(ALOAD, bundledArrayIndex);
    }

    public void genReturnTerm(int returnVarRefIndex, BIRNode.BIRFunction func, int invocationVarIndex,
                              int localVarOffset) {
        if (func.workerChannels != null) {
            Set<BIRNode.ChannelDetails> uniqueValues = new HashSet<>();
            for (BIRNode.ChannelDetails channel : func.workerChannels) {
                if (uniqueValues.add(channel)) {
                    this.mv.visitVarInsn(ALOAD, localVarOffset);
                    if (Symbols.isFlagOn(func.flags, Flags.WORKER)) {
                        this.mv.visitFieldInsn(GETFIELD, STRAND_CLASS, "parent", GET_STRAND);
                    }
                    this.mv.visitFieldInsn(GETFIELD, STRAND_CLASS, "wdChannels", GET_WD_CHANNELS);
                    this.mv.visitVarInsn(ALOAD, localVarOffset);
                    this.mv.visitVarInsn(ILOAD, invocationVarIndex);
                    this.mv.visitInvokeDynamicInsn(MAKE_CONCAT_WITH_CONSTANTS, INT_TO_STRING,
                            new Handle(H_INVOKESTATIC, STRING_CONCAT_FACTORY, MAKE_CONCAT_WITH_CONSTANTS,
                                    HANDLE_DESCRIPTOR_FOR_STRING_CONCAT, false), channel.name
                                     + START_OF_HEADING_WITH_SEMICOLON);
                    this.mv.visitMethodInsn(INVOKEVIRTUAL, WD_CHANNELS, "removeCompletedChannels",
                            REMOVE_WORKER_DATA_CHANNEL, false);
                }
            }
        }
        BType bType = unifier.build(func.type.retType);
        generateReturnTermFromType(returnVarRefIndex, bType, func, invocationVarIndex, localVarOffset);
    }

    private void generateReturnTermFromType(int returnVarRefIndex, BType bType, BIRNode.BIRFunction func,
                                            int invocationVarIndex, int localVarOffset) {
        bType = JvmCodeGenUtil.getImpliedType(bType);
        if (TypeTags.isIntegerTypeTag(bType.tag)) {
            this.mv.visitVarInsn(LLOAD, returnVarRefIndex);
            this.mv.visitInsn(LRETURN);
            return;
        } else if (TypeTags.isStringTypeTag(bType.tag) || TypeTags.isXMLTypeTag(bType.tag)
                || TypeTags.REGEXP == bType.tag) {
            this.mv.visitVarInsn(ALOAD, returnVarRefIndex);
            this.mv.visitInsn(ARETURN);
            return;
        }

        switch (bType.tag) {
            case TypeTags.NIL, TypeTags.NEVER, TypeTags.MAP, TypeTags.ARRAY, TypeTags.ANY, TypeTags.STREAM,
                    TypeTags.TABLE, TypeTags.ANYDATA, TypeTags.OBJECT, TypeTags.DECIMAL, TypeTags.RECORD,
                    TypeTags.TUPLE, TypeTags.JSON, TypeTags.FUTURE, TypeTags.INVOKABLE, TypeTags.HANDLE,
                    TypeTags.FINITE, TypeTags.TYPEDESC, TypeTags.READONLY -> {
                this.mv.visitVarInsn(ALOAD, returnVarRefIndex);
                this.mv.visitInsn(ARETURN);
            }
            case TypeTags.BYTE, TypeTags.BOOLEAN -> {
                this.mv.visitVarInsn(ILOAD, returnVarRefIndex);
                this.mv.visitInsn(IRETURN);
            }
            case TypeTags.FLOAT -> {
                this.mv.visitVarInsn(DLOAD, returnVarRefIndex);
                this.mv.visitInsn(DRETURN);
            }
            case TypeTags.UNION -> {
                this.handleErrorRetInUnion(returnVarRefIndex, Arrays.asList(func.workerChannels),
                        (BUnionType) bType, invocationVarIndex, localVarOffset);
                this.mv.visitVarInsn(ALOAD, returnVarRefIndex);
                this.mv.visitInsn(ARETURN);
            }
            case TypeTags.ERROR -> {
                this.notifyChannels(Arrays.asList(func.workerChannels), returnVarRefIndex, invocationVarIndex);
                this.mv.visitVarInsn(ALOAD, returnVarRefIndex);
                this.mv.visitInsn(ARETURN);
            }
            default -> throw new BLangCompilerException(JvmConstants.TYPE_NOT_SUPPORTED_MESSAGE +
                    func.type.retType);
        }
    }

    public LabelGenerator getLabelGenerator() {
        return this.labelGen;
    }
}<|MERGE_RESOLUTION|>--- conflicted
+++ resolved
@@ -129,11 +129,7 @@
 import static org.wso2.ballerinalang.compiler.bir.codegen.JvmConstants.LOCK_VALUE;
 import static org.wso2.ballerinalang.compiler.bir.codegen.JvmConstants.MAKE_CONCAT_WITH_CONSTANTS;
 import static org.wso2.ballerinalang.compiler.bir.codegen.JvmConstants.MAP;
-<<<<<<< HEAD
-import static org.wso2.ballerinalang.compiler.bir.codegen.JvmConstants.MODULE_INITIALIZER_METHOD_DESC;
-=======
 import static org.wso2.ballerinalang.compiler.bir.codegen.JvmSignatures.MODULE_INITIALIZER;
->>>>>>> a9ca3662
 import static org.wso2.ballerinalang.compiler.bir.codegen.JvmConstants.MODULE_INIT_CLASS_NAME;
 import static org.wso2.ballerinalang.compiler.bir.codegen.JvmConstants.OBJECT;
 import static org.wso2.ballerinalang.compiler.bir.codegen.JvmConstants.PANIC_FIELD;
@@ -812,12 +808,7 @@
                 // in CodeGen phase. Therefore, they are not found inside the packageSymbol scope.
                 jvmClass = JvmCodeGenUtil.getModuleLevelClassName(packageID,
                         JvmCodeGenUtil.cleanupPathSeparators(MODULE_INIT_CLASS_NAME));
-<<<<<<< HEAD
-                methodDesc = MODULE_INITIALIZER_METHOD_DESC;
-                this.mv.visitMethodInsn(INVOKESTATIC, jvmClass, encodedMethodName, methodDesc, false);
-=======
                 this.mv.visitMethodInsn(INVOKESTATIC, jvmClass, encodedMethodName, MODULE_INITIALIZER, false);
->>>>>>> a9ca3662
                 return;
             }
             BInvokableType type = (BInvokableType) funcSymbol.type;
