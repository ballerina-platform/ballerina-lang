/*
 *  Copyright (c) 2020, WSO2 Inc. (http://www.wso2.org) All Rights Reserved.
 *
 *  WSO2 Inc. licenses this file to you under the Apache License,
 *  Version 2.0 (the "License"); you may not use this file except
 *  in compliance with the License.
 *  You may obtain a copy of the License at
 *
 *    http://www.apache.org/licenses/LICENSE-2.0
 *
 *  Unless required by applicable law or agreed to in writing,
 *  software distributed under the License is distributed on an
 *  "AS IS" BASIS, WITHOUT WARRANTIES OR CONDITIONS OF ANY
 *  KIND, either express or implied.  See the License for the
 *  specific language governing permissions and limitations
 *  under the License.
 */

package org.wso2.ballerinalang.compiler.bir.codegen;

import io.ballerina.identifier.Utils;
import org.ballerinalang.compiler.BLangCompilerException;
import org.ballerinalang.model.elements.PackageID;
import org.ballerinalang.model.symbols.SymbolKind;
import org.ballerinalang.util.diagnostic.DiagnosticErrorCode;
import org.objectweb.asm.ClassTooLargeException;
import org.objectweb.asm.ClassWriter;
import org.objectweb.asm.FieldVisitor;
import org.objectweb.asm.MethodTooLargeException;
import org.objectweb.asm.MethodVisitor;
import org.wso2.ballerinalang.compiler.CompiledJarFile;
import org.wso2.ballerinalang.compiler.PackageCache;
import org.wso2.ballerinalang.compiler.bir.codegen.internal.AsyncDataCollector;
import org.wso2.ballerinalang.compiler.bir.codegen.internal.JavaClass;
import org.wso2.ballerinalang.compiler.bir.codegen.interop.BIRFunctionWrapper;
import org.wso2.ballerinalang.compiler.bir.codegen.interop.JInteropException;
import org.wso2.ballerinalang.compiler.bir.codegen.methodgen.ConfigMethodGen;
import org.wso2.ballerinalang.compiler.bir.codegen.methodgen.FrameClassGen;
import org.wso2.ballerinalang.compiler.bir.codegen.methodgen.InitMethodGen;
import org.wso2.ballerinalang.compiler.bir.codegen.methodgen.LambdaGen;
import org.wso2.ballerinalang.compiler.bir.codegen.methodgen.MainMethodGen;
import org.wso2.ballerinalang.compiler.bir.codegen.methodgen.MethodGen;
import org.wso2.ballerinalang.compiler.bir.codegen.methodgen.MethodGenUtils;
import org.wso2.ballerinalang.compiler.bir.codegen.methodgen.ModuleStopMethodGen;
import org.wso2.ballerinalang.compiler.bir.codegen.split.JvmConstantsGen;
import org.wso2.ballerinalang.compiler.bir.codegen.split.JvmMethodsSplitter;
import org.wso2.ballerinalang.compiler.bir.model.BIRNode;
import org.wso2.ballerinalang.compiler.bir.model.BIRNode.BIRFunction;
import org.wso2.ballerinalang.compiler.bir.model.BIRNode.BIRGlobalVariableDcl;
import org.wso2.ballerinalang.compiler.bir.model.BIRNode.BIRPackage;
import org.wso2.ballerinalang.compiler.bir.model.BIRNode.BIRTypeDefinition;
import org.wso2.ballerinalang.compiler.bir.model.BIRNode.BIRVariableDcl;
import org.wso2.ballerinalang.compiler.bir.model.BIRNonTerminator.NewInstance;
import org.wso2.ballerinalang.compiler.bir.model.VarKind;
import org.wso2.ballerinalang.compiler.bir.model.VarScope;
import org.wso2.ballerinalang.compiler.diagnostic.BLangDiagnosticLog;
import org.wso2.ballerinalang.compiler.semantics.analyzer.TypeHashVisitor;
import org.wso2.ballerinalang.compiler.semantics.analyzer.Types;
import org.wso2.ballerinalang.compiler.semantics.model.Scope;
import org.wso2.ballerinalang.compiler.semantics.model.SymbolTable;
import org.wso2.ballerinalang.compiler.semantics.model.symbols.BObjectTypeSymbol;
import org.wso2.ballerinalang.compiler.semantics.model.symbols.BPackageSymbol;
import org.wso2.ballerinalang.compiler.semantics.model.symbols.BSymbol;
import org.wso2.ballerinalang.compiler.semantics.model.symbols.Symbols;
import org.wso2.ballerinalang.compiler.semantics.model.types.BInvokableType;
import org.wso2.ballerinalang.compiler.semantics.model.types.BNilType;
import org.wso2.ballerinalang.compiler.semantics.model.types.BType;
import org.wso2.ballerinalang.compiler.util.Name;
import org.wso2.ballerinalang.compiler.util.Names;
import org.wso2.ballerinalang.compiler.util.TypeTags;
import org.wso2.ballerinalang.compiler.util.Unifier;
import org.wso2.ballerinalang.util.Flags;

import java.util.ArrayList;
import java.util.Collections;
import java.util.HashMap;
import java.util.LinkedHashSet;
import java.util.List;
import java.util.Map;
import java.util.Objects;
import java.util.Set;

import static org.ballerinalang.model.symbols.SymbolOrigin.VIRTUAL;
import static org.objectweb.asm.ClassWriter.COMPUTE_FRAMES;
import static org.objectweb.asm.Opcodes.ACC_PUBLIC;
import static org.objectweb.asm.Opcodes.ACC_STATIC;
import static org.objectweb.asm.Opcodes.ACC_SUPER;
import static org.objectweb.asm.Opcodes.DUP;
import static org.objectweb.asm.Opcodes.GETSTATIC;
import static org.objectweb.asm.Opcodes.ICONST_0;
import static org.objectweb.asm.Opcodes.ICONST_1;
import static org.objectweb.asm.Opcodes.INVOKESPECIAL;
import static org.objectweb.asm.Opcodes.INVOKESTATIC;
import static org.objectweb.asm.Opcodes.NEW;
import static org.objectweb.asm.Opcodes.PUTSTATIC;
import static org.objectweb.asm.Opcodes.RETURN;
import static org.objectweb.asm.Opcodes.V17;
import static org.wso2.ballerinalang.compiler.bir.codegen.JvmCodeGenUtil.NAME_HASH_COMPARATOR;
import static org.wso2.ballerinalang.compiler.bir.codegen.JvmCodeGenUtil.getModuleLevelClassName;
import static org.wso2.ballerinalang.compiler.bir.codegen.JvmCodeGenUtil.isExternFunc;
import static org.wso2.ballerinalang.compiler.bir.codegen.JvmCodeGenUtil.toNameString;
import static org.wso2.ballerinalang.compiler.bir.codegen.JvmConstants.BALLERINA;
import static org.wso2.ballerinalang.compiler.bir.codegen.JvmConstants.CLASS_FILE_SUFFIX;
import static org.wso2.ballerinalang.compiler.bir.codegen.JvmConstants.CONSTANT_INIT_METHOD_PREFIX;
import static org.wso2.ballerinalang.compiler.bir.codegen.JvmConstants.CURRENT_MODULE_VAR_NAME;
import static org.wso2.ballerinalang.compiler.bir.codegen.JvmConstants.ENCODED_DOT_CHARACTER;
import static org.wso2.ballerinalang.compiler.bir.codegen.JvmConstants.ENCODED_JAVA_MODULE;
import static org.wso2.ballerinalang.compiler.bir.codegen.JvmConstants.JVM_INIT_METHOD;
import static org.wso2.ballerinalang.compiler.bir.codegen.JvmConstants.JVM_STATIC_INIT_METHOD;
import static org.wso2.ballerinalang.compiler.bir.codegen.JvmConstants.LOCK_STORE;
import static org.wso2.ballerinalang.compiler.bir.codegen.JvmConstants.LOCK_STORE_VAR_NAME;
import static org.wso2.ballerinalang.compiler.bir.codegen.JvmConstants.MAIN_METHOD;
import static org.wso2.ballerinalang.compiler.bir.codegen.JvmConstants.MAX_GENERATED_METHODS_PER_CLASS;
import static org.wso2.ballerinalang.compiler.bir.codegen.JvmConstants.MODULE_EXECUTE_METHOD;
import static org.wso2.ballerinalang.compiler.bir.codegen.JvmConstants.MODULE_GENERATED_FUNCTIONS_CLASS_NAME;
import static org.wso2.ballerinalang.compiler.bir.codegen.JvmConstants.MODULE_INIT_CLASS_NAME;
import static org.wso2.ballerinalang.compiler.bir.codegen.JvmConstants.MODULE_STARTED;
import static org.wso2.ballerinalang.compiler.bir.codegen.JvmConstants.MODULE_START_ATTEMPTED;
import static org.wso2.ballerinalang.compiler.bir.codegen.JvmConstants.MODULE_START_PARENT_ATTEMPTED;
import static org.wso2.ballerinalang.compiler.bir.codegen.JvmConstants.MODULE_STOP_METHOD;
import static org.wso2.ballerinalang.compiler.bir.codegen.JvmConstants.MODULE_TYPES_CLASS_NAME;
import static org.wso2.ballerinalang.compiler.bir.codegen.JvmConstants.NO_OF_DEPENDANT_MODULES;
import static org.wso2.ballerinalang.compiler.bir.codegen.JvmConstants.OBJECT;
import static org.wso2.ballerinalang.compiler.bir.codegen.JvmConstants.SERVICE_EP_AVAILABLE;
import static org.wso2.ballerinalang.compiler.bir.codegen.JvmConstants.TEST_EXECUTE_METHOD;
import static org.wso2.ballerinalang.compiler.bir.codegen.JvmConstants.VALUE_CREATOR;
import static org.wso2.ballerinalang.compiler.bir.codegen.JvmDesugarPhase.addDefaultableBooleanVarsToSignature;
import static org.wso2.ballerinalang.compiler.bir.codegen.JvmDesugarPhase.rewriteRecordInits;
import static org.wso2.ballerinalang.compiler.bir.codegen.JvmSignatures.GET_MODULE;
import static org.wso2.ballerinalang.compiler.bir.codegen.JvmSignatures.VOID_METHOD_DESC;
import static org.wso2.ballerinalang.compiler.bir.codegen.JvmValueGen.injectDefaultParamInitsToAttachedFuncs;
import static org.wso2.ballerinalang.compiler.bir.codegen.interop.ExternalMethodGen.createExternalFunctionWrapper;
import static org.wso2.ballerinalang.compiler.bir.codegen.interop.ExternalMethodGen.injectDefaultParamInits;

/**
 * BIR module to JVM byte code generation class.
 *
 * @since 1.2.0
 */
public class JvmPackageGen {

    private static final Unifier unifier = new Unifier();

    public final SymbolTable symbolTable;
    public final PackageCache packageCache;
    private final MethodGen methodGen;
    private final FrameClassGen frameClassGen;
    private final InitMethodGen initMethodGen;
    private final ConfigMethodGen configMethodGen;
    private final Map<String, BIRFunctionWrapper> birFunctionMap;
    private final Map<String, String> globalVarClassMap;
    private final BLangDiagnosticLog dlog;
    private final Types types;
    private final boolean isRemoteMgtEnabled;

    JvmPackageGen(SymbolTable symbolTable, PackageCache packageCache, BLangDiagnosticLog dlog, Types types,
                  boolean isRemoteMgtEnabled) {
        birFunctionMap = new HashMap<>();
        globalVarClassMap = new HashMap<>();
        this.symbolTable = symbolTable;
        this.packageCache = packageCache;
        this.dlog = dlog;
        this.types = types;
        this.isRemoteMgtEnabled = isRemoteMgtEnabled;
        methodGen = new MethodGen(this, types);
        initMethodGen = new InitMethodGen(symbolTable);
        configMethodGen = new ConfigMethodGen();
        frameClassGen = new FrameClassGen();
        JvmInstructionGen.anyType = symbolTable.anyType;
    }

    private static String getBvmAlias(String orgName, String moduleName) {
        if (Names.ANON_ORG.value.equals(orgName)) {
            return moduleName;
        }
        return orgName + "/" + moduleName;
    }

    private static void addBuiltinImports(PackageID currentModule, Set<PackageID> dependentModuleArray) {
        // Add the builtin and utils modules to the imported list of modules
        if (JvmCodeGenUtil.isSameModule(currentModule, PackageID.ANNOTATIONS)) {
            return;
        }

        dependentModuleArray.add(PackageID.ANNOTATIONS);

        if (JvmCodeGenUtil.isSameModule(currentModule, PackageID.JAVA)) {
            return;
        }

        dependentModuleArray.add(PackageID.JAVA);

        if (isLangModule(currentModule)) {
            return;
        }

        if (JvmCodeGenUtil.isSameModule(currentModule, PackageID.INTERNAL)) {
            return;
        }
        dependentModuleArray.add(PackageID.INTERNAL);
        dependentModuleArray.add(PackageID.ARRAY);
        dependentModuleArray.add(PackageID.DECIMAL);
        dependentModuleArray.add(PackageID.VALUE);
        dependentModuleArray.add(PackageID.ERROR);
        dependentModuleArray.add(PackageID.FLOAT);
        dependentModuleArray.add(PackageID.FUNCTION);
        dependentModuleArray.add(PackageID.FUTURE);
        dependentModuleArray.add(PackageID.INT);
        dependentModuleArray.add(PackageID.MAP);
        dependentModuleArray.add(PackageID.OBJECT);
        dependentModuleArray.add(PackageID.STREAM);
        dependentModuleArray.add(PackageID.REGEXP);
        dependentModuleArray.add(PackageID.STRING);
        dependentModuleArray.add(PackageID.TABLE);
        dependentModuleArray.add(PackageID.XML);
        dependentModuleArray.add(PackageID.TYPEDESC);
        dependentModuleArray.add(PackageID.BOOLEAN);
        dependentModuleArray.add(PackageID.QUERY);
        dependentModuleArray.add(PackageID.TRANSACTION);
    }

    public static boolean isLangModule(PackageID moduleId) {
        if (!BALLERINA.equals(moduleId.orgName.value)) {
            return false;
        }
        return moduleId.name.value.startsWith("lang" + ENCODED_DOT_CHARACTER) ||
                moduleId.name.value.equals(ENCODED_JAVA_MODULE);
    }

    private static void generatePackageVariable(BIRGlobalVariableDcl globalVar, ClassWriter cw) {
        String varName = globalVar.name.value;
        BType bType = globalVar.type;
        String descriptor = JvmCodeGenUtil.getFieldTypeSignature(bType);
        FieldVisitor fv = cw.visitField(ACC_PUBLIC + ACC_STATIC, varName, descriptor, null, null);
        fv.visitEnd();
    }

    private static void generateLockForVariable(ClassWriter cw) {
        String lockStoreClass = "L" + LOCK_STORE + ";";
        FieldVisitor fv;
        fv = cw.visitField(ACC_PUBLIC + ACC_STATIC, LOCK_STORE_VAR_NAME, lockStoreClass, null, null);
        fv.visitEnd();
    }

    private static void generateStaticInitializer(ClassWriter cw, String className, BIRPackage birPackage,
                                                  boolean isInitClass, boolean serviceEPAvailable,
                                                  JvmConstantsGen jvmConstantsGen) {
        if (!isInitClass) {
            return;
        }
        MethodVisitor mv = cw.visitMethod(ACC_STATIC, JVM_STATIC_INIT_METHOD, VOID_METHOD_DESC, null, null);
        setConstantFields(mv, birPackage, jvmConstantsGen);
        setLockStoreField(mv, className);
        setServiceEPAvailableField(cw, mv, serviceEPAvailable, className);
        setModuleStatusField(cw, mv, className);
        setCurrentModuleField(cw, mv, jvmConstantsGen, birPackage.packageID, className);
        mv.visitInsn(RETURN);
        JvmCodeGenUtil.visitMaxStackForMethod(mv, JVM_STATIC_INIT_METHOD, className);
        mv.visitEnd();
    }

    private static void setConstantFields(MethodVisitor mv, BIRPackage birPackage,
                                          JvmConstantsGen jvmConstantsGen) {
        if (birPackage.constants.isEmpty()) {
            return;
        }
        mv.visitMethodInsn(INVOKESTATIC, jvmConstantsGen.getConstantClass(), CONSTANT_INIT_METHOD_PREFIX,
                VOID_METHOD_DESC, false);
    }

    private static void setLockStoreField(MethodVisitor mv, String className) {
        String lockStoreClass = "L" + LOCK_STORE + ";";
        mv.visitTypeInsn(NEW, LOCK_STORE);
        mv.visitInsn(DUP);
        mv.visitMethodInsn(INVOKESPECIAL, LOCK_STORE, JVM_INIT_METHOD, VOID_METHOD_DESC, false);
        mv.visitFieldInsn(PUTSTATIC, className, LOCK_STORE_VAR_NAME, lockStoreClass);
    }

    private static void setServiceEPAvailableField(ClassWriter cw, MethodVisitor mv, boolean serviceEPAvailable,
                                                   String initClass) {
        FieldVisitor fv = cw.visitField(ACC_PUBLIC + ACC_STATIC, SERVICE_EP_AVAILABLE, "Z", null, null);
        fv.visitEnd();

        if (serviceEPAvailable) {
            mv.visitInsn(ICONST_1);
        } else {
            mv.visitInsn(ICONST_0);
        }
        mv.visitFieldInsn(PUTSTATIC, initClass, SERVICE_EP_AVAILABLE, "Z");
    }

    private static void setModuleStatusField(ClassWriter cw, MethodVisitor mv, String initClass) {
        FieldVisitor fv = cw.visitField(ACC_PUBLIC + ACC_STATIC, MODULE_START_ATTEMPTED, "Z", null, null);
        fv.visitEnd();

        mv.visitInsn(ICONST_0);
        mv.visitFieldInsn(PUTSTATIC, initClass, MODULE_START_ATTEMPTED, "Z");

        fv = cw.visitField(ACC_PUBLIC + ACC_STATIC, MODULE_STARTED, "Z", null, null);
        fv.visitEnd();

        mv.visitInsn(ICONST_0);
        mv.visitFieldInsn(PUTSTATIC, initClass, MODULE_STARTED, "Z");

        fv = cw.visitField(ACC_PUBLIC + ACC_STATIC, MODULE_START_PARENT_ATTEMPTED, "Z", null, null);
        fv.visitEnd();

        mv.visitInsn(ICONST_0);
        mv.visitFieldInsn(PUTSTATIC, initClass, MODULE_START_PARENT_ATTEMPTED, "Z");

        fv = cw.visitField(ACC_PUBLIC + ACC_STATIC, NO_OF_DEPENDANT_MODULES, "I", null, null);
        fv.visitEnd();

        mv.visitInsn(ICONST_0);
        mv.visitFieldInsn(PUTSTATIC, initClass, NO_OF_DEPENDANT_MODULES, "I");
    }

    private static void setCurrentModuleField(ClassWriter cw, MethodVisitor mv, JvmConstantsGen jvmConstantsGen,
                                              PackageID packageID, String moduleInitClass) {
        FieldVisitor fv = cw.visitField(ACC_PUBLIC + ACC_STATIC, CURRENT_MODULE_VAR_NAME,
                                        GET_MODULE, null, null);
        fv.visitEnd();
        String varName = jvmConstantsGen.getModuleConstantVar(packageID);
        mv.visitFieldInsn(GETSTATIC, jvmConstantsGen.getModuleConstantClass(), varName,
                          GET_MODULE);
        mv.visitFieldInsn(PUTSTATIC, moduleInitClass, CURRENT_MODULE_VAR_NAME, GET_MODULE);
    }

    static String computeLockNameFromString(String varName) {
        return "$lock" + varName;
    }

    public static BIRFunctionWrapper getFunctionWrapper(BIRFunction currentFunc, PackageID packageID,
                                                        String moduleClass) {
        BInvokableType functionTypeDesc = currentFunc.type;
        BIRVariableDcl receiver = currentFunc.receiver;

        BType retType = functionTypeDesc.retType;
        if (isExternFunc(currentFunc) && Symbols.isFlagOn(retType.flags, Flags.PARAMETERIZED)) {
            retType = unifier.build(retType);
        }

        String jvmMethodDescription;
        if (receiver == null) {
            jvmMethodDescription = JvmCodeGenUtil.getMethodDesc(functionTypeDesc.paramTypes, retType);
        } else {
            jvmMethodDescription = JvmCodeGenUtil.getMethodDesc(functionTypeDesc.paramTypes, retType, receiver.type);
        }

        return new BIRFunctionWrapper(packageID, currentFunc, moduleClass, jvmMethodDescription);
    }

    private static BIRFunction findFunction(BIRNode parentNode, String funcName) {
        BIRFunction func;
        if (parentNode instanceof BIRTypeDefinition) {
            BIRTypeDefinition typeDef = (BIRTypeDefinition) parentNode;
            func = findFunction(typeDef.attachedFuncs, funcName);
        } else if (parentNode instanceof BIRPackage) {
            BIRPackage pkg = (BIRPackage) parentNode;
            func = findFunction(pkg.functions, funcName);
        } else {
            // some generated functions will not have bir function
            return null;
        }

        return func;
    }

    private static BIRFunction findFunction(List<BIRFunction> functions, String funcName) {

        for (BIRFunction func : functions) {
            if (func.name.value.equals(funcName)) {
                return func;
            }
        }
        return null;
    }

    private void generateModuleClasses(BIRPackage module, Map<String, byte[]> jarEntries, String moduleInitClass,
                                       String typesClass, JvmTypeGen jvmTypeGen, JvmCastGen jvmCastGen,
                                       JvmConstantsGen jvmConstantsGen, Map<String, JavaClass> jvmClassMapping,
                                       boolean serviceEPAvailable, BIRFunction mainFunc, BIRFunction testExecuteFunc,
<<<<<<< HEAD
                                       Set<PackageID> immediateImports) {
=======
                                       AsyncDataCollector asyncDataCollector, Set<PackageID> immediateImports) {
>>>>>>> 6364bc6d
        jvmClassMapping.forEach((moduleClass, javaClass) -> {
            ClassWriter cw = new BallerinaClassWriter(COMPUTE_FRAMES);
            asyncDataCollector.setCurrentSourceFileName(javaClass.sourceFileName);
            asyncDataCollector.setCurrentSourceFileWithoutExt(javaClass.cleanedBalFileName);
            boolean isInitClass = Objects.equals(moduleClass, moduleInitClass);
            boolean isTestable = testExecuteFunc != null;
            if (isInitClass) {
                cw.visit(V17, ACC_PUBLIC + ACC_SUPER, moduleClass, null, VALUE_CREATOR, null);
                JvmCodeGenUtil.generateDefaultConstructor(cw, VALUE_CREATOR);
                jvmTypeGen.generateUserDefinedTypeFields(cw, module.typeDefs);
                jvmTypeGen.generateGetAnonTypeMethod(cw, moduleClass);
                jvmTypeGen.generateValueCreatorMethods(cw, moduleClass);
                // populate global variable to class name mapping and generate them
                for (BIRGlobalVariableDcl globalVar : module.globalVars) {
                    if (globalVar != null) {
                        generatePackageVariable(globalVar, cw);
                    }
                }

                MainMethodGen mainMethodGen = new MainMethodGen(symbolTable, jvmTypeGen, jvmConstantsGen,
                        asyncDataCollector, isRemoteMgtEnabled);
                mainMethodGen.generateMainMethod(mainFunc, cw, module, moduleClass, serviceEPAvailable, isTestable);
                initMethodGen.generateLambdaForModuleExecuteFunction(cw, moduleClass, jvmCastGen, mainFunc,
                        testExecuteFunc);
                initMethodGen.generateLambdaForPackageInit(cw, module, moduleClass);
                initMethodGen.generateGracefulExitMethod(cw);
                if (isTestable) {
                    initMethodGen.generateGetTestExecutionState(cw, moduleClass);
                }

                generateLockForVariable(cw);
                initMethodGen.generateModuleInitializer(cw, module, moduleInitClass, typesClass);
<<<<<<< HEAD
                ModuleStopMethodGen moduleStopMethodGen = new ModuleStopMethodGen(jvmTypeGen);
                moduleStopMethodGen.generateExecutionStopMethod(cw, moduleInitClass, module, asyncDataCollector,
=======
                ModuleStopMethodGen stopMethodGen = new ModuleStopMethodGen(jvmTypeGen, jvmConstantsGen);
                stopMethodGen.generateExecutionStopMethod(cw, moduleInitClass, module, asyncDataCollector,
>>>>>>> 6364bc6d
                        immediateImports);
            } else {
                cw.visit(V17, ACC_PUBLIC + ACC_SUPER, moduleClass, null, OBJECT, null);
                JvmCodeGenUtil.generateDefaultConstructor(cw, OBJECT);
            }
            cw.visitSource(javaClass.sourceFileName, null);
            // generate methods
            for (BIRFunction func : javaClass.functions) {
                methodGen.generateMethod(func, cw, module, null, moduleClass, jvmTypeGen, jvmCastGen,
                        jvmConstantsGen, asyncDataCollector);
            }
            generateStaticInitializer(cw, moduleClass, module, isInitClass, serviceEPAvailable,
                    jvmConstantsGen);
            cw.visitEnd();

            byte[] bytes = getBytes(cw, module);
            jarEntries.put(moduleClass + CLASS_FILE_SUFFIX, bytes);
        });
    }

    /**
     * Java Class will be generated for each source file. This method add class mappings to globalVar and filters the
     * functions based on their source file name and then returns map of associated java class contents.
     *
     * @param module           bir module
     * @param initClass        module init class name
     * @param isEntry          is entry module flag
     * @return The map of javaClass records on given source file name
     */
    private Map<String, JavaClass> generateClassNameLinking(BIRPackage module, String initClass, boolean isEntry) {

        Map<String, JavaClass> jvmClassMap = new HashMap<>();

        // link global variables with class names
        linkGlobalVars(module, initClass, isEntry);

        // link module functions with class names

        linkModuleFunctions(module, initClass, isEntry, jvmClassMap);

        // link module stop function that will be generated
        linkModuleFunction(module.packageID, initClass, MODULE_STOP_METHOD);

        // link module execute function that will be generated
        linkModuleFunction(module.packageID, initClass, MODULE_EXECUTE_METHOD);

        // link typedef - object attached native functions
        linkTypeDefinitions(module, isEntry);

        return jvmClassMap;
    }

    private void linkGlobalVars(BIRPackage module, String initClass, boolean isEntry) {

        if (isEntry) {
            for (BIRNode.BIRConstant constant : module.constants) {
                module.globalVars.add(new BIRGlobalVariableDcl(constant.pos, constant.flags, constant.constValue.type,
                        null, constant.name, constant.originalName, VarScope.GLOBAL, VarKind.CONSTANT, "",
                        constant.origin));
            }
        }
        String pkgName = JvmCodeGenUtil.getPackageName(module.packageID);
        for (BIRGlobalVariableDcl globalVar : module.globalVars) {
            if (globalVar != null) {
                globalVarClassMap.put(pkgName + globalVar.name.value, initClass);
            }
        }

        globalVarClassMap.put(pkgName + LOCK_STORE_VAR_NAME, initClass);
    }


    private void linkTypeDefinitions(BIRPackage module, boolean isEntry) {
        List<BIRTypeDefinition> typeDefs = module.typeDefs;

        for (BIRTypeDefinition optionalTypeDef : typeDefs) {
            BType bType = JvmCodeGenUtil.getImpliedType(optionalTypeDef.type);

            if ((bType.tag != TypeTags.OBJECT || !Symbols.isFlagOn(bType.tsymbol.flags, Flags.CLASS))) {
                continue;
            }

            List<BIRFunction> attachedFuncs = optionalTypeDef.attachedFuncs;
            String typeName = toNameString(bType);
            for (BIRFunction func : attachedFuncs) {

                // link the bir function for lookup
                String functionName = func.name.value;
                String lookupKey = typeName + "." + functionName;
                String pkgName = JvmCodeGenUtil.getPackageName(module.packageID);
                String className = JvmValueGen.getTypeValueClassName(pkgName, typeName);
                try {
                    BIRFunctionWrapper birFuncWrapperOrError =
                            getBirFunctionWrapper(isEntry, module.packageID, func, className);
                    birFunctionMap.put(pkgName + lookupKey, birFuncWrapperOrError);
                } catch (JInteropException e) {
                    dlog.error(func.pos, e.getCode(), e.getMessage());
                }
            }
        }
    }

    private void linkModuleFunction(PackageID packageID, String initClass, String funcName) {
        BInvokableType funcType = new BInvokableType(Collections.emptyList(), null, new BNilType(), null);
        BIRFunction moduleStopFunction = new BIRFunction(null, new Name(funcName), 0, funcType, new Name(""), 0,
                                                        VIRTUAL);
        birFunctionMap.put(JvmCodeGenUtil.getPackageName(packageID) + funcName,
                           getFunctionWrapper(moduleStopFunction, packageID, initClass));
    }

    private void linkModuleFunctions(BIRPackage birPackage, String initClass, boolean isEntry,
                                     Map<String, JavaClass> jvmClassMap) {
        // filter out functions.
        List<BIRFunction> functions = birPackage.functions;
        if (functions.isEmpty()) {
            return;
        }

        int funcSize = functions.size();
        int count = 0;
        // Generate init class. Init function should be the first function of the package, hence check first
        // function.
        BIRFunction initFunc = functions.get(0);
        String functionName = Utils.encodeFunctionIdentifier(initFunc.name.value);
        String fileName = initFunc.pos.lineRange().fileName();
        JavaClass klass = new JavaClass(fileName, fileName);
        klass.functions.add(0, initFunc);
        PackageID packageID = birPackage.packageID;
        jvmClassMap.put(initClass, klass);
        String pkgName = JvmCodeGenUtil.getPackageName(packageID);
        birFunctionMap.put(pkgName + functionName, getFunctionWrapper(initFunc, packageID, initClass));
        count += 1;

        // Add start function
        BIRFunction startFunc = functions.get(1);
        functionName = Utils.encodeFunctionIdentifier(startFunc.name.value);
        birFunctionMap.put(pkgName + functionName, getFunctionWrapper(startFunc, packageID, initClass));
        klass.functions.add(1, startFunc);
        count += 1;

        // Add stop function
        BIRFunction stopFunc = functions.get(2);
        functionName = Utils.encodeFunctionIdentifier(stopFunc.name.value);
        birFunctionMap.put(pkgName + functionName, getFunctionWrapper(stopFunc, packageID, initClass));
        klass.functions.add(2, stopFunc);
        count += 1;
        int genMethodsCount = 0;
        int genClassNum = 0;

        // Generate classes for other functions.
        while (count < funcSize) {
            BIRFunction birFunc = functions.get(count);
            count = count + 1;
            // link the bir function for lookup
            String birFuncName = birFunc.name.value;
            String balFileName;
            if (birFunc.pos == symbolTable.builtinPos) {
                balFileName = MODULE_INIT_CLASS_NAME;
            }  else if (birFunc.pos == null) {
                balFileName = MODULE_GENERATED_FUNCTIONS_CLASS_NAME + genClassNum;
                if (genMethodsCount > MAX_GENERATED_METHODS_PER_CLASS) {
                    genMethodsCount = 0;
                    genClassNum++;
                } else {
                    genMethodsCount++;
                }
            } else {
                balFileName = birFunc.pos.lineRange().fileName();
            }

            String cleanedBalFileName = balFileName;
            if (!birFunc.name.value.startsWith(MethodGenUtils.encodeModuleSpecialFuncName(".<test"))) {
                // skip removing `.bal` from generated file names. otherwise `.<testinit>` brakes because,
                // it's "file name" may end in `.bal` due to module. see #27201
                cleanedBalFileName = JvmCodeGenUtil.cleanupPathSeparators(balFileName);
            }
            String birModuleClassName = getModuleLevelClassName(packageID, cleanedBalFileName);

            if (!JvmCodeGenUtil.isBallerinaBuiltinModule(packageID.orgName.value, packageID.name.value)) {
                JavaClass javaClass = jvmClassMap.get(birModuleClassName);
                if (javaClass != null) {
                    javaClass.functions.add(birFunc);
                } else {
                    klass = new JavaClass(balFileName, cleanedBalFileName);
                    klass.functions.add(0, birFunc);
                    jvmClassMap.put(birModuleClassName, klass);
                }
            }
            try {
                BIRFunctionWrapper birFuncWrapperOrError = getBirFunctionWrapper(isEntry, packageID, birFunc,
                                                                                 birModuleClassName);
                birFunctionMap.put(pkgName + birFuncName, birFuncWrapperOrError);
            } catch (JInteropException e) {
                dlog.error(birFunc.pos, e.getCode(), e.getMessage());
            }
        }
    }

    private BIRFunctionWrapper getBirFunctionWrapper(boolean isEntry, PackageID packageID,
                                                     BIRFunction birFunc, String birModuleClassName) {
        BIRFunctionWrapper birFuncWrapperOrError;
        if (isExternFunc(birFunc) && isEntry) {
            birFuncWrapperOrError = createExternalFunctionWrapper(isEntry, birFunc, packageID, birModuleClassName);
        } else {
            if (isEntry && birFunc.receiver == null) {
                addDefaultableBooleanVarsToSignature(birFunc);
            }
            birFuncWrapperOrError = getFunctionWrapper(birFunc, packageID, birModuleClassName);
        }
        return birFuncWrapperOrError;
    }

    public byte[] getBytes(ClassWriter cw, BIRNode node) {

        byte[] result;
        try {
            return cw.toByteArray();
        } catch (MethodTooLargeException e) {
            String funcName = e.getMethodName();
            BIRFunction func = findFunction(node, funcName);
            if (func != null && func.pos != null) {
                dlog.error(func.pos, DiagnosticErrorCode.METHOD_TOO_LARGE,
                        Utils.decodeIdentifier(func.name.value));
            } else {
                dlog.error(node.pos, DiagnosticErrorCode.METHOD_TOO_LARGE,
                        Utils.decodeIdentifier(funcName));
            }
            result = new byte[0];
        } catch (ClassTooLargeException e) {
            dlog.error(node.pos, DiagnosticErrorCode.FILE_TOO_LARGE,
                    Utils.decodeIdentifier(e.getClassName()));
            result = new byte[0];
        } catch (Throwable e) {
            throw new BLangCompilerException(e.getMessage(), e);
        }

        return result;
    }

    private void clearPackageGenInfo() {
        birFunctionMap.clear();
        globalVarClassMap.clear();
    }

    public BIRFunctionWrapper lookupBIRFunctionWrapper(String lookupKey) {
        return this.birFunctionMap.get(lookupKey);
    }

    BType lookupTypeDef(NewInstance objectNewIns) {

        if (!objectNewIns.isExternalDef) {
            return objectNewIns.def.type;
        } else {
            PackageID id = objectNewIns.externalPackageId;
            assert id != null;
            BPackageSymbol symbol = packageCache.getSymbol(id.orgName + "/" + id.name);
            if (symbol != null) {
                Name lookupKey = new Name(Utils.decodeIdentifier(objectNewIns.objectName));
                BSymbol typeSymbol = symbol.scope.lookup(lookupKey).symbol;
                BObjectTypeSymbol objectTypeSymbol;
                if (typeSymbol.kind == SymbolKind.TYPE_DEF) {
                    objectTypeSymbol = (BObjectTypeSymbol) typeSymbol.type.tsymbol;
                } else {
                    //class symbols
                    objectTypeSymbol = (BObjectTypeSymbol) typeSymbol;
                }
                if (objectTypeSymbol != null) {
                    return objectTypeSymbol.type;
                }
            }

            throw new BLangCompilerException("Reference to unknown type " + objectNewIns.externalPackageId
                    + "/" + objectNewIns.objectName);
        }
    }

    public String lookupGlobalVarClassName(String pkgName, String varName) {
        String key = pkgName + varName;
        if (!globalVarClassMap.containsKey(key)) {
            return pkgName + MODULE_INIT_CLASS_NAME;
        } else {
            return globalVarClassMap.get(key);
        }
    }

    CompiledJarFile generate(BIRPackage module) {
        boolean serviceEPAvailable = module.isListenerAvailable;
        for (BIRNode.BIRImportModule importModule : module.importModules) {
            BPackageSymbol pkgSymbol = packageCache.getSymbol(
                    getBvmAlias(importModule.packageID.orgName.value, importModule.packageID.name.value));
            if (pkgSymbol.bir != null) {
                String moduleInitClass =
                        JvmCodeGenUtil.getModuleLevelClassName(pkgSymbol.bir.packageID, MODULE_INIT_CLASS_NAME);
                generateClassNameLinking(pkgSymbol.bir, moduleInitClass, false);
            }
            serviceEPAvailable |= listenerDeclarationFound(pkgSymbol);
        }
        String moduleInitClass = JvmCodeGenUtil.getModuleLevelClassName(module.packageID, MODULE_INIT_CLASS_NAME);
        String typesClass = getModuleLevelClassName(module.packageID, MODULE_TYPES_CLASS_NAME);
        Map<String, JavaClass> jvmClassMapping = generateClassNameLinking(module, moduleInitClass, true);

        // use a map to store class byte values
        final Map<String, byte[]> jarEntries = new HashMap<>();

        // desugar parameter initialization
        injectDefaultParamInits(module, initMethodGen);
<<<<<<< HEAD
        injectDefaultParamInitsToAttachedFuncs(module, initMethodGen, this);
=======
        injectDefaultParamInitsToAttachedFuncs(module, initMethodGen);
>>>>>>> 6364bc6d

        BIRFunction mainFunc = getMainFunction(module);
        BIRFunction testExecuteFunc = getTestExecuteFunction(module);

        // Getting the non-duplicate immediateImports
        Set<PackageID> immediateImports = new LinkedHashSet<>();
        addBuiltinImports(module.packageID, immediateImports);
        for (BIRNode.BIRImportModule immediateImport : module.importModules) {
            BPackageSymbol pkgSymbol = packageCache.getSymbol(
                    getBvmAlias(immediateImport.packageID.orgName.value, immediateImport.packageID.name.value));
            immediateImports.add(pkgSymbol.pkgID);
        }

        // enrich current package with package initializers
        initMethodGen.enrichPkgWithInitializers(birFunctionMap, jvmClassMapping, moduleInitClass, module,
                immediateImports, serviceEPAvailable, mainFunc, testExecuteFunc);
        TypeHashVisitor typeHashVisitor = new TypeHashVisitor();
        AsyncDataCollector asyncDataCollector = new AsyncDataCollector(module);
        JvmConstantsGen jvmConstantsGen = new JvmConstantsGen(module, moduleInitClass, types, typeHashVisitor);
        JvmTypeGen jvmTypeGen = new JvmTypeGen(jvmConstantsGen, module.packageID, typeHashVisitor, symbolTable);
        JvmMethodsSplitter jvmMethodsSplitter = new JvmMethodsSplitter(this, jvmConstantsGen, module, moduleInitClass,
                typeHashVisitor, jvmTypeGen);
        configMethodGen.generateConfigMapper(immediateImports, module, moduleInitClass, jvmConstantsGen,
                                             typeHashVisitor, jarEntries, symbolTable);

        // generate the shutdown listener class.
        new ShutDownListenerGen(jvmConstantsGen).generateShutdownSignalListener(moduleInitClass, jarEntries,
                asyncDataCollector);

        removeSourceAnnotationTypeDefs(module.typeDefs);
        // desugar the record init function
        rewriteRecordInits(module.typeDefs);

        // generate object/record value classes
        JvmValueGen valueGen = new JvmValueGen(module, this, methodGen, typeHashVisitor, types);
        JvmCastGen jvmCastGen = new JvmCastGen(symbolTable, jvmTypeGen, types);
        LambdaGen lambdaGen = new LambdaGen(this, jvmCastGen, module);
        valueGen.generateValueClasses(jarEntries, jvmConstantsGen, jvmTypeGen, asyncDataCollector);

        // generate frame classes
        frameClassGen.generateFrameClasses(module, jarEntries);

        // generate module classes
        generateModuleClasses(module, jarEntries, moduleInitClass, typesClass, jvmTypeGen, jvmCastGen, jvmConstantsGen,
<<<<<<< HEAD
                jvmClassMapping, serviceEPAvailable, mainFunc, testExecuteFunc, immediateImports);
=======
                jvmClassMapping, serviceEPAvailable, mainFunc, testExecuteFunc, asyncDataCollector, immediateImports);
>>>>>>> 6364bc6d

        List<BIRNode.BIRFunction> sortedFunctions = new ArrayList<>(module.functions);
        sortedFunctions.sort(NAME_HASH_COMPARATOR);
        jvmMethodsSplitter.generateMethods(jarEntries, jvmCastGen, sortedFunctions, asyncDataCollector);
        jvmConstantsGen.generateConstants(jarEntries, asyncDataCollector.getStrandMetadata());
        lambdaGen.generateLambdaClasses(asyncDataCollector, jarEntries);

        // clear class name mappings
        clearPackageGenInfo();

        return new CompiledJarFile(getModuleLevelClassName(module.packageID, MODULE_INIT_CLASS_NAME, "."), jarEntries);
    }

    private void removeSourceAnnotationTypeDefs(List<BIRTypeDefinition> typeDefs) {
        typeDefs.removeIf(def -> Symbols.isFlagOn(def.flags, Flags.SOURCE_ANNOTATION));
    }

    private BIRFunction getMainFunction(BIRPackage module) {
        BIRFunction mainFunc = null;
        if (module.packageID.skipTests) {
            mainFunc = getFunction(module, MAIN_METHOD);
        }
        return mainFunc;
    }

    private BIRFunction getTestExecuteFunction(BIRPackage module) {
        BIRFunction testExecuteFunc = null;
        if (!module.packageID.skipTests) {
            testExecuteFunc = getFunction(module, TEST_EXECUTE_METHOD);
        }
        return testExecuteFunc;
    }

    private BIRFunction getFunction(BIRPackage module, String funcName) {
        BIRFunction function = null;
        for (BIRFunction birFunc : module.functions) {
            if (birFunc.name.value.equals(funcName)) {
                function = birFunc;
                break;
            }
        }
        return function;
    }

    private boolean listenerDeclarationFound(BPackageSymbol packageSymbol) {
        if (packageSymbol.bir == null) {
            for (Scope.ScopeEntry entry : packageSymbol.scope.entries.values()) {
                BSymbol symbol = entry.symbol;
                if (symbol != null && Symbols.isFlagOn(symbol.flags, Flags.LISTENER)) {
                    return true;
                }
            }
        } else {
            return packageSymbol.bir.isListenerAvailable;
        }
        for (BPackageSymbol importPkgSymbol : packageSymbol.imports) {
            if (importPkgSymbol != null && listenerDeclarationFound(importPkgSymbol)) {
                return true;
            }
        }
        return false;
    }
}<|MERGE_RESOLUTION|>--- conflicted
+++ resolved
@@ -380,11 +380,7 @@
                                        String typesClass, JvmTypeGen jvmTypeGen, JvmCastGen jvmCastGen,
                                        JvmConstantsGen jvmConstantsGen, Map<String, JavaClass> jvmClassMapping,
                                        boolean serviceEPAvailable, BIRFunction mainFunc, BIRFunction testExecuteFunc,
-<<<<<<< HEAD
-                                       Set<PackageID> immediateImports) {
-=======
                                        AsyncDataCollector asyncDataCollector, Set<PackageID> immediateImports) {
->>>>>>> 6364bc6d
         jvmClassMapping.forEach((moduleClass, javaClass) -> {
             ClassWriter cw = new BallerinaClassWriter(COMPUTE_FRAMES);
             asyncDataCollector.setCurrentSourceFileName(javaClass.sourceFileName);
@@ -417,13 +413,8 @@
 
                 generateLockForVariable(cw);
                 initMethodGen.generateModuleInitializer(cw, module, moduleInitClass, typesClass);
-<<<<<<< HEAD
-                ModuleStopMethodGen moduleStopMethodGen = new ModuleStopMethodGen(jvmTypeGen);
-                moduleStopMethodGen.generateExecutionStopMethod(cw, moduleInitClass, module, asyncDataCollector,
-=======
                 ModuleStopMethodGen stopMethodGen = new ModuleStopMethodGen(jvmTypeGen, jvmConstantsGen);
                 stopMethodGen.generateExecutionStopMethod(cw, moduleInitClass, module, asyncDataCollector,
->>>>>>> 6364bc6d
                         immediateImports);
             } else {
                 cw.visit(V17, ACC_PUBLIC + ACC_SUPER, moduleClass, null, OBJECT, null);
@@ -730,11 +721,7 @@
 
         // desugar parameter initialization
         injectDefaultParamInits(module, initMethodGen);
-<<<<<<< HEAD
-        injectDefaultParamInitsToAttachedFuncs(module, initMethodGen, this);
-=======
         injectDefaultParamInitsToAttachedFuncs(module, initMethodGen);
->>>>>>> 6364bc6d
 
         BIRFunction mainFunc = getMainFunction(module);
         BIRFunction testExecuteFunc = getTestExecuteFunction(module);
@@ -779,11 +766,7 @@
 
         // generate module classes
         generateModuleClasses(module, jarEntries, moduleInitClass, typesClass, jvmTypeGen, jvmCastGen, jvmConstantsGen,
-<<<<<<< HEAD
-                jvmClassMapping, serviceEPAvailable, mainFunc, testExecuteFunc, immediateImports);
-=======
                 jvmClassMapping, serviceEPAvailable, mainFunc, testExecuteFunc, asyncDataCollector, immediateImports);
->>>>>>> 6364bc6d
 
         List<BIRNode.BIRFunction> sortedFunctions = new ArrayList<>(module.functions);
         sortedFunctions.sort(NAME_HASH_COMPARATOR);
