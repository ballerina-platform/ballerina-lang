--- conflicted
+++ resolved
@@ -97,10 +97,6 @@
 import static org.wso2.ballerinalang.compiler.bir.codegen.JvmConstants.VALUE_CREATOR;
 import static org.wso2.ballerinalang.compiler.bir.codegen.JvmDesugarPhase.addDefaultableBooleanVarsToSignature;
 import static org.wso2.ballerinalang.compiler.bir.codegen.JvmDesugarPhase.rewriteRecordInits;
-<<<<<<< HEAD
-import static org.wso2.ballerinalang.compiler.bir.codegen.JvmMethodGen.addInitAndTypeInitInstructions;
-=======
->>>>>>> d421b799
 import static org.wso2.ballerinalang.compiler.bir.codegen.JvmMethodGen.cleanupBalExt;
 import static org.wso2.ballerinalang.compiler.bir.codegen.JvmMethodGen.cleanupPathSeperators;
 import static org.wso2.ballerinalang.compiler.bir.codegen.JvmMethodGen.generateDefaultConstructor;
@@ -132,28 +128,9 @@
     static final boolean IS_BSTRING;
     private static final CompilerContext.Key<JvmPackageGen> JVM_PACKAGE_GEN_KEY = new CompilerContext.Key<>();
 
-<<<<<<< HEAD
-    static int lambdaIndex;
-    static Map<String, String> externalMapCache;
-
-    private static Map<String, String> globalVarClassNames;
-    private static Map<String, PackageID> dependentModules;
-
-    static void intiPackageGen() {
-
-        birFunctionMap = new HashMap<>();
-        globalVarClassNames = new HashMap<>();
-        lambdas = new HashMap<>();
-        externalMapCache = new HashMap<>();
-        dependentModules = new LinkedHashMap<>();
-        currentClass = "";
-        lambdaIndex = 0;
-        symbolTable = null;
-=======
     static {
         String bStringProp = System.getProperty("ballerina.bstring");
         IS_BSTRING = (bStringProp != null && !"".equals(bStringProp));
->>>>>>> d421b799
     }
 
     public final SymbolTable symbolTable;
@@ -772,28 +749,7 @@
         return jvmClassMap;
     }
 
-<<<<<<< HEAD
-    public static BIRFunctionWrapper getFunctionWrapper(BIRFunction currentFunc, String orgName, String moduleName,
-                                                        String version, String moduleClass) {
-
-        BInvokableType functionTypeDesc = currentFunc.type;
-        @Nilable BIRVariableDcl receiver = currentFunc.receiver;
-        @Nilable BType attachedType = receiver != null ? receiver.type : null;
-        String jvmMethodDescription = getMethodDesc(functionTypeDesc.paramTypes, functionTypeDesc.retType,
-                attachedType, false);
-        String jvmMethodDescriptionBString = getMethodDesc(functionTypeDesc.paramTypes, functionTypeDesc.retType,
-                attachedType, false);
-
-        return new BIRFunctionWrapper(orgName, moduleName, version, currentFunc, moduleClass, jvmMethodDescription);
-    }
-
-    static PackageID packageToModuleId(BIRPackage mod) {
-
-        return new PackageID(mod.org, mod.name, mod.version);
-    }
-=======
     public String lookupExternClassName(String pkgName, String functionName) {
->>>>>>> d421b799
 
         return externClassMap.get(cleanupName(pkgName) + "/" + functionName);
     }
@@ -881,35 +837,9 @@
 
         PackageID moduleId = packageSymbol.pkgID;
 
-<<<<<<< HEAD
-    /**
-     * A wrapper used with JInterop to wrap BFuntions with JFunc description and data.
-     *
-     * @since 1.2.0
-     */
-    public static class BIRFunctionWrapper {
-
-        public String orgName;
-        public String moduleName;
-        public String version;
-        public BIRFunction func;
-        public String fullQualifiedClassName;
-        public String jvmMethodDescription;
-
-        protected BIRFunctionWrapper(String orgName, String moduleName, String version, BIRFunction func,
-                                     String fullQualifiedClassName, String jvmMethodDescription) {
-
-            this.orgName = orgName;
-            this.moduleName = moduleName;
-            this.version = version;
-            this.func = func;
-            this.fullQualifiedClassName = fullQualifiedClassName;
-            this.jvmMethodDescription = jvmMethodDescription;
-=======
         String pkgName = getPackageName(moduleId.orgName, moduleId.name);
         if (!dependentModules.containsKey(pkgName)) {
             dependentModules.put(pkgName, moduleId);
->>>>>>> d421b799
         }
     }
 }