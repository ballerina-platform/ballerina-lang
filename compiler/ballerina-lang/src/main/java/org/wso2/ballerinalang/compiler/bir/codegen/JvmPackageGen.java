/*
 *  Copyright (c) 2020, WSO2 Inc. (http://www.wso2.org) All Rights Reserved.
 *
 *  WSO2 Inc. licenses this file to you under the Apache License,
 *  Version 2.0 (the "License"); you may not use this file except
 *  in compliance with the License.
 *  You may obtain a copy of the License at
 *
 *    http://www.apache.org/licenses/LICENSE-2.0
 *
 *  Unless required by applicable law or agreed to in writing,
 *  software distributed under the License is distributed on an
 *  "AS IS" BASIS, WITHOUT WARRANTIES OR CONDITIONS OF ANY
 *  KIND, either express or implied.  See the License for the
 *  specific language governing permissions and limitations
 *  under the License.
 */

package org.wso2.ballerinalang.compiler.bir.codegen;

import io.ballerina.identifier.Utils;
import org.ballerinalang.compiler.BLangCompilerException;
import org.ballerinalang.model.elements.PackageID;
import org.ballerinalang.model.symbols.SymbolKind;
import org.ballerinalang.util.diagnostic.DiagnosticErrorCode;
import org.objectweb.asm.ClassTooLargeException;
import org.objectweb.asm.ClassWriter;
import org.objectweb.asm.FieldVisitor;
import org.objectweb.asm.MethodTooLargeException;
import org.objectweb.asm.MethodVisitor;
import org.wso2.ballerinalang.compiler.CompiledJarFile;
import org.wso2.ballerinalang.compiler.PackageCache;
import org.wso2.ballerinalang.compiler.bir.codegen.internal.AsyncDataCollector;
import org.wso2.ballerinalang.compiler.bir.codegen.internal.JavaClass;
import org.wso2.ballerinalang.compiler.bir.codegen.interop.BIRFunctionWrapper;
import org.wso2.ballerinalang.compiler.bir.codegen.interop.JInteropException;
import org.wso2.ballerinalang.compiler.bir.codegen.methodgen.ConfigMethodGen;
import org.wso2.ballerinalang.compiler.bir.codegen.methodgen.FrameClassGen;
import org.wso2.ballerinalang.compiler.bir.codegen.methodgen.InitMethodGen;
import org.wso2.ballerinalang.compiler.bir.codegen.methodgen.LambdaGen;
import org.wso2.ballerinalang.compiler.bir.codegen.methodgen.MainMethodGen;
import org.wso2.ballerinalang.compiler.bir.codegen.methodgen.MethodGen;
import org.wso2.ballerinalang.compiler.bir.codegen.methodgen.MethodGenUtils;
import org.wso2.ballerinalang.compiler.bir.codegen.methodgen.ModuleStopMethodGen;
import org.wso2.ballerinalang.compiler.bir.codegen.split.JvmConstantsGen;
import org.wso2.ballerinalang.compiler.bir.codegen.split.JvmMethodsSplitter;
import org.wso2.ballerinalang.compiler.bir.model.BIRInstruction;
import org.wso2.ballerinalang.compiler.bir.model.BIRNode;
import org.wso2.ballerinalang.compiler.bir.model.BIRNode.BIRFunction;
import org.wso2.ballerinalang.compiler.bir.model.BIRNode.BIRGlobalVariableDcl;
import org.wso2.ballerinalang.compiler.bir.model.BIRNode.BIRPackage;
import org.wso2.ballerinalang.compiler.bir.model.BIRNode.BIRTypeDefinition;
import org.wso2.ballerinalang.compiler.bir.model.BIRNode.BIRVariableDcl;
import org.wso2.ballerinalang.compiler.bir.model.BIRNonTerminator.NewInstance;
import org.wso2.ballerinalang.compiler.bir.model.VarKind;
import org.wso2.ballerinalang.compiler.bir.model.VarScope;
import org.wso2.ballerinalang.compiler.diagnostic.BLangDiagnosticLog;
import org.wso2.ballerinalang.compiler.semantics.analyzer.TypeHashVisitor;
import org.wso2.ballerinalang.compiler.semantics.analyzer.Types;
import org.wso2.ballerinalang.compiler.semantics.model.Scope;
import org.wso2.ballerinalang.compiler.semantics.model.SymbolTable;
import org.wso2.ballerinalang.compiler.semantics.model.symbols.BObjectTypeSymbol;
import org.wso2.ballerinalang.compiler.semantics.model.symbols.BPackageSymbol;
import org.wso2.ballerinalang.compiler.semantics.model.symbols.BSymbol;
import org.wso2.ballerinalang.compiler.semantics.model.symbols.Symbols;
import org.wso2.ballerinalang.compiler.semantics.model.types.BInvokableType;
import org.wso2.ballerinalang.compiler.semantics.model.types.BNilType;
import org.wso2.ballerinalang.compiler.semantics.model.types.BType;
import org.wso2.ballerinalang.compiler.util.Name;
import org.wso2.ballerinalang.compiler.util.Names;
import org.wso2.ballerinalang.compiler.util.TypeTags;
import org.wso2.ballerinalang.compiler.util.Unifier;
import org.wso2.ballerinalang.util.Flags;

import java.util.ArrayList;
import java.util.Collections;
import java.util.HashMap;
import java.util.LinkedHashSet;
import java.util.List;
import java.util.Map;
import java.util.Objects;
import java.util.Set;

import static org.ballerinalang.model.symbols.SymbolOrigin.VIRTUAL;
import static org.objectweb.asm.ClassWriter.COMPUTE_FRAMES;
import static org.objectweb.asm.Opcodes.ACC_PUBLIC;
import static org.objectweb.asm.Opcodes.ACC_STATIC;
import static org.objectweb.asm.Opcodes.ACC_SUPER;
import static org.objectweb.asm.Opcodes.DUP;
import static org.objectweb.asm.Opcodes.GETSTATIC;
import static org.objectweb.asm.Opcodes.ICONST_0;
import static org.objectweb.asm.Opcodes.ICONST_1;
import static org.objectweb.asm.Opcodes.INVOKESPECIAL;
import static org.objectweb.asm.Opcodes.INVOKESTATIC;
import static org.objectweb.asm.Opcodes.NEW;
import static org.objectweb.asm.Opcodes.PUTSTATIC;
import static org.objectweb.asm.Opcodes.RETURN;
import static org.objectweb.asm.Opcodes.V17;
import static org.wso2.ballerinalang.compiler.bir.codegen.JvmCodeGenUtil.NAME_HASH_COMPARATOR;
import static org.wso2.ballerinalang.compiler.bir.codegen.JvmCodeGenUtil.getModuleLevelClassName;
import static org.wso2.ballerinalang.compiler.bir.codegen.JvmCodeGenUtil.isExternFunc;
import static org.wso2.ballerinalang.compiler.bir.codegen.JvmCodeGenUtil.isTestablePkgCodeGen;
import static org.wso2.ballerinalang.compiler.bir.codegen.JvmCodeGenUtil.toNameString;
import static org.wso2.ballerinalang.compiler.bir.codegen.JvmConstants.BALLERINA;
import static org.wso2.ballerinalang.compiler.bir.codegen.JvmConstants.CLASS_FILE_SUFFIX;
import static org.wso2.ballerinalang.compiler.bir.codegen.JvmConstants.CONSTANT_INIT_METHOD_PREFIX;
import static org.wso2.ballerinalang.compiler.bir.codegen.JvmConstants.CURRENT_MODULE_VAR_NAME;
import static org.wso2.ballerinalang.compiler.bir.codegen.JvmConstants.ENCODED_DOT_CHARACTER;
import static org.wso2.ballerinalang.compiler.bir.codegen.JvmConstants.ENCODED_JAVA_MODULE;
import static org.wso2.ballerinalang.compiler.bir.codegen.JvmConstants.JVM_INIT_METHOD;
import static org.wso2.ballerinalang.compiler.bir.codegen.JvmConstants.JVM_STATIC_INIT_METHOD;
import static org.wso2.ballerinalang.compiler.bir.codegen.JvmConstants.LOCK_STORE;
import static org.wso2.ballerinalang.compiler.bir.codegen.JvmConstants.LOCK_STORE_VAR_NAME;
import static org.wso2.ballerinalang.compiler.bir.codegen.JvmConstants.MAIN_METHOD;
import static org.wso2.ballerinalang.compiler.bir.codegen.JvmConstants.MODULE_EXECUTE_METHOD;
import static org.wso2.ballerinalang.compiler.bir.codegen.JvmConstants.MODULE_INIT_CLASS_NAME;
import static org.wso2.ballerinalang.compiler.bir.codegen.JvmConstants.MODULE_STARTED;
import static org.wso2.ballerinalang.compiler.bir.codegen.JvmConstants.MODULE_START_ATTEMPTED;
import static org.wso2.ballerinalang.compiler.bir.codegen.JvmConstants.MODULE_START_PARENT_ATTEMPTED;
import static org.wso2.ballerinalang.compiler.bir.codegen.JvmConstants.MODULE_STOP_METHOD;
import static org.wso2.ballerinalang.compiler.bir.codegen.JvmConstants.MODULE_TYPES_CLASS_NAME;
import static org.wso2.ballerinalang.compiler.bir.codegen.JvmConstants.NO_OF_DEPENDANT_MODULES;
import static org.wso2.ballerinalang.compiler.bir.codegen.JvmConstants.OBJECT;
import static org.wso2.ballerinalang.compiler.bir.codegen.JvmConstants.SERVICE_EP_AVAILABLE;
import static org.wso2.ballerinalang.compiler.bir.codegen.JvmConstants.TEST_EXECUTE_METHOD;
import static org.wso2.ballerinalang.compiler.bir.codegen.JvmConstants.VALUE_CREATOR;
import static org.wso2.ballerinalang.compiler.bir.codegen.JvmDesugarPhase.addDefaultableBooleanVarsToSignature;
import static org.wso2.ballerinalang.compiler.bir.codegen.JvmDesugarPhase.rewriteRecordInits;
import static org.wso2.ballerinalang.compiler.bir.codegen.JvmSignatures.GET_MODULE;
import static org.wso2.ballerinalang.compiler.bir.codegen.JvmSignatures.VOID_METHOD_DESC;
import static org.wso2.ballerinalang.compiler.bir.codegen.JvmValueGen.injectDefaultParamInitsToAttachedFuncs;
import static org.wso2.ballerinalang.compiler.bir.codegen.interop.ExternalMethodGen.createExternalFunctionWrapper;
import static org.wso2.ballerinalang.compiler.bir.codegen.interop.ExternalMethodGen.injectDefaultParamInits;

/**
 * BIR module to JVM byte code generation class.
 *
 * @since 1.2.0
 */
public class JvmPackageGen {

    private static final Unifier unifier = new Unifier();

    public final SymbolTable symbolTable;
    public final PackageCache packageCache;
    private final MethodGen methodGen;
    private final FrameClassGen frameClassGen;
    private final InitMethodGen initMethodGen;
    private final ConfigMethodGen configMethodGen;
    private final Map<String, BIRFunctionWrapper> birFunctionMap;
    private final Map<String, String> globalVarClassMap;
    private final BLangDiagnosticLog dlog;
    private final Types types;

    JvmPackageGen(SymbolTable symbolTable, PackageCache packageCache, BLangDiagnosticLog dlog, Types types) {
        birFunctionMap = new HashMap<>();
        globalVarClassMap = new HashMap<>();
        this.symbolTable = symbolTable;
        this.packageCache = packageCache;
        this.dlog = dlog;
        this.types = types;
        methodGen = new MethodGen(this, types);
        initMethodGen = new InitMethodGen(symbolTable);
        configMethodGen = new ConfigMethodGen();
        frameClassGen = new FrameClassGen();
        JvmInstructionGen.anyType = symbolTable.anyType;
    }

    private static String getBvmAlias(String orgName, String moduleName) {
        if (Names.ANON_ORG.value.equals(orgName)) {
            return moduleName;
        }
        return orgName + "/" + moduleName;
    }

    private static void addBuiltinImports(PackageID currentModule, Set<PackageID> dependentModuleArray) {
        // Add the builtin and utils modules to the imported list of modules
        if (JvmCodeGenUtil.isSameModule(currentModule, PackageID.ANNOTATIONS)) {
            return;
        }

        dependentModuleArray.add(PackageID.ANNOTATIONS);

        if (JvmCodeGenUtil.isSameModule(currentModule, PackageID.JAVA)) {
            return;
        }

        dependentModuleArray.add(PackageID.JAVA);

        if (isLangModule(currentModule)) {
            return;
        }

        if (JvmCodeGenUtil.isSameModule(currentModule, PackageID.INTERNAL)) {
            return;
        }
        dependentModuleArray.add(PackageID.INTERNAL);
        dependentModuleArray.add(PackageID.ARRAY);
        dependentModuleArray.add(PackageID.DECIMAL);
        dependentModuleArray.add(PackageID.VALUE);
        dependentModuleArray.add(PackageID.ERROR);
        dependentModuleArray.add(PackageID.FLOAT);
        dependentModuleArray.add(PackageID.FUNCTION);
        dependentModuleArray.add(PackageID.FUTURE);
        dependentModuleArray.add(PackageID.INT);
        dependentModuleArray.add(PackageID.MAP);
        dependentModuleArray.add(PackageID.OBJECT);
        dependentModuleArray.add(PackageID.STREAM);
        dependentModuleArray.add(PackageID.REGEXP);
        dependentModuleArray.add(PackageID.STRING);
        dependentModuleArray.add(PackageID.TABLE);
        dependentModuleArray.add(PackageID.XML);
        dependentModuleArray.add(PackageID.TYPEDESC);
        dependentModuleArray.add(PackageID.BOOLEAN);
        dependentModuleArray.add(PackageID.QUERY);
        dependentModuleArray.add(PackageID.TRANSACTION);
    }

    public static boolean isLangModule(PackageID moduleId) {
        if (!BALLERINA.equals(moduleId.orgName.value)) {
            return false;
        }
        return moduleId.name.value.startsWith("lang" + ENCODED_DOT_CHARACTER) ||
                moduleId.name.value.equals(ENCODED_JAVA_MODULE);
    }

    private static void generatePackageVariable(BIRGlobalVariableDcl globalVar, ClassWriter cw) {
        String varName = globalVar.name.value;
        BType bType = globalVar.type;
        String descriptor = JvmCodeGenUtil.getFieldTypeSignature(bType);
        FieldVisitor fv = cw.visitField(ACC_PUBLIC + ACC_STATIC, varName, descriptor, null, null);
        fv.visitEnd();
    }

    private static void generateLockForVariable(ClassWriter cw) {
        String lockStoreClass = "L" + LOCK_STORE + ";";
        FieldVisitor fv;
        fv = cw.visitField(ACC_PUBLIC + ACC_STATIC, LOCK_STORE_VAR_NAME, lockStoreClass, null, null);
        fv.visitEnd();
    }

    private static void generateStaticInitializer(ClassWriter cw, String className, BIRPackage birPackage,
                                                  boolean isInitClass, boolean serviceEPAvailable,
                                                  AsyncDataCollector asyncDataCollector,
                                                  JvmConstantsGen jvmConstantsGen) {
        if (!isInitClass && asyncDataCollector.getStrandMetadata().isEmpty()) {
            return;
        }
        MethodVisitor mv = cw.visitMethod(ACC_STATIC, JVM_STATIC_INIT_METHOD, VOID_METHOD_DESC, null, null);
        if (isInitClass) {
            setConstantFields(mv, birPackage, jvmConstantsGen);
            setLockStoreField(mv, className);
            setServiceEPAvailableField(cw, mv, serviceEPAvailable, className);
            setModuleStatusField(cw, mv, className);
            setCurrentModuleField(cw, mv, jvmConstantsGen, birPackage.packageID, className);
        }
        JvmCodeGenUtil.generateStrandMetadata(mv, className, birPackage.packageID, asyncDataCollector);
        mv.visitInsn(RETURN);
        JvmCodeGenUtil.visitMaxStackForMethod(mv, JVM_STATIC_INIT_METHOD, className);
        mv.visitEnd();
    }

    private static void setConstantFields(MethodVisitor mv, BIRPackage birPackage,
                                          JvmConstantsGen jvmConstantsGen) {
        if (birPackage.constants.isEmpty()) {
            return;
        }
        mv.visitMethodInsn(INVOKESTATIC, jvmConstantsGen.getConstantClass(), CONSTANT_INIT_METHOD_PREFIX,
                VOID_METHOD_DESC, false);
    }

    private static void setLockStoreField(MethodVisitor mv, String className) {
        String lockStoreClass = "L" + LOCK_STORE + ";";
        mv.visitTypeInsn(NEW, LOCK_STORE);
        mv.visitInsn(DUP);
        mv.visitMethodInsn(INVOKESPECIAL, LOCK_STORE, JVM_INIT_METHOD, VOID_METHOD_DESC, false);
        mv.visitFieldInsn(PUTSTATIC, className, LOCK_STORE_VAR_NAME, lockStoreClass);
    }

    private static void setServiceEPAvailableField(ClassWriter cw, MethodVisitor mv, boolean serviceEPAvailable,
                                                   String initClass) {
        FieldVisitor fv = cw.visitField(ACC_PUBLIC + ACC_STATIC, SERVICE_EP_AVAILABLE, "Z", null, null);
        fv.visitEnd();

        if (serviceEPAvailable) {
            mv.visitInsn(ICONST_1);
        } else {
            mv.visitInsn(ICONST_0);
        }
        mv.visitFieldInsn(PUTSTATIC, initClass, SERVICE_EP_AVAILABLE, "Z");
    }

    private static void setModuleStatusField(ClassWriter cw, MethodVisitor mv, String initClass) {
        FieldVisitor fv = cw.visitField(ACC_PUBLIC + ACC_STATIC, MODULE_START_ATTEMPTED, "Z", null, null);
        fv.visitEnd();

        mv.visitInsn(ICONST_0);
        mv.visitFieldInsn(PUTSTATIC, initClass, MODULE_START_ATTEMPTED, "Z");

        fv = cw.visitField(ACC_PUBLIC + ACC_STATIC, MODULE_STARTED, "Z", null, null);
        fv.visitEnd();

        mv.visitInsn(ICONST_0);
        mv.visitFieldInsn(PUTSTATIC, initClass, MODULE_STARTED, "Z");

        fv = cw.visitField(ACC_PUBLIC + ACC_STATIC, MODULE_START_PARENT_ATTEMPTED, "Z", null, null);
        fv.visitEnd();

        mv.visitInsn(ICONST_0);
        mv.visitFieldInsn(PUTSTATIC, initClass, MODULE_START_PARENT_ATTEMPTED, "Z");

        fv = cw.visitField(ACC_PUBLIC + ACC_STATIC, NO_OF_DEPENDANT_MODULES, "I", null, null);
        fv.visitEnd();

        mv.visitInsn(ICONST_0);
        mv.visitFieldInsn(PUTSTATIC, initClass, NO_OF_DEPENDANT_MODULES, "I");
    }

    private static void setCurrentModuleField(ClassWriter cw, MethodVisitor mv, JvmConstantsGen jvmConstantsGen,
                                              PackageID packageID, String moduleInitClass) {
        FieldVisitor fv = cw.visitField(ACC_PUBLIC + ACC_STATIC, CURRENT_MODULE_VAR_NAME,
                                        GET_MODULE, null, null);
        fv.visitEnd();
        String varName = jvmConstantsGen.getModuleConstantVar(packageID);
        mv.visitFieldInsn(GETSTATIC, jvmConstantsGen.getModuleConstantClass(), varName,
                          GET_MODULE);
        mv.visitFieldInsn(PUTSTATIC, moduleInitClass, CURRENT_MODULE_VAR_NAME, GET_MODULE);
    }

    static String computeLockNameFromString(String varName) {
        return "$lock" + varName;
    }

    public static BIRFunctionWrapper getFunctionWrapper(BIRFunction currentFunc, PackageID packageID,
                                                        String moduleClass) {
        BInvokableType functionTypeDesc = currentFunc.type;
        BIRVariableDcl receiver = currentFunc.receiver;

        BType retType = functionTypeDesc.retType;
        if (isExternFunc(currentFunc) && Symbols.isFlagOn(retType.flags, Flags.PARAMETERIZED)) {
            retType = unifier.build(retType);
        }

        String jvmMethodDescription;
        if (receiver == null) {
            jvmMethodDescription = JvmCodeGenUtil.getMethodDesc(functionTypeDesc.paramTypes, retType);
        } else {
            jvmMethodDescription = JvmCodeGenUtil.getMethodDesc(functionTypeDesc.paramTypes, retType, receiver.type);
        }

        return new BIRFunctionWrapper(packageID, currentFunc, moduleClass, jvmMethodDescription);
    }

    private static BIRFunction findFunction(BIRNode parentNode, String funcName) {
        BIRFunction func;
        if (parentNode instanceof BIRTypeDefinition) {
            BIRTypeDefinition typeDef = (BIRTypeDefinition) parentNode;
            func = findFunction(typeDef.attachedFuncs, funcName);
        } else if (parentNode instanceof BIRPackage) {
            BIRPackage pkg = (BIRPackage) parentNode;
            func = findFunction(pkg.functions, funcName);
        } else {
            // some generated functions will not have bir function
            return null;
        }

        return func;
    }

    private static BIRFunction findFunction(List<BIRFunction> functions, String funcName) {

        for (BIRFunction func : functions) {
            if (func.name.value.equals(funcName)) {
                return func;
            }
        }
        return null;
    }

    private void generateModuleClasses(BIRPackage module, Map<String, byte[]> jarEntries, String moduleInitClass,
                                       String typesClass, JvmTypeGen jvmTypeGen, JvmCastGen jvmCastGen,
                                       JvmConstantsGen jvmConstantsGen, Map<String, JavaClass> jvmClassMapping,
                                       boolean serviceEPAvailable, BIRFunction mainFunc, BIRFunction testExecuteFunc,
                                       Set<PackageID> immediateImports) {
        jvmClassMapping.forEach((moduleClass, javaClass) -> {
            ClassWriter cw = new BallerinaClassWriter(COMPUTE_FRAMES);
            AsyncDataCollector asyncDataCollector = new AsyncDataCollector(moduleClass);
            boolean isInitClass = Objects.equals(moduleClass, moduleInitClass);
            boolean isTestable = testExecuteFunc != null;
            LambdaGen lambdaGen = new LambdaGen(this, jvmCastGen);
            if (isInitClass) {
                cw.visit(V17, ACC_PUBLIC + ACC_SUPER, moduleClass, null, VALUE_CREATOR, null);
                JvmCodeGenUtil.generateDefaultConstructor(cw, VALUE_CREATOR);
                jvmTypeGen.generateUserDefinedTypeFields(cw, module.typeDefs);
                jvmTypeGen.generateGetAnonTypeMethod(cw, moduleClass);
                jvmTypeGen.generateValueCreatorMethods(cw, moduleClass);
                // populate global variable to class name mapping and generate them
                for (BIRGlobalVariableDcl globalVar : module.globalVars) {
                    if (globalVar != null) {
                        generatePackageVariable(globalVar, cw);
                    }
                }

                MainMethodGen mainMethodGen = new MainMethodGen(symbolTable, jvmTypeGen, asyncDataCollector);
                mainMethodGen.generateMainMethod(mainFunc, cw, module, moduleClass, serviceEPAvailable, isTestable);
                initMethodGen.generateLambdaForModuleExecuteFunction(cw, moduleClass, jvmCastGen, mainFunc,
                        testExecuteFunc);
                initMethodGen.generateLambdaForPackageInit(cw, module, moduleClass);
                initMethodGen.generateGracefulExitMethod(cw);
                if (isTestable) {
                    initMethodGen.generateGetTestExecutionState(cw, moduleClass);
                }

                generateLockForVariable(cw);
                initMethodGen.generateModuleInitializer(cw, module, moduleInitClass, typesClass);
                ModuleStopMethodGen moduleStopMethodGen = new ModuleStopMethodGen(jvmTypeGen);
                moduleStopMethodGen.generateExecutionStopMethod(cw, moduleInitClass, module, asyncDataCollector,
                        immediateImports);
            } else {
                cw.visit(V17, ACC_PUBLIC + ACC_SUPER, moduleClass, null, OBJECT, null);
                JvmCodeGenUtil.generateDefaultConstructor(cw, OBJECT);
            }
            cw.visitSource(javaClass.sourceFileName, null);
            // generate methods
            for (BIRFunction func : javaClass.functions) {
                methodGen.generateMethod(func, cw, module, null, moduleClass, jvmTypeGen, jvmCastGen,
                        jvmConstantsGen, asyncDataCollector);
            }
            // generate lambdas created during generating methods
            for (Map.Entry<String, BIRInstruction> lambda : asyncDataCollector.getLambdas().entrySet()) {
                String name = lambda.getKey();
                BIRInstruction call = lambda.getValue();
                lambdaGen.generateLambdaMethod(call, cw, name, moduleClass);
            }
            JvmCodeGenUtil.visitStrandMetadataFields(cw, asyncDataCollector.getStrandMetadata());
            generateStaticInitializer(cw, moduleClass, module, isInitClass, serviceEPAvailable,
                    asyncDataCollector, jvmConstantsGen);
            cw.visitEnd();

            byte[] bytes = getBytes(cw, module);
            jarEntries.put(moduleClass + CLASS_FILE_SUFFIX, bytes);
        });
    }

    /**
     * Java Class will be generated for each source file. This method add class mappings to globalVar and filters the
     * functions based on their source file name and then returns map of associated java class contents.
     *
     * @param module           bir module
     * @param initClass        module init class name
     * @param isEntry          is entry module flag
     * @return The map of javaClass records on given source file name
     */
    private Map<String, JavaClass> generateClassNameLinking(BIRPackage module, String initClass, boolean isEntry) {

        Map<String, JavaClass> jvmClassMap = new HashMap<>();

        // link global variables with class names
        linkGlobalVars(module, initClass, isEntry);

        // link module functions with class names

        linkModuleFunctions(module, initClass, isEntry, jvmClassMap);

        // link module stop function that will be generated
        linkModuleFunction(module.packageID, initClass, MODULE_STOP_METHOD);

        // link module execute function that will be generated
        linkModuleFunction(module.packageID, initClass, MODULE_EXECUTE_METHOD);

        // link typedef - object attached native functions
        linkTypeDefinitions(module, isEntry);

        return jvmClassMap;
    }

    private void linkGlobalVars(BIRPackage module, String initClass, boolean isEntry) {

        if (isEntry) {
            for (BIRNode.BIRConstant constant : module.constants) {
                module.globalVars.add(new BIRGlobalVariableDcl(constant.pos, constant.flags, constant.constValue.type,
                        null, constant.name, constant.originalName, VarScope.GLOBAL, VarKind.CONSTANT, "",
                        constant.origin));
            }
        }
        String pkgName = JvmCodeGenUtil.getPackageName(module.packageID);
        for (BIRGlobalVariableDcl globalVar : module.globalVars) {
            if (globalVar != null) {
                globalVarClassMap.put(pkgName + globalVar.name.value, initClass);
            }
        }

        globalVarClassMap.put(pkgName + LOCK_STORE_VAR_NAME, initClass);
    }


    private void linkTypeDefinitions(BIRPackage module, boolean isEntry) {
        List<BIRTypeDefinition> typeDefs = module.typeDefs;

        for (BIRTypeDefinition optionalTypeDef : typeDefs) {
            BType bType = JvmCodeGenUtil.getImpliedType(optionalTypeDef.type);

            if ((bType.tag != TypeTags.OBJECT || !Symbols.isFlagOn(bType.tsymbol.flags, Flags.CLASS))) {
                continue;
            }

            List<BIRFunction> attachedFuncs = optionalTypeDef.attachedFuncs;
            String typeName = toNameString(bType);
            for (BIRFunction func : attachedFuncs) {

                // link the bir function for lookup
                String functionName = func.name.value;
                String lookupKey = typeName + "." + functionName;
                String pkgName = JvmCodeGenUtil.getPackageName(module.packageID);
                String className = JvmValueGen.getTypeValueClassName(pkgName, typeName);
                try {
                    BIRFunctionWrapper birFuncWrapperOrError =
                            getBirFunctionWrapper(isEntry, module.packageID, func, className);
                    birFunctionMap.put(pkgName + lookupKey, birFuncWrapperOrError);
                } catch (JInteropException e) {
                    dlog.error(func.pos, e.getCode(), e.getMessage());
                }
            }
        }
    }

    private void linkModuleFunction(PackageID packageID, String initClass, String funcName) {
        BInvokableType funcType = new BInvokableType(Collections.emptyList(), null, new BNilType(), null);
        BIRFunction moduleStopFunction = new BIRFunction(null, new Name(funcName), 0, funcType, new Name(""), 0,
                                                        VIRTUAL);
        birFunctionMap.put(JvmCodeGenUtil.getPackageName(packageID) + funcName,
                           getFunctionWrapper(moduleStopFunction, packageID, initClass));
    }

    private void linkModuleFunctions(BIRPackage birPackage, String initClass, boolean isEntry,
                                     Map<String, JavaClass> jvmClassMap) {
        // filter out functions.
        List<BIRFunction> functions = birPackage.functions;
        if (functions.isEmpty()) {
            return;
        }

        int funcSize = functions.size();
        int count = 0;
        // Generate init class. Init function should be the first function of the package, hence check first
        // function.
        BIRFunction initFunc = functions.get(0);
        String functionName = Utils.encodeFunctionIdentifier(initFunc.name.value);
        JavaClass klass = new JavaClass(initFunc.pos.lineRange().fileName());
        klass.functions.add(0, initFunc);
        PackageID packageID = birPackage.packageID;
        jvmClassMap.put(initClass, klass);
        String pkgName = JvmCodeGenUtil.getPackageName(packageID);
        birFunctionMap.put(pkgName + functionName, getFunctionWrapper(initFunc, packageID, initClass));
        count += 1;

        // Add start function
        BIRFunction startFunc = functions.get(1);
        functionName = Utils.encodeFunctionIdentifier(startFunc.name.value);
        birFunctionMap.put(pkgName + functionName, getFunctionWrapper(startFunc, packageID, initClass));
        klass.functions.add(1, startFunc);
        count += 1;

        // Add stop function
        BIRFunction stopFunc = functions.get(2);
        functionName = Utils.encodeFunctionIdentifier(stopFunc.name.value);
        birFunctionMap.put(pkgName + functionName, getFunctionWrapper(stopFunc, packageID, initClass));
        klass.functions.add(2, stopFunc);
        count += 1;

        // Generate classes for other functions.
        while (count < funcSize) {
            BIRFunction birFunc = functions.get(count);
            count = count + 1;
            // link the bir function for lookup
            String birFuncName = birFunc.name.value;
            String balFileName;
            if (birFunc.pos == null || birFunc.pos == symbolTable.builtinPos) {
                balFileName = MODULE_INIT_CLASS_NAME;
            } else {
                balFileName = birFunc.pos.lineRange().fileName();
            }

            String cleanedBalFileName = balFileName;
            if (!birFunc.name.value.startsWith(MethodGenUtils.encodeModuleSpecialFuncName(".<test"))) {
                // skip removing `.bal` from generated file names. otherwise `.<testinit>` brakes because,
                // it's "file name" may end in `.bal` due to module. see #27201
                cleanedBalFileName = JvmCodeGenUtil.cleanupPathSeparators(balFileName);
            }
            String birModuleClassName = getModuleLevelClassName(packageID, cleanedBalFileName);

            if (!JvmCodeGenUtil.isBallerinaBuiltinModule(packageID.orgName.value, packageID.name.value)) {
                JavaClass javaClass = jvmClassMap.get(birModuleClassName);
                if (javaClass != null) {
                    javaClass.functions.add(birFunc);
                } else {
                    klass = new JavaClass(balFileName);
                    klass.functions.add(0, birFunc);
                    jvmClassMap.put(birModuleClassName, klass);
                }
            }
            try {
                BIRFunctionWrapper birFuncWrapperOrError = getBirFunctionWrapper(isEntry, packageID, birFunc,
                                                                                 birModuleClassName);
                birFunctionMap.put(pkgName + birFuncName, birFuncWrapperOrError);
            } catch (JInteropException e) {
                dlog.error(birFunc.pos, e.getCode(), e.getMessage());
            }
        }
    }

    private BIRFunctionWrapper getBirFunctionWrapper(boolean isEntry, PackageID packageID,
                                                     BIRFunction birFunc, String birModuleClassName) {
        BIRFunctionWrapper birFuncWrapperOrError;
        if (isExternFunc(birFunc) && isEntry) {
            birFuncWrapperOrError = createExternalFunctionWrapper(isEntry, birFunc, packageID, birModuleClassName);
        } else {
            if (isEntry && birFunc.receiver == null) {
                addDefaultableBooleanVarsToSignature(birFunc);
            }
            birFuncWrapperOrError = getFunctionWrapper(birFunc, packageID, birModuleClassName);
        }
        return birFuncWrapperOrError;
    }

    public byte[] getBytes(ClassWriter cw, BIRNode node) {

        byte[] result;
        try {
            return cw.toByteArray();
        } catch (MethodTooLargeException e) {
            String funcName = e.getMethodName();
            BIRFunction func = findFunction(node, funcName);
            if (func != null && func.pos != null) {
                dlog.error(func.pos, DiagnosticErrorCode.METHOD_TOO_LARGE,
                        Utils.decodeIdentifier(func.name.value));
            } else {
                dlog.error(node.pos, DiagnosticErrorCode.METHOD_TOO_LARGE,
                        Utils.decodeIdentifier(funcName));
            }
            result = new byte[0];
        } catch (ClassTooLargeException e) {
            dlog.error(node.pos, DiagnosticErrorCode.FILE_TOO_LARGE,
                    Utils.decodeIdentifier(e.getClassName()));
            result = new byte[0];
        } catch (Throwable e) {
            throw new BLangCompilerException(e.getMessage(), e);
        }

        return result;
    }

    private void clearPackageGenInfo() {
        birFunctionMap.clear();
        globalVarClassMap.clear();
    }

    public BIRFunctionWrapper lookupBIRFunctionWrapper(String lookupKey) {
        return this.birFunctionMap.get(lookupKey);
    }

    BType lookupTypeDef(NewInstance objectNewIns) {

        if (!objectNewIns.isExternalDef) {
            return objectNewIns.def.type;
        } else {
            PackageID id = objectNewIns.externalPackageId;
            assert id != null;
            BPackageSymbol symbol = packageCache.getSymbol(id.orgName + "/" + id.name);
            if (symbol != null) {
                Name lookupKey = new Name(Utils.decodeIdentifier(objectNewIns.objectName));
                BSymbol typeSymbol = symbol.scope.lookup(lookupKey).symbol;
                BObjectTypeSymbol objectTypeSymbol;
                if (typeSymbol.kind == SymbolKind.TYPE_DEF) {
                    objectTypeSymbol = (BObjectTypeSymbol) typeSymbol.type.tsymbol;
                } else {
                    //class symbols
                    objectTypeSymbol = (BObjectTypeSymbol) typeSymbol;
                }
                if (objectTypeSymbol != null) {
                    return objectTypeSymbol.type;
                }
            }

            throw new BLangCompilerException("Reference to unknown type " + objectNewIns.externalPackageId
                    + "/" + objectNewIns.objectName);
        }
    }

    public String lookupGlobalVarClassName(String pkgName, String varName) {
        String key = pkgName + varName;
        if (!globalVarClassMap.containsKey(key)) {
            return pkgName + MODULE_INIT_CLASS_NAME;
        } else {
            return globalVarClassMap.get(key);
        }
    }

<<<<<<< HEAD
    private void generateDependencyList(BPackageSymbol packageSymbol)  {
        BIRPackage birPackage =
                ((JvmCodeGenUtil.isDuplicateCodegen) && packageSymbol.duplicateBir != null) ? packageSymbol.duplicateBir :
                        packageSymbol.bir;

        if (birPackage != null) {
            if (isTestablePkgCodeGen) {
                JvmCodeGenUtil.dontAddDuplicatePrefix = true;
            }
            generate(birPackage, false);
            JvmCodeGenUtil.dontAddDuplicatePrefix = false;
        } else {
            for (BPackageSymbol importPkgSymbol : packageSymbol.imports) {
                if (importPkgSymbol == null) {
                    continue;
                }
                generateDependencyList(importPkgSymbol);
            }
        }

        if (isTestablePkgCodeGen && packageSymbol.shouldGenerateDuplicateBIR) {
            birPackage = packageSymbol.duplicateBir;
            if (birPackage != null) {
                generate(birPackage, false);
            } else {
                for (BPackageSymbol importPkgSymbol : packageSymbol.imports) {
                    if (importPkgSymbol == null) {
                        continue;
                    }
                    generateDependencyList(importPkgSymbol);
                }
            }
            PackageID DUPLICATE_pkgID = new PackageID(new Name("DUPLICATE_" + packageSymbol.pkgID.getOrgName().value),
                        packageSymbol.pkgID.getName(), packageSymbol.pkgID.getPackageVersion());
            dependentModules.add(DUPLICATE_pkgID);
        }
        dependentModules.add(packageSymbol.pkgID);
    }

    CompiledJarFile generate(BIRPackage module, boolean isEntry) {
        if (dependentModules.contains(module.packageID)) {
            return null;
        }
        boolean prevDontAddDuplicatePrefix = JvmCodeGenUtil.dontAddDuplicatePrefix;
        Set<PackageID> moduleImports = new LinkedHashSet<>();
        addBuiltinImports(module.packageID, moduleImports);
=======
    CompiledJarFile generate(BIRPackage module) {
>>>>>>> 62395100
        boolean serviceEPAvailable = module.isListenerAvailable;
        for (BIRNode.BIRImportModule importModule : module.importModules) {
            BPackageSymbol pkgSymbol = packageCache.getSymbol(
                    getBvmAlias(importModule.packageID.orgName.value, importModule.packageID.name.value));
            if (pkgSymbol.bir != null) {
                String moduleInitClass =
                        JvmCodeGenUtil.getModuleLevelClassName(pkgSymbol.bir.packageID, MODULE_INIT_CLASS_NAME);
                generateClassNameLinking(pkgSymbol.bir, moduleInitClass, false);
            }
            serviceEPAvailable |= listenerDeclarationFound(pkgSymbol);
        }
        JvmCodeGenUtil.dontAddDuplicatePrefix = prevDontAddDuplicatePrefix;

        String moduleInitClass = JvmCodeGenUtil.getModuleLevelClassName(module.packageID, MODULE_INIT_CLASS_NAME);
        String typesClass = getModuleLevelClassName(module.packageID, MODULE_TYPES_CLASS_NAME);
        Map<String, JavaClass> jvmClassMapping = generateClassNameLinking(module, moduleInitClass, true);

        // use a map to store class byte values
        final Map<String, byte[]> jarEntries = new HashMap<>();

        // desugar parameter initialization
        injectDefaultParamInits(module, initMethodGen);
        injectDefaultParamInitsToAttachedFuncs(module, initMethodGen, this);

        BIRFunction mainFunc = getMainFunction(module);
        BIRFunction testExecuteFunc = getTestExecuteFunction(module);

<<<<<<< HEAD
        if (JvmCodeGenUtil.isTestablePkgCodeGen) {
            JvmCodeGenUtil.dontAddDuplicatePrefix = true;
=======
        // Getting the non-duplicate immediateImports
        Set<PackageID> immediateImports = new LinkedHashSet<>();
        addBuiltinImports(module.packageID, immediateImports);
        for (BIRNode.BIRImportModule immediateImport : module.importModules) {
            BPackageSymbol pkgSymbol = packageCache.getSymbol(
                    getBvmAlias(immediateImport.packageID.orgName.value, immediateImport.packageID.name.value));
            immediateImports.add(pkgSymbol.pkgID);
>>>>>>> 62395100
        }

        // enrich current package with package initializers
        initMethodGen.enrichPkgWithInitializers(birFunctionMap, jvmClassMapping, moduleInitClass, module,
                immediateImports, serviceEPAvailable, mainFunc, testExecuteFunc);
        TypeHashVisitor typeHashVisitor = new TypeHashVisitor();
        JvmConstantsGen jvmConstantsGen = new JvmConstantsGen(module, moduleInitClass, types, typeHashVisitor);
        JvmTypeGen jvmTypeGen = new JvmTypeGen(jvmConstantsGen, module.packageID, typeHashVisitor, symbolTable);
        JvmMethodsSplitter jvmMethodsSplitter = new JvmMethodsSplitter(this, jvmConstantsGen, module, moduleInitClass,
                typeHashVisitor, jvmTypeGen);
        configMethodGen.generateConfigMapper(immediateImports, module, moduleInitClass, jvmConstantsGen,
                                             typeHashVisitor, jarEntries, symbolTable);

        JvmCodeGenUtil.dontAddDuplicatePrefix = false;

        // generate the shutdown listener class.
        new ShutDownListenerGen().generateShutdownSignalListener(moduleInitClass, jarEntries);

        removeSourceAnnotationTypeDefs(module.typeDefs);
        // desugar the record init function
        rewriteRecordInits(module.typeDefs);

        // generate object/record value classes
        JvmValueGen valueGen = new JvmValueGen(module, this, methodGen, typeHashVisitor, types);
        JvmCastGen jvmCastGen = new JvmCastGen(symbolTable, jvmTypeGen, types);
        valueGen.generateValueClasses(jarEntries, jvmConstantsGen, jvmTypeGen);

        // generate frame classes
        frameClassGen.generateFrameClasses(module, jarEntries);

        // generate module classes
        generateModuleClasses(module, jarEntries, moduleInitClass, typesClass, jvmTypeGen, jvmCastGen, jvmConstantsGen,
                jvmClassMapping, serviceEPAvailable, mainFunc, testExecuteFunc, immediateImports);

        List<BIRNode.BIRFunction> sortedFunctions = new ArrayList<>(module.functions);
        sortedFunctions.sort(NAME_HASH_COMPARATOR);
        jvmMethodsSplitter.generateMethods(jarEntries, jvmCastGen, sortedFunctions);
        jvmConstantsGen.generateConstants(jarEntries);

        // clear class name mappings
        clearPackageGenInfo();

        return new CompiledJarFile(getModuleLevelClassName(module.packageID, MODULE_INIT_CLASS_NAME, "."), jarEntries);
    }

    private void removeSourceAnnotationTypeDefs(List<BIRTypeDefinition> typeDefs) {
        typeDefs.removeIf(def -> Symbols.isFlagOn(def.flags, Flags.SOURCE_ANNOTATION));
    }

    private BIRFunction getMainFunction(BIRPackage module) {
        BIRFunction mainFunc = null;
        if (module.packageID.skipTests) {
            mainFunc = getFunction(module, MAIN_METHOD);
        }
        return mainFunc;
    }

    private BIRFunction getTestExecuteFunction(BIRPackage module) {
        BIRFunction testExecuteFunc = null;
        if (!module.packageID.skipTests) {
            testExecuteFunc = getFunction(module, TEST_EXECUTE_METHOD);
        }
        return testExecuteFunc;
    }

    private BIRFunction getFunction(BIRPackage module, String funcName) {
        BIRFunction function = null;
        for (BIRFunction birFunc : module.functions) {
            if (birFunc.name.value.equals(funcName)) {
                function = birFunc;
                break;
            }
        }
        return function;
    }

    private boolean listenerDeclarationFound(BPackageSymbol packageSymbol) {
        if (packageSymbol.bir == null) {
            for (Scope.ScopeEntry entry : packageSymbol.scope.entries.values()) {
                BSymbol symbol = entry.symbol;
                if (symbol != null && Symbols.isFlagOn(symbol.flags, Flags.LISTENER)) {
                    return true;
                }
            }
        } else {
            return packageSymbol.bir.isListenerAvailable;
        }
        for (BPackageSymbol importPkgSymbol : packageSymbol.imports) {
            if (importPkgSymbol != null && listenerDeclarationFound(importPkgSymbol)) {
                return true;
            }
        }
        return false;
    }
}<|MERGE_RESOLUTION|>--- conflicted
+++ resolved
@@ -99,7 +99,6 @@
 import static org.wso2.ballerinalang.compiler.bir.codegen.JvmCodeGenUtil.NAME_HASH_COMPARATOR;
 import static org.wso2.ballerinalang.compiler.bir.codegen.JvmCodeGenUtil.getModuleLevelClassName;
 import static org.wso2.ballerinalang.compiler.bir.codegen.JvmCodeGenUtil.isExternFunc;
-import static org.wso2.ballerinalang.compiler.bir.codegen.JvmCodeGenUtil.isTestablePkgCodeGen;
 import static org.wso2.ballerinalang.compiler.bir.codegen.JvmCodeGenUtil.toNameString;
 import static org.wso2.ballerinalang.compiler.bir.codegen.JvmConstants.BALLERINA;
 import static org.wso2.ballerinalang.compiler.bir.codegen.JvmConstants.CLASS_FILE_SUFFIX;
@@ -696,56 +695,7 @@
         }
     }
 
-<<<<<<< HEAD
-    private void generateDependencyList(BPackageSymbol packageSymbol)  {
-        BIRPackage birPackage =
-                ((JvmCodeGenUtil.isDuplicateCodegen) && packageSymbol.duplicateBir != null) ? packageSymbol.duplicateBir :
-                        packageSymbol.bir;
-
-        if (birPackage != null) {
-            if (isTestablePkgCodeGen) {
-                JvmCodeGenUtil.dontAddDuplicatePrefix = true;
-            }
-            generate(birPackage, false);
-            JvmCodeGenUtil.dontAddDuplicatePrefix = false;
-        } else {
-            for (BPackageSymbol importPkgSymbol : packageSymbol.imports) {
-                if (importPkgSymbol == null) {
-                    continue;
-                }
-                generateDependencyList(importPkgSymbol);
-            }
-        }
-
-        if (isTestablePkgCodeGen && packageSymbol.shouldGenerateDuplicateBIR) {
-            birPackage = packageSymbol.duplicateBir;
-            if (birPackage != null) {
-                generate(birPackage, false);
-            } else {
-                for (BPackageSymbol importPkgSymbol : packageSymbol.imports) {
-                    if (importPkgSymbol == null) {
-                        continue;
-                    }
-                    generateDependencyList(importPkgSymbol);
-                }
-            }
-            PackageID DUPLICATE_pkgID = new PackageID(new Name("DUPLICATE_" + packageSymbol.pkgID.getOrgName().value),
-                        packageSymbol.pkgID.getName(), packageSymbol.pkgID.getPackageVersion());
-            dependentModules.add(DUPLICATE_pkgID);
-        }
-        dependentModules.add(packageSymbol.pkgID);
-    }
-
-    CompiledJarFile generate(BIRPackage module, boolean isEntry) {
-        if (dependentModules.contains(module.packageID)) {
-            return null;
-        }
-        boolean prevDontAddDuplicatePrefix = JvmCodeGenUtil.dontAddDuplicatePrefix;
-        Set<PackageID> moduleImports = new LinkedHashSet<>();
-        addBuiltinImports(module.packageID, moduleImports);
-=======
     CompiledJarFile generate(BIRPackage module) {
->>>>>>> 62395100
         boolean serviceEPAvailable = module.isListenerAvailable;
         for (BIRNode.BIRImportModule importModule : module.importModules) {
             BPackageSymbol pkgSymbol = packageCache.getSymbol(
@@ -757,8 +707,6 @@
             }
             serviceEPAvailable |= listenerDeclarationFound(pkgSymbol);
         }
-        JvmCodeGenUtil.dontAddDuplicatePrefix = prevDontAddDuplicatePrefix;
-
         String moduleInitClass = JvmCodeGenUtil.getModuleLevelClassName(module.packageID, MODULE_INIT_CLASS_NAME);
         String typesClass = getModuleLevelClassName(module.packageID, MODULE_TYPES_CLASS_NAME);
         Map<String, JavaClass> jvmClassMapping = generateClassNameLinking(module, moduleInitClass, true);
@@ -773,10 +721,6 @@
         BIRFunction mainFunc = getMainFunction(module);
         BIRFunction testExecuteFunc = getTestExecuteFunction(module);
 
-<<<<<<< HEAD
-        if (JvmCodeGenUtil.isTestablePkgCodeGen) {
-            JvmCodeGenUtil.dontAddDuplicatePrefix = true;
-=======
         // Getting the non-duplicate immediateImports
         Set<PackageID> immediateImports = new LinkedHashSet<>();
         addBuiltinImports(module.packageID, immediateImports);
@@ -784,7 +728,6 @@
             BPackageSymbol pkgSymbol = packageCache.getSymbol(
                     getBvmAlias(immediateImport.packageID.orgName.value, immediateImport.packageID.name.value));
             immediateImports.add(pkgSymbol.pkgID);
->>>>>>> 62395100
         }
 
         // enrich current package with package initializers
@@ -798,8 +741,6 @@
         configMethodGen.generateConfigMapper(immediateImports, module, moduleInitClass, jvmConstantsGen,
                                              typeHashVisitor, jarEntries, symbolTable);
 
-        JvmCodeGenUtil.dontAddDuplicatePrefix = false;
-
         // generate the shutdown listener class.
         new ShutDownListenerGen().generateShutdownSignalListener(moduleInitClass, jarEntries);
 
