/*
 *  Copyright (c) 2020, WSO2 Inc. (http://www.wso2.org) All Rights Reserved.
 *
 *  WSO2 Inc. licenses this file to you under the Apache License,
 *  Version 2.0 (the "License"); you may not use this file except
 *  in compliance with the License.
 *  You may obtain a copy of the License at
 *
 *    http://www.apache.org/licenses/LICENSE-2.0
 *
 *  Unless required by applicable law or agreed to in writing,
 *  software distributed under the License is distributed on an
 *  "AS IS" BASIS, WITHOUT WARRANTIES OR CONDITIONS OF ANY
 *  KIND, either express or implied.  See the License for the
 *  specific language governing permissions and limitations
 *  under the License.
 */
package org.wso2.ballerinalang.compiler.bir.codegen;

import org.ballerinalang.compiler.BLangCompilerException;
import org.ballerinalang.model.elements.PackageID;
import org.ballerinalang.util.diagnostic.DiagnosticCode;
import org.objectweb.asm.ClassTooLargeException;
import org.objectweb.asm.ClassWriter;
import org.objectweb.asm.FieldVisitor;
import org.objectweb.asm.MethodTooLargeException;
import org.objectweb.asm.MethodVisitor;
import org.wso2.ballerinalang.compiler.PackageCache;
import org.wso2.ballerinalang.compiler.bir.codegen.internal.JarFile;
import org.wso2.ballerinalang.compiler.bir.codegen.internal.JavaClass;
import org.wso2.ballerinalang.compiler.bir.codegen.internal.LambdaMetadata;
import org.wso2.ballerinalang.compiler.bir.codegen.interop.BIRFunctionWrapper;
import org.wso2.ballerinalang.compiler.bir.codegen.interop.ExternalMethodGen;
import org.wso2.ballerinalang.compiler.bir.codegen.interop.InteropValidator;
import org.wso2.ballerinalang.compiler.bir.codegen.interop.JInteropException;
import org.wso2.ballerinalang.compiler.bir.codegen.interop.OldStyleExternalFunctionWrapper;
import org.wso2.ballerinalang.compiler.bir.model.BIRInstruction;
import org.wso2.ballerinalang.compiler.bir.model.BIRNode;
import org.wso2.ballerinalang.compiler.bir.model.BIRNode.BIRFunction;
import org.wso2.ballerinalang.compiler.bir.model.BIRNode.BIRGlobalVariableDcl;
import org.wso2.ballerinalang.compiler.bir.model.BIRNode.BIRPackage;
import org.wso2.ballerinalang.compiler.bir.model.BIRNode.BIRTypeDefinition;
import org.wso2.ballerinalang.compiler.bir.model.BIRNode.BIRVariableDcl;
import org.wso2.ballerinalang.compiler.bir.model.BIRNonTerminator.NewInstance;
import org.wso2.ballerinalang.compiler.bir.model.VarKind;
import org.wso2.ballerinalang.compiler.bir.model.VarScope;
import org.wso2.ballerinalang.compiler.semantics.model.SymbolTable;
import org.wso2.ballerinalang.compiler.semantics.model.symbols.BObjectTypeSymbol;
import org.wso2.ballerinalang.compiler.semantics.model.symbols.BPackageSymbol;
import org.wso2.ballerinalang.compiler.semantics.model.symbols.Symbols;
import org.wso2.ballerinalang.compiler.semantics.model.types.BInvokableType;
import org.wso2.ballerinalang.compiler.semantics.model.types.BNilType;
import org.wso2.ballerinalang.compiler.semantics.model.types.BObjectType;
import org.wso2.ballerinalang.compiler.semantics.model.types.BServiceType;
import org.wso2.ballerinalang.compiler.semantics.model.types.BType;
import org.wso2.ballerinalang.compiler.util.CompilerContext;
import org.wso2.ballerinalang.compiler.util.Name;
import org.wso2.ballerinalang.compiler.util.Names;
import org.wso2.ballerinalang.compiler.util.TypeTags;
import org.wso2.ballerinalang.compiler.util.diagnotic.BLangDiagnosticLogHelper;
import org.wso2.ballerinalang.util.Flags;

import java.util.ArrayList;
import java.util.Collections;
import java.util.HashMap;
import java.util.LinkedHashMap;
import java.util.LinkedHashSet;
import java.util.List;
import java.util.Map;
import java.util.Objects;
import java.util.Set;
import java.util.concurrent.ConcurrentHashMap;

import static org.objectweb.asm.ClassWriter.COMPUTE_FRAMES;
import static org.objectweb.asm.Opcodes.ACC_FINAL;
import static org.objectweb.asm.Opcodes.ACC_PUBLIC;
import static org.objectweb.asm.Opcodes.ACC_STATIC;
import static org.objectweb.asm.Opcodes.ACC_SUPER;
import static org.objectweb.asm.Opcodes.ALOAD;
import static org.objectweb.asm.Opcodes.DUP;
import static org.objectweb.asm.Opcodes.ICONST_0;
import static org.objectweb.asm.Opcodes.ICONST_1;
import static org.objectweb.asm.Opcodes.INVOKESPECIAL;
import static org.objectweb.asm.Opcodes.INVOKESTATIC;
import static org.objectweb.asm.Opcodes.NEW;
import static org.objectweb.asm.Opcodes.PUTSTATIC;
import static org.objectweb.asm.Opcodes.RETURN;
import static org.objectweb.asm.Opcodes.V1_8;
import static org.wso2.ballerinalang.compiler.bir.codegen.JvmConstants.CURRENT_MODULE_INIT;
import static org.wso2.ballerinalang.compiler.bir.codegen.JvmConstants.FILE_NAME_PERIOD_SEPERATOR;
import static org.wso2.ballerinalang.compiler.bir.codegen.JvmConstants.JAVA_PACKAGE_SEPERATOR;
import static org.wso2.ballerinalang.compiler.bir.codegen.JvmConstants.JAVA_THREAD;
import static org.wso2.ballerinalang.compiler.bir.codegen.JvmConstants.LOCK_STORE;
import static org.wso2.ballerinalang.compiler.bir.codegen.JvmConstants.MODULE_INIT_CLASS_NAME;
import static org.wso2.ballerinalang.compiler.bir.codegen.JvmConstants.MODULE_STOP;
import static org.wso2.ballerinalang.compiler.bir.codegen.JvmConstants.OBJECT;
import static org.wso2.ballerinalang.compiler.bir.codegen.JvmConstants.VALUE_CREATOR;
import static org.wso2.ballerinalang.compiler.bir.codegen.JvmDesugarPhase.addDefaultableBooleanVarsToSignature;
import static org.wso2.ballerinalang.compiler.bir.codegen.JvmDesugarPhase.rewriteRecordInits;
import static org.wso2.ballerinalang.compiler.bir.codegen.JvmMethodGen.cleanupBalExt;
import static org.wso2.ballerinalang.compiler.bir.codegen.JvmMethodGen.cleanupPathSeperators;
import static org.wso2.ballerinalang.compiler.bir.codegen.JvmMethodGen.generateDefaultConstructor;
import static org.wso2.ballerinalang.compiler.bir.codegen.JvmMethodGen.generateField;
import static org.wso2.ballerinalang.compiler.bir.codegen.JvmMethodGen.getFunction;
import static org.wso2.ballerinalang.compiler.bir.codegen.JvmMethodGen.getFunctions;
import static org.wso2.ballerinalang.compiler.bir.codegen.JvmMethodGen.getMainFunc;
import static org.wso2.ballerinalang.compiler.bir.codegen.JvmMethodGen.getMethodDesc;
import static org.wso2.ballerinalang.compiler.bir.codegen.JvmMethodGen.getTypeDef;
import static org.wso2.ballerinalang.compiler.bir.codegen.JvmMethodGen.isExternFunc;
import static org.wso2.ballerinalang.compiler.bir.codegen.JvmTerminatorGen.toNameString;
import static org.wso2.ballerinalang.compiler.bir.codegen.JvmTypeGen.generateCreateTypesMethod;
import static org.wso2.ballerinalang.compiler.bir.codegen.JvmTypeGen.generateUserDefinedTypeFields;
import static org.wso2.ballerinalang.compiler.bir.codegen.JvmTypeGen.generateValueCreatorMethods;
import static org.wso2.ballerinalang.compiler.bir.codegen.JvmTypeGen.isServiceDefAvailable;
import static org.wso2.ballerinalang.compiler.bir.codegen.JvmValueGen.getTypeValueClassName;
import static org.wso2.ballerinalang.compiler.bir.codegen.JvmValueGen.injectDefaultParamInitsToAttachedFuncs;
import static org.wso2.ballerinalang.compiler.bir.codegen.interop.ExternalMethodGen.createExternalFunctionWrapper;
import static org.wso2.ballerinalang.compiler.bir.codegen.interop.ExternalMethodGen.injectDefaultParamInits;
import static org.wso2.ballerinalang.compiler.bir.codegen.interop.ExternalMethodGen.isBallerinaBuiltinModule;

/**
 * BIR module to JVM byte code generation class.
 *
 * @since 1.2.0
 */
public class JvmPackageGen {

    static final boolean IS_BSTRING;
    private static final CompilerContext.Key<JvmPackageGen> JVM_PACKAGE_GEN_KEY = new CompilerContext.Key<>();

    static {
        String bStringProp = System.getProperty("ballerina.bstring");
        IS_BSTRING = (bStringProp != null && !"".equals(bStringProp));
    }

    public final SymbolTable symbolTable;
    public final PackageCache packageCache;
    private final JvmMethodGen jvmMethodGen;
    private Map<String, BIRFunctionWrapper> birFunctionMap;
    private Map<String, String> externClassMap;
    private Map<String, String> globalVarClassMap;
    private Map<String, PackageID> dependentModules;
    private BLangDiagnosticLogHelper dlog;

    private JvmPackageGen(CompilerContext compilerContext) {

        compilerContext.put(JVM_PACKAGE_GEN_KEY, this);

        birFunctionMap = new HashMap<>();
        globalVarClassMap = new HashMap<>();
        externClassMap = new HashMap<>();
        dependentModules = new LinkedHashMap<>();
        symbolTable = SymbolTable.getInstance(compilerContext);
        packageCache = PackageCache.getInstance(compilerContext);
        dlog = BLangDiagnosticLogHelper.getInstance(compilerContext);
        jvmMethodGen = new JvmMethodGen(this);

        JvmCastGen.symbolTable = symbolTable;
        JvmInstructionGen.anyType = symbolTable.anyType;
    }

    public static JvmPackageGen getInstance(CompilerContext compilerContext) {

        JvmPackageGen jvmPackageGen = compilerContext.get(JVM_PACKAGE_GEN_KEY);
        if (jvmPackageGen == null) {
            jvmPackageGen = new JvmPackageGen(compilerContext);
        }

        return jvmPackageGen;
    }

    private static String getBvmAlias(String orgName, String moduleName) {

        if (Names.ANON_ORG.value.equals(orgName)) {
            return moduleName;
        }
        return orgName + "/" + moduleName;
    }

    private static void addBuiltinImports(BIRPackage currentModule, Set<PackageID> dependentModuleArray) {
        // Add the builtin and utils modules to the imported list of modules
        if (isSameModule(currentModule, PackageID.ANNOTATIONS)) {
            return;
        }
        dependentModuleArray.add(PackageID.ANNOTATIONS);
        if (isLangModule(currentModule)) {
            return;
        }

        if (isSameModule(currentModule, PackageID.INTERNAL)) {
            return;
        }
<<<<<<< HEAD
        dependentModuleArray.add(PackageID.INTERNAL);
        dependentModuleArray.add(PackageID.ARRAY);
        dependentModuleArray.add(PackageID.DECIMAL);
        dependentModuleArray.add(PackageID.ERROR);
        dependentModuleArray.add(PackageID.FLOAT);
        dependentModuleArray.add(PackageID.FUTURE);
        dependentModuleArray.add(PackageID.INT);
        dependentModuleArray.add(PackageID.MAP);
        dependentModuleArray.add(PackageID.OBJECT);
        dependentModuleArray.add(PackageID.STREAM);
        dependentModuleArray.add(PackageID.STRING);
        dependentModuleArray.add(PackageID.TABLE);
        dependentModuleArray.add(PackageID.VALUE);
        dependentModuleArray.add(PackageID.XML);
        dependentModuleArray.add(PackageID.TYPEDESC);
        dependentModuleArray.add(PackageID.BOOLEAN);
=======

        dependentModuleArray.add(internalModule);

        PackageID langArrayModule = new PackageID(ballerinaOrgName, new Name("lang.array"), builtInVersion);
        PackageID langDecimalModule = new PackageID(ballerinaOrgName, new Name("lang.decimal"), builtInVersion);
        PackageID langErrorModule = new PackageID(ballerinaOrgName, new Name("lang.error"), builtInVersion);
        PackageID langFloatModule = new PackageID(ballerinaOrgName, new Name("lang.float"), builtInVersion);
        PackageID langFutureModule = new PackageID(ballerinaOrgName, new Name("lang.future"), builtInVersion);
        PackageID langIntModule = new PackageID(ballerinaOrgName, new Name("lang.int"), builtInVersion);
        PackageID langMapModule = new PackageID(ballerinaOrgName, new Name("lang.map"), builtInVersion);
        PackageID langObjectModule = new PackageID(ballerinaOrgName, new Name("lang.object"), builtInVersion);
        PackageID langStreamModule = new PackageID(ballerinaOrgName, new Name("lang.stream"), builtInVersion);
        PackageID langTableModule = new PackageID(ballerinaOrgName, new Name("lang.table"), builtInVersion);
        PackageID langStringModule = new PackageID(ballerinaOrgName, new Name("lang.string"), builtInVersion);
        PackageID langValueModule = new PackageID(ballerinaOrgName, new Name("lang.value"), builtInVersion);
        PackageID langXmlModule = new PackageID(ballerinaOrgName, new Name("lang.xml"), builtInVersion);
        PackageID langTypedescModule = new PackageID(ballerinaOrgName, new Name("lang.typedesc"), builtInVersion);
        PackageID langBooleanModule = new PackageID(ballerinaOrgName, new Name("lang.boolean"), builtInVersion);
        PackageID langQueryModule = new PackageID(ballerinaOrgName, new Name("lang.query"), builtInVersion);

        dependentModuleArray.add(langArrayModule);
        dependentModuleArray.add(langDecimalModule);
        dependentModuleArray.add(langErrorModule);
        dependentModuleArray.add(langFloatModule);
        dependentModuleArray.add(langFutureModule);
        dependentModuleArray.add(langIntModule);
        dependentModuleArray.add(langMapModule);
        dependentModuleArray.add(langObjectModule);
        dependentModuleArray.add(langStreamModule);
        dependentModuleArray.add(langTableModule);
        dependentModuleArray.add(langStringModule);
        dependentModuleArray.add(langValueModule);
        dependentModuleArray.add(langXmlModule);
        dependentModuleArray.add(langTypedescModule);
        dependentModuleArray.add(langBooleanModule);
        dependentModuleArray.add(langQueryModule);
>>>>>>> 00bf7fe4
    }

    private static boolean isSameModule(BIRPackage moduleId, PackageID importModule) {

        if (!moduleId.org.value.equals(importModule.orgName.value)) {
            return false;
        } else if (!moduleId.name.value.equals(importModule.name.value)) {
            return false;
        } else {
            return moduleId.version.value.equals(importModule.version.value);
        }
    }

    private static boolean isLangModule(BIRPackage moduleId) {

        if (!"ballerina".equals(moduleId.org.value)) {
            return false;
        }
        return moduleId.name.value.indexOf("lang.") == 0;
    }

    private static void generatePackageVariable(BIRGlobalVariableDcl globalVar, ClassWriter cw) {

        String varName = globalVar.name.value;
        BType bType = globalVar.type;
        generateField(cw, bType, varName, true);
    }

    private static void generateLockForVariable(ClassWriter cw) {

        String lockStoreClass = "L" + LOCK_STORE + ";";
        FieldVisitor fv;
        fv = cw.visitField(ACC_PUBLIC + ACC_FINAL + ACC_STATIC, "LOCK_STORE", lockStoreClass, null, null);
        fv.visitEnd();
    }

    private static void generateStaticInitializer(ClassWriter cw, String className,
                                                  boolean serviceEPAvailable) {

        MethodVisitor mv = cw.visitMethod(ACC_STATIC, "<clinit>", "()V", null, null);

        String lockStoreClass = "L" + LOCK_STORE + ";";
        mv.visitTypeInsn(NEW, LOCK_STORE);
        mv.visitInsn(DUP);
        mv.visitMethodInsn(INVOKESPECIAL, LOCK_STORE, "<init>", "()V", false);
        mv.visitFieldInsn(PUTSTATIC, className, "LOCK_STORE", lockStoreClass);

        setServiceEPAvailableField(cw, mv, serviceEPAvailable, className);

        mv.visitInsn(RETURN);
        mv.visitMaxs(0, 0);
        mv.visitEnd();
    }

    private static void setServiceEPAvailableField(ClassWriter cw, MethodVisitor mv, boolean serviceEPAvailable,
                                                   String initClass) {

        FieldVisitor fv = cw.visitField(ACC_PUBLIC + ACC_STATIC, "serviceEPAvailable", "Z", null, null);
        fv.visitEnd();

        if (serviceEPAvailable) {
            mv.visitInsn(ICONST_1);
            mv.visitFieldInsn(PUTSTATIC, initClass, "serviceEPAvailable", "Z");
        } else {
            mv.visitInsn(ICONST_0);
            mv.visitFieldInsn(PUTSTATIC, initClass, "serviceEPAvailable", "Z");
        }
    }

    static String computeLockNameFromString(String varName) {

        return "$lock" + varName;
    }

    static String getModuleLevelClassName(String orgName, String moduleName, String version, String sourceFileName) {

        String className = cleanupSourceFileName(sourceFileName);
        // handle source file path start with '/'.
        if (className.startsWith(JAVA_PACKAGE_SEPERATOR)) {
            className = className.substring(1);
        }

        if (!moduleName.equals(".")) {
            if (!version.equals("")) {
                className = cleanupName(version) + "/" + className;
            }
            className = cleanupName(moduleName) + "/" + className;
        }

        if (!orgName.equalsIgnoreCase("$anon")) {
            className = cleanupName(orgName) + "/" + className;
        }

        return className;
    }

    public static String getPackageName(Name orgName, Name moduleName, Name version) {
        return getPackageName(orgName.getValue(), moduleName.getValue(), version.getValue());
    }

    public static String getPackageName(String orgName, String moduleName, String version) {

        String packageName = "";
        if (!moduleName.equals(".")) {
            if (!version.equals("")) {
                packageName = cleanupName(version) + "/";
            }
            packageName = cleanupName(moduleName) + "/" + packageName;
        }

        if (!orgName.equalsIgnoreCase("$anon")) {
            packageName = cleanupName(orgName) + "/" + packageName;
        }

        return packageName;
    }

    private static String cleanupName(String name) {

        return name.replace(".", "_");
    }

    private static String cleanupSourceFileName(String name) {

        return name.replace(".", FILE_NAME_PERIOD_SEPERATOR);
    }

    public static String cleanupPackageName(String pkgName) {

        int index = pkgName.lastIndexOf("/");
        if (index > 0) {
            return pkgName.substring(0, index);
        } else {
            return pkgName;
        }
    }

    public static BIRFunctionWrapper getFunctionWrapper(BIRFunction currentFunc, String orgName, String moduleName,
                                                        String version, String moduleClass) {

        BInvokableType functionTypeDesc = currentFunc.type;
        BIRVariableDcl receiver = currentFunc.receiver;
        BType attachedType = receiver != null ? receiver.type : null;
        String jvmMethodDescription = getMethodDesc(functionTypeDesc.paramTypes, functionTypeDesc.retType,
                attachedType, false);
        String jvmMethodDescriptionBString = getMethodDesc(functionTypeDesc.paramTypes, functionTypeDesc.retType,
                attachedType, false);

        return new BIRFunctionWrapper(orgName, moduleName, version, currentFunc, moduleClass, jvmMethodDescription,
                jvmMethodDescriptionBString);
    }

    static PackageID packageToModuleId(BIRPackage mod) {

        return new PackageID(mod.org, mod.name, mod.version);
    }

    private static void generateShutdownSignalListener(String initClass, Map<String, byte[]> jarEntries) {

        String innerClassName = initClass + "$SignalListener";
        ClassWriter cw = new BallerinaClassWriter(COMPUTE_FRAMES);
        cw.visit(V1_8, ACC_SUPER, innerClassName, null, JAVA_THREAD, null);

        // create constructor
        MethodVisitor mv = cw.visitMethod(ACC_PUBLIC, "<init>", "()V", null, null);
        mv.visitCode();
        mv.visitVarInsn(ALOAD, 0);
        mv.visitMethodInsn(INVOKESPECIAL, JAVA_THREAD, "<init>", "()V", false);
        mv.visitInsn(RETURN);
        mv.visitMaxs(0, 0);
        mv.visitEnd();

        // implement run() method
        mv = cw.visitMethod(ACC_PUBLIC, "run", "()V", null, null);
        mv.visitCode();

        mv.visitMethodInsn(INVOKESTATIC, initClass, MODULE_STOP, "()V", false);

        mv.visitInsn(RETURN);
        mv.visitMaxs(0, 0);
        mv.visitEnd();

        cw.visitEnd();
        jarEntries.put(innerClassName + ".class", cw.toByteArray());
    }

    private static BIRFunction findFunction(BIRNode parentNode, String funcName) {

        BIRFunction func;
        if (parentNode instanceof BIRTypeDefinition) {
            BIRTypeDefinition typeDef = (BIRTypeDefinition) parentNode;
            func = findFunction(typeDef.attachedFuncs, funcName);
        } else if (parentNode instanceof BIRPackage) {
            BIRPackage pkg = (BIRPackage) parentNode;
            func = findFunction(pkg.functions, funcName);
        } else {
            throw new IllegalStateException();
        }

        return func;
    }

    private static BIRFunction findFunction(List<BIRFunction> functions, String funcName) {

        for (BIRFunction func : functions) {
            if (JvmMethodGen.cleanupFunctionName(func.name.value).equals(funcName)) {
                return func;
            }
        }

        throw new IllegalStateException("cannot find function: '" + funcName + "'");
    }

    JarFile generate(BIRNode.BIRPackage module, InteropValidator interopValidator, boolean isEntry) {

        String orgName = module.org.value;
        String moduleName = module.name.value;
        String version = module.version.value;
        String pkgName = getPackageName(orgName, moduleName, version);

        Set<PackageID> moduleImports = new LinkedHashSet<>();

        addBuiltinImports(module, moduleImports);

        for (BIRNode.BIRImportModule importModule : module.importModules) {
            BPackageSymbol pkgSymbol = packageCache.getSymbol(getBvmAlias(importModule.org.value,
                    importModule.name.value));
            generateDependencyList(pkgSymbol, interopValidator);
            if (dlog.getErrorCount() > 0) {
                return new JarFile(Collections.emptyMap());
            }
        }

        String moduleInitClass = getModuleLevelClassName(orgName, moduleName, version, MODULE_INIT_CLASS_NAME);
        Map<String, JavaClass> jvmClassMapping = generateClassNameMapping(module, pkgName, moduleInitClass,
                interopValidator, isEntry);
        if (!isEntry || dlog.getErrorCount() > 0) {
            return new JarFile(Collections.emptyMap());
        }

        // using a concurrent hash map to store class byte values, which are generated in parallel
        final Map<String, byte[]> jarEntries = new ConcurrentHashMap<>();

        // desugar parameter initialization
        injectDefaultParamInits(module, jvmMethodGen, this);
        injectDefaultParamInitsToAttachedFuncs(module, jvmMethodGen, this);

        // create imported modules flat list
        List<PackageID> flattenedModuleImports = flattenModuleImports(moduleImports);

        // enrich current package with package initializers
        jvmMethodGen.enrichPkgWithInitializers(jvmClassMapping, moduleInitClass, module, flattenedModuleImports);

        // generate the shutdown listener class.
        generateShutdownSignalListener(moduleInitClass, jarEntries);

        // desugar the record init function
        rewriteRecordInits(module.typeDefs);

        // generate object/record value classes
        JvmValueGen valueGen = new JvmValueGen(module, this, jvmMethodGen);
        valueGen.generateValueClasses(jarEntries);

        // generate frame classes
        jvmMethodGen.generateFrameClasses(module, jarEntries);

        // generate module classes
        generateModuleClasses(module, jarEntries, moduleInitClass, jvmClassMapping, flattenedModuleImports);

        // clear class name mappings
        clearPackageGenInfo();

        return new JarFile(moduleInitClass, jarEntries);
    }

    private void generateModuleClasses(BIRPackage module, Map<String, byte[]> jarEntries, String moduleInitClass,
                                       Map<String, JavaClass> jvmClassMapping, List<PackageID> moduleImports) {

        jvmClassMapping.entrySet().parallelStream().forEach(entry -> {
            String moduleClass = entry.getKey();
            JavaClass javaClass = entry.getValue();
            ClassWriter cw = new BallerinaClassWriter(COMPUTE_FRAMES);
            LambdaMetadata lambdaMetadata = new LambdaMetadata(moduleClass);

            if (Objects.equals(moduleClass, moduleInitClass)) {
                cw.visit(V1_8, ACC_PUBLIC + ACC_SUPER, moduleClass, null, VALUE_CREATOR, null);
                generateDefaultConstructor(cw, VALUE_CREATOR);
                generateUserDefinedTypeFields(cw, module.typeDefs);
                generateValueCreatorMethods(cw, module.typeDefs, module, moduleInitClass, symbolTable);
                // populate global variable to class name mapping and generate them
                for (BIRGlobalVariableDcl globalVar : module.globalVars) {
                    if (globalVar != null) {
                        generatePackageVariable(globalVar, cw);
                    }
                }

                BIRFunction mainFunc = getMainFunc(module.functions);
                String mainClass = "";
                if (mainFunc != null) {
                    mainClass = getModuleLevelClassName(module.org.value, module.name.value,  module.version.value,
                            cleanupPathSeperators(cleanupBalExt(mainFunc.pos.getSource().cUnitName)));
                }

                boolean serviceEPAvailable = isServiceDefAvailable(module.typeDefs);

                jvmMethodGen.generateMainMethod(mainFunc, cw, module, moduleClass, serviceEPAvailable);
                if (mainFunc != null) {
                    jvmMethodGen.generateLambdaForMain(mainFunc, cw, module, mainClass, moduleClass);
                }
                jvmMethodGen.generateLambdaForPackageInits(cw, module, mainClass, moduleClass, moduleImports);

                generateLockForVariable(cw);
                generateStaticInitializer(cw, moduleClass, serviceEPAvailable);
                generateCreateTypesMethod(cw, module.typeDefs, moduleInitClass, symbolTable);
                jvmMethodGen.generateModuleInitializer(cw, module, moduleInitClass);
                jvmMethodGen.generateExecutionStopMethod(cw, moduleInitClass, module, moduleImports,
                        moduleInitClass);
            } else {
                cw.visit(V1_8, ACC_PUBLIC + ACC_SUPER, moduleClass, null, OBJECT, null);
                generateDefaultConstructor(cw, OBJECT);
            }
            cw.visitSource(javaClass.sourceFileName, null);
            // generate methods
            for (BIRFunction func : javaClass.functions) {
                String workerName = getFunction(func).workerName == null ? null : func.workerName.value;
                jvmMethodGen.generateMethod(getFunction(func), cw, module, null, false, workerName, lambdaMetadata);
            }
            // generate lambdas created during generating methods
            for (Map.Entry<String, BIRInstruction> lambda : lambdaMetadata.getLambdas().entrySet()) {
                String name = lambda.getKey();
                BIRInstruction call = lambda.getValue();
                jvmMethodGen.generateLambdaMethod(call, cw, name);
            }
            cw.visitEnd();

            byte[] bytes = getBytes(cw, module);
            jarEntries.put(moduleClass + ".class", bytes);
        });
    }

    private List<PackageID> flattenModuleImports(Set<PackageID> dependentModuleArray) {

        for (Map.Entry<String, PackageID> entry : dependentModules.entrySet()) {
            PackageID id = entry.getValue();
            dependentModuleArray.add(id);
        }

        return new ArrayList<>(dependentModuleArray);
    }

    /**
     * Java Class will be generate for each source file. This method add class mappings to globalVar and filters the
     * unctions based on their source file name and then returns map of associated java class contents.
     *
     * @param module           bir module
     * @param pkgName          module name
     * @param initClass        module init class name
     * @param interopValidator interop validator instance
     * @param isEntry          is entry module flag
     * @return The map of javaClass records on given source file name
     */
    private Map<String, JavaClass> generateClassNameMapping(BIRPackage module, String pkgName, String initClass,
                                                            InteropValidator interopValidator,
                                                            boolean isEntry) {

        String orgName = module.org.value;
        String moduleName = module.name.value;
        String version = module.version.value;
        Map<String, JavaClass> jvmClassMap = new HashMap<>();

        if (isEntry) {
            for (BIRNode.BIRConstant constant : module.constants) {
                module.globalVars.add(new BIRGlobalVariableDcl(constant.pos, constant.flags, constant.type, null,
                        constant.name, VarScope.GLOBAL, VarKind.CONSTANT, ""));
            }
        }
        for (BIRGlobalVariableDcl globalVar : module.globalVars) {
            if (globalVar != null) {
                globalVarClassMap.put(pkgName + globalVar.name.value, initClass);
            }
        }

        globalVarClassMap.put(pkgName + "LOCK_STORE", initClass);
        // filter out functions.
        List<BIRFunction> functions = module.functions;
        if (functions.size() > 0) {
            int funcSize = functions.size();
            int count = 0;
            // Generate init class. Init function should be the first function of the package, hence check first
            // function.
            BIRFunction initFunc = functions.get(0);
            String functionName = initFunc.name.value;
            JavaClass klass = new JavaClass(initFunc.pos.src.cUnitName);
            klass.functions.add(0, initFunc);
            jvmMethodGen.addInitAndTypeInitInstructions(module, initFunc);
            jvmClassMap.put(initClass, klass);
            birFunctionMap.put(pkgName + functionName, getFunctionWrapper(initFunc, orgName, moduleName,
                    version, initClass));
            count += 1;

            // Add start function
            BIRFunction startFunc = functions.get(1);
            functionName = startFunc.name.value;
            birFunctionMap.put(pkgName + functionName, getFunctionWrapper(startFunc, orgName, moduleName,
                    version, initClass));
            klass.functions.add(1, startFunc);
            count += 1;

            // Add stop function
            BIRFunction stopFunc = functions.get(2);
            functionName = stopFunc.name.value;
            birFunctionMap.put(pkgName + functionName, getFunctionWrapper(stopFunc, orgName, moduleName,
                    version, initClass));
            klass.functions.add(2, stopFunc);
            count += 1;

            // Generate classes for other functions.
            while (count < funcSize) {
                BIRFunction birFunc = functions.get(count);
                count = count + 1;
                // link the bir function for lookup
                String birFuncName = birFunc.name.value;

                String balFileName;

                if (birFunc.pos == null) {
                    balFileName = MODULE_INIT_CLASS_NAME;
                } else {
                    balFileName = birFunc.pos.src.cUnitName;
                }
                String birModuleClassName = getModuleLevelClassName(orgName, moduleName, version,
                        cleanupPathSeperators(cleanupBalExt(balFileName)));

                if (!isBallerinaBuiltinModule(orgName, moduleName)) {
                    JavaClass javaClass = jvmClassMap.get(birModuleClassName);
                    if (javaClass != null) {
                        javaClass.functions.add(birFunc);
                    } else {
                        klass = new JavaClass(balFileName);
                        klass.functions.add(0, birFunc);
                        jvmClassMap.put(birModuleClassName, klass);
                    }
                }

                interopValidator.setEntryModuleValidation(isEntry);

                BIRFunctionWrapper birFuncWrapperOrError;
                try {
                    if (isExternFunc(getFunction(birFunc))) {
                        birFuncWrapperOrError = createExternalFunctionWrapper(interopValidator, birFunc, orgName,
                                moduleName, version, birModuleClassName, this);
                    } else {
                        if (isEntry) {
                            addDefaultableBooleanVarsToSignature(birFunc, symbolTable.booleanType);
                        }
                        birFuncWrapperOrError = getFunctionWrapper(birFunc, orgName, moduleName, version,
                                birModuleClassName);
                    }
                } catch (JInteropException e) {
                    dlog.error(birFunc.pos, e.getCode(), e.getMessage());
                    continue;
                }
                birFunctionMap.put(pkgName + birFuncName, birFuncWrapperOrError);
            }
        }

        // link module init function that will be generated
        BIRFunction moduleInitFunction = new BIRFunction(null, new Name(CURRENT_MODULE_INIT), 0,
                new BInvokableType(Collections.emptyList(), null, new BNilType(), null), new Name(""), 0, null);
        birFunctionMap.put(pkgName + CURRENT_MODULE_INIT, getFunctionWrapper(moduleInitFunction, orgName, moduleName,
                version, initClass));

        // link module stop function that will be generated
        BIRFunction moduleStopFunction = new BIRFunction(null, new Name(MODULE_STOP), 0,
                new BInvokableType(Collections.emptyList(), null, new BNilType(), null), new Name(""), 0, null);
        birFunctionMap.put(pkgName + MODULE_STOP, getFunctionWrapper(moduleStopFunction, orgName, moduleName,
                version, initClass));

        // link typedef - object attached native functions
        List<BIRTypeDefinition> typeDefs = module.typeDefs;

        for (BIRTypeDefinition optionalTypeDef : typeDefs) {
            BIRTypeDefinition typeDef = getTypeDef(optionalTypeDef);
            BType bType = typeDef.type;

            if ((bType.tag != TypeTags.OBJECT ||
                    Symbols.isFlagOn(((BObjectType) bType).tsymbol.flags, Flags.ABSTRACT)) &&
                    !(bType instanceof BServiceType)) {
                continue;
            }

            List<BIRFunction> attachedFuncs = getFunctions(typeDef.attachedFuncs);
            String typeName = toNameString(bType);
            for (BIRFunction func : attachedFuncs) {

                // link the bir function for lookup
                BIRFunction currentFunc = getFunction(func);
                String functionName = currentFunc.name.value;
                String lookupKey = typeName + "." + functionName;

                if (!isExternFunc(currentFunc)) {
                    String className = getTypeValueClassName(module, typeName);
                    birFunctionMap.put(pkgName + lookupKey, getFunctionWrapper(currentFunc, orgName, moduleName,
                            version, className));
                    continue;
                }

                String jClassName = lookupExternClassName(cleanupPackageName(pkgName), lookupKey);
                if (jClassName != null) {
                    OldStyleExternalFunctionWrapper wrapper =
                            ExternalMethodGen.createOldStyleExternalFunctionWrapper(currentFunc, orgName,
                                    moduleName, version, jClassName, jClassName, isEntry, symbolTable);
                    birFunctionMap.put(pkgName + lookupKey, wrapper);
                } else {
                    throw new BLangCompilerException("native function not available: " +
                            pkgName + lookupKey);
                }
            }
        }
        return jvmClassMap;
    }

    public String lookupExternClassName(String pkgName, String functionName) {

        return externClassMap.get(cleanupName(pkgName) + "/" + functionName);
    }

    public byte[] getBytes(ClassWriter cw, BIRNode node) {

        byte[] result;
        try {
            return cw.toByteArray();
        } catch (MethodTooLargeException e) {
            String funcName = e.getMethodName();
            BIRFunction func = findFunction(node, funcName);
            dlog.error(func.pos, DiagnosticCode.METHOD_TOO_LARGE, func.name.value);
            result = new byte[0];
        } catch (ClassTooLargeException e) {
            dlog.error(node.pos, DiagnosticCode.FILE_TOO_LARGE, e.getClassName());
            result = new byte[0];
        } catch (Exception e) {
            throw new BLangCompilerException(e.getMessage(), e);
        }

        return result;
    }

    private void clearPackageGenInfo() {

        birFunctionMap.clear();
        globalVarClassMap.clear();
        externClassMap.clear();
        dependentModules.clear();
    }

    public BIRFunctionWrapper lookupBIRFunctionWrapper(String lookupKey) {

        return this.birFunctionMap.get(lookupKey);
    }

    void addExternClassMapping(String key, String value) {

        this.externClassMap.put(key, value);
    }

    BType lookupTypeDef(NewInstance objectNewIns) {

        if (!objectNewIns.isExternalDef) {
            return objectNewIns.def.type;
        } else {
            PackageID id = objectNewIns.externalPackageId;
            BPackageSymbol symbol = packageCache.getSymbol(id.orgName + "/" + id.name);
            if (symbol != null) {
                BObjectTypeSymbol objectTypeSymbol =
                        (BObjectTypeSymbol) symbol.scope.lookup(new Name(objectNewIns.objectName)).symbol;
                if (objectTypeSymbol != null) {
                    return objectTypeSymbol.type;
                }
            }

            throw new BLangCompilerException("Reference to unknown type " + objectNewIns.externalPackageId
                    + "/" + objectNewIns.objectName);
        }
    }

    String lookupGlobalVarClassName(String pkgName, String varName) {

        String key = pkgName + varName;
        if (!globalVarClassMap.containsKey(key)) {
            return pkgName + MODULE_INIT_CLASS_NAME;
        } else {
            return globalVarClassMap.get(key);
        }
    }

    private void generateDependencyList(BPackageSymbol packageSymbol, InteropValidator interopValidator) {

        if (packageSymbol.bir != null) {
            generate(packageSymbol.bir, interopValidator, false);
        } else {
            for (BPackageSymbol importPkgSymbol : packageSymbol.imports) {
                if (importPkgSymbol == null) {
                    continue;
                }
                generateDependencyList(importPkgSymbol, interopValidator);
            }
        }

        PackageID moduleId = packageSymbol.pkgID;

        String pkgName = getPackageName(moduleId.orgName, moduleId.name, moduleId.version);
        if (!dependentModules.containsKey(pkgName)) {
            dependentModules.put(pkgName, moduleId);
        }
    }
}<|MERGE_RESOLUTION|>--- conflicted
+++ resolved
@@ -190,7 +190,6 @@
         if (isSameModule(currentModule, PackageID.INTERNAL)) {
             return;
         }
-<<<<<<< HEAD
         dependentModuleArray.add(PackageID.INTERNAL);
         dependentModuleArray.add(PackageID.ARRAY);
         dependentModuleArray.add(PackageID.DECIMAL);
@@ -207,44 +206,7 @@
         dependentModuleArray.add(PackageID.XML);
         dependentModuleArray.add(PackageID.TYPEDESC);
         dependentModuleArray.add(PackageID.BOOLEAN);
-=======
-
-        dependentModuleArray.add(internalModule);
-
-        PackageID langArrayModule = new PackageID(ballerinaOrgName, new Name("lang.array"), builtInVersion);
-        PackageID langDecimalModule = new PackageID(ballerinaOrgName, new Name("lang.decimal"), builtInVersion);
-        PackageID langErrorModule = new PackageID(ballerinaOrgName, new Name("lang.error"), builtInVersion);
-        PackageID langFloatModule = new PackageID(ballerinaOrgName, new Name("lang.float"), builtInVersion);
-        PackageID langFutureModule = new PackageID(ballerinaOrgName, new Name("lang.future"), builtInVersion);
-        PackageID langIntModule = new PackageID(ballerinaOrgName, new Name("lang.int"), builtInVersion);
-        PackageID langMapModule = new PackageID(ballerinaOrgName, new Name("lang.map"), builtInVersion);
-        PackageID langObjectModule = new PackageID(ballerinaOrgName, new Name("lang.object"), builtInVersion);
-        PackageID langStreamModule = new PackageID(ballerinaOrgName, new Name("lang.stream"), builtInVersion);
-        PackageID langTableModule = new PackageID(ballerinaOrgName, new Name("lang.table"), builtInVersion);
-        PackageID langStringModule = new PackageID(ballerinaOrgName, new Name("lang.string"), builtInVersion);
-        PackageID langValueModule = new PackageID(ballerinaOrgName, new Name("lang.value"), builtInVersion);
-        PackageID langXmlModule = new PackageID(ballerinaOrgName, new Name("lang.xml"), builtInVersion);
-        PackageID langTypedescModule = new PackageID(ballerinaOrgName, new Name("lang.typedesc"), builtInVersion);
-        PackageID langBooleanModule = new PackageID(ballerinaOrgName, new Name("lang.boolean"), builtInVersion);
-        PackageID langQueryModule = new PackageID(ballerinaOrgName, new Name("lang.query"), builtInVersion);
-
-        dependentModuleArray.add(langArrayModule);
-        dependentModuleArray.add(langDecimalModule);
-        dependentModuleArray.add(langErrorModule);
-        dependentModuleArray.add(langFloatModule);
-        dependentModuleArray.add(langFutureModule);
-        dependentModuleArray.add(langIntModule);
-        dependentModuleArray.add(langMapModule);
-        dependentModuleArray.add(langObjectModule);
-        dependentModuleArray.add(langStreamModule);
-        dependentModuleArray.add(langTableModule);
-        dependentModuleArray.add(langStringModule);
-        dependentModuleArray.add(langValueModule);
-        dependentModuleArray.add(langXmlModule);
-        dependentModuleArray.add(langTypedescModule);
-        dependentModuleArray.add(langBooleanModule);
-        dependentModuleArray.add(langQueryModule);
->>>>>>> 00bf7fe4
+        dependentModuleArray.add(PackageID.QUERY);
     }
 
     private static boolean isSameModule(BIRPackage moduleId, PackageID importModule) {
