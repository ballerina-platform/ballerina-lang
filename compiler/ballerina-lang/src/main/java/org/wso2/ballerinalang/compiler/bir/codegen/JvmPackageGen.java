--- conflicted
+++ resolved
@@ -302,9 +302,6 @@
             retType = typeBuilder.build(retType);
         }
 
-<<<<<<< HEAD
-        String jvmMethodDescription = getMethodDesc(functionTypeDesc.paramTypes, retType, attachedType, false, false);
-=======
         String jvmMethodDescription;
         if (receiver == null) {
             jvmMethodDescription = JvmCodeGenUtil.getMethodDesc(functionTypeDesc.paramTypes, retType);
@@ -312,7 +309,6 @@
             jvmMethodDescription = JvmCodeGenUtil.getMethodDesc(functionTypeDesc.paramTypes, retType, receiver.type);
         }
 
->>>>>>> 189027fd
         return new BIRFunctionWrapper(orgName, moduleName, version, currentFunc, moduleClass, jvmMethodDescription);
     }
 
