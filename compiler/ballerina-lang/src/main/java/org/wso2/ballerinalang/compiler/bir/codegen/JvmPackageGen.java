--- conflicted
+++ resolved
@@ -612,12 +612,8 @@
                                                      BIRFunction birFunc, String birModuleClassName) {
         BIRFunctionWrapper birFuncWrapperOrError;
         if (isExternFunc(birFunc) && isEntry) {
-<<<<<<< HEAD
-            birFuncWrapperOrError = createExternalFunctionWrapper(symbolTable.typeEnv(), isEntry, birFunc, packageID,
+            birFuncWrapperOrError = createExternalFunctionWrapper(symbolTable.typeEnv(), true, birFunc, packageID,
                     birModuleClassName);
-=======
-            birFuncWrapperOrError = createExternalFunctionWrapper(true, birFunc, packageID, birModuleClassName);
->>>>>>> 0e916265
         } else {
             if (isEntry && birFunc.receiver == null) {
                 addDefaultableBooleanVarsToSignature(symbolTable.typeEnv(), birFunc);
