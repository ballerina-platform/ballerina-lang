/*
 *  Copyright (c) 2020, WSO2 Inc. (http://www.wso2.org) All Rights Reserved.
 *
 *  WSO2 Inc. licenses this file to you under the Apache License,
 *  Version 2.0 (the "License"); you may not use this file except
 *  in compliance with the License.
 *  You may obtain a copy of the License at
 *
 *    http://www.apache.org/licenses/LICENSE-2.0
 *
 *  Unless required by applicable law or agreed to in writing,
 *  software distributed under the License is distributed on an
 *  "AS IS" BASIS, WITHOUT WARRANTIES OR CONDITIONS OF ANY
 *  KIND, either express or implied.  See the License for the
 *  specific language governing permissions and limitations
 *  under the License.
 */

package org.wso2.ballerinalang.compiler.bir.codegen;

import io.ballerina.identifier.Utils;
import org.ballerinalang.compiler.BLangCompilerException;
import org.ballerinalang.model.elements.PackageID;
import org.ballerinalang.model.symbols.SymbolKind;
import org.ballerinalang.util.diagnostic.DiagnosticErrorCode;
import org.objectweb.asm.ClassTooLargeException;
import org.objectweb.asm.ClassWriter;
import org.objectweb.asm.FieldVisitor;
import org.objectweb.asm.MethodTooLargeException;
import org.objectweb.asm.MethodVisitor;
import org.wso2.ballerinalang.compiler.CompiledJarFile;
import org.wso2.ballerinalang.compiler.PackageCache;
import org.wso2.ballerinalang.compiler.bir.codegen.internal.AsyncDataCollector;
import org.wso2.ballerinalang.compiler.bir.codegen.internal.JavaClass;
import org.wso2.ballerinalang.compiler.bir.codegen.interop.BIRFunctionWrapper;
import org.wso2.ballerinalang.compiler.bir.codegen.interop.JInteropException;
import org.wso2.ballerinalang.compiler.bir.codegen.methodgen.ConfigMethodGen;
import org.wso2.ballerinalang.compiler.bir.codegen.methodgen.FrameClassGen;
import org.wso2.ballerinalang.compiler.bir.codegen.methodgen.InitMethodGen;
import org.wso2.ballerinalang.compiler.bir.codegen.methodgen.LambdaGen;
import org.wso2.ballerinalang.compiler.bir.codegen.methodgen.MainMethodGen;
import org.wso2.ballerinalang.compiler.bir.codegen.methodgen.MethodGen;
import org.wso2.ballerinalang.compiler.bir.codegen.methodgen.MethodGenUtils;
import org.wso2.ballerinalang.compiler.bir.codegen.methodgen.ModuleStopMethodGen;
import org.wso2.ballerinalang.compiler.bir.codegen.split.JvmConstantsGen;
import org.wso2.ballerinalang.compiler.bir.codegen.split.JvmMethodsSplitter;
import org.wso2.ballerinalang.compiler.bir.model.BIRInstruction;
import org.wso2.ballerinalang.compiler.bir.model.BIRNode;
import org.wso2.ballerinalang.compiler.bir.model.BIRNode.BIRFunction;
import org.wso2.ballerinalang.compiler.bir.model.BIRNode.BIRGlobalVariableDcl;
import org.wso2.ballerinalang.compiler.bir.model.BIRNode.BIRPackage;
import org.wso2.ballerinalang.compiler.bir.model.BIRNode.BIRTypeDefinition;
import org.wso2.ballerinalang.compiler.bir.model.BIRNode.BIRVariableDcl;
import org.wso2.ballerinalang.compiler.bir.model.BIRNonTerminator.NewInstance;
import org.wso2.ballerinalang.compiler.bir.model.VarKind;
import org.wso2.ballerinalang.compiler.bir.model.VarScope;
import org.wso2.ballerinalang.compiler.diagnostic.BLangDiagnosticLog;
import org.wso2.ballerinalang.compiler.semantics.analyzer.TypeHashVisitor;
import org.wso2.ballerinalang.compiler.semantics.analyzer.Types;
import org.wso2.ballerinalang.compiler.semantics.model.SymbolTable;
import org.wso2.ballerinalang.compiler.semantics.model.symbols.BObjectTypeSymbol;
import org.wso2.ballerinalang.compiler.semantics.model.symbols.BPackageSymbol;
import org.wso2.ballerinalang.compiler.semantics.model.symbols.BSymbol;
import org.wso2.ballerinalang.compiler.semantics.model.symbols.Symbols;
import org.wso2.ballerinalang.compiler.semantics.model.types.BInvokableType;
import org.wso2.ballerinalang.compiler.semantics.model.types.BNilType;
import org.wso2.ballerinalang.compiler.semantics.model.types.BType;
import org.wso2.ballerinalang.compiler.util.Name;
import org.wso2.ballerinalang.compiler.util.Names;
import org.wso2.ballerinalang.compiler.util.TypeTags;
import org.wso2.ballerinalang.compiler.util.Unifier;
import org.wso2.ballerinalang.util.Flags;

import java.util.ArrayList;
import java.util.Collections;
import java.util.HashMap;
import java.util.LinkedHashSet;
import java.util.List;
import java.util.Map;
import java.util.Objects;
import java.util.Set;

import static org.ballerinalang.model.symbols.SymbolOrigin.VIRTUAL;
import static org.objectweb.asm.ClassWriter.COMPUTE_FRAMES;
import static org.objectweb.asm.Opcodes.ACC_FINAL;
import static org.objectweb.asm.Opcodes.ACC_PUBLIC;
import static org.objectweb.asm.Opcodes.ACC_STATIC;
import static org.objectweb.asm.Opcodes.ACC_SUPER;
import static org.objectweb.asm.Opcodes.DUP;
import static org.objectweb.asm.Opcodes.GETSTATIC;
import static org.objectweb.asm.Opcodes.ICONST_0;
import static org.objectweb.asm.Opcodes.ICONST_1;
import static org.objectweb.asm.Opcodes.INVOKESPECIAL;
import static org.objectweb.asm.Opcodes.INVOKESTATIC;
import static org.objectweb.asm.Opcodes.NEW;
import static org.objectweb.asm.Opcodes.PUTSTATIC;
import static org.objectweb.asm.Opcodes.RETURN;
import static org.objectweb.asm.Opcodes.V1_8;
import static org.wso2.ballerinalang.compiler.bir.codegen.JvmCodeGenUtil.NAME_HASH_COMPARATOR;
import static org.wso2.ballerinalang.compiler.bir.codegen.JvmCodeGenUtil.getModuleLevelClassName;
import static org.wso2.ballerinalang.compiler.bir.codegen.JvmCodeGenUtil.isExternFunc;
import static org.wso2.ballerinalang.compiler.bir.codegen.JvmCodeGenUtil.toNameString;
import static org.wso2.ballerinalang.compiler.bir.codegen.JvmConstants.BALLERINA;
import static org.wso2.ballerinalang.compiler.bir.codegen.JvmConstants.CONSTANT_INIT_METHOD_PREFIX;
import static org.wso2.ballerinalang.compiler.bir.codegen.JvmConstants.CURRENT_MODULE_VAR_NAME;
import static org.wso2.ballerinalang.compiler.bir.codegen.JvmConstants.ENCODED_DOT_CHARACTER;
import static org.wso2.ballerinalang.compiler.bir.codegen.JvmConstants.ENCODED_JAVA_MODULE;
import static org.wso2.ballerinalang.compiler.bir.codegen.JvmConstants.JVM_INIT_METHOD;
import static org.wso2.ballerinalang.compiler.bir.codegen.JvmConstants.JVM_STATIC_INIT_METHOD;
import static org.wso2.ballerinalang.compiler.bir.codegen.JvmConstants.LOCK_STORE;
import static org.wso2.ballerinalang.compiler.bir.codegen.JvmConstants.LOCK_STORE_VAR_NAME;
import static org.wso2.ballerinalang.compiler.bir.codegen.JvmConstants.MAIN_METHOD;
import static org.wso2.ballerinalang.compiler.bir.codegen.JvmConstants.MODULE_EXECUTE_METHOD;
import static org.wso2.ballerinalang.compiler.bir.codegen.JvmConstants.MODULE_INIT_CLASS_NAME;
import static org.wso2.ballerinalang.compiler.bir.codegen.JvmConstants.MODULE_STARTED;
import static org.wso2.ballerinalang.compiler.bir.codegen.JvmConstants.MODULE_START_ATTEMPTED;
import static org.wso2.ballerinalang.compiler.bir.codegen.JvmConstants.MODULE_STOP_METHOD;
import static org.wso2.ballerinalang.compiler.bir.codegen.JvmConstants.MODULE_TYPES_CLASS_NAME;
import static org.wso2.ballerinalang.compiler.bir.codegen.JvmConstants.OBJECT;
import static org.wso2.ballerinalang.compiler.bir.codegen.JvmConstants.SERVICE_EP_AVAILABLE;
import static org.wso2.ballerinalang.compiler.bir.codegen.JvmConstants.VALUE_CREATOR;
import static org.wso2.ballerinalang.compiler.bir.codegen.JvmDesugarPhase.addDefaultableBooleanVarsToSignature;
import static org.wso2.ballerinalang.compiler.bir.codegen.JvmDesugarPhase.rewriteRecordInits;
import static org.wso2.ballerinalang.compiler.bir.codegen.JvmSignatures.GET_MODULE;
import static org.wso2.ballerinalang.compiler.bir.codegen.JvmSignatures.VOID_METHOD_DESC;
import static org.wso2.ballerinalang.compiler.bir.codegen.JvmValueGen.injectDefaultParamInitsToAttachedFuncs;
import static org.wso2.ballerinalang.compiler.bir.codegen.interop.ExternalMethodGen.createExternalFunctionWrapper;
import static org.wso2.ballerinalang.compiler.bir.codegen.interop.ExternalMethodGen.injectDefaultParamInits;

/**
 * BIR module to JVM byte code generation class.
 *
 * @since 1.2.0
 */
public class JvmPackageGen {

    private static Unifier unifier;

    public final SymbolTable symbolTable;
    public final PackageCache packageCache;
    private final MethodGen methodGen;
    private final FrameClassGen frameClassGen;
    private final InitMethodGen initMethodGen;
    private final ConfigMethodGen configMethodGen;
    private final Map<String, BIRFunctionWrapper> birFunctionMap;
    private final Map<String, String> externClassMap;
    private final Map<String, String> globalVarClassMap;
    private final Set<PackageID> dependentModules;
    private final BLangDiagnosticLog dlog;
    private final Types types;

    JvmPackageGen(SymbolTable symbolTable, PackageCache packageCache, BLangDiagnosticLog dlog, Types types) {
        birFunctionMap = new HashMap<>();
        globalVarClassMap = new HashMap<>();
        externClassMap = new HashMap<>();
        dependentModules = new LinkedHashSet<>();
        this.symbolTable = symbolTable;
        this.packageCache = packageCache;
        this.dlog = dlog;
        this.types = types;
        methodGen = new MethodGen(this, types);
        initMethodGen = new InitMethodGen(symbolTable);
        configMethodGen = new ConfigMethodGen();
        frameClassGen = new FrameClassGen();
        unifier = new Unifier();

        JvmInstructionGen.anyType = symbolTable.anyType;
    }

    private static String getBvmAlias(String orgName, String moduleName) {

        if (Names.ANON_ORG.value.equals(orgName)) {
            return moduleName;
        }
        return orgName + "/" + moduleName;
    }

    private static void addBuiltinImports(PackageID currentModule, Set<PackageID> dependentModuleArray) {
        // Add the builtin and utils modules to the imported list of modules
        if (JvmCodeGenUtil.isSameModule(currentModule, PackageID.ANNOTATIONS)) {
            return;
        }

        dependentModuleArray.add(PackageID.ANNOTATIONS);

        if (JvmCodeGenUtil.isSameModule(currentModule, PackageID.JAVA)) {
            return;
        }

        dependentModuleArray.add(PackageID.JAVA);

        if (isLangModule(currentModule)) {
            return;
        }

        if (JvmCodeGenUtil.isSameModule(currentModule, PackageID.INTERNAL)) {
            return;
        }
        dependentModuleArray.add(PackageID.INTERNAL);
        dependentModuleArray.add(PackageID.ARRAY);
        dependentModuleArray.add(PackageID.DECIMAL);
        dependentModuleArray.add(PackageID.VALUE);
        dependentModuleArray.add(PackageID.ERROR);
        dependentModuleArray.add(PackageID.FLOAT);
        dependentModuleArray.add(PackageID.FUNCTION);
        dependentModuleArray.add(PackageID.FUTURE);
        dependentModuleArray.add(PackageID.INT);
        dependentModuleArray.add(PackageID.MAP);
        dependentModuleArray.add(PackageID.OBJECT);
        dependentModuleArray.add(PackageID.STREAM);
        dependentModuleArray.add(PackageID.REGEXP);
        dependentModuleArray.add(PackageID.STRING);
        dependentModuleArray.add(PackageID.TABLE);
        dependentModuleArray.add(PackageID.XML);
        dependentModuleArray.add(PackageID.TYPEDESC);
        dependentModuleArray.add(PackageID.BOOLEAN);
        dependentModuleArray.add(PackageID.QUERY);
        dependentModuleArray.add(PackageID.TRANSACTION);
    }

    public static boolean isLangModule(PackageID moduleId) {

        if (!BALLERINA.equals(moduleId.orgName.value)) {
            return false;
        }
        return moduleId.name.value.indexOf("lang" + ENCODED_DOT_CHARACTER) == 0 ||
                moduleId.name.value.equals(ENCODED_JAVA_MODULE);
    }

    private static void generatePackageVariable(BIRGlobalVariableDcl globalVar, ClassWriter cw) {

        String varName = globalVar.name.value;
        BType bType = globalVar.type;
        String descriptor = JvmCodeGenUtil.getFieldTypeSignature(bType);
        FieldVisitor fv = cw.visitField(ACC_PUBLIC + ACC_STATIC, varName, descriptor, null, null);
        fv.visitEnd();
    }

    private static void generateLockForVariable(ClassWriter cw) {

        String lockStoreClass = "L" + LOCK_STORE + ";";
        FieldVisitor fv;
        fv = cw.visitField(ACC_PUBLIC + ACC_FINAL + ACC_STATIC, LOCK_STORE_VAR_NAME, lockStoreClass, null, null);
        fv.visitEnd();
    }

    private static void generateStaticInitializer(ClassWriter cw, String className, BIRPackage birPackage,
                                                  boolean isInitClass, boolean serviceEPAvailable,
                                                  AsyncDataCollector asyncDataCollector,
                                                  JvmConstantsGen jvmConstantsGen) {
        if (!isInitClass && asyncDataCollector.getStrandMetadata().isEmpty()) {
            return;
        }
        MethodVisitor mv = cw.visitMethod(ACC_STATIC, JVM_STATIC_INIT_METHOD, VOID_METHOD_DESC, null, null);
        if (isInitClass) {
            setConstantFields(mv, birPackage, jvmConstantsGen);
            setLockStoreField(mv, className);
            setServiceEPAvailableField(cw, mv, serviceEPAvailable, className);
            setModuleStatusField(cw, mv, className);
            setCurrentModuleField(cw, mv, jvmConstantsGen, birPackage.packageID, className);
        }
        JvmCodeGenUtil.generateStrandMetadata(mv, className, birPackage.packageID, asyncDataCollector);
        mv.visitInsn(RETURN);
        JvmCodeGenUtil.visitMaxStackForMethod(mv, JVM_STATIC_INIT_METHOD, className);
        mv.visitEnd();
    }

    private static void setConstantFields(MethodVisitor mv, BIRPackage birPackage,
                                          JvmConstantsGen jvmConstantsGen) {
        if (birPackage.constants.isEmpty()) {
            return;
        }
        mv.visitMethodInsn(INVOKESTATIC, jvmConstantsGen.getConstantClass(), CONSTANT_INIT_METHOD_PREFIX,
                VOID_METHOD_DESC, false);
    }

    private static void setLockStoreField(MethodVisitor mv, String className) {
        String lockStoreClass = "L" + LOCK_STORE + ";";
        mv.visitTypeInsn(NEW, LOCK_STORE);
        mv.visitInsn(DUP);
        mv.visitMethodInsn(INVOKESPECIAL, LOCK_STORE, JVM_INIT_METHOD, VOID_METHOD_DESC, false);
        mv.visitFieldInsn(PUTSTATIC, className, LOCK_STORE_VAR_NAME, lockStoreClass);
    }

    private static void setServiceEPAvailableField(ClassWriter cw, MethodVisitor mv, boolean serviceEPAvailable,
                                                   String initClass) {
        FieldVisitor fv = cw.visitField(ACC_PUBLIC + ACC_STATIC, SERVICE_EP_AVAILABLE, "Z", null, null);
        fv.visitEnd();

        if (serviceEPAvailable) {
            mv.visitInsn(ICONST_1);
        } else {
            mv.visitInsn(ICONST_0);
        }
        mv.visitFieldInsn(PUTSTATIC, initClass, SERVICE_EP_AVAILABLE, "Z");
    }

    private static void setModuleStatusField(ClassWriter cw, MethodVisitor mv, String initClass) {

        FieldVisitor fv = cw.visitField(ACC_PUBLIC + ACC_STATIC, MODULE_START_ATTEMPTED, "Z", null, null);
        fv.visitEnd();

        mv.visitInsn(ICONST_0);
        mv.visitFieldInsn(PUTSTATIC, initClass, MODULE_START_ATTEMPTED, "Z");

        fv = cw.visitField(ACC_PUBLIC + ACC_STATIC, MODULE_STARTED, "Z", null, null);
        fv.visitEnd();

        mv.visitInsn(ICONST_0);
        mv.visitFieldInsn(PUTSTATIC, initClass, MODULE_STARTED, "Z");
    }

    private static void setCurrentModuleField(ClassWriter cw, MethodVisitor mv, JvmConstantsGen jvmConstantsGen,
                                              PackageID packageID, String moduleInitClass) {
        FieldVisitor fv = cw.visitField(ACC_PUBLIC + ACC_STATIC, CURRENT_MODULE_VAR_NAME,
                                        GET_MODULE, null, null);
        fv.visitEnd();
        String varName = jvmConstantsGen.getModuleConstantVar(packageID);
        mv.visitFieldInsn(GETSTATIC, jvmConstantsGen.getModuleConstantClass(), varName,
                          GET_MODULE);
        mv.visitFieldInsn(PUTSTATIC, moduleInitClass, CURRENT_MODULE_VAR_NAME, GET_MODULE);
    }

    static String computeLockNameFromString(String varName) {

        return "$lock" + varName;
    }

    public static String cleanupPackageName(String pkgName) {

        int index = pkgName.lastIndexOf("/");
        if (index > 0) {
            return pkgName.substring(0, index);
        } else {
            return pkgName;
        }
    }

    public static BIRFunctionWrapper getFunctionWrapper(BIRFunction currentFunc, PackageID packageID,
                                                        String moduleClass) {

        BInvokableType functionTypeDesc = currentFunc.type;
        BIRVariableDcl receiver = currentFunc.receiver;

        BType retType = functionTypeDesc.retType;
        if (isExternFunc(currentFunc) && Symbols.isFlagOn(retType.flags, Flags.PARAMETERIZED)) {
            retType = unifier.build(retType);
        }

        String jvmMethodDescription;
        if (receiver == null) {
            jvmMethodDescription = JvmCodeGenUtil.getMethodDesc(functionTypeDesc.paramTypes, retType);
        } else {
            jvmMethodDescription = JvmCodeGenUtil.getMethodDesc(functionTypeDesc.paramTypes, retType, receiver.type);
        }

        return new BIRFunctionWrapper(packageID, currentFunc, moduleClass, jvmMethodDescription);
    }

    private static BIRFunction findFunction(BIRNode parentNode, String funcName) {

        BIRFunction func;
        if (parentNode instanceof BIRTypeDefinition) {
            BIRTypeDefinition typeDef = (BIRTypeDefinition) parentNode;
            func = findFunction(typeDef.attachedFuncs, funcName);
        } else if (parentNode instanceof BIRPackage) {
            BIRPackage pkg = (BIRPackage) parentNode;
            func = findFunction(pkg.functions, funcName);
        } else {
            // some generated functions will not have bir function
            return null;
        }

        return func;
    }

    private static BIRFunction findFunction(List<BIRFunction> functions, String funcName) {

        for (BIRFunction func : functions) {
            if (func.name.value.equals(funcName)) {
                return func;
            }
        }
        return null;
    }

    private void generateModuleClasses(BIRPackage module, Map<String, byte[]> jarEntries,
                                       String moduleInitClass, String typesClass,
                                       JvmTypeGen jvmTypeGen, JvmCastGen jvmCastGen, JvmConstantsGen jvmConstantsGen,
                                       Map<String, JavaClass> jvmClassMapping, List<PackageID> moduleImports,
                                       boolean serviceEPAvailable, BIRFunction mainFunc, BIRFunction testExecuteFunc) {
        jvmClassMapping.entrySet().forEach(entry -> {
            String moduleClass = entry.getKey();
            JavaClass javaClass = entry.getValue();
            ClassWriter cw = new BallerinaClassWriter(COMPUTE_FRAMES);
            AsyncDataCollector asyncDataCollector = new AsyncDataCollector(moduleClass);
            boolean isInitClass = Objects.equals(moduleClass, moduleInitClass);
            LambdaGen lambdaGen = new LambdaGen(this, jvmCastGen);
            if (isInitClass) {
                cw.visit(V1_8, ACC_PUBLIC + ACC_SUPER, moduleClass, null, VALUE_CREATOR, null);
                JvmCodeGenUtil.generateDefaultConstructor(cw, VALUE_CREATOR);
                jvmTypeGen.generateUserDefinedTypeFields(cw, module.typeDefs);
                jvmTypeGen.generateGetAnonTypeMethod(cw, moduleClass);
                jvmTypeGen.generateValueCreatorMethods(cw, moduleClass);
                // populate global variable to class name mapping and generate them
                for (BIRGlobalVariableDcl globalVar : module.globalVars) {
                    if (globalVar != null) {
                        generatePackageVariable(globalVar, cw);
                    }
                }

<<<<<<< HEAD
=======
                BIRFunction mainFunc = getMainFunc(module.functions);
                String mainClass = "";
                if (mainFunc != null) {
                    mainClass = getModuleLevelClassName(module.packageID, JvmCodeGenUtil
                            .cleanupPathSeparators(mainFunc.pos.lineRange().fileName()));
                }

>>>>>>> 14f888cb
                MainMethodGen mainMethodGen = new MainMethodGen(symbolTable, jvmTypeGen, jvmCastGen,
                                                                asyncDataCollector);
                mainMethodGen.generateMainMethod(mainFunc, testExecuteFunc, cw, module, moduleClass, serviceEPAvailable);
                initMethodGen.generateLambdaForModuleExecuteFunction(cw, moduleClass, jvmCastGen, mainFunc, testExecuteFunc);
                initMethodGen.generateLambdaForPackageInits(cw, module, moduleClass, moduleImports);
                initMethodGen.generateGracefulExitMethod(cw);

                generateLockForVariable(cw);
                initMethodGen.generateModuleInitializer(cw, module, moduleInitClass, typesClass);
                ModuleStopMethodGen moduleStopMethodGen = new ModuleStopMethodGen(symbolTable, jvmTypeGen);
                moduleStopMethodGen.generateExecutionStopMethod(cw, moduleInitClass, module, moduleImports,
                                                                asyncDataCollector);
            } else {
                cw.visit(V1_8, ACC_PUBLIC + ACC_SUPER, moduleClass, null, OBJECT, null);
                JvmCodeGenUtil.generateDefaultConstructor(cw, OBJECT);
            }
            cw.visitSource(javaClass.sourceFileName, null);
            // generate methods
            for (BIRFunction func : javaClass.functions) {
                methodGen.generateMethod(func, cw, module, null, moduleClass, jvmTypeGen, jvmCastGen,
                        jvmConstantsGen, asyncDataCollector);
            }
            // generate lambdas created during generating methods
            for (Map.Entry<String, BIRInstruction> lambda : asyncDataCollector.getLambdas().entrySet()) {
                String name = lambda.getKey();
                BIRInstruction call = lambda.getValue();
                lambdaGen.generateLambdaMethod(call, cw, name, moduleClass);
            }
            JvmCodeGenUtil.visitStrandMetadataFields(cw, asyncDataCollector.getStrandMetadata());
            generateStaticInitializer(cw, moduleClass, module, isInitClass, serviceEPAvailable,
                    asyncDataCollector, jvmConstantsGen);
            cw.visitEnd();

            byte[] bytes = getBytes(cw, module);
            jarEntries.put(moduleClass + ".class", bytes);
        });
    }

    private List<PackageID> flattenModuleImports(Set<PackageID> dependentModuleArray) {
        dependentModuleArray.addAll(dependentModules);
        return new ArrayList<>(dependentModuleArray);
    }

    /**
     * Java Class will be generate for each source file. This method add class mappings to globalVar and filters the
     * functions based on their source file name and then returns map of associated java class contents.
     *
     * @param module           bir module
     * @param initClass        module init class name
     * @param isEntry          is entry module flag
     * @return The map of javaClass records on given source file name
     */
    private Map<String, JavaClass> generateClassNameLinking(BIRPackage module, String initClass, boolean isEntry) {

        Map<String, JavaClass> jvmClassMap = new HashMap<>();

        // link global variables with class names
        linkGlobalVars(module, initClass, isEntry);

        // link module functions with class names

        linkModuleFunctions(module, initClass, isEntry, jvmClassMap);

        // link module stop function that will be generated
        linkModuleFunction(module.packageID, initClass, MODULE_STOP_METHOD);

        // link module execute function that will be generated
        linkModuleFunction(module.packageID, initClass, MODULE_EXECUTE_METHOD);

        // link typedef - object attached native functions
        linkTypeDefinitions(module, isEntry);

        return jvmClassMap;
    }

    private void linkGlobalVars(BIRPackage module, String initClass, boolean isEntry) {

        if (isEntry) {
            for (BIRNode.BIRConstant constant : module.constants) {
                module.globalVars.add(new BIRGlobalVariableDcl(constant.pos, constant.flags, constant.constValue.type,
                        null, constant.name, constant.originalName, VarScope.GLOBAL, VarKind.CONSTANT, "",
                        constant.origin));
            }
        }
        String pkgName = JvmCodeGenUtil.getPackageName(module.packageID);
        for (BIRGlobalVariableDcl globalVar : module.globalVars) {
            if (globalVar != null) {
                globalVarClassMap.put(pkgName + globalVar.name.value, initClass);
            }
        }

        globalVarClassMap.put(pkgName + LOCK_STORE_VAR_NAME, initClass);
    }


    private void linkTypeDefinitions(BIRPackage module, boolean isEntry) {
        List<BIRTypeDefinition> typeDefs = module.typeDefs;

        for (BIRTypeDefinition optionalTypeDef : typeDefs) {
            BType bType = JvmCodeGenUtil.getReferredType(optionalTypeDef.type);

            if ((bType.tag != TypeTags.OBJECT || !Symbols.isFlagOn(bType.tsymbol.flags, Flags.CLASS))) {
                continue;
            }

            List<BIRFunction> attachedFuncs = optionalTypeDef.attachedFuncs;
            String typeName = toNameString(bType);
            for (BIRFunction func : attachedFuncs) {

                // link the bir function for lookup
                String functionName = func.name.value;
                String lookupKey = typeName + "." + functionName;
                String pkgName = JvmCodeGenUtil.getPackageName(module.packageID);
                String className = JvmValueGen.getTypeValueClassName(pkgName, typeName);
                try {
                    BIRFunctionWrapper birFuncWrapperOrError =
                            getBirFunctionWrapper(isEntry, module.packageID, func, className, lookupKey);
                    birFunctionMap.put(pkgName + lookupKey, birFuncWrapperOrError);
                } catch (JInteropException e) {
                    dlog.error(func.pos, e.getCode(), e.getMessage());
                }
            }
        }
    }

    private void linkModuleFunction(PackageID packageID, String initClass, String funcName) {
        BInvokableType funcType = new BInvokableType(Collections.emptyList(), null, new BNilType(), null);
        BIRFunction moduleStopFunction = new BIRFunction(null, new Name(funcName), 0, funcType, new Name(""), 0,
                                                        VIRTUAL);
        birFunctionMap.put(JvmCodeGenUtil.getPackageName(packageID) + funcName,
                           getFunctionWrapper(moduleStopFunction, packageID, initClass));
    }

    private void linkModuleFunctions(BIRPackage birPackage, String initClass, boolean isEntry,
                                     Map<String, JavaClass> jvmClassMap) {
        // filter out functions.
        List<BIRFunction> functions = birPackage.functions;
        if (functions.size() <= 0) {
            return;
        }

        int funcSize = functions.size();
        int count = 0;
        // Generate init class. Init function should be the first function of the package, hence check first
        // function.
        BIRFunction initFunc = functions.get(0);
        String functionName = Utils.encodeFunctionIdentifier(initFunc.name.value);
        JavaClass klass = new JavaClass(initFunc.pos.lineRange().fileName());
        klass.functions.add(0, initFunc);
        PackageID packageID = birPackage.packageID;
        jvmClassMap.put(initClass, klass);
        String pkgName = JvmCodeGenUtil.getPackageName(packageID);
        birFunctionMap.put(pkgName + functionName, getFunctionWrapper(initFunc, packageID, initClass));
        count += 1;

        // Add start function
        BIRFunction startFunc = functions.get(1);
        functionName = Utils.encodeFunctionIdentifier(startFunc.name.value);
        birFunctionMap.put(pkgName + functionName, getFunctionWrapper(startFunc, packageID, initClass));
        klass.functions.add(1, startFunc);
        count += 1;

        // Add stop function
        BIRFunction stopFunc = functions.get(2);
        functionName = Utils.encodeFunctionIdentifier(stopFunc.name.value);
        birFunctionMap.put(pkgName + functionName, getFunctionWrapper(stopFunc, packageID, initClass));
        klass.functions.add(2, stopFunc);
        count += 1;

        // Generate classes for other functions.
        while (count < funcSize) {
            BIRFunction birFunc = functions.get(count);
            count = count + 1;
            // link the bir function for lookup
            String birFuncName = birFunc.name.value;

            String balFileName;

            if (birFunc.pos == null) {
                balFileName = MODULE_INIT_CLASS_NAME;
            } else {
                balFileName = birFunc.pos.lineRange().fileName();
            }

            String cleanedBalFileName = balFileName;
            if (!birFunc.name.value.startsWith(MethodGenUtils.encodeModuleSpecialFuncName(".<test"))) {
                // skip removing `.bal` from generated file names. otherwise `.<testinit>` brakes because,
                // it's "file name" may end in `.bal` due to module. see #27201
                cleanedBalFileName = JvmCodeGenUtil.cleanupPathSeparators(balFileName);
            }
            String birModuleClassName = getModuleLevelClassName(packageID, cleanedBalFileName);

            if (!JvmCodeGenUtil.isBallerinaBuiltinModule(packageID.orgName.value, packageID.name.value)) {
                JavaClass javaClass = jvmClassMap.get(birModuleClassName);
                if (javaClass != null) {
                    javaClass.functions.add(birFunc);
                } else {
                    klass = new JavaClass(balFileName);
                    klass.functions.add(0, birFunc);
                    jvmClassMap.put(birModuleClassName, klass);
                }
            }
            try {
                BIRFunctionWrapper birFuncWrapperOrError = getBirFunctionWrapper(isEntry, packageID, birFunc,
                                                                                 birModuleClassName,
                                                                                 birFuncName);
                birFunctionMap.put(pkgName + birFuncName, birFuncWrapperOrError);
            } catch (JInteropException e) {
                dlog.error(birFunc.pos, e.getCode(), e.getMessage());
            }
        }
    }

    private BIRFunctionWrapper getBirFunctionWrapper(boolean isEntry, PackageID packageID,
                                                     BIRFunction birFunc, String birModuleClassName, String lookupKey) {
        BIRFunctionWrapper birFuncWrapperOrError;
        if (isExternFunc(birFunc) && isEntry) {
            birFuncWrapperOrError = createExternalFunctionWrapper(isEntry, birFunc, packageID,
                                                                  birModuleClassName, lookupKey, this);
        } else {
            if (isEntry && birFunc.receiver == null) {
                addDefaultableBooleanVarsToSignature(birFunc, symbolTable.booleanType);
            }
            birFuncWrapperOrError = getFunctionWrapper(birFunc, packageID, birModuleClassName);
        }
        return birFuncWrapperOrError;
    }

    public String lookupExternClassName(String pkgName, String functionName) {

        return externClassMap.get(pkgName + "/" + functionName);
    }

    public byte[] getBytes(ClassWriter cw, BIRNode node) {

        byte[] result;
        try {
            return cw.toByteArray();
        } catch (MethodTooLargeException e) {
            String funcName = e.getMethodName();
            BIRFunction func = findFunction(node, funcName);
            if (func != null && func.pos != null) {
                dlog.error(func.pos, DiagnosticErrorCode.METHOD_TOO_LARGE,
                        Utils.decodeIdentifier(func.name.value));
            } else {
                dlog.error(node.pos, DiagnosticErrorCode.METHOD_TOO_LARGE,
                        Utils.decodeIdentifier(funcName));
            }
            result = new byte[0];
        } catch (ClassTooLargeException e) {
            dlog.error(node.pos, DiagnosticErrorCode.FILE_TOO_LARGE,
                    Utils.decodeIdentifier(e.getClassName()));
            result = new byte[0];
        } catch (Throwable e) {
            throw new BLangCompilerException(e.getMessage(), e);
        }

        return result;
    }

    private void clearPackageGenInfo() {
        birFunctionMap.clear();
        globalVarClassMap.clear();
        externClassMap.clear();
        dependentModules.clear();
    }

    public BIRFunctionWrapper lookupBIRFunctionWrapper(String lookupKey) {
        return this.birFunctionMap.get(lookupKey);
    }

    void addExternClassMapping(String key, String value) {

        this.externClassMap.put(key, value);
    }

    BType lookupTypeDef(NewInstance objectNewIns) {

        if (!objectNewIns.isExternalDef) {
            return objectNewIns.def.type;
        } else {
            PackageID id = objectNewIns.externalPackageId;
            assert id != null;
            BPackageSymbol symbol = packageCache.getSymbol(id.orgName + "/" + id.name);
            if (symbol != null) {
                Name lookupKey = new Name(Utils.decodeIdentifier(objectNewIns.objectName));
                BSymbol typeSymbol = symbol.scope.lookup(lookupKey).symbol;
                BObjectTypeSymbol objectTypeSymbol;
                if (typeSymbol.kind == SymbolKind.TYPE_DEF) {
                    objectTypeSymbol = (BObjectTypeSymbol) typeSymbol.type.tsymbol;
                } else {
                    //class symbols
                    objectTypeSymbol = (BObjectTypeSymbol) typeSymbol;
                }
                if (objectTypeSymbol != null) {
                    return objectTypeSymbol.type;
                }
            }

            throw new BLangCompilerException("Reference to unknown type " + objectNewIns.externalPackageId
                    + "/" + objectNewIns.objectName);
        }
    }

    public String lookupGlobalVarClassName(String pkgName, String varName) {
        String key = pkgName + varName;
        if (!globalVarClassMap.containsKey(key)) {
            return pkgName + MODULE_INIT_CLASS_NAME;
        } else {
            return globalVarClassMap.get(key);
        }
    }

    private void generateDependencyList(BPackageSymbol packageSymbol)  {
        if (packageSymbol.bir != null) {
            generate(packageSymbol.bir, false);
        } else {
            for (BPackageSymbol importPkgSymbol : packageSymbol.imports) {
                if (importPkgSymbol == null) {
                    continue;
                }
                generateDependencyList(importPkgSymbol);
            }
        }
        dependentModules.add(packageSymbol.pkgID);
    }

    CompiledJarFile generate(BIRPackage module, boolean isEntry) {
        if (dependentModules.contains(module.packageID)) {
            return null;
        }
        Set<PackageID> moduleImports = new LinkedHashSet<>();
        addBuiltinImports(module.packageID, moduleImports);
        boolean serviceEPAvailable = module.isListenerAvailable;
        for (BIRNode.BIRImportModule importModule : module.importModules) {

            BPackageSymbol pkgSymbol = packageCache.getSymbol(
                    getBvmAlias(importModule.packageID.orgName.value, importModule.packageID.name.value));
            generateDependencyList(pkgSymbol);
            serviceEPAvailable |= listenerDeclarationFound(pkgSymbol);
        }
        String moduleInitClass = JvmCodeGenUtil.getModuleLevelClassName(module.packageID, MODULE_INIT_CLASS_NAME);
        String typesClass = getModuleLevelClassName(module.packageID, MODULE_TYPES_CLASS_NAME);
        Map<String, JavaClass> jvmClassMapping = generateClassNameLinking(module, moduleInitClass, isEntry);

        if (!isEntry) {
            return null;
        }

        // use a map to store class byte values
        final Map<String, byte[]> jarEntries = new HashMap<>();

        // desugar parameter initialization
        injectDefaultParamInits(module, initMethodGen, this);
        injectDefaultParamInitsToAttachedFuncs(module, initMethodGen, this);

        // create imported modules flat list
        List<PackageID> flattenedModuleImports = flattenModuleImports(moduleImports);

        BIRFunction mainFunc = getMainFunc(module);
        BIRFunction testExecuteFunc = getTestExecuteFunc(module);

        // enrich current package with package initializers
        initMethodGen.enrichPkgWithInitializers(birFunctionMap, jvmClassMapping, moduleInitClass, module,
                flattenedModuleImports, serviceEPAvailable, mainFunc, testExecuteFunc);
        TypeHashVisitor typeHashVisitor = new TypeHashVisitor();
        JvmConstantsGen jvmConstantsGen = new JvmConstantsGen(module, moduleInitClass, types, typeHashVisitor);
        JvmMethodsSplitter jvmMethodsSplitter = new JvmMethodsSplitter(this, jvmConstantsGen, module, moduleInitClass
                , typeHashVisitor);
        configMethodGen.generateConfigMapper(flattenedModuleImports, module, moduleInitClass, jvmConstantsGen,
                                             typeHashVisitor, jarEntries, symbolTable);

        // generate the shutdown listener class.
        new ShutDownListenerGen().generateShutdownSignalListener(moduleInitClass, jarEntries);

        // desugar the record init function
        rewriteRecordInits(module.typeDefs);

        // generate object/record value classes
        JvmValueGen valueGen = new JvmValueGen(module, this, methodGen, typeHashVisitor, types);
        JvmTypeGen jvmTypeGen = new JvmTypeGen(jvmConstantsGen, module.packageID, typeHashVisitor, symbolTable);
        JvmCastGen jvmCastGen = new JvmCastGen(symbolTable, jvmTypeGen, types);
        valueGen.generateValueClasses(jarEntries, jvmConstantsGen);


        // generate frame classes
        frameClassGen.generateFrameClasses(module, jarEntries);

        // generate module classes
        generateModuleClasses(module, jarEntries, moduleInitClass, typesClass, jvmTypeGen, jvmCastGen, jvmConstantsGen,
                jvmClassMapping, flattenedModuleImports, serviceEPAvailable, mainFunc, testExecuteFunc);

        List<BIRNode.BIRFunction> sortedFunctions = new ArrayList<>(module.functions);
        sortedFunctions.sort(NAME_HASH_COMPARATOR);
        jvmMethodsSplitter.generateMethods(jarEntries, jvmCastGen, sortedFunctions);
        jvmConstantsGen.generateConstants(jarEntries);

        // clear class name mappings
        clearPackageGenInfo();

        return new CompiledJarFile(getModuleLevelClassName(module.packageID, MODULE_INIT_CLASS_NAME, "."), jarEntries);
    }

    private BIRFunction getMainFunc(BIRPackage module) {
        BIRFunction userMainFunc = null;
        if (module.packageID.skipTests) {
            for (BIRFunction func : module.functions) {
                if (func != null && func.name.value.equals(MAIN_METHOD)) {
                    userMainFunc = func;
                    break;
                }
            }
        }
        return userMainFunc;
    }

    private BIRFunction getTestExecuteFunc(BIRPackage module) {
        BIRFunction testExecuteFunction = null;
        if (!module.packageID.skipTests) {
            for (BIRFunction func : module.functions) {
                if (func != null && func.name.value.equals("__execute__")) {
                    testExecuteFunction = func;
                    break;
                }
            }
        }
        return testExecuteFunction;
    }

    private boolean listenerDeclarationFound(BPackageSymbol packageSymbol) {
        if (packageSymbol.bir != null && packageSymbol.bir.isListenerAvailable) {
            return true;
        } else {
            for (BPackageSymbol importPkgSymbol : packageSymbol.imports) {
                if (importPkgSymbol == null) {
                    continue;
                }
                return listenerDeclarationFound(importPkgSymbol);
            }
        }
        return false;
    }
}<|MERGE_RESOLUTION|>--- conflicted
+++ resolved
@@ -409,16 +409,6 @@
                     }
                 }
 
-<<<<<<< HEAD
-=======
-                BIRFunction mainFunc = getMainFunc(module.functions);
-                String mainClass = "";
-                if (mainFunc != null) {
-                    mainClass = getModuleLevelClassName(module.packageID, JvmCodeGenUtil
-                            .cleanupPathSeparators(mainFunc.pos.lineRange().fileName()));
-                }
-
->>>>>>> 14f888cb
                 MainMethodGen mainMethodGen = new MainMethodGen(symbolTable, jvmTypeGen, jvmCastGen,
                                                                 asyncDataCollector);
                 mainMethodGen.generateMainMethod(mainFunc, testExecuteFunc, cw, module, moduleClass, serviceEPAvailable);
