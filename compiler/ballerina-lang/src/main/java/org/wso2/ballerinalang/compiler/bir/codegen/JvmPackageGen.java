/*
 *  Copyright (c) 2020, WSO2 Inc. (http://www.wso2.org) All Rights Reserved.
 *
 *  WSO2 Inc. licenses this file to you under the Apache License,
 *  Version 2.0 (the "License"); you may not use this file except
 *  in compliance with the License.
 *  You may obtain a copy of the License at
 *
 *    http://www.apache.org/licenses/LICENSE-2.0
 *
 *  Unless required by applicable law or agreed to in writing,
 *  software distributed under the License is distributed on an
 *  "AS IS" BASIS, WITHOUT WARRANTIES OR CONDITIONS OF ANY
 *  KIND, either express or implied.  See the License for the
 *  specific language governing permissions and limitations
 *  under the License.
 */

package org.wso2.ballerinalang.compiler.bir.codegen;

import io.ballerina.runtime.api.utils.IdentifierUtils;
import org.ballerinalang.compiler.BLangCompilerException;
import org.ballerinalang.model.elements.PackageID;
import org.ballerinalang.util.diagnostic.DiagnosticErrorCode;
import org.objectweb.asm.ClassTooLargeException;
import org.objectweb.asm.ClassWriter;
import org.objectweb.asm.FieldVisitor;
import org.objectweb.asm.MethodTooLargeException;
import org.objectweb.asm.MethodVisitor;
import org.wso2.ballerinalang.compiler.CompiledJarFile;
import org.wso2.ballerinalang.compiler.PackageCache;
import org.wso2.ballerinalang.compiler.bir.codegen.internal.AsyncDataCollector;
import org.wso2.ballerinalang.compiler.bir.codegen.internal.JavaClass;
import org.wso2.ballerinalang.compiler.bir.codegen.interop.BIRFunctionWrapper;
import org.wso2.ballerinalang.compiler.bir.codegen.interop.InteropValidator;
import org.wso2.ballerinalang.compiler.bir.codegen.interop.JInteropException;
import org.wso2.ballerinalang.compiler.bir.codegen.methodgen.ConfigMethodGen;
import org.wso2.ballerinalang.compiler.bir.codegen.methodgen.FrameClassGen;
import org.wso2.ballerinalang.compiler.bir.codegen.methodgen.InitMethodGen;
import org.wso2.ballerinalang.compiler.bir.codegen.methodgen.LambdaGen;
import org.wso2.ballerinalang.compiler.bir.codegen.methodgen.MainMethodGen;
import org.wso2.ballerinalang.compiler.bir.codegen.methodgen.MethodGen;
import org.wso2.ballerinalang.compiler.bir.codegen.methodgen.ModuleStopMethodGen;
import org.wso2.ballerinalang.compiler.bir.model.BIRInstruction;
import org.wso2.ballerinalang.compiler.bir.model.BIRNode;
import org.wso2.ballerinalang.compiler.bir.model.BIRNode.BIRFunction;
import org.wso2.ballerinalang.compiler.bir.model.BIRNode.BIRGlobalVariableDcl;
import org.wso2.ballerinalang.compiler.bir.model.BIRNode.BIRPackage;
import org.wso2.ballerinalang.compiler.bir.model.BIRNode.BIRTypeDefinition;
import org.wso2.ballerinalang.compiler.bir.model.BIRNode.BIRVariableDcl;
import org.wso2.ballerinalang.compiler.bir.model.BIRNonTerminator.NewInstance;
import org.wso2.ballerinalang.compiler.bir.model.VarKind;
import org.wso2.ballerinalang.compiler.bir.model.VarScope;
import org.wso2.ballerinalang.compiler.diagnostic.BLangDiagnosticLog;
import org.wso2.ballerinalang.compiler.semantics.model.SymbolTable;
import org.wso2.ballerinalang.compiler.semantics.model.symbols.BObjectTypeSymbol;
import org.wso2.ballerinalang.compiler.semantics.model.symbols.BPackageSymbol;
import org.wso2.ballerinalang.compiler.semantics.model.symbols.Symbols;
import org.wso2.ballerinalang.compiler.semantics.model.types.BInvokableType;
import org.wso2.ballerinalang.compiler.semantics.model.types.BNilType;
import org.wso2.ballerinalang.compiler.semantics.model.types.BType;
import org.wso2.ballerinalang.compiler.util.Name;
import org.wso2.ballerinalang.compiler.util.Names;
import org.wso2.ballerinalang.compiler.util.ResolvedTypeBuilder;
import org.wso2.ballerinalang.compiler.util.TypeTags;
import org.wso2.ballerinalang.util.Flags;

import java.util.ArrayList;
import java.util.Collections;
import java.util.HashMap;
import java.util.LinkedHashMap;
import java.util.LinkedHashSet;
import java.util.List;
import java.util.Map;
import java.util.Objects;
import java.util.Set;
import java.util.concurrent.ConcurrentHashMap;

import static org.ballerinalang.model.symbols.SymbolOrigin.VIRTUAL;
import static org.objectweb.asm.ClassWriter.COMPUTE_FRAMES;
import static org.objectweb.asm.Opcodes.ACC_FINAL;
import static org.objectweb.asm.Opcodes.ACC_PUBLIC;
import static org.objectweb.asm.Opcodes.ACC_STATIC;
import static org.objectweb.asm.Opcodes.ACC_SUPER;
import static org.objectweb.asm.Opcodes.DUP;
import static org.objectweb.asm.Opcodes.ICONST_0;
import static org.objectweb.asm.Opcodes.ICONST_1;
import static org.objectweb.asm.Opcodes.INVOKESPECIAL;
import static org.objectweb.asm.Opcodes.NEW;
import static org.objectweb.asm.Opcodes.PUTSTATIC;
import static org.objectweb.asm.Opcodes.RETURN;
import static org.objectweb.asm.Opcodes.V1_8;
import static org.wso2.ballerinalang.compiler.bir.codegen.JvmCodeGenUtil.getModuleLevelClassName;
import static org.wso2.ballerinalang.compiler.bir.codegen.JvmCodeGenUtil.isExternFunc;
import static org.wso2.ballerinalang.compiler.bir.codegen.JvmCodeGenUtil.toNameString;
import static org.wso2.ballerinalang.compiler.bir.codegen.JvmConstants.BALLERINA;
import static org.wso2.ballerinalang.compiler.bir.codegen.JvmConstants.CURRENT_MODULE_INIT;
import static org.wso2.ballerinalang.compiler.bir.codegen.JvmConstants.CURRENT_MODULE_VAR_NAME;
import static org.wso2.ballerinalang.compiler.bir.codegen.JvmConstants.ENCODED_DOT_CHARACTER;
import static org.wso2.ballerinalang.compiler.bir.codegen.JvmConstants.JVM_INIT_METHOD;
import static org.wso2.ballerinalang.compiler.bir.codegen.JvmConstants.LOCK_STORE;
import static org.wso2.ballerinalang.compiler.bir.codegen.JvmConstants.LOCK_STORE_VAR_NAME;
import static org.wso2.ballerinalang.compiler.bir.codegen.JvmConstants.MODULE;
import static org.wso2.ballerinalang.compiler.bir.codegen.JvmConstants.MODULE_INIT_CLASS_NAME;
import static org.wso2.ballerinalang.compiler.bir.codegen.JvmConstants.MODULE_STARTED;
import static org.wso2.ballerinalang.compiler.bir.codegen.JvmConstants.MODULE_START_ATTEMPTED;
import static org.wso2.ballerinalang.compiler.bir.codegen.JvmConstants.MODULE_STOP;
import static org.wso2.ballerinalang.compiler.bir.codegen.JvmConstants.OBJECT;
import static org.wso2.ballerinalang.compiler.bir.codegen.JvmConstants.SERVICE_EP_AVAILABLE;
import static org.wso2.ballerinalang.compiler.bir.codegen.JvmConstants.STRING_VALUE;
import static org.wso2.ballerinalang.compiler.bir.codegen.JvmConstants.VALUE_CREATOR;
import static org.wso2.ballerinalang.compiler.bir.codegen.JvmDesugarPhase.addDefaultableBooleanVarsToSignature;
import static org.wso2.ballerinalang.compiler.bir.codegen.JvmDesugarPhase.rewriteRecordInits;
<<<<<<< HEAD
import static org.wso2.ballerinalang.compiler.bir.codegen.JvmValueGen.getTypeValueClassName;
=======
import static org.wso2.ballerinalang.compiler.bir.codegen.JvmTypeGen.generateCreateTypesMethod;
import static org.wso2.ballerinalang.compiler.bir.codegen.JvmTypeGen.generateUserDefinedTypeFields;
import static org.wso2.ballerinalang.compiler.bir.codegen.JvmTypeGen.generateValueCreatorMethods;
>>>>>>> fc96f5ee
import static org.wso2.ballerinalang.compiler.bir.codegen.JvmValueGen.injectDefaultParamInitsToAttachedFuncs;
import static org.wso2.ballerinalang.compiler.bir.codegen.interop.ExternalMethodGen.createExternalFunctionWrapper;
import static org.wso2.ballerinalang.compiler.bir.codegen.interop.ExternalMethodGen.injectDefaultParamInits;

/**
 * BIR module to JVM byte code generation class.
 *
 * @since 1.2.0
 */
public class JvmPackageGen {

    private static ResolvedTypeBuilder typeBuilder;

    public final SymbolTable symbolTable;
    public final PackageCache packageCache;
    private final MethodGen methodGen;
    private final FrameClassGen frameClassGen;
    private final InitMethodGen initMethodGen;
    private final ConfigMethodGen configMethodGen;
    private final Map<String, BIRFunctionWrapper> birFunctionMap;
    private final Map<String, String> externClassMap;
    private final Map<String, String> globalVarClassMap;
    private final Map<String, PackageID> dependentModules;
    private final BLangDiagnosticLog dlog;

    JvmPackageGen(SymbolTable symbolTable, PackageCache packageCache, BLangDiagnosticLog dlog) {
        birFunctionMap = new HashMap<>();
        globalVarClassMap = new HashMap<>();
        externClassMap = new HashMap<>();
        dependentModules = new LinkedHashMap<>();
        this.symbolTable = symbolTable;
        this.packageCache = packageCache;
        this.dlog = dlog;
        methodGen = new MethodGen(this);
        initMethodGen = new InitMethodGen(symbolTable);
        configMethodGen = new ConfigMethodGen();
        frameClassGen = new FrameClassGen();
        typeBuilder = new ResolvedTypeBuilder();

        JvmInstructionGen.anyType = symbolTable.anyType;
    }

    private static String getBvmAlias(String orgName, String moduleName) {

        if (Names.ANON_ORG.value.equals(orgName)) {
            return moduleName;
        }
        return orgName + "/" + moduleName;
    }

    private static void addBuiltinImports(PackageID currentModule, Set<PackageID> dependentModuleArray) {
        // Add the builtin and utils modules to the imported list of modules
        if (isSameModule(currentModule, PackageID.ANNOTATIONS)) {
            return;
        }

        dependentModuleArray.add(PackageID.ANNOTATIONS);

        if (isSameModule(currentModule, PackageID.JAVA)) {
            return;
        }

        dependentModuleArray.add(PackageID.JAVA);

        if (isLangModule(currentModule)) {
            return;
        }

        if (isSameModule(currentModule, PackageID.INTERNAL)) {
            return;
        }
        dependentModuleArray.add(PackageID.INTERNAL);
        dependentModuleArray.add(PackageID.ARRAY);
        dependentModuleArray.add(PackageID.DECIMAL);
        dependentModuleArray.add(PackageID.ERROR);
        dependentModuleArray.add(PackageID.FLOAT);
        dependentModuleArray.add(PackageID.FUTURE);
        dependentModuleArray.add(PackageID.INT);
        dependentModuleArray.add(PackageID.MAP);
        dependentModuleArray.add(PackageID.OBJECT);
        dependentModuleArray.add(PackageID.STREAM);
        dependentModuleArray.add(PackageID.STRING);
        dependentModuleArray.add(PackageID.TABLE);
        dependentModuleArray.add(PackageID.VALUE);
        dependentModuleArray.add(PackageID.XML);
        dependentModuleArray.add(PackageID.TYPEDESC);
        dependentModuleArray.add(PackageID.BOOLEAN);
        dependentModuleArray.add(PackageID.QUERY);
        dependentModuleArray.add(PackageID.TRANSACTION);
    }

    private static boolean isSameModule(PackageID moduleId, PackageID importModule) {
        PackageID cleanedPkg = JvmCodeGenUtil.cleanupPackageID(importModule);
        if (!moduleId.orgName.value.equals(cleanedPkg.orgName.value)) {
            return false;
        } else if (!moduleId.name.value.equals(cleanedPkg.name.value)) {
            return false;
        } else {
            return moduleId.version.value.equals(cleanedPkg.version.value);
        }
    }

    private static boolean isLangModule(PackageID moduleId) {

        if (!BALLERINA.equals(moduleId.orgName.value)) {
            return false;
        }
        return moduleId.name.value.indexOf("lang" + ENCODED_DOT_CHARACTER) == 0 || moduleId.name.equals(Names.JAVA);
    }

    private static void generatePackageVariable(BIRGlobalVariableDcl globalVar, ClassWriter cw) {

        String varName = globalVar.name.value;
        BType bType = globalVar.type;
        String typeSig = JvmCodeGenUtil.getFieldTypeSignature(bType);
        cw.visitField(ACC_PUBLIC + ACC_STATIC, varName, typeSig, null, null).visitEnd();

    }

    private static void generateLockForVariable(ClassWriter cw) {

        String lockStoreClass = "L" + LOCK_STORE + ";";
        FieldVisitor fv;
        fv = cw.visitField(ACC_PUBLIC + ACC_FINAL + ACC_STATIC, LOCK_STORE_VAR_NAME, lockStoreClass, null, null);
        fv.visitEnd();
    }

    private static void generateStaticInitializer(ClassWriter cw, String className,
                                                  PackageID packageID, boolean isInitClass,
                                                  boolean serviceEPAvailable, AsyncDataCollector asyncDataCollector) {
        if (!isInitClass && asyncDataCollector.getStrandMetadata().isEmpty()) {
            return;
        }
        MethodVisitor mv = cw.visitMethod(ACC_STATIC, "<clinit>", "()V", null, null);
        if (isInitClass) {
            setLockStoreField(mv, className);
            setServiceEPAvailableField(cw, mv, serviceEPAvailable, className);
            setModuleStatusField(cw, mv, className);
            setCurrentModuleField(cw, mv, packageID, className);
        }
        JvmCodeGenUtil.generateStrandMetadata(mv, className, packageID, asyncDataCollector);
        mv.visitInsn(RETURN);
        mv.visitMaxs(0, 0);
        mv.visitEnd();
    }

    private static void setLockStoreField(MethodVisitor mv, String className) {
        String lockStoreClass = "L" + LOCK_STORE + ";";
        mv.visitTypeInsn(NEW, LOCK_STORE);
        mv.visitInsn(DUP);
        mv.visitMethodInsn(INVOKESPECIAL, LOCK_STORE, JVM_INIT_METHOD, "()V", false);
        mv.visitFieldInsn(PUTSTATIC, className, LOCK_STORE_VAR_NAME, lockStoreClass);
    }

    private static void setServiceEPAvailableField(ClassWriter cw, MethodVisitor mv, boolean serviceEPAvailable,
                                                   String initClass) {
        FieldVisitor fv = cw.visitField(ACC_PUBLIC + ACC_STATIC, SERVICE_EP_AVAILABLE, "Z", null, null);
        fv.visitEnd();

        if (serviceEPAvailable) {
            mv.visitInsn(ICONST_1);
        } else {
            mv.visitInsn(ICONST_0);
        }
        mv.visitFieldInsn(PUTSTATIC, initClass, SERVICE_EP_AVAILABLE, "Z");
    }

    private static void setModuleStatusField(ClassWriter cw, MethodVisitor mv, String initClass) {

        FieldVisitor fv = cw.visitField(ACC_PUBLIC + ACC_STATIC, MODULE_START_ATTEMPTED, "Z", null, null);
        fv.visitEnd();

        mv.visitInsn(ICONST_0);
        mv.visitFieldInsn(PUTSTATIC, initClass, MODULE_START_ATTEMPTED, "Z");

        fv = cw.visitField(ACC_PUBLIC + ACC_STATIC, MODULE_STARTED, "Z", null, null);
        fv.visitEnd();

        mv.visitInsn(ICONST_0);
        mv.visitFieldInsn(PUTSTATIC, initClass, MODULE_STARTED, "Z");
    }

    private static void setCurrentModuleField(ClassWriter cw, MethodVisitor mv, PackageID packageID,
                                              String moduleInitClass) {
        FieldVisitor fv = cw.visitField(ACC_PUBLIC + ACC_STATIC, CURRENT_MODULE_VAR_NAME,
                                        String.format("L%s;", MODULE), null, null);
        fv.visitEnd();
        mv.visitTypeInsn(NEW, MODULE);
        mv.visitInsn(DUP);
        mv.visitLdcInsn(IdentifierUtils.decodeIdentifier(packageID.orgName.value));
        mv.visitLdcInsn(IdentifierUtils.decodeIdentifier(packageID.name.value));
        mv.visitLdcInsn(packageID.version.value);
        mv.visitMethodInsn(INVOKESPECIAL, MODULE,
                           JVM_INIT_METHOD, String.format("(L%s;L%s;L%s;)V", STRING_VALUE, STRING_VALUE,
                                                          STRING_VALUE), false);
        mv.visitFieldInsn(PUTSTATIC, moduleInitClass, CURRENT_MODULE_VAR_NAME, String.format("L%s;", MODULE));
    }

    static String computeLockNameFromString(String varName) {

        return "$lock" + varName;
    }

    public static String cleanupPackageName(String pkgName) {

        int index = pkgName.lastIndexOf("/");
        if (index > 0) {
            return pkgName.substring(0, index);
        } else {
            return pkgName;
        }
    }

    public static BIRFunctionWrapper getFunctionWrapper(BIRFunction currentFunc, PackageID packageID,
                                                        String moduleClass) {

        BInvokableType functionTypeDesc = currentFunc.type;
        BIRVariableDcl receiver = currentFunc.receiver;

        BType retType = functionTypeDesc.retType;
        if (isExternFunc(currentFunc) && Symbols.isFlagOn(retType.flags, Flags.PARAMETERIZED)) {
            retType = typeBuilder.build(retType);
        }

        String jvmMethodDescription;
        if (receiver == null) {
            jvmMethodDescription = JvmCodeGenUtil.getMethodDesc(functionTypeDesc.paramTypes, retType);
        } else {
            jvmMethodDescription = JvmCodeGenUtil.getMethodDesc(functionTypeDesc.paramTypes, retType, receiver.type);
        }

        return new BIRFunctionWrapper(packageID, currentFunc, moduleClass, jvmMethodDescription);
    }

    private static BIRFunction findFunction(BIRNode parentNode, String funcName) {

        BIRFunction func;
        if (parentNode instanceof BIRTypeDefinition) {
            BIRTypeDefinition typeDef = (BIRTypeDefinition) parentNode;
            func = findFunction(typeDef.attachedFuncs, funcName);
        } else if (parentNode instanceof BIRPackage) {
            BIRPackage pkg = (BIRPackage) parentNode;
            func = findFunction(pkg.functions, funcName);
        } else {
            throw new IllegalStateException();
        }

        return func;
    }

    private static BIRFunction findFunction(List<BIRFunction> functions, String funcName) {

        for (BIRFunction func : functions) {
            if (func.name.value.equals(funcName)) {
                return func;
            }
        }

        throw new IllegalStateException("cannot find function: '" + funcName + "'");
    }

    private BIRFunction getMainFunc(List<BIRFunction> funcs) {
        BIRFunction userMainFunc = null;
        for (BIRFunction func : funcs) {
            if (func != null && func.name.value.equals("main")) {
                userMainFunc = func;
                break;
            }
        }

        return userMainFunc;
    }

    CompiledJarFile generate(BIRNode.BIRPackage module, InteropValidator interopValidator, boolean isEntry) {


        Set<PackageID> moduleImports = new LinkedHashSet<>();

        addBuiltinImports(module.packageID, moduleImports);

        for (BIRNode.BIRImportModule importModule : module.importModules) {
            BPackageSymbol pkgSymbol = packageCache.getSymbol(
                    getBvmAlias(importModule.packageID.orgName.value, importModule.packageID.name.value));
            generateDependencyList(pkgSymbol, interopValidator);
            if (dlog.errorCount() > 0) {
                return new CompiledJarFile(Collections.emptyMap());
            }
        }
        String moduleInitClass = JvmCodeGenUtil
                .getModuleLevelClassName(module.packageID, MODULE_INIT_CLASS_NAME);
        Map<String, JavaClass> jvmClassMapping = generateClassNameLinking(module, moduleInitClass,
                                                                          interopValidator, isEntry);
        if (!isEntry || dlog.errorCount() > 0) {
            return new CompiledJarFile(Collections.emptyMap());
        }

        // using a concurrent hash map to store class byte values, which are generated in parallel
        final Map<String, byte[]> jarEntries = new ConcurrentHashMap<>();

        // desugar parameter initialization
        injectDefaultParamInits(module, initMethodGen, this);
        injectDefaultParamInitsToAttachedFuncs(module, initMethodGen, this);

        // create imported modules flat list
        List<PackageID> flattenedModuleImports = flattenModuleImports(moduleImports);

        // enrich current package with package initializers
        initMethodGen.enrichPkgWithInitializers(jvmClassMapping, moduleInitClass, module, flattenedModuleImports);
        JvmBStringConstantsGen stringConstantsGen =  new JvmBStringConstantsGen(module);
        configMethodGen.generateConfigInit(flattenedModuleImports, module, moduleInitClass, stringConstantsGen,
                                           jarEntries);

        // generate the shutdown listener class.
        new ShutDownListenerGen().generateShutdownSignalListener(moduleInitClass, jarEntries);

        // desugar the record init function
        rewriteRecordInits(module.typeDefs);

        // generate object/record value classes
        JvmValueGen valueGen = new JvmValueGen(module, this, methodGen);
        valueGen.generateValueClasses(jarEntries, stringConstantsGen);

        // generate frame classes
        frameClassGen.generateFrameClasses(module, jarEntries);

        // generate module classes
        generateModuleClasses(module, jarEntries, moduleInitClass, stringConstantsGen, jvmClassMapping,
                              flattenedModuleImports);
        stringConstantsGen.generateConstantInit(jarEntries);

        // clear class name mappings
        clearPackageGenInfo();

<<<<<<< HEAD
        return new CompiledJarFile(getModuleLevelClassName(
                module.org.value, module.name.value, module.version.value, MODULE_INIT_CLASS_NAME, "."), jarEntries);
=======
        return new CompiledJarFile(
                JvmCodeGenUtil.getModuleLevelClassName(module.packageID, MODULE_INIT_CLASS_NAME, "."),
                jarEntries);
>>>>>>> fc96f5ee
    }

    private void generateModuleClasses(BIRPackage module, Map<String, byte[]> jarEntries,
                                       String moduleInitClass, JvmBStringConstantsGen stringConstantsGen,
                                       Map<String, JavaClass> jvmClassMapping, List<PackageID> moduleImports) {
        jvmClassMapping.entrySet().parallelStream().forEach(entry -> {
            String moduleClass = entry.getKey();
            JavaClass javaClass = entry.getValue();
            ClassWriter cw = new BallerinaClassWriter(COMPUTE_FRAMES);
            AsyncDataCollector asyncDataCollector = new AsyncDataCollector(moduleClass);
            boolean serviceEPAvailable = false;
            boolean isInitClass = Objects.equals(moduleClass, moduleInitClass);
            JvmTypeGen jvmTypeGen = new JvmTypeGen(stringConstantsGen);
            JvmCastGen jvmCastGen = new JvmCastGen(symbolTable, jvmTypeGen);
            LambdaGen lambdaGen = new LambdaGen(this, jvmCastGen);
            if (isInitClass) {
                cw.visit(V1_8, ACC_PUBLIC + ACC_SUPER, moduleClass, null, VALUE_CREATOR, null);
                JvmCodeGenUtil.generateDefaultConstructor(cw, VALUE_CREATOR);
<<<<<<< HEAD
                jvmTypeGen.generateUserDefinedTypeFields(cw, module.typeDefs);
                jvmTypeGen.generateValueCreatorMethods(cw, module.typeDefs, module, moduleInitClass, symbolTable,
                                                       asyncDataCollector);
=======
                generateUserDefinedTypeFields(cw, module.typeDefs);
                generateValueCreatorMethods(cw, module.typeDefs, module.packageID, moduleInitClass, symbolTable,
                                            asyncDataCollector);
>>>>>>> fc96f5ee
                // populate global variable to class name mapping and generate them
                for (BIRGlobalVariableDcl globalVar : module.globalVars) {
                    if (globalVar != null) {
                        generatePackageVariable(globalVar, cw);
                    }
                }

                BIRFunction mainFunc = getMainFunc(module.functions);
                String mainClass = "";
                if (mainFunc != null) {
<<<<<<< HEAD
                    mainClass = getModuleLevelClassName(module, JvmCodeGenUtil
=======
                    mainClass = JvmCodeGenUtil.getModuleLevelClassName(module.packageID, JvmCodeGenUtil
>>>>>>> fc96f5ee
                            .cleanupPathSeparators(mainFunc.pos.lineRange().filePath()));
                }

                serviceEPAvailable = listenerDeclarationFound(module.globalVars);
                MainMethodGen mainMethodGen = new MainMethodGen(symbolTable, jvmTypeGen, jvmCastGen, asyncDataCollector);
                mainMethodGen.generateMainMethod(mainFunc, cw, module, moduleClass, serviceEPAvailable);
                if (mainFunc != null) {
                    mainMethodGen.generateLambdaForMain(mainFunc, cw, mainClass);
                }
                initMethodGen.generateLambdaForPackageInits(cw, module, moduleClass, moduleImports, jvmCastGen);

                generateLockForVariable(cw);
                jvmTypeGen.generateCreateTypesMethod(cw, module.typeDefs, moduleInitClass, symbolTable);
                initMethodGen.generateModuleInitializer(cw, module, moduleInitClass);
                ModuleStopMethodGen moduleStopMethodGen = new ModuleStopMethodGen(symbolTable, jvmTypeGen);
                moduleStopMethodGen.generateExecutionStopMethod(cw, moduleInitClass, module, moduleImports,
                                                                asyncDataCollector);
            } else {
                cw.visit(V1_8, ACC_PUBLIC + ACC_SUPER, moduleClass, null, OBJECT, null);
                JvmCodeGenUtil.generateDefaultConstructor(cw, OBJECT);
            }
            cw.visitSource(javaClass.sourceFileName, null);
            // generate methods
            for (BIRFunction func : javaClass.functions) {
                methodGen.generateMethod(func, cw, module, null, moduleClass, jvmTypeGen, jvmCastGen,
                                         stringConstantsGen, asyncDataCollector);
            }
            // generate lambdas created during generating methods
            for (Map.Entry<String, BIRInstruction> lambda : asyncDataCollector.getLambdas().entrySet()) {
                String name = lambda.getKey();
                BIRInstruction call = lambda.getValue();
                lambdaGen.generateLambdaMethod(call, cw, name);
            }
<<<<<<< HEAD
            JvmCodeGenUtil.visitStrandMetadataFields(cw, asyncDataCollector.getStrandMetadata());
            generateStaticInitializer(cw, moduleClass, module, isInitClass, serviceEPAvailable,
=======
            JvmCodeGenUtil.visitStrandMetadataField(cw, asyncDataCollector);
            generateStaticInitializer(cw, moduleClass, module.packageID, isInitClass, serviceEPAvailable,
>>>>>>> fc96f5ee
                                      asyncDataCollector);
            cw.visitEnd();

            byte[] bytes = getBytes(cw, moduleClass, module);
            jarEntries.put(moduleClass + ".class", bytes);
        });
    }

    private boolean listenerDeclarationFound(List<BIRGlobalVariableDcl> variableDcls) {
        for (BIRGlobalVariableDcl globalVariableDcl : variableDcls) {
            if (Symbols.isFlagOn(globalVariableDcl.flags, Flags.LISTENER)) {
                return true;
            }
        }
        return false;
    }

    private List<PackageID> flattenModuleImports(Set<PackageID> dependentModuleArray) {

        for (Map.Entry<String, PackageID> entry : dependentModules.entrySet()) {
            PackageID id = entry.getValue();
            dependentModuleArray.add(id);
        }

        return new ArrayList<>(dependentModuleArray);
    }

    /**
     * Java Class will be generate for each source file. This method add class mappings to globalVar and filters the
     * functions based on their source file name and then returns map of associated java class contents.
     *
     * @param module           bir module
     * @param initClass        module init class name
     * @param interopValidator interop validator instance
     * @param isEntry          is entry module flag
     * @return The map of javaClass records on given source file name
     */
    private Map<String, JavaClass> generateClassNameLinking(BIRPackage module, String initClass,
                                                            InteropValidator interopValidator,
                                                            boolean isEntry) {

        Map<String, JavaClass> jvmClassMap = new HashMap<>();

        // link global variables with class names
        linkGlobalVars(module, initClass, isEntry);

        // link module functions with class names
        linkModuleFunctions(module, initClass, interopValidator, isEntry, jvmClassMap);

        // link module init function that will be generated
        linkModuleFunction(module.packageID, initClass, CURRENT_MODULE_INIT);

        // link module stop function that will be generated
        linkModuleFunction(module.packageID, initClass, MODULE_STOP);

        // link typedef - object attached native functions
        linkTypeDefinitions(module, interopValidator, isEntry);

        return jvmClassMap;
    }

    private void linkGlobalVars(BIRPackage module, String initClass, boolean isEntry) {

        if (isEntry) {
            for (BIRNode.BIRConstant constant : module.constants) {
                module.globalVars.add(new BIRGlobalVariableDcl(constant.pos, constant.flags, constant.type, null,
                                                               constant.name, VarScope.GLOBAL, VarKind.CONSTANT, "",
                                                               constant.origin));
            }
        }
        String pkgName = JvmCodeGenUtil.getPackageName(module.packageID);
        for (BIRGlobalVariableDcl globalVar : module.globalVars) {
            if (globalVar != null) {
                globalVarClassMap.put(pkgName + globalVar.name.value, initClass);
            }
        }

        globalVarClassMap.put(pkgName + LOCK_STORE_VAR_NAME, initClass);
    }

    private void linkTypeDefinitions(BIRPackage module, InteropValidator interopValidator, boolean isEntry) {
        List<BIRTypeDefinition> typeDefs = module.typeDefs;

        for (BIRTypeDefinition optionalTypeDef : typeDefs) {
            BType bType = optionalTypeDef.type;

            if ((bType.tag != TypeTags.OBJECT || !Symbols.isFlagOn(bType.tsymbol.flags, Flags.CLASS))) {
                continue;
            }

            List<BIRFunction> attachedFuncs = optionalTypeDef.attachedFuncs;
            String typeName = toNameString(bType);
            for (BIRFunction func : attachedFuncs) {

                // link the bir function for lookup
                String functionName = func.name.value;
                String lookupKey = typeName + "." + functionName;
                String pkgName = JvmCodeGenUtil.getPackageName(module.packageID);
                String className = JvmValueGen.getTypeValueClassName(pkgName, typeName);
                try {
                    BIRFunctionWrapper birFuncWrapperOrError =
                            getBirFunctionWrapper(interopValidator, isEntry, module.packageID, func, className,
                                                  lookupKey);
                    birFunctionMap.put(pkgName + lookupKey, birFuncWrapperOrError);
                } catch (JInteropException e) {
                    dlog.error(func.pos, e.getCode(), e.getMessage());
                }
            }
        }
    }

    private void linkModuleFunction(PackageID packageID, String initClass, String funcName) {
        BInvokableType funcType = new BInvokableType(Collections.emptyList(), null, new BNilType(), null);
        BIRFunction moduleStopFunction = new BIRFunction(null, new Name(funcName), 0, funcType, new Name(""), 0,
                                                         null, VIRTUAL);
        birFunctionMap.put(JvmCodeGenUtil.getPackageName(packageID) + funcName,
                           getFunctionWrapper(moduleStopFunction, packageID, initClass));
    }

    private void linkModuleFunctions(BIRPackage birPackage, String initClass, InteropValidator interopValidator,
                                     boolean isEntry, Map<String, JavaClass> jvmClassMap) {
        // filter out functions.
        List<BIRFunction> functions = birPackage.functions;
        if (functions.size() <= 0) {
            return;
        }

        int funcSize = functions.size();
        int count = 0;
        // Generate init class. Init function should be the first function of the package, hence check first
        // function.
        BIRFunction initFunc = functions.get(0);
        String functionName = initFunc.name.value;
        JavaClass klass = new JavaClass(initFunc.pos.lineRange().filePath());
        klass.functions.add(0, initFunc);
        PackageID packageID = birPackage.packageID;
        initMethodGen.addInitAndTypeInitInstructions(packageID, initFunc);
        jvmClassMap.put(initClass, klass);
        String pkgName = JvmCodeGenUtil.getPackageName(packageID);
        birFunctionMap.put(pkgName + functionName, getFunctionWrapper(initFunc, packageID, initClass));
        count += 1;

        // Add start function
        BIRFunction startFunc = functions.get(1);
        functionName = startFunc.name.value;
        birFunctionMap.put(pkgName + functionName, getFunctionWrapper(startFunc, packageID, initClass));
        klass.functions.add(1, startFunc);
        count += 1;

        // Add stop function
        BIRFunction stopFunc = functions.get(2);
        functionName = stopFunc.name.value;
        birFunctionMap.put(pkgName + functionName, getFunctionWrapper(stopFunc, packageID, initClass));
        klass.functions.add(2, stopFunc);
        count += 1;

        // Generate classes for other functions.
        while (count < funcSize) {
            BIRFunction birFunc = functions.get(count);
            count = count + 1;
            // link the bir function for lookup
            String birFuncName = birFunc.name.value;

            String balFileName;

            if (birFunc.pos == null) {
                balFileName = MODULE_INIT_CLASS_NAME;
            } else {
                balFileName = birFunc.pos.lineRange().filePath();
            }
<<<<<<< HEAD
            String birModuleClassName = getModuleLevelClassName(
                    orgName, moduleName, version, JvmCodeGenUtil.cleanupPathSeparators(balFileName));
=======
            String birModuleClassName = JvmCodeGenUtil.getModuleLevelClassName(packageID, JvmCodeGenUtil
                    .cleanupPathSeparators(balFileName));
>>>>>>> fc96f5ee

            if (!JvmCodeGenUtil.isBallerinaBuiltinModule(packageID.orgName.value, packageID.name.value)) {
                JavaClass javaClass = jvmClassMap.get(birModuleClassName);
                if (javaClass != null) {
                    javaClass.functions.add(birFunc);
                } else {
                    klass = new JavaClass(balFileName);
                    klass.functions.add(0, birFunc);
                    jvmClassMap.put(birModuleClassName, klass);
                }
            }

            interopValidator.setEntryModuleValidation(isEntry);

            try {
                BIRFunctionWrapper birFuncWrapperOrError =
                        getBirFunctionWrapper(interopValidator, isEntry, packageID, birFunc, birModuleClassName,
                                              birFuncName);
                birFunctionMap.put(pkgName + birFuncName, birFuncWrapperOrError);
            } catch (JInteropException e) {
                dlog.error(birFunc.pos, e.getCode(), e.getMessage());
            }
        }
    }

    private BIRFunctionWrapper getBirFunctionWrapper(InteropValidator interopValidator, boolean isEntry,
                                                     PackageID packageID,
                                                     BIRFunction birFunc, String birModuleClassName,
                                                     String lookupKey) {
        BIRFunctionWrapper birFuncWrapperOrError;
        if (isExternFunc(birFunc) && isEntry) {
            birFuncWrapperOrError = createExternalFunctionWrapper(interopValidator, birFunc, packageID,
                                                                  birModuleClassName,
                                                                  lookupKey, this);
        } else {
            if (isEntry && birFunc.receiver == null) {
                addDefaultableBooleanVarsToSignature(birFunc, symbolTable.booleanType);
            }
            birFuncWrapperOrError = getFunctionWrapper(birFunc, packageID, birModuleClassName);
        }
        return birFuncWrapperOrError;
    }

    public String lookupExternClassName(String pkgName, String functionName) {

        return externClassMap.get(pkgName + "/" + functionName);
    }

    public byte[] getBytes(ClassWriter cw, String moduleClass, BIRNode node) {

        byte[] result;
        try {
            return cw.toByteArray();
        } catch (MethodTooLargeException e) {
            String funcName = e.getMethodName();
            BIRFunction func = findFunction(node, funcName);
            dlog.error(func.pos, DiagnosticErrorCode.METHOD_TOO_LARGE,
                    IdentifierUtils.decodeIdentifier(func.name.value));
            result = new byte[0];
        } catch (ClassTooLargeException e) {
            dlog.error(node.pos, DiagnosticErrorCode.FILE_TOO_LARGE,
                    IdentifierUtils.decodeIdentifier(e.getClassName()));
            result = new byte[0];
        } catch (Throwable e) {
            throw new BLangCompilerException(e.getMessage(), e);
        }

        return result;
    }

    private void clearPackageGenInfo() {

        birFunctionMap.clear();
        globalVarClassMap.clear();
        externClassMap.clear();
        dependentModules.clear();
    }

    public BIRFunctionWrapper lookupBIRFunctionWrapper(String lookupKey) {
        return this.birFunctionMap.get(lookupKey);
    }

    void addExternClassMapping(String key, String value) {

        this.externClassMap.put(key, value);
    }

    BType lookupTypeDef(NewInstance objectNewIns) {

        if (!objectNewIns.isExternalDef) {
            return objectNewIns.def.type;
        } else {
            PackageID id = objectNewIns.externalPackageId;
            assert id != null;
            BPackageSymbol symbol = packageCache.getSymbol(id.orgName + "/" + id.name);
            if (symbol != null) {
                Name lookupKey = new Name(IdentifierUtils.decodeIdentifier(objectNewIns.objectName));
                BObjectTypeSymbol objectTypeSymbol = (BObjectTypeSymbol) symbol.scope.lookup(lookupKey).symbol;
                if (objectTypeSymbol != null) {
                    return objectTypeSymbol.type;
                }
            }

            throw new BLangCompilerException("Reference to unknown type " + objectNewIns.externalPackageId
                    + "/" + objectNewIns.objectName);
        }
    }

    public String lookupGlobalVarClassName(String pkgName, String varName) {
        String key = pkgName + varName;
        if (!globalVarClassMap.containsKey(key)) {
            return pkgName + MODULE_INIT_CLASS_NAME;
        } else {
            return globalVarClassMap.get(key);
        }
    }

    private void generateDependencyList(BPackageSymbol packageSymbol, InteropValidator interopValidator) {

        if (packageSymbol.bir != null) {
            generate(packageSymbol.bir, interopValidator, false);
        } else {
            for (BPackageSymbol importPkgSymbol : packageSymbol.imports) {
                if (importPkgSymbol == null) {
                    continue;
                }
                generateDependencyList(importPkgSymbol, interopValidator);
            }
        }

        PackageID moduleId = packageSymbol.pkgID;

        String pkgName = JvmCodeGenUtil.getPackageName(moduleId);
        if (!dependentModules.containsKey(pkgName)) {
            dependentModules.put(pkgName, moduleId);
        }
    }
}<|MERGE_RESOLUTION|>--- conflicted
+++ resolved
@@ -111,13 +111,6 @@
 import static org.wso2.ballerinalang.compiler.bir.codegen.JvmConstants.VALUE_CREATOR;
 import static org.wso2.ballerinalang.compiler.bir.codegen.JvmDesugarPhase.addDefaultableBooleanVarsToSignature;
 import static org.wso2.ballerinalang.compiler.bir.codegen.JvmDesugarPhase.rewriteRecordInits;
-<<<<<<< HEAD
-import static org.wso2.ballerinalang.compiler.bir.codegen.JvmValueGen.getTypeValueClassName;
-=======
-import static org.wso2.ballerinalang.compiler.bir.codegen.JvmTypeGen.generateCreateTypesMethod;
-import static org.wso2.ballerinalang.compiler.bir.codegen.JvmTypeGen.generateUserDefinedTypeFields;
-import static org.wso2.ballerinalang.compiler.bir.codegen.JvmTypeGen.generateValueCreatorMethods;
->>>>>>> fc96f5ee
 import static org.wso2.ballerinalang.compiler.bir.codegen.JvmValueGen.injectDefaultParamInitsToAttachedFuncs;
 import static org.wso2.ballerinalang.compiler.bir.codegen.interop.ExternalMethodGen.createExternalFunctionWrapper;
 import static org.wso2.ballerinalang.compiler.bir.codegen.interop.ExternalMethodGen.injectDefaultParamInits;
@@ -451,14 +444,7 @@
         // clear class name mappings
         clearPackageGenInfo();
 
-<<<<<<< HEAD
-        return new CompiledJarFile(getModuleLevelClassName(
-                module.org.value, module.name.value, module.version.value, MODULE_INIT_CLASS_NAME, "."), jarEntries);
-=======
-        return new CompiledJarFile(
-                JvmCodeGenUtil.getModuleLevelClassName(module.packageID, MODULE_INIT_CLASS_NAME, "."),
-                jarEntries);
->>>>>>> fc96f5ee
+        return new CompiledJarFile(getModuleLevelClassName(module.packageID, MODULE_INIT_CLASS_NAME, "."), jarEntries);
     }
 
     private void generateModuleClasses(BIRPackage module, Map<String, byte[]> jarEntries,
@@ -477,15 +463,9 @@
             if (isInitClass) {
                 cw.visit(V1_8, ACC_PUBLIC + ACC_SUPER, moduleClass, null, VALUE_CREATOR, null);
                 JvmCodeGenUtil.generateDefaultConstructor(cw, VALUE_CREATOR);
-<<<<<<< HEAD
                 jvmTypeGen.generateUserDefinedTypeFields(cw, module.typeDefs);
-                jvmTypeGen.generateValueCreatorMethods(cw, module.typeDefs, module, moduleInitClass, symbolTable,
-                                                       asyncDataCollector);
-=======
-                generateUserDefinedTypeFields(cw, module.typeDefs);
-                generateValueCreatorMethods(cw, module.typeDefs, module.packageID, moduleInitClass, symbolTable,
-                                            asyncDataCollector);
->>>>>>> fc96f5ee
+                jvmTypeGen.generateValueCreatorMethods(cw, module.typeDefs, module.packageID, moduleInitClass,
+                                                       symbolTable, asyncDataCollector);
                 // populate global variable to class name mapping and generate them
                 for (BIRGlobalVariableDcl globalVar : module.globalVars) {
                     if (globalVar != null) {
@@ -496,16 +476,13 @@
                 BIRFunction mainFunc = getMainFunc(module.functions);
                 String mainClass = "";
                 if (mainFunc != null) {
-<<<<<<< HEAD
-                    mainClass = getModuleLevelClassName(module, JvmCodeGenUtil
-=======
-                    mainClass = JvmCodeGenUtil.getModuleLevelClassName(module.packageID, JvmCodeGenUtil
->>>>>>> fc96f5ee
+                    mainClass = getModuleLevelClassName(module.packageID, JvmCodeGenUtil
                             .cleanupPathSeparators(mainFunc.pos.lineRange().filePath()));
                 }
 
                 serviceEPAvailable = listenerDeclarationFound(module.globalVars);
-                MainMethodGen mainMethodGen = new MainMethodGen(symbolTable, jvmTypeGen, jvmCastGen, asyncDataCollector);
+                MainMethodGen mainMethodGen = new MainMethodGen(symbolTable, jvmTypeGen, jvmCastGen,
+                                                                asyncDataCollector);
                 mainMethodGen.generateMainMethod(mainFunc, cw, module, moduleClass, serviceEPAvailable);
                 if (mainFunc != null) {
                     mainMethodGen.generateLambdaForMain(mainFunc, cw, mainClass);
@@ -534,13 +511,8 @@
                 BIRInstruction call = lambda.getValue();
                 lambdaGen.generateLambdaMethod(call, cw, name);
             }
-<<<<<<< HEAD
             JvmCodeGenUtil.visitStrandMetadataFields(cw, asyncDataCollector.getStrandMetadata());
-            generateStaticInitializer(cw, moduleClass, module, isInitClass, serviceEPAvailable,
-=======
-            JvmCodeGenUtil.visitStrandMetadataField(cw, asyncDataCollector);
             generateStaticInitializer(cw, moduleClass, module.packageID, isInitClass, serviceEPAvailable,
->>>>>>> fc96f5ee
                                       asyncDataCollector);
             cw.visitEnd();
 
@@ -711,13 +683,8 @@
             } else {
                 balFileName = birFunc.pos.lineRange().filePath();
             }
-<<<<<<< HEAD
-            String birModuleClassName = getModuleLevelClassName(
-                    orgName, moduleName, version, JvmCodeGenUtil.cleanupPathSeparators(balFileName));
-=======
-            String birModuleClassName = JvmCodeGenUtil.getModuleLevelClassName(packageID, JvmCodeGenUtil
-                    .cleanupPathSeparators(balFileName));
->>>>>>> fc96f5ee
+            String birModuleClassName = getModuleLevelClassName(packageID,
+                                                                JvmCodeGenUtil.cleanupPathSeparators(balFileName));
 
             if (!JvmCodeGenUtil.isBallerinaBuiltinModule(packageID.orgName.value, packageID.name.value)) {
                 JavaClass javaClass = jvmClassMap.get(birModuleClassName);
