/*
 *  Copyright (c) 2020, WSO2 Inc. (http://www.wso2.org) All Rights Reserved.
 *
 *  WSO2 Inc. licenses this file to you under the Apache License,
 *  Version 2.0 (the "License"); you may not use this file except
 *  in compliance with the License.
 *  You may obtain a copy of the License at
 *
 *    http://www.apache.org/licenses/LICENSE-2.0
 *
 *  Unless required by applicable law or agreed to in writing,
 *  software distributed under the License is distributed on an
 *  "AS IS" BASIS, WITHOUT WARRANTIES OR CONDITIONS OF ANY
 *  KIND, either express or implied.  See the License for the
 *  specific language governing permissions and limitations
 *  under the License.
 */
package org.wso2.ballerinalang.compiler.bir.codegen;

import org.ballerinalang.compiler.BLangCompilerException;
import org.ballerinalang.model.elements.PackageID;
import org.ballerinalang.util.diagnostic.DiagnosticCode;
import org.objectweb.asm.ClassTooLargeException;
import org.objectweb.asm.ClassWriter;
import org.objectweb.asm.FieldVisitor;
import org.objectweb.asm.MethodTooLargeException;
import org.objectweb.asm.MethodVisitor;
import org.wso2.ballerinalang.compiler.PackageCache;
import org.wso2.ballerinalang.compiler.bir.codegen.internal.JarFile;
import org.wso2.ballerinalang.compiler.bir.codegen.internal.JavaClass;
import org.wso2.ballerinalang.compiler.bir.codegen.internal.LambdaMetadata;
import org.wso2.ballerinalang.compiler.bir.codegen.interop.BIRFunctionWrapper;
import org.wso2.ballerinalang.compiler.bir.codegen.interop.ExternalMethodGen;
import org.wso2.ballerinalang.compiler.bir.codegen.interop.InteropValidator;
import org.wso2.ballerinalang.compiler.bir.codegen.interop.JInteropException;
import org.wso2.ballerinalang.compiler.bir.codegen.interop.OldStyleExternalFunctionWrapper;
import org.wso2.ballerinalang.compiler.bir.model.BIRInstruction;
import org.wso2.ballerinalang.compiler.bir.model.BIRNode;
import org.wso2.ballerinalang.compiler.bir.model.BIRNode.BIRFunction;
import org.wso2.ballerinalang.compiler.bir.model.BIRNode.BIRGlobalVariableDcl;
import org.wso2.ballerinalang.compiler.bir.model.BIRNode.BIRPackage;
import org.wso2.ballerinalang.compiler.bir.model.BIRNode.BIRTypeDefinition;
import org.wso2.ballerinalang.compiler.bir.model.BIRNode.BIRVariableDcl;
import org.wso2.ballerinalang.compiler.bir.model.BIRNonTerminator.NewInstance;
import org.wso2.ballerinalang.compiler.bir.model.VarKind;
import org.wso2.ballerinalang.compiler.bir.model.VarScope;
import org.wso2.ballerinalang.compiler.semantics.model.SymbolTable;
import org.wso2.ballerinalang.compiler.semantics.model.symbols.BObjectTypeSymbol;
import org.wso2.ballerinalang.compiler.semantics.model.symbols.BPackageSymbol;
import org.wso2.ballerinalang.compiler.semantics.model.symbols.Symbols;
import org.wso2.ballerinalang.compiler.semantics.model.types.BInvokableType;
import org.wso2.ballerinalang.compiler.semantics.model.types.BNilType;
import org.wso2.ballerinalang.compiler.semantics.model.types.BObjectType;
import org.wso2.ballerinalang.compiler.semantics.model.types.BServiceType;
import org.wso2.ballerinalang.compiler.semantics.model.types.BType;
import org.wso2.ballerinalang.compiler.util.CompilerContext;
import org.wso2.ballerinalang.compiler.util.Name;
import org.wso2.ballerinalang.compiler.util.Names;
import org.wso2.ballerinalang.compiler.util.TypeTags;
import org.wso2.ballerinalang.compiler.util.diagnotic.BLangDiagnosticLogHelper;
import org.wso2.ballerinalang.util.Flags;

import java.util.ArrayList;
import java.util.Collections;
import java.util.HashMap;
import java.util.LinkedHashMap;
import java.util.LinkedHashSet;
import java.util.List;
import java.util.Map;
import java.util.Objects;
import java.util.Set;
import java.util.concurrent.ConcurrentHashMap;

import static org.objectweb.asm.ClassWriter.COMPUTE_FRAMES;
import static org.objectweb.asm.Opcodes.ACC_FINAL;
import static org.objectweb.asm.Opcodes.ACC_PUBLIC;
import static org.objectweb.asm.Opcodes.ACC_STATIC;
import static org.objectweb.asm.Opcodes.ACC_SUPER;
import static org.objectweb.asm.Opcodes.ALOAD;
import static org.objectweb.asm.Opcodes.DUP;
import static org.objectweb.asm.Opcodes.ICONST_0;
import static org.objectweb.asm.Opcodes.ICONST_1;
import static org.objectweb.asm.Opcodes.INVOKESPECIAL;
import static org.objectweb.asm.Opcodes.INVOKESTATIC;
import static org.objectweb.asm.Opcodes.NEW;
import static org.objectweb.asm.Opcodes.PUTSTATIC;
import static org.objectweb.asm.Opcodes.RETURN;
import static org.objectweb.asm.Opcodes.V1_8;
import static org.wso2.ballerinalang.compiler.bir.codegen.JvmConstants.CURRENT_MODULE_INIT;
import static org.wso2.ballerinalang.compiler.bir.codegen.JvmConstants.FILE_NAME_PERIOD_SEPERATOR;
import static org.wso2.ballerinalang.compiler.bir.codegen.JvmConstants.JAVA_PACKAGE_SEPERATOR;
import static org.wso2.ballerinalang.compiler.bir.codegen.JvmConstants.JAVA_THREAD;
import static org.wso2.ballerinalang.compiler.bir.codegen.JvmConstants.LOCK_STORE;
import static org.wso2.ballerinalang.compiler.bir.codegen.JvmConstants.MODULE_INIT_CLASS_NAME;
import static org.wso2.ballerinalang.compiler.bir.codegen.JvmConstants.MODULE_STOP;
import static org.wso2.ballerinalang.compiler.bir.codegen.JvmConstants.OBJECT;
import static org.wso2.ballerinalang.compiler.bir.codegen.JvmConstants.VALUE_CREATOR;
import static org.wso2.ballerinalang.compiler.bir.codegen.JvmDesugarPhase.addDefaultableBooleanVarsToSignature;
import static org.wso2.ballerinalang.compiler.bir.codegen.JvmDesugarPhase.rewriteRecordInits;
import static org.wso2.ballerinalang.compiler.bir.codegen.JvmMethodGen.cleanupBalExt;
import static org.wso2.ballerinalang.compiler.bir.codegen.JvmMethodGen.cleanupPathSeperators;
import static org.wso2.ballerinalang.compiler.bir.codegen.JvmMethodGen.generateDefaultConstructor;
import static org.wso2.ballerinalang.compiler.bir.codegen.JvmMethodGen.generateField;
import static org.wso2.ballerinalang.compiler.bir.codegen.JvmMethodGen.getFunction;
import static org.wso2.ballerinalang.compiler.bir.codegen.JvmMethodGen.getFunctions;
import static org.wso2.ballerinalang.compiler.bir.codegen.JvmMethodGen.getMainFunc;
import static org.wso2.ballerinalang.compiler.bir.codegen.JvmMethodGen.getMethodDesc;
import static org.wso2.ballerinalang.compiler.bir.codegen.JvmMethodGen.getTypeDef;
import static org.wso2.ballerinalang.compiler.bir.codegen.JvmMethodGen.isExternFunc;
import static org.wso2.ballerinalang.compiler.bir.codegen.JvmTerminatorGen.toNameString;
import static org.wso2.ballerinalang.compiler.bir.codegen.JvmTypeGen.generateCreateTypesMethod;
import static org.wso2.ballerinalang.compiler.bir.codegen.JvmTypeGen.generateUserDefinedTypeFields;
import static org.wso2.ballerinalang.compiler.bir.codegen.JvmTypeGen.generateValueCreatorMethods;
import static org.wso2.ballerinalang.compiler.bir.codegen.JvmTypeGen.isServiceDefAvailable;
import static org.wso2.ballerinalang.compiler.bir.codegen.JvmValueGen.getTypeValueClassName;
import static org.wso2.ballerinalang.compiler.bir.codegen.JvmValueGen.injectDefaultParamInitsToAttachedFuncs;
import static org.wso2.ballerinalang.compiler.bir.codegen.interop.ExternalMethodGen.createExternalFunctionWrapper;
import static org.wso2.ballerinalang.compiler.bir.codegen.interop.ExternalMethodGen.injectDefaultParamInits;
import static org.wso2.ballerinalang.compiler.bir.codegen.interop.ExternalMethodGen.isBallerinaBuiltinModule;

/**
 * BIR module to JVM byte code generation class.
 *
 * @since 1.2.0
 */
public class JvmPackageGen {

    private static final CompilerContext.Key<JvmPackageGen> JVM_PACKAGE_GEN_KEY = new CompilerContext.Key<>();

    public final SymbolTable symbolTable;
    public final PackageCache packageCache;
    private final JvmMethodGen jvmMethodGen;
    private Map<String, BIRFunctionWrapper> birFunctionMap;
    private Map<String, String> externClassMap;
    private Map<String, String> globalVarClassMap;
    private Map<String, PackageID> dependentModules;
    private BLangDiagnosticLogHelper dlog;

    private JvmPackageGen(CompilerContext compilerContext) {

        compilerContext.put(JVM_PACKAGE_GEN_KEY, this);

        birFunctionMap = new HashMap<>();
        globalVarClassMap = new HashMap<>();
        externClassMap = new HashMap<>();
        dependentModules = new LinkedHashMap<>();
        symbolTable = SymbolTable.getInstance(compilerContext);
        packageCache = PackageCache.getInstance(compilerContext);
        dlog = BLangDiagnosticLogHelper.getInstance(compilerContext);
        jvmMethodGen = new JvmMethodGen(this);

        JvmCastGen.symbolTable = symbolTable;
        JvmInstructionGen.anyType = symbolTable.anyType;
    }

    public static JvmPackageGen getInstance(CompilerContext compilerContext) {

        JvmPackageGen jvmPackageGen = compilerContext.get(JVM_PACKAGE_GEN_KEY);
        if (jvmPackageGen == null) {
            jvmPackageGen = new JvmPackageGen(compilerContext);
        }

        return jvmPackageGen;
    }

    private static String getBvmAlias(String orgName, String moduleName) {

        if (Names.ANON_ORG.value.equals(orgName)) {
            return moduleName;
        }
        return orgName + "/" + moduleName;
    }

    private static void addBuiltinImports(BIRPackage currentModule, Set<PackageID> dependentModuleArray) {
        // Add the builtin and utils modules to the imported list of modules
        if (isSameModule(currentModule, PackageID.ANNOTATIONS)) {
            return;
        }
<<<<<<< HEAD

        dependentModuleArray.add(annotationsModule);

        PackageID javaInteropModule = new PackageID(ballerinaOrgName, Names.JAVA, builtInVersion);

        if (isSameModule(currentModule, javaInteropModule)) {
            return;
        }

        dependentModuleArray.add(javaInteropModule);

=======
        dependentModuleArray.add(PackageID.ANNOTATIONS);
>>>>>>> adf55467
        if (isLangModule(currentModule)) {
            return;
        }

        if (isSameModule(currentModule, PackageID.INTERNAL)) {
            return;
        }
        dependentModuleArray.add(PackageID.INTERNAL);
        dependentModuleArray.add(PackageID.ARRAY);
        dependentModuleArray.add(PackageID.DECIMAL);
        dependentModuleArray.add(PackageID.ERROR);
        dependentModuleArray.add(PackageID.FLOAT);
        dependentModuleArray.add(PackageID.FUTURE);
        dependentModuleArray.add(PackageID.INT);
        dependentModuleArray.add(PackageID.MAP);
        dependentModuleArray.add(PackageID.OBJECT);
        dependentModuleArray.add(PackageID.STREAM);
        dependentModuleArray.add(PackageID.STRING);
        dependentModuleArray.add(PackageID.TABLE);
        dependentModuleArray.add(PackageID.VALUE);
        dependentModuleArray.add(PackageID.XML);
        dependentModuleArray.add(PackageID.TYPEDESC);
        dependentModuleArray.add(PackageID.BOOLEAN);
        dependentModuleArray.add(PackageID.QUERY);
    }

    private static boolean isSameModule(BIRPackage moduleId, PackageID importModule) {

        if (!moduleId.org.value.equals(importModule.orgName.value)) {
            return false;
        } else if (!moduleId.name.value.equals(importModule.name.value)) {
            return false;
        } else {
            return moduleId.version.value.equals(importModule.version.value);
        }
    }

    private static boolean isLangModule(BIRPackage moduleId) {

        if (!"ballerina".equals(moduleId.org.value)) {
            return false;
        }
        return moduleId.name.value.indexOf("lang.") == 0 || moduleId.name.equals(Names.JAVA);
    }

    private static void generatePackageVariable(BIRGlobalVariableDcl globalVar, ClassWriter cw) {

        String varName = globalVar.name.value;
        BType bType = globalVar.type;
        generateField(cw, bType, varName, true);
    }

    private static void generateLockForVariable(ClassWriter cw) {

        String lockStoreClass = "L" + LOCK_STORE + ";";
        FieldVisitor fv;
        fv = cw.visitField(ACC_PUBLIC + ACC_FINAL + ACC_STATIC, "LOCK_STORE", lockStoreClass, null, null);
        fv.visitEnd();
    }

    private static void generateStaticInitializer(ClassWriter cw, String className,
                                                  boolean serviceEPAvailable) {

        MethodVisitor mv = cw.visitMethod(ACC_STATIC, "<clinit>", "()V", null, null);

        String lockStoreClass = "L" + LOCK_STORE + ";";
        mv.visitTypeInsn(NEW, LOCK_STORE);
        mv.visitInsn(DUP);
        mv.visitMethodInsn(INVOKESPECIAL, LOCK_STORE, "<init>", "()V", false);
        mv.visitFieldInsn(PUTSTATIC, className, "LOCK_STORE", lockStoreClass);

        setServiceEPAvailableField(cw, mv, serviceEPAvailable, className);

        mv.visitInsn(RETURN);
        mv.visitMaxs(0, 0);
        mv.visitEnd();
    }

    private static void setServiceEPAvailableField(ClassWriter cw, MethodVisitor mv, boolean serviceEPAvailable,
                                                   String initClass) {

        FieldVisitor fv = cw.visitField(ACC_PUBLIC + ACC_STATIC, "serviceEPAvailable", "Z", null, null);
        fv.visitEnd();

        if (serviceEPAvailable) {
            mv.visitInsn(ICONST_1);
            mv.visitFieldInsn(PUTSTATIC, initClass, "serviceEPAvailable", "Z");
        } else {
            mv.visitInsn(ICONST_0);
            mv.visitFieldInsn(PUTSTATIC, initClass, "serviceEPAvailable", "Z");
        }
    }

    static String computeLockNameFromString(String varName) {

        return "$lock" + varName;
    }

    static String getModuleLevelClassName(String orgName, String moduleName, String version, String sourceFileName) {

        String className = cleanupSourceFileName(sourceFileName);
        // handle source file path start with '/'.
        if (className.startsWith(JAVA_PACKAGE_SEPERATOR)) {
            className = className.substring(1);
        }

        if (!moduleName.equals(".")) {
            if (!version.equals("")) {
                className = cleanupName(version) + "/" + className;
            }
            className = cleanupName(moduleName) + "/" + className;
        }

        if (!orgName.equalsIgnoreCase("$anon")) {
            className = cleanupName(orgName) + "/" + className;
        }

        return className;
    }

    public static String getPackageName(Name orgName, Name moduleName, Name version) {
        return getPackageName(orgName.getValue(), moduleName.getValue(), version.getValue());
    }

    public static String getPackageName(String orgName, String moduleName, String version) {

        String packageName = "";
        if (!moduleName.equals(".")) {
            if (!version.equals("")) {
                packageName = cleanupName(version) + "/";
            }
            packageName = cleanupName(moduleName) + "/" + packageName;
        }

        if (!orgName.equalsIgnoreCase("$anon")) {
            packageName = cleanupName(orgName) + "/" + packageName;
        }

        return packageName;
    }

    private static String cleanupName(String name) {

        return name.replace(".", "_");
    }

    private static String cleanupSourceFileName(String name) {

        return name.replace(".", FILE_NAME_PERIOD_SEPERATOR);
    }

    public static String cleanupPackageName(String pkgName) {

        int index = pkgName.lastIndexOf("/");
        if (index > 0) {
            return pkgName.substring(0, index);
        } else {
            return pkgName;
        }
    }

    public static BIRFunctionWrapper getFunctionWrapper(BIRFunction currentFunc, String orgName, String moduleName,
                                                        String version, String moduleClass) {

        BInvokableType functionTypeDesc = currentFunc.type;
        BIRVariableDcl receiver = currentFunc.receiver;
        BType attachedType = receiver != null ? receiver.type : null;
        String jvmMethodDescription = getMethodDesc(functionTypeDesc.paramTypes, functionTypeDesc.retType,
                attachedType, false);
        String jvmMethodDescriptionBString = getMethodDesc(functionTypeDesc.paramTypes, functionTypeDesc.retType,
                attachedType, false);

        return new BIRFunctionWrapper(orgName, moduleName, version, currentFunc, moduleClass, jvmMethodDescription);
    }

    static PackageID packageToModuleId(BIRPackage mod) {

        return new PackageID(mod.org, mod.name, mod.version);
    }

    private static void generateShutdownSignalListener(String initClass, Map<String, byte[]> jarEntries) {

        String innerClassName = initClass + "$SignalListener";
        ClassWriter cw = new BallerinaClassWriter(COMPUTE_FRAMES);
        cw.visit(V1_8, ACC_SUPER, innerClassName, null, JAVA_THREAD, null);

        // create constructor
        MethodVisitor mv = cw.visitMethod(ACC_PUBLIC, "<init>", "()V", null, null);
        mv.visitCode();
        mv.visitVarInsn(ALOAD, 0);
        mv.visitMethodInsn(INVOKESPECIAL, JAVA_THREAD, "<init>", "()V", false);
        mv.visitInsn(RETURN);
        mv.visitMaxs(0, 0);
        mv.visitEnd();

        // implement run() method
        mv = cw.visitMethod(ACC_PUBLIC, "run", "()V", null, null);
        mv.visitCode();

        mv.visitMethodInsn(INVOKESTATIC, initClass, MODULE_STOP, "()V", false);

        mv.visitInsn(RETURN);
        mv.visitMaxs(0, 0);
        mv.visitEnd();

        cw.visitEnd();
        jarEntries.put(innerClassName + ".class", cw.toByteArray());
    }

    private static BIRFunction findFunction(BIRNode parentNode, String funcName) {

        BIRFunction func;
        if (parentNode instanceof BIRTypeDefinition) {
            BIRTypeDefinition typeDef = (BIRTypeDefinition) parentNode;
            func = findFunction(typeDef.attachedFuncs, funcName);
        } else if (parentNode instanceof BIRPackage) {
            BIRPackage pkg = (BIRPackage) parentNode;
            func = findFunction(pkg.functions, funcName);
        } else {
            throw new IllegalStateException();
        }

        return func;
    }

    private static BIRFunction findFunction(List<BIRFunction> functions, String funcName) {

        for (BIRFunction func : functions) {
            if (JvmMethodGen.cleanupFunctionName(func.name.value).equals(funcName)) {
                return func;
            }
        }

        throw new IllegalStateException("cannot find function: '" + funcName + "'");
    }

    JarFile generate(BIRNode.BIRPackage module, InteropValidator interopValidator, boolean isEntry) {

        String orgName = module.org.value;
        String moduleName = module.name.value;
        String version = module.version.value;
        String pkgName = getPackageName(orgName, moduleName, version);

        Set<PackageID> moduleImports = new LinkedHashSet<>();

        addBuiltinImports(module, moduleImports);

        for (BIRNode.BIRImportModule importModule : module.importModules) {
            BPackageSymbol pkgSymbol = packageCache.getSymbol(getBvmAlias(importModule.org.value,
                    importModule.name.value));
            generateDependencyList(pkgSymbol, interopValidator);
            if (dlog.getErrorCount() > 0) {
                return new JarFile(Collections.emptyMap());
            }
        }

        String moduleInitClass = getModuleLevelClassName(orgName, moduleName, version, MODULE_INIT_CLASS_NAME);
        Map<String, JavaClass> jvmClassMapping = generateClassNameMapping(module, pkgName, moduleInitClass,
                interopValidator, isEntry);
        if (!isEntry || dlog.getErrorCount() > 0) {
            return new JarFile(Collections.emptyMap());
        }

        // using a concurrent hash map to store class byte values, which are generated in parallel
        final Map<String, byte[]> jarEntries = new ConcurrentHashMap<>();

        // desugar parameter initialization
        injectDefaultParamInits(module, jvmMethodGen, this);
        injectDefaultParamInitsToAttachedFuncs(module, jvmMethodGen, this);

        // create imported modules flat list
        List<PackageID> flattenedModuleImports = flattenModuleImports(moduleImports);

        // enrich current package with package initializers
        jvmMethodGen.enrichPkgWithInitializers(jvmClassMapping, moduleInitClass, module, flattenedModuleImports);

        // generate the shutdown listener class.
        generateShutdownSignalListener(moduleInitClass, jarEntries);

        // desugar the record init function
        rewriteRecordInits(module.typeDefs);

        // generate object/record value classes
        JvmValueGen valueGen = new JvmValueGen(module, this, jvmMethodGen);
        valueGen.generateValueClasses(jarEntries);

        // generate frame classes
        jvmMethodGen.generateFrameClasses(module, jarEntries);

        // generate module classes
        generateModuleClasses(module, jarEntries, moduleInitClass, jvmClassMapping, flattenedModuleImports);

        // clear class name mappings
        clearPackageGenInfo();

        return new JarFile(moduleInitClass, jarEntries);
    }

    private void generateModuleClasses(BIRPackage module, Map<String, byte[]> jarEntries, String moduleInitClass,
                                       Map<String, JavaClass> jvmClassMapping, List<PackageID> moduleImports) {

        jvmClassMapping.entrySet().parallelStream().forEach(entry -> {
            String moduleClass = entry.getKey();
            JavaClass javaClass = entry.getValue();
            ClassWriter cw = new BallerinaClassWriter(COMPUTE_FRAMES);
            LambdaMetadata lambdaMetadata = new LambdaMetadata(moduleClass);

            if (Objects.equals(moduleClass, moduleInitClass)) {
                cw.visit(V1_8, ACC_PUBLIC + ACC_SUPER, moduleClass, null, VALUE_CREATOR, null);
                generateDefaultConstructor(cw, VALUE_CREATOR);
                generateUserDefinedTypeFields(cw, module.typeDefs);
                generateValueCreatorMethods(cw, module.typeDefs, module, moduleInitClass, symbolTable);
                // populate global variable to class name mapping and generate them
                for (BIRGlobalVariableDcl globalVar : module.globalVars) {
                    if (globalVar != null) {
                        generatePackageVariable(globalVar, cw);
                    }
                }

                BIRFunction mainFunc = getMainFunc(module.functions);
                String mainClass = "";
                if (mainFunc != null) {
                    mainClass = getModuleLevelClassName(module.org.value, module.name.value,  module.version.value,
                            cleanupPathSeperators(cleanupBalExt(mainFunc.pos.getSource().cUnitName)));
                }

                boolean serviceEPAvailable = isServiceDefAvailable(module.typeDefs);

                jvmMethodGen.generateMainMethod(mainFunc, cw, module, moduleClass, serviceEPAvailable);
                if (mainFunc != null) {
                    jvmMethodGen.generateLambdaForMain(mainFunc, cw, module, mainClass, moduleClass);
                }
                jvmMethodGen.generateLambdaForPackageInits(cw, module, mainClass, moduleClass, moduleImports);

                generateLockForVariable(cw);
                generateStaticInitializer(cw, moduleClass, serviceEPAvailable);
                generateCreateTypesMethod(cw, module.typeDefs, moduleInitClass, symbolTable);
                jvmMethodGen.generateModuleInitializer(cw, module, moduleInitClass);
                jvmMethodGen.generateExecutionStopMethod(cw, moduleInitClass, module, moduleImports,
                        moduleInitClass);
            } else {
                cw.visit(V1_8, ACC_PUBLIC + ACC_SUPER, moduleClass, null, OBJECT, null);
                generateDefaultConstructor(cw, OBJECT);
            }
            cw.visitSource(javaClass.sourceFileName, null);
            // generate methods
            for (BIRFunction func : javaClass.functions) {
                String workerName = getFunction(func).workerName == null ? null : func.workerName.value;
                jvmMethodGen.generateMethod(getFunction(func), cw, module, null, false, workerName, lambdaMetadata);
            }
            // generate lambdas created during generating methods
            for (Map.Entry<String, BIRInstruction> lambda : lambdaMetadata.getLambdas().entrySet()) {
                String name = lambda.getKey();
                BIRInstruction call = lambda.getValue();
                jvmMethodGen.generateLambdaMethod(call, cw, name);
            }
            cw.visitEnd();

            byte[] bytes = getBytes(cw, module);
            jarEntries.put(moduleClass + ".class", bytes);
        });
    }

    private List<PackageID> flattenModuleImports(Set<PackageID> dependentModuleArray) {

        for (Map.Entry<String, PackageID> entry : dependentModules.entrySet()) {
            PackageID id = entry.getValue();
            dependentModuleArray.add(id);
        }

        return new ArrayList<>(dependentModuleArray);
    }

    /**
     * Java Class will be generate for each source file. This method add class mappings to globalVar and filters the
     * unctions based on their source file name and then returns map of associated java class contents.
     *
     * @param module           bir module
     * @param pkgName          module name
     * @param initClass        module init class name
     * @param interopValidator interop validator instance
     * @param isEntry          is entry module flag
     * @return The map of javaClass records on given source file name
     */
    private Map<String, JavaClass> generateClassNameMapping(BIRPackage module, String pkgName, String initClass,
                                                            InteropValidator interopValidator,
                                                            boolean isEntry) {

        String orgName = module.org.value;
        String moduleName = module.name.value;
        String version = module.version.value;
        Map<String, JavaClass> jvmClassMap = new HashMap<>();

        if (isEntry) {
            for (BIRNode.BIRConstant constant : module.constants) {
                module.globalVars.add(new BIRGlobalVariableDcl(constant.pos, constant.flags, constant.type, null,
                        constant.name, VarScope.GLOBAL, VarKind.CONSTANT, ""));
            }
        }
        for (BIRGlobalVariableDcl globalVar : module.globalVars) {
            if (globalVar != null) {
                globalVarClassMap.put(pkgName + globalVar.name.value, initClass);
            }
        }

        globalVarClassMap.put(pkgName + "LOCK_STORE", initClass);
        // filter out functions.
        List<BIRFunction> functions = module.functions;
        if (functions.size() > 0) {
            int funcSize = functions.size();
            int count = 0;
            // Generate init class. Init function should be the first function of the package, hence check first
            // function.
            BIRFunction initFunc = functions.get(0);
            String functionName = initFunc.name.value;
            JavaClass klass = new JavaClass(initFunc.pos.src.cUnitName);
            klass.functions.add(0, initFunc);
            jvmMethodGen.addInitAndTypeInitInstructions(module, initFunc);
            jvmClassMap.put(initClass, klass);
            birFunctionMap.put(pkgName + functionName, getFunctionWrapper(initFunc, orgName, moduleName,
                    version, initClass));
            count += 1;

            // Add start function
            BIRFunction startFunc = functions.get(1);
            functionName = startFunc.name.value;
            birFunctionMap.put(pkgName + functionName, getFunctionWrapper(startFunc, orgName, moduleName,
                    version, initClass));
            klass.functions.add(1, startFunc);
            count += 1;

            // Add stop function
            BIRFunction stopFunc = functions.get(2);
            functionName = stopFunc.name.value;
            birFunctionMap.put(pkgName + functionName, getFunctionWrapper(stopFunc, orgName, moduleName,
                    version, initClass));
            klass.functions.add(2, stopFunc);
            count += 1;

            // Generate classes for other functions.
            while (count < funcSize) {
                BIRFunction birFunc = functions.get(count);
                count = count + 1;
                // link the bir function for lookup
                String birFuncName = birFunc.name.value;

                String balFileName;

                if (birFunc.pos == null) {
                    balFileName = MODULE_INIT_CLASS_NAME;
                } else {
                    balFileName = birFunc.pos.src.cUnitName;
                }
                String birModuleClassName = getModuleLevelClassName(orgName, moduleName, version,
                        cleanupPathSeperators(cleanupBalExt(balFileName)));

                if (!isBallerinaBuiltinModule(orgName, moduleName)) {
                    JavaClass javaClass = jvmClassMap.get(birModuleClassName);
                    if (javaClass != null) {
                        javaClass.functions.add(birFunc);
                    } else {
                        klass = new JavaClass(balFileName);
                        klass.functions.add(0, birFunc);
                        jvmClassMap.put(birModuleClassName, klass);
                    }
                }

                interopValidator.setEntryModuleValidation(isEntry);

                BIRFunctionWrapper birFuncWrapperOrError;
                try {
                    if (isExternFunc(getFunction(birFunc))) {
                        birFuncWrapperOrError = createExternalFunctionWrapper(interopValidator, birFunc, orgName,
                                moduleName, version, birModuleClassName, this);
                    } else {
                        if (isEntry) {
                            addDefaultableBooleanVarsToSignature(birFunc, symbolTable.booleanType);
                        }
                        birFuncWrapperOrError = getFunctionWrapper(birFunc, orgName, moduleName, version,
                                birModuleClassName);
                    }
                } catch (JInteropException e) {
                    dlog.error(birFunc.pos, e.getCode(), e.getMessage());
                    continue;
                }
                birFunctionMap.put(pkgName + birFuncName, birFuncWrapperOrError);
            }
        }

        // link module init function that will be generated
        BIRFunction moduleInitFunction = new BIRFunction(null, new Name(CURRENT_MODULE_INIT), 0,
                new BInvokableType(Collections.emptyList(), null, new BNilType(), null), new Name(""), 0, null);
        birFunctionMap.put(pkgName + CURRENT_MODULE_INIT, getFunctionWrapper(moduleInitFunction, orgName, moduleName,
                version, initClass));

        // link module stop function that will be generated
        BIRFunction moduleStopFunction = new BIRFunction(null, new Name(MODULE_STOP), 0,
                new BInvokableType(Collections.emptyList(), null, new BNilType(), null), new Name(""), 0, null);
        birFunctionMap.put(pkgName + MODULE_STOP, getFunctionWrapper(moduleStopFunction, orgName, moduleName,
                version, initClass));

        // link typedef - object attached native functions
        List<BIRTypeDefinition> typeDefs = module.typeDefs;

        for (BIRTypeDefinition optionalTypeDef : typeDefs) {
            BIRTypeDefinition typeDef = getTypeDef(optionalTypeDef);
            BType bType = typeDef.type;

            if ((bType.tag != TypeTags.OBJECT ||
                    Symbols.isFlagOn(((BObjectType) bType).tsymbol.flags, Flags.ABSTRACT)) &&
                    !(bType instanceof BServiceType)) {
                continue;
            }

            List<BIRFunction> attachedFuncs = getFunctions(typeDef.attachedFuncs);
            String typeName = toNameString(bType);
            for (BIRFunction func : attachedFuncs) {

                // link the bir function for lookup
                BIRFunction currentFunc = getFunction(func);
                String functionName = currentFunc.name.value;
                String lookupKey = typeName + "." + functionName;

                if (!isExternFunc(currentFunc)) {
                    String className = getTypeValueClassName(module, typeName);
                    birFunctionMap.put(pkgName + lookupKey, getFunctionWrapper(currentFunc, orgName, moduleName,
                            version, className));
                    continue;
                }

                String jClassName = lookupExternClassName(cleanupPackageName(pkgName), lookupKey);
                if (jClassName != null) {
                    OldStyleExternalFunctionWrapper wrapper =
                            ExternalMethodGen.createOldStyleExternalFunctionWrapper(currentFunc, orgName,
                                    moduleName, version, jClassName, jClassName, isEntry, symbolTable);
                    birFunctionMap.put(pkgName + lookupKey, wrapper);
                } else {
                    throw new BLangCompilerException("native function not available: " +
                            pkgName + lookupKey);
                }
            }
        }
        return jvmClassMap;
    }

    public String lookupExternClassName(String pkgName, String functionName) {

        return externClassMap.get(cleanupName(pkgName) + "/" + functionName);
    }

    public byte[] getBytes(ClassWriter cw, BIRNode node) {

        byte[] result;
        try {
            return cw.toByteArray();
        } catch (MethodTooLargeException e) {
            String funcName = e.getMethodName();
            BIRFunction func = findFunction(node, funcName);
            dlog.error(func.pos, DiagnosticCode.METHOD_TOO_LARGE, func.name.value);
            result = new byte[0];
        } catch (ClassTooLargeException e) {
            dlog.error(node.pos, DiagnosticCode.FILE_TOO_LARGE, e.getClassName());
            result = new byte[0];
        } catch (Exception e) {
            throw new BLangCompilerException(e.getMessage(), e);
        }

        return result;
    }

    private void clearPackageGenInfo() {

        birFunctionMap.clear();
        globalVarClassMap.clear();
        externClassMap.clear();
        dependentModules.clear();
    }

    public BIRFunctionWrapper lookupBIRFunctionWrapper(String lookupKey) {

        return this.birFunctionMap.get(lookupKey);
    }

    void addExternClassMapping(String key, String value) {

        this.externClassMap.put(key, value);
    }

    BType lookupTypeDef(NewInstance objectNewIns) {

        if (!objectNewIns.isExternalDef) {
            return objectNewIns.def.type;
        } else {
            PackageID id = objectNewIns.externalPackageId;
            BPackageSymbol symbol = packageCache.getSymbol(id.orgName + "/" + id.name);
            if (symbol != null) {
                BObjectTypeSymbol objectTypeSymbol =
                        (BObjectTypeSymbol) symbol.scope.lookup(new Name(objectNewIns.objectName)).symbol;
                if (objectTypeSymbol != null) {
                    return objectTypeSymbol.type;
                }
            }

            throw new BLangCompilerException("Reference to unknown type " + objectNewIns.externalPackageId
                    + "/" + objectNewIns.objectName);
        }
    }

    String lookupGlobalVarClassName(String pkgName, String varName) {

        String key = pkgName + varName;
        if (!globalVarClassMap.containsKey(key)) {
            return pkgName + MODULE_INIT_CLASS_NAME;
        } else {
            return globalVarClassMap.get(key);
        }
    }

    private void generateDependencyList(BPackageSymbol packageSymbol, InteropValidator interopValidator) {

        if (packageSymbol.bir != null) {
            generate(packageSymbol.bir, interopValidator, false);
        } else {
            for (BPackageSymbol importPkgSymbol : packageSymbol.imports) {
                if (importPkgSymbol == null) {
                    continue;
                }
                generateDependencyList(importPkgSymbol, interopValidator);
            }
        }

        PackageID moduleId = packageSymbol.pkgID;

        String pkgName = getPackageName(moduleId.orgName, moduleId.name, moduleId.version);
        if (!dependentModules.containsKey(pkgName)) {
            dependentModules.put(pkgName, moduleId);
        }
    }
}<|MERGE_RESOLUTION|>--- conflicted
+++ resolved
@@ -176,9 +176,8 @@
         if (isSameModule(currentModule, PackageID.ANNOTATIONS)) {
             return;
         }
-<<<<<<< HEAD
-
-        dependentModuleArray.add(annotationsModule);
+
+        dependentModuleArray.add(PackageID.ANNOTATIONS);
 
         PackageID javaInteropModule = new PackageID(ballerinaOrgName, Names.JAVA, builtInVersion);
 
@@ -188,9 +187,6 @@
 
         dependentModuleArray.add(javaInteropModule);
 
-=======
-        dependentModuleArray.add(PackageID.ANNOTATIONS);
->>>>>>> adf55467
         if (isLangModule(currentModule)) {
             return;
         }
