--- conflicted
+++ resolved
@@ -37,10 +37,22 @@
  */
 public class BAnyType extends BBuiltInRefType implements SelectivelyImmutableReferenceType {
 
+    private boolean nullable = true;
     private boolean isNilLifted = false;
 
     public BAnyType(BTypeSymbol tsymbol) {
         this(tsymbol, IMPLEMENTED_ANY_TYPE);
+    }
+
+    public BAnyType(int tag, BTypeSymbol tsymbol, boolean nullable) {
+        super(tag, tsymbol, IMPLEMENTED_ANY_TYPE);
+        this.nullable = nullable;
+    }
+
+    public BAnyType(int tag, BTypeSymbol tsymbol, Name name, long flags, boolean nullable) {
+        super(tag, tsymbol, flags, IMPLEMENTED_ANY_TYPE);
+        this.name = name;
+        this.nullable = nullable;
     }
 
     private BAnyType(BTypeSymbol tsymbol, SemType semType) {
@@ -68,14 +80,11 @@
         return visitor.visit(this, t);
     }
 
-<<<<<<< HEAD
-=======
     @Override
     public boolean isNullable() {
         return nullable;
     }
 
->>>>>>> 0e916265
     @Override
     public TypeKind getKind() {
         return TypeKind.ANY;
