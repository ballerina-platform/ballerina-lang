--- conflicted
+++ resolved
@@ -752,7 +752,7 @@
         SymbolEnv collectEnv = SymbolEnv.createTypeNarrowedEnv(collectClause, commonAnalyzerData.queryEnvs.pop());
         collectClause.env = collectEnv;
         commonAnalyzerData.queryEnvs.push(collectEnv);
-        
+
         collectClause.nonGroupingKeys = new HashSet<>(data.queryVariables);
         for (String var : collectClause.nonGroupingKeys) {
             Name name = new Name(var);
@@ -853,10 +853,6 @@
             super.visit(iExpr, data);
             return;
         }
-<<<<<<< HEAD
-        // Do complete type checking for the invocation
-=======
->>>>>>> 92b14147
         Name pkgAlias = names.fromIdNode(iExpr.pkgAlias);
         BSymbol pkgSymbol = symResolver.resolvePrefixSymbol(data.env, pkgAlias, getCurrentCompUnit(iExpr));
         if (pkgSymbol == symTable.notFoundSymbol) {
@@ -898,31 +894,6 @@
         List<BVarSymbol> params = functionSymbol.params;
         for (int i = 0; i < params.size(); i++) {
             BLangExpression arg = iExpr.argExprs.get(i);
-<<<<<<< HEAD
-            checkArg(arg, params.get(i).type, data);
-            if (arg.getBType().tag == TypeTags.SEQUENCE) {
-                dlog.error(arg.pos, DiagnosticErrorCode.SEQUENCE_VARIABLE_CANNOT_BE_USED_IN_REQUIRED_ARG);
-            }
-            iExpr.requiredArgs.add(arg);
-            argCount++;
-        }
-        for (int i = argCount; i < iExpr.argExprs.size(); i++) {
-            if (functionSymbol.restParam != null) {
-                BLangExpression argExpr = iExpr.argExprs.get(i);
-                BType restParamType = functionSymbol.restParam.type;
-                NodeKind argExprKind = argExpr.getKind();
-                iExpr.restArgs.add(argExpr);
-                if (argExprKind == NodeKind.SIMPLE_VARIABLE_REF) {
-                    if (silentTypeCheckExpr(argExpr, symTable.noType, data).tag == TypeTags.SEQUENCE) {
-                        checkArg(argExpr, restParamType, data);
-                        continue;
-                    }
-                }
-                if (restParamType.tag == TypeTags.ARRAY) {
-                    checkArg(argExpr, ((BArrayType) restParamType).eType, data);
-                } else {
-                    checkArg(argExpr, restParamType, data);
-=======
             BType argType = silentTypeCheckExpr(arg, symTable.noType, data);
             if (argType.tag == TypeTags.SEQUENCE) {
                 types.checkType(arg.pos, ((BSequenceType) argType).elementType, params.get(i).type,
@@ -955,7 +926,6 @@
                     } else {
                         checkArg(argExpr, restParamType, data);
                     }
->>>>>>> 92b14147
                 }
             }
         }
@@ -1104,15 +1074,6 @@
             if (expr.getKind() == NodeKind.SIMPLE_VARIABLE_REF) {
                 BType type = silentTypeCheckExpr(expr, symTable.noType, data);
                 if (type.tag == TypeTags.SEQUENCE) {
-<<<<<<< HEAD
-                    // TODO: There is another way of doing this
-                    // First check the expr with expType = noType
-                    // Use the result type to generate the type of list-ctr
-                    // Then check the expType is an array or tuple
-                    // Then do the type check for element types
-                    // This may cause to remove the type checking part for seq from Types.java
-=======
->>>>>>> 92b14147
                     data.queryData.withinSequenceContext = true;
                     checkExpr(expr, data.env, symTable.noType, data);
                     data.queryData.withinSequenceContext = false;
