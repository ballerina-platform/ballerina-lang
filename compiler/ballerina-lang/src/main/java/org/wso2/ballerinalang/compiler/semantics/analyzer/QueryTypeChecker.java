--- conflicted
+++ resolved
@@ -397,7 +397,7 @@
                     if (queryExpr.isMap) { // A query-expr that constructs a mapping must start with the map keyword.
                         resolvedType = symTable.mapType;
                     } else {
-                        resolvedType = getNonContextualQueryType(selectType, collectionType, selectExp.pos);
+                        resolvedType = getNonContextualQueryType(selectType, collectionType);
                     }
                     break;
             }
@@ -406,15 +406,8 @@
                 if (resolvedType.tag == TypeTags.STREAM) {
                     queryExpr.isStream = true;
                 }
-<<<<<<< HEAD
                 if (resolvedType.tag == TypeTags.TABLE) {
                     queryExpr.isTable = true;
-=======
-                if (queryExpr.isMap) { // A query-expr that constructs a mapping must start with the map keyword.
-                    resolvedType = symTable.mapType;
-                } else {
-                    resolvedType = getNonContextualQueryType(selectType, collectionType);
->>>>>>> 25200108
                 }
                 possibleSelectTypes.add(selectType);
                 possibleResolvedTypes.add(resolvedType);
