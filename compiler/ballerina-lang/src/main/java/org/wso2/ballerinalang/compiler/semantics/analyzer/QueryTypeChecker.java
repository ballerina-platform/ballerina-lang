--- conflicted
+++ resolved
@@ -388,7 +388,7 @@
                     if (queryExpr.isMap) { // A query-expr that constructs a mapping must start with the map keyword.
                         resolvedType = symTable.mapType;
                     } else {
-                        resolvedType = getNonContextualQueryType(selectType, collectionType);
+                        resolvedType = getNonContextualQueryType(selectType, collectionType, selectExp.pos);
                     }
                     break;
             }
@@ -397,15 +397,8 @@
                 if (resolvedType.tag == TypeTags.STREAM) {
                     queryExpr.isStream = true;
                 }
-<<<<<<< HEAD
                 if (resolvedType.tag == TypeTags.TABLE) {
                     queryExpr.isTable = true;
-=======
-                if (queryExpr.isMap) { // A query-expr that constructs a mapping must start with the map keyword.
-                    resolvedType = symTable.mapType;
-                } else {
-                    resolvedType = getNonContextualQueryType(selectType, collectionType, selectExp.pos);
->>>>>>> 7202725b
                 }
                 possibleSelectTypes.add(selectType);
                 possibleResolvedTypes.add(resolvedType);
