/*
 *  Copyright (c) 2023, WSO2 Inc. (http://www.wso2.org) All Rights Reserved.
 *
 *  WSO2 Inc. licenses this file to you under the Apache License,
 *  Version 2.0 (the "License"); you may not use this file except
 *  in compliance with the License.
 *  You may obtain a copy of the License at
 *
 *    http://www.apache.org/licenses/LICENSE-2.0
 *
 *  Unless required by applicable law or agreed to in writing,
 *  software distributed under the License is distributed on an
 *  "AS IS" BASIS, WITHOUT WARRANTIES OR CONDITIONS OF ANY
 *  KIND, either express or implied.  See the License for the
 *  specific language governing permissions and limitations
 *  under the License.
 */
package org.wso2.ballerinalang.compiler.semantics.analyzer;

import io.ballerina.tools.diagnostics.Location;
import org.ballerinalang.model.clauses.OrderKeyNode;
import org.ballerinalang.model.elements.PackageID;
import org.ballerinalang.model.symbols.SymbolOrigin;
import org.ballerinalang.model.tree.IdentifierNode;
import org.ballerinalang.model.tree.NodeKind;
import org.ballerinalang.util.BLangCompilerConstants;
import org.ballerinalang.util.diagnostic.DiagnosticErrorCode;
import org.wso2.ballerinalang.compiler.diagnostic.BLangDiagnosticLog;
import org.wso2.ballerinalang.compiler.parser.BLangAnonymousModelHelper;
import org.wso2.ballerinalang.compiler.parser.NodeCloner;
import org.wso2.ballerinalang.compiler.semantics.model.SymbolEnv;
import org.wso2.ballerinalang.compiler.semantics.model.SymbolTable;
import org.wso2.ballerinalang.compiler.semantics.model.symbols.BConstantSymbol;
import org.wso2.ballerinalang.compiler.semantics.model.symbols.BInvokableSymbol;
import org.wso2.ballerinalang.compiler.semantics.model.symbols.BSequenceSymbol;
import org.wso2.ballerinalang.compiler.semantics.model.symbols.BSymbol;
import org.wso2.ballerinalang.compiler.semantics.model.symbols.BVarSymbol;
import org.wso2.ballerinalang.compiler.semantics.model.symbols.SymTag;
import org.wso2.ballerinalang.compiler.semantics.model.symbols.Symbols;
import org.wso2.ballerinalang.compiler.semantics.model.types.BArrayType;
import org.wso2.ballerinalang.compiler.semantics.model.types.BField;
import org.wso2.ballerinalang.compiler.semantics.model.types.BIntersectionType;
import org.wso2.ballerinalang.compiler.semantics.model.types.BInvokableType;
import org.wso2.ballerinalang.compiler.semantics.model.types.BMapType;
import org.wso2.ballerinalang.compiler.semantics.model.types.BObjectType;
import org.wso2.ballerinalang.compiler.semantics.model.types.BRecordType;
import org.wso2.ballerinalang.compiler.semantics.model.types.BSequenceType;
import org.wso2.ballerinalang.compiler.semantics.model.types.BStreamType;
import org.wso2.ballerinalang.compiler.semantics.model.types.BTableType;
import org.wso2.ballerinalang.compiler.semantics.model.types.BTupleMember;
import org.wso2.ballerinalang.compiler.semantics.model.types.BTupleType;
import org.wso2.ballerinalang.compiler.semantics.model.types.BType;
import org.wso2.ballerinalang.compiler.semantics.model.types.BTypedescType;
import org.wso2.ballerinalang.compiler.semantics.model.types.BUnionType;
import org.wso2.ballerinalang.compiler.semantics.model.types.BXMLType;
import org.wso2.ballerinalang.compiler.tree.BLangIdentifier;
import org.wso2.ballerinalang.compiler.tree.BLangNode;
import org.wso2.ballerinalang.compiler.tree.BLangVariable;
import org.wso2.ballerinalang.compiler.tree.clauses.BLangCollectClause;
import org.wso2.ballerinalang.compiler.tree.clauses.BLangDoClause;
import org.wso2.ballerinalang.compiler.tree.clauses.BLangFromClause;
import org.wso2.ballerinalang.compiler.tree.clauses.BLangGroupByClause;
import org.wso2.ballerinalang.compiler.tree.clauses.BLangGroupingKey;
import org.wso2.ballerinalang.compiler.tree.clauses.BLangInputClause;
import org.wso2.ballerinalang.compiler.tree.clauses.BLangJoinClause;
import org.wso2.ballerinalang.compiler.tree.clauses.BLangLetClause;
import org.wso2.ballerinalang.compiler.tree.clauses.BLangLimitClause;
import org.wso2.ballerinalang.compiler.tree.clauses.BLangOnClause;
import org.wso2.ballerinalang.compiler.tree.clauses.BLangOnConflictClause;
import org.wso2.ballerinalang.compiler.tree.clauses.BLangOrderByClause;
import org.wso2.ballerinalang.compiler.tree.clauses.BLangOrderKey;
import org.wso2.ballerinalang.compiler.tree.clauses.BLangSelectClause;
import org.wso2.ballerinalang.compiler.tree.clauses.BLangWhereClause;
import org.wso2.ballerinalang.compiler.tree.expressions.BLangCheckedExpr;
import org.wso2.ballerinalang.compiler.tree.expressions.BLangCollectContextInvocation;
import org.wso2.ballerinalang.compiler.tree.expressions.BLangExpression;
import org.wso2.ballerinalang.compiler.tree.expressions.BLangGroupExpr;
import org.wso2.ballerinalang.compiler.tree.expressions.BLangInvocation;
import org.wso2.ballerinalang.compiler.tree.expressions.BLangListConstructorExpr;
import org.wso2.ballerinalang.compiler.tree.expressions.BLangQueryAction;
import org.wso2.ballerinalang.compiler.tree.expressions.BLangQueryExpr;
import org.wso2.ballerinalang.compiler.tree.expressions.BLangSimpleVarRef;
import org.wso2.ballerinalang.compiler.tree.types.BLangLetVariable;
import org.wso2.ballerinalang.compiler.tree.types.BLangType;
import org.wso2.ballerinalang.compiler.util.BArrayState;
import org.wso2.ballerinalang.compiler.util.CompilerContext;
import org.wso2.ballerinalang.compiler.util.ImmutableTypeCloner;
import org.wso2.ballerinalang.compiler.util.Name;
import org.wso2.ballerinalang.compiler.util.Names;
import org.wso2.ballerinalang.compiler.util.TypeTags;
import org.wso2.ballerinalang.util.Flags;

import java.util.ArrayList;
import java.util.HashSet;
import java.util.LinkedHashSet;
import java.util.List;
import java.util.Set;
import java.util.Stack;
import java.util.stream.Collectors;

import static org.ballerinalang.model.symbols.SymbolOrigin.VIRTUAL;
import static org.ballerinalang.util.diagnostic.DiagnosticErrorCode.INVALID_QUERY_CONSTRUCT_INFERRED_MAP;
import static org.ballerinalang.util.diagnostic.DiagnosticErrorCode.INVALID_QUERY_CONSTRUCT_TYPE;

/**
 * @since 2201.5.0
 */
public class QueryTypeChecker extends TypeChecker {

    private static final CompilerContext.Key<QueryTypeChecker> QUERY_TYPE_CHECKER_KEY = new CompilerContext.Key<>();

    private final Types types;
    private final SymbolTable symTable;
    private final SymbolResolver symResolver;
    private final SemanticAnalyzer semanticAnalyzer;
    private final TypeParamAnalyzer typeParamAnalyzer;
    private final TypeNarrower typeNarrower;
    private final BLangAnonymousModelHelper anonymousModelHelper;
    private final Names names;
    private final BLangDiagnosticLog dlog;
    private final NodeCloner nodeCloner;

    public static QueryTypeChecker getInstance(CompilerContext context) {
        QueryTypeChecker queryTypeChecker = context.get(QUERY_TYPE_CHECKER_KEY);
        if (queryTypeChecker == null) {
            queryTypeChecker = new QueryTypeChecker(context);
        }
        return queryTypeChecker;
    }

    public QueryTypeChecker(CompilerContext context) {
        super(context, new CompilerContext.Key<>());
        context.put(QUERY_TYPE_CHECKER_KEY, this);

        this.names = Names.getInstance(context);
        this.symTable = SymbolTable.getInstance(context);
        this.symResolver = SymbolResolver.getInstance(context);
        this.types = Types.getInstance(context);
        this.dlog = BLangDiagnosticLog.getInstance(context);
        this.typeNarrower = TypeNarrower.getInstance(context);
        this.anonymousModelHelper = BLangAnonymousModelHelper.getInstance(context);
        this.semanticAnalyzer = SemanticAnalyzer.getInstance(context);
        this.typeParamAnalyzer = TypeParamAnalyzer.getInstance(context);
        this.nodeCloner = NodeCloner.getInstance(context);
    }

    @Override
    public void visit(BLangQueryExpr queryExpr, TypeChecker.AnalyzerData data) {
        checkQueryType(queryExpr, data);
    }

    public void checkQueryType(BLangQueryExpr queryExpr, TypeChecker.AnalyzerData data) {
        AnalyzerData prevData = data.queryData;
        data.queryData = new AnalyzerData();

        Types.CommonAnalyzerData commonAnalyzerData = data.commonAnalyzerData;

        //reset common analyzer data
        HashSet<BType> prevCheckedErrorList = commonAnalyzerData.checkedErrorList;
        commonAnalyzerData.checkedErrorList = new HashSet<>();

        Stack<BLangNode> prevQueryFinalClauses = commonAnalyzerData.queryFinalClauses;
        commonAnalyzerData.queryFinalClauses = new Stack<>();

        int prevLetCount = commonAnalyzerData.letCount;
        commonAnalyzerData.letCount = 0;

        if (commonAnalyzerData.breakToParallelQueryEnv) {
            commonAnalyzerData.queryEnvs.push(data.prevEnvs.peek());
        } else {
            commonAnalyzerData.queryEnvs.push(data.env);
            data.prevEnvs.push(data.env);
        }

        BLangNode finalClause = queryExpr.getFinalClause();
        commonAnalyzerData.queryFinalClauses.push(finalClause);
        data.queryVariables = new HashSet<>();
        List<BLangNode> clauses = queryExpr.getQueryClauses();
        clauses.forEach(clause -> clause.accept(this, data));
        data.queryVariables.clear();

        BType actualType;
        if (finalClause.getKind() == NodeKind.SELECT) {
            actualType = resolveQueryType(commonAnalyzerData.queryEnvs.peek(),
                    ((BLangSelectClause) finalClause).expression, data.expType, queryExpr, clauses, data);
            actualType = (actualType == symTable.semanticError) ? actualType : types.checkType(queryExpr.pos,
                    actualType, data.expType, DiagnosticErrorCode.INCOMPATIBLE_TYPES);
        } else {
            if (queryExpr.isTable || queryExpr.isStream || queryExpr.isMap) {
                dlog.error(queryExpr.pos, DiagnosticErrorCode.QUERY_CONSTRUCT_TYPES_CANNOT_BE_USED_WITH_COLLECT);
            }
            BLangExpression finalClauseExpr = ((BLangCollectClause) finalClause).expression;
            BType queryType = checkExpr(finalClauseExpr, commonAnalyzerData.queryEnvs.peek(), data);
            List<BType> collectionTypes = getCollectionTypes(clauses);
            BType completionType = getCompletionType(collectionTypes, Types.QueryConstructType.DEFAULT, data);
            if (completionType != null) {
                queryType = BUnionType.create(null, queryType, completionType);
            }
            actualType = types.checkType(finalClauseExpr.pos, queryType, data.expType,
                    DiagnosticErrorCode.INCOMPATIBLE_TYPES);
        }
        commonAnalyzerData.queryFinalClauses.pop();
        commonAnalyzerData.queryEnvs.pop();
        if (!commonAnalyzerData.breakToParallelQueryEnv) {
            data.prevEnvs.pop();
        }

        BType referredActualType = Types.getImpliedType(actualType);
        if (referredActualType.tag == TypeTags.TABLE) {
            BTableType tableType = (BTableType) referredActualType;
            tableType.constraintPos = queryExpr.pos;
            tableType.isTypeInlineDefined = true;
            if (!validateTableType(tableType, data)) {
                data.resultType = symTable.semanticError;
                return;
            }
        }

        //re-assign common analyzer data
        commonAnalyzerData.checkedErrorList = prevCheckedErrorList;
        commonAnalyzerData.queryFinalClauses = prevQueryFinalClauses;
        commonAnalyzerData.letCount = prevLetCount;

        data.resultType = actualType;
        data.queryData = prevData;
    }

    @Override
    public void visit(BLangQueryAction queryAction, TypeChecker.AnalyzerData data) {
        checkQueryAction(queryAction, data);
    }

    public void checkQueryAction(BLangQueryAction queryAction, TypeChecker.AnalyzerData data) {
        AnalyzerData prevData = data.queryData;
        data.queryData = new AnalyzerData();

        Types.CommonAnalyzerData commonAnalyzerData = data.commonAnalyzerData;

        //reset common analyzer data
        Stack<BLangNode> prevQueryFinalClauses = commonAnalyzerData.queryFinalClauses;
        commonAnalyzerData.queryFinalClauses = new Stack<>();

        int prevLetCount = commonAnalyzerData.letCount;
        commonAnalyzerData.letCount = 0;

        if (commonAnalyzerData.breakToParallelQueryEnv) {
            commonAnalyzerData.queryEnvs.push(data.prevEnvs.peek());
        } else {
            commonAnalyzerData.queryEnvs.push(data.env);
            data.prevEnvs.push(data.env);
        }
        BLangDoClause doClause = queryAction.getDoClause();
        commonAnalyzerData.queryFinalClauses.push(doClause);
        data.queryVariables = new HashSet<>();
        List<BLangNode> clauses = queryAction.getQueryClauses();
        clauses.forEach(clause -> clause.accept(this, data));
        data.queryVariables.clear();
        List<BType> collectionTypes = getCollectionTypes(clauses);
        BType completionType = getCompletionType(collectionTypes, Types.QueryConstructType.ACTION, data);
        // Analyze foreach node's statements.
        semanticAnalyzer.analyzeNode(doClause.body, SymbolEnv.createBlockEnv(doClause.body,
                commonAnalyzerData.queryEnvs.peek()), data.prevEnvs, this, commonAnalyzerData);
        BType actualType = completionType == null ? symTable.nilType : completionType;
        data.resultType = types.checkType(doClause.pos, actualType, data.expType,
                        DiagnosticErrorCode.INCOMPATIBLE_TYPES);
        commonAnalyzerData.queryFinalClauses.pop();
        commonAnalyzerData.queryEnvs.pop();
        if (!commonAnalyzerData.breakToParallelQueryEnv) {
            data.prevEnvs.pop();
        }

        //re-assign common analyzer data
        commonAnalyzerData.queryFinalClauses = prevQueryFinalClauses;
        commonAnalyzerData.letCount = prevLetCount;
        data.queryData = prevData;
    }

    public BType resolveQueryType(SymbolEnv env, BLangExpression selectExp, BType targetType,
                                  BLangQueryExpr queryExpr, List<BLangNode> clauses, TypeChecker.AnalyzerData data) {
        List<BType> safeResultTypes = types.getAllTypes(targetType, true).stream()
                .filter(t -> !types.isAssignable(t, symTable.errorType))
                .filter(t -> !types.isAssignable(t, symTable.nilType))
                .collect(Collectors.toList());
        // resultTypes will be empty if the targetType is `error?`
        if (safeResultTypes.isEmpty()) {
            safeResultTypes.add(symTable.noType);
        }
        BType actualType = symTable.semanticError;
        List<BType> selectTypes = new ArrayList<>();
        List<BType> resolvedTypes = new ArrayList<>();
        BType selectType;
        BLangExpression collectionNode = (BLangExpression) ((BLangFromClause) clauses.get(0)).getCollection();
        solveSelectTypeAndResolveType(queryExpr, selectExp, safeResultTypes, collectionNode.getBType(), selectTypes,
                resolvedTypes, env, data, false);

        if (selectTypes.size() == 1) {
            selectType = selectTypes.get(0);
            checkExpr(selectExp, env, selectType, data);
            List<BType> collectionTypes = getCollectionTypes(clauses);
            BType completionType = getCompletionType(collectionTypes, types.getQueryConstructType(queryExpr), data);

            if (queryExpr.isStream) {
                return new BStreamType(TypeTags.STREAM, selectType, completionType, null);
            } else if (queryExpr.isTable) {
                actualType = getQueryTableType(queryExpr, selectType, resolvedTypes.get(0), env);
            } else if (queryExpr.isMap) {
                BType mapConstraintType = getTypeOfTypeParameter(selectType,
                        queryExpr.getSelectClause().expression.pos);
                if (mapConstraintType != symTable.semanticError) {
                    actualType = new BMapType(TypeTags.MAP, mapConstraintType, null);
                    if (Symbols.isFlagOn(resolvedTypes.get(0).flags, Flags.READONLY)) {
                        actualType = ImmutableTypeCloner.getImmutableIntersectionType(null, types, actualType, env,
                                symTable, anonymousModelHelper, names, null);
                    }
                }
            } else {
                actualType = resolvedTypes.get(0);
            }

            if (completionType != null && completionType.tag != TypeTags.NIL) {
                return BUnionType.create(null, actualType, types.getSafeType(completionType, true, false));
            } else {
                return actualType;
            }
        } else if (selectTypes.size() > 1) {
            dlog.error(selectExp.pos, DiagnosticErrorCode.AMBIGUOUS_TYPES, selectTypes);
            return actualType;
        } else {
            return actualType;
        }
    }

    void solveSelectTypeAndResolveType(BLangQueryExpr queryExpr, BLangExpression selectExp, List<BType> expTypes,
                                       BType collectionType, List<BType> selectTypes, List<BType> resolvedTypes,
                                       SymbolEnv env, TypeChecker.AnalyzerData data, boolean isReadonly) {
        LinkedHashSet<BType> possibleSelectTypes = new LinkedHashSet<>();
        List<BType> possibleResolvedTypes = new ArrayList<>();
        LinkedHashSet<BType> errorTypes = new LinkedHashSet<>();
        for (BType expType : expTypes) {
            BType selectType, resolvedType;
            BType type = Types.getReferredType(expType);
            switch (type.tag) {
                case TypeTags.ARRAY:
                    BType elementType = ((BArrayType) type).eType;
                    selectType = checkExprSilent(selectExp, env, elementType, data);
                    if (selectType == symTable.semanticError) {
                        errorTypes.add(elementType);
                        continue;
                    }
                    BType queryResultType = new BArrayType(selectType);
                    resolvedType = getResolvedType(queryResultType, type, isReadonly, env);
                    break;
                case TypeTags.TABLE:
                    BType tableConstraint = types.getSafeType(((BTableType) type).constraint,
                            true, true);
                    selectType = checkExprSilent(selectExp, env, tableConstraint, data);
                    if (selectType == symTable.semanticError) {
                        errorTypes.add(tableConstraint);
                        continue;
                    }
                    resolvedType = getResolvedType(symTable.tableType, type, isReadonly, env);
                    break;
                case TypeTags.STREAM:
                    BType streamConstraint = types.getSafeType(((BStreamType) type).constraint,
                            true, true);
                    selectType = checkExprSilent(selectExp, env, streamConstraint, data);
                    if (selectType == symTable.semanticError) {
                        errorTypes.add(streamConstraint);
                        continue;
                    }
                    resolvedType = symTable.streamType;
                    break;
                case TypeTags.MAP:
                    List<BTupleMember> memberTypeList = new ArrayList<>(2);
                    BVarSymbol stringVarSymbol = new BVarSymbol(0, null, null,
                            symTable.semanticError, null, symTable.builtinPos, SymbolOrigin.VIRTUAL);
                    memberTypeList.add(new BTupleMember(symTable.stringType, stringVarSymbol));
                    BType memberType = ((BMapType) type).getConstraint();
                    BVarSymbol varSymbol = Symbols.createVarSymbolForTupleMember(memberType);
                    memberTypeList.add(new BTupleMember(memberType, varSymbol));
                    BTupleType newExpType = new BTupleType(null, memberTypeList);
                    selectType = checkExprSilent(selectExp, env, newExpType, data);
                    if (selectType == symTable.semanticError) {
                        errorTypes.add(newExpType);
                        continue;
                    }
                    resolvedType = getResolvedType(selectType, type, isReadonly, env);
                    break;
                case TypeTags.STRING:
                case TypeTags.XML:
                case TypeTags.XML_COMMENT:
                case TypeTags.XML_ELEMENT:
                case TypeTags.XML_PI:
                case TypeTags.XML_TEXT:
                    selectType = checkExprSilent(selectExp, env, type, data);
                    if (selectType == symTable.semanticError) {
                        errorTypes.add(type);
                        continue;
                    }

                    BType refSelectType = Types.getReferredType(selectType);
                    if (TypeTags.isXMLTypeTag(refSelectType.tag) || TypeTags.isStringTypeTag(refSelectType.tag)) {
                        selectType = type;
                    }

                    if (types.isAssignable(selectType, symTable.xmlType)) {
                        resolvedType = getResolvedType(new BXMLType(selectType, null), type, isReadonly, env);
                    } else {
                        resolvedType = selectType;
                    }
                    break;
                case TypeTags.INTERSECTION:
                    type = ((BIntersectionType) type).effectiveType;
                    solveSelectTypeAndResolveType(queryExpr, selectExp, List.of(type), collectionType, selectTypes,
                            resolvedTypes, env, data, Symbols.isFlagOn(type.flags, Flags.READONLY));
                    return;
                case TypeTags.NONE:
                default:
                    // contextually expected type not given (i.e var).
                    BType inferredSelectType = symTable.semanticError;
                    selectType = checkExprSilent(selectExp, env, type, data);
                    if (type != symTable.noType) {
                        inferredSelectType = checkExprSilent(selectExp, env, symTable.noType, data);
                    }

                    if (selectType != symTable.semanticError && inferredSelectType != symTable.semanticError
                            && inferredSelectType != symTable.noType) {
                        selectType = types.getTypeIntersection(
                                Types.IntersectionContext.typeTestIntersectionCalculationContext(),
                                selectType, inferredSelectType, env);
                    } else {
                        BType checkedType = symTable.semanticError;
                        if (selectType == symTable.semanticError) {
                            checkedType = checkExpr(selectExp, env, data);
                        }

                        if (checkedType != symTable.semanticError && expTypes.size() == 1) {
                            selectType = checkedType;
                        }
                    }

                    if (queryExpr.isMap) { // A query-expr that constructs a mapping must start with the map keyword.
                        resolvedType = symTable.mapType;
                    } else {
                        resolvedType = getNonContextualQueryType(selectType, collectionType);
                    }
                    break;
            }
            if (selectType != symTable.semanticError) {

                if (resolvedType.tag == TypeTags.STREAM) {
                    queryExpr.isStream = true;
                }
<<<<<<< HEAD
                if (queryExpr.isMap) { // A query-expr that constructs a mapping must start with the map keyword.
                    resolvedType = symTable.mapType;
                } else if (queryExpr.isStream) {
                    resolvedType = symTable.streamType;
                } else {
                    resolvedType = getNonContextualQueryType(selectType, collectionType, selectExp.pos);
=======
                if (resolvedType.tag == TypeTags.TABLE) {
                    queryExpr.isTable = true;
>>>>>>> a1902adc
                }
                possibleSelectTypes.add(selectType);
                possibleResolvedTypes.add(resolvedType);
            }
        }
        if (!possibleSelectTypes.isEmpty() && !possibleResolvedTypes.isEmpty()) {
            selectTypes.addAll(possibleSelectTypes);
            resolvedTypes.addAll(possibleResolvedTypes);
            return;
        }
        if (!errorTypes.isEmpty()) {
            if (errorTypes.size() > 1) {
                BType actualQueryType = silentTypeCheckExpr(queryExpr, symTable.noType, data);
                if (actualQueryType != symTable.semanticError) {
                    types.checkType(queryExpr, actualQueryType, 
                            BUnionType.create(null, new LinkedHashSet<>(expTypes)));
                    errorTypes.forEach(expType -> {
                        if (expType.tag == TypeTags.UNION) {
                            checkExpr(nodeCloner.cloneNode(selectExp), env, expType, data);
                        }
                    });
                    checkExpr(selectExp, env, data);
                    return;
                }
            }
            errorTypes.forEach(expType -> {
                checkExpr(selectExp, env, expType, data);
                selectExp.typeChecked = false;
            });
            selectExp.typeChecked = true;
        }
    }
    
    private BType getQueryTableType(BLangQueryExpr queryExpr, BType constraintType, BType resolvedType, SymbolEnv env) {
        final BTableType tableType = new BTableType(TypeTags.TABLE, constraintType, null);
        if (!queryExpr.fieldNameIdentifierList.isEmpty()) {
            validateKeySpecifier(queryExpr.fieldNameIdentifierList, constraintType);
            markReadOnlyForConstraintType(constraintType);
            tableType.fieldNameList = queryExpr.fieldNameIdentifierList.stream()
                    .map(identifier -> ((BLangIdentifier) identifier).value).collect(Collectors.toList());
        }
        if (Symbols.isFlagOn(resolvedType.flags, Flags.READONLY)) {
            return ImmutableTypeCloner.getImmutableIntersectionType(null, types,
                    tableType, env, symTable, anonymousModelHelper, names, null);
        }
        return tableType;
    }

    private void validateKeySpecifier(List<IdentifierNode> fieldList, BType constraintType) {
        for (IdentifierNode identifier : fieldList) {
            BField field = types.getTableConstraintField(constraintType, identifier.getValue());
            if (field == null) {
                dlog.error(identifier.getPosition(), DiagnosticErrorCode.INVALID_FIELD_NAMES_IN_KEY_SPECIFIER,
                        identifier.getValue(), constraintType);
            } else if (!Symbols.isFlagOn(field.symbol.flags, Flags.READONLY)) {
                field.symbol.flags |= Flags.READONLY;
            }
        }
    }

    private void markReadOnlyForConstraintType(BType constraintType) {
        if (constraintType.tag != TypeTags.RECORD) {
            return;
        }
        BRecordType recordType = (BRecordType) constraintType;
        for (BField field : recordType.fields.values()) {
            if (!Symbols.isFlagOn(field.symbol.flags, Flags.READONLY)) {
                return;
            }
        }
        if (recordType.sealed) {
            recordType.flags |= Flags.READONLY;
            recordType.tsymbol.flags |= Flags.READONLY;
        }
    }

    private BType getTypeOfTypeParameter(BType selectType, Location pos) {
        BType referredType = Types.getImpliedType(selectType);
        if (referredType.tag == TypeTags.INTERSECTION) {
            referredType = ((BIntersectionType) referredType).effectiveType;
        }

        if (referredType.tag == TypeTags.UNION) {
            BUnionType unionType = (BUnionType) referredType;
            LinkedHashSet<BType> memberTypes = new LinkedHashSet<>(unionType.getMemberTypes().size());
            for (BType type : unionType.getMemberTypes()) {
                BType mapType = getTypeOfTypeParameter(type, pos);
                if (mapType == symTable.semanticError) {
                    return symTable.semanticError;
                }
                memberTypes.add(mapType);
            }
            return new BUnionType(null, memberTypes, false, false);
        } else {
            return getQueryMapConstraintType(referredType, pos);
        }
    }

    private BType getQueryMapConstraintType(BType type, Location pos) {
        if (type.tag == TypeTags.ARRAY) {
            BArrayType arrayType = (BArrayType) type;
            if (arrayType.state != BArrayState.OPEN && arrayType.size == 2 &&
                    types.isAssignable(arrayType.eType, symTable.stringType)) {
                return arrayType.eType;
            }
        } else if (type.tag == TypeTags.TUPLE) {
            List<BType> tupleTypeList = ((BTupleType) type).getTupleTypes();
            if (tupleTypeList.size() == 2 && types.isAssignable(tupleTypeList.get(0), symTable.stringType)) {
                return tupleTypeList.get(1);
            }
        }
        dlog.error(pos, DiagnosticErrorCode.INCOMPATIBLE_TYPE_IN_SELECT_CLAUSE, type);
        return symTable.semanticError;
    }

    private BType getCompletionType(List<BType> collectionTypes, Types.QueryConstructType queryConstructType,
                                    TypeChecker.AnalyzerData data) {
        Set<BType> completionTypes = new LinkedHashSet<>();
        BType returnType, completionType = null;
        for (BType collectionType : collectionTypes) {
            if (collectionType.tag == TypeTags.SEMANTIC_ERROR) {
                return null;
            }
            collectionType = Types.getImpliedType(collectionType);
            switch (collectionType.tag) {
                case TypeTags.STREAM -> {
                    completionType = ((BStreamType) collectionType).completionType;
                    returnType = completionType;
                }
                case TypeTags.OBJECT -> returnType = types.getVarTypeFromIterableObject((BObjectType) collectionType);
                default -> {
                    BSymbol itrSymbol = symResolver.lookupLangLibMethod(collectionType,
                            Names.fromString(BLangCompilerConstants.ITERABLE_COLLECTION_ITERATOR_FUNC), data.env);
                    if (itrSymbol == this.symTable.notFoundSymbol) {
                        return null;
                    }
                    BInvokableSymbol invokableSymbol = (BInvokableSymbol) itrSymbol;
                    returnType = types.getResultTypeOfNextInvocation(
                            (BObjectType) Types.getImpliedType(invokableSymbol.retType));
                }
            }
            if (returnType != null) {
                if (queryConstructType == Types.QueryConstructType.STREAM ||
                        queryConstructType == Types.QueryConstructType.ACTION) {
                    types.getAllTypes(returnType, true).stream()
                            .filter(t -> (types.isAssignable(t, symTable.errorType)
                                    || types.isAssignable(t, symTable.nilType)))
                            .forEach(completionTypes::add);
                } else {
                    types.getAllTypes(returnType, true).stream()
                            .filter(t -> types.isAssignable(t, symTable.errorType))
                            .forEach(completionTypes::add);
                }
            }
        }

        Types.CommonAnalyzerData commonAnalyzerData = data.commonAnalyzerData;
        if (data.queryData.queryCompletesEarly) {
            if (queryConstructType == Types.QueryConstructType.TABLE ||
                    queryConstructType == Types.QueryConstructType.MAP) {
                completionTypes.addAll(data.queryData.completeEarlyErrorList);
            }
        } else if (queryConstructType == Types.QueryConstructType.STREAM) {
            completionTypes.addAll(commonAnalyzerData.checkedErrorList);
            if (completionTypes.isEmpty()) {
                // if there's no completion type at this point,
                // then () gets added as a valid completion type for streams.
                completionTypes.add(symTable.nilType);
            }
        }

        if (!completionTypes.isEmpty()) {
            if (completionTypes.size() == 1) {
                completionType = completionTypes.iterator().next();
            } else {
                completionType = BUnionType.create(null, completionTypes.toArray(new BType[0]));
            }
        }
        return completionType;
    }

    private List<BType> getCollectionTypes(List<BLangNode> clauses) {
        return clauses.stream()
                .filter(clause -> (clause.getKind() == NodeKind.FROM || clause.getKind() == NodeKind.JOIN))
                .map(clause -> ((BLangInputClause) clause).collection.getBType())
                .collect(Collectors.toList());
    }

    private BType getResolvedType(BType initType, BType expType, boolean isReadonly, SymbolEnv env) {
        if (initType.tag != TypeTags.SEMANTIC_ERROR && (isReadonly ||
                Symbols.isFlagOn(expType.flags, Flags.READONLY))) {
            return ImmutableTypeCloner.getImmutableIntersectionType(null, types, initType, env,
                    symTable, anonymousModelHelper, names, null);
        }
        return initType;
    }

    private BType getNonContextualQueryType(BType constraintType, BType basicType, Location pos) {
        switch (Types.getImpliedType(basicType).tag) {
            case TypeTags.TABLE:
                if (types.isAssignable(constraintType, symTable.mapAllType)) {
                    return symTable.tableType;
                }
                break;
            case TypeTags.STREAM:
// todo: Depends on https://github.com/ballerina-platform/ballerina-spec/issues/1252 decision
//                dlog.error(pos, INVALID_QUERY_CONSTRUCT_INFERRED_STREAM);
//                return symTable.semanticError;
                return symTable.streamType;
            case TypeTags.MAP:
                dlog.error(pos, INVALID_QUERY_CONSTRUCT_INFERRED_MAP);
                return symTable.semanticError;
            case TypeTags.XML:
                if (types.isSubTypeOfBaseType(constraintType, symTable.xmlType.tag)) {
                    return new BXMLType(constraintType, null);
                }
                break;
            case TypeTags.STRING:
                if (types.isSubTypeOfBaseType(constraintType, TypeTags.STRING)) {
                    return symTable.stringType;
                }
                break;
            case TypeTags.ARRAY:
            case TypeTags.TUPLE:
            case TypeTags.OBJECT:
                return new BArrayType(constraintType);
            default:
                return symTable.semanticError;
        }
        dlog.error(pos, INVALID_QUERY_CONSTRUCT_TYPE, basicType, constraintType);
        return symTable.semanticError;
    }

    private boolean validateTableType(BTableType tableType, TypeChecker.AnalyzerData data) {
        BType constraint = Types.getImpliedType(tableType.constraint);
        if (tableType.isTypeInlineDefined && !types.isAssignable(constraint, symTable.mapAllType)) {
            dlog.error(tableType.constraintPos, DiagnosticErrorCode.TABLE_CONSTRAINT_INVALID_SUBTYPE, constraint);
            data.resultType = symTable.semanticError;
            return false;
        }
        return true;
    }

    private BType checkInvocation(BLangExpression expr, TypeChecker.AnalyzerData data) {
        return checkExpr(expr, data.env, symTable.noType, data);
    }

    private BType checkExpr(BLangExpression expr, SymbolEnv env, TypeChecker.AnalyzerData data) {
        return checkExpr(expr, env, symTable.noType, data);
    }

    private BType checkExpr(BLangExpression expr, SymbolEnv env, BType expType, TypeChecker.AnalyzerData data) {
        return checkExpr(expr, env, expType, DiagnosticErrorCode.INCOMPATIBLE_TYPES, data);
    }

    @Override
    public void visit(BLangFromClause fromClause, TypeChecker.AnalyzerData data) {
        Types.CommonAnalyzerData commonAnalyzerData = data.commonAnalyzerData;
        boolean prevBreakToParallelEnv = commonAnalyzerData.breakToParallelQueryEnv;
        BLangExpression collection = fromClause.collection;
        if (collection.getKind() == NodeKind.QUERY_EXPR ||
                (collection.getKind() == NodeKind.GROUP_EXPR
                        && ((BLangGroupExpr) collection).expression.getKind() == NodeKind.QUERY_EXPR)) {
            commonAnalyzerData.breakToParallelQueryEnv = true;
        }
        SymbolEnv fromEnv = SymbolEnv.createTypeNarrowedEnv(fromClause, commonAnalyzerData.queryEnvs.pop());
        fromClause.env = fromEnv;
        commonAnalyzerData.queryEnvs.push(fromEnv);
        checkExpr(fromClause.collection, fromEnv, data);
        // Set the type of the foreach node's type node.
        types.setInputClauseTypedBindingPatternType(fromClause);
        handleInputClauseVariables(fromClause, fromEnv);
        commonAnalyzerData.breakToParallelQueryEnv = prevBreakToParallelEnv;
        for (Name variable : fromEnv.scope.entries.keySet()) {
            data.queryVariables.add(variable.value);
        }
    }

    private void handleInputClauseVariables(BLangInputClause bLangInputClause, SymbolEnv blockEnv) {
        if (bLangInputClause.variableDefinitionNode == null) {
            //not-possible
            return;
        }

        BLangVariable variableNode = (BLangVariable) bLangInputClause.variableDefinitionNode.getVariable();
        // Check whether the foreach node's variables are declared with var.
        if (bLangInputClause.isDeclaredWithVar) {
            // If the foreach node's variables are declared with var, type is `varType`.
            semanticAnalyzer.handleDeclaredVarInForeach(variableNode, bLangInputClause.varType, blockEnv);
            return;
        }
        // If the type node is available, we get the type from it.
        BType typeNodeType = symResolver.resolveTypeNode(variableNode.typeNode, blockEnv);
        // Then we need to check whether the RHS type is assignable to LHS type.
        if (types.isAssignable(bLangInputClause.varType, typeNodeType)) {
            // If assignable, we set types to the variables.
            semanticAnalyzer.handleDeclaredVarInForeach(variableNode, bLangInputClause.varType, blockEnv);
            return;
        }
        // Log an error and define a symbol with the node's type to avoid undeclared symbol errors.
        if (typeNodeType != symTable.semanticError) {
            dlog.error(variableNode.typeNode.pos, DiagnosticErrorCode.INCOMPATIBLE_TYPES,
                    bLangInputClause.varType, typeNodeType);
        }
        semanticAnalyzer.handleDeclaredVarInForeach(variableNode, typeNodeType, blockEnv);
    }

    @Override
    public void visit(BLangJoinClause joinClause, TypeChecker.AnalyzerData data) {
        Types.CommonAnalyzerData commonAnalyzerData = data.commonAnalyzerData;
        boolean prevBreakEnv = commonAnalyzerData.breakToParallelQueryEnv;
        BLangExpression collection = joinClause.collection;
        if (collection.getKind() == NodeKind.QUERY_EXPR ||
                (collection.getKind() == NodeKind.GROUP_EXPR
                        && ((BLangGroupExpr) collection).expression.getKind() == NodeKind.QUERY_EXPR)) {
            commonAnalyzerData.breakToParallelQueryEnv = true;
        }
        SymbolEnv joinEnv = SymbolEnv.createTypeNarrowedEnv(joinClause, commonAnalyzerData.queryEnvs.pop());
        joinClause.env = joinEnv;
        commonAnalyzerData.queryEnvs.push(joinEnv);
        checkExpr(joinClause.collection, joinEnv, data);
        // Set the type of the foreach node's type node.
        types.setInputClauseTypedBindingPatternType(joinClause);
        if (joinClause.isOuterJoin) {
            if (!joinClause.isDeclaredWithVar) {
                this.dlog.error(joinClause.variableDefinitionNode.getPosition(),
                        DiagnosticErrorCode.OUTER_JOIN_MUST_BE_DECLARED_WITH_VAR);
                return;
            }
            joinClause.varType = types.addNilForNillableAccessType(joinClause.varType);
        }
        handleInputClauseVariables(joinClause, joinEnv);
        if (joinClause.onClause != null) {
            joinClause.onClause.accept(this, data);
        }
        for (Name variable : joinEnv.scope.entries.keySet()) {
            data.queryVariables.add(variable.value);
        }
        commonAnalyzerData.breakToParallelQueryEnv = prevBreakEnv;
    }

    @Override
    public void visit(BLangOnClause onClause, TypeChecker.AnalyzerData data) {
        Types.CommonAnalyzerData commonAnalyzerData = data.commonAnalyzerData;
        BType lhsType, rhsType;
        BLangNode joinNode = getLastInputNodeFromEnv(commonAnalyzerData.queryEnvs.peek());
        // lhsExprEnv should only contain scope entries before join condition.
        onClause.lhsEnv = getEnvBeforeInputNode(commonAnalyzerData.queryEnvs.peek(), joinNode);
        lhsType = checkExpr(onClause.lhsExpr, onClause.lhsEnv, data);
        // rhsExprEnv should only contain scope entries after join condition.
        onClause.rhsEnv = getEnvAfterJoinNode(commonAnalyzerData.queryEnvs.peek(), joinNode);
        rhsType = checkExpr(onClause.rhsExpr, onClause.rhsEnv, data);
        if (!types.isAssignable(lhsType, rhsType)) {
            dlog.error(onClause.rhsExpr.pos, DiagnosticErrorCode.INCOMPATIBLE_TYPES, lhsType, rhsType);
        }
    }

    @Override
    public void visit(BLangLetClause letClause, TypeChecker.AnalyzerData data) {
        Types.CommonAnalyzerData commonAnalyzerData = data.commonAnalyzerData;
        SymbolEnv letEnv = SymbolEnv.createTypeNarrowedEnv(letClause, commonAnalyzerData.queryEnvs.pop());
        letClause.env = letEnv;
        commonAnalyzerData.queryEnvs.push(letEnv);
        for (BLangLetVariable letVariable : letClause.letVarDeclarations) {
            semanticAnalyzer.analyzeNode((BLangNode) letVariable.definitionNode, letEnv, this, commonAnalyzerData);
        }
        for (Name variable : letEnv.scope.entries.keySet()) {
            data.queryVariables.add(variable.value);
        }
    }

    @Override
    public void visit(BLangWhereClause whereClause, TypeChecker.AnalyzerData data) {
        whereClause.env = handleFilterClauses(whereClause.expression, data);
    }

    private SymbolEnv handleFilterClauses (BLangExpression filterExpression, TypeChecker.AnalyzerData data) {
        checkExpr(filterExpression, data.commonAnalyzerData.queryEnvs.peek(), symTable.booleanType, data);
        BType actualType = filterExpression.getBType();
        if (TypeTags.TUPLE == actualType.tag) {
            dlog.error(filterExpression.pos, DiagnosticErrorCode.INCOMPATIBLE_TYPES,
                    symTable.booleanType, actualType);
        }
        SymbolEnv filterEnv = typeNarrower.evaluateTruth(filterExpression,
                data.commonAnalyzerData.queryFinalClauses.peek(),
                data.commonAnalyzerData.queryEnvs.pop());
        data.commonAnalyzerData.queryEnvs.push(filterEnv);
        return filterEnv;
    }

    @Override
    public void visit(BLangSelectClause selectClause, TypeChecker.AnalyzerData data) {
        Types.CommonAnalyzerData commonAnalyzerData = data.commonAnalyzerData;
        SymbolEnv selectEnv = SymbolEnv.createTypeNarrowedEnv(selectClause, commonAnalyzerData.queryEnvs.pop());
        selectClause.env = selectEnv;
        commonAnalyzerData.queryEnvs.push(selectEnv);
    }

    @Override
    public void visit(BLangCollectClause collectClause, TypeChecker.AnalyzerData data) {
        Types.CommonAnalyzerData commonAnalyzerData = data.commonAnalyzerData;
        SymbolEnv collectEnv = SymbolEnv.createTypeNarrowedEnv(collectClause, commonAnalyzerData.queryEnvs.pop());
        collectClause.env = collectEnv;
        commonAnalyzerData.queryEnvs.push(collectEnv);

        collectClause.nonGroupingKeys = new HashSet<>(data.queryVariables);
        for (String var : collectClause.nonGroupingKeys) {
            Name name = new Name(var);
            BSymbol originalSymbol = symResolver.lookupSymbolInMainSpace(collectEnv, name);
            BSequenceSymbol sequenceSymbol = new BSequenceSymbol(originalSymbol.flags, name, originalSymbol.pkgID,
                    new BSequenceType(originalSymbol.getType()), originalSymbol.owner, originalSymbol.pos);
            collectEnv.scope.define(name, sequenceSymbol);
        }
    }

    @Override
    public void visit(BLangDoClause doClause, TypeChecker.AnalyzerData data) {
        Types.CommonAnalyzerData commonAnalyzerData = data.commonAnalyzerData;
        SymbolEnv letEnv = SymbolEnv.createTypeNarrowedEnv(doClause, commonAnalyzerData.queryEnvs.pop());
        doClause.env = letEnv;
        commonAnalyzerData.queryEnvs.push(letEnv);
    }

    @Override
    public void visit(BLangOnConflictClause onConflictClause, TypeChecker.AnalyzerData data) {
        Types.CommonAnalyzerData commonAnalyzerData = data.commonAnalyzerData;
        BType type = checkExpr(onConflictClause.expression, commonAnalyzerData.queryEnvs.peek(),
                symTable.errorOrNilType, data);
        if (types.containsErrorType(type)) {
            data.queryData.queryCompletesEarly = true;
            if (data.queryData.completeEarlyErrorList != null) {
                BType possibleErrorType = type.tag == TypeTags.UNION ?
                        types.getErrorType((BUnionType) type) :
                        types.getErrorType(BUnionType.create(null, type));
                data.queryData.completeEarlyErrorList.add(possibleErrorType);
            }
        }
    }

    @Override
    public void visit(BLangLimitClause limitClause, TypeChecker.AnalyzerData data) {
        BType exprType = checkExpr(limitClause.expression, data.commonAnalyzerData.queryEnvs.peek(), data);
        if (!types.isAssignable(exprType, symTable.intType)) {
            dlog.error(limitClause.expression.pos, DiagnosticErrorCode.INCOMPATIBLE_TYPES,
                    symTable.intType, exprType);
        }
    }

    @Override
    public void visit(BLangOrderByClause orderByClause, TypeChecker.AnalyzerData data) {
        orderByClause.env = data.commonAnalyzerData.queryEnvs.peek();
        for (OrderKeyNode orderKeyNode : orderByClause.getOrderKeyList()) {
            BType exprType = checkExpr((BLangExpression) orderKeyNode.getOrderKey(), orderByClause.env, data);
            if (!types.isOrderedType(exprType, false)) {
                dlog.error(((BLangOrderKey) orderKeyNode).expression.pos, DiagnosticErrorCode.ORDER_BY_NOT_SUPPORTED);
            }
        }
    }

    @Override
    public void visit(BLangGroupByClause groupByClause, TypeChecker.AnalyzerData data) {
        SymbolEnv groupByEnv = SymbolEnv.createTypeNarrowedEnv(groupByClause, data.commonAnalyzerData.queryEnvs.pop());
        groupByClause.env = groupByEnv;
        data.commonAnalyzerData.queryEnvs.push(groupByEnv);
        groupByClause.nonGroupingKeys = new HashSet<>(data.queryVariables);
        for (BLangGroupingKey groupingKey : groupByClause.groupingKeyList) {
            String variable;
            BType keyType;
            if (groupingKey.variableRef != null) {
                checkExpr(groupingKey.variableRef, groupByClause.env, data);
                variable = groupingKey.variableRef.variableName.value;
                keyType = groupingKey.variableRef.getBType();
            } else {
                semanticAnalyzer.analyzeNode(groupingKey.variableDef, groupByClause.env, this,
                        data.commonAnalyzerData);
                variable = groupingKey.variableDef.var.name.value;
                data.queryVariables.add(variable);
                keyType = groupingKey.variableDef.var.getBType();
            }
            if (!types.isAssignable(keyType, symTable.anydataType)) {
                dlog.error(groupingKey.pos, DiagnosticErrorCode.INVALID_GROUPING_KEY_TYPE, keyType);
            }
            groupByClause.nonGroupingKeys.remove(variable);
        }
        for (String var : groupByClause.nonGroupingKeys) {
            Name name = new Name(var);
            BSymbol originalSymbol = symResolver.lookupSymbolInMainSpace(groupByEnv, name);
            BSequenceSymbol sequenceSymbol = new BSequenceSymbol(originalSymbol.flags, name, originalSymbol.pkgID,
                    new BSequenceType(originalSymbol.getType()), originalSymbol.owner, originalSymbol.pos);
            groupByEnv.scope.define(name, sequenceSymbol);
        }
    }

    @Override
    public void visit(BLangGroupingKey node, TypeChecker.AnalyzerData data) {

    }

    @Override
    public void visit(BLangCheckedExpr checkedExpr, TypeChecker.AnalyzerData data) {
        visitCheckAndCheckPanicExpr(checkedExpr, data);
        if (checkedExpr.equivalentErrorTypeList != null) {
            data.commonAnalyzerData.checkedErrorList.addAll(checkedExpr.equivalentErrorTypeList);
        }
    }

    public void visit(BLangInvocation iExpr, TypeChecker.AnalyzerData data) {
        if (!hasSequenceArgs(iExpr, data)) {
            super.visit(iExpr, data);
            return;
        }
        Name pkgAlias = names.fromIdNode(iExpr.pkgAlias);
        BSymbol pkgSymbol = symResolver.resolvePrefixSymbol(data.env, pkgAlias, getCurrentCompUnit(iExpr));
        if (pkgSymbol == symTable.notFoundSymbol) {
            dlog.error(iExpr.pos, DiagnosticErrorCode.UNDEFINED_MODULE, pkgAlias);
        }
        BType invocationType;
        if (iExpr.expr != null) {
            invocationType = checkInvocation(iExpr.expr, data);
            iExpr.argExprs.add(0, iExpr.expr);
        } else {
            BType firstArgType = silentTypeCheckExpr(iExpr.argExprs.get(0), symTable.noType, data);
            invocationType =
                    firstArgType.tag == TypeTags.SEQUENCE ? ((BSequenceType) firstArgType).elementType : firstArgType;
        }
        Name funcName = names.fromIdNode(iExpr.name);
        BSymbol symbol = symResolver.lookupLangLibMethod(invocationType, funcName, data.env);
        if (symbol == symTable.notFoundSymbol) {
            symbol = symResolver.lookupMainSpaceSymbolInPackage(iExpr.pos, data.env, pkgAlias, funcName);
            if (symbol == symTable.notFoundSymbol) {
                dlog.error(iExpr.pos, DiagnosticErrorCode.UNDEFINED_FUNCTION, funcName);
                return;
            }
            if (!Symbols.isFlagOn(symbol.flags, Flags.LANG_LIB)) {
                dlog.error(iExpr.pos,
                        DiagnosticErrorCode.USER_DEFINED_FUNCTIONS_ARE_DISALLOWED_WITH_AGGREGATED_VARIABLES);
                return;
            }
        }
        boolean langLibPackageID = PackageID.isLangLibPackageID(pkgSymbol.pkgID);
        if (langLibPackageID) {
            data.env = SymbolEnv.createInvocationEnv(iExpr, data.env);
        }
        BInvokableSymbol functionSymbol = (BInvokableSymbol) symbol;
        iExpr.symbol = functionSymbol;
        // match between params and args
        // make sure all params are divided between required and rest
        int argCount = 0;
        List<BVarSymbol> params = functionSymbol.params;
        for (int i = 0; i < params.size(); i++) {
            BLangExpression arg = iExpr.argExprs.get(i);
            BType argType = silentTypeCheckExpr(arg, symTable.noType, data);
            if (argType.tag == TypeTags.SEQUENCE) {
                types.checkType(arg.pos, ((BSequenceType) argType).elementType, params.get(i).type,
                        DiagnosticErrorCode.INCOMPATIBLE_TYPES);
            } else {
                checkArg(arg, params.get(i).type, data);
                iExpr.requiredArgs.add(arg);
                argCount++;
            }
        }
        boolean foundSeqRestArg = false;
        for (int i = argCount; i < iExpr.argExprs.size(); i++) {
            BLangExpression argExpr = iExpr.argExprs.get(i);
            if (functionSymbol.restParam != null) {
                if (foundSeqRestArg) {
                    dlog.error(argExpr.pos, DiagnosticErrorCode.SEQ_ARG_FOLLOWED_BY_ANOTHER_SEQ_ARG);
                } else {
                    BType restParamType = functionSymbol.restParam.type;
                    NodeKind argExprKind = argExpr.getKind();
                    iExpr.restArgs.add(argExpr);
                    if (argExprKind == NodeKind.SIMPLE_VARIABLE_REF) {
                        if (silentTypeCheckExpr(argExpr, symTable.noType, data).tag == TypeTags.SEQUENCE) {
                            foundSeqRestArg = true;
                            checkArg(argExpr, restParamType, data);
                            continue;
                        }
                    }
                    if (restParamType.tag == TypeTags.ARRAY) {
                        checkArg(argExpr, ((BArrayType) restParamType).eType, data);
                    } else {
                        checkArg(argExpr, restParamType, data);
                    }
                }
            }
        }
        BInvokableType bInvokableType = (BInvokableType) Types.getImpliedType(functionSymbol.type);
        BType retType = typeParamAnalyzer.getReturnTypeParams(data.env, bInvokableType.getReturnType());
        data.resultType = types.checkType(iExpr, retType, data.expType);
    }

    // In the collect clause if there are invocations, those invocations should return `()` if the argument is empty.
    private boolean isNilReturnInvocationInCollectClause(BLangInvocation invocation, TypeChecker.AnalyzerData data) {
        BInvokableSymbol symbol = (BInvokableSymbol) invocation.symbol;
        return symbol != null && symbol.restParam != null
                && symbol.params.size() > 0 && invocation.argExprs.size() == 1 && invocation.restArgs.size() == 1;
    }

    // Check the argument within sequence context.
    private boolean hasSequenceArgs(BLangInvocation invocation, TypeChecker.AnalyzerData data) {
        for (BLangExpression arg : invocation.argExprs) {
            if (arg.getKind() == NodeKind.SIMPLE_VARIABLE_REF) {
                BType argType = silentTypeCheckExpr(arg, symTable.noType, data);
                if (argType.tag == TypeTags.SEQUENCE) {
                    return true;
                }
            }
        }
        return false;
    }

    private void checkArg(BLangExpression arg, BType expectedType, TypeChecker.AnalyzerData data) {
        data.queryData.withinSequenceContext = arg.getKind() == NodeKind.SIMPLE_VARIABLE_REF;
        checkTypeParamExpr(arg, expectedType, data);
        data.queryData.withinSequenceContext = false;
    }

    public void visit(BLangCollectContextInvocation collectContextInvocation, TypeChecker.AnalyzerData data) {
        BLangInvocation invocation = collectContextInvocation.invocation;
        data.resultType = checkExpr(invocation, data.env, data);
        if (isNilReturnInvocationInCollectClause(invocation, data)) {
            data.resultType = BUnionType.create(null, data.resultType, symTable.nilType);
        }
        collectContextInvocation.setBType(data.resultType);
    }

    public void visit(BLangSimpleVarRef varRefExpr, TypeChecker.AnalyzerData data) {
        // Set error type as the actual type.
        BType actualType = symTable.semanticError;

        BLangIdentifier identifier = varRefExpr.variableName;
        Name varName = names.fromIdNode(identifier);
        if (varName == Names.IGNORE) {
            varRefExpr.setBType(this.symTable.anyType);

            // If the variable name is a wildcard('_'), the symbol should be ignorable.
            varRefExpr.symbol = new BVarSymbol(0, true, varName,
                    names.originalNameFromIdNode(identifier),
                    data.env.enclPkg.symbol.pkgID, varRefExpr.getBType(), data.env.scope.owner,
                    varRefExpr.pos, VIRTUAL);

            data.resultType = varRefExpr.getBType();
            return;
        }

        Name compUnitName = getCurrentCompUnit(varRefExpr);
        BSymbol pkgSymbol = symResolver.resolvePrefixSymbol(data.env, names.fromIdNode(varRefExpr.pkgAlias),
                compUnitName);
        varRefExpr.pkgSymbol = pkgSymbol;
        if (pkgSymbol == symTable.notFoundSymbol) {
            varRefExpr.symbol = symTable.notFoundSymbol;
            dlog.error(varRefExpr.pos, DiagnosticErrorCode.UNDEFINED_MODULE, varRefExpr.pkgAlias);
        }

        if (pkgSymbol.tag == SymTag.XMLNS) {
            actualType = symTable.stringType;
        } else if (pkgSymbol != symTable.notFoundSymbol) {
            BSymbol symbol = symResolver.lookupMainSpaceSymbolInPackage(varRefExpr.pos, data.env,
                    names.fromIdNode(varRefExpr.pkgAlias), varName);
            // if no symbol, check same for object attached function
            BLangType enclType = data.env.enclType;
            if (symbol == symTable.notFoundSymbol && enclType != null && enclType.getBType().tsymbol.scope != null) {
                Name objFuncName = Names.fromString(Symbols
                        .getAttachedFuncSymbolName(enclType.getBType().tsymbol.name.value, varName.value));
                symbol = symResolver.resolveStructField(varRefExpr.pos, data.env, objFuncName,
                        enclType.getBType().tsymbol);
            }

            // TODO: call to isInLocallyDefinedRecord() is a temporary fix done to disallow local var references in
            //  locally defined record type defs. This check should be removed once local var referencing is supported.
            if (((symbol.tag & SymTag.VARIABLE) == SymTag.VARIABLE)) {
                BVarSymbol varSym = (BVarSymbol) symbol;
                checkSelfReferences(varRefExpr.pos, data.env, varSym);
                varRefExpr.symbol = varSym;
                actualType = varSym.type;
                markAndRegisterClosureVariable(symbol, varRefExpr.pos, data.env, data);
            } else if ((symbol.tag & SymTag.SEQUENCE) == SymTag.SEQUENCE) {
                varRefExpr.symbol = symbol;
                actualType = symbol.type;
                if (!data.queryData.withinSequenceContext) {
                    dlog.error(varRefExpr.pos,
                            DiagnosticErrorCode.
                                    SEQUENCE_VARIABLE_CAN_BE_USED_IN_SINGLE_ELEMENT_LIST_CTR_OR_FUNC_INVOCATION);
                }
                if (actualType.tag == TypeTags.SEQUENCE
                        && ((BSequenceType) actualType).elementType.tag == TypeTags.SEQUENCE) {
                    dlog.error(varRefExpr.pos, DiagnosticErrorCode.VARIABLE_IS_SEQUENCED_MORE_THAN_ONCE, varName);
                }
            } else if ((symbol.tag & SymTag.TYPE_DEF) == SymTag.TYPE_DEF) {
                actualType = symbol.type.tag == TypeTags.TYPEDESC ? symbol.type : new BTypedescType(symbol.type, null);
                varRefExpr.symbol = symbol;
            } else if ((symbol.tag & SymTag.CONSTANT) == SymTag.CONSTANT) {
                BConstantSymbol constSymbol = (BConstantSymbol) symbol;
                varRefExpr.symbol = constSymbol;
                BType symbolType = symbol.type;
                BType expectedType = Types.getImpliedType(data.expType);
                if (symbolType != symTable.noType && expectedType.tag == TypeTags.FINITE ||
                        (expectedType.tag == TypeTags.UNION && types.getAllTypes(expectedType, true).stream()
                                .anyMatch(memType -> memType.tag == TypeTags.FINITE &&
                                        types.isAssignable(symbolType, memType)))) {
                    actualType = symbolType;
                } else {
                    actualType = constSymbol.literalType;
                }

                // If the constant is on the LHS, modifications are not allowed.
                // E.g. m.k = "10"; // where `m` is a constant.
                if (varRefExpr.isLValue || varRefExpr.isCompoundAssignmentLValue) {
                    actualType = symTable.semanticError;
                    dlog.error(varRefExpr.pos, DiagnosticErrorCode.CANNOT_UPDATE_CONSTANT_VALUE);
                }
            } else {
                varRefExpr.symbol = symbol; // Set notFoundSymbol
                logUndefinedSymbolError(varRefExpr.pos, varName.value);
            }
        }

        // Check type compatibility
        if (data.expType.tag == TypeTags.ARRAY && isArrayOpenSealedType((BArrayType) data.expType)) {
            dlog.error(varRefExpr.pos, DiagnosticErrorCode.CANNOT_INFER_SIZE_ARRAY_SIZE_FROM_THE_CONTEXT);
            data.resultType = symTable.semanticError;
            return;
        }

        data.resultType = types.checkType(varRefExpr, actualType, data.expType);
    }

    @Override
    public void visit(BLangListConstructorExpr listConstructor, TypeChecker.AnalyzerData data) {
        BType expType = data.expType;
        if (listConstructor.exprs.size() == 1) {
            BLangExpression expr = listConstructor.exprs.get(0);
            if (expr.getKind() == NodeKind.SIMPLE_VARIABLE_REF) {
                BType type = silentTypeCheckExpr(expr, symTable.noType, data);
                if (type.tag == TypeTags.SEQUENCE) {
                    data.queryData.withinSequenceContext = true;
                    checkExpr(expr, data.env, symTable.noType, data);
                    data.queryData.withinSequenceContext = false;
                    data.resultType = types.checkType(listConstructor.pos,
                            new BTupleType(null, new ArrayList<>(0), ((BSequenceType) type).elementType, 0),
                            expType, DiagnosticErrorCode.INCOMPATIBLE_TYPES);
                    listConstructor.setBType(data.resultType);
                    return;
                }
            }
        }
        super.visit(listConstructor, data);
    }

    private void checkTupleWithSequence(BType type) {
        if (type.tag != TypeTags.TUPLE) {
            return;
        }
        BTupleType tupleType = (BTupleType) type;
        if (tupleType.getMembers().size() != 1) {
            return;
        }
        BTupleMember memberType = tupleType.getMembers().get(0);
        if (memberType.type.tag == TypeTags.SEQUENCE) {
            tupleType.restType = ((BSequenceType) memberType.type).elementType;
            tupleType.getMembers().clear();
        }
    }

    private SymbolEnv getEnvAfterJoinNode(SymbolEnv env, BLangNode node) {
        SymbolEnv clone = env.createClone();
        while (clone != null && clone.node != node) {
            clone = clone.enclEnv;
        }
        if (clone != null) {
            clone.enclEnv = getEnvBeforeInputNode(clone.enclEnv, getLastInputNodeFromEnv(clone.enclEnv));
        } else {
            clone = new SymbolEnv(node, null);
        }
        return clone;
    }

    private SymbolEnv getEnvBeforeInputNode(SymbolEnv env, BLangNode node) {
        while (env != null && env.node != node) {
            env = env.enclEnv;
        }
        return env != null && env.enclEnv != null
                ? env.enclEnv.createClone()
                : new SymbolEnv(node, null);
    }

    private BLangNode getLastInputNodeFromEnv(SymbolEnv env) {
        while (env != null && (env.node.getKind() != NodeKind.FROM && env.node.getKind() != NodeKind.JOIN)) {
            env = env.enclEnv;
        }
        return env != null ? env.node : null;
    }

    /**
     * @since 2201.5.0
     */
    public static class AnalyzerData {
        boolean queryCompletesEarly = false;
        HashSet<BType> completeEarlyErrorList = new HashSet<>();
        boolean withinSequenceContext = false;
    }
}<|MERGE_RESOLUTION|>--- conflicted
+++ resolved
@@ -441,6 +441,8 @@
 
                     if (queryExpr.isMap) { // A query-expr that constructs a mapping must start with the map keyword.
                         resolvedType = symTable.mapType;
+                    } else if (queryExpr.isStream) {
+                        resolvedType = symTable.streamType;
                     } else {
                         resolvedType = getNonContextualQueryType(selectType, collectionType);
                     }
@@ -451,17 +453,8 @@
                 if (resolvedType.tag == TypeTags.STREAM) {
                     queryExpr.isStream = true;
                 }
-<<<<<<< HEAD
-                if (queryExpr.isMap) { // A query-expr that constructs a mapping must start with the map keyword.
-                    resolvedType = symTable.mapType;
-                } else if (queryExpr.isStream) {
-                    resolvedType = symTable.streamType;
-                } else {
-                    resolvedType = getNonContextualQueryType(selectType, collectionType, selectExp.pos);
-=======
                 if (resolvedType.tag == TypeTags.TABLE) {
                     queryExpr.isTable = true;
->>>>>>> a1902adc
                 }
                 possibleSelectTypes.add(selectType);
                 possibleResolvedTypes.add(resolvedType);
@@ -476,7 +469,7 @@
             if (errorTypes.size() > 1) {
                 BType actualQueryType = silentTypeCheckExpr(queryExpr, symTable.noType, data);
                 if (actualQueryType != symTable.semanticError) {
-                    types.checkType(queryExpr, actualQueryType, 
+                    types.checkType(queryExpr, actualQueryType,
                             BUnionType.create(null, new LinkedHashSet<>(expTypes)));
                     errorTypes.forEach(expType -> {
                         if (expType.tag == TypeTags.UNION) {
@@ -494,7 +487,7 @@
             selectExp.typeChecked = true;
         }
     }
-    
+
     private BType getQueryTableType(BLangQueryExpr queryExpr, BType constraintType, BType resolvedType, SymbolEnv env) {
         final BTableType tableType = new BTableType(TypeTags.TABLE, constraintType, null);
         if (!queryExpr.fieldNameIdentifierList.isEmpty()) {
