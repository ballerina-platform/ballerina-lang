--- conflicted
+++ resolved
@@ -26,42 +26,6 @@
  * @since 0.94
  */
 public class Flags {
-<<<<<<< HEAD
-    public static final int PUBLIC = 1;
-    public static final int NATIVE = PUBLIC << 1;
-    public static final int FINAL = NATIVE << 1;
-    public static final int ATTACHED = FINAL << 1;
-    public static final int DEPRECATED = ATTACHED << 1;
-    public static final int READONLY = DEPRECATED << 1;
-    public static final int FUNCTION_FINAL = READONLY << 1;
-    public static final int INTERFACE = FUNCTION_FINAL << 1;
-    public static final int REQUIRED = INTERFACE << 1; // Marks as a field for which the user MUST provide a value
-    public static final int RECORD = REQUIRED << 1;
-    public static final int PRIVATE = RECORD << 1;
-    public static final int ANONYMOUS = PRIVATE << 1;
-    public static final int OPTIONAL = ANONYMOUS << 1;
-    public static final int TESTABLE = OPTIONAL << 1;
-    public static final int CONSTANT = TESTABLE << 1;
-    public static final int REMOTE = CONSTANT << 1;
-    public static final int CLIENT = REMOTE << 1;
-    public static final int RESOURCE = CLIENT << 1;
-    public static final int SERVICE = RESOURCE << 1;
-    public static final int LISTENER = SERVICE << 1;
-    public static final int LAMBDA = LISTENER << 1;
-    public static final int TYPE_PARAM = LAMBDA << 1;
-    public static final int LANG_LIB = TYPE_PARAM << 1;
-    public static final int WORKER = LANG_LIB << 1;
-    public static final int FORKED = WORKER << 1;
-    public static final int TRANSACTIONAL = FORKED << 1;
-    public static final int PARAMETERIZED = TRANSACTIONAL << 1;
-    public static final int DISTINCT = PARAMETERIZED << 1;
-    public static final int CLASS = DISTINCT << 1;
-    public static final int ISOLATED = CLASS << 1;
-    public static final int INFER = ISOLATED << 1;
-
-    public static int asMask(Set<Flag> flagSet) {
-        int mask = 0;
-=======
 
     public static final long PUBLIC = 1;                                        //  0
     public static final long NATIVE = PUBLIC << 1;                              //  1
@@ -105,15 +69,12 @@
     public static final long ISOLATED_PARAM = ISOLATED << 1;                    //  30
     public static final long CONFIGURABLE = ISOLATED_PARAM << 1;                //  31
     public static final long OBJECT_CTOR = CONFIGURABLE << 1;                   //  32
-
-
     public static final long ENUM = OBJECT_CTOR << 1;                           //  33
     public static final long INCLUDED = ENUM << 1;                              //  34
-
+    public static final long INFER = INCLUDED << 1;                             //  35
 
     public static long asMask(Set<Flag> flagSet) {
         long mask = 0;
->>>>>>> fe7a14cb
         for (Flag flag : flagSet) {
             switch (flag) {
                 case PUBLIC:
