/*
*  Copyright (c) 2017, WSO2 Inc. (http://www.wso2.org) All Rights Reserved.
*
*  WSO2 Inc. licenses this file to you under the Apache License,
*  Version 2.0 (the "License"); you may not use this file except
*  in compliance with the License.
*  You may obtain a copy of the License at
*
*    http://www.apache.org/licenses/LICENSE-2.0
*
*  Unless required by applicable law or agreed to in writing,
*  software distributed under the License is distributed on an
*  "AS IS" BASIS, WITHOUT WARRANTIES OR CONDITIONS OF ANY
*  KIND, either express or implied.  See the License for the
*  specific language governing permissions and limitations
*  under the License.
*/
package org.wso2.ballerinalang.util;

import org.ballerinalang.model.elements.Flag;

import java.util.HashSet;
import java.util.Set;

/**
 * @since 0.94
 */
public class Flags {

    public static final long PUBLIC = 1;                                        //  0
    public static final long NATIVE = PUBLIC << 1;                              //  1
    public static final long FINAL = NATIVE << 1;                               //  2
    public static final long ATTACHED = FINAL << 1;                             //  3

    public static final long DEPRECATED = ATTACHED << 1;                        //  4
    public static final long READONLY = DEPRECATED << 1;                        //  5
    public static final long FUNCTION_FINAL = READONLY << 1;                    //  6
    public static final long INTERFACE = FUNCTION_FINAL << 1;                   //  7

    // Marks as a field for which the user MUST provide a value
    public static final long REQUIRED = INTERFACE << 1;                         //  8

    public static final long RECORD = REQUIRED << 1;                            //  9
    public static final long PRIVATE = RECORD << 1;                             //  10
    public static final long ANONYMOUS = PRIVATE << 1;                          //  11

    public static final long OPTIONAL = ANONYMOUS << 1;                         //  12
    public static final long TESTABLE = OPTIONAL << 1;                          //  13
    public static final long CONSTANT = TESTABLE << 1;                          //  14
    public static final long REMOTE = CONSTANT << 1;                            //  15

    public static final long CLIENT = REMOTE << 1;                              //  16
    public static final long RESOURCE = CLIENT << 1;                            //  17
    public static final long SERVICE = RESOURCE << 1;                           //  18
    public static final long LISTENER = SERVICE << 1;                           //  19

    public static final long LAMBDA = LISTENER << 1;                            //  20
    public static final long TYPE_PARAM = LAMBDA << 1;                          //  21
    public static final long LANG_LIB = TYPE_PARAM << 1;                        //  22
    public static final long WORKER = LANG_LIB << 1;                            //  23

    public static final long FORKED = WORKER << 1;                              //  24
    public static final long TRANSACTIONAL = FORKED << 1;                       //  25
    public static final long PARAMETERIZED = TRANSACTIONAL << 1;                //  26
    public static final long DISTINCT = PARAMETERIZED << 1;                     //  27

    public static final long CLASS = DISTINCT << 1;                             //  28
    public static final long ISOLATED = CLASS << 1;                             //  29
    public static final long ISOLATED_PARAM = ISOLATED << 1;                    //  30
    public static final long CONFIGURABLE = ISOLATED_PARAM << 1;                //  31
    public static final long OBJECT_CTOR = CONFIGURABLE << 1;                   //  32


    public static final long ENUM = OBJECT_CTOR << 1;                           //  33
    public static final long INCLUDED = ENUM << 1;                              //  34
    public static final long REQUIRED_PARAM = INCLUDED << 1;                    //  35
    public static final long DEFAULTABLE_PARAM = REQUIRED_PARAM << 1;           //  36
    public static final long REST_PARAM = DEFAULTABLE_PARAM << 1;               //  37
<<<<<<< HEAD
    public static final long ANY_FUNCTION = REST_PARAM << 1;                    //  38
=======
    public static final long FIELD = REST_PARAM << 1;                           //  38
>>>>>>> e7f7faab


    public static long asMask(Set<Flag> flagSet) {
        long mask = 0;
        for (Flag flag : flagSet) {
            switch (flag) {
                case PUBLIC:
                    mask |= PUBLIC;
                    break;
                case PRIVATE:
                    mask |= PRIVATE;
                    break;
                case REMOTE:
                    mask |= REMOTE;
                    break;
                case NATIVE:
                    mask |= NATIVE;
                    break;
                case FINAL:
                    mask |= FINAL;
                    break;
                case ATTACHED:
                    mask |= ATTACHED;
                    break;
                case READONLY:
                    mask |= READONLY;
                    break;
                case FUNCTION_FINAL:
                    mask |= FUNCTION_FINAL;
                    break;
                case INTERFACE:
                    mask |= INTERFACE;
                    break;
                case REQUIRED:
                    mask |= REQUIRED;
                    break;
                case RECORD:
                    mask |= RECORD;
                    break;
                case ANONYMOUS:
                    mask |= ANONYMOUS;
                    break;
                case OPTIONAL:
                    mask |= OPTIONAL;
                    break;
                case TESTABLE:
                    mask |= TESTABLE;
                    break;
                case CLIENT:
                    mask |= CLIENT;
                    break;
                case RESOURCE:
                    mask |= RESOURCE;
                    break;
                case SERVICE:
                    mask |= SERVICE;
                    break;
                case LISTENER:
                    mask |= LISTENER;
                    break;
                case CONSTANT:
                    mask |= CONSTANT;
                    break;
                case LAMBDA:
                    mask |= LAMBDA;
                    break;
                case TYPE_PARAM:
                    mask |= TYPE_PARAM;
                    break;
                case LANG_LIB:
                    mask |= LANG_LIB;
                    break;
                case WORKER:
                    mask |= WORKER;
                    break;
                case FORKED:
                    mask |= FORKED;
                    break;
                case TRANSACTIONAL:
                    mask |= TRANSACTIONAL;
                    break;
                case DISTINCT:
                    mask |= DISTINCT;
                    break;
                case CLASS:
                    mask |= CLASS;
                    break;
                case ISOLATED:
                    mask |= ISOLATED;
                    break;
                case CONFIGURABLE:
                    mask |= CONFIGURABLE;
                    break;
                case OBJECT_CTOR:
                    mask |= OBJECT_CTOR;
                    break;
                case ENUM:
                    mask |= ENUM;
                    break;
                case INCLUDED:
                    mask |= INCLUDED;
                    break;
                case REQUIRED_PARAM:
                    mask |= REQUIRED_PARAM;
                    break;
                case DEFAULTABLE_PARAM:
                    mask |= DEFAULTABLE_PARAM;
                    break;
                case REST_PARAM:
                    mask |= REST_PARAM;
                    break;
<<<<<<< HEAD
                case ANY_FUNCTION:
                    mask |= ANY_FUNCTION;
=======
                case FIELD:
                    mask |= FIELD;
>>>>>>> e7f7faab
                    break;
            }
        }
        return mask;
    }

    public static Set<Flag> unMask(long mask) {
        Set<Flag> flagSet = new HashSet<>();
        long flagVal;
        for (Flag flag : Flag.values()) {
            switch (flag) {
                case PUBLIC:
                    flagVal = PUBLIC;
                    break;
                case PRIVATE:
                    flagVal = PRIVATE;
                    break;
                case REMOTE:
                    flagVal = REMOTE;
                    break;
                case NATIVE:
                    flagVal = NATIVE;
                    break;
                case FINAL:
                    flagVal = FINAL;
                    break;
                case ATTACHED:
                    flagVal = ATTACHED;
                    break;
                case READONLY:
                    flagVal = READONLY;
                    break;
                case FUNCTION_FINAL:
                    flagVal = FUNCTION_FINAL;
                    break;
                case INTERFACE:
                    flagVal = INTERFACE;
                    break;
                case REQUIRED:
                    flagVal = REQUIRED;
                    break;
                case RECORD:
                    flagVal = RECORD;
                    break;
                case ANONYMOUS:
                    flagVal = ANONYMOUS;
                    break;
                case OPTIONAL:
                    flagVal = OPTIONAL;
                    break;
                case CLIENT:
                    flagVal = CLIENT;
                    break;
                case RESOURCE:
                    flagVal = RESOURCE;
                    break;
                case SERVICE:
                    flagVal = SERVICE;
                    break;
                case LISTENER:
                    flagVal = LISTENER;
                    break;
                case CONSTANT:
                    flagVal = CONSTANT;
                    break;
                case LAMBDA:
                    flagVal = LAMBDA;
                    break;
                case TYPE_PARAM:
                    flagVal = TYPE_PARAM;
                    break;
                case LANG_LIB:
                    flagVal = LANG_LIB;
                    break;
                case FORKED:
                    flagVal = FORKED;
                    break;
                case TRANSACTIONAL:
                    flagVal = TRANSACTIONAL;
                    break;
                case DISTINCT:
                    flagVal = DISTINCT;
                    break;
                case CLASS:
                    flagVal = CLASS;
                    break;
                case ISOLATED:
                    flagVal = ISOLATED;
                    break;
                case CONFIGURABLE:
                    flagVal = CONFIGURABLE;
                    break;
                case OBJECT_CTOR:
                    flagVal = OBJECT_CTOR;
                    break;
                case ENUM:
                    flagVal = ENUM;
                    break;
                case INCLUDED:
                    flagVal = INCLUDED;
                    break;
                case REQUIRED_PARAM:
                    flagVal = REQUIRED_PARAM;
                    break;
                case DEFAULTABLE_PARAM:
                    flagVal = DEFAULTABLE_PARAM;
                    break;
                case REST_PARAM:
                    flagVal = REST_PARAM;
                    break;
<<<<<<< HEAD
                case ANY_FUNCTION:
                    flagVal = ANY_FUNCTION;
=======
                case FIELD:
                    flagVal = FIELD;
>>>>>>> e7f7faab
                    break;
                default:
                    continue;
            }
            addIfFlagOn(flagSet, mask, flagVal, flag);
        }
        return flagSet;
    }

    public static long unset(long mask, long flag) {
        return mask & (~flag);
    }

    private static void addIfFlagOn(Set<Flag> flagSet, long mask, long flagVal, Flag flag) {
        if ((mask & flagVal) == flagVal) {
            flagSet.add(flag);
        }
    }
}<|MERGE_RESOLUTION|>--- conflicted
+++ resolved
@@ -76,11 +76,8 @@
     public static final long REQUIRED_PARAM = INCLUDED << 1;                    //  35
     public static final long DEFAULTABLE_PARAM = REQUIRED_PARAM << 1;           //  36
     public static final long REST_PARAM = DEFAULTABLE_PARAM << 1;               //  37
-<<<<<<< HEAD
-    public static final long ANY_FUNCTION = REST_PARAM << 1;                    //  38
-=======
     public static final long FIELD = REST_PARAM << 1;                           //  38
->>>>>>> e7f7faab
+    public static final long ANY_FUNCTION = FIELD << 1;                    //  38
 
 
     public static long asMask(Set<Flag> flagSet) {
@@ -192,13 +189,11 @@
                 case REST_PARAM:
                     mask |= REST_PARAM;
                     break;
-<<<<<<< HEAD
+                case FIELD:
+                    mask |= FIELD;
+                    break;
                 case ANY_FUNCTION:
                     mask |= ANY_FUNCTION;
-=======
-                case FIELD:
-                    mask |= FIELD;
->>>>>>> e7f7faab
                     break;
             }
         }
@@ -309,13 +304,11 @@
                 case REST_PARAM:
                     flagVal = REST_PARAM;
                     break;
-<<<<<<< HEAD
+                case FIELD:
+                    flagVal = FIELD;
+                    break;
                 case ANY_FUNCTION:
                     flagVal = ANY_FUNCTION;
-=======
-                case FIELD:
-                    flagVal = FIELD;
->>>>>>> e7f7faab
                     break;
                 default:
                     continue;
