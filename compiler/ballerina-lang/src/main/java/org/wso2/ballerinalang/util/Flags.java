--- conflicted
+++ resolved
@@ -70,12 +70,10 @@
     public static final long CONFIGURABLE = ISOLATED_PARAM << 1;                //  31
     public static final long OBJECT_CTOR = CONFIGURABLE << 1;                   //  32
 
-<<<<<<< HEAD
-    public static final long ENUM = CONFIGURABLE << 1;                          // 32
-    public static final long INCLUDED = ENUM << 1;                       //  32
-=======
+
     public static final long ENUM = OBJECT_CTOR << 1;                           //  33
->>>>>>> 1b9d0345
+    public static final long INCLUDED = ENUM << 1;                              //  34
+
 
     public static long asMask(Set<Flag> flagSet) {
         long mask = 0;
