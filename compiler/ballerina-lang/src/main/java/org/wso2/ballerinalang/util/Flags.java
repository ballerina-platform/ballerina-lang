/*
*  Copyright (c) 2017, WSO2 Inc. (http://www.wso2.org) All Rights Reserved.
*
*  WSO2 Inc. licenses this file to you under the Apache License,
*  Version 2.0 (the "License"); you may not use this file except
*  in compliance with the License.
*  You may obtain a copy of the License at
*
*    http://www.apache.org/licenses/LICENSE-2.0
*
*  Unless required by applicable law or agreed to in writing,
*  software distributed under the License is distributed on an
*  "AS IS" BASIS, WITHOUT WARRANTIES OR CONDITIONS OF ANY
*  KIND, either express or implied.  See the License for the
*  specific language governing permissions and limitations
*  under the License.
*/
package org.wso2.ballerinalang.util;

import org.ballerinalang.model.elements.Flag;

import java.util.HashSet;
import java.util.Set;

/**
 * @since 0.94
 */
public class Flags {
    public static final int PUBLIC = 1;
    public static final int NATIVE = PUBLIC << 1;
    public static final int FINAL = NATIVE << 1;
    public static final int ATTACHED = FINAL << 1;
    public static final int DEPRECATED = ATTACHED << 1;
    public static final int READONLY = DEPRECATED << 1;
    public static final int FUNCTION_FINAL = READONLY << 1;
    public static final int INTERFACE = FUNCTION_FINAL << 1;
    public static final int REQUIRED = INTERFACE << 1; // Marks as a field for which the user MUST provide a value
    public static final int RECORD = REQUIRED << 1;
    public static final int PRIVATE = RECORD << 1;
    public static final int ANONYMOUS = PRIVATE << 1;
    public static final int OPTIONAL = ANONYMOUS << 1;
    public static final int TESTABLE = OPTIONAL << 1;
    public static final int CONSTANT = TESTABLE << 1;
    public static final int REMOTE = CONSTANT << 1;
    public static final int CLIENT = REMOTE << 1;
    public static final int RESOURCE = CLIENT << 1;
    public static final int SERVICE = RESOURCE << 1;
    public static final int LISTENER = SERVICE << 1;
    public static final int LAMBDA = LISTENER << 1;
    public static final int TYPE_PARAM = LAMBDA << 1;
    public static final int LANG_LIB = TYPE_PARAM << 1;
    public static final int WORKER = LANG_LIB << 1;
    public static final int FORKED = WORKER << 1;
    public static final int TRANSACTIONAL = FORKED << 1;
    public static final int PARAMETERIZED = TRANSACTIONAL << 1;
    public static final int DISTINCT = PARAMETERIZED << 1;
    public static final int CLASS = DISTINCT << 1;
    public static final int ISOLATED = CLASS << 1;
<<<<<<< HEAD
    public static final int INCLUDED = ISOLATED << 1;
=======
    public static final int ISOLATED_PARAM = ISOLATED << 1;
>>>>>>> 35008e55

    public static int asMask(Set<Flag> flagSet) {
        int mask = 0;
        for (Flag flag : flagSet) {
            switch (flag) {
                case PUBLIC:
                    mask |= PUBLIC;
                    break;
                case PRIVATE:
                    mask |= PRIVATE;
                    break;
                case REMOTE:
                    mask |= REMOTE;
                    break;
                case NATIVE:
                    mask |= NATIVE;
                    break;
                case FINAL:
                    mask |= FINAL;
                    break;
                case ATTACHED:
                    mask |= ATTACHED;
                    break;
                case READONLY:
                    mask |= READONLY;
                    break;
                case FUNCTION_FINAL:
                    mask |= FUNCTION_FINAL;
                    break;
                case INTERFACE:
                    mask |= INTERFACE;
                    break;
                case REQUIRED:
                    mask |= REQUIRED;
                    break;
                case RECORD:
                    mask |= RECORD;
                    break;
                case ANONYMOUS:
                    mask |= ANONYMOUS;
                    break;
                case OPTIONAL:
                    mask |= OPTIONAL;
                    break;
                case TESTABLE:
                    mask |= TESTABLE;
                    break;
                case CLIENT:
                    mask |= CLIENT;
                    break;
                case RESOURCE:
                    mask |= RESOURCE;
                    break;
                case SERVICE:
                    mask |= SERVICE;
                    break;
                case LISTENER:
                    mask |= LISTENER;
                    break;
                case CONSTANT:
                    mask |= CONSTANT;
                    break;
                case LAMBDA:
                    mask |= LAMBDA;
                    break;
                case TYPE_PARAM:
                    mask |= TYPE_PARAM;
                    break;
                case LANG_LIB:
                    mask |= LANG_LIB;
                    break;
                case WORKER:
                    mask |= WORKER;
                    break;
                case FORKED:
                    mask |= FORKED;
                    break;
                case TRANSACTIONAL:
                    mask |= TRANSACTIONAL;
                    break;
                case DISTINCT:
                    mask |= DISTINCT;
                    break;
                case CLASS:
                    mask |= CLASS;
                    break;
                case ISOLATED:
                    mask |= ISOLATED;
                    break;
                case INCLUDED:
                    mask |= INCLUDED;
            }
        }
        return mask;
    }

    public static Set<Flag> unMask(int mask) {
        Set<Flag> flagSet = new HashSet<>();
        int flagVal;
        for (Flag flag : Flag.values()) {
            switch (flag) {
                case PUBLIC:
                    flagVal = PUBLIC;
                    break;
                case PRIVATE:
                    flagVal = PRIVATE;
                    break;
                case REMOTE:
                    flagVal = REMOTE;
                    break;
                case NATIVE:
                    flagVal = NATIVE;
                    break;
                case FINAL:
                    flagVal = FINAL;
                    break;
                case ATTACHED:
                    flagVal = ATTACHED;
                    break;
                case READONLY:
                    flagVal = READONLY;
                    break;
                case FUNCTION_FINAL:
                    flagVal = FUNCTION_FINAL;
                    break;
                case INTERFACE:
                    flagVal = INTERFACE;
                    break;
                case REQUIRED:
                    flagVal = REQUIRED;
                    break;
                case RECORD:
                    flagVal = RECORD;
                    break;
                case ANONYMOUS:
                    flagVal = ANONYMOUS;
                    break;
                case OPTIONAL:
                    flagVal = OPTIONAL;
                    break;
                case CLIENT:
                    flagVal = CLIENT;
                    break;
                case RESOURCE:
                    flagVal = RESOURCE;
                    break;
                case SERVICE:
                    flagVal = SERVICE;
                    break;
                case LISTENER:
                    flagVal = LISTENER;
                    break;
                case CONSTANT:
                    flagVal = CONSTANT;
                    break;
                case LAMBDA:
                    flagVal = LAMBDA;
                    break;
                case TYPE_PARAM:
                    flagVal = TYPE_PARAM;
                    break;
                case LANG_LIB:
                    flagVal = LANG_LIB;
                    break;
                case FORKED:
                    flagVal = FORKED;
                    break;
                case TRANSACTIONAL:
                    flagVal = TRANSACTIONAL;
                    break;
                case DISTINCT:
                    flagVal = DISTINCT;
                    break;
                case CLASS:
                    flagVal = CLASS;
                    break;
                case ISOLATED:
                    flagVal = ISOLATED;
                    break;
                case INCLUDED:
                    flagVal = INCLUDED;
                    break;
                default:
                    continue;
            }
            addIfFlagOn(flagSet, mask, flagVal, flag);
        }
        return flagSet;
    }

    public static int unset(int mask, int flag) {
        return mask & (~flag);
    }

    private static void addIfFlagOn(Set<Flag> flagSet, int mask, int flagVal, Flag flag) {
        if ((mask & flagVal) == flagVal) {
            flagSet.add(flag);
        }
    }
}<|MERGE_RESOLUTION|>--- conflicted
+++ resolved
@@ -56,11 +56,8 @@
     public static final int DISTINCT = PARAMETERIZED << 1;
     public static final int CLASS = DISTINCT << 1;
     public static final int ISOLATED = CLASS << 1;
-<<<<<<< HEAD
-    public static final int INCLUDED = ISOLATED << 1;
-=======
     public static final int ISOLATED_PARAM = ISOLATED << 1;
->>>>>>> 35008e55
+    public static final int INCLUDED = ISOLATED_PARAM << 1;
 
     public static int asMask(Set<Flag> flagSet) {
         int mask = 0;
