/*
*  Copyright (c) 2017, WSO2 Inc. (http://www.wso2.org) All Rights Reserved.
*
*  WSO2 Inc. licenses this file to you under the Apache License,
*  Version 2.0 (the "License"); you may not use this file except
*  in compliance with the License.
*  You may obtain a copy of the License at
*
*    http://www.apache.org/licenses/LICENSE-2.0
*
*  Unless required by applicable law or agreed to in writing,
*  software distributed under the License is distributed on an
*  "AS IS" BASIS, WITHOUT WARRANTIES OR CONDITIONS OF ANY
*  KIND, either express or implied.  See the License for the
*  specific language governing permissions and limitations
*  under the License.
*/
package org.wso2.ballerinalang.util;

import org.ballerinalang.model.elements.Flag;

import java.util.HashSet;
import java.util.Set;

/**
 * @since 0.94
 */
public class Flags {

    public static final long PUBLIC = 1;                                        //  0
    public static final long NATIVE = PUBLIC << 1;                              //  1
    public static final long FINAL = NATIVE << 1;                               //  2
    public static final long ATTACHED = FINAL << 1;                             //  3

    public static final long DEPRECATED = ATTACHED << 1;                        //  4
    public static final long READONLY = DEPRECATED << 1;                        //  5
    public static final long FUNCTION_FINAL = READONLY << 1;                    //  6
    public static final long INTERFACE = FUNCTION_FINAL << 1;                   //  7

    // Marks as a field for which the user MUST provide a value
    public static final long REQUIRED = INTERFACE << 1;                         //  8

    public static final long RECORD = REQUIRED << 1;                            //  9
    public static final long PRIVATE = RECORD << 1;                             //  10
    public static final long ANONYMOUS = PRIVATE << 1;                          //  11

    public static final long OPTIONAL = ANONYMOUS << 1;                         //  12
    public static final long TESTABLE = OPTIONAL << 1;                          //  13
    public static final long CONSTANT = TESTABLE << 1;                          //  14
    public static final long REMOTE = CONSTANT << 1;                            //  15

    public static final long CLIENT = REMOTE << 1;                              //  16
    public static final long RESOURCE = CLIENT << 1;                            //  17
    public static final long SERVICE = RESOURCE << 1;                           //  18
    public static final long LISTENER = SERVICE << 1;                           //  19

    public static final long LAMBDA = LISTENER << 1;                            //  20
    public static final long TYPE_PARAM = LAMBDA << 1;                          //  21
    public static final long LANG_LIB = TYPE_PARAM << 1;                        //  22
    public static final long WORKER = LANG_LIB << 1;                            //  23

    public static final long FORKED = WORKER << 1;                              //  24
    public static final long TRANSACTIONAL = FORKED << 1;                       //  25
    public static final long PARAMETERIZED = TRANSACTIONAL << 1;                //  26
    public static final long DISTINCT = PARAMETERIZED << 1;                     //  27

    public static final long CLASS = DISTINCT << 1;                             //  28
    public static final long ISOLATED = CLASS << 1;                             //  29
    public static final long ISOLATED_PARAM = ISOLATED << 1;                    //  30
    public static final long CONFIGURABLE = ISOLATED_PARAM << 1;                 //  31
    public static final long INCLUDED = CONFIGURABLE << 1;                       //  32

<<<<<<< HEAD
=======
    public static final long ENUM = CONFIGURABLE << 1;                          // 32

>>>>>>> 681f0545
    public static long asMask(Set<Flag> flagSet) {
        long mask = 0;
        for (Flag flag : flagSet) {
            switch (flag) {
                case PUBLIC:
                    mask |= PUBLIC;
                    break;
                case PRIVATE:
                    mask |= PRIVATE;
                    break;
                case REMOTE:
                    mask |= REMOTE;
                    break;
                case NATIVE:
                    mask |= NATIVE;
                    break;
                case FINAL:
                    mask |= FINAL;
                    break;
                case ATTACHED:
                    mask |= ATTACHED;
                    break;
                case READONLY:
                    mask |= READONLY;
                    break;
                case FUNCTION_FINAL:
                    mask |= FUNCTION_FINAL;
                    break;
                case INTERFACE:
                    mask |= INTERFACE;
                    break;
                case REQUIRED:
                    mask |= REQUIRED;
                    break;
                case RECORD:
                    mask |= RECORD;
                    break;
                case ANONYMOUS:
                    mask |= ANONYMOUS;
                    break;
                case OPTIONAL:
                    mask |= OPTIONAL;
                    break;
                case TESTABLE:
                    mask |= TESTABLE;
                    break;
                case CLIENT:
                    mask |= CLIENT;
                    break;
                case RESOURCE:
                    mask |= RESOURCE;
                    break;
                case SERVICE:
                    mask |= SERVICE;
                    break;
                case LISTENER:
                    mask |= LISTENER;
                    break;
                case CONSTANT:
                    mask |= CONSTANT;
                    break;
                case LAMBDA:
                    mask |= LAMBDA;
                    break;
                case TYPE_PARAM:
                    mask |= TYPE_PARAM;
                    break;
                case LANG_LIB:
                    mask |= LANG_LIB;
                    break;
                case WORKER:
                    mask |= WORKER;
                    break;
                case FORKED:
                    mask |= FORKED;
                    break;
                case TRANSACTIONAL:
                    mask |= TRANSACTIONAL;
                    break;
                case DISTINCT:
                    mask |= DISTINCT;
                    break;
                case CLASS:
                    mask |= CLASS;
                    break;
                case ISOLATED:
                    mask |= ISOLATED;
                    break;
                case CONFIGURABLE:
                    mask |= CONFIGURABLE;
                    break;
<<<<<<< HEAD
                case INCLUDED:
                    mask |= INCLUDED;
=======
                case ENUM:
                    mask |= ENUM;
>>>>>>> 681f0545
                    break;
            }
        }
        return mask;
    }

    public static Set<Flag> unMask(long mask) {
        Set<Flag> flagSet = new HashSet<>();
        long flagVal;
        for (Flag flag : Flag.values()) {
            switch (flag) {
                case PUBLIC:
                    flagVal = PUBLIC;
                    break;
                case PRIVATE:
                    flagVal = PRIVATE;
                    break;
                case REMOTE:
                    flagVal = REMOTE;
                    break;
                case NATIVE:
                    flagVal = NATIVE;
                    break;
                case FINAL:
                    flagVal = FINAL;
                    break;
                case ATTACHED:
                    flagVal = ATTACHED;
                    break;
                case READONLY:
                    flagVal = READONLY;
                    break;
                case FUNCTION_FINAL:
                    flagVal = FUNCTION_FINAL;
                    break;
                case INTERFACE:
                    flagVal = INTERFACE;
                    break;
                case REQUIRED:
                    flagVal = REQUIRED;
                    break;
                case RECORD:
                    flagVal = RECORD;
                    break;
                case ANONYMOUS:
                    flagVal = ANONYMOUS;
                    break;
                case OPTIONAL:
                    flagVal = OPTIONAL;
                    break;
                case CLIENT:
                    flagVal = CLIENT;
                    break;
                case RESOURCE:
                    flagVal = RESOURCE;
                    break;
                case SERVICE:
                    flagVal = SERVICE;
                    break;
                case LISTENER:
                    flagVal = LISTENER;
                    break;
                case CONSTANT:
                    flagVal = CONSTANT;
                    break;
                case LAMBDA:
                    flagVal = LAMBDA;
                    break;
                case TYPE_PARAM:
                    flagVal = TYPE_PARAM;
                    break;
                case LANG_LIB:
                    flagVal = LANG_LIB;
                    break;
                case FORKED:
                    flagVal = FORKED;
                    break;
                case TRANSACTIONAL:
                    flagVal = TRANSACTIONAL;
                    break;
                case DISTINCT:
                    flagVal = DISTINCT;
                    break;
                case CLASS:
                    flagVal = CLASS;
                    break;
                case ISOLATED:
                    flagVal = ISOLATED;
                    break;
                case CONFIGURABLE:
                    flagVal = CONFIGURABLE;
                    break;
<<<<<<< HEAD
                case INCLUDED:
                    flagVal = INCLUDED;
=======
                case ENUM:
                    flagVal = ENUM;
>>>>>>> 681f0545
                    break;
                default:
                    continue;
            }
            addIfFlagOn(flagSet, mask, flagVal, flag);
        }
        return flagSet;
    }

    public static long unset(long mask, long flag) {
        return mask & (~flag);
    }

    private static void addIfFlagOn(Set<Flag> flagSet, long mask, long flagVal, Flag flag) {
        if ((mask & flagVal) == flagVal) {
            flagSet.add(flag);
        }
    }
}<|MERGE_RESOLUTION|>--- conflicted
+++ resolved
@@ -68,13 +68,10 @@
     public static final long ISOLATED = CLASS << 1;                             //  29
     public static final long ISOLATED_PARAM = ISOLATED << 1;                    //  30
     public static final long CONFIGURABLE = ISOLATED_PARAM << 1;                 //  31
-    public static final long INCLUDED = CONFIGURABLE << 1;                       //  32
-
-<<<<<<< HEAD
-=======
+
     public static final long ENUM = CONFIGURABLE << 1;                          // 32
-
->>>>>>> 681f0545
+    public static final long INCLUDED = ENUM << 1;                       //  32
+
     public static long asMask(Set<Flag> flagSet) {
         long mask = 0;
         for (Flag flag : flagSet) {
@@ -166,13 +163,11 @@
                 case CONFIGURABLE:
                     mask |= CONFIGURABLE;
                     break;
-<<<<<<< HEAD
+                case ENUM:
+                    mask |= ENUM;
+                    break;
                 case INCLUDED:
                     mask |= INCLUDED;
-=======
-                case ENUM:
-                    mask |= ENUM;
->>>>>>> 681f0545
                     break;
             }
         }
@@ -265,13 +260,11 @@
                 case CONFIGURABLE:
                     flagVal = CONFIGURABLE;
                     break;
-<<<<<<< HEAD
+                case ENUM:
+                    flagVal = ENUM;
+                    break;
                 case INCLUDED:
                     flagVal = INCLUDED;
-=======
-                case ENUM:
-                    flagVal = ENUM;
->>>>>>> 681f0545
                     break;
                 default:
                     continue;
