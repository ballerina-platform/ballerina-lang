/*
*  Copyright (c) 2017, WSO2 Inc. (http://www.wso2.org) All Rights Reserved.
*
*  WSO2 Inc. licenses this file to you under the Apache License,
*  Version 2.0 (the "License"); you may not use this file except
*  in compliance with the License.
*  You may obtain a copy of the License at
*
*    http://www.apache.org/licenses/LICENSE-2.0
*
*  Unless required by applicable law or agreed to in writing,
*  software distributed under the License is distributed on an
*  "AS IS" BASIS, WITHOUT WARRANTIES OR CONDITIONS OF ANY
*  KIND, either express or implied.  See the License for the
*  specific language governing permissions and limitations
*  under the License.
*/
package org.wso2.ballerinalang.util;

import org.ballerinalang.model.elements.Flag;

import java.util.HashSet;
import java.util.Set;

/**
 * @since 0.94
 */
public class Flags {
<<<<<<< HEAD
    public static final int PUBLIC = 1;                                 // 1
    public static final int NATIVE = PUBLIC << 1;                       // 2
    public static final int FINAL = NATIVE << 1;                        // 3
    public static final int ATTACHED = FINAL << 1;                      // 4

    public static final int DEPRECATED = ATTACHED << 1;                 // 5
    public static final int READONLY = DEPRECATED << 1;                 // 6
    public static final int FUNCTION_FINAL = READONLY << 1;             // 7
    public static final int INTERFACE = FUNCTION_FINAL << 1;            // 8

    // Marks as a field for which the user MUST provide a value
    public static final int REQUIRED = INTERFACE << 1;                  // 9
    public static final int RECORD = REQUIRED << 1;                     // 10
    public static final int PRIVATE = RECORD << 1;                      // 11
    public static final int ANONYMOUS = PRIVATE << 1;                   // 12

    public static final int OPTIONAL = ANONYMOUS << 1;                  // 13
    public static final int TESTABLE = OPTIONAL << 1;                   // 14
    public static final int CONSTANT = TESTABLE << 1;                   // 15
    public static final int REMOTE = CONSTANT << 1;                     // 16

    public static final int CLIENT = REMOTE << 1;                       // 17
    public static final int RESOURCE = CLIENT << 1;                     // 18
    public static final int SERVICE = RESOURCE << 1;                    // 19
    public static final int LISTENER = SERVICE << 1;                    // 20

    public static final int LAMBDA = LISTENER << 1;                     // 21
    public static final int TYPE_PARAM = LAMBDA << 1;                   // 22
    public static final int LANG_LIB = TYPE_PARAM << 1;                 // 23
    public static final int WORKER = LANG_LIB << 1;                     // 24

    public static final int FORKED = WORKER << 1;                       // 25
    public static final int TRANSACTIONAL = FORKED << 1;                // 26
    public static final int PARAMETERIZED = TRANSACTIONAL << 1;         // 27
    public static final int DISTINCT = PARAMETERIZED << 1;              // 28

    public static final int CLASS = DISTINCT << 1;                      // 29
    public static final int ISOLATED = CLASS << 1;                      // 30
    public static final int ISOLATED_PARAM = ISOLATED << 1;             // 31
=======
    public static final long PUBLIC = 1;                                        //  0
    public static final long NATIVE = PUBLIC << 1;                              //  1
    public static final long FINAL = NATIVE << 1;                               //  2
    public static final long ATTACHED = FINAL << 1;                             //  3

    public static final long DEPRECATED = ATTACHED << 1;                        //  4
    public static final long READONLY = DEPRECATED << 1;                        //  5
    public static final long FUNCTION_FINAL = READONLY << 1;                    //  6
    public static final long INTERFACE = FUNCTION_FINAL << 1;                   //  7

    // Marks as a field for which the user MUST provide a value
    public static final long REQUIRED = INTERFACE << 1;                         //  8

    public static final long RECORD = REQUIRED << 1;                            //  9
    public static final long PRIVATE = RECORD << 1;                             //  10
    public static final long ANONYMOUS = PRIVATE << 1;                          //  11

    public static final long OPTIONAL = ANONYMOUS << 1;                         //  12
    public static final long TESTABLE = OPTIONAL << 1;                          //  13
    public static final long CONSTANT = TESTABLE << 1;                          //  14
    public static final long REMOTE = CONSTANT << 1;                            //  15

    public static final long CLIENT = REMOTE << 1;                              //  16
    public static final long RESOURCE = CLIENT << 1;                            //  17
    public static final long SERVICE = RESOURCE << 1;                           //  18
    public static final long LISTENER = SERVICE << 1;                           //  19

    public static final long LAMBDA = LISTENER << 1;                            //  20
    public static final long TYPE_PARAM = LAMBDA << 1;                          //  21
    public static final long LANG_LIB = TYPE_PARAM << 1;                        //  22
    public static final long WORKER = LANG_LIB << 1;                            //  23

    public static final long FORKED = WORKER << 1;                              //  24
    public static final long TRANSACTIONAL = FORKED << 1;                       //  25
    public static final long PARAMETERIZED = TRANSACTIONAL << 1;                //  26
    public static final long DISTINCT = PARAMETERIZED << 1;                     //  27

    public static final long CLASS = DISTINCT << 1;                             //  28
    public static final long ISOLATED = CLASS << 1;                             //  29
    public static final long ISOLATED_PARAM = ISOLATED << 1;                    //  30
>>>>>>> b1be94e7

    public static int asMask(Set<Flag> flagSet) {
        int mask = 0;
        for (Flag flag : flagSet) {
            switch (flag) {
                case PUBLIC:
                    mask |= PUBLIC;
                    break;
                case PRIVATE:
                    mask |= PRIVATE;
                    break;
                case REMOTE:
                    mask |= REMOTE;
                    break;
                case NATIVE:
                    mask |= NATIVE;
                    break;
                case FINAL:
                    mask |= FINAL;
                    break;
                case ATTACHED:
                    mask |= ATTACHED;
                    break;
                case READONLY:
                    mask |= READONLY;
                    break;
                case FUNCTION_FINAL:
                    mask |= FUNCTION_FINAL;
                    break;
                case INTERFACE:
                    mask |= INTERFACE;
                    break;
                case REQUIRED:
                    mask |= REQUIRED;
                    break;
                case RECORD:
                    mask |= RECORD;
                    break;
                case ANONYMOUS:
                    mask |= ANONYMOUS;
                    break;
                case OPTIONAL:
                    mask |= OPTIONAL;
                    break;
                case TESTABLE:
                    mask |= TESTABLE;
                    break;
                case CLIENT:
                    mask |= CLIENT;
                    break;
                case RESOURCE:
                    mask |= RESOURCE;
                    break;
                case SERVICE:
                    mask |= SERVICE;
                    break;
                case LISTENER:
                    mask |= LISTENER;
                    break;
                case CONSTANT:
                    mask |= CONSTANT;
                    break;
                case LAMBDA:
                    mask |= LAMBDA;
                    break;
                case TYPE_PARAM:
                    mask |= TYPE_PARAM;
                    break;
                case LANG_LIB:
                    mask |= LANG_LIB;
                    break;
                case WORKER:
                    mask |= WORKER;
                    break;
                case FORKED:
                    mask |= FORKED;
                    break;
                case TRANSACTIONAL:
                    mask |= TRANSACTIONAL;
                    break;
                case DISTINCT:
                    mask |= DISTINCT;
                    break;
                case CLASS:
                    mask |= CLASS;
                    break;
                case ISOLATED:
                    mask |= ISOLATED;
                    break;
            }
        }
        return mask;
    }

    public static Set<Flag> unMask(long mask) {
        Set<Flag> flagSet = new HashSet<>();
        long flagVal;
        for (Flag flag : Flag.values()) {
            switch (flag) {
                case PUBLIC:
                    flagVal = PUBLIC;
                    break;
                case PRIVATE:
                    flagVal = PRIVATE;
                    break;
                case REMOTE:
                    flagVal = REMOTE;
                    break;
                case NATIVE:
                    flagVal = NATIVE;
                    break;
                case FINAL:
                    flagVal = FINAL;
                    break;
                case ATTACHED:
                    flagVal = ATTACHED;
                    break;
                case READONLY:
                    flagVal = READONLY;
                    break;
                case FUNCTION_FINAL:
                    flagVal = FUNCTION_FINAL;
                    break;
                case INTERFACE:
                    flagVal = INTERFACE;
                    break;
                case REQUIRED:
                    flagVal = REQUIRED;
                    break;
                case RECORD:
                    flagVal = RECORD;
                    break;
                case ANONYMOUS:
                    flagVal = ANONYMOUS;
                    break;
                case OPTIONAL:
                    flagVal = OPTIONAL;
                    break;
                case CLIENT:
                    flagVal = CLIENT;
                    break;
                case RESOURCE:
                    flagVal = RESOURCE;
                    break;
                case SERVICE:
                    flagVal = SERVICE;
                    break;
                case LISTENER:
                    flagVal = LISTENER;
                    break;
                case CONSTANT:
                    flagVal = CONSTANT;
                    break;
                case LAMBDA:
                    flagVal = LAMBDA;
                    break;
                case TYPE_PARAM:
                    flagVal = TYPE_PARAM;
                    break;
                case LANG_LIB:
                    flagVal = LANG_LIB;
                    break;
                case FORKED:
                    flagVal = FORKED;
                    break;
                case TRANSACTIONAL:
                    flagVal = TRANSACTIONAL;
                    break;
                case DISTINCT:
                    flagVal = DISTINCT;
                    break;
                case CLASS:
                    flagVal = CLASS;
                    break;
                case ISOLATED:
                    flagVal = ISOLATED;
                    break;
                default:
                    continue;
            }
            addIfFlagOn(flagSet, mask, flagVal, flag);
        }
        return flagSet;
    }

    public static long unset(long mask, long flag) {
        return mask & (~flag);
    }

    private static void addIfFlagOn(Set<Flag> flagSet, long mask, long flagVal, Flag flag) {
        if ((mask & flagVal) == flagVal) {
            flagSet.add(flag);
        }
    }
}<|MERGE_RESOLUTION|>--- conflicted
+++ resolved
@@ -26,47 +26,6 @@
  * @since 0.94
  */
 public class Flags {
-<<<<<<< HEAD
-    public static final int PUBLIC = 1;                                 // 1
-    public static final int NATIVE = PUBLIC << 1;                       // 2
-    public static final int FINAL = NATIVE << 1;                        // 3
-    public static final int ATTACHED = FINAL << 1;                      // 4
-
-    public static final int DEPRECATED = ATTACHED << 1;                 // 5
-    public static final int READONLY = DEPRECATED << 1;                 // 6
-    public static final int FUNCTION_FINAL = READONLY << 1;             // 7
-    public static final int INTERFACE = FUNCTION_FINAL << 1;            // 8
-
-    // Marks as a field for which the user MUST provide a value
-    public static final int REQUIRED = INTERFACE << 1;                  // 9
-    public static final int RECORD = REQUIRED << 1;                     // 10
-    public static final int PRIVATE = RECORD << 1;                      // 11
-    public static final int ANONYMOUS = PRIVATE << 1;                   // 12
-
-    public static final int OPTIONAL = ANONYMOUS << 1;                  // 13
-    public static final int TESTABLE = OPTIONAL << 1;                   // 14
-    public static final int CONSTANT = TESTABLE << 1;                   // 15
-    public static final int REMOTE = CONSTANT << 1;                     // 16
-
-    public static final int CLIENT = REMOTE << 1;                       // 17
-    public static final int RESOURCE = CLIENT << 1;                     // 18
-    public static final int SERVICE = RESOURCE << 1;                    // 19
-    public static final int LISTENER = SERVICE << 1;                    // 20
-
-    public static final int LAMBDA = LISTENER << 1;                     // 21
-    public static final int TYPE_PARAM = LAMBDA << 1;                   // 22
-    public static final int LANG_LIB = TYPE_PARAM << 1;                 // 23
-    public static final int WORKER = LANG_LIB << 1;                     // 24
-
-    public static final int FORKED = WORKER << 1;                       // 25
-    public static final int TRANSACTIONAL = FORKED << 1;                // 26
-    public static final int PARAMETERIZED = TRANSACTIONAL << 1;         // 27
-    public static final int DISTINCT = PARAMETERIZED << 1;              // 28
-
-    public static final int CLASS = DISTINCT << 1;                      // 29
-    public static final int ISOLATED = CLASS << 1;                      // 30
-    public static final int ISOLATED_PARAM = ISOLATED << 1;             // 31
-=======
     public static final long PUBLIC = 1;                                        //  0
     public static final long NATIVE = PUBLIC << 1;                              //  1
     public static final long FINAL = NATIVE << 1;                               //  2
@@ -107,7 +66,6 @@
     public static final long CLASS = DISTINCT << 1;                             //  28
     public static final long ISOLATED = CLASS << 1;                             //  29
     public static final long ISOLATED_PARAM = ISOLATED << 1;                    //  30
->>>>>>> b1be94e7
 
     public static int asMask(Set<Flag> flagSet) {
         int mask = 0;
