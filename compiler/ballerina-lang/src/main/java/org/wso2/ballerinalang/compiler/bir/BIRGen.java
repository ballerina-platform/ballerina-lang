/*
 *  Copyright (c) 2018, WSO2 Inc. (http://www.wso2.org) All Rights Reserved.
 *
 *  WSO2 Inc. licenses this file to you under the Apache License,
 *  Version 2.0 (the "License"); you may not use this file except
 *  in compliance with the License.
 *  You may obtain a copy of the License at
 *
 *    http://www.apache.org/licenses/LICENSE-2.0
 *
 *  Unless required by applicable law or agreed to in writing,
 *  software distributed under the License is distributed on an
 *  "AS IS" BASIS, WITHOUT WARRANTIES OR CONDITIONS OF ANY
 *  KIND, either express or implied.  See the License for the
 *  specific language governing permissions and limitations
 *  under the License.
 */

package org.wso2.ballerinalang.compiler.bir;

import io.ballerina.tools.diagnostics.Location;
import io.ballerina.tools.text.LinePosition;
import io.ballerina.tools.text.LineRange;
import org.ballerinalang.model.TreeBuilder;
import org.ballerinalang.model.elements.Flag;
import org.ballerinalang.model.elements.PackageID;
import org.ballerinalang.model.symbols.AnnotationAttachmentSymbol;
import org.ballerinalang.model.symbols.SymbolOrigin;
import org.ballerinalang.model.tree.BlockNode;
import org.ballerinalang.model.tree.NodeKind;
import org.ballerinalang.model.tree.OperatorKind;
import org.ballerinalang.model.tree.TopLevelNode;
import org.ballerinalang.model.tree.expressions.RecordLiteralNode;
import org.wso2.ballerinalang.compiler.bir.model.ArgumentState;
import org.wso2.ballerinalang.compiler.bir.model.BIRArgument;
import org.wso2.ballerinalang.compiler.bir.model.BIRNode;
import org.wso2.ballerinalang.compiler.bir.model.BIRNode.BIRAnnotation;
import org.wso2.ballerinalang.compiler.bir.model.BIRNode.BIRAnnotationAttachment;
import org.wso2.ballerinalang.compiler.bir.model.BIRNode.BIRBasicBlock;
import org.wso2.ballerinalang.compiler.bir.model.BIRNode.BIRConstant;
import org.wso2.ballerinalang.compiler.bir.model.BIRNode.BIRFunction;
import org.wso2.ballerinalang.compiler.bir.model.BIRNode.BIRFunctionParameter;
import org.wso2.ballerinalang.compiler.bir.model.BIRNode.BIRGlobalVariableDcl;
import org.wso2.ballerinalang.compiler.bir.model.BIRNode.BIRLockDetailsHolder;
import org.wso2.ballerinalang.compiler.bir.model.BIRNode.BIRPackage;
import org.wso2.ballerinalang.compiler.bir.model.BIRNode.BIRParameter;
import org.wso2.ballerinalang.compiler.bir.model.BIRNode.BIRTypeDefinition;
import org.wso2.ballerinalang.compiler.bir.model.BIRNode.BIRVariableDcl;
import org.wso2.ballerinalang.compiler.bir.model.BIRNode.ConstValue;
import org.wso2.ballerinalang.compiler.bir.model.BIRNonTerminator;
import org.wso2.ballerinalang.compiler.bir.model.BIRNonTerminator.BinaryOp;
import org.wso2.ballerinalang.compiler.bir.model.BIRNonTerminator.Move;
import org.wso2.ballerinalang.compiler.bir.model.BIRNonTerminator.UnaryOP;
import org.wso2.ballerinalang.compiler.bir.model.BIROperand;
import org.wso2.ballerinalang.compiler.bir.model.BIRTerminator;
import org.wso2.ballerinalang.compiler.bir.model.BirScope;
import org.wso2.ballerinalang.compiler.bir.model.InstructionKind;
import org.wso2.ballerinalang.compiler.bir.model.VarKind;
import org.wso2.ballerinalang.compiler.bir.model.VarScope;
import org.wso2.ballerinalang.compiler.bir.optimizer.BIROptimizer;
import org.wso2.ballerinalang.compiler.diagnostic.BLangDiagnosticLocation;
import org.wso2.ballerinalang.compiler.semantics.analyzer.Types;
import org.wso2.ballerinalang.compiler.semantics.model.SymbolTable;
import org.wso2.ballerinalang.compiler.semantics.model.symbols.BAnnotationAttachmentSymbol;
import org.wso2.ballerinalang.compiler.semantics.model.symbols.BAnnotationSymbol;
import org.wso2.ballerinalang.compiler.semantics.model.symbols.BAttachedFunction;
import org.wso2.ballerinalang.compiler.semantics.model.symbols.BClassSymbol;
import org.wso2.ballerinalang.compiler.semantics.model.symbols.BConstantSymbol;
import org.wso2.ballerinalang.compiler.semantics.model.symbols.BEnumSymbol;
import org.wso2.ballerinalang.compiler.semantics.model.symbols.BInvokableSymbol;
import org.wso2.ballerinalang.compiler.semantics.model.symbols.BInvokableTypeSymbol;
import org.wso2.ballerinalang.compiler.semantics.model.symbols.BObjectTypeSymbol;
import org.wso2.ballerinalang.compiler.semantics.model.symbols.BServiceSymbol;
import org.wso2.ballerinalang.compiler.semantics.model.symbols.BSymbol;
import org.wso2.ballerinalang.compiler.semantics.model.symbols.BTypeDefinitionSymbol;
import org.wso2.ballerinalang.compiler.semantics.model.symbols.BTypeSymbol;
import org.wso2.ballerinalang.compiler.semantics.model.symbols.BVarSymbol;
import org.wso2.ballerinalang.compiler.semantics.model.symbols.BXMLNSSymbol;
import org.wso2.ballerinalang.compiler.semantics.model.symbols.SymTag;
import org.wso2.ballerinalang.compiler.semantics.model.symbols.Symbols;
import org.wso2.ballerinalang.compiler.semantics.model.types.BArrayType;
import org.wso2.ballerinalang.compiler.semantics.model.types.BIntersectionType;
import org.wso2.ballerinalang.compiler.semantics.model.types.BInvokableType;
import org.wso2.ballerinalang.compiler.semantics.model.types.BRecordType;
import org.wso2.ballerinalang.compiler.semantics.model.types.BTableType;
import org.wso2.ballerinalang.compiler.semantics.model.types.BTupleType;
import org.wso2.ballerinalang.compiler.semantics.model.types.BType;
import org.wso2.ballerinalang.compiler.semantics.model.types.BTypeReferenceType;
import org.wso2.ballerinalang.compiler.semantics.model.types.BUnionType;
import org.wso2.ballerinalang.compiler.tree.BLangAnnotation;
import org.wso2.ballerinalang.compiler.tree.BLangAnnotationAttachment;
import org.wso2.ballerinalang.compiler.tree.BLangBlockFunctionBody;
import org.wso2.ballerinalang.compiler.tree.BLangClassDefinition;
import org.wso2.ballerinalang.compiler.tree.BLangConstantValue;
import org.wso2.ballerinalang.compiler.tree.BLangExternalFunctionBody;
import org.wso2.ballerinalang.compiler.tree.BLangFunction;
import org.wso2.ballerinalang.compiler.tree.BLangIdentifier;
import org.wso2.ballerinalang.compiler.tree.BLangImportPackage;
import org.wso2.ballerinalang.compiler.tree.BLangNodeVisitor;
import org.wso2.ballerinalang.compiler.tree.BLangPackage;
import org.wso2.ballerinalang.compiler.tree.BLangResourceFunction;
import org.wso2.ballerinalang.compiler.tree.BLangService;
import org.wso2.ballerinalang.compiler.tree.BLangSimpleVariable;
import org.wso2.ballerinalang.compiler.tree.BLangTypeDefinition;
import org.wso2.ballerinalang.compiler.tree.BLangVariable;
import org.wso2.ballerinalang.compiler.tree.BLangXMLNS;
import org.wso2.ballerinalang.compiler.tree.BLangXMLNS.BLangLocalXMLNS;
import org.wso2.ballerinalang.compiler.tree.BLangXMLNS.BLangPackageXMLNS;
import org.wso2.ballerinalang.compiler.tree.expressions.BLangBinaryExpr;
import org.wso2.ballerinalang.compiler.tree.expressions.BLangConstant;
import org.wso2.ballerinalang.compiler.tree.expressions.BLangDynamicArgExpr;
import org.wso2.ballerinalang.compiler.tree.expressions.BLangErrorConstructorExpr;
import org.wso2.ballerinalang.compiler.tree.expressions.BLangExpression;
import org.wso2.ballerinalang.compiler.tree.expressions.BLangFieldBasedAccess.BLangStructFunctionVarRef;
import org.wso2.ballerinalang.compiler.tree.expressions.BLangGroupExpr;
import org.wso2.ballerinalang.compiler.tree.expressions.BLangIgnoreExpr;
import org.wso2.ballerinalang.compiler.tree.expressions.BLangIndexBasedAccess;
import org.wso2.ballerinalang.compiler.tree.expressions.BLangIndexBasedAccess.BLangArrayAccessExpr;
import org.wso2.ballerinalang.compiler.tree.expressions.BLangIndexBasedAccess.BLangJSONAccessExpr;
import org.wso2.ballerinalang.compiler.tree.expressions.BLangIndexBasedAccess.BLangMapAccessExpr;
import org.wso2.ballerinalang.compiler.tree.expressions.BLangIndexBasedAccess.BLangStringAccessExpr;
import org.wso2.ballerinalang.compiler.tree.expressions.BLangIndexBasedAccess.BLangStructFieldAccessExpr;
import org.wso2.ballerinalang.compiler.tree.expressions.BLangIndexBasedAccess.BLangTableAccessExpr;
import org.wso2.ballerinalang.compiler.tree.expressions.BLangIndexBasedAccess.BLangXMLAccessExpr;
import org.wso2.ballerinalang.compiler.tree.expressions.BLangInvocation;
import org.wso2.ballerinalang.compiler.tree.expressions.BLangIsAssignableExpr;
import org.wso2.ballerinalang.compiler.tree.expressions.BLangIsLikeExpr;
import org.wso2.ballerinalang.compiler.tree.expressions.BLangLambdaFunction;
import org.wso2.ballerinalang.compiler.tree.expressions.BLangListConstructorExpr;
import org.wso2.ballerinalang.compiler.tree.expressions.BLangListConstructorExpr.BLangArrayLiteral;
import org.wso2.ballerinalang.compiler.tree.expressions.BLangListConstructorExpr.BLangJSONArrayLiteral;
import org.wso2.ballerinalang.compiler.tree.expressions.BLangListConstructorExpr.BLangListConstructorSpreadOpExpr;
import org.wso2.ballerinalang.compiler.tree.expressions.BLangListConstructorExpr.BLangTupleLiteral;
import org.wso2.ballerinalang.compiler.tree.expressions.BLangLiteral;
import org.wso2.ballerinalang.compiler.tree.expressions.BLangRecordLiteral;
import org.wso2.ballerinalang.compiler.tree.expressions.BLangRecordLiteral.BLangMapLiteral;
import org.wso2.ballerinalang.compiler.tree.expressions.BLangRecordLiteral.BLangRecordKeyValueField;
import org.wso2.ballerinalang.compiler.tree.expressions.BLangRecordLiteral.BLangStructLiteral;
import org.wso2.ballerinalang.compiler.tree.expressions.BLangSimpleVarRef;
import org.wso2.ballerinalang.compiler.tree.expressions.BLangSimpleVarRef.BLangFunctionVarRef;
import org.wso2.ballerinalang.compiler.tree.expressions.BLangSimpleVarRef.BLangLocalVarRef;
import org.wso2.ballerinalang.compiler.tree.expressions.BLangSimpleVarRef.BLangPackageVarRef;
import org.wso2.ballerinalang.compiler.tree.expressions.BLangStatementExpression;
import org.wso2.ballerinalang.compiler.tree.expressions.BLangTableConstructorExpr;
import org.wso2.ballerinalang.compiler.tree.expressions.BLangTrapExpr;
import org.wso2.ballerinalang.compiler.tree.expressions.BLangTypeConversionExpr;
import org.wso2.ballerinalang.compiler.tree.expressions.BLangTypeInit;
import org.wso2.ballerinalang.compiler.tree.expressions.BLangTypeTestExpr;
import org.wso2.ballerinalang.compiler.tree.expressions.BLangTypedescExpr;
import org.wso2.ballerinalang.compiler.tree.expressions.BLangUnaryExpr;
import org.wso2.ballerinalang.compiler.tree.expressions.BLangWaitExpr;
import org.wso2.ballerinalang.compiler.tree.expressions.BLangWaitForAllExpr;
import org.wso2.ballerinalang.compiler.tree.expressions.BLangWorkerFlushExpr;
import org.wso2.ballerinalang.compiler.tree.expressions.BLangWorkerReceive;
import org.wso2.ballerinalang.compiler.tree.expressions.BLangWorkerSyncSendExpr;
import org.wso2.ballerinalang.compiler.tree.expressions.BLangXMLAttribute;
import org.wso2.ballerinalang.compiler.tree.expressions.BLangXMLCommentLiteral;
import org.wso2.ballerinalang.compiler.tree.expressions.BLangXMLElementLiteral;
import org.wso2.ballerinalang.compiler.tree.expressions.BLangXMLProcInsLiteral;
import org.wso2.ballerinalang.compiler.tree.expressions.BLangXMLQName;
import org.wso2.ballerinalang.compiler.tree.expressions.BLangXMLQuotedString;
import org.wso2.ballerinalang.compiler.tree.expressions.BLangXMLSequenceLiteral;
import org.wso2.ballerinalang.compiler.tree.expressions.BLangXMLTextLiteral;
import org.wso2.ballerinalang.compiler.tree.statements.BLangAssignment;
import org.wso2.ballerinalang.compiler.tree.statements.BLangBlockStmt;
import org.wso2.ballerinalang.compiler.tree.statements.BLangBreak;
import org.wso2.ballerinalang.compiler.tree.statements.BLangContinue;
import org.wso2.ballerinalang.compiler.tree.statements.BLangExpressionStmt;
import org.wso2.ballerinalang.compiler.tree.statements.BLangFail;
import org.wso2.ballerinalang.compiler.tree.statements.BLangForkJoin;
import org.wso2.ballerinalang.compiler.tree.statements.BLangIf;
import org.wso2.ballerinalang.compiler.tree.statements.BLangLock.BLangLockStmt;
import org.wso2.ballerinalang.compiler.tree.statements.BLangLock.BLangUnLockStmt;
import org.wso2.ballerinalang.compiler.tree.statements.BLangPanic;
import org.wso2.ballerinalang.compiler.tree.statements.BLangReturn;
import org.wso2.ballerinalang.compiler.tree.statements.BLangSimpleVariableDef;
import org.wso2.ballerinalang.compiler.tree.statements.BLangStatement;
import org.wso2.ballerinalang.compiler.tree.statements.BLangWhile;
import org.wso2.ballerinalang.compiler.tree.statements.BLangWorkerSend;
import org.wso2.ballerinalang.compiler.tree.statements.BLangXMLNSStatement;
import org.wso2.ballerinalang.compiler.tree.types.BLangStructureTypeNode;
import org.wso2.ballerinalang.compiler.tree.types.BLangType;
import org.wso2.ballerinalang.compiler.util.BArrayState;
import org.wso2.ballerinalang.compiler.util.CompilerContext;
import org.wso2.ballerinalang.compiler.util.CompilerUtils;
import org.wso2.ballerinalang.compiler.util.FieldKind;
import org.wso2.ballerinalang.compiler.util.Name;
import org.wso2.ballerinalang.compiler.util.Names;
import org.wso2.ballerinalang.compiler.util.TypeTags;
import org.wso2.ballerinalang.compiler.util.Unifier;
import org.wso2.ballerinalang.util.Flags;

import java.util.ArrayList;
import java.util.Collections;
import java.util.HashMap;
import java.util.LinkedHashMap;
import java.util.List;
import java.util.Map;
import java.util.TreeMap;
import java.util.stream.Collectors;

import javax.xml.XMLConstants;

import static org.ballerinalang.model.tree.NodeKind.CLASS_DEFN;
import static org.wso2.ballerinalang.compiler.desugar.AnnotationDesugar.ANNOTATION_DATA;

/**
 * Lower the AST to BIR.
 *
 * @since 0.980.0
 */
public class BIRGen extends BLangNodeVisitor {

    private static final CompilerContext.Key<BIRGen> BIR_GEN =
            new CompilerContext.Key<>();

    public static final String DEFAULT_WORKER_NAME = "function";
    public static final String CLONE_READ_ONLY = "cloneReadOnly";
    private BIRGenEnv env;
    private Names names;
    private final SymbolTable symTable;
    private BIROptimizer birOptimizer;
    private final Types types;

    // Required variables to generate code for assignment statements
    private boolean varAssignment = false;
    private Map<BSymbol, BIRTypeDefinition> typeDefs = new LinkedHashMap<>();
    private BlockNode currentBlock;
    // This is a global variable cache
    public Map<BSymbol, BIRGlobalVariableDcl> globalVarMap = new HashMap<>();

    // This map is used to create dependencies for imported module global variables
    private Map<BSymbol, BIRGlobalVariableDcl> dummyGlobalVarMapForLocks = new HashMap<>();

    // This is to cache the lockstmt to BIR Lock
    private Map<BLangLockStmt, BIRTerminator.Lock> lockStmtMap = new HashMap<>();

    private Unifier unifier;

    private BirScope currentScope;

    public static BIRGen getInstance(CompilerContext context) {
        BIRGen birGen = context.get(BIR_GEN);
        if (birGen == null) {
            birGen = new BIRGen(context);
        }

        return birGen;
    }

    private BIRGen(CompilerContext context) {
        context.put(BIR_GEN, this);

        this.names = Names.getInstance(context);
        this.symTable = SymbolTable.getInstance(context);
        this.birOptimizer = BIROptimizer.getInstance(context);
        this.unifier = new Unifier();
        this.types = Types.getInstance(context);
    }

    public BLangPackage genBIR(BLangPackage astPkg) {
        BIRPackage birPkg = new BIRPackage(astPkg.pos, astPkg.packageID.orgName, astPkg.packageID.pkgName,
                astPkg.packageID.name, astPkg.packageID.version, astPkg.packageID.sourceFileName);

        astPkg.symbol.bir = birPkg; //TODO try to remove this

        this.env = new BIRGenEnv(birPkg);
        astPkg.accept(this);

        this.birOptimizer.optimizePackage(birPkg);
        if (!astPkg.moduleContextDataHolder.skipTests() && astPkg.hasTestablePackage()) {
            astPkg.getTestablePkgs().forEach(testPkg -> {
                BIRPackage testBirPkg = new BIRPackage(testPkg.pos, testPkg.packageID.orgName,
                        testPkg.packageID.pkgName, testPkg.packageID.name, testPkg.packageID.version,
                        testPkg.packageID.sourceFileName, true);
                this.env = new BIRGenEnv(testBirPkg);
                testPkg.accept(this);
                this.birOptimizer.optimizePackage(testBirPkg);
                testPkg.symbol.bir = testBirPkg;
                testBirPkg.importModules.add(new BIRNode.BIRImportModule(null, testPkg.packageID.orgName,
                        testPkg.packageID.name, testPkg.packageID.version));
            });
        }

        setEntryPoints(astPkg);
        return astPkg;
    }

    private void setEntryPoints(BLangPackage pkgNode) {
        BLangFunction mainFunc = getMainFunction(pkgNode);
        if (mainFunc != null || listenerDeclarationFound(pkgNode.getGlobalVariables()) || !pkgNode.services.isEmpty()) {
            pkgNode.symbol.entryPointExists = true;
        }
    }

    private boolean listenerDeclarationFound(List<BLangVariable> globalVars) {
        for (BLangVariable globalVar : globalVars) {
            if (Symbols.isFlagOn(globalVar.symbol.flags, Flags.LISTENER)) {
                return true;
            }
        }
        return false;
    }

    private BLangFunction getMainFunction(BLangPackage pkgNode) {
        for (BLangFunction funcNode : pkgNode.functions) {
            if (CompilerUtils.isMainFunction(funcNode)) {
                return funcNode;
            }
        }
        return null;
    }

    // Nodes

    @Override
    public void visit(BLangPackage astPkg) {
        // Lower function nodes in AST to bir function nodes.
        // TODO handle init, start, stop functions
        astPkg.imports.forEach(impPkg -> impPkg.accept(this));
        astPkg.constants.forEach(astConst -> astConst.accept(this));
        astPkg.typeDefinitions.forEach(astTypeDef -> astTypeDef.accept(this));
        generateClassDefinitions(astPkg.topLevelNodes);
        astPkg.globalVars.forEach(astGlobalVar -> astGlobalVar.accept(this));
        astPkg.initFunction.accept(this);
        astPkg.startFunction.accept(this);
        astPkg.stopFunction.accept(this);
        astPkg.functions.forEach(astFunc -> astFunc.accept(this));
        astPkg.annotations.forEach(astAnn -> astAnn.accept(this));
        astPkg.services.forEach(service -> service.accept(this));
    }

    private void generateClassDefinitions(List<TopLevelNode> topLevelNodes) {
        for (TopLevelNode topLevelNode : topLevelNodes) {
            if (topLevelNode.getKind() == CLASS_DEFN) {
                ((BLangClassDefinition) topLevelNode).accept(this);
            }
        }
    }

    @Override
    public void visit(BLangTypeDefinition astTypeDefinition) {
        BType type = getDefinedType(astTypeDefinition);
        BSymbol symbol = astTypeDefinition.symbol;
        Name displayName = symbol.name;
        if (type.tag == TypeTags.RECORD) {
            BRecordType recordType = (BRecordType) type;
            if (recordType.shouldPrintShape()) {
                displayName = new Name(recordType.toString());
            }
        }

        BIRTypeDefinition typeDef = new BIRTypeDefinition(astTypeDefinition.pos,
                                                          symbol.name,
                                                          symbol.flags,
                                                          astTypeDefinition.isBuiltinTypeDef,
                                                          type,
                                                          new ArrayList<>(),
                                                          symbol.origin.toBIROrigin(),
                                                          displayName,
                                                          symbol.originalName);
        if (symbol.tag == SymTag.TYPE_DEF) {
            BTypeReferenceType referenceType = ((BTypeDefinitionSymbol) symbol).referenceType;
            typeDef.referenceType = referenceType;
            BTypeSymbol typeSymbol = symbol.type.tsymbol;
            if (type.tsymbol.owner == symbol.owner
                    && !(Symbols.isFlagOn(typeSymbol.flags, Flags.CLASS))) {
                typeDefs.put(typeSymbol, typeDef);
            } else {
                if (referenceType != null) {
                    typeDef.type = referenceType;
                }
            }
            typeDef.annotAttachments.addAll(getBIRAnnotAttachments(((BTypeDefinitionSymbol) symbol).getAnnotations()));
        } else {
            // TODO: 2022-02-23 not necessarily enums, may not be a type definition symbol for generated type
            //  definitions.
            //enum symbols
            typeDefs.put(symbol, typeDef);

            if (astTypeDefinition.flagSet.contains(Flag.ENUM)) {
                typeDef.annotAttachments.addAll(getBIRAnnotAttachments(((BEnumSymbol) symbol).getAnnotations()));
            }
        }
        this.env.enclPkg.typeDefs.add(typeDef);
        typeDef.index = this.env.enclPkg.typeDefs.size() - 1;

        typeDef.setMarkdownDocAttachment(symbol.markdownDocumentation);

        if (astTypeDefinition.typeNode.getKind() == NodeKind.RECORD_TYPE ||
                astTypeDefinition.typeNode.getKind() == NodeKind.OBJECT_TYPE) {
            BLangStructureTypeNode typeNode = (BLangStructureTypeNode) astTypeDefinition.typeNode;
            for (BLangType typeRef : typeNode.typeRefs) {
                typeDef.referencedTypes.add(typeRef.getBType());
            }
        }

        BSymbol typeSymbol = symbol.tag == SymTag.TYPE_DEF ? symbol.type.tsymbol : symbol;
        // Write referenced functions, if this is an abstract-object
        if (typeSymbol.tag != SymTag.OBJECT || !Symbols.isFlagOn(typeSymbol.flags, Flags.CLASS)) {
            return;
        }

        for (BAttachedFunction func : ((BObjectTypeSymbol) typeSymbol).referencedFunctions) {
            if (!Symbols.isFlagOn(func.symbol.flags, Flags.INTERFACE)) {
                return;
            }

            BInvokableSymbol funcSymbol = func.symbol;
            BIRFunction birFunc = new BIRFunction(astTypeDefinition.pos, func.funcName, funcSymbol.flags, func.type,
                                                  names.fromString(DEFAULT_WORKER_NAME), 0,
                                                  funcSymbol.origin.toBIROrigin());

            if (funcSymbol.receiverSymbol != null) {
                birFunc.receiver = getSelf(funcSymbol.receiverSymbol
                );
            }

            birFunc.setMarkdownDocAttachment(funcSymbol.markdownDocumentation);

            int defaultableParamsCount = 0;
            birFunc.argsCount = funcSymbol.params.size() + defaultableParamsCount +
                    (funcSymbol.restParam != null ? 1 : 0);
            funcSymbol.params.forEach(requiredParam -> addParam(birFunc, requiredParam, astTypeDefinition.pos));
            if (funcSymbol.restParam != null) {
                addRestParam(birFunc, funcSymbol.restParam, astTypeDefinition.pos);
            }

            birFunc.returnVariable = new BIRVariableDcl(astTypeDefinition.pos, funcSymbol.retType,
                    this.env.nextLocalVarId(names), VarScope.FUNCTION, VarKind.RETURN, null);
            birFunc.localVars.add(0, birFunc.returnVariable);

            typeDef.attachedFuncs.add(birFunc);
        }
    }

    private BType getDefinedType(BLangTypeDefinition astTypeDefinition) {
        BType nodeType = astTypeDefinition.typeNode.getBType();
        // Consider: type DE distinct E;
        // For distinct types, the type defined by typeDefStmt (DE) is different from type used to define it (E).
        if (Types.getReferredType(nodeType).tag == TypeTags.ERROR) {
            return astTypeDefinition.symbol.type;
        }
        return nodeType;
    }

    @Override
    public void visit(BLangClassDefinition classDefinition) {
        BIRTypeDefinition typeDef = new BIRTypeDefinition(classDefinition.pos,
                                                          classDefinition.symbol.name,
                                                          classDefinition.symbol.originalName,
                                                          classDefinition.symbol.flags,
                                                          false,
                                                          classDefinition.getBType(),
                                                          new ArrayList<>(),
                                                          classDefinition.symbol.origin.toBIROrigin());
        typeDefs.put(classDefinition.symbol, typeDef);
        this.env.enclPkg.typeDefs.add(typeDef);
        typeDef.index = this.env.enclPkg.typeDefs.size() - 1;

        typeDef.setMarkdownDocAttachment(classDefinition.symbol.markdownDocumentation);

        for (BLangType typeRef : classDefinition.typeRefs) {
            typeDef.referencedTypes.add(typeRef.getBType());
        }

        typeDef.annotAttachments.addAll(getBIRAnnotAttachments(
                ((BClassSymbol) classDefinition.symbol).getAnnotations()));

        for (BAttachedFunction func : ((BObjectTypeSymbol) classDefinition.symbol).referencedFunctions) {
            BInvokableSymbol funcSymbol = func.symbol;

            BIRFunction birFunc = new BIRFunction(classDefinition.pos, func.funcName, funcSymbol.flags, func.type,
                    names.fromString(DEFAULT_WORKER_NAME), 0, funcSymbol.origin.toBIROrigin());

            if (funcSymbol.receiverSymbol != null) {
                birFunc.receiver = getSelf(funcSymbol.receiverSymbol);
            }

            birFunc.setMarkdownDocAttachment(funcSymbol.markdownDocumentation);

            int defaultableParamsCount = 0;
            birFunc.argsCount = funcSymbol.params.size() + defaultableParamsCount +
                    (funcSymbol.restParam != null ? 1 : 0);
            funcSymbol.params.forEach(requiredParam -> addParam(birFunc, requiredParam, classDefinition.pos));
            if (funcSymbol.restParam != null) {
                addRestParam(birFunc, funcSymbol.restParam, classDefinition.pos);
            }

            birFunc.returnVariable = new BIRVariableDcl(classDefinition.pos, funcSymbol.retType,
                                                        this.env.nextLocalVarId(names), VarScope.FUNCTION,
                                                        VarKind.RETURN, null);
            birFunc.localVars.add(0, birFunc.returnVariable);

            typeDef.attachedFuncs.add(birFunc);
        }
    }

    @Override
    public void visit(BLangService serviceNode) {
        BServiceSymbol symbol = (BServiceSymbol) serviceNode.symbol;
        List<String> attachPoint = symbol.getAbsResourcePath().orElse(null);
        String attachPointLiteral = symbol.getAttachPointStringLiteral().orElse(null);
        BIRNode.BIRServiceDeclaration serviceDecl =
                new BIRNode.BIRServiceDeclaration(attachPoint, attachPointLiteral, symbol.getListenerTypes(),
                        symbol.name, symbol.getAssociatedClassSymbol().name, symbol.type,
                        symbol.origin, symbol.flags, symbol.pos);
        serviceDecl.setMarkdownDocAttachment(symbol.markdownDocumentation);
        this.env.enclPkg.serviceDecls.add(serviceDecl);
    }

    @Override
    public void visit(BLangConstant astConstant) {
        BConstantSymbol constantSymbol = astConstant.symbol;
        Name constName = constantSymbol.name;
        Name constOriginalName = constantSymbol.getOriginalName();
        BType type = constantSymbol.type;

        // Get the value of the constant.
        ConstValue constantValue = getBIRConstantVal(constantSymbol.value);

        // Create a new constant info object.
        BIRConstant birConstant = new BIRConstant(astConstant.pos, constName, constOriginalName, constantSymbol.flags,
                                                  type, constantValue, constantSymbol.origin.toBIROrigin());
        birConstant.constValue = constantValue;

        birConstant.setMarkdownDocAttachment(astConstant.symbol.markdownDocumentation);
        birConstant.annotAttachments.addAll(getBIRAnnotAttachments(constantSymbol.getAnnotations()));

        // Add the constant to the package.
        this.env.enclPkg.constants.add(birConstant);
    }

    private ConstValue getBIRConstantVal(BLangConstantValue constValue) {
        int tag = constValue.type.tag;
        if (tag == TypeTags.INTERSECTION) {
            constValue.type = ((BIntersectionType) constValue.type).effectiveType;
            tag = constValue.type.tag;
        }

        if (tag == TypeTags.RECORD) {
            Map<String, ConstValue> mapConstVal = new HashMap<>();
            ((Map<String, BLangConstantValue>) constValue.value)
                    .forEach((key, value) -> mapConstVal.put(key, getBIRConstantVal(value)));
            return new ConstValue(mapConstVal, ((BRecordType) constValue.type).getIntersectionType().get());
        }

        if (tag == TypeTags.TUPLE) {
            List<BLangConstantValue> constantValueList = (List<BLangConstantValue>) constValue.value;
            ConstValue[] tupleConstVal = new ConstValue[constantValueList.size()];
            for (int exprIndex = 0; exprIndex < constantValueList.size(); exprIndex++) {
                tupleConstVal[exprIndex] = getBIRConstantVal(constantValueList.get(exprIndex));
            }
            return new ConstValue(tupleConstVal, ((BTupleType) constValue.type).getIntersectionType().get());
        }

        return new ConstValue(constValue.value, constValue.type);
    }

    @Override
    public void visit(BLangImportPackage impPkg) {
        this.env.enclPkg.importModules.add(new BIRNode.BIRImportModule(impPkg.pos, impPkg.symbol.pkgID.orgName,
                impPkg.symbol.pkgID.name, impPkg.symbol.pkgID.version));
    }

    @Override
    public void visit(BLangResourceFunction resourceFunction) {
        visit((BLangFunction) resourceFunction);
    }

    @Override
    public void visit(BLangFunction astFunc) {
        BInvokableType type = astFunc.symbol.getType();

        boolean isTypeAttachedFunction = astFunc.flagSet.contains(Flag.ATTACHED) &&
                !typeDefs.containsKey(astFunc.receiver.getBType().tsymbol);

        Name workerName = names.fromIdNode(astFunc.defaultWorkerName);

        this.env.unlockVars.push(new BIRLockDetailsHolder());
        Name funcName;
        if (isTypeAttachedFunction) {
            funcName = names.fromString(astFunc.symbol.name.value);
        } else {
            funcName = getFuncName(astFunc.symbol);
        }
        BIRFunction birFunc = new BIRFunction(astFunc.pos, funcName,
                names.fromString(astFunc.symbol.getOriginalName().value), astFunc.symbol.flags, type, workerName,
                astFunc.sendsToThis.size(), astFunc.symbol.origin.toBIROrigin());
        this.currentScope = new BirScope(0, null);
        if (astFunc.receiver != null) {
            BIRFunctionParameter birVarDcl = new BIRFunctionParameter(astFunc.pos, astFunc.receiver.getBType(),
                                                                      this.env.nextLocalVarId(names), VarScope.FUNCTION,
                                                                      VarKind.ARG, astFunc.receiver.name.value, false);
            this.env.symbolVarMap.put(astFunc.receiver.symbol, birVarDcl);
            birFunc.receiver = getSelf(astFunc.receiver.symbol);
        }

        birFunc.setMarkdownDocAttachment(astFunc.symbol.markdownDocumentation);

        //create channelDetails array
        int i = 0;
        for (String channelName : astFunc.sendsToThis) {
            birFunc.workerChannels[i] = new BIRNode.ChannelDetails(channelName, astFunc.defaultWorkerName.value
                    .equals(DEFAULT_WORKER_NAME), isWorkerSend(channelName, astFunc.defaultWorkerName.value));
            i++;
        }

        // Populate annotation attachments on external in BIRFunction node
        if (astFunc.hasBody() && astFunc.body.getKind() == NodeKind.EXTERN_FUNCTION_BODY) {
            birFunc.annotAttachments.addAll(getBIRAnnotAttachmentsForASTAnnotAttachments(
                    ((BLangExternalFunctionBody) astFunc.body).annAttachments));
        }
        // Populate annotation attachments on function in BIRFunction node
        birFunc.annotAttachments.addAll(getBIRAnnotAttachments(astFunc.symbol.getAnnotations()));

        // Populate annotation attachments on return type
        BTypeSymbol tsymbol = astFunc.symbol.type.tsymbol;
        if (astFunc.returnTypeNode != null && tsymbol != null) {
            birFunc.returnTypeAnnots.addAll(getBIRAnnotAttachments(((BInvokableTypeSymbol) tsymbol).returnTypeAnnots));
        }

        birFunc.argsCount = astFunc.requiredParams.size()
                + (astFunc.restParam != null ? 1 : 0) + astFunc.paramClosureMap.size();
        if (astFunc.flagSet.contains(Flag.ATTACHED) && typeDefs.containsKey(astFunc.receiver.getBType().tsymbol)) {
            typeDefs.get(astFunc.receiver.getBType().tsymbol).attachedFuncs.add(birFunc);
        } else {
            this.env.enclPkg.functions.add(birFunc);
        }

        this.env.enclFunc = birFunc;

        // TODO: Return variable with NIL type should be written to BIR
        // Special %0 location for storing return values
        BType retType = unifier.build(astFunc.symbol.type.getReturnType());
        birFunc.returnVariable = new BIRVariableDcl(astFunc.pos, retType, this.env.nextLocalVarId(names),
                                                    VarScope.FUNCTION, VarKind.RETURN, null);
        birFunc.localVars.add(0, birFunc.returnVariable);

        //add closure vars
        astFunc.paramClosureMap.forEach((k, v) -> addRequiredParam(birFunc, v, astFunc.pos));

        // Create variable declaration for function params
        astFunc.requiredParams.forEach(requiredParam -> addParam(birFunc, requiredParam));
        if (astFunc.restParam != null) {
            addRestParam(birFunc, astFunc.restParam.symbol, astFunc.restParam.pos);
        }

        if (astFunc.interfaceFunction || Symbols.isNative(astFunc.symbol)) {
            this.env.clear();
            return;
        }

        // Create the entry basic block
        BIRBasicBlock entryBB = new BIRBasicBlock(this.env.nextBBId(names));
        this.env.enclBasicBlocks = birFunc.basicBlocks;
        birFunc.basicBlocks.add(entryBB);
        this.env.enclBB = entryBB;
        addToTrapStack(entryBB);

        astFunc.body.accept(this);
        birFunc.basicBlocks.add(this.env.returnBB);

        // Due to the current algorithm, some basic blocks will not contain any instructions or a terminator.
        // These basic blocks will be remove by the optimizer, but for now just add a return terminator
        BIRBasicBlock enclBB = this.env.enclBB;
        if (enclBB.terminator == null && this.env.returnBB != null) {
            enclBB.terminator = new BIRTerminator.GOTO(null, this.env.returnBB, this.currentScope);
        }

        this.env.clear();
<<<<<<< HEAD
=======

        // Rearrange basic block ids.
        birFunc.parameters.values().forEach(basicBlocks -> basicBlocks.forEach(bb -> bb.id = this.env.nextBBId(names)));
        birFunc.basicBlocks.forEach(bb -> bb.id = this.env.nextBBId(names));
        // Rearrange error entries.
        birFunc.errorTable.sort(Comparator.comparingInt(o -> Integer.parseInt(o.trapBB.id.value.replace("bb", ""))));
>>>>>>> 34e0eb47
        birFunc.dependentGlobalVars = astFunc.symbol.dependentGlobalVars.stream()
                .map(varSymbol -> this.globalVarMap.get(varSymbol)).collect(Collectors.toSet());
    }

    private BIRVariableDcl getSelf(BSymbol receiver) {
        BIRVariableDcl self = this.env.symbolVarMap.get(receiver);
        if (self == null) {
            return new BIRVariableDcl(null, receiver.type, receiver.name,
                                      VarScope.FUNCTION, VarKind.SELF, null);
        }
        self.kind = VarKind.SELF;
        self.name = new Name("%self");

        return self;
    }

    @Override
    public void visit(BLangBlockFunctionBody astBody) {
        BIRBasicBlock endLoopEndBB = this.env.enclLoopEndBB;
        BlockNode prevBlock = this.currentBlock;
        this.currentBlock = astBody;
        this.env.varDclsByBlock.computeIfAbsent(astBody, k -> new ArrayList<>());

        for (BLangStatement astStmt : astBody.stmts) {
            astStmt.accept(this);
        }

        List<BIRVariableDcl> varDecls = this.env.varDclsByBlock.get(astBody);
        for (BIRVariableDcl birVariableDcl : varDecls) {
            birVariableDcl.endBB = this.env.enclBasicBlocks.get(this.env.enclBasicBlocks.size() - 1);
        }
        this.env.enclLoopEndBB = endLoopEndBB;
        this.currentBlock = prevBlock;
    }

    private BIRBasicBlock beginBreakableBlock(BLangBlockStmt.FailureBreakMode mode) {
        BIRBasicBlock blockBB = new BIRBasicBlock(this.env.nextBBId(names));
        addToTrapStack(blockBB);
        this.env.enclBasicBlocks.add(blockBB);

        // Insert a GOTO instruction as the terminal instruction into current basic block.
        this.env.enclBB.terminator = new BIRTerminator.GOTO(null, blockBB, this.currentScope);

        BIRBasicBlock blockEndBB = new BIRBasicBlock(this.env.nextBBId(names));
        addToTrapStack(blockEndBB);

        blockBB.terminator = new BIRTerminator.GOTO(null, blockEndBB, this.currentScope);

        this.env.enclBB = blockBB;
        if (mode == BLangBlockStmt.FailureBreakMode.BREAK_WITHIN_BLOCK) {
            this.env.enclInnerOnFailEndBB = blockEndBB;
        } else {
            this.env.enclOnFailEndBB = blockEndBB;
        }
        this.env.unlockVars.push(new BIRLockDetailsHolder());
        return blockEndBB;
    }

    private void endBreakableBlock(BIRBasicBlock blockEndBB) {
        this.env.unlockVars.pop();
        if (this.env.enclBB.terminator == null) {
            this.env.enclBB.terminator = new BIRTerminator.GOTO(null, blockEndBB, this.currentScope);
        }
        this.env.enclBasicBlocks.add(blockEndBB);
        this.env.enclBB = blockEndBB;
    }

    @Override
    public void visit(BLangAnnotation astAnnotation) {
        BAnnotationSymbol annSymbol = (BAnnotationSymbol) astAnnotation.symbol;
        BIRAnnotation birAnn = getBirAnnotation(annSymbol, astAnnotation.pos);
        this.env.enclPkg.annotations.add(birAnn);
    }

    private BIRAnnotation getBirAnnotation(BAnnotationSymbol annSymbol, Location pos) {
        BIRAnnotation birAnn = new BIRAnnotation(pos, annSymbol.name, annSymbol.originalName,
                                                 annSymbol.flags, annSymbol.points,
                                                 annSymbol.attachedType == null ? symTable.trueType :
                                                         annSymbol.attachedType, annSymbol.origin.toBIROrigin());
        birAnn.packageID = annSymbol.pkgID;
        birAnn.setMarkdownDocAttachment(annSymbol.markdownDocumentation);
        birAnn.annotAttachments.addAll(getBIRAnnotAttachments(annSymbol.getAnnotations()));
        return birAnn;
    }


    private boolean isWorkerSend(String chnlName, String workerName) {
        return chnlName.split("->")[0].equals(workerName);
    }

    @Override
    public void visit(BLangLambdaFunction lambdaExpr) {
        //fpload instruction
        BIRVariableDcl tempVarLambda = new BIRVariableDcl(lambdaExpr.pos, lambdaExpr.getBType(),
                                                          this.env.nextLocalVarId(names), VarScope.FUNCTION,
                                                          VarKind.TEMP, null);
        this.env.enclFunc.localVars.add(tempVarLambda);
        BIROperand lhsOp = new BIROperand(tempVarLambda);
        Name funcName = getFuncName(lambdaExpr.function.symbol);

        List<BIRVariableDcl> params = new ArrayList<>();

        lambdaExpr.function.requiredParams.forEach(param -> {

            BIRVariableDcl birVarDcl = new BIRVariableDcl(param.pos, param.symbol.type,
                    this.env.nextLambdaVarId(names), VarScope.FUNCTION, VarKind.ARG, param.name.value);
            params.add(birVarDcl);
        });

        BLangSimpleVariable restParam = lambdaExpr.function.restParam;
        if (restParam != null) {
            BIRVariableDcl birVarDcl = new BIRVariableDcl(restParam.pos, restParam.symbol.type,
                    this.env.nextLambdaVarId(names), VarScope.FUNCTION, VarKind.ARG, null);
            params.add(birVarDcl);
        }
        setScopeAndEmit(
                new BIRNonTerminator.FPLoad(lambdaExpr.pos, lambdaExpr.function.symbol.pkgID, funcName, lhsOp, params,
                                            getClosureMapOperands(lambdaExpr), lambdaExpr.getBType(),
                                            lambdaExpr.function.symbol.strandName,
                                            lambdaExpr.function.symbol.schedulerPolicy));
        this.env.targetOperand = lhsOp;
    }

    private List<BIROperand> getClosureMapOperands(BLangLambdaFunction lambdaExpr) {
        List<BIROperand> closureMaps = new ArrayList<>(lambdaExpr.function.paramClosureMap.size());

        lambdaExpr.function.paramClosureMap.forEach((k, v) -> {
            BVarSymbol symbol = lambdaExpr.enclMapSymbols.get(k);
            if (symbol == null) {
                symbol = lambdaExpr.paramMapSymbolsOfEnclInvokable.get(k);
            }
            BIROperand varRef = new BIROperand(this.env.symbolVarMap.get(symbol));
            closureMaps.add(varRef);
        });

        return closureMaps;
    }

    private Name getFuncName(BInvokableSymbol symbol) {
        if (symbol.receiverSymbol == null) {
            return names.fromString(symbol.name.value);
        }

        int offset = symbol.receiverSymbol.type.tsymbol.name.value.length() + 1;
        String attachedFuncName = symbol.name.value;
        return names.fromString(attachedFuncName.substring(offset));
    }

    private void addParam(BIRFunction birFunc, BLangVariable functionParam) {
        addParam(birFunc, functionParam.symbol, functionParam.expr, functionParam.pos,
                 functionParam.symbol.getAnnotations());
    }

    private void addParam(BIRFunction birFunc, BVarSymbol paramSymbol, Location pos) {
        addParam(birFunc, paramSymbol, null, pos, paramSymbol.getAnnotations());
    }

    private void addParam(BIRFunction birFunc, BVarSymbol paramSymbol, BLangExpression defaultValExpr,
                          Location pos, List<? extends AnnotationAttachmentSymbol> annots) {
        BIRFunctionParameter birVarDcl = new BIRFunctionParameter(pos, paramSymbol.type,
                this.env.nextLocalVarId(names), VarScope.FUNCTION, VarKind.ARG,
                paramSymbol.name.value, defaultValExpr != null);

        birFunc.localVars.add(birVarDcl);

        List<BIRBasicBlock> bbsOfDefaultValueExpr = new ArrayList<>();
        if (defaultValExpr != null) {
            // Parameter has a default value expression.
            BIRBasicBlock defaultExprBB = new BIRBasicBlock(this.env.nextBBId(names));
            bbsOfDefaultValueExpr.add(defaultExprBB);
            this.env.enclBB = defaultExprBB;
            this.env.enclBasicBlocks = bbsOfDefaultValueExpr;
            defaultValExpr.accept(this);

            // Create a variable reference for the function param and setScopeAndEmit move instruction.
            BIROperand varRef = new BIROperand(birVarDcl);
            setScopeAndEmit(new Move(birFunc.pos, this.env.targetOperand, varRef));

            this.env.enclBB.terminator = new BIRTerminator.Return(birFunc.pos);
        }
        BIRParameter parameter = new BIRParameter(pos, paramSymbol.name, paramSymbol.flags);
        parameter.annotAttachments.addAll(getBIRAnnotAttachments(annots));
        birFunc.requiredParams.add(parameter);
        birFunc.parameters.put(birVarDcl, bbsOfDefaultValueExpr);

        // We maintain a mapping from variable symbol to the bir_variable declaration.
        // This is required to pull the correct bir_variable declaration for variable references.
        this.env.symbolVarMap.put(paramSymbol, birVarDcl);
    }

    private void addRestParam(BIRFunction birFunc, BVarSymbol paramSymbol, Location pos) {
        BIRFunctionParameter birVarDcl = new BIRFunctionParameter(pos, paramSymbol.type,
                this.env.nextLocalVarId(names), VarScope.FUNCTION, VarKind.ARG, paramSymbol.name.value, false);
        birFunc.parameters.put(birVarDcl, new ArrayList<>());
        birFunc.localVars.add(birVarDcl);

        BIRParameter restParam = new BIRParameter(pos, paramSymbol.name, paramSymbol.flags);
        birFunc.restParam = restParam;
        restParam.annotAttachments.addAll(getBIRAnnotAttachments(paramSymbol.getAnnotations()));

        // We maintain a mapping from variable symbol to the bir_variable declaration.
        // This is required to pull the correct bir_variable declaration for variable references.
        this.env.symbolVarMap.put(paramSymbol, birVarDcl);
    }

    private void addRequiredParam(BIRFunction birFunc, BVarSymbol paramSymbol, Location pos) {
        BIRFunctionParameter birVarDcl = new BIRFunctionParameter(pos, paramSymbol.type,
                this.env.nextLocalVarId(names), VarScope.FUNCTION, VarKind.ARG, paramSymbol.name.value, false);
        birFunc.parameters.put(birVarDcl, new ArrayList<>());
        birFunc.localVars.add(birVarDcl);

        BIRParameter parameter = new BIRParameter(pos, paramSymbol.name, paramSymbol.flags);
        birFunc.requiredParams.add(parameter);

        // We maintain a mapping from variable symbol to the bir_variable declaration.
        // This is required to pull the correct bir_variable declaration for variable references.
        this.env.symbolVarMap.put(paramSymbol, birVarDcl);
    }

    // Statements

    @Override
    public void visit(BLangBlockStmt astBlockStmt) {
        BIRBasicBlock blockEndBB = null;
        BIRBasicBlock currentOnFailEndBB = this.env.enclOnFailEndBB;
        BIRBasicBlock currentWithinOnFailEndBB = this.env.enclInnerOnFailEndBB;
        BlockNode prevBlock = this.currentBlock;
        this.currentBlock = astBlockStmt;
        this.env.varDclsByBlock.computeIfAbsent(astBlockStmt, k -> new ArrayList<>());
        if (astBlockStmt.failureBreakMode != BLangBlockStmt.FailureBreakMode.NOT_BREAKABLE) {
            blockEndBB = beginBreakableBlock(astBlockStmt.failureBreakMode);
        }
        for (BLangStatement astStmt : astBlockStmt.stmts) {
            astStmt.accept(this);
        }
        if (astBlockStmt.failureBreakMode != BLangBlockStmt.FailureBreakMode.NOT_BREAKABLE) {
            endBreakableBlock(blockEndBB);
        }
        this.env.varDclsByBlock.get(astBlockStmt).forEach(birVariableDcl ->
                birVariableDcl.endBB = this.env.enclBasicBlocks.get(this.env.enclBasicBlocks.size() - 1)
        );
        if (astBlockStmt.isLetExpr) {
            breakBBForLetExprVariables(astBlockStmt.pos);
        }
        this.env.enclInnerOnFailEndBB = currentWithinOnFailEndBB;
        this.env.enclOnFailEndBB = currentOnFailEndBB;
        this.currentBlock = prevBlock;
    }

    private void breakBBForLetExprVariables(Location pos) {
        BIRBasicBlock letExprEndBB = new BIRBasicBlock(this.env.nextBBId(names));
        this.env.enclBB.terminator = new BIRTerminator.GOTO(pos, letExprEndBB, this.currentScope);
        this.env.enclBasicBlocks.add(letExprEndBB);
        this.env.enclBB = letExprEndBB;
    }

    @Override
    public void visit(BLangFail failNode) {
        if (failNode.expr == null) {
            if (this.env.enclInnerOnFailEndBB != null) {
                this.env.enclBB.terminator = new BIRTerminator.GOTO(null, this.env.enclInnerOnFailEndBB,
                        this.currentScope);
            }
            return;
        }

        BIRLockDetailsHolder toUnlock = this.env.unlockVars.peek();
        if (!toUnlock.isEmpty()) {
            BIRBasicBlock goToBB = new BIRBasicBlock(this.env.nextBBId(names));
            this.env.enclBasicBlocks.add(goToBB);
            this.env.enclBB.terminator = new BIRTerminator.GOTO(null, goToBB, this.currentScope);
            this.env.enclBB = goToBB;
        }

        int numLocks = toUnlock.size();
        while (numLocks > 0) {
            BIRBasicBlock unlockBB = new BIRBasicBlock(this.env.nextBBId(names));
            this.env.enclBasicBlocks.add(unlockBB);
            BIRTerminator.Unlock unlock = new BIRTerminator.Unlock(null, unlockBB, this.currentScope);
            this.env.enclBB.terminator = unlock;
            unlock.relatedLock = toUnlock.getLock(numLocks - 1);
            this.env.enclBB = unlockBB;
            numLocks--;
        }

        // Create a basic block for the on fail clause.
        BIRBasicBlock onFailBB = new BIRBasicBlock(this.env.nextBBId(names));
        addToTrapStack(onFailBB);
        this.env.enclBasicBlocks.add(onFailBB);

        // Insert a GOTO instruction as the terminal instruction into current basic block.
        this.env.enclBB.terminator = new BIRTerminator.GOTO(null, onFailBB, this.currentScope);

        // Visit condition expression
        this.env.enclBB = onFailBB;
        failNode.exprStmt.accept(this);
        if (this.env.enclBB.terminator == null) {
            this.env.enclBB.terminator = new BIRTerminator.GOTO(null, this.env.enclOnFailEndBB,
                    this.currentScope);
        }

        // Statements after fail expression are unreachable, hence ignored
        BIRBasicBlock ignoreBlock = new BIRBasicBlock(this.env.nextBBId(names));
        addToTrapStack(ignoreBlock);
        ignoreBlock.terminator = new BIRTerminator.GOTO(null, this.env.enclOnFailEndBB, this.currentScope);
        this.env.enclBasicBlocks.add(ignoreBlock);
        this.env.enclBB = ignoreBlock;
    }


    @Override
    public void visit(BLangSimpleVariableDef astVarDefStmt) {
        VarKind kind;
        if (astVarDefStmt.var.symbol.origin == SymbolOrigin.VIRTUAL) {
            kind = VarKind.SYNTHETIC;
        } else {
            kind = VarKind.LOCAL;
        }
        BIRVariableDcl birVarDcl = new BIRVariableDcl(astVarDefStmt.pos, astVarDefStmt.var.symbol.type,
                this.env.nextLocalVarId(names), VarScope.FUNCTION, kind, astVarDefStmt.var.name.value);
        birVarDcl.startBB = this.env.enclBB;
        this.env.varDclsByBlock.get(this.currentBlock).add(birVarDcl);
        this.env.enclFunc.localVars.add(birVarDcl);
        // We maintain a mapping from variable symbol to the bir_variable declaration.
        // This is required to pull the correct bir_variable declaration for variable references.
        this.env.symbolVarMap.put(astVarDefStmt.var.symbol, birVarDcl);

        BirScope newScope = new BirScope(this.currentScope.id + 1, this.currentScope);
        birVarDcl.insScope = newScope;
        this.currentScope = newScope;

        if (astVarDefStmt.var.expr == null) {
            return;
        }

        // Visit the rhs expression.
        astVarDefStmt.var.expr.accept(this);

        // Create a variable reference and
        BIROperand varRef = new BIROperand(birVarDcl);
        setScopeAndEmit(new Move(astVarDefStmt.pos, this.env.targetOperand, varRef));
        birVarDcl.insOffset = this.env.enclBB.instructions.size() - 1;
    }

    @Override
    public void visit(BLangSimpleVariable varNode) {
        String name = ANNOTATION_DATA.equals(varNode.symbol.name.value) ? ANNOTATION_DATA : varNode.name.value;
        String originalName = ANNOTATION_DATA.equals(varNode.symbol.getOriginalName().value) ?
                                                                    ANNOTATION_DATA : varNode.name.originalValue;
        BIRGlobalVariableDcl birVarDcl = new BIRGlobalVariableDcl(varNode.pos, varNode.symbol.flags,
                                                                  varNode.symbol.type, varNode.symbol.pkgID,
                                                                  names.fromString(name),
                                                                  names.fromString(originalName), VarScope.GLOBAL,
                                                                  VarKind.GLOBAL, varNode.name.value,
                                                                  varNode.symbol.origin.toBIROrigin());
        birVarDcl.setMarkdownDocAttachment(varNode.symbol.markdownDocumentation);
        birVarDcl.annotAttachments.addAll(getBIRAnnotAttachments(varNode.symbol.getAnnotations()));

        this.env.enclPkg.globalVars.add(birVarDcl);

        this.globalVarMap.put(varNode.symbol, birVarDcl);
        env.enclPkg.isListenerAvailable |= Symbols.isFlagOn(varNode.symbol.flags, Flags.LISTENER);
    }

    @Override
    public void visit(BLangAssignment astAssignStmt) {
        astAssignStmt.expr.accept(this);

        this.varAssignment = true;
        astAssignStmt.varRef.accept(this);
        this.varAssignment = false;
    }

    @Override
    public void visit(BLangExpressionStmt exprStmtNode) {
        exprStmtNode.expr.accept(this);
        if (this.env.returnBB == null && exprStmtNode.expr.getKind() == NodeKind.INVOCATION &&
                types.isNeverTypeOrStructureTypeWithARequiredNeverMember(exprStmtNode.expr.getBType())) {
            BIRBasicBlock returnBB = new BIRBasicBlock(this.env.nextBBId(names));
            returnBB.terminator = new BIRTerminator.Return(exprStmtNode.pos);
            this.env.returnBB = returnBB;
        }
    }

    @Override
    public void visit(BLangInvocation invocationExpr) {
        createCall(invocationExpr, false);
    }

    @Override
    public void visit(BLangInvocation.BLangActionInvocation actionInvocation) {
        createCall(actionInvocation, false);
    }

    @Override
    public void visit(BLangStatementExpression statementExpression) {
        statementExpression.stmt.accept(this);
        statementExpression.expr.accept(this);
    }

    @Override
    public void visit(BLangInvocation.BLangAttachedFunctionInvocation invocationExpr) {
        createCall(invocationExpr, true);
    }

    @Override
    public void visit(BLangInvocation.BFunctionPointerInvocation invocation) {
        invocation.functionPointerInvocation = true;
        createCall(invocation, false);
    }

    @Override
    public void visit(BLangForkJoin forkJoin) {
        forkJoin.workers.forEach(worker -> worker.accept(this));
    }

    @Override
    public void visit(BLangWorkerReceive workerReceive) {
        BIRBasicBlock thenBB = new BIRBasicBlock(this.env.nextBBId(names));
        addToTrapStack(thenBB);
        String channel = workerReceive.workerIdentifier.value + "->" + env.enclFunc.workerName.value;

        BIRVariableDcl tempVarDcl = new BIRVariableDcl(workerReceive.getBType(), this.env.nextLocalVarId(names),
                                                       VarScope.FUNCTION, VarKind.TEMP);
        this.env.enclFunc.localVars.add(tempVarDcl);
        BIROperand lhsOp = new BIROperand(tempVarDcl);
        this.env.targetOperand = lhsOp;

        boolean isOnSameStrand = DEFAULT_WORKER_NAME.equals(this.env.enclFunc.workerName.value);

        this.env.enclBB.terminator = new BIRTerminator.WorkerReceive(workerReceive.pos, names.fromString(channel),
                                                                     lhsOp, isOnSameStrand, thenBB, this.currentScope);

        this.env.enclBasicBlocks.add(thenBB);
        this.env.enclBB = thenBB;
    }

    @Override
    public void visit(BLangWorkerSend workerSend) {
        BIRBasicBlock thenBB = new BIRBasicBlock(this.env.nextBBId(names));
        addToTrapStack(thenBB);
        this.env.enclBasicBlocks.add(thenBB);
        workerSend.expr.accept(this);

        String channelName = this.env.enclFunc.workerName.value + "->" + workerSend.workerIdentifier.value;
        boolean isOnSameStrand = DEFAULT_WORKER_NAME.equals(this.env.enclFunc.workerName.value);

        this.env.enclBB.terminator = new BIRTerminator.WorkerSend(
                workerSend.pos, names.fromString(channelName), this.env.targetOperand, isOnSameStrand, false, null,
                thenBB, this.currentScope);

        this.env.enclBB = thenBB;
    }

    @Override
    public void visit(BLangWorkerSyncSendExpr syncSend) {
        BIRBasicBlock thenBB = new BIRBasicBlock(this.env.nextBBId(names));
        addToTrapStack(thenBB);
        syncSend.expr.accept(this);
        BIROperand dataOp = this.env.targetOperand;

        BIRVariableDcl tempVarDcl = new BIRVariableDcl(syncSend.receive.matchingSendsError,
                                                       this.env.nextLocalVarId(names), VarScope.FUNCTION, VarKind.TEMP);
        this.env.enclFunc.localVars.add(tempVarDcl);
        BIROperand lhsOp = new BIROperand(tempVarDcl);
        this.env.targetOperand = lhsOp;

        String channelName = this.env.enclFunc.workerName.value + "->" + syncSend.workerIdentifier.value;
        boolean isOnSameStrand = DEFAULT_WORKER_NAME.equals(this.env.enclFunc.workerName.value);

        this.env.enclBB.terminator = new BIRTerminator.WorkerSend(
                syncSend.pos, names.fromString(channelName), dataOp, isOnSameStrand, true, lhsOp,
                thenBB, this.currentScope);

        this.env.enclBasicBlocks.add(thenBB);
        this.env.enclBB = thenBB;
    }

    @Override
    public void visit(BLangWorkerFlushExpr flushExpr) {
        BIRBasicBlock thenBB = new BIRBasicBlock(this.env.nextBBId(names));
        addToTrapStack(thenBB);

        //create channelDetails array
        BIRNode.ChannelDetails[] channels = new BIRNode.ChannelDetails[flushExpr.workerIdentifierList.size()];
        int i = 0;
        for (BLangIdentifier workerIdentifier : flushExpr.workerIdentifierList) {
            String channelName = this.env.enclFunc.workerName.value + "->" + workerIdentifier.value;
            boolean isOnSameStrand = DEFAULT_WORKER_NAME.equals(this.env.enclFunc.workerName.value);
            channels[i] = new BIRNode.ChannelDetails(channelName, isOnSameStrand, true);
            i++;
        }

        BIRVariableDcl tempVarDcl = new BIRVariableDcl(flushExpr.getBType(), this.env.nextLocalVarId(names),
                                                       VarScope.FUNCTION, VarKind.TEMP);
        this.env.enclFunc.localVars.add(tempVarDcl);
        BIROperand lhsOp = new BIROperand(tempVarDcl);
        this.env.targetOperand = lhsOp;

        this.env.enclBB.terminator = new BIRTerminator.Flush(flushExpr.pos, channels, lhsOp, thenBB,
                this.currentScope);
        this.env.enclBasicBlocks.add(thenBB);
        this.env.enclBB = thenBB;
    }

    private void createWait(BLangWaitExpr waitExpr) {

        BIRBasicBlock thenBB = new BIRBasicBlock(this.env.nextBBId(names));
        addToTrapStack(thenBB);
        // This only supports wait for single future and alternate wait
        List<BIROperand> exprList = new ArrayList<>();

        waitExpr.exprList.forEach(expr -> {
            expr.accept(this);
            exprList.add(this.env.targetOperand);
        });

        BIRVariableDcl tempVarDcl = new BIRVariableDcl(waitExpr.getBType(), this.env.nextLocalVarId(names),
                                                       VarScope.FUNCTION, VarKind.TEMP);
        this.env.enclFunc.localVars.add(tempVarDcl);
        BIROperand lhsOp = new BIROperand(tempVarDcl);
        this.env.targetOperand = lhsOp;

        this.env.enclBB.terminator = new BIRTerminator.Wait(waitExpr.pos, exprList, lhsOp, thenBB, this.currentScope);

        this.env.enclBasicBlocks.add(thenBB);
        this.env.enclBB = thenBB;
    }

    @Override
    public void visit(BLangErrorConstructorExpr errorConstructorExpr) {
        BIRVariableDcl tempVarError = new BIRVariableDcl(errorConstructorExpr.getBType(),
                                                         this.env.nextLocalVarId(names), VarScope.FUNCTION,
                                                         VarKind.TEMP);

        this.env.enclFunc.localVars.add(tempVarError);
        BIROperand lhsOp = new BIROperand(tempVarError);

        this.env.targetOperand = lhsOp;
        List<BLangExpression> positionalArgs = errorConstructorExpr.positionalArgs;
        positionalArgs.get(0).accept(this);
        BIROperand messageOp = this.env.targetOperand;

        positionalArgs.get(1).accept(this);
        BIROperand causeOp = this.env.targetOperand;

        errorConstructorExpr.errorDetail.accept(this);
        BIROperand detailsOp = this.env.targetOperand;

        BIRNonTerminator.NewError newError =
                new BIRNonTerminator.NewError(errorConstructorExpr.pos, errorConstructorExpr.getBType(), lhsOp,
                                              messageOp, causeOp, detailsOp);
        setScopeAndEmit(newError);
        this.env.targetOperand = lhsOp;
    }

    private void createCall(BLangInvocation invocationExpr, boolean isVirtual) {
        List<BLangExpression> requiredArgs = invocationExpr.requiredArgs;
        List<BLangExpression> restArgs = invocationExpr.restArgs;
        List<BIRArgument> args = new ArrayList<>(requiredArgs.size() + restArgs.size());
        boolean transactional = Symbols.isFlagOn(invocationExpr.symbol.flags, Flags.TRANSACTIONAL);

        for (BLangExpression requiredArg : requiredArgs) {
            if (requiredArg.getKind() == NodeKind.DYNAMIC_PARAM_EXPR) {
                ((BLangDynamicArgExpr) requiredArg).conditionalArgument.accept(this);
                BIROperand conditionalArg = this.env.targetOperand;
                ((BLangDynamicArgExpr) requiredArg).condition.accept(this);
                BIROperand condition = this.env.targetOperand;
                args.add(new BIRArgument(ArgumentState.CONDITIONALLY_PROVIDED, conditionalArg.variableDcl, condition));
            } else if (requiredArg.getKind() != NodeKind.IGNORE_EXPR) {
                requiredArg.accept(this);
                args.add(new BIRArgument(ArgumentState.PROVIDED, this.env.targetOperand.variableDcl));
            } else {
                BIRVariableDcl birVariableDcl =
                        new BIRVariableDcl(requiredArg.getBType(), new Name("_"), VarScope.FUNCTION, VarKind.ARG);
                birVariableDcl.ignoreVariable = true;
                args.add(new BIRArgument(ArgumentState.NOT_PROVIDED, birVariableDcl));
            }
        }

        // seems like restArgs.size() is always 1 or 0, but lets iterate just in case
        for (BLangExpression arg : restArgs) {
            arg.accept(this);
            args.add(new BIRArgument(ArgumentState.PROVIDED, this.env.targetOperand.variableDcl));
        }

        BIROperand fp = null;
        if (invocationExpr.functionPointerInvocation) {
            invocationExpr.expr.accept(this);
            fp = this.env.targetOperand;
        }

        // Create a temporary variable to store the return operation result.
        BIRVariableDcl tempVarDcl = new BIRVariableDcl(invocationExpr.getBType(), this.env.nextLocalVarId(names),
                                                       VarScope.FUNCTION, VarKind.TEMP);
        this.env.enclFunc.localVars.add(tempVarDcl);
        BIROperand lhsOp = new BIROperand(tempVarDcl);
        this.env.targetOperand = lhsOp;

        // Lets create a block the jump after successful function return
        BIRBasicBlock thenBB = new BIRBasicBlock(this.env.nextBBId(names));
        addToTrapStack(thenBB);
        this.env.enclBasicBlocks.add(thenBB);


        // TODO: make vCall a new instruction to avoid package id in vCall
        if (invocationExpr.functionPointerInvocation) {
            this.env.enclBB.terminator = new BIRTerminator.FPCall(invocationExpr.pos, InstructionKind.FP_CALL,
                    fp, args, lhsOp, invocationExpr.async, transactional, thenBB, this.currentScope);
        } else if (invocationExpr.async) {
            BInvokableSymbol bInvokableSymbol = (BInvokableSymbol) invocationExpr.symbol;
            List<BIRAnnotationAttachment> calleeAnnots = getBIRAnnotAttachments(bInvokableSymbol.getAnnotations());

            List<BIRAnnotationAttachment> annots =
                    getBIRAnnotAttachmentsForASTAnnotAttachments(invocationExpr.annAttachments);
            this.env.enclBB.terminator = new BIRTerminator.AsyncCall(invocationExpr.pos, InstructionKind.ASYNC_CALL,
                    isVirtual, invocationExpr.symbol.pkgID, getFuncName((BInvokableSymbol) invocationExpr.symbol),
                    args, lhsOp, thenBB, annots, calleeAnnots, bInvokableSymbol.getFlags(), this.currentScope);
        } else {
            BInvokableSymbol bInvokableSymbol = (BInvokableSymbol) invocationExpr.symbol;
            List<BIRAnnotationAttachment> calleeAnnots = getBIRAnnotAttachments(bInvokableSymbol.getAnnotations());

            this.env.enclBB.terminator = new BIRTerminator.Call(invocationExpr.pos, InstructionKind.CALL, isVirtual,
                    invocationExpr.symbol.pkgID, getFuncName((BInvokableSymbol) invocationExpr.symbol), args, lhsOp,
                    thenBB, calleeAnnots, bInvokableSymbol.getFlags(), this.currentScope);
        }
        this.env.enclBB = thenBB;
    }

    @Override
    public void visit(BLangReturn astReturnStmt) {
        astReturnStmt.expr.accept(this);
        BIROperand retVarRef = new BIROperand(this.env.enclFunc.returnVariable);
        setScopeAndEmit(new Move(astReturnStmt.pos, this.env.targetOperand, retVarRef));

        // Check whether this function already has a returnBB.
        // A given function can have only one BB that has a return instruction.
        if (this.env.returnBB == null) {
            // If not create one
            BIRBasicBlock returnBB = new BIRBasicBlock(this.env.nextBBId(names));
            addToTrapStack(returnBB);
            returnBB.terminator = new BIRTerminator.Return(getFunctionLastLinePos());
            this.env.returnBB = returnBB;
        }
        if (this.env.enclBB.terminator == null) {
            this.env.unlockVars.forEach(s -> {
                int i = s.size();
                while (i > 0) {
                    BIRBasicBlock unlockBB = new BIRBasicBlock(this.env.nextBBId(names));
                    this.env.enclBasicBlocks.add(unlockBB);
                    BIRTerminator.Unlock unlock = new BIRTerminator.Unlock(null,  unlockBB, this.currentScope);
                    this.env.enclBB.terminator = unlock;
                    unlock.relatedLock = s.getLock(i - 1);
                    this.env.enclBB = unlockBB;
                    i--;
                }
            });

            this.env.enclBB.terminator = new BIRTerminator.GOTO(astReturnStmt.pos, this.env.returnBB,
                    this.currentScope);
            BIRBasicBlock nextBB = new BIRBasicBlock(this.env.nextBBId(names));
            this.env.enclBasicBlocks.add(nextBB);
            this.env.enclBB = nextBB;
            addToTrapStack(nextBB);
        }
    }

    private BLangDiagnosticLocation getFunctionLastLinePos() {
        if (this.env.enclFunc.pos == null) {
            return null;
        }
        LineRange lineRange = this.env.enclFunc.pos.lineRange();
        LinePosition endLine = lineRange.endLine();
        return new BLangDiagnosticLocation(lineRange.filePath(), endLine.line(), endLine.line(), endLine.offset(),
                endLine.offset(), 0, 0);
    }

    @Override
    public void visit(BLangPanic panicNode) {
        panicNode.expr.accept(this);
        // Some functions will only have panic but we need to add return for them to make current algorithm work.
        if (this.env.returnBB == null) {
            BIRBasicBlock returnBB = new BIRBasicBlock(this.env.nextBBId(names));
            addToTrapStack(returnBB);
            returnBB.terminator = new BIRTerminator.Return(panicNode.pos);
            this.env.returnBB = returnBB;
        }
        this.env.enclBB.terminator = new BIRTerminator.Panic(panicNode.pos, this.env.targetOperand, this.currentScope);

        // This basic block will contain statement that comes right after this 'if' statement.
        BIRBasicBlock unlockBB = new BIRBasicBlock(this.env.nextBBId(names));
        addToTrapStack(unlockBB);
        this.env.enclBasicBlocks.add(unlockBB);
        this.env.enclBB = unlockBB;
    }

    @Override
    public void visit(BLangIf astIfStmt) {
        astIfStmt.expr.accept(this);
        BIROperand ifExprResult = this.env.targetOperand;

        // Create the basic block for the if-then block.
        BIRBasicBlock thenBB = new BIRBasicBlock(this.env.nextBBId(names));
        addToTrapStack(thenBB);
        this.env.enclBasicBlocks.add(thenBB);

        // This basic block will contain statement that comes right after this 'if' statement.
        BIRBasicBlock nextBB = new BIRBasicBlock(this.env.nextBBId(names));

        // Add the branch instruction to the current basic block.
        // This is the end of the current basic block.
        BIRTerminator.Branch branchIns = new BIRTerminator.Branch(astIfStmt.pos, ifExprResult, thenBB, null,
                this.currentScope);
        this.env.enclBB.terminator = branchIns;

        // Visit the then-block
        this.env.enclBB = thenBB;
        astIfStmt.body.accept(this);

        // If a terminator statement has not been set for the then-block then just add it.
        if (this.env.enclBB.terminator == null) {
            this.env.enclBB.terminator = new BIRTerminator.GOTO(null, nextBB, this.currentScope);
        }

        // Check whether there exists an else-if or an else block.
        if (astIfStmt.elseStmt != null) {
            // Create a basic block for the else block.
            BIRBasicBlock elseBB = new BIRBasicBlock(this.env.nextBBId(names));
            addToTrapStack(elseBB);
            this.env.enclBasicBlocks.add(elseBB);
            branchIns.falseBB = elseBB;

            // Visit the else block. This could be an else-if block or an else block.
            this.env.enclBB = elseBB;
            astIfStmt.elseStmt.accept(this);

            // If a terminator statement has not been set for the else-block then just add it.
            if (this.env.enclBB.terminator == null) {
                this.env.enclBB.terminator = new BIRTerminator.GOTO(null, nextBB, this.currentScope);
            }
        } else {
            branchIns.falseBB = nextBB;
        }

        // Set the elseBB as the basic block for the rest of statements followed by this if.
        addToTrapStack(nextBB);
        this.env.enclBasicBlocks.add(nextBB);
        this.env.enclBB = nextBB;
    }

    @Override
    public void visit(BLangWhile astWhileStmt) {
        BIRBasicBlock currentEnclLoopBB = this.env.enclLoopBB;
        BIRBasicBlock currentEnclLoopEndBB = this.env.enclLoopEndBB;

        // Create a basic block for the while expression.
        BIRBasicBlock whileExprBB = new BIRBasicBlock(this.env.nextBBId(names));
        addToTrapStack(whileExprBB);
        this.env.enclBasicBlocks.add(whileExprBB);

        // Insert a GOTO instruction as the terminal instruction into current basic block.
        this.env.enclBB.terminator = new BIRTerminator.GOTO(null, whileExprBB, this.currentScope);

        // Visit condition expression
        this.env.enclBB = whileExprBB;
        astWhileStmt.expr.accept(this);
        BIROperand whileExprResult = this.env.targetOperand;

        // Create the basic block for the while-body block.
        BIRBasicBlock whileBodyBB = new BIRBasicBlock(this.env.nextBBId(names));
        addToTrapStack(whileBodyBB);
        this.env.enclBasicBlocks.add(whileBodyBB);

        // Create the basic block for the statements that comes after the while statement.
        BIRBasicBlock whileEndBB = new BIRBasicBlock(this.env.nextBBId(names));
        addToTrapStack(whileEndBB);

        // Add the branch instruction to the while expression basic block.
        this.env.enclBB.terminator =
                new BIRTerminator.Branch(astWhileStmt.pos, whileExprResult, whileBodyBB,
                        whileEndBB, this.currentScope);

        // Visit while body
        this.env.enclBB = whileBodyBB;
        this.env.enclLoopBB = whileExprBB;
        this.env.enclLoopEndBB = whileEndBB;
        this.env.unlockVars.push(new BIRLockDetailsHolder());
        astWhileStmt.body.accept(this);
        this.env.unlockVars.pop();
        if (this.env.enclBB.terminator == null) {
            this.env.enclBB.terminator = new BIRTerminator.GOTO(null, whileExprBB, this.currentScope);
        }

        this.env.enclBasicBlocks.add(whileEndBB);
        this.env.enclBB = whileEndBB;

        this.env.enclLoopBB = currentEnclLoopBB;
        this.env.enclLoopEndBB = currentEnclLoopEndBB;
    }


    // Expressions

    @Override
    public void visit(BLangIgnoreExpr ignoreExpr) {
        BIRVariableDcl tempVarDcl = new BIRVariableDcl(ignoreExpr.getBType(),
                                                       this.env.nextLocalVarId(names), VarScope.FUNCTION, VarKind.TEMP);
        this.env.enclFunc.localVars.add(tempVarDcl);
    }

    @Override
    public void visit(BLangLiteral astLiteralExpr) {
        BIRVariableDcl tempVarDcl = new BIRVariableDcl(astLiteralExpr.getBType(),
                                                       this.env.nextLocalVarId(names), VarScope.FUNCTION, VarKind.TEMP);
        this.env.enclFunc.localVars.add(tempVarDcl);
        BIROperand toVarRef = new BIROperand(tempVarDcl);
        setScopeAndEmit(new BIRNonTerminator.ConstantLoad(astLiteralExpr.pos,
                                                          astLiteralExpr.value, astLiteralExpr.getBType(), toVarRef));
        this.env.targetOperand = toVarRef;
    }

    @Override
    public void visit(BLangMapLiteral astMapLiteralExpr) {
        visitTypedesc(astMapLiteralExpr.pos, astMapLiteralExpr.getBType(), Collections.emptyList());
        BIRVariableDcl tempVarDcl =
                new BIRVariableDcl(astMapLiteralExpr.getBType(), this.env.nextLocalVarId(names),
                                   VarScope.FUNCTION, VarKind.TEMP);
        this.env.enclFunc.localVars.add(tempVarDcl);
        BIROperand toVarRef = new BIROperand(tempVarDcl);

        setScopeAndEmit(new BIRNonTerminator.NewStructure(astMapLiteralExpr.pos, toVarRef, this.env.targetOperand,
                                               generateMappingConstructorEntries(astMapLiteralExpr.fields)));
        this.env.targetOperand = toVarRef;
    }

    @Override
    public void visit(BLangTypeConversionExpr astTypeConversionExpr) {
        BIRVariableDcl tempVarDcl = new BIRVariableDcl(astTypeConversionExpr.getBType(),
                                                       this.env.nextLocalVarId(names), VarScope.FUNCTION, VarKind.TEMP);
        this.env.enclFunc.localVars.add(tempVarDcl);
        BIROperand toVarRef = new BIROperand(tempVarDcl);

        astTypeConversionExpr.expr.accept(this);
        BIROperand rhsOp = this.env.targetOperand;

        setScopeAndEmit(
                new BIRNonTerminator.TypeCast(astTypeConversionExpr.pos, toVarRef, rhsOp, toVarRef.variableDcl.type,
                        astTypeConversionExpr.checkTypes));
        this.env.targetOperand = toVarRef;
    }

    @Override
    public void visit(BLangStructLiteral astStructLiteralExpr) {
        List<BIROperand> varDcls = mapToVarDcls(astStructLiteralExpr.enclMapSymbols);
        visitTypedesc(astStructLiteralExpr.pos, astStructLiteralExpr.getBType(), varDcls);

        BIRVariableDcl tempVarDcl = new BIRVariableDcl(astStructLiteralExpr.getBType(),
                                                       this.env.nextLocalVarId(names), VarScope.FUNCTION, VarKind.TEMP);
        this.env.enclFunc.localVars.add(tempVarDcl);
        BIROperand toVarRef = new BIROperand(tempVarDcl);


        BIRNonTerminator.NewStructure instruction =
                new BIRNonTerminator.NewStructure(astStructLiteralExpr.pos, toVarRef, this.env.targetOperand,
                                                  generateMappingConstructorEntries(astStructLiteralExpr.fields));
        setScopeAndEmit(instruction);

        this.env.targetOperand = toVarRef;
    }

    private List<BIROperand> mapToVarDcls(TreeMap<Integer, BVarSymbol> enclMapSymbols) {
        if (enclMapSymbols == null || enclMapSymbols.size() == 0) {
            return Collections.emptyList();
        }

        ArrayList<BIROperand> varDcls = new ArrayList<>(enclMapSymbols.size());
        for (BVarSymbol varSymbol : enclMapSymbols.values()) {
            BIRVariableDcl varDcl = this.env.symbolVarMap.get(varSymbol);
            varDcls.add(new BIROperand(varDcl));
        }
        return varDcls;
    }

    @Override
    public void visit(BLangTypeInit connectorInitExpr) {
        BIRVariableDcl tempVarDcl = new BIRVariableDcl(connectorInitExpr.getBType(), this.env.nextLocalVarId(names),
                                                       VarScope.FUNCTION, VarKind.TEMP);
        this.env.enclFunc.localVars.add(tempVarDcl);
        BIROperand toVarRef = new BIROperand(tempVarDcl);

        BTypeSymbol objectTypeSymbol = getObjectTypeSymbol(connectorInitExpr.getBType());
        BIRNonTerminator.NewInstance instruction;
        if (isInSamePackage(objectTypeSymbol, env.enclPkg.packageID)) {
            BIRTypeDefinition def = typeDefs.get(objectTypeSymbol);
            instruction = new BIRNonTerminator.NewInstance(connectorInitExpr.pos, def, toVarRef);
        } else {
            BType connectorInitExprType = Types.getReferredType(connectorInitExpr.getBType());
            BType objectType = connectorInitExprType.tag != TypeTags.UNION ? connectorInitExprType :
                    ((BUnionType) connectorInitExprType).getMemberTypes().stream()
                            .filter(bType -> bType.tag != TypeTags.ERROR)
                            .findFirst()
                            .get();

            String objectName = objectType.tsymbol.name.value;
            instruction = new BIRNonTerminator.NewInstance(connectorInitExpr.pos, objectTypeSymbol.pkgID,
                                                           objectName, toVarRef);
        }
        setScopeAndEmit(instruction);
        this.env.targetOperand = toVarRef;
    }

    private boolean isInSamePackage(BSymbol objectTypeSymbol, PackageID packageID) {
        return objectTypeSymbol.pkgID.equals(packageID);
    }

    @Override
    public void visit(BLangSimpleVarRef.BLangFieldVarRef fieldVarRef) {
    }

    @Override
    public void visit(BLangArrayLiteral astArrayLiteralExpr) {
        generateListConstructorExpr(astArrayLiteralExpr);
    }

    @Override
    public void visit(BLangTupleLiteral tupleLiteral) {
        generateListConstructorExpr(tupleLiteral);
    }

    @Override
    public void visit(BLangGroupExpr groupExpr) {
        groupExpr.expression.accept(this);
    }

    @Override
    public void visit(BLangJSONArrayLiteral jsonArrayLiteralExpr) {
        generateListConstructorExpr(jsonArrayLiteralExpr);
    }

    @Override
    public void visit(BLangMapAccessExpr astMapAccessExpr) {
        boolean variableStore = this.varAssignment;
        this.varAssignment = false;
        BIROperand rhsOp = this.env.targetOperand;

        astMapAccessExpr.expr.accept(this);
        BIROperand varRefRegIndex = this.env.targetOperand;

        astMapAccessExpr.indexExpr.accept(this);
        BIROperand keyRegIndex = this.env.targetOperand;
        if (variableStore) {
            setScopeAndEmit(
                    new BIRNonTerminator.FieldAccess(astMapAccessExpr.pos, InstructionKind.MAP_STORE, varRefRegIndex,
                            keyRegIndex, rhsOp, astMapAccessExpr.isStoreOnCreation));
            return;
        }
        BIRVariableDcl tempVarDcl = new BIRVariableDcl(astMapAccessExpr.getBType(), this.env.nextLocalVarId(names),
                                                       VarScope.FUNCTION, VarKind.TEMP);
        this.env.enclFunc.localVars.add(tempVarDcl);
        BIROperand tempVarRef = new BIROperand(tempVarDcl);

        setScopeAndEmit(new BIRNonTerminator.FieldAccess(astMapAccessExpr.pos, InstructionKind.MAP_LOAD, tempVarRef,
                keyRegIndex, varRefRegIndex, astMapAccessExpr.optionalFieldAccess,
                                              astMapAccessExpr.isLValue && !astMapAccessExpr.leafNode));
        this.env.targetOperand = tempVarRef;
        this.varAssignment = variableStore;
    }

    @Override
    public void visit(BLangTableAccessExpr astTableAccessExpr) {
        boolean variableStore = this.varAssignment;
        this.varAssignment = false;
        BIROperand rhsOp = this.env.targetOperand;

        astTableAccessExpr.expr.accept(this);
        BIROperand varRefRegIndex = this.env.targetOperand;

        astTableAccessExpr.indexExpr.accept(this);
        BIROperand keyRegIndex = this.env.targetOperand;
        if (variableStore) {
            setScopeAndEmit(new BIRNonTerminator.FieldAccess(astTableAccessExpr.pos, InstructionKind.TABLE_STORE,
                    varRefRegIndex, keyRegIndex, rhsOp));
            return;
        }
        BIRVariableDcl tempVarDcl = new BIRVariableDcl(astTableAccessExpr.getBType(), this.env.nextLocalVarId(names),
                                                       VarScope.FUNCTION, VarKind.TEMP);
        this.env.enclFunc.localVars.add(tempVarDcl);
        BIROperand tempVarRef = new BIROperand(tempVarDcl);

        setScopeAndEmit(new BIRNonTerminator.FieldAccess(astTableAccessExpr.pos, InstructionKind.TABLE_LOAD, tempVarRef,
                keyRegIndex, varRefRegIndex));
        this.env.targetOperand = tempVarRef;
        this.varAssignment = variableStore;
    }

    @Override
    public void visit(BLangStructFieldAccessExpr astStructFieldAccessExpr) {
        generateMappingAccess(astStructFieldAccessExpr, astStructFieldAccessExpr.optionalFieldAccess);
    }

    @Override
    public void visit(BLangJSONAccessExpr astJSONFieldAccessExpr) {
        if (astJSONFieldAccessExpr.indexExpr.getBType().tag == TypeTags.INT) {
            generateArrayAccess(astJSONFieldAccessExpr);
            return;
        }

        generateMappingAccess(astJSONFieldAccessExpr, astJSONFieldAccessExpr.optionalFieldAccess);
    }

    @Override
    public void visit(BLangDynamicArgExpr dynamicParamExpr) {
        dynamicParamExpr.condition.accept(this);
        dynamicParamExpr.conditionalArgument.accept(this);
    }

    @Override
    public void visit(BLangStringAccessExpr stringAccessExpr) {
        BIRVariableDcl tempVarDcl = new BIRVariableDcl(stringAccessExpr.getBType(), this.env.nextLocalVarId(names),
                                                       VarScope.FUNCTION, VarKind.TEMP);
        this.env.enclFunc.localVars.add(tempVarDcl);
        BIROperand tempVarRef = new BIROperand(tempVarDcl);

        stringAccessExpr.expr.accept(this);
        BIROperand varRefRegIndex = this.env.targetOperand;

        stringAccessExpr.indexExpr.accept(this);
        BIROperand keyRegIndex = this.env.targetOperand;

        setScopeAndEmit(new BIRNonTerminator.FieldAccess(stringAccessExpr.pos, InstructionKind.STRING_LOAD, tempVarRef,
                                              keyRegIndex, varRefRegIndex));
        this.env.targetOperand = tempVarRef;
    }

    @Override
    public void visit(BLangArrayAccessExpr astArrayAccessExpr) {
        generateArrayAccess(astArrayAccessExpr);
    }

    @Override
    public void visit(BLangIndexBasedAccess.BLangTupleAccessExpr tupleAccessExpr) {
        generateArrayAccess(tupleAccessExpr);
    }

    @Override
    public void visit(BLangIsLikeExpr isLikeExpr) {
        BIRVariableDcl tempVarDcl = new BIRVariableDcl(symTable.booleanType,
                this.env.nextLocalVarId(names), VarScope.FUNCTION, VarKind.TEMP);
        this.env.enclFunc.localVars.add(tempVarDcl);
        BIROperand toVarRef = new BIROperand(tempVarDcl);

        isLikeExpr.expr.accept(this);
        BIROperand exprIndex = this.env.targetOperand;

        setScopeAndEmit(new BIRNonTerminator.IsLike(isLikeExpr.pos, isLikeExpr.typeNode.getBType(), toVarRef,
                                                    exprIndex));

        this.env.targetOperand = toVarRef;
    }

    @Override
    public void visit(BLangTypeTestExpr typeTestExpr) {
        BIRVariableDcl tempVarDcl = new BIRVariableDcl(symTable.booleanType,
                this.env.nextLocalVarId(names), VarScope.FUNCTION, VarKind.TEMP);
        this.env.enclFunc.localVars.add(tempVarDcl);
        BIROperand toVarRef = new BIROperand(tempVarDcl);

        typeTestExpr.expr.accept(this);
        BIROperand exprIndex = this.env.targetOperand;

        setScopeAndEmit(
                new BIRNonTerminator.TypeTest(typeTestExpr.pos, typeTestExpr.typeNode.getBType(), toVarRef, exprIndex));

        this.env.targetOperand = toVarRef;
    }

    @Override
    public void visit(BLangLocalVarRef astVarRefExpr) {
        boolean variableStore = this.varAssignment;
        this.varAssignment = false;
        BSymbol varSymbol = astVarRefExpr.symbol;

        if (variableStore) {
            if (astVarRefExpr.symbol.name != Names.IGNORE) {
                BIROperand varRef = new BIROperand(this.env.symbolVarMap.get(varSymbol));
                setScopeAndEmit(new Move(astVarRefExpr.pos, this.env.targetOperand, varRef));
            }
        } else {
            BIRVariableDcl tempVarDcl = new BIRVariableDcl(varSymbol.type,
                    this.env.nextLocalVarId(names), VarScope.FUNCTION, VarKind.TEMP);
            this.env.enclFunc.localVars.add(tempVarDcl);
            BIROperand tempVarRef = new BIROperand(tempVarDcl);

            BIRVariableDcl varDecl = this.env.symbolVarMap.get(varSymbol);;

            BIROperand fromVarRef = new BIROperand(varDecl);

            setScopeAndEmit(new Move(astVarRefExpr.pos, fromVarRef, tempVarRef));
            this.env.targetOperand = tempVarRef;
        }
        this.varAssignment = variableStore;
    }

    @Override
    public void visit(BLangPackageVarRef astPackageVarRefExpr) {
        boolean variableStore = this.varAssignment;
        this.varAssignment = false;

        if (variableStore) {
            if (astPackageVarRefExpr.symbol.name != Names.IGNORE) {
                BIROperand varRef = new BIROperand(getVarRef(astPackageVarRefExpr));
                setScopeAndEmit(new Move(astPackageVarRefExpr.pos, this.env.targetOperand, varRef));
            }
        } else {
            BIRVariableDcl tempVarDcl = new BIRVariableDcl(astPackageVarRefExpr.getBType(),
                                                           this.env.nextLocalVarId(names), VarScope.FUNCTION,
                                                           VarKind.TEMP);
            this.env.enclFunc.localVars.add(tempVarDcl);
            BIROperand tempVarRef = new BIROperand(tempVarDcl);
            BIROperand fromVarRef = new BIROperand(getVarRef(astPackageVarRefExpr));
            setScopeAndEmit(new Move(astPackageVarRefExpr.pos, fromVarRef, tempVarRef));
            this.env.targetOperand = tempVarRef;
        }
        this.varAssignment = variableStore;
    }

    private BIRGlobalVariableDcl getVarRef(BLangPackageVarRef astPackageVarRefExpr) {
        BSymbol symbol = astPackageVarRefExpr.symbol;
        if ((symbol.tag & SymTag.CONSTANT) == SymTag.CONSTANT ||
                !isInSamePackage(astPackageVarRefExpr.varSymbol, env.enclPkg.packageID)) {
            return new BIRGlobalVariableDcl(astPackageVarRefExpr.pos, symbol.flags, symbol.type, symbol.pkgID,
                                            symbol.name, symbol.getOriginalName(), VarScope.GLOBAL, VarKind.CONSTANT,
                                            symbol.name.value, symbol.origin.toBIROrigin());
        }

        return this.globalVarMap.get(symbol);
    }

    @Override
    public void visit(BLangBinaryExpr astBinaryExpr) {
        astBinaryExpr.lhsExpr.accept(this);
        BIROperand rhsOp1 = this.env.targetOperand;

        astBinaryExpr.rhsExpr.accept(this);
        BIROperand rhsOp2 = this.env.targetOperand;

        // Create a temporary variable to store the binary operation result.
        BIRVariableDcl tempVarDcl = new BIRVariableDcl(astBinaryExpr.getBType(),
                                                       this.env.nextLocalVarId(names), VarScope.FUNCTION, VarKind.TEMP);
        this.env.enclFunc.localVars.add(tempVarDcl);
        BIROperand lhsOp = new BIROperand(tempVarDcl);
        this.env.targetOperand = lhsOp;

        // Create binary instruction
        BinaryOp binaryIns = new BinaryOp(astBinaryExpr.pos, getBinaryInstructionKind(astBinaryExpr.opKind),
                                          astBinaryExpr.getBType(), lhsOp, rhsOp1, rhsOp2);
        setScopeAndEmit(binaryIns);
    }

    @Override
    public void visit(BLangUnaryExpr unaryExpr) {
        unaryExpr.expr.accept(this);
        BIROperand rhsOp = this.env.targetOperand;

        // Create a temporary variable to store the unary operation result.
        BIRVariableDcl tempVarDcl = new BIRVariableDcl(unaryExpr.getBType(),
                                                       this.env.nextLocalVarId(names), VarScope.FUNCTION, VarKind.TEMP);
        this.env.enclFunc.localVars.add(tempVarDcl);
        BIROperand lhsOp = new BIROperand(tempVarDcl);

        if (OperatorKind.ADD.equals(unaryExpr.operator) || OperatorKind.UNTAINT.equals(unaryExpr.operator)) {
            setScopeAndEmit(new Move(unaryExpr.pos, rhsOp, lhsOp));
            this.env.targetOperand = lhsOp;
            return;
        }

        UnaryOP unaryIns = new UnaryOP(unaryExpr.pos, getUnaryInstructionKind(unaryExpr.operator), lhsOp, rhsOp);
        setScopeAndEmit(unaryIns);
        this.env.targetOperand = lhsOp;
    }

    @Override
    public void visit(BLangTrapExpr trapExpr) {
        BIRBasicBlock trapBB = new BIRBasicBlock(this.env.nextBBId(names));
        this.env.enclBasicBlocks.add(trapBB);
        this.env.enclBB.terminator = new BIRTerminator.GOTO(trapExpr.pos, trapBB, this.currentScope);
        this.env.enclBB = trapBB;
        this.env.trapBlocks.push(new ArrayList<>());
        addToTrapStack(trapBB);

        trapExpr.expr.accept(this);

        List<BIRBasicBlock> trappedBlocks = this.env.trapBlocks.pop();
        // Create new block for instructions after trap.
        BIRBasicBlock nextBB = new BIRBasicBlock(this.env.nextBBId(names));
        addToTrapStack(nextBB);
        env.enclBasicBlocks.add(nextBB);
        if (this.env.enclBB.terminator == null) {
            this.env.enclBB.terminator = new BIRTerminator.GOTO(trapExpr.pos, nextBB, this.currentScope);
        }

        env.enclFunc.errorTable.add(new BIRNode.BIRErrorEntry(trappedBlocks.get(0),
                trappedBlocks.get(trappedBlocks.size() - 1), env.targetOperand, nextBB));

        this.env.enclBB = nextBB;
    }

    @Override
    public void visit(BLangWaitExpr waitExpr) {
        createWait(waitExpr);
    }

    @Override
    public void visit(BLangWaitForAllExpr.BLangWaitLiteral waitLiteral) {
        visitTypedesc(waitLiteral.pos, waitLiteral.getBType(), Collections.emptyList());
        BIRBasicBlock thenBB = new BIRBasicBlock(this.env.nextBBId(names));
        addToTrapStack(thenBB);
        BIRVariableDcl tempVarDcl = new BIRVariableDcl(waitLiteral.getBType(),
                                                       this.env.nextLocalVarId(names), VarScope.FUNCTION, VarKind.TEMP);
        this.env.enclFunc.localVars.add(tempVarDcl);
        BIROperand toVarRef = new BIROperand(tempVarDcl);
        setScopeAndEmit(new BIRNonTerminator.NewStructure(waitLiteral.pos, toVarRef, this.env.targetOperand));
        this.env.targetOperand = toVarRef;

        List<String> keys = new ArrayList<>();
        List<BIROperand> valueExprs = new ArrayList<>();
        for (BLangWaitForAllExpr.BLangWaitKeyValue keyValue : waitLiteral.keyValuePairs) {
            keys.add(keyValue.key.value);
            BLangExpression expr = keyValue.valueExpr != null ? keyValue.valueExpr : keyValue.keyExpr;
            expr.accept(this);
            BIROperand valueRegIndex = this.env.targetOperand;
            valueExprs.add(valueRegIndex);
        }
        this.env.enclBB.terminator = new BIRTerminator.WaitAll(waitLiteral.pos, toVarRef, keys,
                valueExprs, thenBB, this.currentScope);
        this.env.targetOperand = toVarRef;
        this.env.enclFunc.basicBlocks.add(thenBB);
        this.env.enclBB = thenBB;
    }

    @Override
    public void visit(BLangIsAssignableExpr assignableExpr) {
        BIRVariableDcl tempVarDcl = new BIRVariableDcl(symTable.booleanType, this.env.nextLocalVarId(names),
                VarScope.FUNCTION, VarKind.TEMP);
        this.env.enclFunc.localVars.add(tempVarDcl);
        BIROperand toVarRef = new BIROperand(tempVarDcl);

        assignableExpr.lhsExpr.accept(this);
        BIROperand exprIndex = this.env.targetOperand;

        setScopeAndEmit(
                new BIRNonTerminator.TypeTest(assignableExpr.pos, assignableExpr.targetType, toVarRef, exprIndex));
        this.env.targetOperand = toVarRef;
    }

    @Override
    public void visit(BLangXMLQName xmlQName) {
        BIRVariableDcl tempVarDcl =
                new BIRVariableDcl(symTable.anyType, this.env.nextLocalVarId(names), VarScope.FUNCTION, VarKind.TEMP);
        this.env.enclFunc.localVars.add(tempVarDcl);
        BIROperand toVarRef = new BIROperand(tempVarDcl);

        // If the QName is use outside of XML, treat it as string.
        if (!xmlQName.isUsedInXML) {
            String qName = xmlQName.namespaceURI == null ? xmlQName.localname.value
                    : ("{" + xmlQName.namespaceURI + "}" + xmlQName.localname);
            generateStringLiteral(qName);
            return;
        }

        // Else, treat it as QName
        BIROperand nsURIIndex = generateStringLiteral(xmlQName.namespaceURI);
        BIROperand localnameIndex = generateStringLiteral(xmlQName.localname.value);
        BIROperand prefixIndex = generateStringLiteral(xmlQName.prefix.value);
        BIRNonTerminator.NewXMLQName newXMLQName =
                new BIRNonTerminator.NewXMLQName(xmlQName.pos, toVarRef, localnameIndex, nsURIIndex, prefixIndex);
        setScopeAndEmit(newXMLQName);
        this.env.targetOperand = toVarRef;
    }

    @Override
    public void visit(BLangXMLElementLiteral xmlElementLiteral) {
        BIRVariableDcl tempVarDcl = new BIRVariableDcl(xmlElementLiteral.getBType(), this.env.nextLocalVarId(names),
                                                       VarScope.FUNCTION, VarKind.TEMP);
        this.env.enclFunc.localVars.add(tempVarDcl);
        BIROperand toVarRef = new BIROperand(tempVarDcl);

        // Visit in-line namespace declarations. These needs to be visited first before visiting the
        // attributes, start and end tag names of the element.
        xmlElementLiteral.inlineNamespaces.forEach(xmlns -> xmlns.accept(this));

        // Create start tag name
        BLangExpression startTagName = (BLangExpression) xmlElementLiteral.getStartTagName();
        startTagName.accept(this);
        BIROperand startTagNameIndex = this.env.targetOperand;

        // Create default namespace uri
        BIROperand defaultNsURIVarRef = generateNamespaceRef(xmlElementLiteral.defaultNsSymbol, xmlElementLiteral.pos);

        // Create xml element
        BIRNonTerminator.NewXMLElement newXMLElement =
                new BIRNonTerminator.NewXMLElement(xmlElementLiteral.pos, toVarRef, startTagNameIndex,
                                                   defaultNsURIVarRef,
                                                   Symbols.isFlagOn(xmlElementLiteral.getBType().flags,
                                                                    Flags.READONLY));
        setScopeAndEmit(newXMLElement);

        // Populate the XML by adding namespace declarations, attributes and children
        populateXML(xmlElementLiteral, toVarRef);
        this.env.targetOperand = toVarRef;
    }

    @Override
    public void visit(BLangXMLAttribute attribute) {
        BIROperand xmlVarRef = this.env.targetOperand;

        attribute.name.accept(this);
        BIROperand attrNameOp = this.env.targetOperand;

        attribute.value.accept(this);
        BIROperand attrValueOp = this.env.targetOperand;
        setScopeAndEmit(new BIRNonTerminator.FieldAccess(attribute.pos, InstructionKind.XML_ATTRIBUTE_STORE, xmlVarRef,
                attrNameOp, attrValueOp));
    }

    @Override
    public void visit(BLangXMLSequenceLiteral xmlSequenceLiteral) {
        BIRVariableDcl tempVarDcl = new BIRVariableDcl(xmlSequenceLiteral.getBType(), this.env.nextLocalVarId(names),
                                                       VarScope.FUNCTION, VarKind.TEMP);

        this.env.enclFunc.localVars.add(tempVarDcl);
        BIROperand toVarRef = new BIROperand(tempVarDcl);

        BIRNonTerminator.NewXMLSequence newXMLSequence =
                new BIRNonTerminator.NewXMLSequence(xmlSequenceLiteral.pos, toVarRef);

        setScopeAndEmit(newXMLSequence);
        populateXMLSequence(xmlSequenceLiteral, toVarRef);
        this.env.targetOperand = toVarRef;
    }

    @Override
    public void visit(BLangXMLTextLiteral xmlTextLiteral) {
        BIRVariableDcl tempVarDcl = new BIRVariableDcl(xmlTextLiteral.getBType(), this.env.nextLocalVarId(names),
                                                       VarScope.FUNCTION, VarKind.TEMP);
        this.env.enclFunc.localVars.add(tempVarDcl);
        BIROperand toVarRef = new BIROperand(tempVarDcl);

        xmlTextLiteral.concatExpr.accept(this);
        BIROperand xmlTextIndex = this.env.targetOperand;

        BIRNonTerminator.NewXMLText newXMLElement =
                new BIRNonTerminator.NewXMLText(xmlTextLiteral.pos, toVarRef, xmlTextIndex);
        setScopeAndEmit(newXMLElement);
        this.env.targetOperand = toVarRef;
    }

    @Override
    public void visit(BLangXMLCommentLiteral xmlCommentLiteral) {
        BIRVariableDcl tempVarDcl = new BIRVariableDcl(xmlCommentLiteral.getBType(), this.env.nextLocalVarId(names),
                                                       VarScope.FUNCTION, VarKind.TEMP);
        this.env.enclFunc.localVars.add(tempVarDcl);
        BIROperand toVarRef = new BIROperand(tempVarDcl);

        xmlCommentLiteral.concatExpr.accept(this);
        BIROperand xmlCommentIndex = this.env.targetOperand;

        BIRNonTerminator.NewXMLComment newXMLComment =
                new BIRNonTerminator.NewXMLComment(xmlCommentLiteral.pos, toVarRef, xmlCommentIndex,
                                                   Symbols.isFlagOn(xmlCommentLiteral.getBType().flags,
                                                                    Flags.READONLY));
        setScopeAndEmit(newXMLComment);
        this.env.targetOperand = toVarRef;
    }

    @Override
    public void visit(BLangXMLProcInsLiteral xmlProcInsLiteral) {
        BIRVariableDcl tempVarDcl = new BIRVariableDcl(xmlProcInsLiteral.getBType(), this.env.nextLocalVarId(names),
                                                       VarScope.FUNCTION, VarKind.TEMP);
        this.env.enclFunc.localVars.add(tempVarDcl);
        BIROperand toVarRef = new BIROperand(tempVarDcl);

        xmlProcInsLiteral.dataConcatExpr.accept(this);
        BIROperand dataIndex = this.env.targetOperand;

        xmlProcInsLiteral.target.accept(this);
        BIROperand targetIndex = this.env.targetOperand;

        BIRNonTerminator.NewXMLProcIns newXMLProcIns =
                new BIRNonTerminator.NewXMLProcIns(xmlProcInsLiteral.pos, toVarRef, dataIndex, targetIndex,
                                                   Symbols.isFlagOn(xmlProcInsLiteral.getBType().flags,
                                                                    Flags.READONLY));
        setScopeAndEmit(newXMLProcIns);
        this.env.targetOperand = toVarRef;
    }

    @Override
    public void visit(BLangXMLQuotedString xmlQuotedString) {
        xmlQuotedString.concatExpr.accept(this);
    }

    @Override
    public void visit(BLangXMLNSStatement xmlnsStmtNode) {
        xmlnsStmtNode.xmlnsDecl.accept(this);
    }

    @Override
    public void visit(BLangXMLNS xmlnsNode) {
        // do nothing
    }

    @Override
    public void visit(BLangLocalXMLNS xmlnsNode) {
        generateXMLNamespace(xmlnsNode);
    }

    @Override
    public void visit(BLangPackageXMLNS xmlnsNode) {
        generateXMLNamespace(xmlnsNode);
    }

    @Override
    public void visit(BLangXMLAccessExpr xmlAccessExpr) {
        generateMappingAccess(xmlAccessExpr, false);
    }

    @Override
    public void visit(BLangTypedescExpr accessExpr) {
        BIRVariableDcl tempVarDcl =
                new BIRVariableDcl(accessExpr.getBType(), this.env.nextLocalVarId(names), VarScope.FUNCTION,
                                   VarKind.TEMP);
        this.env.enclFunc.localVars.add(tempVarDcl);
        BIROperand toVarRef = new BIROperand(tempVarDcl);
        setScopeAndEmit(new BIRNonTerminator.NewTypeDesc(accessExpr.pos, toVarRef, accessExpr.resolvedType,
                                              Collections.emptyList()));
        this.env.targetOperand = toVarRef;
    }

    @Override
    public void visit(BLangTableConstructorExpr tableConstructorExpr) {
        BIRVariableDcl tempVarDcl = new BIRVariableDcl(tableConstructorExpr.getBType(), this.env.nextLocalVarId(names),
                                                       VarScope.FUNCTION, VarKind.TEMP);

        this.env.enclFunc.localVars.add(tempVarDcl);
        BIROperand toVarRef = new BIROperand(tempVarDcl);

        BLangArrayLiteral keySpecifierLiteral = new BLangArrayLiteral();
        keySpecifierLiteral.pos = tableConstructorExpr.pos;
        keySpecifierLiteral.setBType(symTable.stringArrayType);
        keySpecifierLiteral.exprs = new ArrayList<>();
        BTableType type = (BTableType) tableConstructorExpr.getBType();

        if (type.fieldNameList != null) {
            type.fieldNameList.forEach(col -> {
                BLangLiteral colLiteral = new BLangLiteral();
                colLiteral.pos = tableConstructorExpr.pos;
                colLiteral.setBType(symTable.stringType);
                colLiteral.value = col;
                keySpecifierLiteral.exprs.add(colLiteral);
            });
        }

        keySpecifierLiteral.accept(this);
        BIROperand keyColOp = this.env.targetOperand;

        BLangArrayLiteral dataLiteral = new BLangArrayLiteral();
        dataLiteral.pos = tableConstructorExpr.pos;
        dataLiteral.setBType(new BArrayType(((BTableType) tableConstructorExpr.getBType()).constraint));
        dataLiteral.exprs = new ArrayList<>(tableConstructorExpr.recordLiteralList);
        dataLiteral.accept(this);
        BIROperand dataOp = this.env.targetOperand;

        setScopeAndEmit(
                new BIRNonTerminator.NewTable(tableConstructorExpr.pos, tableConstructorExpr.getBType(), toVarRef,
                                              keyColOp, dataOp));

        this.env.targetOperand = toVarRef;
    }

    @Override
    public void visit(BLangSimpleVarRef.BLangTypeLoad typeLoad) {
        visitTypedesc(typeLoad.pos, typeLoad.symbol.type, Collections.emptyList());
    }

    private void visitTypedesc(Location pos, BType type, List<BIROperand> varDcls) {
        BIRVariableDcl tempVarDcl =
                new BIRVariableDcl(symTable.typeDesc, this.env.nextLocalVarId(names), VarScope.FUNCTION, VarKind
                        .TEMP);
        this.env.enclFunc.localVars.add(tempVarDcl);
        BIROperand toVarRef = new BIROperand(tempVarDcl);
        setScopeAndEmit(new BIRNonTerminator.NewTypeDesc(pos, toVarRef, type, varDcls));
        this.env.targetOperand = toVarRef;
    }

    @Override
    public void visit(BLangBreak breakStmt) {
        BIRLockDetailsHolder toUnlock = this.env.unlockVars.peek();
        if (!toUnlock.isEmpty()) {
            BIRBasicBlock goToBB = new BIRBasicBlock(this.env.nextBBId(names));
            this.env.enclBasicBlocks.add(goToBB);
            this.env.enclBB.terminator = new BIRTerminator.GOTO(breakStmt.pos, goToBB, this.currentScope);
            this.env.enclBB = goToBB;
        }

        int numLocks = toUnlock.size();
        while (numLocks > 0) {
            BIRBasicBlock unlockBB = new BIRBasicBlock(this.env.nextBBId(names));
            this.env.enclBasicBlocks.add(unlockBB);
            BIRTerminator.Unlock unlock = new BIRTerminator.Unlock(null, unlockBB, this.currentScope);
            this.env.enclBB.terminator = unlock;
            unlock.relatedLock = toUnlock.getLock(numLocks - 1);
            this.env.enclBB = unlockBB;
            numLocks--;
        }
        this.env.enclBB.terminator = new BIRTerminator.GOTO(breakStmt.pos, this.env.enclLoopEndBB, this.currentScope);
    }

    @Override
    public void visit(BLangContinue continueStmt) {
        BIRLockDetailsHolder toUnlock = this.env.unlockVars.peek();
        if (!toUnlock.isEmpty()) {
            BIRBasicBlock goToBB = new BIRBasicBlock(this.env.nextBBId(names));
            this.env.enclBasicBlocks.add(goToBB);
            this.env.enclBB.terminator = new BIRTerminator.GOTO(continueStmt.pos, goToBB, this.currentScope);
            this.env.enclBB = goToBB;
        }
        int numLocks = toUnlock.size();
        while (numLocks > 0) {
            BIRBasicBlock unlockBB = new BIRBasicBlock(this.env.nextBBId(names));
            this.env.enclBasicBlocks.add(unlockBB);
            BIRTerminator.Unlock unlock = new BIRTerminator.Unlock(null,  unlockBB, this.currentScope);
            this.env.enclBB.terminator = unlock;
            BIRTerminator.Lock lock = toUnlock.getLock(numLocks - 1);
            unlock.relatedLock = lock;
            this.env.enclBB = unlockBB;
            numLocks--;
        }

        this.env.enclBB.terminator = new BIRTerminator.GOTO(continueStmt.pos, this.env.enclLoopBB, this.currentScope);
    }

    @Override
    public void visit(BLangFunctionVarRef fpVarRef) {
        generateFPVarRef(fpVarRef, (BInvokableSymbol) fpVarRef.symbol);
    }

    @Override
    public void visit(BLangStructFunctionVarRef structFpVarRef) {
        generateFPVarRef(structFpVarRef, (BInvokableSymbol) structFpVarRef.symbol);
    }

    @Override
    public void visit(BLangLockStmt lockStmt) {
        BIRBasicBlock lockedBB = new BIRBasicBlock(this.env.nextBBId(names));
        addToTrapStack(lockedBB);
        this.env.enclBasicBlocks.add(lockedBB);
        BIRTerminator.Lock lock = new BIRTerminator.Lock(lockStmt.pos, lockedBB, this.currentScope);
        this.env.enclBB.terminator = lock;
        lockStmtMap.put(lockStmt, lock); // Populate the cache.
        this.env.unlockVars.peek().addLock(lock);
        populateBirLockWithGlobalVars(lockStmt);
        this.env.enclBB = lockedBB;

    }

    private void populateBirLockWithGlobalVars(BLangLockStmt lockStmt) {
        for (BVarSymbol globalVar : lockStmt.lockVariables) {
            BIRGlobalVariableDcl birGlobalVar = this.globalVarMap.get(globalVar);

            // If null query the dummy map for dummy variables.
            if (birGlobalVar == null) {
                birGlobalVar = dummyGlobalVarMapForLocks.computeIfAbsent(globalVar, k ->
                        new BIRGlobalVariableDcl(null, globalVar.flags, globalVar.type, globalVar.pkgID,
                                                 globalVar.name, globalVar.getOriginalName(), VarScope.GLOBAL,
                                                 VarKind.GLOBAL, globalVar.name.value,
                                                 globalVar.origin.toBIROrigin()));
            }

            ((BIRTerminator.Lock) this.env.enclBB.terminator).lockVariables.add(birGlobalVar);
        }
    }

    @Override
    public void visit(BLangUnLockStmt unLockStmt) {
        BIRLockDetailsHolder lockDetailsHolder = this.env.unlockVars.peek();
        if (lockDetailsHolder.isEmpty()) {
            return;
        }
        BIRBasicBlock unLockedBB = new BIRBasicBlock(this.env.nextBBId(names));
        addToTrapStack(unLockedBB);
        this.env.enclBasicBlocks.add(unLockedBB);
        this.env.enclBB.terminator = new BIRTerminator.Unlock(unLockStmt.pos, unLockedBB, this.currentScope);
        ((BIRTerminator.Unlock) this.env.enclBB.terminator).relatedLock = lockStmtMap.get(unLockStmt.relatedLock);
        this.env.enclBB = unLockedBB;

        lockDetailsHolder.removeLastLock();
    }

    private void setScopeAndEmit(BIRNonTerminator instruction) {
        instruction.scope = this.currentScope;
        this.env.enclBB.instructions.add(instruction);
    }

    private InstructionKind getBinaryInstructionKind(OperatorKind opKind) {
        switch (opKind) {
            case ADD:
                return InstructionKind.ADD;
            case SUB:
                return InstructionKind.SUB;
            case MUL:
                return InstructionKind.MUL;
            case DIV:
                return InstructionKind.DIV;
            case MOD:
                return InstructionKind.MOD;
            case EQUAL:
            case EQUALS:
                return InstructionKind.EQUAL;
            case NOT_EQUAL:
                return InstructionKind.NOT_EQUAL;
            case GREATER_THAN:
                return InstructionKind.GREATER_THAN;
            case GREATER_EQUAL:
                return InstructionKind.GREATER_EQUAL;
            case LESS_THAN:
                return InstructionKind.LESS_THAN;
            case LESS_EQUAL:
                return InstructionKind.LESS_EQUAL;
            case AND:
                return InstructionKind.AND;
            case OR:
                return InstructionKind.OR;
            case REF_EQUAL:
                return InstructionKind.REF_EQUAL;
            case REF_NOT_EQUAL:
                return InstructionKind.REF_NOT_EQUAL;
            case CLOSED_RANGE:
                return InstructionKind.CLOSED_RANGE;
            case HALF_OPEN_RANGE:
                return InstructionKind.HALF_OPEN_RANGE;
            case ANNOT_ACCESS:
                return InstructionKind.ANNOT_ACCESS;
            case BITWISE_AND:
                return InstructionKind.BITWISE_AND;
            case BITWISE_OR:
                return InstructionKind.BITWISE_OR;
            case BITWISE_XOR:
                return InstructionKind.BITWISE_XOR;
            case BITWISE_LEFT_SHIFT:
                return InstructionKind.BITWISE_LEFT_SHIFT;
            case BITWISE_RIGHT_SHIFT:
                return InstructionKind.BITWISE_RIGHT_SHIFT;
            case BITWISE_UNSIGNED_RIGHT_SHIFT:
                return InstructionKind.BITWISE_UNSIGNED_RIGHT_SHIFT;
            default:
                throw new IllegalStateException("unsupported binary operation: " + opKind.value());
        }
    }

    private InstructionKind getUnaryInstructionKind(OperatorKind opKind) {
        switch (opKind) {
            case TYPEOF:
                return InstructionKind.TYPEOF;
            case NOT:
                return InstructionKind.NOT;
            case SUB:
                return InstructionKind.NEGATE;
            case ADD:
                return InstructionKind.MOVE;
            default:
                throw new IllegalStateException("unsupported unary operator: " + opKind.value());
        }
    }

    private void generateListConstructorExpr(BLangListConstructorExpr listConstructorExpr) {
        // Emit create array instruction
        BIRVariableDcl tempVarDcl = new BIRVariableDcl(listConstructorExpr.getBType(), this.env.nextLocalVarId(names),
                                                       VarScope.FUNCTION, VarKind.TEMP);
        this.env.enclFunc.localVars.add(tempVarDcl);
        BIROperand toVarRef = new BIROperand(tempVarDcl);

        long size = -1L;
        List<BLangExpression> exprs = listConstructorExpr.exprs;
        BType listConstructorExprType = Types.getReferredType(listConstructorExpr.getBType());
        if (listConstructorExprType.tag == TypeTags.ARRAY &&
                ((BArrayType) listConstructorExprType).state != BArrayState.OPEN) {
            size = ((BArrayType) listConstructorExprType).size;
        } else if (listConstructorExprType.tag == TypeTags.TUPLE) {
            size = exprs.size();
        }

        BLangLiteral literal = new BLangLiteral();
        literal.pos = listConstructorExpr.pos;
        literal.value = size;
        literal.setBType(symTable.intType);
        literal.accept(this);
        BIROperand sizeOp = this.env.targetOperand;

        List<BIRNode.BIRListConstructorEntry> initialValues = new ArrayList<>(exprs.size());

        for (BLangExpression expr : exprs) {
            if (expr.getKind() == NodeKind.LIST_CONSTRUCTOR_SPREAD_OP) {
                BLangListConstructorSpreadOpExpr spreadMember = (BLangListConstructorSpreadOpExpr) expr;
                spreadMember.expr.accept(this);
                initialValues.add(new BIRNode.BIRListConstructorSpreadMemberEntry(this.env.targetOperand));
            } else {
                expr.accept(this);
                initialValues.add(new BIRNode.BIRListConstructorExprEntry(this.env.targetOperand));
            }
        }

        setScopeAndEmit(
                new BIRNonTerminator.NewArray(listConstructorExpr.pos, listConstructorExprType, toVarRef, sizeOp,
                        initialValues));
        this.env.targetOperand = toVarRef;
    }

    private void generateArrayAccess(BLangIndexBasedAccess astArrayAccessExpr) {
        boolean variableStore = this.varAssignment;
        this.varAssignment = false;

        BIROperand rhsOp = this.env.targetOperand;

        astArrayAccessExpr.expr.accept(this);
        BIROperand varRefRegIndex = this.env.targetOperand;

        astArrayAccessExpr.indexExpr.accept(this);
        BIROperand keyRegIndex = this.env.targetOperand;

        if (variableStore) {
            setScopeAndEmit(new BIRNonTerminator.FieldAccess(astArrayAccessExpr.pos, InstructionKind.ARRAY_STORE,
                    varRefRegIndex, keyRegIndex, rhsOp));
            return;
        }
        BIRVariableDcl tempVarDcl = new BIRVariableDcl(astArrayAccessExpr.getBType(), this.env.nextLocalVarId(names),
                                                       VarScope.FUNCTION, VarKind.TEMP);
        this.env.enclFunc.localVars.add(tempVarDcl);
        BIROperand tempVarRef = new BIROperand(tempVarDcl);

        setScopeAndEmit(new BIRNonTerminator.FieldAccess(astArrayAccessExpr.pos, InstructionKind.ARRAY_LOAD, tempVarRef,
                                              keyRegIndex, varRefRegIndex, false,
                                              astArrayAccessExpr.isLValue && !astArrayAccessExpr.leafNode));
        this.env.targetOperand = tempVarRef;

        this.varAssignment = variableStore;
    }

    private void generateMappingAccess(BLangIndexBasedAccess astIndexBasedAccessExpr, boolean except) {
        boolean variableStore = this.varAssignment;
        this.varAssignment = false;
        InstructionKind insKind;
        BType astAccessExprExprType = Types.getReferredType(astIndexBasedAccessExpr.expr.getBType());
        if (variableStore) {
            BIROperand rhsOp = this.env.targetOperand;

            astIndexBasedAccessExpr.expr.accept(this);
            BIROperand varRefRegIndex = this.env.targetOperand;

            astIndexBasedAccessExpr.indexExpr.accept(this);
            BIROperand keyRegIndex = this.env.targetOperand;

            if (astIndexBasedAccessExpr.getKind() == NodeKind.XML_ATTRIBUTE_ACCESS_EXPR) {
                insKind = InstructionKind.XML_ATTRIBUTE_STORE;
                keyRegIndex = getQNameOP(astIndexBasedAccessExpr.indexExpr, keyRegIndex);
            } else if (astAccessExprExprType.tag == TypeTags.OBJECT ||
                    (astAccessExprExprType.tag == TypeTags.UNION &&
                             ((BUnionType) astAccessExprExprType).getMemberTypes().iterator()
                                     .next().tag == TypeTags.OBJECT)) {
                insKind = InstructionKind.OBJECT_STORE;
            } else {
                insKind = InstructionKind.MAP_STORE;
            }
            setScopeAndEmit(
                    new BIRNonTerminator.FieldAccess(astIndexBasedAccessExpr.pos, insKind, varRefRegIndex, keyRegIndex,
                            rhsOp, astIndexBasedAccessExpr.isStoreOnCreation));
        } else {
            BIRVariableDcl tempVarDcl = new BIRVariableDcl(astIndexBasedAccessExpr.getBType(),
                                                           this.env.nextLocalVarId(names),
                                                           VarScope.FUNCTION, VarKind.TEMP);
            this.env.enclFunc.localVars.add(tempVarDcl);
            BIROperand tempVarRef = new BIROperand(tempVarDcl);

            astIndexBasedAccessExpr.expr.accept(this);
            BIROperand varRefRegIndex = this.env.targetOperand;

            astIndexBasedAccessExpr.indexExpr.accept(this);
            BIROperand keyRegIndex = this.env.targetOperand;

            if (astIndexBasedAccessExpr.getKind() == NodeKind.XML_ATTRIBUTE_ACCESS_EXPR) {
                insKind = InstructionKind.XML_ATTRIBUTE_LOAD;
                keyRegIndex = getQNameOP(astIndexBasedAccessExpr.indexExpr, keyRegIndex);
            } else if (TypeTags.isXMLTypeTag(astAccessExprExprType.tag)) {
                generateXMLAccess((BLangXMLAccessExpr) astIndexBasedAccessExpr, tempVarRef, varRefRegIndex,
                        keyRegIndex);
                this.varAssignment = variableStore;
                return;
            } else if (astAccessExprExprType.tag == TypeTags.OBJECT ||
                    (astAccessExprExprType.tag == TypeTags.UNION &&
                             ((BUnionType) astAccessExprExprType).getMemberTypes().iterator()
                                     .next().tag == TypeTags.OBJECT)) {
                insKind = InstructionKind.OBJECT_LOAD;
            } else {
                insKind = InstructionKind.MAP_LOAD;
            }
            setScopeAndEmit(
                    new BIRNonTerminator.FieldAccess(astIndexBasedAccessExpr.pos, insKind, tempVarRef, keyRegIndex,
                            varRefRegIndex, except,
                            astIndexBasedAccessExpr.isLValue && !astIndexBasedAccessExpr.leafNode));
            this.env.targetOperand = tempVarRef;
        }
        this.varAssignment = variableStore;
    }

    private BTypeSymbol getObjectTypeSymbol(BType objType) {
        BType type = Types.getReferredType(objType);
        if (type.tag == TypeTags.UNION) {
            return ((BUnionType) type).getMemberTypes().stream()
                    .filter(t -> t.tag == TypeTags.OBJECT)
                    .findFirst()
                    .orElse(symTable.noType).tsymbol;
        }
        return type.tsymbol;
    }

    private BIROperand generateStringLiteral(String value) {
        BLangLiteral prefixLiteral = (BLangLiteral) TreeBuilder.createLiteralExpression();
        prefixLiteral.value = value;

        if (value == null) {
            prefixLiteral.setBType(symTable.nilType);
        } else {
            prefixLiteral.setBType(symTable.stringType);
        }

        prefixLiteral.accept(this);
        return this.env.targetOperand;
    }

    private void generateXMLNamespace(BLangXMLNS xmlnsNode) {
        BIRVariableDcl birVarDcl = new BIRVariableDcl(xmlnsNode.pos, symTable.stringType,
                this.env.nextLocalVarId(names), VarScope.FUNCTION, VarKind.LOCAL, null);
        this.env.enclFunc.localVars.add(birVarDcl);
        this.env.symbolVarMap.put(xmlnsNode.symbol, birVarDcl);

        // Visit the namespace uri expression.
        xmlnsNode.namespaceURI.accept(this);

        // Create a variable reference and
        BIROperand varRef = new BIROperand(birVarDcl);
        setScopeAndEmit(new Move(xmlnsNode.pos, this.env.targetOperand, varRef));
    }

    private BIROperand generateNamespaceRef(BXMLNSSymbol nsSymbol, Location pos) {
        if (nsSymbol == null) {
            return generateStringLiteral(null);
        }

        // global-level, object-level, record-level namespace declarations will not have
        // any interpolated content. hence the namespace URI is statically known.
        int ownerTag = nsSymbol.owner.tag;
        if ((ownerTag & SymTag.PACKAGE) == SymTag.PACKAGE ||
                (ownerTag & SymTag.OBJECT) == SymTag.OBJECT ||
                (ownerTag & SymTag.RECORD) == SymTag.RECORD) {
            return generateStringLiteral(nsSymbol.namespaceURI);
        }

        BIRVariableDcl nsURIVarDcl = new BIRVariableDcl(symTable.stringType, this.env.nextLocalVarId(names),
                VarScope.FUNCTION, VarKind.TEMP);
        this.env.enclFunc.localVars.add(nsURIVarDcl);
        BIROperand nsURIVarRef = new BIROperand(nsURIVarDcl);

        BIRVariableDcl varDecl = this.env.symbolVarMap.get(nsSymbol);
        BIROperand fromVarRef = new BIROperand(varDecl);
        setScopeAndEmit(new Move(pos, fromVarRef, nsURIVarRef));
        return nsURIVarRef;
    }

    private void populateXMLSequence(BLangXMLSequenceLiteral xmlSequenceLiteral, BIROperand toVarRef) {
        for (BLangExpression xmlItem : xmlSequenceLiteral.xmlItems) {
            xmlItem.accept(this);
            BIROperand childOp = this.env.targetOperand;
            setScopeAndEmit(
                    new BIRNonTerminator.XMLAccess(xmlItem.pos, InstructionKind.XML_SEQ_STORE, toVarRef, childOp));
        }
    }

    private void populateXML(BLangXMLElementLiteral xmlElementLiteral, BIROperand toVarRef) {
        // Add namespaces decelerations visible to this element.
        xmlElementLiteral.namespacesInScope.forEach((name, symbol) -> {
            BLangXMLQName nsQName = new BLangXMLQName(name.getValue(), XMLConstants.XMLNS_ATTRIBUTE);
            nsQName.setBType(symTable.stringType);
            nsQName.accept(this);
            BIROperand nsQNameIndex = this.env.targetOperand;
            BIROperand nsURIIndex = generateNamespaceRef(symbol, xmlElementLiteral.pos);
            setScopeAndEmit(new BIRNonTerminator.FieldAccess(xmlElementLiteral.pos, InstructionKind.XML_ATTRIBUTE_STORE,
                    toVarRef, nsQNameIndex, nsURIIndex));
        });

        // Add attributes
        xmlElementLiteral.attributes.forEach(attribute -> {
            this.env.targetOperand = toVarRef;
            attribute.accept(this);
        });

        // Add children
        xmlElementLiteral.modifiedChildren.forEach(child -> {
            child.accept(this);
            BIROperand childOp = this.env.targetOperand;
            setScopeAndEmit(
                    new BIRNonTerminator.XMLAccess(child.pos, InstructionKind.XML_SEQ_STORE, toVarRef, childOp));
        });
    }

    private BIROperand getQNameOP(BLangExpression qnameExpr, BIROperand keyRegIndex) {
        if (qnameExpr.getKind() == NodeKind.XML_QNAME) {
            return keyRegIndex;
        }

        BIRVariableDcl tempQNameVarDcl = new BIRVariableDcl(symTable.anyType,
                this.env.nextLocalVarId(names), VarScope.FUNCTION, VarKind.TEMP);
        this.env.enclFunc.localVars.add(tempQNameVarDcl);
        BIROperand qnameVarRef = new BIROperand(tempQNameVarDcl);
        setScopeAndEmit(new BIRNonTerminator.NewStringXMLQName(qnameExpr.pos, qnameVarRef, keyRegIndex));
        return qnameVarRef;
    }

    // todo: remove/move this, we no longer support xml access like this
    private void generateXMLAccess(BLangXMLAccessExpr xmlAccessExpr, BIROperand tempVarRef,
                                   BIROperand varRefRegIndex, BIROperand keyRegIndex) {
        this.env.targetOperand = tempVarRef;
        InstructionKind insKind;
        if (xmlAccessExpr.fieldType == FieldKind.ALL) {
            setScopeAndEmit(new BIRNonTerminator.XMLAccess(xmlAccessExpr.pos, InstructionKind.XML_LOAD_ALL, tempVarRef,
                    varRefRegIndex));
            return;
        } else if (xmlAccessExpr.indexExpr.getBType().tag == TypeTags.STRING) {
            insKind = InstructionKind.XML_LOAD;
        } else {
            insKind = InstructionKind.XML_SEQ_LOAD;
        }

        setScopeAndEmit(
                new BIRNonTerminator.FieldAccess(xmlAccessExpr.pos, insKind, tempVarRef, keyRegIndex, varRefRegIndex));
    }

    private void generateFPVarRef(BLangExpression fpVarRef, BInvokableSymbol funcSymbol) {
        // fpload instruction
        BIRVariableDcl tempVarLambda =
                new BIRVariableDcl(fpVarRef.getBType(), this.env.nextLocalVarId(names), VarScope.FUNCTION,
                                   VarKind.TEMP);
        this.env.enclFunc.localVars.add(tempVarLambda);
        BIROperand lhsOp = new BIROperand(tempVarLambda);
        Name funcName = getFuncName(funcSymbol);

        List<BIRVariableDcl> params = new ArrayList<>();

        funcSymbol.params.forEach(param -> {
            BIRVariableDcl birVarDcl = new BIRVariableDcl(fpVarRef.pos, param.type, this.env.nextLambdaVarId(names),
                    VarScope.FUNCTION, VarKind.ARG, null);
            params.add(birVarDcl);
        });

        BVarSymbol restParam = funcSymbol.restParam;
        if (restParam != null) {
            BIRVariableDcl birVarDcl = new BIRVariableDcl(fpVarRef.pos, restParam.type, this.env.nextLambdaVarId(names),
                    VarScope.FUNCTION, VarKind.ARG, null);
            params.add(birVarDcl);
        }

        setScopeAndEmit(
                new BIRNonTerminator.FPLoad(fpVarRef.pos, funcSymbol.pkgID, funcName, lhsOp, params, new ArrayList<>(),
                        funcSymbol.type, funcSymbol.strandName, funcSymbol.schedulerPolicy));
        this.env.targetOperand = lhsOp;
    }

    private void addToTrapStack(BIRBasicBlock birBasicBlock) {
        if (this.env.trapBlocks.isEmpty()) {
            return;
        }
        this.env.trapBlocks.peek().add(birBasicBlock);
    }

    private List<BIRNode.BIRMappingConstructorEntry> generateMappingConstructorEntries(
            List<RecordLiteralNode.RecordField> fields) {

        List<BIRNode.BIRMappingConstructorEntry> initialValues = new ArrayList<>(fields.size());

        for (RecordLiteralNode.RecordField field : fields) {
            if (field.isKeyValueField()) {
                BLangRecordKeyValueField keyValueField = (BLangRecordKeyValueField) field;
                keyValueField.key.expr.accept(this);
                BIROperand keyOperand = this.env.targetOperand;

                keyValueField.valueExpr.accept(this);
                BIROperand valueOperand = this.env.targetOperand;
                initialValues.add(new BIRNode.BIRMappingConstructorKeyValueEntry(keyOperand, valueOperand));
                continue;
            }

            BLangRecordLiteral.BLangRecordSpreadOperatorField spreadField =
                    (BLangRecordLiteral.BLangRecordSpreadOperatorField) field;
            spreadField.expr.accept(this);
            initialValues.add(new BIRNode.BIRMappingConstructorSpreadFieldEntry(this.env.targetOperand));
        }
        return initialValues;
    }


    // For invocation expressions, there is no symbol to attach the annotation annotation symbols to. So we
    // add the attachments symbols to the attachment expression and extract them here.
    private List<BIRAnnotationAttachment> getBIRAnnotAttachmentsForASTAnnotAttachments(
            List<BLangAnnotationAttachment> astAnnotAttachments) {
        List<BIRAnnotationAttachment> annotationAttachments = new ArrayList<>(astAnnotAttachments.size());
        for (BLangAnnotationAttachment astAnnotAttachment : astAnnotAttachments) {
            annotationAttachments.add(createBIRAnnotationAttachment(astAnnotAttachment.annotationAttachmentSymbol));
        }
        return annotationAttachments;
    }

    private List<BIRAnnotationAttachment> getBIRAnnotAttachments(
            List<? extends AnnotationAttachmentSymbol> astAnnotAttachments) {
        List<BIRAnnotationAttachment> annotationAttachments = new ArrayList<>(astAnnotAttachments.size());
        for (AnnotationAttachmentSymbol annotationAttachmentSymbol : astAnnotAttachments) {
            annotationAttachments.add(createBIRAnnotationAttachment(
                    (BAnnotationAttachmentSymbol) annotationAttachmentSymbol));
        }
        return annotationAttachments;
    }

    private BIRAnnotationAttachment createBIRAnnotationAttachment(BAnnotationAttachmentSymbol annotAttachmentSymbol) {
        Location pos = annotAttachmentSymbol.pos;
        PackageID annotPkgID = annotAttachmentSymbol.annotPkgID;
        Name annotTag = annotAttachmentSymbol.annotTag;

        if (!annotAttachmentSymbol.isConstAnnotation()) {
            return new BIRAnnotationAttachment(pos, annotPkgID, annotTag);
        }

        BLangConstantValue attachmentValue =
                ((BAnnotationAttachmentSymbol.BConstAnnotationAttachmentSymbol) annotAttachmentSymbol)
                        .attachmentValueSymbol.value;
        return new BIRNode.BIRConstAnnotationAttachment(pos, annotPkgID, annotTag, getBIRConstantVal(attachmentValue));
    }
}<|MERGE_RESOLUTION|>--- conflicted
+++ resolved
@@ -669,15 +669,6 @@
         }
 
         this.env.clear();
-<<<<<<< HEAD
-=======
-
-        // Rearrange basic block ids.
-        birFunc.parameters.values().forEach(basicBlocks -> basicBlocks.forEach(bb -> bb.id = this.env.nextBBId(names)));
-        birFunc.basicBlocks.forEach(bb -> bb.id = this.env.nextBBId(names));
-        // Rearrange error entries.
-        birFunc.errorTable.sort(Comparator.comparingInt(o -> Integer.parseInt(o.trapBB.id.value.replace("bb", ""))));
->>>>>>> 34e0eb47
         birFunc.dependentGlobalVars = astFunc.symbol.dependentGlobalVars.stream()
                 .map(varSymbol -> this.globalVarMap.get(varSymbol)).collect(Collectors.toSet());
     }
