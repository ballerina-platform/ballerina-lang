/*
 *  Copyright (c) 2018, WSO2 Inc. (http://www.wso2.org) All Rights Reserved.
 *
 *  WSO2 Inc. licenses this file to you under the Apache License,
 *  Version 2.0 (the "License"); you may not use this file except
 *  in compliance with the License.
 *  You may obtain a copy of the License at
 *
 *    http://www.apache.org/licenses/LICENSE-2.0
 *
 *  Unless required by applicable law or agreed to in writing,
 *  software distributed under the License is distributed on an
 *  "AS IS" BASIS, WITHOUT WARRANTIES OR CONDITIONS OF ANY
 *  KIND, either express or implied.  See the License for the
 *  specific language governing permissions and limitations
 *  under the License.
 */

package org.wso2.ballerinalang.compiler.bir;

import io.ballerina.tools.diagnostics.Location;
import io.ballerina.tools.text.LinePosition;
import io.ballerina.tools.text.LineRange;
import org.ballerinalang.model.TreeBuilder;
import org.ballerinalang.model.elements.Flag;
import org.ballerinalang.model.elements.PackageID;
import org.ballerinalang.model.symbols.AnnotationAttachmentSymbol;
import org.ballerinalang.model.symbols.SymbolKind;
import org.ballerinalang.model.symbols.SymbolOrigin;
import org.ballerinalang.model.tree.BlockNode;
import org.ballerinalang.model.tree.NodeKind;
import org.ballerinalang.model.tree.OperatorKind;
import org.ballerinalang.model.tree.TopLevelNode;
import org.ballerinalang.model.tree.expressions.RecordLiteralNode;
import org.wso2.ballerinalang.compiler.bir.model.BIRNode;
import org.wso2.ballerinalang.compiler.bir.model.BIRNode.BIRAnnotation;
import org.wso2.ballerinalang.compiler.bir.model.BIRNode.BIRAnnotationAttachment;
import org.wso2.ballerinalang.compiler.bir.model.BIRNode.BIRBasicBlock;
import org.wso2.ballerinalang.compiler.bir.model.BIRNode.BIRConstant;
import org.wso2.ballerinalang.compiler.bir.model.BIRNode.BIRFunction;
import org.wso2.ballerinalang.compiler.bir.model.BIRNode.BIRFunctionParameter;
import org.wso2.ballerinalang.compiler.bir.model.BIRNode.BIRGlobalVariableDcl;
import org.wso2.ballerinalang.compiler.bir.model.BIRNode.BIRLockDetailsHolder;
import org.wso2.ballerinalang.compiler.bir.model.BIRNode.BIRPackage;
import org.wso2.ballerinalang.compiler.bir.model.BIRNode.BIRParameter;
import org.wso2.ballerinalang.compiler.bir.model.BIRNode.BIRTypeDefinition;
import org.wso2.ballerinalang.compiler.bir.model.BIRNode.BIRVariableDcl;
import org.wso2.ballerinalang.compiler.bir.model.BIRNode.ConstValue;
import org.wso2.ballerinalang.compiler.bir.model.BIRNonTerminator;
import org.wso2.ballerinalang.compiler.bir.model.BIRNonTerminator.BinaryOp;
import org.wso2.ballerinalang.compiler.bir.model.BIRNonTerminator.Move;
import org.wso2.ballerinalang.compiler.bir.model.BIRNonTerminator.UnaryOP;
import org.wso2.ballerinalang.compiler.bir.model.BIROperand;
import org.wso2.ballerinalang.compiler.bir.model.BIRTerminator;
import org.wso2.ballerinalang.compiler.bir.model.BirScope;
import org.wso2.ballerinalang.compiler.bir.model.InstructionKind;
import org.wso2.ballerinalang.compiler.bir.model.VarKind;
import org.wso2.ballerinalang.compiler.bir.model.VarScope;
import org.wso2.ballerinalang.compiler.bir.optimizer.BIROptimizer;
import org.wso2.ballerinalang.compiler.diagnostic.BLangDiagnosticLocation;
import org.wso2.ballerinalang.compiler.semantics.analyzer.Types;
import org.wso2.ballerinalang.compiler.semantics.model.SymbolTable;
import org.wso2.ballerinalang.compiler.semantics.model.symbols.BAnnotationSymbol;
import org.wso2.ballerinalang.compiler.semantics.model.symbols.BAttachedFunction;
import org.wso2.ballerinalang.compiler.semantics.model.symbols.BClassSymbol;
import org.wso2.ballerinalang.compiler.semantics.model.symbols.BConstantSymbol;
import org.wso2.ballerinalang.compiler.semantics.model.symbols.BEnumSymbol;
import org.wso2.ballerinalang.compiler.semantics.model.symbols.BInvokableSymbol;
import org.wso2.ballerinalang.compiler.semantics.model.symbols.BInvokableTypeSymbol;
import org.wso2.ballerinalang.compiler.semantics.model.symbols.BObjectTypeSymbol;
import org.wso2.ballerinalang.compiler.semantics.model.symbols.BResourceFunction;
import org.wso2.ballerinalang.compiler.semantics.model.symbols.BResourcePathSegmentSymbol;
import org.wso2.ballerinalang.compiler.semantics.model.symbols.BServiceSymbol;
import org.wso2.ballerinalang.compiler.semantics.model.symbols.BSymbol;
import org.wso2.ballerinalang.compiler.semantics.model.symbols.BTypeDefinitionSymbol;
import org.wso2.ballerinalang.compiler.semantics.model.symbols.BTypeSymbol;
import org.wso2.ballerinalang.compiler.semantics.model.symbols.BVarSymbol;
import org.wso2.ballerinalang.compiler.semantics.model.symbols.BXMLNSSymbol;
import org.wso2.ballerinalang.compiler.semantics.model.symbols.SymTag;
import org.wso2.ballerinalang.compiler.semantics.model.symbols.Symbols;
import org.wso2.ballerinalang.compiler.semantics.model.types.BArrayType;
import org.wso2.ballerinalang.compiler.semantics.model.types.BInvokableType;
import org.wso2.ballerinalang.compiler.semantics.model.types.BRecordType;
import org.wso2.ballerinalang.compiler.semantics.model.types.BTableType;
import org.wso2.ballerinalang.compiler.semantics.model.types.BType;
import org.wso2.ballerinalang.compiler.semantics.model.types.BTypeReferenceType;
import org.wso2.ballerinalang.compiler.semantics.model.types.BUnionType;
import org.wso2.ballerinalang.compiler.tree.BLangAnnotation;
import org.wso2.ballerinalang.compiler.tree.BLangAnnotationAttachment;
import org.wso2.ballerinalang.compiler.tree.BLangBlockFunctionBody;
import org.wso2.ballerinalang.compiler.tree.BLangClassDefinition;
import org.wso2.ballerinalang.compiler.tree.BLangExternalFunctionBody;
import org.wso2.ballerinalang.compiler.tree.BLangFunction;
import org.wso2.ballerinalang.compiler.tree.BLangIdentifier;
import org.wso2.ballerinalang.compiler.tree.BLangImportPackage;
import org.wso2.ballerinalang.compiler.tree.BLangNodeVisitor;
import org.wso2.ballerinalang.compiler.tree.BLangPackage;
import org.wso2.ballerinalang.compiler.tree.BLangResourceFunction;
import org.wso2.ballerinalang.compiler.tree.BLangService;
import org.wso2.ballerinalang.compiler.tree.BLangSimpleVariable;
import org.wso2.ballerinalang.compiler.tree.BLangTableKeyTypeConstraint;
import org.wso2.ballerinalang.compiler.tree.BLangTypeDefinition;
import org.wso2.ballerinalang.compiler.tree.BLangVariable;
import org.wso2.ballerinalang.compiler.tree.BLangXMLNS;
import org.wso2.ballerinalang.compiler.tree.BLangXMLNS.BLangLocalXMLNS;
import org.wso2.ballerinalang.compiler.tree.BLangXMLNS.BLangPackageXMLNS;
import org.wso2.ballerinalang.compiler.tree.expressions.BLangBinaryExpr;
import org.wso2.ballerinalang.compiler.tree.expressions.BLangConstant;
import org.wso2.ballerinalang.compiler.tree.expressions.BLangDynamicArgExpr;
import org.wso2.ballerinalang.compiler.tree.expressions.BLangErrorConstructorExpr;
import org.wso2.ballerinalang.compiler.tree.expressions.BLangExpression;
import org.wso2.ballerinalang.compiler.tree.expressions.BLangFieldBasedAccess.BLangStructFunctionVarRef;
import org.wso2.ballerinalang.compiler.tree.expressions.BLangGroupExpr;
import org.wso2.ballerinalang.compiler.tree.expressions.BLangIgnoreExpr;
import org.wso2.ballerinalang.compiler.tree.expressions.BLangIndexBasedAccess;
import org.wso2.ballerinalang.compiler.tree.expressions.BLangIndexBasedAccess.BLangArrayAccessExpr;
import org.wso2.ballerinalang.compiler.tree.expressions.BLangIndexBasedAccess.BLangJSONAccessExpr;
import org.wso2.ballerinalang.compiler.tree.expressions.BLangIndexBasedAccess.BLangMapAccessExpr;
import org.wso2.ballerinalang.compiler.tree.expressions.BLangIndexBasedAccess.BLangStringAccessExpr;
import org.wso2.ballerinalang.compiler.tree.expressions.BLangIndexBasedAccess.BLangStructFieldAccessExpr;
import org.wso2.ballerinalang.compiler.tree.expressions.BLangIndexBasedAccess.BLangTableAccessExpr;
import org.wso2.ballerinalang.compiler.tree.expressions.BLangIndexBasedAccess.BLangXMLAccessExpr;
import org.wso2.ballerinalang.compiler.tree.expressions.BLangInvocation;
import org.wso2.ballerinalang.compiler.tree.expressions.BLangIsAssignableExpr;
import org.wso2.ballerinalang.compiler.tree.expressions.BLangIsLikeExpr;
import org.wso2.ballerinalang.compiler.tree.expressions.BLangLambdaFunction;
import org.wso2.ballerinalang.compiler.tree.expressions.BLangListConstructorExpr;
import org.wso2.ballerinalang.compiler.tree.expressions.BLangListConstructorExpr.BLangArrayLiteral;
import org.wso2.ballerinalang.compiler.tree.expressions.BLangListConstructorExpr.BLangJSONArrayLiteral;
import org.wso2.ballerinalang.compiler.tree.expressions.BLangListConstructorExpr.BLangListConstructorSpreadOpExpr;
import org.wso2.ballerinalang.compiler.tree.expressions.BLangListConstructorExpr.BLangTupleLiteral;
import org.wso2.ballerinalang.compiler.tree.expressions.BLangLiteral;
import org.wso2.ballerinalang.compiler.tree.expressions.BLangReAssertion;
import org.wso2.ballerinalang.compiler.tree.expressions.BLangReAtomCharOrEscape;
import org.wso2.ballerinalang.compiler.tree.expressions.BLangReAtomQuantifier;
import org.wso2.ballerinalang.compiler.tree.expressions.BLangReCapturingGroups;
import org.wso2.ballerinalang.compiler.tree.expressions.BLangReCharSet;
import org.wso2.ballerinalang.compiler.tree.expressions.BLangReCharSetRange;
import org.wso2.ballerinalang.compiler.tree.expressions.BLangReCharacterClass;
import org.wso2.ballerinalang.compiler.tree.expressions.BLangReDisjunction;
import org.wso2.ballerinalang.compiler.tree.expressions.BLangReFlagExpression;
import org.wso2.ballerinalang.compiler.tree.expressions.BLangReFlagsOnOff;
import org.wso2.ballerinalang.compiler.tree.expressions.BLangReQuantifier;
import org.wso2.ballerinalang.compiler.tree.expressions.BLangReSequence;
import org.wso2.ballerinalang.compiler.tree.expressions.BLangRecordLiteral;
import org.wso2.ballerinalang.compiler.tree.expressions.BLangRecordLiteral.BLangMapLiteral;
import org.wso2.ballerinalang.compiler.tree.expressions.BLangRecordLiteral.BLangRecordKeyValueField;
import org.wso2.ballerinalang.compiler.tree.expressions.BLangRecordLiteral.BLangStructLiteral;
import org.wso2.ballerinalang.compiler.tree.expressions.BLangRegExpTemplateLiteral;
import org.wso2.ballerinalang.compiler.tree.expressions.BLangSimpleVarRef;
import org.wso2.ballerinalang.compiler.tree.expressions.BLangSimpleVarRef.BLangFunctionVarRef;
import org.wso2.ballerinalang.compiler.tree.expressions.BLangSimpleVarRef.BLangLocalVarRef;
import org.wso2.ballerinalang.compiler.tree.expressions.BLangSimpleVarRef.BLangPackageVarRef;
import org.wso2.ballerinalang.compiler.tree.expressions.BLangStatementExpression;
import org.wso2.ballerinalang.compiler.tree.expressions.BLangTableConstructorExpr;
import org.wso2.ballerinalang.compiler.tree.expressions.BLangTrapExpr;
import org.wso2.ballerinalang.compiler.tree.expressions.BLangTypeConversionExpr;
import org.wso2.ballerinalang.compiler.tree.expressions.BLangTypeInit;
import org.wso2.ballerinalang.compiler.tree.expressions.BLangTypeTestExpr;
import org.wso2.ballerinalang.compiler.tree.expressions.BLangTypedescExpr;
import org.wso2.ballerinalang.compiler.tree.expressions.BLangUnaryExpr;
import org.wso2.ballerinalang.compiler.tree.expressions.BLangWaitExpr;
import org.wso2.ballerinalang.compiler.tree.expressions.BLangWaitForAllExpr;
import org.wso2.ballerinalang.compiler.tree.expressions.BLangWorkerFlushExpr;
import org.wso2.ballerinalang.compiler.tree.expressions.BLangWorkerReceive;
import org.wso2.ballerinalang.compiler.tree.expressions.BLangWorkerSyncSendExpr;
import org.wso2.ballerinalang.compiler.tree.expressions.BLangXMLAttribute;
import org.wso2.ballerinalang.compiler.tree.expressions.BLangXMLCommentLiteral;
import org.wso2.ballerinalang.compiler.tree.expressions.BLangXMLElementLiteral;
import org.wso2.ballerinalang.compiler.tree.expressions.BLangXMLProcInsLiteral;
import org.wso2.ballerinalang.compiler.tree.expressions.BLangXMLQName;
import org.wso2.ballerinalang.compiler.tree.expressions.BLangXMLQuotedString;
import org.wso2.ballerinalang.compiler.tree.expressions.BLangXMLSequenceLiteral;
import org.wso2.ballerinalang.compiler.tree.expressions.BLangXMLTextLiteral;
import org.wso2.ballerinalang.compiler.tree.statements.BLangAssignment;
import org.wso2.ballerinalang.compiler.tree.statements.BLangBlockStmt;
import org.wso2.ballerinalang.compiler.tree.statements.BLangBreak;
import org.wso2.ballerinalang.compiler.tree.statements.BLangContinue;
import org.wso2.ballerinalang.compiler.tree.statements.BLangExpressionStmt;
import org.wso2.ballerinalang.compiler.tree.statements.BLangFail;
import org.wso2.ballerinalang.compiler.tree.statements.BLangForkJoin;
import org.wso2.ballerinalang.compiler.tree.statements.BLangIf;
import org.wso2.ballerinalang.compiler.tree.statements.BLangLock.BLangLockStmt;
import org.wso2.ballerinalang.compiler.tree.statements.BLangLock.BLangUnLockStmt;
import org.wso2.ballerinalang.compiler.tree.statements.BLangPanic;
import org.wso2.ballerinalang.compiler.tree.statements.BLangReturn;
import org.wso2.ballerinalang.compiler.tree.statements.BLangSimpleVariableDef;
import org.wso2.ballerinalang.compiler.tree.statements.BLangStatement;
import org.wso2.ballerinalang.compiler.tree.statements.BLangWhile;
import org.wso2.ballerinalang.compiler.tree.statements.BLangWorkerSend;
import org.wso2.ballerinalang.compiler.tree.statements.BLangXMLNSStatement;
import org.wso2.ballerinalang.compiler.tree.types.BLangArrayType;
import org.wso2.ballerinalang.compiler.tree.types.BLangBuiltInRefTypeNode;
import org.wso2.ballerinalang.compiler.tree.types.BLangConstrainedType;
import org.wso2.ballerinalang.compiler.tree.types.BLangErrorType;
import org.wso2.ballerinalang.compiler.tree.types.BLangFiniteTypeNode;
import org.wso2.ballerinalang.compiler.tree.types.BLangFunctionTypeNode;
import org.wso2.ballerinalang.compiler.tree.types.BLangIntersectionTypeNode;
import org.wso2.ballerinalang.compiler.tree.types.BLangObjectTypeNode;
import org.wso2.ballerinalang.compiler.tree.types.BLangRecordTypeNode;
import org.wso2.ballerinalang.compiler.tree.types.BLangStreamType;
import org.wso2.ballerinalang.compiler.tree.types.BLangStructureTypeNode;
import org.wso2.ballerinalang.compiler.tree.types.BLangTableTypeNode;
import org.wso2.ballerinalang.compiler.tree.types.BLangTupleTypeNode;
import org.wso2.ballerinalang.compiler.tree.types.BLangType;
import org.wso2.ballerinalang.compiler.tree.types.BLangUnionTypeNode;
import org.wso2.ballerinalang.compiler.tree.types.BLangUserDefinedType;
import org.wso2.ballerinalang.compiler.tree.types.BLangValueType;
import org.wso2.ballerinalang.compiler.util.BArrayState;
import org.wso2.ballerinalang.compiler.util.ClosureVarSymbol;
import org.wso2.ballerinalang.compiler.util.CompilerContext;
import org.wso2.ballerinalang.compiler.util.CompilerUtils;
import org.wso2.ballerinalang.compiler.util.FieldKind;
import org.wso2.ballerinalang.compiler.util.Name;
import org.wso2.ballerinalang.compiler.util.Names;
import org.wso2.ballerinalang.compiler.util.TypeTags;
import org.wso2.ballerinalang.compiler.util.Unifier;
import org.wso2.ballerinalang.util.Flags;

import java.util.ArrayList;
import java.util.Collections;
import java.util.HashMap;
import java.util.LinkedHashMap;
import java.util.List;
import java.util.Map;
import java.util.Set;
import java.util.TreeMap;
import java.util.stream.Collectors;

import javax.xml.XMLConstants;

import static org.ballerinalang.model.tree.NodeKind.CLASS_DEFN;
import static org.ballerinalang.model.tree.NodeKind.INVOCATION;
import static org.ballerinalang.model.tree.NodeKind.STATEMENT_EXPRESSION;
import static org.wso2.ballerinalang.compiler.bir.writer.BIRWriterUtils.createBIRAnnotationAttachment;
import static org.wso2.ballerinalang.compiler.bir.writer.BIRWriterUtils.getBIRAnnotAttachments;
import static org.wso2.ballerinalang.compiler.bir.writer.BIRWriterUtils.getBIRConstantVal;
import static org.wso2.ballerinalang.compiler.desugar.AnnotationDesugar.ANNOTATION_DATA;

/**
 * Lower the AST to BIR.
 *
 * @since 0.980.0
 */
public class BIRGen extends BLangNodeVisitor {

    private static final CompilerContext.Key<BIRGen> BIR_GEN =
            new CompilerContext.Key<>();

    public static final String DEFAULT_WORKER_NAME = "function";
    public static final String CLONE_READ_ONLY = "cloneReadOnly";
    private BIRGenEnv env;
    private Names names;
    private final SymbolTable symTable;
    private BIROptimizer birOptimizer;
    private final Types types;

    // Required variables to generate code for assignment statements
    private boolean varAssignment = false;
    private Map<BSymbol, BIRTypeDefinition> typeDefs = new LinkedHashMap<>();
    private BlockNode currentBlock;
    // This is a global variable cache
    public Map<BSymbol, BIRGlobalVariableDcl> globalVarMap = new HashMap<>();

    // This map is used to create dependencies for imported module global variables
    private Map<BSymbol, BIRGlobalVariableDcl> dummyGlobalVarMapForLocks = new HashMap<>();

    private Map<BType, BIROperand> localTypedescMap = new HashMap<>();
    private Map<BType, BIROperand> globalTypedescMap = new HashMap<>();

    // This is to cache the lockstmt to BIR Lock
    private Map<BLangLockStmt, BIRTerminator.Lock> lockStmtMap = new HashMap<>();

    private Unifier unifier;

    private BirScope currentScope;

    public static BIRGen getInstance(CompilerContext context) {
        BIRGen birGen = context.get(BIR_GEN);
        if (birGen == null) {
            birGen = new BIRGen(context);
        }

        return birGen;
    }

    private BIRGen(CompilerContext context) {
        context.put(BIR_GEN, this);

        this.names = Names.getInstance(context);
        this.symTable = SymbolTable.getInstance(context);
        this.birOptimizer = BIROptimizer.getInstance(context);
        this.unifier = new Unifier();
        this.types = Types.getInstance(context);
    }

    public BLangPackage genBIR(BLangPackage astPkg) {
        boolean skipTest = astPkg.moduleContextDataHolder.skipTests();
        String sourceRoot = astPkg.moduleContextDataHolder.sourceRoot().toString();
        BIRPackage birPkg = new BIRPackage(astPkg.pos, astPkg.packageID.orgName, astPkg.packageID.pkgName,
                astPkg.packageID.name, astPkg.packageID.version, astPkg.packageID.sourceFileName,
                sourceRoot, skipTest);

        astPkg.symbol.bir = birPkg; //TODO try to remove this

        this.env = new BIRGenEnv(birPkg);
        astPkg.accept(this);

        this.birOptimizer.optimizePackage(birPkg);
        if (!astPkg.moduleContextDataHolder.skipTests() && astPkg.hasTestablePackage()) {
            astPkg.getTestablePkgs().forEach(testPkg -> {
                BIRPackage testBirPkg = new BIRPackage(testPkg.pos, testPkg.packageID.orgName,
                        testPkg.packageID.pkgName, testPkg.packageID.name, testPkg.packageID.version,
                        testPkg.packageID.sourceFileName, sourceRoot, skipTest, true);
                this.env = new BIRGenEnv(testBirPkg);
                testPkg.accept(this);
                this.birOptimizer.optimizePackage(testBirPkg);
                testPkg.symbol.bir = testBirPkg;
                testBirPkg.importModules.add(new BIRNode.BIRImportModule(null, testPkg.packageID.orgName,
                        testPkg.packageID.name, testPkg.packageID.version));
            });
        }

        setEntryPoints(astPkg);
        return astPkg;
    }

    private void setEntryPoints(BLangPackage pkgNode) {
        BLangFunction mainFunc = getMainFunction(pkgNode);
        if (mainFunc != null || listenerDeclarationFound(pkgNode.getGlobalVariables()) || !pkgNode.services.isEmpty()) {
            pkgNode.symbol.entryPointExists = true;
        }
    }

    private boolean listenerDeclarationFound(List<BLangVariable> globalVars) {
        for (BLangVariable globalVar : globalVars) {
            if (Symbols.isFlagOn(globalVar.symbol.flags, Flags.LISTENER)) {
                return true;
            }
        }
        return false;
    }

    private BLangFunction getMainFunction(BLangPackage pkgNode) {
        for (BLangFunction funcNode : pkgNode.functions) {
            if (CompilerUtils.isMainFunction(funcNode)) {
                return funcNode;
            }
        }
        return null;
    }

    // Nodes

    @Override
    public void visit(BLangPackage astPkg) {
        // Lower function nodes in AST to bir function nodes.
        // TODO handle init, start, stop functions
        astPkg.imports.forEach(impPkg -> impPkg.accept(this));
        astPkg.constants.forEach(astConst -> astConst.accept(this));
        astPkg.typeDefinitions.forEach(astTypeDef -> astTypeDef.accept(this));
        generateClassDefinitions(astPkg.topLevelNodes);
        astPkg.globalVars.forEach(astGlobalVar -> astGlobalVar.accept(this));
        astPkg.initFunction.accept(this);
        astPkg.startFunction.accept(this);
        astPkg.stopFunction.accept(this);
        astPkg.functions.forEach(astFunc -> astFunc.accept(this));
        astPkg.annotations.forEach(astAnn -> astAnn.accept(this));
        astPkg.services.forEach(service -> service.accept(this));
    }

    private void generateClassDefinitions(List<TopLevelNode> topLevelNodes) {
        for (TopLevelNode topLevelNode : topLevelNodes) {
            if (topLevelNode.getKind() == CLASS_DEFN) {
                ((BLangClassDefinition) topLevelNode).accept(this);
            }
        }
    }

    @Override
    public void visit(BLangTypeDefinition astTypeDefinition) {
        BLangType bLangType = astTypeDefinition.typeNode;
        if (bLangType != null) {
            bLangType.accept(this);
        }
        BType type = getDefinedType(astTypeDefinition);
        BSymbol symbol = astTypeDefinition.symbol;
        Name displayName = symbol.name;
        if (type.tag == TypeTags.RECORD) {
            BRecordType recordType = (BRecordType) type;
            if (recordType.shouldPrintShape()) {
                displayName = new Name(recordType.toString());
            }
        }

        BIRTypeDefinition typeDef = new BIRTypeDefinition(astTypeDefinition.pos,
                                                          symbol.name,
                                                          symbol.flags,
                                                          astTypeDefinition.isBuiltinTypeDef,
                                                          type,
                                                          new ArrayList<>(),
                                                          symbol.origin.toBIROrigin(),
                                                          displayName,
                                                          symbol.originalName);
        if (symbol.tag == SymTag.TYPE_DEF) {
            BTypeReferenceType referenceType = ((BTypeDefinitionSymbol) symbol).referenceType;
            typeDef.referenceType = referenceType;
            BTypeSymbol typeSymbol = symbol.type.tsymbol;
            if (type.tsymbol.owner == symbol.owner
                    && !(Symbols.isFlagOn(typeSymbol.flags, Flags.CLASS))) {
                typeDefs.put(typeSymbol, typeDef);
            } else {
                if (referenceType != null) {
                    typeDef.type = referenceType;
                }
            }
            typeDef.annotAttachments.addAll(getBIRAnnotAttachments(((BTypeDefinitionSymbol) symbol).getAnnotations()));
        } else {
            // TODO: 2022-02-23 not necessarily enums, may not be a type definition symbol for generated type
            //  definitions.
            //enum symbols
            typeDefs.put(symbol, typeDef);

            if (astTypeDefinition.flagSet.contains(Flag.ENUM)) {
                typeDef.annotAttachments.addAll(getBIRAnnotAttachments(((BEnumSymbol) symbol).getAnnotations()));
            }
        }
        this.env.enclPkg.typeDefs.add(typeDef);
        typeDef.index = this.env.enclPkg.typeDefs.size() - 1;

        typeDef.setMarkdownDocAttachment(symbol.markdownDocumentation);

        if (astTypeDefinition.typeNode.getKind() == NodeKind.RECORD_TYPE ||
                astTypeDefinition.typeNode.getKind() == NodeKind.OBJECT_TYPE) {
            BLangStructureTypeNode typeNode = (BLangStructureTypeNode) astTypeDefinition.typeNode;
            for (BLangType typeRef : typeNode.typeRefs) {
                typeDef.referencedTypes.add(typeRef.getBType());
            }
        }

        BSymbol typeSymbol = symbol.tag == SymTag.TYPE_DEF ? symbol.type.tsymbol : symbol;
        // Write referenced functions, if this is an abstract-object
        if (typeSymbol.tag != SymTag.OBJECT || !Symbols.isFlagOn(typeSymbol.flags, Flags.CLASS)) {
            return;
        }

        for (BAttachedFunction func : ((BObjectTypeSymbol) typeSymbol).referencedFunctions) {
            if (!Symbols.isFlagOn(func.symbol.flags, Flags.INTERFACE)) {
                return;
            }

            BInvokableSymbol funcSymbol = func.symbol;
            BIRFunction birFunc = new BIRFunction(astTypeDefinition.pos, func.funcName, funcSymbol.flags, func.type,
                                                  names.fromString(DEFAULT_WORKER_NAME), 0,
                                                  funcSymbol.origin.toBIROrigin());

            if (funcSymbol.receiverSymbol != null) {
                birFunc.receiver = getSelf(funcSymbol.receiverSymbol
                );
            }

            birFunc.setMarkdownDocAttachment(funcSymbol.markdownDocumentation);

            int defaultableParamsCount = 0;
            birFunc.argsCount = funcSymbol.params.size() + defaultableParamsCount +
                    (funcSymbol.restParam != null ? 1 : 0);
            funcSymbol.params.forEach(requiredParam -> addParam(birFunc, requiredParam, astTypeDefinition.pos));
            if (funcSymbol.restParam != null) {
                addRestParam(birFunc, funcSymbol.restParam, astTypeDefinition.pos);
            }

            birFunc.returnVariable = new BIRVariableDcl(astTypeDefinition.pos, funcSymbol.retType,
                    this.env.nextLocalVarId(names), VarScope.FUNCTION, VarKind.RETURN, null);
            birFunc.localVars.add(0, birFunc.returnVariable);

            typeDef.attachedFuncs.add(birFunc);
        }
    }

    private BType getDefinedType(BLangTypeDefinition astTypeDefinition) {
        BType nodeType = astTypeDefinition.typeNode.getBType();
        // Consider: type DE distinct E;
        // For distinct types, the type defined by typeDefStmt (DE) is different from type used to define it (E).
        if (Types.getReferredType(nodeType).tag == TypeTags.ERROR) {
            return astTypeDefinition.symbol.type;
        }
        return nodeType;
    }

    @Override
    public void visit(BLangClassDefinition classDefinition) {
        for (BLangSimpleVariable bLangSimpleVariable : classDefinition.fields) {
            BLangType typeNode = bLangSimpleVariable.typeNode;
            if (typeNode != null) {
                typeNode.accept(this);
            }
        }
        BIRTypeDefinition typeDef = new BIRTypeDefinition(classDefinition.pos,
                                                          classDefinition.symbol.name,
                                                          classDefinition.symbol.originalName,
                                                          classDefinition.symbol.flags,
                                                          false,
                                                          classDefinition.getBType(),
                                                          new ArrayList<>(),
                                                          classDefinition.symbol.origin.toBIROrigin());
        typeDefs.put(classDefinition.symbol, typeDef);
        this.env.enclPkg.typeDefs.add(typeDef);
        typeDef.index = this.env.enclPkg.typeDefs.size() - 1;

        typeDef.setMarkdownDocAttachment(classDefinition.symbol.markdownDocumentation);

        for (BLangType typeRef : classDefinition.typeRefs) {
            typeDef.referencedTypes.add(typeRef.getBType());
        }

        typeDef.annotAttachments.addAll(getBIRAnnotAttachments(
                ((BClassSymbol) classDefinition.symbol).getAnnotations()));

        for (BAttachedFunction func : ((BObjectTypeSymbol) classDefinition.symbol).referencedFunctions) {
            BInvokableSymbol funcSymbol = func.symbol;

            BIRFunction birFunc = new BIRFunction(classDefinition.pos, func.funcName, funcSymbol.flags, func.type,
                    names.fromString(DEFAULT_WORKER_NAME), 0, funcSymbol.origin.toBIROrigin());

            if (funcSymbol.receiverSymbol != null) {
                birFunc.receiver = getSelf(funcSymbol.receiverSymbol);
            }

            birFunc.setMarkdownDocAttachment(funcSymbol.markdownDocumentation);

            int defaultableParamsCount = 0;
            birFunc.argsCount = funcSymbol.params.size() + defaultableParamsCount +
                    (funcSymbol.restParam != null ? 1 : 0);
            funcSymbol.params.forEach(requiredParam -> addParam(birFunc, requiredParam, classDefinition.pos));
            if (funcSymbol.restParam != null) {
                addRestParam(birFunc, funcSymbol.restParam, classDefinition.pos);
            }

            birFunc.returnVariable = new BIRVariableDcl(classDefinition.pos, funcSymbol.retType,
                                                        this.env.nextLocalVarId(names), VarScope.FUNCTION,
                                                        VarKind.RETURN, null);
            birFunc.localVars.add(0, birFunc.returnVariable);

            typeDef.attachedFuncs.add(birFunc);
        }
    }

    @Override
    public void visit(BLangService serviceNode) {
        BServiceSymbol symbol = (BServiceSymbol) serviceNode.symbol;
        List<String> attachPoint = symbol.getAbsResourcePath().orElse(null);
        String attachPointLiteral = symbol.getAttachPointStringLiteral().orElse(null);
        BIRNode.BIRServiceDeclaration serviceDecl =
                new BIRNode.BIRServiceDeclaration(attachPoint, attachPointLiteral, symbol.getListenerTypes(),
                        symbol.name, symbol.getAssociatedClassSymbol().name, symbol.type,
                        symbol.origin, symbol.flags, symbol.pos);
        serviceDecl.setMarkdownDocAttachment(symbol.markdownDocumentation);
        this.env.enclPkg.serviceDecls.add(serviceDecl);
    }

    @Override
    public void visit(BLangConstant astConstant) {
        BConstantSymbol constantSymbol = astConstant.symbol;
        Name constName = constantSymbol.name;
        Name constOriginalName = constantSymbol.getOriginalName();
        BType type = constantSymbol.type;

        // Get the value of the constant.
        ConstValue constantValue = getBIRConstantVal(constantSymbol.value);

        // Create a new constant info object.
        BIRConstant birConstant = new BIRConstant(astConstant.pos, constName, constOriginalName, constantSymbol.flags,
                                                  type, constantValue, constantSymbol.origin.toBIROrigin());
        birConstant.constValue = constantValue;

        birConstant.setMarkdownDocAttachment(astConstant.symbol.markdownDocumentation);
        birConstant.annotAttachments.addAll(getBIRAnnotAttachments(constantSymbol.getAnnotations()));

        // Add the constant to the package.
        this.env.enclPkg.constants.add(birConstant);
    }

    @Override
    public void visit(BLangImportPackage impPkg) {
        if (impPkg.symbol == null) {
            return;
        }
        this.env.enclPkg.importModules.add(new BIRNode.BIRImportModule(impPkg.pos, impPkg.symbol.pkgID.orgName,
                impPkg.symbol.pkgID.name, impPkg.symbol.pkgID.version));
    }

    @Override
    public void visit(BLangResourceFunction resourceFunction) {
        visit((BLangFunction) resourceFunction);
    }

    @Override
    public void visit(BLangFunction astFunc) {
        BInvokableType type = astFunc.symbol.getType();

        boolean isTypeAttachedFunction = astFunc.flagSet.contains(Flag.ATTACHED) &&
                !typeDefs.containsKey(astFunc.receiver.getBType().tsymbol);

        Name workerName = names.fromIdNode(astFunc.defaultWorkerName);

        this.env.unlockVars.push(new BIRLockDetailsHolder());
        Name funcName;
        List<BLangSimpleVariable> requiredParams = astFunc.requiredParams;
        BLangSimpleVariable restParam = astFunc.restParam;
        BLangType returnTypeNode = astFunc.returnTypeNode;
        analyzeParametersAndReturnType(requiredParams, restParam, returnTypeNode);
        if (isTypeAttachedFunction) {
            funcName = names.fromString(astFunc.symbol.name.value);
        } else {
            funcName = getFuncName(astFunc.symbol);
        }
        BIRFunction birFunc = new BIRFunction(astFunc.pos, funcName,
                names.fromString(astFunc.symbol.getOriginalName().value), astFunc.symbol.flags, type, workerName,
                astFunc.sendsToThis.size(), astFunc.symbol.origin.toBIROrigin());
        this.currentScope = new BirScope(0, null);
        if (astFunc.receiver != null) {
            BIRFunctionParameter birVarDcl = new BIRFunctionParameter(astFunc.pos, astFunc.receiver.getBType(),
                    this.env.nextLocalVarId(names), VarScope.FUNCTION, VarKind.ARG, astFunc.receiver.name.value,
                    false, false);
            this.env.symbolVarMap.put(astFunc.receiver.symbol, birVarDcl);
            birFunc.receiver = getSelf(astFunc.receiver.symbol);
        }

        birFunc.setMarkdownDocAttachment(astFunc.symbol.markdownDocumentation);

        //create channelDetails array
        int i = 0;
        for (String channelName : astFunc.sendsToThis) {
            birFunc.workerChannels[i] = new BIRNode.ChannelDetails(channelName, astFunc.defaultWorkerName.value
                    .equals(DEFAULT_WORKER_NAME), isWorkerSend(channelName, astFunc.defaultWorkerName.value));
            i++;
        }

        // Populate annotation attachments on external in BIRFunction node
        if (astFunc.hasBody() && astFunc.body.getKind() == NodeKind.EXTERN_FUNCTION_BODY) {
            birFunc.annotAttachments.addAll(getBIRAnnotAttachmentsForASTAnnotAttachments(
                    ((BLangExternalFunctionBody) astFunc.body).annAttachments));
        }
        // Populate annotation attachments on function in BIRFunction node
        birFunc.annotAttachments.addAll(getBIRAnnotAttachments(astFunc.symbol.getAnnotations()));

        // Populate annotation attachments on return type
        BTypeSymbol tsymbol = astFunc.symbol.type.tsymbol;
        if (returnTypeNode != null && tsymbol != null) {
            birFunc.returnTypeAnnots.addAll(getBIRAnnotAttachments(((BInvokableTypeSymbol) tsymbol).returnTypeAnnots));
        }

        birFunc.argsCount = requiredParams.size() + (restParam != null ? 1 : 0) + astFunc.paramClosureMap.size();
        if (astFunc.flagSet.contains(Flag.ATTACHED) && typeDefs.containsKey(astFunc.receiver.getBType().tsymbol)) {
            typeDefs.get(astFunc.receiver.getBType().tsymbol).attachedFuncs.add(birFunc);
        } else {
            this.env.enclPkg.functions.add(birFunc);
        }

        this.env.enclFunc = birFunc;

        // TODO: Return variable with NIL type should be written to BIR
        // Special %0 location for storing return values
        BType retType = unifier.build(astFunc.symbol.type.getReturnType());
        birFunc.returnVariable = new BIRVariableDcl(astFunc.pos, retType, this.env.nextLocalVarId(names),
                                                    VarScope.FUNCTION, VarKind.RETURN, null);
        birFunc.localVars.add(0, birFunc.returnVariable);

        //add closure vars
        astFunc.paramClosureMap.forEach((k, v) -> addRequiredParam(birFunc, v, astFunc.pos));

        // Create variable declaration for function params
        requiredParams.forEach(requiredParam -> addParam(birFunc, requiredParam));
        if (restParam != null) {
            addRestParam(birFunc, restParam.symbol, restParam.pos);
        }

        if (astFunc.flagSet.contains(Flag.RESOURCE)) {
            BTypeSymbol parentTSymbol = astFunc.parent.getBType().tsymbol;
            // Parent symbol will always be BObjectTypeSymbol for resource functions
            BObjectTypeSymbol objectTypeSymbol = (BObjectTypeSymbol) parentTSymbol;
            for (BAttachedFunction func : objectTypeSymbol.attachedFuncs) {
                if (func.funcName.value.equals(funcName.value)) {
                    BResourceFunction resourceFunction = (BResourceFunction) func;
                    
                    List<BVarSymbol> pathParamSymbols = resourceFunction.pathParams;
                    List<BIRVariableDcl> pathParams = new ArrayList<>(pathParamSymbols.size());
                    for (BVarSymbol pathParamSym : pathParamSymbols) {
                        pathParams.add(createBIRVarDeclForPathParam(pathParamSym));
                    }
                    birFunc.pathParams = pathParams;
                            
                    BVarSymbol restPathParamSym = resourceFunction.restPathParam;
                    if (restPathParamSym != null) {
                        birFunc.restPathParam = createBIRVarDeclForPathParam(restPathParamSym);
                    }

                    List<BResourcePathSegmentSymbol> pathSegmentSymbols = resourceFunction.pathSegmentSymbols;
                    int pathSegmentSize = pathSegmentSymbols.size();
                    List<Name> pathSegmentNameList = new ArrayList<>(pathSegmentSize);
                    List<Location> pathSegmentPosList = new ArrayList<>(pathSegmentSize);
                    List<BType> pathSegmentTypeList = new ArrayList<>(pathSegmentSize);
                    for (BSymbol pathSegmentSym : pathSegmentSymbols) {
                        pathSegmentNameList.add(pathSegmentSym.name);
                        pathSegmentPosList.add(pathSegmentSym.pos);
                        pathSegmentTypeList.add(pathSegmentSym.type);
                    }

                    birFunc.resourcePathSegmentPosList = pathSegmentPosList;
                    birFunc.resourcePath = pathSegmentNameList;
                    birFunc.accessor = resourceFunction.accessor;
                    birFunc.pathSegmentTypeList = pathSegmentTypeList;
                    break;
                }
            }
        }

        if (astFunc.interfaceFunction || Symbols.isNative(astFunc.symbol)) {
            this.env.clear();
            return;
        }

        // Create the entry basic block
        BIRBasicBlock entryBB = new BIRBasicBlock(this.env.nextBBId());
        this.env.enclBasicBlocks = birFunc.basicBlocks;
        birFunc.basicBlocks.add(entryBB);
        this.env.enclBB = entryBB;
        this.localTypedescMap = new HashMap<>();
        addToTrapStack(entryBB);
        astFunc.body.accept(this);
        birFunc.basicBlocks.add(this.env.returnBB);

        // Due to the current algorithm, some basic blocks will not contain any instructions or a terminator.
        // These basic blocks will be remove by the optimizer, but for now just add a return terminator
        BIRBasicBlock enclBB = this.env.enclBB;
        if (enclBB.terminator == null && this.env.returnBB != null) {
            enclBB.terminator = new BIRTerminator.GOTO(null, this.env.returnBB, this.currentScope);
        }

        this.env.clear();
        birFunc.dependentGlobalVars = astFunc.symbol.dependentGlobalVars.stream()
                .map(varSymbol -> this.globalVarMap.get(varSymbol)).collect(Collectors.toSet());
    }
    
    private BIRVariableDcl createBIRVarDeclForPathParam(BVarSymbol pathParamSym) {
        return new BIRVariableDcl(pathParamSym.pos, pathParamSym.type, this.env.nextLocalVarId(names), 
                VarScope.FUNCTION, VarKind.ARG, pathParamSym.name.value);
    }

    private BIRVariableDcl getSelf(BSymbol receiver) {
        BIRVariableDcl self = this.env.symbolVarMap.get(receiver);
        if (self == null) {
            return new BIRVariableDcl(null, receiver.type, receiver.name,
                                      VarScope.FUNCTION, VarKind.SELF, null);
        }
        self.kind = VarKind.SELF;
        self.name = new Name("%self");

        return self;
    }

    private void analyzeParametersAndReturnType(List<BLangSimpleVariable> requiredParams, BLangVariable restParam,
                                                BLangType returnTypeNode) {
        BLangType typeNode;
        for (BLangSimpleVariable parameter : requiredParams) {
            typeNode = parameter.typeNode;
            if (typeNode != null) {
                typeNode.accept(this);
            }
        }
        if (restParam != null) {
            typeNode = restParam.typeNode;
            if (typeNode != null) {
                typeNode.accept(this);
            }
        }
        if (returnTypeNode != null) {
            returnTypeNode.accept(this);
        }
    }

    @Override
    public void visit(BLangBlockFunctionBody astBody) {
        BIRBasicBlock endLoopEndBB = this.env.enclLoopEndBB;
        BlockNode prevBlock = this.currentBlock;
        this.currentBlock = astBody;
        this.env.varDclsByBlock.computeIfAbsent(astBody, k -> new ArrayList<>());

        for (BLangStatement astStmt : astBody.stmts) {
            astStmt.accept(this);
        }

        List<BIRVariableDcl> varDecls = this.env.varDclsByBlock.get(astBody);
        for (BIRVariableDcl birVariableDcl : varDecls) {
            birVariableDcl.endBB = this.env.enclBasicBlocks.get(this.env.enclBasicBlocks.size() - 1);
        }
        this.env.enclLoopEndBB = endLoopEndBB;
        this.currentBlock = prevBlock;
    }

    private BIRBasicBlock beginBreakableBlock(BLangBlockStmt.FailureBreakMode mode) {
        BIRBasicBlock blockBB = new BIRBasicBlock(this.env.nextBBId());
        addToTrapStack(blockBB);
        this.env.enclBasicBlocks.add(blockBB);

        // Insert a GOTO instruction as the terminal instruction into current basic block.
        this.env.enclBB.terminator = new BIRTerminator.GOTO(null, blockBB, this.currentScope);

        BIRBasicBlock blockEndBB = new BIRBasicBlock(this.env.nextBBId());
        addToTrapStack(blockEndBB);

        blockBB.terminator = new BIRTerminator.GOTO(null, blockEndBB, this.currentScope);

        this.env.enclBB = blockBB;
        if (mode == BLangBlockStmt.FailureBreakMode.BREAK_WITHIN_BLOCK) {
            this.env.enclInnerOnFailEndBB = blockEndBB;
        } else {
            this.env.enclOnFailEndBB = blockEndBB;
        }
        this.env.unlockVars.push(new BIRLockDetailsHolder());
        return blockEndBB;
    }

    private void endBreakableBlock(BIRBasicBlock blockEndBB) {
        this.env.unlockVars.pop();
        if (this.env.enclBB.terminator == null) {
            this.env.enclBB.terminator = new BIRTerminator.GOTO(null, blockEndBB, this.currentScope);
        }
        this.env.enclBasicBlocks.add(blockEndBB);
        this.env.enclBB = blockEndBB;
    }

    @Override
    public void visit(BLangAnnotation astAnnotation) {
        BAnnotationSymbol annSymbol = (BAnnotationSymbol) astAnnotation.symbol;
        BIRAnnotation birAnn = getBirAnnotation(annSymbol, astAnnotation.pos);
        this.env.enclPkg.annotations.add(birAnn);
    }

    private BIRAnnotation getBirAnnotation(BAnnotationSymbol annSymbol, Location pos) {
        BIRAnnotation birAnn = new BIRAnnotation(pos, annSymbol.name, annSymbol.originalName,
                                                 annSymbol.flags, annSymbol.points,
                                                 annSymbol.attachedType == null ? symTable.trueType :
                                                         annSymbol.attachedType, annSymbol.origin.toBIROrigin());
        birAnn.packageID = annSymbol.pkgID;
        birAnn.setMarkdownDocAttachment(annSymbol.markdownDocumentation);
        birAnn.annotAttachments.addAll(getBIRAnnotAttachments(annSymbol.getAnnotations()));
        return birAnn;
    }


    private boolean isWorkerSend(String chnlName, String workerName) {
        return chnlName.split("->")[0].equals(workerName);
    }

    @Override
    public void visit(BLangLambdaFunction lambdaExpr) {
        //fpload instruction
        BIRVariableDcl tempVarLambda = new BIRVariableDcl(lambdaExpr.pos, lambdaExpr.getBType(),
                                                          this.env.nextLocalVarId(names), VarScope.FUNCTION,
                                                          VarKind.TEMP, null);
        this.env.enclFunc.localVars.add(tempVarLambda);
        BIROperand lhsOp = new BIROperand(tempVarLambda);
        Name funcName = getFuncName(lambdaExpr.function.symbol);

        List<BIRVariableDcl> params = new ArrayList<>();

        lambdaExpr.function.requiredParams.forEach(param -> {

            BIRVariableDcl birVarDcl = new BIRVariableDcl(param.pos, param.symbol.type,
                    this.env.nextLambdaVarId(names), VarScope.FUNCTION, VarKind.ARG, param.name.value);
            params.add(birVarDcl);
        });

        BLangSimpleVariable restParam = lambdaExpr.function.restParam;
        if (restParam != null) {
            BIRVariableDcl birVarDcl = new BIRVariableDcl(restParam.pos, restParam.symbol.type,
                    this.env.nextLambdaVarId(names), VarScope.FUNCTION, VarKind.ARG, null);
            params.add(birVarDcl);
        }

        PackageID pkgID = lambdaExpr.function.symbol.pkgID;
        PackageID boundMethodPkgId = getPackageIdForBoundMethod(lambdaExpr, funcName.value);
        boolean isWorker = lambdaExpr.function.flagSet.contains(Flag.WORKER);

        setScopeAndEmit(
                new BIRNonTerminator.FPLoad(lambdaExpr.pos, pkgID, boundMethodPkgId != null ? boundMethodPkgId : pkgID,
                                            funcName, lhsOp, params, getClosureMapOperands(lambdaExpr),
                                            lambdaExpr.getBType(), lambdaExpr.function.symbol.strandName,
                                            lambdaExpr.function.symbol.schedulerPolicy, isWorker));
        this.env.targetOperand = lhsOp;
    }

    private List<BIROperand> getClosureMapOperands(BLangLambdaFunction lambdaExpr) {
        List<BIROperand> closureMaps = new ArrayList<>(lambdaExpr.function.paramClosureMap.size());

        lambdaExpr.function.paramClosureMap.forEach((k, v) -> {
            BVarSymbol symbol = lambdaExpr.enclMapSymbols.get(k);
            if (symbol == null) {
                symbol = lambdaExpr.paramMapSymbolsOfEnclInvokable.get(k);
            }
            BIROperand varRef = new BIROperand(this.env.symbolVarMap.get(symbol));
            closureMaps.add(varRef);
        });

        return closureMaps;
    }

    private Name getFuncName(BInvokableSymbol symbol) {
        if (symbol.receiverSymbol == null) {
            return names.fromString(symbol.name.value);
        }

        int offset = symbol.receiverSymbol.type.tsymbol.name.value.length() + 1;
        String attachedFuncName = symbol.name.value;
        return names.fromString(attachedFuncName.substring(offset));
    }

    private void addParam(BIRFunction birFunc, BLangVariable functionParam) {
        addParam(birFunc, functionParam.symbol, functionParam.expr, functionParam.pos,
                 functionParam.symbol.getAnnotations());
    }

    private void addParam(BIRFunction birFunc, BVarSymbol paramSymbol, Location pos) {
        addParam(birFunc, paramSymbol, null, pos, paramSymbol.getAnnotations());
    }

    private void addParam(BIRFunction birFunc, BVarSymbol paramSymbol, BLangExpression defaultValExpr,
                          Location pos, List<? extends AnnotationAttachmentSymbol> annots) {
        boolean isPathParam = paramSymbol.kind == SymbolKind.PATH_PARAMETER ||
                paramSymbol.kind == SymbolKind.PATH_REST_PARAMETER;
        BIRFunctionParameter birVarDcl = new BIRFunctionParameter(pos, paramSymbol.type,
                this.env.nextLocalVarId(names), VarScope.FUNCTION, VarKind.ARG,
                paramSymbol.name.value, defaultValExpr != null, isPathParam);

        birFunc.localVars.add(birVarDcl);

        BIRParameter parameter = new BIRParameter(pos, paramSymbol.name, paramSymbol.flags);
        parameter.annotAttachments.addAll(getBIRAnnotAttachments(annots));
        birFunc.requiredParams.add(parameter);
        birFunc.parameters.add(birVarDcl);

        // We maintain a mapping from variable symbol to the bir_variable declaration.
        // This is required to pull the correct bir_variable declaration for variable references.
        this.env.symbolVarMap.put(paramSymbol, birVarDcl);
    }

    private void addRestParam(BIRFunction birFunc, BVarSymbol paramSymbol, Location pos) {
        BIRFunctionParameter birVarDcl = new BIRFunctionParameter(pos, paramSymbol.type,
                this.env.nextLocalVarId(names), VarScope.FUNCTION, VarKind.ARG, paramSymbol.name.value, false,
                paramSymbol.kind == SymbolKind.PATH_REST_PARAMETER);
        birFunc.parameters.add(birVarDcl);
        birFunc.localVars.add(birVarDcl);

        BIRParameter restParam = new BIRParameter(pos, paramSymbol.name, paramSymbol.flags);
        birFunc.restParam = restParam;
        restParam.annotAttachments.addAll(getBIRAnnotAttachments(paramSymbol.getAnnotations()));

        // We maintain a mapping from variable symbol to the bir_variable declaration.
        // This is required to pull the correct bir_variable declaration for variable references.
        this.env.symbolVarMap.put(paramSymbol, birVarDcl);
    }

    private void addRequiredParam(BIRFunction birFunc, BVarSymbol paramSymbol, Location pos) {
        boolean isPathParam = paramSymbol.kind == SymbolKind.PATH_PARAMETER ||
                paramSymbol.kind == SymbolKind.PATH_REST_PARAMETER;
        BIRFunctionParameter birVarDcl = new BIRFunctionParameter(pos, paramSymbol.type,
                this.env.nextLocalVarId(names), VarScope.FUNCTION, VarKind.ARG, paramSymbol.name.value,
                false, isPathParam);
        birFunc.parameters.add(birVarDcl);
        birFunc.localVars.add(birVarDcl);

        BIRParameter parameter = new BIRParameter(pos, paramSymbol.name, paramSymbol.flags);
        birFunc.requiredParams.add(parameter);

        // We maintain a mapping from variable symbol to the bir_variable declaration.
        // This is required to pull the correct bir_variable declaration for variable references.
        this.env.symbolVarMap.put(paramSymbol, birVarDcl);
    }

    private PackageID getPackageIdForBoundMethod(BLangLambdaFunction lambdaExpr, String funcName) {
        if (!funcName.startsWith("$anon$method$delegate$")) {
            return null;
        }

        Set<ClosureVarSymbol> closureVarSymbols = lambdaExpr.function.closureVarSymbols;
        if (closureVarSymbols.size() == 0) {
            return null;
        }

        Object[] symbols = closureVarSymbols.toArray();
        ClosureVarSymbol next = (ClosureVarSymbol) symbols[symbols.length - 1];
        return next.bSymbol.type.tsymbol.pkgID;
    }

    // Statements

    @Override
    public void visit(BLangBlockStmt astBlockStmt) {
        BIRBasicBlock blockEndBB = null;
        BIRBasicBlock currentOnFailEndBB = this.env.enclOnFailEndBB;
        BIRBasicBlock currentWithinOnFailEndBB = this.env.enclInnerOnFailEndBB;
        BlockNode prevBlock = this.currentBlock;
        this.currentBlock = astBlockStmt;
        this.env.varDclsByBlock.computeIfAbsent(astBlockStmt, k -> new ArrayList<>());
        if (astBlockStmt.failureBreakMode != BLangBlockStmt.FailureBreakMode.NOT_BREAKABLE) {
            blockEndBB = beginBreakableBlock(astBlockStmt.failureBreakMode);
        }
        for (BLangStatement astStmt : astBlockStmt.stmts) {
            astStmt.accept(this);
        }
        if (astBlockStmt.failureBreakMode != BLangBlockStmt.FailureBreakMode.NOT_BREAKABLE) {
            endBreakableBlock(blockEndBB);
        }
        this.env.varDclsByBlock.get(astBlockStmt).forEach(birVariableDcl ->
                birVariableDcl.endBB = this.env.enclBasicBlocks.get(this.env.enclBasicBlocks.size() - 1)
        );
        if (astBlockStmt.isLetExpr) {
            breakBBForLetExprVariables(astBlockStmt.pos);
        }
        this.env.enclInnerOnFailEndBB = currentWithinOnFailEndBB;
        this.env.enclOnFailEndBB = currentOnFailEndBB;
        this.currentBlock = prevBlock;
    }

    private void breakBBForLetExprVariables(Location pos) {
        BIRBasicBlock letExprEndBB = new BIRBasicBlock(this.env.nextBBId());
        this.env.enclBB.terminator = new BIRTerminator.GOTO(pos, letExprEndBB, this.currentScope);
        this.env.enclBasicBlocks.add(letExprEndBB);
        this.env.enclBB = letExprEndBB;
    }

    @Override
    public void visit(BLangFail failNode) {
        if (failNode.expr == null) {
            if (this.env.enclInnerOnFailEndBB != null) {
                this.env.enclBB.terminator = new BIRTerminator.GOTO(null, this.env.enclInnerOnFailEndBB,
                        this.currentScope);
            }
            return;
        }

        BIRLockDetailsHolder toUnlock = this.env.unlockVars.peek();
        if (!toUnlock.isEmpty()) {
            BIRBasicBlock goToBB = new BIRBasicBlock(this.env.nextBBId());
            this.env.enclBasicBlocks.add(goToBB);
            this.env.enclBB.terminator = new BIRTerminator.GOTO(null, goToBB, this.currentScope);
            this.env.enclBB = goToBB;
        }

        int numLocks = toUnlock.size();
        while (numLocks > 0) {
            BIRBasicBlock unlockBB = new BIRBasicBlock(this.env.nextBBId());
            this.env.enclBasicBlocks.add(unlockBB);
            BIRTerminator.Unlock unlock = new BIRTerminator.Unlock(null, unlockBB, this.currentScope);
            this.env.enclBB.terminator = unlock;
            unlock.relatedLock = toUnlock.getLock(numLocks - 1);
            this.env.enclBB = unlockBB;
            numLocks--;
        }

        // Create a basic block for the on fail clause.
        BIRBasicBlock onFailBB = new BIRBasicBlock(this.env.nextBBId());
        addToTrapStack(onFailBB);
        this.env.enclBasicBlocks.add(onFailBB);

        // Insert a GOTO instruction as the terminal instruction into current basic block.
        this.env.enclBB.terminator = new BIRTerminator.GOTO(null, onFailBB, this.currentScope);

        // Visit condition expression
        this.env.enclBB = onFailBB;
        failNode.exprStmt.accept(this);
        if (this.env.enclBB.terminator == null) {
            this.env.enclBB.terminator = new BIRTerminator.GOTO(null, this.env.enclOnFailEndBB,
                    this.currentScope);
        }

        // Statements after fail expression are unreachable, hence ignored
        BIRBasicBlock ignoreBlock = new BIRBasicBlock(this.env.nextBBId());
        addToTrapStack(ignoreBlock);
        ignoreBlock.terminator = new BIRTerminator.GOTO(null, this.env.enclOnFailEndBB, this.currentScope);
        this.env.enclBasicBlocks.add(ignoreBlock);
        this.env.enclBB = ignoreBlock;
    }


    @Override
    public void visit(BLangSimpleVariableDef astVarDefStmt) {
        VarKind kind;
        if (astVarDefStmt.var.symbol.origin == SymbolOrigin.VIRTUAL) {
            kind = VarKind.SYNTHETIC;
        } else {
            kind = VarKind.LOCAL;
        }
        BIRVariableDcl birVarDcl = new BIRVariableDcl(astVarDefStmt.pos, astVarDefStmt.var.symbol.type,
                this.env.nextLocalVarId(names), VarScope.FUNCTION, kind, astVarDefStmt.var.name.value);
        birVarDcl.startBB = this.env.enclBB;
        this.env.varDclsByBlock.get(this.currentBlock).add(birVarDcl);
        this.env.enclFunc.localVars.add(birVarDcl);
        // We maintain a mapping from variable symbol to the bir_variable declaration.
        // This is required to pull the correct bir_variable declaration for variable references.
        this.env.symbolVarMap.put(astVarDefStmt.var.symbol, birVarDcl);

        BirScope newScope = new BirScope(this.currentScope.id + 1, this.currentScope);
        birVarDcl.insScope = newScope;
        this.currentScope = newScope;

        BLangSimpleVariable simpleVariable = astVarDefStmt.var;
        BLangType typeNode = simpleVariable.typeNode;
        if (typeNode != null) {
            typeNode.accept(this);
        }

        if (simpleVariable.expr == null) {
            return;
        }

        // Visit the rhs expression.
        simpleVariable.expr.accept(this);

        // Create a variable reference and
        BIROperand varRef = new BIROperand(birVarDcl);
        setScopeAndEmit(new Move(astVarDefStmt.pos, this.env.targetOperand, varRef));
        birVarDcl.insOffset = this.env.enclBB.instructions.size() - 1;
    }

    @Override
    public void visit(BLangSimpleVariable varNode) {
        BLangType typeNode = varNode.typeNode;
        if (typeNode != null) {
            typeNode.accept(this);
        }
        String name = ANNOTATION_DATA.equals(varNode.symbol.name.value) ? ANNOTATION_DATA : varNode.name.value;
        String originalName = ANNOTATION_DATA.equals(varNode.symbol.getOriginalName().value) ?
                                                                    ANNOTATION_DATA : varNode.name.originalValue;
        BIRGlobalVariableDcl birVarDcl = new BIRGlobalVariableDcl(varNode.pos, varNode.symbol.flags,
                                                                  varNode.symbol.type, varNode.symbol.pkgID,
                                                                  names.fromString(name),
                                                                  names.fromString(originalName), VarScope.GLOBAL,
                                                                  VarKind.GLOBAL, varNode.name.value,
                                                                  varNode.symbol.origin.toBIROrigin());
        birVarDcl.setMarkdownDocAttachment(varNode.symbol.markdownDocumentation);
        birVarDcl.annotAttachments.addAll(getBIRAnnotAttachments(varNode.symbol.getAnnotations()));

        this.env.enclPkg.globalVars.add(birVarDcl);

        this.globalVarMap.put(varNode.symbol, birVarDcl);
        env.enclPkg.isListenerAvailable |= Symbols.isFlagOn(varNode.symbol.flags, Flags.LISTENER);
    }

    @Override
    public void visit(BLangUserDefinedType userDefinedType) {
    }

    @Override
    public void visit(BLangTupleTypeNode tupleTypeNode) {
        BType type = tupleTypeNode.getBType();
        createNewTypedescInst(type, tupleTypeNode.pos);
        BLangType typeNode;
        for (BLangSimpleVariable member : tupleTypeNode.members) {
            typeNode = member.typeNode;
            if (member.typeNode != null) {
                typeNode.accept(this);
            }
        }
        typeNode = tupleTypeNode.restParamType;
        if (typeNode != null) {
            typeNode.accept(this);
        }
    }

    @Override
    public void visit(BLangValueType valueType) {
    }

    @Override
    public void visit(BLangUnionTypeNode unionTypeNode) {
        unionTypeNode.memberTypeNodes.forEach(typeNode -> typeNode.accept(this));
    }

    @Override
    public void visit(BLangRecordTypeNode recordTypeNode) {
        BType type = recordTypeNode.getBType();
        createNewTypedescInst(type, recordTypeNode.pos);
        BLangType typeNode;
        for (BLangSimpleVariable field : recordTypeNode.fields) {
            typeNode = field.typeNode;
            if (typeNode != null) {
                typeNode.accept(this);
            }
        }
        typeNode = recordTypeNode.restFieldType;
        if (typeNode != null) {
            typeNode.accept(this);
        }
    }

    @Override
    public void visit(BLangArrayType arrayType) {
        arrayType.elemtype.accept(this);
    }

    @Override
    public void visit(BLangConstrainedType constrainedType) {
        constrainedType.constraint.accept(this);
    }

    @Override
    public void visit(BLangErrorType errorType) {
        if (errorType.detailType != null) {
            errorType.detailType.accept(this);
        }
    }

    @Override
    public void visit(BLangFunctionTypeNode functionTypeNode) {
        analyzeParametersAndReturnType(functionTypeNode.params, functionTypeNode.restParam,
                                       functionTypeNode.returnTypeNode);
    }

    @Override
    public void visit(BLangBuiltInRefTypeNode builtInRefTypeNode) {
    }

    @Override
    public void visit(BLangTableTypeNode tableTypeNode) {
        tableTypeNode.constraint.accept(this);
        BLangTableKeyTypeConstraint tableKeyTypeConstraint = tableTypeNode.tableKeyTypeConstraint;
        if (tableKeyTypeConstraint != null) {
            tableKeyTypeConstraint.accept(this);
        }
    }

    @Override
    public void visit(BLangStreamType streamType) {
        streamType.type.accept(this);
        streamType.constraint.accept(this);
        BLangType error = streamType.error;
        if (error != null) {
            error.accept(this);
        }
    }

    @Override
    public void visit(BLangTableKeyTypeConstraint keyTypeConstraint) {
        keyTypeConstraint.keyType.accept(this);
    }

    @Override
    public void visit(BLangObjectTypeNode objectTypeNode) {
        for (BLangSimpleVariable field : objectTypeNode.fields) {
            BLangType typeNode = field.typeNode;
            if (typeNode != null) {
                typeNode.accept(this);
            }
        }
    }

    @Override
    public void visit(BLangFiniteTypeNode finiteTypeNode) {
    }

    @Override
    public void visit(BLangIntersectionTypeNode intersectionTypeNode) {
        for (BLangType typeNode : intersectionTypeNode.constituentTypeNodes) {
            typeNode.accept(this);
        }
    }

    @Override
    public void visit(BLangAssignment astAssignStmt) {
        astAssignStmt.expr.accept(this);

        this.varAssignment = true;
        astAssignStmt.varRef.accept(this);
        this.varAssignment = false;
    }

    @Override
    public void visit(BLangExpressionStmt exprStmtNode) {
        BLangExpression expr = exprStmtNode.expr;
        expr.accept(this);
        if (this.env.returnBB == null && expr.getKind() == STATEMENT_EXPRESSION &&
                ((BLangStatementExpression) expr).expr.getKind() == INVOCATION &&
        types.isNeverTypeOrStructureTypeWithARequiredNeverMember(expr.getBType())) {
            BIRBasicBlock returnBB = new BIRBasicBlock(this.env.nextBBId());
            returnBB.terminator = new BIRTerminator.Return(exprStmtNode.pos);
            this.env.returnBB = returnBB;
        }
    }

    @Override
    public void visit(BLangInvocation invocationExpr) {
        createCall(invocationExpr, false);
    }

    @Override
    public void visit(BLangInvocation.BLangActionInvocation actionInvocation) {
        createCall(actionInvocation, false);
    }

    @Override
    public void visit(BLangStatementExpression statementExpression) {
        statementExpression.stmt.accept(this);
        statementExpression.expr.accept(this);
    }

    @Override
    public void visit(BLangInvocation.BLangAttachedFunctionInvocation invocationExpr) {
        createCall(invocationExpr, true);
    }

    @Override
    public void visit(BLangInvocation.BFunctionPointerInvocation invocation) {
        invocation.functionPointerInvocation = true;
        createCall(invocation, false);
    }

    @Override
    public void visit(BLangForkJoin forkJoin) {
        forkJoin.workers.forEach(worker -> worker.accept(this));
    }

    @Override
    public void visit(BLangWorkerReceive workerReceive) {
        BIRBasicBlock thenBB = new BIRBasicBlock(this.env.nextBBId());
        addToTrapStack(thenBB);
        String channel = workerReceive.workerIdentifier.value + "->" + env.enclFunc.workerName.value;

        BIRVariableDcl tempVarDcl = new BIRVariableDcl(workerReceive.getBType(), this.env.nextLocalVarId(names),
                                                       VarScope.FUNCTION, VarKind.TEMP);
        this.env.enclFunc.localVars.add(tempVarDcl);
        BIROperand lhsOp = new BIROperand(tempVarDcl);
        this.env.targetOperand = lhsOp;

        boolean isOnSameStrand = DEFAULT_WORKER_NAME.equals(this.env.enclFunc.workerName.value);

        this.env.enclBB.terminator = new BIRTerminator.WorkerReceive(workerReceive.pos, names.fromString(channel),
                                                                     lhsOp, isOnSameStrand, thenBB, this.currentScope);

        this.env.enclBasicBlocks.add(thenBB);
        this.env.enclBB = thenBB;
    }

    @Override
    public void visit(BLangWorkerSend workerSend) {
        BIRBasicBlock thenBB = new BIRBasicBlock(this.env.nextBBId());
        addToTrapStack(thenBB);

        workerSend.expr.accept(this);

        String channelName = this.env.enclFunc.workerName.value + "->" + workerSend.workerIdentifier.value;
        boolean isOnSameStrand = DEFAULT_WORKER_NAME.equals(this.env.enclFunc.workerName.value);

        this.env.enclBB.terminator = new BIRTerminator.WorkerSend(
                workerSend.pos, names.fromString(channelName), this.env.targetOperand, isOnSameStrand, false, null,
                thenBB, this.currentScope);

        this.env.enclBasicBlocks.add(thenBB);
        this.env.enclBB = thenBB;
    }

    @Override
    public void visit(BLangWorkerSyncSendExpr syncSend) {
        BIRBasicBlock thenBB = new BIRBasicBlock(this.env.nextBBId());
        addToTrapStack(thenBB);
        syncSend.expr.accept(this);
        BIROperand dataOp = this.env.targetOperand;

        BIRVariableDcl tempVarDcl = new BIRVariableDcl(syncSend.receive.matchingSendsError,
                                                       this.env.nextLocalVarId(names), VarScope.FUNCTION, VarKind.TEMP);
        this.env.enclFunc.localVars.add(tempVarDcl);
        BIROperand lhsOp = new BIROperand(tempVarDcl);
        this.env.targetOperand = lhsOp;

        String channelName = this.env.enclFunc.workerName.value + "->" + syncSend.workerIdentifier.value;
        boolean isOnSameStrand = DEFAULT_WORKER_NAME.equals(this.env.enclFunc.workerName.value);

        this.env.enclBB.terminator = new BIRTerminator.WorkerSend(
                syncSend.pos, names.fromString(channelName), dataOp, isOnSameStrand, true, lhsOp,
                thenBB, this.currentScope);

        this.env.enclBasicBlocks.add(thenBB);
        this.env.enclBB = thenBB;
    }

    @Override
    public void visit(BLangWorkerFlushExpr flushExpr) {
        BIRBasicBlock thenBB = new BIRBasicBlock(this.env.nextBBId());
        addToTrapStack(thenBB);

        //create channelDetails array
        BIRNode.ChannelDetails[] channels = new BIRNode.ChannelDetails[flushExpr.workerIdentifierList.size()];
        int i = 0;
        for (BLangIdentifier workerIdentifier : flushExpr.workerIdentifierList) {
            String channelName = this.env.enclFunc.workerName.value + "->" + workerIdentifier.value;
            boolean isOnSameStrand = DEFAULT_WORKER_NAME.equals(this.env.enclFunc.workerName.value);
            channels[i] = new BIRNode.ChannelDetails(channelName, isOnSameStrand, true);
            i++;
        }

        BIRVariableDcl tempVarDcl = new BIRVariableDcl(flushExpr.getBType(), this.env.nextLocalVarId(names),
                                                       VarScope.FUNCTION, VarKind.TEMP);
        this.env.enclFunc.localVars.add(tempVarDcl);
        BIROperand lhsOp = new BIROperand(tempVarDcl);
        this.env.targetOperand = lhsOp;

        this.env.enclBB.terminator = new BIRTerminator.Flush(flushExpr.pos, channels, lhsOp, thenBB,
                this.currentScope);
        this.env.enclBasicBlocks.add(thenBB);
        this.env.enclBB = thenBB;
    }

    private void createWait(BLangWaitExpr waitExpr) {

        BIRBasicBlock thenBB = new BIRBasicBlock(this.env.nextBBId());
        addToTrapStack(thenBB);
        // This only supports wait for single future and alternate wait
        List<BIROperand> exprList = new ArrayList<>();

        waitExpr.exprList.forEach(expr -> {
            expr.accept(this);
            exprList.add(this.env.targetOperand);
        });

        BIRVariableDcl tempVarDcl = new BIRVariableDcl(waitExpr.getBType(), this.env.nextLocalVarId(names),
                                                       VarScope.FUNCTION, VarKind.TEMP);
        this.env.enclFunc.localVars.add(tempVarDcl);
        BIROperand lhsOp = new BIROperand(tempVarDcl);
        this.env.targetOperand = lhsOp;

        this.env.enclBB.terminator = new BIRTerminator.Wait(waitExpr.pos, exprList, lhsOp, thenBB, this.currentScope);

        this.env.enclBasicBlocks.add(thenBB);
        this.env.enclBB = thenBB;
    }

    @Override
    public void visit(BLangErrorConstructorExpr errorConstructorExpr) {
        BIRVariableDcl tempVarError = new BIRVariableDcl(errorConstructorExpr.getBType(),
                                                         this.env.nextLocalVarId(names), VarScope.FUNCTION,
                                                         VarKind.TEMP);

        this.env.enclFunc.localVars.add(tempVarError);
        BIROperand lhsOp = new BIROperand(tempVarError);

        this.env.targetOperand = lhsOp;
        List<BLangExpression> positionalArgs = errorConstructorExpr.positionalArgs;
        positionalArgs.get(0).accept(this);
        BIROperand messageOp = this.env.targetOperand;

        positionalArgs.get(1).accept(this);
        BIROperand causeOp = this.env.targetOperand;

        errorConstructorExpr.errorDetail.accept(this);
        BIROperand detailsOp = this.env.targetOperand;

        BIRNonTerminator.NewError newError =
                new BIRNonTerminator.NewError(errorConstructorExpr.pos, errorConstructorExpr.getBType(), lhsOp,
                                              messageOp, causeOp, detailsOp);
        setScopeAndEmit(newError);
        this.env.targetOperand = lhsOp;
    }

    private void createCall(BLangInvocation invocationExpr, boolean isVirtual) {
        List<BLangExpression> requiredArgs = invocationExpr.requiredArgs;
        List<BLangExpression> restArgs = invocationExpr.restArgs;
        List<BIROperand> args = new ArrayList<>(requiredArgs.size() + restArgs.size());

        for (BLangExpression requiredArg : requiredArgs) {
            if (requiredArg.getKind() != NodeKind.IGNORE_EXPR) {
                requiredArg.accept(this);
                args.add(this.env.targetOperand);
            } else {
                BIRVariableDcl birVariableDcl =
                        new BIRVariableDcl(requiredArg.getBType(), new Name("_"), VarScope.FUNCTION, VarKind.ARG);
                birVariableDcl.ignoreVariable = true;
                args.add(new BIROperand(birVariableDcl));
            }
        }

        // seems like restArgs.size() is always 1 or 0, but lets iterate just in case
        for (BLangExpression arg : restArgs) {
            arg.accept(this);
            args.add(this.env.targetOperand);
        }

        BIROperand fp = null;
        if (invocationExpr.functionPointerInvocation) {
            invocationExpr.expr.accept(this);
            fp = this.env.targetOperand;
        }

        // Create a temporary variable to store the return operation result.
        BIRVariableDcl tempVarDcl = new BIRVariableDcl(invocationExpr.getBType(), this.env.nextLocalVarId(names),
                                                       VarScope.FUNCTION, VarKind.TEMP);
        this.env.enclFunc.localVars.add(tempVarDcl);
        BIROperand lhsOp = new BIROperand(tempVarDcl);
        this.env.targetOperand = lhsOp;

        // Lets create a block the jump after successful function return
        BIRBasicBlock thenBB = new BIRBasicBlock(this.env.nextBBId());
        addToTrapStack(thenBB);
        this.env.enclBasicBlocks.add(thenBB);


        // TODO: make vCall a new instruction to avoid package id in vCall
        if (invocationExpr.functionPointerInvocation) {
            boolean workerDerivative = Symbols.isFlagOn(invocationExpr.symbol.flags, Flags.WORKER);
            this.env.enclBB.terminator = new BIRTerminator.FPCall(invocationExpr.pos, InstructionKind.FP_CALL,
                    fp, args, lhsOp, invocationExpr.async, thenBB, this.currentScope, workerDerivative);
        } else if (invocationExpr.async) {
            BInvokableSymbol bInvokableSymbol = (BInvokableSymbol) invocationExpr.symbol;
            List<BIRAnnotationAttachment> calleeAnnots = getBIRAnnotAttachments(bInvokableSymbol.getAnnotations());

            List<BIRAnnotationAttachment> annots =
                    getBIRAnnotAttachmentsForASTAnnotAttachments(invocationExpr.annAttachments);
            this.env.enclBB.terminator = new BIRTerminator.AsyncCall(invocationExpr.pos, InstructionKind.ASYNC_CALL,
                    isVirtual, invocationExpr.symbol.pkgID, getFuncName((BInvokableSymbol) invocationExpr.symbol),
                    args, lhsOp, thenBB, annots, calleeAnnots, bInvokableSymbol.getFlags(), this.currentScope);
        } else {
            BInvokableSymbol bInvokableSymbol = (BInvokableSymbol) invocationExpr.symbol;
            List<BIRAnnotationAttachment> calleeAnnots = getBIRAnnotAttachments(bInvokableSymbol.getAnnotations());

            this.env.enclBB.terminator = new BIRTerminator.Call(invocationExpr.pos, InstructionKind.CALL, isVirtual,
                    invocationExpr.symbol.pkgID, getFuncName((BInvokableSymbol) invocationExpr.symbol), args, lhsOp,
                    thenBB, calleeAnnots, bInvokableSymbol.getFlags(), this.currentScope);
        }
        this.env.enclBB = thenBB;
    }

    @Override
    public void visit(BLangReturn astReturnStmt) {
        astReturnStmt.expr.accept(this);
        BIROperand retVarRef = new BIROperand(this.env.enclFunc.returnVariable);
        setScopeAndEmit(new Move(astReturnStmt.pos, this.env.targetOperand, retVarRef));

        // Check whether this function already has a returnBB.
        // A given function can have only one BB that has a return instruction.
        if (this.env.returnBB == null) {
            // If not create one
            BIRBasicBlock returnBB = new BIRBasicBlock(this.env.nextBBId());
            addToTrapStack(returnBB);
            returnBB.terminator = new BIRTerminator.Return(getFunctionLastLinePos());
            this.env.returnBB = returnBB;
        }
        if (this.env.enclBB.terminator == null) {
            this.env.unlockVars.forEach(s -> {
                int i = s.size();
                while (i > 0) {
                    BIRBasicBlock unlockBB = new BIRBasicBlock(this.env.nextBBId());
                    this.env.enclBasicBlocks.add(unlockBB);
                    BIRTerminator.Unlock unlock = new BIRTerminator.Unlock(null,  unlockBB, this.currentScope);
                    this.env.enclBB.terminator = unlock;
                    unlock.relatedLock = s.getLock(i - 1);
                    this.env.enclBB = unlockBB;
                    i--;
                }
            });

            this.env.enclBB.terminator = new BIRTerminator.GOTO(astReturnStmt.pos, this.env.returnBB,
                    this.currentScope);
            BIRBasicBlock nextBB = new BIRBasicBlock(this.env.nextBBId());
            this.env.enclBasicBlocks.add(nextBB);
            this.env.enclBB = nextBB;
            addToTrapStack(nextBB);
        }
    }

    private BLangDiagnosticLocation getFunctionLastLinePos() {
        if (this.env.enclFunc.pos == null) {
            return null;
        }
        LineRange lineRange = this.env.enclFunc.pos.lineRange();
        LinePosition endLine = lineRange.endLine();
        return new BLangDiagnosticLocation(lineRange.fileName(), endLine.line(), endLine.line(), endLine.offset(),
                endLine.offset(), 0, 0);
    }

    @Override
    public void visit(BLangPanic panicNode) {
        panicNode.expr.accept(this);
        // Some functions will only have panic but we need to add return for them to make current algorithm work.
        if (this.env.returnBB == null) {
            BIRBasicBlock returnBB = new BIRBasicBlock(this.env.nextBBId());
            addToTrapStack(returnBB);
            returnBB.terminator = new BIRTerminator.Return(panicNode.pos);
            this.env.returnBB = returnBB;
        }
        this.env.enclBB.terminator = new BIRTerminator.Panic(panicNode.pos, this.env.targetOperand, this.currentScope);

        // This basic block will contain statement that comes right after this 'if' statement.
        BIRBasicBlock unlockBB = new BIRBasicBlock(this.env.nextBBId());
        addToTrapStack(unlockBB);
        this.env.enclBasicBlocks.add(unlockBB);
        this.env.enclBB = unlockBB;
    }

    @Override
    public void visit(BLangIf astIfStmt) {
        astIfStmt.expr.accept(this);
        BIROperand ifExprResult = this.env.targetOperand;

        // Create the basic block for the if-then block.
        BIRBasicBlock thenBB = new BIRBasicBlock(this.env.nextBBId());
        addToTrapStack(thenBB);
        this.env.enclBasicBlocks.add(thenBB);

        // This basic block will contain statement that comes right after this 'if' statement.
        BIRBasicBlock nextBB = new BIRBasicBlock(this.env.nextBBId());

        // Add the branch instruction to the current basic block.
        // This is the end of the current basic block.
        BIRTerminator.Branch branchIns = new BIRTerminator.Branch(astIfStmt.pos, ifExprResult, thenBB, null,
                this.currentScope);
        this.env.enclBB.terminator = branchIns;

        // Visit the then-block
        this.env.enclBB = thenBB;
        astIfStmt.body.accept(this);

        // If a terminator statement has not been set for the then-block then just add it.
        if (this.env.enclBB.terminator == null) {
            this.env.enclBB.terminator = new BIRTerminator.GOTO(null, nextBB, this.currentScope);
        }

        // Check whether there exists an else-if or an else block.
        if (astIfStmt.elseStmt != null) {
            // Create a basic block for the else block.
            BIRBasicBlock elseBB = new BIRBasicBlock(this.env.nextBBId());
            addToTrapStack(elseBB);
            this.env.enclBasicBlocks.add(elseBB);
            branchIns.falseBB = elseBB;

            // Visit the else block. This could be an else-if block or an else block.
            this.env.enclBB = elseBB;
            astIfStmt.elseStmt.accept(this);

            // If a terminator statement has not been set for the else-block then just add it.
            if (this.env.enclBB.terminator == null) {
                this.env.enclBB.terminator = new BIRTerminator.GOTO(null, nextBB, this.currentScope);
            }
        } else {
            branchIns.falseBB = nextBB;
        }

        // Set the elseBB as the basic block for the rest of statements followed by this if.
        addToTrapStack(nextBB);
        this.env.enclBasicBlocks.add(nextBB);
        this.env.enclBB = nextBB;
    }

    @Override
    public void visit(BLangWhile astWhileStmt) {
        BIRBasicBlock currentEnclLoopBB = this.env.enclLoopBB;
        BIRBasicBlock currentEnclLoopEndBB = this.env.enclLoopEndBB;

        // Create a basic block for the while expression.
        BIRBasicBlock whileExprBB = new BIRBasicBlock(this.env.nextBBId());
        addToTrapStack(whileExprBB);
        this.env.enclBasicBlocks.add(whileExprBB);

        // Insert a GOTO instruction as the terminal instruction into current basic block.
        this.env.enclBB.terminator = new BIRTerminator.GOTO(null, whileExprBB, this.currentScope);

        // Visit condition expression
        this.env.enclBB = whileExprBB;
        astWhileStmt.expr.accept(this);
        BIROperand whileExprResult = this.env.targetOperand;

        // Create the basic block for the while-body block.
        BIRBasicBlock whileBodyBB = new BIRBasicBlock(this.env.nextBBId());
        addToTrapStack(whileBodyBB);
        this.env.enclBasicBlocks.add(whileBodyBB);

        // Create the basic block for the statements that comes after the while statement.
        BIRBasicBlock whileEndBB = new BIRBasicBlock(this.env.nextBBId());
        addToTrapStack(whileEndBB);

        // Add the branch instruction to the while expression basic block.
        this.env.enclBB.terminator =
                new BIRTerminator.Branch(astWhileStmt.pos, whileExprResult, whileBodyBB,
                        whileEndBB, this.currentScope);

        // Visit while body
        this.env.enclBB = whileBodyBB;
        this.env.enclLoopBB = whileExprBB;
        this.env.enclLoopEndBB = whileEndBB;
        this.env.unlockVars.push(new BIRLockDetailsHolder());
        astWhileStmt.body.accept(this);
        this.env.unlockVars.pop();
        if (this.env.enclBB.terminator == null) {
            this.env.enclBB.terminator = new BIRTerminator.GOTO(null, whileExprBB, this.currentScope);
        }

        this.env.enclBasicBlocks.add(whileEndBB);
        this.env.enclBB = whileEndBB;

        this.env.enclLoopBB = currentEnclLoopBB;
        this.env.enclLoopEndBB = currentEnclLoopEndBB;
    }


    // Expressions

    @Override
    public void visit(BLangIgnoreExpr ignoreExpr) {
        BIRVariableDcl tempVarDcl = new BIRVariableDcl(ignoreExpr.getBType(),
                                                       this.env.nextLocalVarId(names), VarScope.FUNCTION, VarKind.TEMP);
        this.env.enclFunc.localVars.add(tempVarDcl);
    }

    @Override
    public void visit(BLangLiteral astLiteralExpr) {
        BIRVariableDcl tempVarDcl = new BIRVariableDcl(astLiteralExpr.getBType(),
                                                       this.env.nextLocalVarId(names), VarScope.FUNCTION, VarKind.TEMP);
        this.env.enclFunc.localVars.add(tempVarDcl);
        BIROperand toVarRef = new BIROperand(tempVarDcl);
        setScopeAndEmit(new BIRNonTerminator.ConstantLoad(astLiteralExpr.pos,
                                                          astLiteralExpr.value, astLiteralExpr.getBType(), toVarRef));
        this.env.targetOperand = toVarRef;
    }

    @Override
    public void visit(BLangMapLiteral astMapLiteralExpr) {
        BType type = astMapLiteralExpr.getBType();
        createNewTypedescInst(type, astMapLiteralExpr.pos);
        BIRVariableDcl tempVarDcl =
                new BIRVariableDcl(type, this.env.nextLocalVarId(names),
                                   VarScope.FUNCTION, VarKind.TEMP);
        this.env.enclFunc.localVars.add(tempVarDcl);
        BIROperand toVarRef = new BIROperand(tempVarDcl);

        setScopeAndEmit(new BIRNonTerminator.NewStructure(astMapLiteralExpr.pos, toVarRef, this.env.targetOperand,
                                               generateMappingConstructorEntries(astMapLiteralExpr.fields), type));
        this.env.targetOperand = toVarRef;
    }

    @Override
    public void visit(BLangTypeConversionExpr astTypeConversionExpr) {
        BIRVariableDcl tempVarDcl = new BIRVariableDcl(astTypeConversionExpr.getBType(),
                                                       this.env.nextLocalVarId(names), VarScope.FUNCTION, VarKind.TEMP);
        this.env.enclFunc.localVars.add(tempVarDcl);
        BIROperand toVarRef = new BIROperand(tempVarDcl);

        astTypeConversionExpr.expr.accept(this);
        BIROperand rhsOp = this.env.targetOperand;

        setScopeAndEmit(
                new BIRNonTerminator.TypeCast(astTypeConversionExpr.pos, toVarRef, rhsOp, toVarRef.variableDcl.type,
                        astTypeConversionExpr.checkTypes));
        this.env.targetOperand = toVarRef;
    }

    @Override
    public void visit(BLangStructLiteral astStructLiteralExpr) {
        BType type = astStructLiteralExpr.getBType();
<<<<<<< HEAD
        BIRVariableDcl tempVarDcl = new BIRVariableDcl(type, this.env.nextLocalVarId(names), VarScope.FUNCTION,
                                                       VarKind.TEMP);
=======
        visitTypedesc(astStructLiteralExpr.pos, type, varDcls);

        BIRVariableDcl tempVarDcl = new BIRVariableDcl(astStructLiteralExpr.getBType(),
                                                       this.env.nextLocalVarId(names), VarScope.FUNCTION, VarKind.TEMP);
>>>>>>> 68edbf55
        this.env.enclFunc.localVars.add(tempVarDcl);
        BIROperand toVarRef = new BIROperand(tempVarDcl);
        List<BIRNode.BIRMappingConstructorEntry> fields =
                                                 generateMappingConstructorEntries(astStructLiteralExpr.fields);
        setScopeAndEmit(createNewStructureInst(fields, toVarRef, type, astStructLiteralExpr.pos));

        this.env.targetOperand = toVarRef;
    }

    private BIRNonTerminator.NewStructure createNewStructureInst(List<BIRNode.BIRMappingConstructorEntry> fields,
                                                                 BIROperand toVarRef, BType type, Location pos) {
        if (localTypedescMap.containsKey(type)) {
            return new BIRNonTerminator.NewStructure(pos, toVarRef, localTypedescMap.get(type), fields, type);
        } else if (Types.isUserDefinedTypeDefinition(type)) {
            return new BIRNonTerminator.NewStructure(pos, toVarRef, toVarRef, fields, type);
        } else {
            createNewTypedescInst(type, pos);
            return new BIRNonTerminator.NewStructure(pos, toVarRef, this.env.targetOperand, fields, type);
        }
    }

    private List<BIROperand> mapToVarDcls(BType type) {
        BType referredType = Types.getReferredType(type);
        if (referredType.tag != TypeTags.RECORD) {
            return Collections.emptyList();
        }
        TreeMap<Integer, BVarSymbol> enclMapSymbols = ((BRecordType) referredType).enclMapSymbols;
        if (enclMapSymbols == null || enclMapSymbols.size() == 0) {
            return Collections.emptyList();
        }

        ArrayList<BIROperand> varDcls = new ArrayList<>(enclMapSymbols.size());
        for (BVarSymbol varSymbol : enclMapSymbols.values()) {
            BIRVariableDcl varDcl = this.env.symbolVarMap.get(varSymbol);
            varDcls.add(new BIROperand(varDcl));
        }
        return varDcls;
    }

    @Override
    public void visit(BLangTypeInit connectorInitExpr) {
        BType exprType = connectorInitExpr.getBType();
        BIRVariableDcl tempVarDcl = new BIRVariableDcl(exprType, this.env.nextLocalVarId(names), VarScope.FUNCTION,
                VarKind.TEMP);
        this.env.enclFunc.localVars.add(tempVarDcl);
        BIROperand toVarRef = new BIROperand(tempVarDcl);
        BType objectType = getEffectiveObjectType(exprType);
        BTypeSymbol objectTypeSymbol = Types.getReferredType(objectType).tsymbol;
        BIRNonTerminator.NewInstance instruction;
        if (isInSamePackage(objectTypeSymbol, env.enclPkg.packageID)) {
            BIRTypeDefinition def = typeDefs.get(objectTypeSymbol);
            instruction = new BIRNonTerminator.NewInstance(connectorInitExpr.pos, def, toVarRef, objectType);
        } else {
            String objectName = objectTypeSymbol.name.value;
            instruction = new BIRNonTerminator.NewInstance(connectorInitExpr.pos, objectTypeSymbol.pkgID, objectName,
                    toVarRef, objectType);
        }
        setScopeAndEmit(instruction);
        this.env.targetOperand = toVarRef;
    }

    private boolean isInSamePackage(BSymbol objectTypeSymbol, PackageID packageID) {
        return objectTypeSymbol.pkgID.equals(packageID);
    }

    @Override
    public void visit(BLangSimpleVarRef.BLangFieldVarRef fieldVarRef) {
    }

    @Override
    public void visit(BLangArrayLiteral astArrayLiteralExpr) {
<<<<<<< HEAD
=======
        BType bType = astArrayLiteralExpr.getBType();
        if (bType.tag == TypeTags.TUPLE) {
            visitTypedesc(astArrayLiteralExpr.pos, bType, Collections.emptyList());
        }
>>>>>>> 68edbf55
        generateListConstructorExpr(astArrayLiteralExpr);
    }

    @Override
    public void visit(BLangTupleLiteral tupleLiteral) {
<<<<<<< HEAD
        generateListConstructorExpr(tupleLiteral);
    }

    @Override
    public void visit(BLangJSONArrayLiteral jsonArrayLiteralExpr) {
        generateListConstructorExpr(jsonArrayLiteralExpr);
    }

=======
        BType type = tupleLiteral.getBType();
        visitTypedesc(tupleLiteral.pos, type, Collections.emptyList());
        generateListConstructorExpr(tupleLiteral);
    }

>>>>>>> 68edbf55
    @Override
    public void visit(BLangGroupExpr groupExpr) {
        groupExpr.expression.accept(this);
    }

    @Override
<<<<<<< HEAD
=======
    public void visit(BLangJSONArrayLiteral jsonArrayLiteralExpr) {
        BType bType = jsonArrayLiteralExpr.getBType();
        if (bType.tag == TypeTags.TUPLE) {
            visitTypedesc(jsonArrayLiteralExpr.pos, bType, Collections.emptyList());
        }
        generateListConstructorExpr(jsonArrayLiteralExpr);
    }

    @Override
>>>>>>> 68edbf55
    public void visit(BLangMapAccessExpr astMapAccessExpr) {
        boolean variableStore = this.varAssignment;
        this.varAssignment = false;
        BIROperand rhsOp = this.env.targetOperand;

        astMapAccessExpr.expr.accept(this);
        BIROperand varRefRegIndex = this.env.targetOperand;

        astMapAccessExpr.indexExpr.accept(this);
        BIROperand keyRegIndex = this.env.targetOperand;
        if (variableStore) {
            setScopeAndEmit(
                    new BIRNonTerminator.FieldAccess(astMapAccessExpr.pos, InstructionKind.MAP_STORE, varRefRegIndex,
                            keyRegIndex, rhsOp, astMapAccessExpr.isStoreOnCreation));
            return;
        }
        BIRVariableDcl tempVarDcl = new BIRVariableDcl(astMapAccessExpr.getBType(), this.env.nextLocalVarId(names),
                                                       VarScope.FUNCTION, VarKind.TEMP);
        this.env.enclFunc.localVars.add(tempVarDcl);
        BIROperand tempVarRef = new BIROperand(tempVarDcl);

        setScopeAndEmit(new BIRNonTerminator.FieldAccess(astMapAccessExpr.pos, InstructionKind.MAP_LOAD, tempVarRef,
                keyRegIndex, varRefRegIndex, astMapAccessExpr.optionalFieldAccess,
                                              astMapAccessExpr.isLValue && !astMapAccessExpr.leafNode));
        this.env.targetOperand = tempVarRef;
        this.varAssignment = variableStore;
    }

    @Override
    public void visit(BLangTableAccessExpr astTableAccessExpr) {
        boolean variableStore = this.varAssignment;
        this.varAssignment = false;
        BIROperand rhsOp = this.env.targetOperand;

        astTableAccessExpr.expr.accept(this);
        BIROperand varRefRegIndex = this.env.targetOperand;

        astTableAccessExpr.indexExpr.accept(this);
        BIROperand keyRegIndex = this.env.targetOperand;
        if (variableStore) {
            setScopeAndEmit(new BIRNonTerminator.FieldAccess(astTableAccessExpr.pos, InstructionKind.TABLE_STORE,
                    varRefRegIndex, keyRegIndex, rhsOp));
            return;
        }
        BIRVariableDcl tempVarDcl = new BIRVariableDcl(astTableAccessExpr.getBType(), this.env.nextLocalVarId(names),
                                                       VarScope.FUNCTION, VarKind.TEMP);
        this.env.enclFunc.localVars.add(tempVarDcl);
        BIROperand tempVarRef = new BIROperand(tempVarDcl);

        setScopeAndEmit(new BIRNonTerminator.FieldAccess(astTableAccessExpr.pos, InstructionKind.TABLE_LOAD, tempVarRef,
                keyRegIndex, varRefRegIndex));
        this.env.targetOperand = tempVarRef;
        this.varAssignment = variableStore;
    }

    @Override
    public void visit(BLangStructFieldAccessExpr astStructFieldAccessExpr) {
        generateMappingAccess(astStructFieldAccessExpr, astStructFieldAccessExpr.optionalFieldAccess);
    }

    @Override
    public void visit(BLangJSONAccessExpr astJSONFieldAccessExpr) {
        if (astJSONFieldAccessExpr.indexExpr.getBType().tag == TypeTags.INT) {
            generateArrayAccess(astJSONFieldAccessExpr);
            return;
        }

        generateMappingAccess(astJSONFieldAccessExpr, astJSONFieldAccessExpr.optionalFieldAccess);
    }

    @Override
    public void visit(BLangDynamicArgExpr dynamicParamExpr) {
        dynamicParamExpr.condition.accept(this);
        dynamicParamExpr.conditionalArgument.accept(this);
    }

    @Override
    public void visit(BLangStringAccessExpr stringAccessExpr) {
        BIRVariableDcl tempVarDcl = new BIRVariableDcl(stringAccessExpr.getBType(), this.env.nextLocalVarId(names),
                                                       VarScope.FUNCTION, VarKind.TEMP);
        this.env.enclFunc.localVars.add(tempVarDcl);
        BIROperand tempVarRef = new BIROperand(tempVarDcl);

        stringAccessExpr.expr.accept(this);
        BIROperand varRefRegIndex = this.env.targetOperand;

        stringAccessExpr.indexExpr.accept(this);
        BIROperand keyRegIndex = this.env.targetOperand;

        setScopeAndEmit(new BIRNonTerminator.FieldAccess(stringAccessExpr.pos, InstructionKind.STRING_LOAD, tempVarRef,
                                              keyRegIndex, varRefRegIndex));
        this.env.targetOperand = tempVarRef;
    }

    @Override
    public void visit(BLangArrayAccessExpr astArrayAccessExpr) {
        generateArrayAccess(astArrayAccessExpr);
    }

    @Override
    public void visit(BLangIndexBasedAccess.BLangTupleAccessExpr tupleAccessExpr) {
        generateArrayAccess(tupleAccessExpr);
    }

    @Override
    public void visit(BLangIsLikeExpr isLikeExpr) {
        BIRVariableDcl tempVarDcl = new BIRVariableDcl(symTable.booleanType,
                this.env.nextLocalVarId(names), VarScope.FUNCTION, VarKind.TEMP);
        this.env.enclFunc.localVars.add(tempVarDcl);
        BIROperand toVarRef = new BIROperand(tempVarDcl);

        isLikeExpr.expr.accept(this);
        BIROperand exprIndex = this.env.targetOperand;

        setScopeAndEmit(new BIRNonTerminator.IsLike(isLikeExpr.pos, isLikeExpr.typeNode.getBType(), toVarRef,
                                                    exprIndex));

        this.env.targetOperand = toVarRef;
    }

    @Override
    public void visit(BLangTypeTestExpr typeTestExpr) {
        BIRVariableDcl tempVarDcl = new BIRVariableDcl(symTable.booleanType,
                this.env.nextLocalVarId(names), VarScope.FUNCTION, VarKind.TEMP);
        this.env.enclFunc.localVars.add(tempVarDcl);
        BIROperand toVarRef = new BIROperand(tempVarDcl);

        typeTestExpr.expr.accept(this);
        BIROperand exprIndex = this.env.targetOperand;

        setScopeAndEmit(
                new BIRNonTerminator.TypeTest(typeTestExpr.pos, typeTestExpr.typeNode.getBType(), toVarRef, exprIndex));

        this.env.targetOperand = toVarRef;
    }

    @Override
    public void visit(BLangLocalVarRef astVarRefExpr) {
        boolean variableStore = this.varAssignment;
        this.varAssignment = false;
        BSymbol varSymbol = astVarRefExpr.symbol;

        if (variableStore) {
            if (astVarRefExpr.symbol.name != Names.IGNORE) {
                BIROperand varRef = new BIROperand(this.env.symbolVarMap.get(varSymbol));
                setScopeAndEmit(new Move(astVarRefExpr.pos, this.env.targetOperand, varRef));
            }
        } else {
            BIRVariableDcl tempVarDcl = new BIRVariableDcl(varSymbol.type,
                    this.env.nextLocalVarId(names), VarScope.FUNCTION, VarKind.TEMP);
            this.env.enclFunc.localVars.add(tempVarDcl);
            BIROperand tempVarRef = new BIROperand(tempVarDcl);

            BIRVariableDcl varDecl = this.env.symbolVarMap.get(varSymbol);

            BIROperand fromVarRef = new BIROperand(varDecl);

            setScopeAndEmit(new Move(astVarRefExpr.pos, fromVarRef, tempVarRef));
            this.env.targetOperand = tempVarRef;
        }
        this.varAssignment = variableStore;
    }

    @Override
    public void visit(BLangPackageVarRef astPackageVarRefExpr) {
        boolean variableStore = this.varAssignment;
        this.varAssignment = false;

        if (variableStore) {
            if (astPackageVarRefExpr.symbol.name != Names.IGNORE) {
                BIROperand varRef = new BIROperand(getVarRef(astPackageVarRefExpr));
                setScopeAndEmit(new Move(astPackageVarRefExpr.pos, this.env.targetOperand, varRef));
            }
        } else {
            BIRVariableDcl tempVarDcl = new BIRVariableDcl(astPackageVarRefExpr.getBType(),
                                                           this.env.nextLocalVarId(names), VarScope.FUNCTION,
                                                           VarKind.TEMP);
            this.env.enclFunc.localVars.add(tempVarDcl);
            BIROperand tempVarRef = new BIROperand(tempVarDcl);
            BIROperand fromVarRef = new BIROperand(getVarRef(astPackageVarRefExpr));
            setScopeAndEmit(new Move(astPackageVarRefExpr.pos, fromVarRef, tempVarRef));
            this.env.targetOperand = tempVarRef;
        }
        this.varAssignment = variableStore;
    }

    private BIRGlobalVariableDcl getVarRef(BLangPackageVarRef astPackageVarRefExpr) {
        BSymbol symbol = astPackageVarRefExpr.symbol;
        BIRGlobalVariableDcl globalVarDcl = this.globalVarMap.get(symbol);
        if (globalVarDcl == null) {
            globalVarDcl = new BIRGlobalVariableDcl(astPackageVarRefExpr.pos, symbol.flags, symbol.type, symbol.pkgID,
                    symbol.name, symbol.getOriginalName(), VarScope.GLOBAL, VarKind.CONSTANT, symbol.name.getValue(),
                    symbol.origin.toBIROrigin());
            this.globalVarMap.put(symbol, globalVarDcl);
        }

        if (!isInSamePackage(astPackageVarRefExpr.varSymbol, env.enclPkg.packageID)) {
            this.env.enclPkg.importedGlobalVarsDummyVarDcls.add(globalVarDcl);
        }
        return globalVarDcl;
    }

    @Override
    public void visit(BLangBinaryExpr astBinaryExpr) {
        astBinaryExpr.lhsExpr.accept(this);
        BIROperand rhsOp1 = this.env.targetOperand;

        astBinaryExpr.rhsExpr.accept(this);
        BIROperand rhsOp2 = this.env.targetOperand;

        // Create a temporary variable to store the binary operation result.
        BIRVariableDcl tempVarDcl = new BIRVariableDcl(astBinaryExpr.getBType(),
                                                       this.env.nextLocalVarId(names), VarScope.FUNCTION, VarKind.TEMP);
        this.env.enclFunc.localVars.add(tempVarDcl);
        BIROperand lhsOp = new BIROperand(tempVarDcl);
        this.env.targetOperand = lhsOp;

        // Create binary instruction
        BinaryOp binaryIns = new BinaryOp(astBinaryExpr.pos, getBinaryInstructionKind(astBinaryExpr.opKind),
                                          astBinaryExpr.getBType(), lhsOp, rhsOp1, rhsOp2);
        setScopeAndEmit(binaryIns);
    }

    @Override
    public void visit(BLangUnaryExpr unaryExpr) {
        unaryExpr.expr.accept(this);
        BIROperand rhsOp = this.env.targetOperand;

        // Create a temporary variable to store the unary operation result.
        BIRVariableDcl tempVarDcl = new BIRVariableDcl(unaryExpr.getBType(),
                                                       this.env.nextLocalVarId(names), VarScope.FUNCTION, VarKind.TEMP);
        this.env.enclFunc.localVars.add(tempVarDcl);
        BIROperand lhsOp = new BIROperand(tempVarDcl);

        if (OperatorKind.ADD.equals(unaryExpr.operator) || OperatorKind.UNTAINT.equals(unaryExpr.operator)) {
            setScopeAndEmit(new Move(unaryExpr.pos, rhsOp, lhsOp));
            this.env.targetOperand = lhsOp;
            return;
        }

        UnaryOP unaryIns = new UnaryOP(unaryExpr.pos, getUnaryInstructionKind(unaryExpr.operator), lhsOp, rhsOp);
        setScopeAndEmit(unaryIns);
        this.env.targetOperand = lhsOp;
    }

    @Override
    public void visit(BLangTrapExpr trapExpr) {
        BIRBasicBlock trapBB = new BIRBasicBlock(this.env.nextBBId());
        this.env.enclBasicBlocks.add(trapBB);
        this.env.enclBB.terminator = new BIRTerminator.GOTO(trapExpr.pos, trapBB, this.currentScope);
        this.env.enclBB = trapBB;
        this.env.trapBlocks.push(new ArrayList<>());
        addToTrapStack(trapBB);

        trapExpr.expr.accept(this);

        List<BIRBasicBlock> trappedBlocks = this.env.trapBlocks.pop();
        // Create new block for instructions after trap.
        BIRBasicBlock nextBB = new BIRBasicBlock(this.env.nextBBId());
        addToTrapStack(nextBB);
        env.enclBasicBlocks.add(nextBB);
        if (this.env.enclBB.terminator == null) {
            this.env.enclBB.terminator = new BIRTerminator.GOTO(trapExpr.pos, nextBB, this.currentScope);
        }

        env.enclFunc.errorTable.add(new BIRNode.BIRErrorEntry(trappedBlocks.get(0),
                trappedBlocks.get(trappedBlocks.size() - 1), env.targetOperand, nextBB));

        this.env.enclBB = nextBB;
    }

    @Override
    public void visit(BLangWaitExpr waitExpr) {
        createWait(waitExpr);
    }

    @Override
    public void visit(BLangWaitForAllExpr.BLangWaitLiteral waitLiteral) {
<<<<<<< HEAD
        BIRBasicBlock thenBB = new BIRBasicBlock(this.env.nextBBId(names));
=======
        visitTypedesc(waitLiteral.pos, waitLiteral.getBType(), Collections.emptyList());
        BIRBasicBlock thenBB = new BIRBasicBlock(this.env.nextBBId());
>>>>>>> 68edbf55
        addToTrapStack(thenBB);
        BIRVariableDcl tempVarDcl = new BIRVariableDcl(waitLiteral.getBType(),
                                                       this.env.nextLocalVarId(names), VarScope.FUNCTION, VarKind.TEMP);
        this.env.enclFunc.localVars.add(tempVarDcl);
        BIROperand toVarRef = new BIROperand(tempVarDcl);
        setScopeAndEmit(createNewStructureInst(new ArrayList<>(), toVarRef, waitLiteral.getBType(), waitLiteral.pos));
        this.env.targetOperand = toVarRef;

        List<String> keys = new ArrayList<>();
        List<BIROperand> valueExprs = new ArrayList<>();
        for (BLangWaitForAllExpr.BLangWaitKeyValue keyValue : waitLiteral.keyValuePairs) {
            keys.add(keyValue.key.value);
            BLangExpression expr = keyValue.valueExpr != null ? keyValue.valueExpr : keyValue.keyExpr;
            expr.accept(this);
            BIROperand valueRegIndex = this.env.targetOperand;
            valueExprs.add(valueRegIndex);
        }
        this.env.enclBB.terminator = new BIRTerminator.WaitAll(waitLiteral.pos, toVarRef, keys,
                valueExprs, thenBB, this.currentScope);
        this.env.targetOperand = toVarRef;
        this.env.enclFunc.basicBlocks.add(thenBB);
        this.env.enclBB = thenBB;
    }

    @Override
    public void visit(BLangIsAssignableExpr assignableExpr) {
        BIRVariableDcl tempVarDcl = new BIRVariableDcl(symTable.booleanType, this.env.nextLocalVarId(names),
                VarScope.FUNCTION, VarKind.TEMP);
        this.env.enclFunc.localVars.add(tempVarDcl);
        BIROperand toVarRef = new BIROperand(tempVarDcl);

        assignableExpr.lhsExpr.accept(this);
        BIROperand exprIndex = this.env.targetOperand;

        setScopeAndEmit(
                new BIRNonTerminator.TypeTest(assignableExpr.pos, assignableExpr.targetType, toVarRef, exprIndex));
        this.env.targetOperand = toVarRef;
    }

    @Override
    public void visit(BLangXMLQName xmlQName) {
        BIRVariableDcl tempVarDcl =
                new BIRVariableDcl(symTable.anyType, this.env.nextLocalVarId(names), VarScope.FUNCTION, VarKind.TEMP);
        this.env.enclFunc.localVars.add(tempVarDcl);
        BIROperand toVarRef = new BIROperand(tempVarDcl);

        // If the QName is use outside of XML, treat it as string.
        if (!xmlQName.isUsedInXML) {
            String qName = xmlQName.namespaceURI == null ? xmlQName.localname.value
                    : ("{" + xmlQName.namespaceURI + "}" + xmlQName.localname);
            generateStringLiteral(qName);
            return;
        }

        // Else, treat it as QName
        BIROperand nsURIIndex = generateStringLiteral(xmlQName.namespaceURI);
        BIROperand localnameIndex = generateStringLiteral(xmlQName.localname.value);
        BIROperand prefixIndex = generateStringLiteral(xmlQName.prefix.value);
        BIRNonTerminator.NewXMLQName newXMLQName =
                new BIRNonTerminator.NewXMLQName(xmlQName.pos, toVarRef, localnameIndex, nsURIIndex, prefixIndex);
        setScopeAndEmit(newXMLQName);
        this.env.targetOperand = toVarRef;
    }

    @Override
    public void visit(BLangXMLElementLiteral xmlElementLiteral) {
        BIRVariableDcl tempVarDcl = new BIRVariableDcl(xmlElementLiteral.getBType(), this.env.nextLocalVarId(names),
                                                       VarScope.FUNCTION, VarKind.TEMP);
        this.env.enclFunc.localVars.add(tempVarDcl);
        BIROperand toVarRef = new BIROperand(tempVarDcl);

        // Visit in-line namespace declarations. These needs to be visited first before visiting the
        // attributes, start and end tag names of the element.
        xmlElementLiteral.inlineNamespaces.forEach(xmlns -> xmlns.accept(this));

        // Create start tag name
        BLangExpression startTagName = (BLangExpression) xmlElementLiteral.getStartTagName();
        startTagName.accept(this);
        BIROperand startTagNameIndex = this.env.targetOperand;

        // Create default namespace uri
        BIROperand defaultNsURIVarRef = generateNamespaceRef(xmlElementLiteral.defaultNsSymbol, xmlElementLiteral.pos);

        // Create xml element
        BIRNonTerminator.NewXMLElement newXMLElement =
                new BIRNonTerminator.NewXMLElement(xmlElementLiteral.pos, toVarRef, startTagNameIndex,
                                                   defaultNsURIVarRef,
                                                   Symbols.isFlagOn(xmlElementLiteral.getBType().flags,
                                                                    Flags.READONLY));
        setScopeAndEmit(newXMLElement);

        // Populate the XML by adding namespace declarations, attributes and children
        populateXML(xmlElementLiteral, toVarRef);
        this.env.targetOperand = toVarRef;
    }

    @Override
    public void visit(BLangXMLAttribute attribute) {
        BIROperand xmlVarRef = this.env.targetOperand;

        attribute.name.accept(this);
        BIROperand attrNameOp = this.env.targetOperand;

        attribute.value.accept(this);
        BIROperand attrValueOp = this.env.targetOperand;
        setScopeAndEmit(new BIRNonTerminator.FieldAccess(attribute.pos, InstructionKind.XML_ATTRIBUTE_STORE, xmlVarRef,
                attrNameOp, attrValueOp));
    }

    @Override
    public void visit(BLangXMLSequenceLiteral xmlSequenceLiteral) {
        BIRVariableDcl tempVarDcl = new BIRVariableDcl(xmlSequenceLiteral.getBType(), this.env.nextLocalVarId(names),
                                                       VarScope.FUNCTION, VarKind.TEMP);

        this.env.enclFunc.localVars.add(tempVarDcl);
        BIROperand toVarRef = new BIROperand(tempVarDcl);

        BIRNonTerminator.NewXMLSequence newXMLSequence =
                new BIRNonTerminator.NewXMLSequence(xmlSequenceLiteral.pos, toVarRef);

        setScopeAndEmit(newXMLSequence);
        populateXMLSequence(xmlSequenceLiteral, toVarRef);
        this.env.targetOperand = toVarRef;
    }

    @Override
    public void visit(BLangXMLTextLiteral xmlTextLiteral) {
        BIRVariableDcl tempVarDcl = new BIRVariableDcl(xmlTextLiteral.getBType(), this.env.nextLocalVarId(names),
                                                       VarScope.FUNCTION, VarKind.TEMP);
        this.env.enclFunc.localVars.add(tempVarDcl);
        BIROperand toVarRef = new BIROperand(tempVarDcl);

        xmlTextLiteral.concatExpr.accept(this);
        BIROperand xmlTextIndex = this.env.targetOperand;

        BIRNonTerminator.NewXMLText newXMLElement =
                new BIRNonTerminator.NewXMLText(xmlTextLiteral.pos, toVarRef, xmlTextIndex);
        setScopeAndEmit(newXMLElement);
        this.env.targetOperand = toVarRef;
    }

    @Override
    public void visit(BLangXMLCommentLiteral xmlCommentLiteral) {
        BIRVariableDcl tempVarDcl = new BIRVariableDcl(xmlCommentLiteral.getBType(), this.env.nextLocalVarId(names),
                                                       VarScope.FUNCTION, VarKind.TEMP);
        this.env.enclFunc.localVars.add(tempVarDcl);
        BIROperand toVarRef = new BIROperand(tempVarDcl);

        xmlCommentLiteral.concatExpr.accept(this);
        BIROperand xmlCommentIndex = this.env.targetOperand;

        BIRNonTerminator.NewXMLComment newXMLComment =
                new BIRNonTerminator.NewXMLComment(xmlCommentLiteral.pos, toVarRef, xmlCommentIndex,
                                                   Symbols.isFlagOn(xmlCommentLiteral.getBType().flags,
                                                                    Flags.READONLY));
        setScopeAndEmit(newXMLComment);
        this.env.targetOperand = toVarRef;
    }

    @Override
    public void visit(BLangXMLProcInsLiteral xmlProcInsLiteral) {
        BIRVariableDcl tempVarDcl = new BIRVariableDcl(xmlProcInsLiteral.getBType(), this.env.nextLocalVarId(names),
                                                       VarScope.FUNCTION, VarKind.TEMP);
        this.env.enclFunc.localVars.add(tempVarDcl);
        BIROperand toVarRef = new BIROperand(tempVarDcl);

        xmlProcInsLiteral.dataConcatExpr.accept(this);
        BIROperand dataIndex = this.env.targetOperand;

        xmlProcInsLiteral.target.accept(this);
        BIROperand targetIndex = this.env.targetOperand;

        BIRNonTerminator.NewXMLProcIns newXMLProcIns =
                new BIRNonTerminator.NewXMLProcIns(xmlProcInsLiteral.pos, toVarRef, dataIndex, targetIndex,
                                                   Symbols.isFlagOn(xmlProcInsLiteral.getBType().flags,
                                                                    Flags.READONLY));
        setScopeAndEmit(newXMLProcIns);
        this.env.targetOperand = toVarRef;
    }

    @Override
    public void visit(BLangXMLQuotedString xmlQuotedString) {
        xmlQuotedString.concatExpr.accept(this);
    }

    @Override
    public void visit(BLangXMLNSStatement xmlnsStmtNode) {
        xmlnsStmtNode.xmlnsDecl.accept(this);
    }

    @Override
    public void visit(BLangXMLNS xmlnsNode) {
        // do nothing
    }

    @Override
    public void visit(BLangLocalXMLNS xmlnsNode) {
        generateXMLNamespace(xmlnsNode);
    }

    @Override
    public void visit(BLangPackageXMLNS xmlnsNode) {
        generateXMLNamespace(xmlnsNode);
    }

    @Override
    public void visit(BLangXMLAccessExpr xmlAccessExpr) {
        generateMappingAccess(xmlAccessExpr, false);
    }

    @Override
    public void visit(BLangTypedescExpr accessExpr) {
        BIRVariableDcl tempVarDcl = new BIRVariableDcl(accessExpr.getBType(), this.env.nextLocalVarId(names),
                                                       VarScope.FUNCTION, VarKind.TEMP);
        this.env.enclFunc.localVars.add(tempVarDcl);
        BIROperand toVarRef = new BIROperand(tempVarDcl);
        setScopeAndEmit(new BIRNonTerminator.NewTypeDesc(accessExpr.pos, toVarRef, accessExpr.resolvedType,
                                                         Collections.emptyList()));
        this.env.targetOperand = toVarRef;
    }

    @Override
    public void visit(BLangTableConstructorExpr tableConstructorExpr) {
        BIRVariableDcl tempVarDcl = new BIRVariableDcl(tableConstructorExpr.getBType(), this.env.nextLocalVarId(names),
                                                       VarScope.FUNCTION, VarKind.TEMP);

        this.env.enclFunc.localVars.add(tempVarDcl);
        BIROperand toVarRef = new BIROperand(tempVarDcl);

        BLangArrayLiteral keySpecifierLiteral = new BLangArrayLiteral();
        keySpecifierLiteral.pos = tableConstructorExpr.pos;
        keySpecifierLiteral.setBType(symTable.stringArrayType);
        keySpecifierLiteral.exprs = new ArrayList<>();
        BTableType type = (BTableType) Types.getReferredType(tableConstructorExpr.getBType());

        if (!type.fieldNameList.isEmpty()) {
            type.fieldNameList.forEach(col -> {
                BLangLiteral colLiteral = new BLangLiteral();
                colLiteral.pos = tableConstructorExpr.pos;
                colLiteral.setBType(symTable.stringType);
                colLiteral.value = col;
                keySpecifierLiteral.exprs.add(colLiteral);
            });
        }

        keySpecifierLiteral.accept(this);
        BIROperand keyColOp = this.env.targetOperand;

        BLangArrayLiteral dataLiteral = new BLangArrayLiteral();
        dataLiteral.pos = tableConstructorExpr.pos;
        dataLiteral.setBType(
                new BArrayType(((BTableType) Types.getReferredType(tableConstructorExpr.getBType())).constraint));
        dataLiteral.exprs = new ArrayList<>(tableConstructorExpr.recordLiteralList);
        dataLiteral.accept(this);
        BIROperand dataOp = this.env.targetOperand;

        setScopeAndEmit(
                new BIRNonTerminator.NewTable(tableConstructorExpr.pos, tableConstructorExpr.getBType(), toVarRef,
                                              keyColOp, dataOp));

        this.env.targetOperand = toVarRef;
    }

    @Override
    public void visit(BLangSimpleVarRef.BLangTypeLoad typeLoad) {
        BType type = typeLoad.symbol.tag == SymTag.TYPE_DEF ?
                ((BTypeDefinitionSymbol) typeLoad.symbol).referenceType : typeLoad.symbol.type;
<<<<<<< HEAD
        createNewTypedescInst(type, typeLoad.pos);
    }

    private void createNewTypedescInst(BType type, Location position) {
        List<BIROperand> varDcls = mapToVarDcls(type);
        BTypeSymbol typeSymbol = type.tsymbol;
        BIRVariableDcl tempVarDcl;
        BIROperand toVarRef;
        BIRNonTerminator.NewTypeDesc newTypeDesc;
        if (this.env.enclBB == null) {
            if (type.tag == TypeTags.RECORD || typeSymbol.name != Names.EMPTY) {
                return;
            }
            tempVarDcl = new BIRGlobalVariableDcl(symTable.typeDesc, this.env.nextTypedescId(names), VarScope.GLOBAL,
                    VarKind.GLOBAL, 0, typeSymbol.pkgID, SymbolOrigin.VIRTUAL);
            this.env.enclPkg.globalVars.add((BIRGlobalVariableDcl) tempVarDcl);
            toVarRef = new BIROperand(tempVarDcl);
            globalTypedescMap.put(type, toVarRef);
            newTypeDesc = new BIRNonTerminator.NewTypeDesc(position, toVarRef, type, varDcls);
            this.env.enclPkg.typedescs.add(newTypeDesc);
        } else {
            tempVarDcl = new BIRVariableDcl(symTable.typeDesc, this.env.nextLocalVarId(names), VarScope.FUNCTION,
                    VarKind.TEMP);
            this.env.enclFunc.localVars.add(tempVarDcl);
            toVarRef = new BIROperand(tempVarDcl);
            BIRVariableDcl annotationVarDcl = new BIRVariableDcl(symTable.mapType, this.env.nextLocalVarId(names),
                                                                 VarScope.FUNCTION, VarKind.TEMP);
            this.env.enclFunc.localVars.add(annotationVarDcl);
            if (typeSymbol != null && typeSymbol.annotations != null &&
                    globalVarMap.containsKey(typeSymbol.annotations)) {
                newTypeDesc = new BIRNonTerminator.NewTypeDesc(position, toVarRef, type, varDcls,
                                                              new BIROperand(globalVarMap.get(typeSymbol.annotations)));
            } else {
                newTypeDesc = new BIRNonTerminator.NewTypeDesc(position, toVarRef, type, varDcls);
            }
            this.env.targetOperand = toVarRef;
            setScopeAndEmit(newTypeDesc);
            localTypedescMap.put(type, toVarRef);
        }
=======
        visitTypedesc(typeLoad.pos, type, Collections.emptyList());
    }

    private void visitTypedesc(Location pos, BType type, List<BIROperand> varDcls) {
        BIRVariableDcl tempVarDcl = new BIRVariableDcl(symTable.typeDesc, this.env.nextLocalVarId(names),
                                                       VarScope.FUNCTION, VarKind.TEMP);
        BIRGenEnv env = this.env;
        env.enclFunc.localVars.add(tempVarDcl);
        BIROperand toVarRef = new BIROperand(tempVarDcl);
        BIROperand annotations = getAnnotations(type.tsymbol, env);
        if (annotations != null) {
            setScopeAndEmit(new BIRNonTerminator.NewTypeDesc(pos, toVarRef, type, varDcls, annotations));
            env.targetOperand = toVarRef;
            return;
        }
        setScopeAndEmit(new BIRNonTerminator.NewTypeDesc(pos, toVarRef, type, varDcls));
        env.targetOperand = toVarRef;
>>>>>>> 68edbf55
    }

    @Override
    public void visit(BLangBreak breakStmt) {
        BIRLockDetailsHolder toUnlock = this.env.unlockVars.peek();
        if (!toUnlock.isEmpty()) {
            BIRBasicBlock goToBB = new BIRBasicBlock(this.env.nextBBId());
            this.env.enclBasicBlocks.add(goToBB);
            this.env.enclBB.terminator = new BIRTerminator.GOTO(breakStmt.pos, goToBB, this.currentScope);
            this.env.enclBB = goToBB;
        }

        int numLocks = toUnlock.size();
        while (numLocks > 0) {
            BIRBasicBlock unlockBB = new BIRBasicBlock(this.env.nextBBId());
            this.env.enclBasicBlocks.add(unlockBB);
            BIRTerminator.Unlock unlock = new BIRTerminator.Unlock(null, unlockBB, this.currentScope);
            this.env.enclBB.terminator = unlock;
            unlock.relatedLock = toUnlock.getLock(numLocks - 1);
            this.env.enclBB = unlockBB;
            numLocks--;
        }
        this.env.enclBB.terminator = new BIRTerminator.GOTO(breakStmt.pos, this.env.enclLoopEndBB, this.currentScope);
    }

    @Override
    public void visit(BLangContinue continueStmt) {
        BIRLockDetailsHolder toUnlock = this.env.unlockVars.peek();
        if (!toUnlock.isEmpty()) {
            BIRBasicBlock goToBB = new BIRBasicBlock(this.env.nextBBId());
            this.env.enclBasicBlocks.add(goToBB);
            this.env.enclBB.terminator = new BIRTerminator.GOTO(continueStmt.pos, goToBB, this.currentScope);
            this.env.enclBB = goToBB;
        }
        int numLocks = toUnlock.size();
        while (numLocks > 0) {
            BIRBasicBlock unlockBB = new BIRBasicBlock(this.env.nextBBId());
            this.env.enclBasicBlocks.add(unlockBB);
            BIRTerminator.Unlock unlock = new BIRTerminator.Unlock(null,  unlockBB, this.currentScope);
            this.env.enclBB.terminator = unlock;
            BIRTerminator.Lock lock = toUnlock.getLock(numLocks - 1);
            unlock.relatedLock = lock;
            this.env.enclBB = unlockBB;
            numLocks--;
        }

        this.env.enclBB.terminator = new BIRTerminator.GOTO(continueStmt.pos, this.env.enclLoopBB, this.currentScope);
    }

    @Override
    public void visit(BLangFunctionVarRef fpVarRef) {
        generateFPVarRef(fpVarRef, (BInvokableSymbol) fpVarRef.symbol);
    }

    @Override
    public void visit(BLangStructFunctionVarRef structFpVarRef) {
        generateFPVarRef(structFpVarRef, (BInvokableSymbol) structFpVarRef.symbol);
    }

    @Override
    public void visit(BLangLockStmt lockStmt) {
        BIRBasicBlock lockedBB = new BIRBasicBlock(this.env.nextBBId());
        addToTrapStack(lockedBB);
        this.env.enclBasicBlocks.add(lockedBB);
        BIRTerminator.Lock lock = new BIRTerminator.Lock(lockStmt.pos, lockedBB, this.currentScope);
        this.env.enclBB.terminator = lock;
        lockStmtMap.put(lockStmt, lock); // Populate the cache.
        this.env.unlockVars.peek().addLock(lock);
        populateBirLockWithGlobalVars(lockStmt);
        this.env.enclBB = lockedBB;

    }

    private void populateBirLockWithGlobalVars(BLangLockStmt lockStmt) {
        for (BVarSymbol globalVar : lockStmt.lockVariables) {
            BIRGlobalVariableDcl birGlobalVar = this.globalVarMap.get(globalVar);

            // If null query the dummy map for dummy variables.
            if (birGlobalVar == null) {
                birGlobalVar = dummyGlobalVarMapForLocks.computeIfAbsent(globalVar, k ->
                        new BIRGlobalVariableDcl(null, globalVar.flags, globalVar.type, globalVar.pkgID,
                                                 globalVar.name, globalVar.getOriginalName(), VarScope.GLOBAL,
                                                 VarKind.GLOBAL, globalVar.name.value,
                                                 globalVar.origin.toBIROrigin()));
            }

            ((BIRTerminator.Lock) this.env.enclBB.terminator).lockVariables.add(birGlobalVar);
        }
    }

    @Override
    public void visit(BLangUnLockStmt unLockStmt) {
        BIRLockDetailsHolder lockDetailsHolder = this.env.unlockVars.peek();
        if (lockDetailsHolder.isEmpty()) {
            return;
        }
        BIRBasicBlock unLockedBB = new BIRBasicBlock(this.env.nextBBId());
        addToTrapStack(unLockedBB);
        this.env.enclBasicBlocks.add(unLockedBB);
        this.env.enclBB.terminator = new BIRTerminator.Unlock(unLockStmt.pos, unLockedBB, this.currentScope);
        ((BIRTerminator.Unlock) this.env.enclBB.terminator).relatedLock = lockStmtMap.get(unLockStmt.relatedLock);
        this.env.enclBB = unLockedBB;

        lockDetailsHolder.removeLastLock();
    }

    @Override
    public void visit(BLangRegExpTemplateLiteral regExpTemplateLiteral) {
        BIROperand toVarRef = createVarRefOperand(regExpTemplateLiteral.getBType());

        regExpTemplateLiteral.reDisjunction.accept(this);
        BIROperand reDisjunction = this.env.targetOperand;

        BIRNonTerminator.NewRegExp newRegExp = new BIRNonTerminator.NewRegExp(regExpTemplateLiteral.pos, toVarRef,
                reDisjunction);
        setScopeAndEmit(newRegExp);
        this.env.targetOperand = toVarRef;
    }

    @Override
    public void visit(BLangReDisjunction reDisjunction) {
        BIROperand toVarRef = createVarRefOperand(symTable.anydataType);

        BLangArrayLiteral seqList = new BLangArrayLiteral();
        seqList.pos = reDisjunction.pos;
        seqList.setBType(symTable.arrayAnydataType);
        seqList.exprs = new ArrayList<>();
        seqList.exprs.addAll(reDisjunction.sequenceList);

        seqList.accept(this);
        BIROperand sequences = this.env.targetOperand;

        BIRNonTerminator.NewReDisjunction newRegExp = new BIRNonTerminator.NewReDisjunction(reDisjunction.pos,
                sequences, toVarRef);
        setScopeAndEmit(newRegExp);
        this.env.targetOperand = toVarRef;
    }

    @Override
    public void visit(BLangReSequence reSequence) {
        BIROperand toVarRef = createVarRefOperand(symTable.anydataType);

        BLangArrayLiteral terms = new BLangArrayLiteral();
        terms.pos = reSequence.pos;
        terms.setBType(symTable.arrayAnydataType);
        terms.exprs = new ArrayList<>();
        terms.exprs.addAll(reSequence.termList);

        terms.accept(this);
        BIROperand sequences = this.env.targetOperand;

        BIRNonTerminator.NewReSequence newReSequence =
                new BIRNonTerminator.NewReSequence(reSequence.pos, sequences, toVarRef);
        setScopeAndEmit(newReSequence);
        this.env.targetOperand = toVarRef;
    }

    @Override
    public void visit(BLangReAssertion reAssertion) {
        BIROperand toVarRef = createVarRefOperand(symTable.anydataType);

        reAssertion.assertion.accept(this);
        BIROperand assertion = this.env.targetOperand;

        BIRNonTerminator.NewReAssertion newReAssertion = new BIRNonTerminator.NewReAssertion(reAssertion.pos,
                assertion, toVarRef);
        setScopeAndEmit(newReAssertion);
        this.env.targetOperand = toVarRef;
    }

    @Override
    public void visit(BLangReAtomQuantifier reAtomQuantifier) {
        BIROperand toVarRef = createVarRefOperand(symTable.anydataType);

        reAtomQuantifier.atom.accept(this);
        BIROperand atom = this.env.targetOperand;

        reAtomQuantifier.quantifier.accept(this);
        BIROperand quantifier = this.env.targetOperand;

        BIRNonTerminator.NewReAtomQuantifier newReAtomQuantifier =
                new BIRNonTerminator.NewReAtomQuantifier(reAtomQuantifier.pos,
                toVarRef, atom, quantifier);
        setScopeAndEmit(newReAtomQuantifier);
        this.env.targetOperand = toVarRef;
    }

    @Override
    public void visit(BLangReQuantifier reQuantifier) {
        BIROperand toVarRef = createVarRefOperand(symTable.anydataType);

        reQuantifier.quantifier.accept(this);
        BIROperand quantifier = this.env.targetOperand;

        reQuantifier.nonGreedyChar.accept(this);
        BIROperand nonGreedyChar = this.env.targetOperand;

        BIRNonTerminator.NewReQuantifier newReQuantifier =
                new BIRNonTerminator.NewReQuantifier(reQuantifier.pos, toVarRef, quantifier, nonGreedyChar);
        setScopeAndEmit(newReQuantifier);
        this.env.targetOperand = toVarRef;
    }

    @Override
    public void visit(BLangReAtomCharOrEscape reLiteralCharOrEscape) {
        BIROperand toVarRef = createVarRefOperand(symTable.anydataType);

        reLiteralCharOrEscape.charOrEscape.accept(this);
        BIROperand charOrEscape = this.env.targetOperand;

        BIRNonTerminator.NewReLiteralCharOrEscape newReLiteralCharOrEscape =
                new BIRNonTerminator.NewReLiteralCharOrEscape(reLiteralCharOrEscape.pos, toVarRef, charOrEscape);
        setScopeAndEmit(newReLiteralCharOrEscape);
        this.env.targetOperand = toVarRef;
    }

    @Override
    public void visit(BLangReCharacterClass reCharacterClass) {
        BIROperand toVarRef = createVarRefOperand(symTable.anydataType);

        reCharacterClass.characterClassStart.accept(this);
        BIROperand classStart = this.env.targetOperand;

        reCharacterClass.negation.accept(this);
        BIROperand negation = this.env.targetOperand;

        reCharacterClass.charSet.accept(this);
        BIROperand charSet = this.env.targetOperand;

        reCharacterClass.characterClassEnd.accept(this);
        BIROperand classEnd = this.env.targetOperand;

        BIRNonTerminator.NewReCharacterClass newReCharacterClass =
                new BIRNonTerminator.NewReCharacterClass(reCharacterClass.pos, toVarRef, classStart,
                        negation, charSet, classEnd);
        setScopeAndEmit(newReCharacterClass);
        this.env.targetOperand = toVarRef;
    }

    @Override
    public void visit(BLangReCharSet reCharSet) {
        BIROperand toVarRef = createVarRefOperand(symTable.anydataType);

        BLangArrayLiteral atoms = new BLangArrayLiteral();
        atoms.pos = reCharSet.pos;
        atoms.setBType(symTable.arrayAnydataType);
        atoms.exprs = new ArrayList<>();
        atoms.exprs.addAll(reCharSet.charSetAtoms);

        atoms.accept(this);
        BIROperand charSetAtoms = this.env.targetOperand;

        BIRNonTerminator.NewReCharSet newReCharSet = new BIRNonTerminator.NewReCharSet(reCharSet.pos, toVarRef,
                charSetAtoms);
        setScopeAndEmit(newReCharSet);
        this.env.targetOperand = toVarRef;
    }

    @Override
    public void visit(BLangReCharSetRange reCharSetRange) {
        BIROperand toVarRef = createVarRefOperand(symTable.anydataType);

        reCharSetRange.lhsCharSetAtom.accept(this);
        BIROperand lhsCharSetAtom = this.env.targetOperand;

        reCharSetRange.dash.accept(this);
        BIROperand dash = this.env.targetOperand;

        reCharSetRange.rhsCharSetAtom.accept(this);
        BIROperand rhsCharSetAtom = this.env.targetOperand;

        BIRNonTerminator.NewReCharSetRange newReCharSet = new BIRNonTerminator.NewReCharSetRange(reCharSetRange.pos,
                toVarRef, lhsCharSetAtom, dash, rhsCharSetAtom);
        setScopeAndEmit(newReCharSet);
        this.env.targetOperand = toVarRef;
    }

    @Override
    public void visit(BLangReCapturingGroups reCapturingGroups) {
        BIROperand toVarRef = createVarRefOperand(symTable.anydataType);

        reCapturingGroups.openParen.accept(this);
        BIROperand openParen = this.env.targetOperand;

        reCapturingGroups.flagExpr.accept(this);
        BIROperand flagExpr = this.env.targetOperand;

        reCapturingGroups.disjunction.accept(this);
        BIROperand reDisjunction = this.env.targetOperand;

        reCapturingGroups.closeParen.accept(this);
        BIROperand closeParen = this.env.targetOperand;

        BIRNonTerminator.NewReCapturingGroup newReCapturingGroup =
                new BIRNonTerminator.NewReCapturingGroup(reCapturingGroups.pos, toVarRef, openParen, flagExpr,
                        reDisjunction, closeParen);
        setScopeAndEmit(newReCapturingGroup);
        this.env.targetOperand = toVarRef;
    }

    @Override
    public void visit(BLangReFlagExpression reFlagExpression) {
        BIROperand toVarRef = createVarRefOperand(symTable.anydataType);

        reFlagExpression.questionMark.accept(this);
        BIROperand questionMark = this.env.targetOperand;

        reFlagExpression.flagsOnOff.accept(this);
        BIROperand flagsOnOff = this.env.targetOperand;

        reFlagExpression.colon.accept(this);
        BIROperand colon = this.env.targetOperand;

        BIRNonTerminator.NewReFlagExpression newReFlagExpression =
                new BIRNonTerminator.NewReFlagExpression(reFlagExpression.pos, toVarRef, questionMark, flagsOnOff,
                        colon);
        setScopeAndEmit(newReFlagExpression);
        this.env.targetOperand = toVarRef;
    }

    @Override
    public void visit(BLangReFlagsOnOff reFlagsOnOff) {
        BIROperand toVarRef = createVarRefOperand(symTable.anydataType);

        reFlagsOnOff.flags.accept(this);
        BIROperand flags = this.env.targetOperand;

        BIRNonTerminator.NewReFlagOnOff newReFlagOnOff = new BIRNonTerminator.NewReFlagOnOff(reFlagsOnOff.pos,
                toVarRef, flags);
        setScopeAndEmit(newReFlagOnOff);
        this.env.targetOperand = toVarRef;
    }

    private BIROperand createVarRefOperand(BType type) {
        BIRVariableDcl tempVarDcl = new BIRVariableDcl(type, this.env.nextLocalVarId(names), VarScope.FUNCTION,
                VarKind.TEMP);
        this.env.enclFunc.localVars.add(tempVarDcl);
        return new BIROperand(tempVarDcl);
    }

    private void setScopeAndEmit(BIRNonTerminator instruction) {
        instruction.scope = this.currentScope;
        this.env.enclBB.instructions.add(instruction);
    }

    private InstructionKind getBinaryInstructionKind(OperatorKind opKind) {
        switch (opKind) {
            case ADD:
                return InstructionKind.ADD;
            case SUB:
                return InstructionKind.SUB;
            case MUL:
                return InstructionKind.MUL;
            case DIV:
                return InstructionKind.DIV;
            case MOD:
                return InstructionKind.MOD;
            case EQUAL:
            case EQUALS:
                return InstructionKind.EQUAL;
            case NOT_EQUAL:
                return InstructionKind.NOT_EQUAL;
            case GREATER_THAN:
                return InstructionKind.GREATER_THAN;
            case GREATER_EQUAL:
                return InstructionKind.GREATER_EQUAL;
            case LESS_THAN:
                return InstructionKind.LESS_THAN;
            case LESS_EQUAL:
                return InstructionKind.LESS_EQUAL;
            case AND:
                return InstructionKind.AND;
            case OR:
                return InstructionKind.OR;
            case REF_EQUAL:
                return InstructionKind.REF_EQUAL;
            case REF_NOT_EQUAL:
                return InstructionKind.REF_NOT_EQUAL;
            case CLOSED_RANGE:
                return InstructionKind.CLOSED_RANGE;
            case HALF_OPEN_RANGE:
                return InstructionKind.HALF_OPEN_RANGE;
            case ANNOT_ACCESS:
                return InstructionKind.ANNOT_ACCESS;
            case BITWISE_AND:
                return InstructionKind.BITWISE_AND;
            case BITWISE_OR:
                return InstructionKind.BITWISE_OR;
            case BITWISE_XOR:
                return InstructionKind.BITWISE_XOR;
            case BITWISE_LEFT_SHIFT:
                return InstructionKind.BITWISE_LEFT_SHIFT;
            case BITWISE_RIGHT_SHIFT:
                return InstructionKind.BITWISE_RIGHT_SHIFT;
            case BITWISE_UNSIGNED_RIGHT_SHIFT:
                return InstructionKind.BITWISE_UNSIGNED_RIGHT_SHIFT;
            default:
                throw new IllegalStateException("unsupported binary operation: " + opKind.value());
        }
    }

    private InstructionKind getUnaryInstructionKind(OperatorKind opKind) {
        switch (opKind) {
            case TYPEOF:
                return InstructionKind.TYPEOF;
            case NOT:
                return InstructionKind.NOT;
            case SUB:
                return InstructionKind.NEGATE;
            case ADD:
                return InstructionKind.MOVE;
            default:
                throw new IllegalStateException("unsupported unary operator: " + opKind.value());
        }
    }

    private void generateListConstructorExpr(BLangListConstructorExpr listConstructorExpr) {
        // Emit create array instruction
        BIRVariableDcl tempVarDcl = new BIRVariableDcl(listConstructorExpr.getBType(), this.env.nextLocalVarId(names),
                                                       VarScope.FUNCTION, VarKind.TEMP);
        this.env.enclFunc.localVars.add(tempVarDcl);
        BIROperand toVarRef = new BIROperand(tempVarDcl);

        long size = -1L;
        List<BLangExpression> exprs = listConstructorExpr.exprs;
        BType type = listConstructorExpr.getBType();
        BType referredType = Types.getReferredType(type);
        if (referredType.tag == TypeTags.ARRAY &&
                ((BArrayType) referredType).state != BArrayState.OPEN) {
            size = ((BArrayType) referredType).size;
        } else if (referredType.tag == TypeTags.TUPLE) {
            size = exprs.size();
        }

        BLangLiteral literal = new BLangLiteral();
        Location pos = listConstructorExpr.pos;
        literal.pos = pos;
        literal.value = size;
        literal.setBType(symTable.intType);
        literal.accept(this);
        BIROperand sizeOp = this.env.targetOperand;

        List<BIRNode.BIRListConstructorEntry> initialValues = new ArrayList<>(exprs.size());

        for (BLangExpression expr : exprs) {
            if (expr.getKind() == NodeKind.LIST_CONSTRUCTOR_SPREAD_OP) {
                BLangListConstructorSpreadOpExpr spreadMember = (BLangListConstructorSpreadOpExpr) expr;
                spreadMember.expr.accept(this);
                initialValues.add(new BIRNode.BIRListConstructorSpreadMemberEntry(this.env.targetOperand));
            } else {
                expr.accept(this);
                initialValues.add(new BIRNode.BIRListConstructorExprEntry(this.env.targetOperand));
            }
        }
        setScopeAndEmit(createNewArrayInst(initialValues, type, sizeOp, toVarRef, referredType, pos));
        this.env.targetOperand = toVarRef;
    }

    private BIRNonTerminator.NewArray createNewArrayInst(List<BIRNode.BIRListConstructorEntry> initialValues,
                                                         BType listConstructorExprType, BIROperand sizeOp,
                                                         BIROperand toVarRef, BType referredType, Location pos) {
        if (referredType.tag == TypeTags.TUPLE) {
            if (localTypedescMap.containsKey(referredType)) {
                return new BIRNonTerminator.NewArray(pos, listConstructorExprType, toVarRef,
                                                     localTypedescMap.get(referredType), sizeOp, initialValues);
            } else if (globalTypedescMap.containsKey(referredType)) {
                return new BIRNonTerminator.NewArray(pos, listConstructorExprType, toVarRef,
                                                     globalTypedescMap.get(referredType), sizeOp, initialValues);
            } else if (Types.isUserDefinedTypeDefinition(referredType)) {
                return new BIRNonTerminator.NewArray(pos, listConstructorExprType, toVarRef, toVarRef, sizeOp,
                                                     initialValues);
            } else {
                createNewTypedescInst(listConstructorExprType, pos);
                return new BIRNonTerminator.NewArray(pos, listConstructorExprType, toVarRef, this.env.targetOperand,
                                                     sizeOp, initialValues);
            }
        } else {
            BType eType = ((BArrayType) Types.getReferredType(listConstructorExprType)).eType;
            return new BIRNonTerminator.NewArray(pos, listConstructorExprType, toVarRef,
                                                 localTypedescMap.getOrDefault(eType, null), sizeOp, initialValues);
        }
    }

    private void generateArrayAccess(BLangIndexBasedAccess astArrayAccessExpr) {
        boolean variableStore = this.varAssignment;
        this.varAssignment = false;

        BIROperand rhsOp = this.env.targetOperand;

        astArrayAccessExpr.expr.accept(this);
        BIROperand varRefRegIndex = this.env.targetOperand;

        astArrayAccessExpr.indexExpr.accept(this);
        BIROperand keyRegIndex = this.env.targetOperand;

        if (variableStore) {
            setScopeAndEmit(new BIRNonTerminator.FieldAccess(astArrayAccessExpr.pos, InstructionKind.ARRAY_STORE,
                    varRefRegIndex, keyRegIndex, rhsOp));
            return;
        }
        BIRVariableDcl tempVarDcl = new BIRVariableDcl(astArrayAccessExpr.getBType(), this.env.nextLocalVarId(names),
                                                       VarScope.FUNCTION, VarKind.TEMP);
        this.env.enclFunc.localVars.add(tempVarDcl);
        BIROperand tempVarRef = new BIROperand(tempVarDcl);

        setScopeAndEmit(new BIRNonTerminator.FieldAccess(astArrayAccessExpr.pos, InstructionKind.ARRAY_LOAD, tempVarRef,
                                              keyRegIndex, varRefRegIndex, false,
                                              astArrayAccessExpr.isLValue && !astArrayAccessExpr.leafNode));
        this.env.targetOperand = tempVarRef;

        this.varAssignment = variableStore;
    }

    private void generateMappingAccess(BLangIndexBasedAccess astIndexBasedAccessExpr, boolean except) {
        boolean variableStore = this.varAssignment;
        this.varAssignment = false;
        InstructionKind insKind;
        BType astAccessExprExprType = Types.getReferredType(astIndexBasedAccessExpr.expr.getBType());
        if (variableStore) {
            BIROperand rhsOp = this.env.targetOperand;

            astIndexBasedAccessExpr.expr.accept(this);
            BIROperand varRefRegIndex = this.env.targetOperand;

            astIndexBasedAccessExpr.indexExpr.accept(this);
            BIROperand keyRegIndex = this.env.targetOperand;

            if (astIndexBasedAccessExpr.getKind() == NodeKind.XML_ATTRIBUTE_ACCESS_EXPR) {
                insKind = InstructionKind.XML_ATTRIBUTE_STORE;
                keyRegIndex = getQNameOP(astIndexBasedAccessExpr.indexExpr, keyRegIndex);
            } else if (astAccessExprExprType.tag == TypeTags.OBJECT ||
                    (astAccessExprExprType.tag == TypeTags.UNION &&
                            Types.getReferredType(((BUnionType) astAccessExprExprType).getMemberTypes().iterator()
                                    .next()).tag == TypeTags.OBJECT)) {
                insKind = InstructionKind.OBJECT_STORE;
            } else {
                insKind = InstructionKind.MAP_STORE;
            }
            setScopeAndEmit(
                    new BIRNonTerminator.FieldAccess(astIndexBasedAccessExpr.pos, insKind, varRefRegIndex, keyRegIndex,
                            rhsOp, astIndexBasedAccessExpr.isStoreOnCreation));
        } else {
            BIRVariableDcl tempVarDcl = new BIRVariableDcl(astIndexBasedAccessExpr.getBType(),
                                                           this.env.nextLocalVarId(names),
                                                           VarScope.FUNCTION, VarKind.TEMP);
            this.env.enclFunc.localVars.add(tempVarDcl);
            BIROperand tempVarRef = new BIROperand(tempVarDcl);

            astIndexBasedAccessExpr.expr.accept(this);
            BIROperand varRefRegIndex = this.env.targetOperand;

            astIndexBasedAccessExpr.indexExpr.accept(this);
            BIROperand keyRegIndex = this.env.targetOperand;

            if (astIndexBasedAccessExpr.getKind() == NodeKind.XML_ATTRIBUTE_ACCESS_EXPR) {
                insKind = InstructionKind.XML_ATTRIBUTE_LOAD;
                keyRegIndex = getQNameOP(astIndexBasedAccessExpr.indexExpr, keyRegIndex);
            } else if (TypeTags.isXMLTypeTag(astAccessExprExprType.tag)) {
                generateXMLAccess((BLangXMLAccessExpr) astIndexBasedAccessExpr, tempVarRef, varRefRegIndex,
                        keyRegIndex);
                this.varAssignment = variableStore;
                return;
            } else if (astAccessExprExprType.tag == TypeTags.OBJECT ||
                    (astAccessExprExprType.tag == TypeTags.UNION &&
                            Types.getReferredType(((BUnionType) astAccessExprExprType).getMemberTypes().iterator()
                                    .next()).tag == TypeTags.OBJECT)) {
                insKind = InstructionKind.OBJECT_LOAD;
            } else {
                insKind = InstructionKind.MAP_LOAD;
            }
            setScopeAndEmit(
                    new BIRNonTerminator.FieldAccess(astIndexBasedAccessExpr.pos, insKind, tempVarRef, keyRegIndex,
                            varRefRegIndex, except,
                            astIndexBasedAccessExpr.isLValue && !astIndexBasedAccessExpr.leafNode));
            this.env.targetOperand = tempVarRef;
        }
        this.varAssignment = variableStore;
    }

    private BType getEffectiveObjectType(BType objType) {
        BType type = Types.getReferredType(objType);
        if (type.tag == TypeTags.UNION) {
            return ((BUnionType) type).getMemberTypes().stream()
                    .filter(t -> Types.getReferredType(t).tag != TypeTags.ERROR)
                    .findFirst()
                    .orElse(symTable.noType);
        }
        return objType;
    }

    private BIROperand generateStringLiteral(String value) {
        BLangLiteral prefixLiteral = (BLangLiteral) TreeBuilder.createLiteralExpression();
        prefixLiteral.value = value;

        if (value == null) {
            prefixLiteral.setBType(symTable.nilType);
        } else {
            prefixLiteral.setBType(symTable.stringType);
        }

        prefixLiteral.accept(this);
        return this.env.targetOperand;
    }

    private void generateXMLNamespace(BLangXMLNS xmlnsNode) {
        BIRVariableDcl birVarDcl = new BIRVariableDcl(xmlnsNode.pos, symTable.stringType,
                this.env.nextLocalVarId(names), VarScope.FUNCTION, VarKind.LOCAL, null);
        this.env.enclFunc.localVars.add(birVarDcl);
        this.env.symbolVarMap.put(xmlnsNode.symbol, birVarDcl);

        // Visit the namespace uri expression.
        xmlnsNode.namespaceURI.accept(this);

        // Create a variable reference and
        BIROperand varRef = new BIROperand(birVarDcl);
        setScopeAndEmit(new Move(xmlnsNode.pos, this.env.targetOperand, varRef));
    }

    private BIROperand generateNamespaceRef(BXMLNSSymbol nsSymbol, Location pos) {
        if (nsSymbol == null) {
            return generateStringLiteral(null);
        }

        // global-level, object-level, record-level namespace declarations will not have
        // any interpolated content. hence the namespace URI is statically known.
        long ownerTag = nsSymbol.owner.tag;
        if ((ownerTag & SymTag.PACKAGE) == SymTag.PACKAGE ||
                (ownerTag & SymTag.OBJECT) == SymTag.OBJECT ||
                (ownerTag & SymTag.RECORD) == SymTag.RECORD) {
            return generateStringLiteral(nsSymbol.namespaceURI);
        }

        BIRVariableDcl nsURIVarDcl = new BIRVariableDcl(symTable.stringType, this.env.nextLocalVarId(names),
                VarScope.FUNCTION, VarKind.TEMP);
        this.env.enclFunc.localVars.add(nsURIVarDcl);
        BIROperand nsURIVarRef = new BIROperand(nsURIVarDcl);

        BIRVariableDcl varDecl = this.env.symbolVarMap.get(nsSymbol);
        BIROperand fromVarRef = new BIROperand(varDecl);
        setScopeAndEmit(new Move(pos, fromVarRef, nsURIVarRef));
        return nsURIVarRef;
    }

    private void populateXMLSequence(BLangXMLSequenceLiteral xmlSequenceLiteral, BIROperand toVarRef) {
        for (BLangExpression xmlItem : xmlSequenceLiteral.xmlItems) {
            xmlItem.accept(this);
            BIROperand childOp = this.env.targetOperand;
            setScopeAndEmit(
                    new BIRNonTerminator.XMLAccess(xmlItem.pos, InstructionKind.XML_SEQ_STORE, toVarRef, childOp));
        }
    }

    private void populateXML(BLangXMLElementLiteral xmlElementLiteral, BIROperand toVarRef) {
        // Add namespaces decelerations visible to this element.
        xmlElementLiteral.namespacesInScope.forEach((name, symbol) -> {
            BLangXMLQName nsQName = new BLangXMLQName(name.getValue(), XMLConstants.XMLNS_ATTRIBUTE);
            nsQName.setBType(symTable.stringType);
            nsQName.accept(this);
            BIROperand nsQNameIndex = this.env.targetOperand;
            BIROperand nsURIIndex = generateNamespaceRef(symbol, xmlElementLiteral.pos);
            setScopeAndEmit(new BIRNonTerminator.FieldAccess(xmlElementLiteral.pos, InstructionKind.XML_ATTRIBUTE_STORE,
                    toVarRef, nsQNameIndex, nsURIIndex));
        });

        // Add attributes
        xmlElementLiteral.attributes.forEach(attribute -> {
            this.env.targetOperand = toVarRef;
            attribute.accept(this);
        });

        // Add children
        xmlElementLiteral.modifiedChildren.forEach(child -> {
            child.accept(this);
            BIROperand childOp = this.env.targetOperand;
            setScopeAndEmit(
                    new BIRNonTerminator.XMLAccess(child.pos, InstructionKind.XML_SEQ_STORE, toVarRef, childOp));
        });
    }

    private BIROperand getQNameOP(BLangExpression qnameExpr, BIROperand keyRegIndex) {
        if (qnameExpr.getKind() == NodeKind.XML_QNAME) {
            return keyRegIndex;
        }

        BIRVariableDcl tempQNameVarDcl = new BIRVariableDcl(symTable.anyType,
                this.env.nextLocalVarId(names), VarScope.FUNCTION, VarKind.TEMP);
        this.env.enclFunc.localVars.add(tempQNameVarDcl);
        BIROperand qnameVarRef = new BIROperand(tempQNameVarDcl);
        setScopeAndEmit(new BIRNonTerminator.NewStringXMLQName(qnameExpr.pos, qnameVarRef, keyRegIndex));
        return qnameVarRef;
    }

    // todo: remove/move this, we no longer support xml access like this
    private void generateXMLAccess(BLangXMLAccessExpr xmlAccessExpr, BIROperand tempVarRef,
                                   BIROperand varRefRegIndex, BIROperand keyRegIndex) {
        this.env.targetOperand = tempVarRef;
        InstructionKind insKind;
        if (xmlAccessExpr.fieldType == FieldKind.ALL) {
            setScopeAndEmit(new BIRNonTerminator.XMLAccess(xmlAccessExpr.pos, InstructionKind.XML_LOAD_ALL, tempVarRef,
                    varRefRegIndex));
            return;
        } else if (xmlAccessExpr.indexExpr.getBType().tag == TypeTags.STRING) {
            insKind = InstructionKind.XML_LOAD;
        } else {
            insKind = InstructionKind.XML_SEQ_LOAD;
        }

        setScopeAndEmit(
                new BIRNonTerminator.FieldAccess(xmlAccessExpr.pos, insKind, tempVarRef, keyRegIndex, varRefRegIndex));
    }

    private void generateFPVarRef(BLangExpression fpVarRef, BInvokableSymbol funcSymbol) {
        // fpload instruction
        BIRVariableDcl tempVarLambda =
                new BIRVariableDcl(fpVarRef.getBType(), this.env.nextLocalVarId(names), VarScope.FUNCTION,
                                   VarKind.TEMP);
        this.env.enclFunc.localVars.add(tempVarLambda);
        BIROperand lhsOp = new BIROperand(tempVarLambda);
        Name funcName = getFuncName(funcSymbol);

        List<BIRVariableDcl> params = new ArrayList<>();

        funcSymbol.params.forEach(param -> {
            BIRVariableDcl birVarDcl = new BIRVariableDcl(fpVarRef.pos, param.type, this.env.nextLambdaVarId(names),
                    VarScope.FUNCTION, VarKind.ARG, null);
            params.add(birVarDcl);
        });

        BVarSymbol restParam = funcSymbol.restParam;
        if (restParam != null) {
            BIRVariableDcl birVarDcl = new BIRVariableDcl(fpVarRef.pos, restParam.type, this.env.nextLambdaVarId(names),
                    VarScope.FUNCTION, VarKind.ARG, null);
            params.add(birVarDcl);
        }

        setScopeAndEmit(
                new BIRNonTerminator.FPLoad(fpVarRef.pos, funcSymbol.pkgID, funcName, lhsOp, params, new ArrayList<>(),
                        funcSymbol.type, funcSymbol.strandName, funcSymbol.schedulerPolicy));
        this.env.targetOperand = lhsOp;
    }

    private void addToTrapStack(BIRBasicBlock birBasicBlock) {
        if (this.env.trapBlocks.isEmpty()) {
            return;
        }
        this.env.trapBlocks.peek().add(birBasicBlock);
    }

    private List<BIRNode.BIRMappingConstructorEntry> generateMappingConstructorEntries(
            List<RecordLiteralNode.RecordField> fields) {

        List<BIRNode.BIRMappingConstructorEntry> initialValues = new ArrayList<>(fields.size());

        for (RecordLiteralNode.RecordField field : fields) {
            if (field.isKeyValueField()) {
                BLangRecordKeyValueField keyValueField = (BLangRecordKeyValueField) field;
                keyValueField.key.expr.accept(this);
                BIROperand keyOperand = this.env.targetOperand;

                keyValueField.valueExpr.accept(this);
                BIROperand valueOperand = this.env.targetOperand;
                initialValues.add(new BIRNode.BIRMappingConstructorKeyValueEntry(keyOperand, valueOperand));
                continue;
            }

            BLangRecordLiteral.BLangRecordSpreadOperatorField spreadField =
                    (BLangRecordLiteral.BLangRecordSpreadOperatorField) field;
            spreadField.expr.accept(this);
            initialValues.add(new BIRNode.BIRMappingConstructorSpreadFieldEntry(this.env.targetOperand));
        }
        return initialValues;
    }


    // For invocation expressions, there is no symbol to attach the annotation annotation symbols to. So we
    // add the attachments symbols to the attachment expression and extract them here.
    private List<BIRAnnotationAttachment> getBIRAnnotAttachmentsForASTAnnotAttachments(
            List<BLangAnnotationAttachment> astAnnotAttachments) {
        List<BIRAnnotationAttachment> annotationAttachments = new ArrayList<>(astAnnotAttachments.size());
        for (BLangAnnotationAttachment astAnnotAttachment : astAnnotAttachments) {
            annotationAttachments.add(createBIRAnnotationAttachment(astAnnotAttachment.annotationAttachmentSymbol));
        }
        return annotationAttachments;
    }

    private BIROperand getAnnotations(BTypeSymbol typeSymbol, BIRGenEnv env) {
        if (typeSymbol == null || typeSymbol.annotations == null) {
            return null;
        }
        return new BIROperand(getAnnotations(typeSymbol.annotations, env));
    }

    private BIRVariableDcl getAnnotations(BVarSymbol annotations, BIRGenEnv env) {
        if (env.symbolVarMap.containsKey(annotations)) {
            return env.symbolVarMap.get(annotations);
        }
        return globalVarMap.get(annotations);
    }
}<|MERGE_RESOLUTION|>--- conflicted
+++ resolved
@@ -1755,15 +1755,8 @@
     @Override
     public void visit(BLangStructLiteral astStructLiteralExpr) {
         BType type = astStructLiteralExpr.getBType();
-<<<<<<< HEAD
         BIRVariableDcl tempVarDcl = new BIRVariableDcl(type, this.env.nextLocalVarId(names), VarScope.FUNCTION,
                                                        VarKind.TEMP);
-=======
-        visitTypedesc(astStructLiteralExpr.pos, type, varDcls);
-
-        BIRVariableDcl tempVarDcl = new BIRVariableDcl(astStructLiteralExpr.getBType(),
-                                                       this.env.nextLocalVarId(names), VarScope.FUNCTION, VarKind.TEMP);
->>>>>>> 68edbf55
         this.env.enclFunc.localVars.add(tempVarDcl);
         BIROperand toVarRef = new BIROperand(tempVarDcl);
         List<BIRNode.BIRMappingConstructorEntry> fields =
@@ -1835,19 +1828,11 @@
 
     @Override
     public void visit(BLangArrayLiteral astArrayLiteralExpr) {
-<<<<<<< HEAD
-=======
-        BType bType = astArrayLiteralExpr.getBType();
-        if (bType.tag == TypeTags.TUPLE) {
-            visitTypedesc(astArrayLiteralExpr.pos, bType, Collections.emptyList());
-        }
->>>>>>> 68edbf55
         generateListConstructorExpr(astArrayLiteralExpr);
     }
 
     @Override
     public void visit(BLangTupleLiteral tupleLiteral) {
-<<<<<<< HEAD
         generateListConstructorExpr(tupleLiteral);
     }
 
@@ -1856,31 +1841,12 @@
         generateListConstructorExpr(jsonArrayLiteralExpr);
     }
 
-=======
-        BType type = tupleLiteral.getBType();
-        visitTypedesc(tupleLiteral.pos, type, Collections.emptyList());
-        generateListConstructorExpr(tupleLiteral);
-    }
-
->>>>>>> 68edbf55
     @Override
     public void visit(BLangGroupExpr groupExpr) {
         groupExpr.expression.accept(this);
     }
 
     @Override
-<<<<<<< HEAD
-=======
-    public void visit(BLangJSONArrayLiteral jsonArrayLiteralExpr) {
-        BType bType = jsonArrayLiteralExpr.getBType();
-        if (bType.tag == TypeTags.TUPLE) {
-            visitTypedesc(jsonArrayLiteralExpr.pos, bType, Collections.emptyList());
-        }
-        generateListConstructorExpr(jsonArrayLiteralExpr);
-    }
-
-    @Override
->>>>>>> 68edbf55
     public void visit(BLangMapAccessExpr astMapAccessExpr) {
         boolean variableStore = this.varAssignment;
         this.varAssignment = false;
@@ -2159,12 +2125,7 @@
 
     @Override
     public void visit(BLangWaitForAllExpr.BLangWaitLiteral waitLiteral) {
-<<<<<<< HEAD
-        BIRBasicBlock thenBB = new BIRBasicBlock(this.env.nextBBId(names));
-=======
-        visitTypedesc(waitLiteral.pos, waitLiteral.getBType(), Collections.emptyList());
         BIRBasicBlock thenBB = new BIRBasicBlock(this.env.nextBBId());
->>>>>>> 68edbf55
         addToTrapStack(thenBB);
         BIRVariableDcl tempVarDcl = new BIRVariableDcl(waitLiteral.getBType(),
                                                        this.env.nextLocalVarId(names), VarScope.FUNCTION, VarKind.TEMP);
@@ -2432,7 +2393,6 @@
     public void visit(BLangSimpleVarRef.BLangTypeLoad typeLoad) {
         BType type = typeLoad.symbol.tag == SymTag.TYPE_DEF ?
                 ((BTypeDefinitionSymbol) typeLoad.symbol).referenceType : typeLoad.symbol.type;
-<<<<<<< HEAD
         createNewTypedescInst(type, typeLoad.pos);
     }
 
@@ -2472,25 +2432,6 @@
             setScopeAndEmit(newTypeDesc);
             localTypedescMap.put(type, toVarRef);
         }
-=======
-        visitTypedesc(typeLoad.pos, type, Collections.emptyList());
-    }
-
-    private void visitTypedesc(Location pos, BType type, List<BIROperand> varDcls) {
-        BIRVariableDcl tempVarDcl = new BIRVariableDcl(symTable.typeDesc, this.env.nextLocalVarId(names),
-                                                       VarScope.FUNCTION, VarKind.TEMP);
-        BIRGenEnv env = this.env;
-        env.enclFunc.localVars.add(tempVarDcl);
-        BIROperand toVarRef = new BIROperand(tempVarDcl);
-        BIROperand annotations = getAnnotations(type.tsymbol, env);
-        if (annotations != null) {
-            setScopeAndEmit(new BIRNonTerminator.NewTypeDesc(pos, toVarRef, type, varDcls, annotations));
-            env.targetOperand = toVarRef;
-            return;
-        }
-        setScopeAndEmit(new BIRNonTerminator.NewTypeDesc(pos, toVarRef, type, varDcls));
-        env.targetOperand = toVarRef;
->>>>>>> 68edbf55
     }
 
     @Override
