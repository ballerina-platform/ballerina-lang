/*
 *  Copyright (c) 2018, WSO2 Inc. (http://www.wso2.org) All Rights Reserved.
 *
 *  WSO2 Inc. licenses this file to you under the Apache License,
 *  Version 2.0 (the "License"); you may not use this file except
 *  in compliance with the License.
 *  You may obtain a copy of the License at
 *
 *    http://www.apache.org/licenses/LICENSE-2.0
 *
 *  Unless required by applicable law or agreed to in writing,
 *  software distributed under the License is distributed on an
 *  "AS IS" BASIS, WITHOUT WARRANTIES OR CONDITIONS OF ANY
 *  KIND, either express or implied.  See the License for the
 *  specific language governing permissions and limitations
 *  under the License.
 */

package org.wso2.ballerinalang.compiler.bir;

import io.ballerina.tools.diagnostics.Location;
import io.ballerina.tools.text.LinePosition;
import io.ballerina.tools.text.LineRange;
import org.ballerinalang.model.TreeBuilder;
import org.ballerinalang.model.elements.Flag;
import org.ballerinalang.model.elements.PackageID;
import org.ballerinalang.model.symbols.AnnotationAttachmentSymbol;
import org.ballerinalang.model.symbols.SymbolKind;
import org.ballerinalang.model.symbols.SymbolOrigin;
import org.ballerinalang.model.tree.BlockNode;
import org.ballerinalang.model.tree.NodeKind;
import org.ballerinalang.model.tree.OperatorKind;
import org.ballerinalang.model.tree.TopLevelNode;
import org.ballerinalang.model.tree.expressions.RecordLiteralNode;
import org.wso2.ballerinalang.compiler.bir.model.BIRNode;
import org.wso2.ballerinalang.compiler.bir.model.BIRNode.BIRAnnotation;
import org.wso2.ballerinalang.compiler.bir.model.BIRNode.BIRAnnotationAttachment;
import org.wso2.ballerinalang.compiler.bir.model.BIRNode.BIRBasicBlock;
import org.wso2.ballerinalang.compiler.bir.model.BIRNode.BIRConstant;
import org.wso2.ballerinalang.compiler.bir.model.BIRNode.BIRFunction;
import org.wso2.ballerinalang.compiler.bir.model.BIRNode.BIRFunctionParameter;
import org.wso2.ballerinalang.compiler.bir.model.BIRNode.BIRGlobalVariableDcl;
import org.wso2.ballerinalang.compiler.bir.model.BIRNode.BIRLockDetailsHolder;
import org.wso2.ballerinalang.compiler.bir.model.BIRNode.BIRPackage;
import org.wso2.ballerinalang.compiler.bir.model.BIRNode.BIRParameter;
import org.wso2.ballerinalang.compiler.bir.model.BIRNode.BIRTypeDefinition;
import org.wso2.ballerinalang.compiler.bir.model.BIRNode.BIRVariableDcl;
import org.wso2.ballerinalang.compiler.bir.model.BIRNode.ConstValue;
import org.wso2.ballerinalang.compiler.bir.model.BIRNonTerminator;
import org.wso2.ballerinalang.compiler.bir.model.BIRNonTerminator.BinaryOp;
import org.wso2.ballerinalang.compiler.bir.model.BIRNonTerminator.Move;
import org.wso2.ballerinalang.compiler.bir.model.BIRNonTerminator.UnaryOP;
import org.wso2.ballerinalang.compiler.bir.model.BIROperand;
import org.wso2.ballerinalang.compiler.bir.model.BIRTerminator;
import org.wso2.ballerinalang.compiler.bir.model.BirScope;
import org.wso2.ballerinalang.compiler.bir.model.InstructionKind;
import org.wso2.ballerinalang.compiler.bir.model.VarKind;
import org.wso2.ballerinalang.compiler.bir.model.VarScope;
import org.wso2.ballerinalang.compiler.bir.optimizer.BIROptimizer;
import org.wso2.ballerinalang.compiler.diagnostic.BLangDiagnosticLocation;
import org.wso2.ballerinalang.compiler.semantics.analyzer.Types;
import org.wso2.ballerinalang.compiler.semantics.model.SymbolTable;
import org.wso2.ballerinalang.compiler.semantics.model.symbols.BAnnotationSymbol;
import org.wso2.ballerinalang.compiler.semantics.model.symbols.BAttachedFunction;
import org.wso2.ballerinalang.compiler.semantics.model.symbols.BClassSymbol;
import org.wso2.ballerinalang.compiler.semantics.model.symbols.BConstantSymbol;
import org.wso2.ballerinalang.compiler.semantics.model.symbols.BEnumSymbol;
import org.wso2.ballerinalang.compiler.semantics.model.symbols.BInvokableSymbol;
import org.wso2.ballerinalang.compiler.semantics.model.symbols.BInvokableTypeSymbol;
import org.wso2.ballerinalang.compiler.semantics.model.symbols.BObjectTypeSymbol;
import org.wso2.ballerinalang.compiler.semantics.model.symbols.BResourceFunction;
import org.wso2.ballerinalang.compiler.semantics.model.symbols.BResourcePathSegmentSymbol;
import org.wso2.ballerinalang.compiler.semantics.model.symbols.BServiceSymbol;
import org.wso2.ballerinalang.compiler.semantics.model.symbols.BSymbol;
import org.wso2.ballerinalang.compiler.semantics.model.symbols.BTypeDefinitionSymbol;
import org.wso2.ballerinalang.compiler.semantics.model.symbols.BTypeSymbol;
import org.wso2.ballerinalang.compiler.semantics.model.symbols.BVarSymbol;
import org.wso2.ballerinalang.compiler.semantics.model.symbols.BXMLNSSymbol;
import org.wso2.ballerinalang.compiler.semantics.model.symbols.SymTag;
import org.wso2.ballerinalang.compiler.semantics.model.symbols.Symbols;
import org.wso2.ballerinalang.compiler.semantics.model.types.BArrayType;
import org.wso2.ballerinalang.compiler.semantics.model.types.BInvokableType;
import org.wso2.ballerinalang.compiler.semantics.model.types.BRecordType;
import org.wso2.ballerinalang.compiler.semantics.model.types.BTableType;
import org.wso2.ballerinalang.compiler.semantics.model.types.BType;
import org.wso2.ballerinalang.compiler.semantics.model.types.BTypeReferenceType;
import org.wso2.ballerinalang.compiler.semantics.model.types.BUnionType;
import org.wso2.ballerinalang.compiler.tree.BLangAnnotation;
import org.wso2.ballerinalang.compiler.tree.BLangAnnotationAttachment;
import org.wso2.ballerinalang.compiler.tree.BLangBlockFunctionBody;
import org.wso2.ballerinalang.compiler.tree.BLangClassDefinition;
import org.wso2.ballerinalang.compiler.tree.BLangExternalFunctionBody;
import org.wso2.ballerinalang.compiler.tree.BLangFunction;
import org.wso2.ballerinalang.compiler.tree.BLangIdentifier;
import org.wso2.ballerinalang.compiler.tree.BLangImportPackage;
import org.wso2.ballerinalang.compiler.tree.BLangNodeVisitor;
import org.wso2.ballerinalang.compiler.tree.BLangPackage;
import org.wso2.ballerinalang.compiler.tree.BLangResourceFunction;
import org.wso2.ballerinalang.compiler.tree.BLangService;
import org.wso2.ballerinalang.compiler.tree.BLangSimpleVariable;
import org.wso2.ballerinalang.compiler.tree.BLangTableKeyTypeConstraint;
import org.wso2.ballerinalang.compiler.tree.BLangTypeDefinition;
import org.wso2.ballerinalang.compiler.tree.BLangVariable;
import org.wso2.ballerinalang.compiler.tree.BLangXMLNS;
import org.wso2.ballerinalang.compiler.tree.BLangXMLNS.BLangLocalXMLNS;
import org.wso2.ballerinalang.compiler.tree.BLangXMLNS.BLangPackageXMLNS;
import org.wso2.ballerinalang.compiler.tree.expressions.BLangBinaryExpr;
import org.wso2.ballerinalang.compiler.tree.expressions.BLangConstant;
import org.wso2.ballerinalang.compiler.tree.expressions.BLangDynamicArgExpr;
import org.wso2.ballerinalang.compiler.tree.expressions.BLangErrorConstructorExpr;
import org.wso2.ballerinalang.compiler.tree.expressions.BLangExpression;
import org.wso2.ballerinalang.compiler.tree.expressions.BLangFieldBasedAccess.BLangStructFunctionVarRef;
import org.wso2.ballerinalang.compiler.tree.expressions.BLangGroupExpr;
import org.wso2.ballerinalang.compiler.tree.expressions.BLangIgnoreExpr;
import org.wso2.ballerinalang.compiler.tree.expressions.BLangIndexBasedAccess;
import org.wso2.ballerinalang.compiler.tree.expressions.BLangIndexBasedAccess.BLangArrayAccessExpr;
import org.wso2.ballerinalang.compiler.tree.expressions.BLangIndexBasedAccess.BLangJSONAccessExpr;
import org.wso2.ballerinalang.compiler.tree.expressions.BLangIndexBasedAccess.BLangMapAccessExpr;
import org.wso2.ballerinalang.compiler.tree.expressions.BLangIndexBasedAccess.BLangStringAccessExpr;
import org.wso2.ballerinalang.compiler.tree.expressions.BLangIndexBasedAccess.BLangStructFieldAccessExpr;
import org.wso2.ballerinalang.compiler.tree.expressions.BLangIndexBasedAccess.BLangTableAccessExpr;
import org.wso2.ballerinalang.compiler.tree.expressions.BLangIndexBasedAccess.BLangXMLAccessExpr;
import org.wso2.ballerinalang.compiler.tree.expressions.BLangInvocation;
import org.wso2.ballerinalang.compiler.tree.expressions.BLangIsAssignableExpr;
import org.wso2.ballerinalang.compiler.tree.expressions.BLangIsLikeExpr;
import org.wso2.ballerinalang.compiler.tree.expressions.BLangLambdaFunction;
import org.wso2.ballerinalang.compiler.tree.expressions.BLangListConstructorExpr;
import org.wso2.ballerinalang.compiler.tree.expressions.BLangListConstructorExpr.BLangArrayLiteral;
import org.wso2.ballerinalang.compiler.tree.expressions.BLangListConstructorExpr.BLangJSONArrayLiteral;
import org.wso2.ballerinalang.compiler.tree.expressions.BLangListConstructorExpr.BLangListConstructorSpreadOpExpr;
import org.wso2.ballerinalang.compiler.tree.expressions.BLangListConstructorExpr.BLangTupleLiteral;
import org.wso2.ballerinalang.compiler.tree.expressions.BLangLiteral;
import org.wso2.ballerinalang.compiler.tree.expressions.BLangReAssertion;
import org.wso2.ballerinalang.compiler.tree.expressions.BLangReAtomCharOrEscape;
import org.wso2.ballerinalang.compiler.tree.expressions.BLangReAtomQuantifier;
import org.wso2.ballerinalang.compiler.tree.expressions.BLangReCapturingGroups;
import org.wso2.ballerinalang.compiler.tree.expressions.BLangReCharSet;
import org.wso2.ballerinalang.compiler.tree.expressions.BLangReCharSetRange;
import org.wso2.ballerinalang.compiler.tree.expressions.BLangReCharacterClass;
import org.wso2.ballerinalang.compiler.tree.expressions.BLangReDisjunction;
import org.wso2.ballerinalang.compiler.tree.expressions.BLangReFlagExpression;
import org.wso2.ballerinalang.compiler.tree.expressions.BLangReFlagsOnOff;
import org.wso2.ballerinalang.compiler.tree.expressions.BLangReQuantifier;
import org.wso2.ballerinalang.compiler.tree.expressions.BLangReSequence;
import org.wso2.ballerinalang.compiler.tree.expressions.BLangRecordLiteral;
import org.wso2.ballerinalang.compiler.tree.expressions.BLangRecordLiteral.BLangMapLiteral;
import org.wso2.ballerinalang.compiler.tree.expressions.BLangRecordLiteral.BLangRecordKeyValueField;
import org.wso2.ballerinalang.compiler.tree.expressions.BLangRecordLiteral.BLangStructLiteral;
import org.wso2.ballerinalang.compiler.tree.expressions.BLangRegExpTemplateLiteral;
import org.wso2.ballerinalang.compiler.tree.expressions.BLangSimpleVarRef;
import org.wso2.ballerinalang.compiler.tree.expressions.BLangSimpleVarRef.BLangFunctionVarRef;
import org.wso2.ballerinalang.compiler.tree.expressions.BLangSimpleVarRef.BLangLocalVarRef;
import org.wso2.ballerinalang.compiler.tree.expressions.BLangSimpleVarRef.BLangPackageVarRef;
import org.wso2.ballerinalang.compiler.tree.expressions.BLangStatementExpression;
import org.wso2.ballerinalang.compiler.tree.expressions.BLangTableConstructorExpr;
import org.wso2.ballerinalang.compiler.tree.expressions.BLangTrapExpr;
import org.wso2.ballerinalang.compiler.tree.expressions.BLangTypeConversionExpr;
import org.wso2.ballerinalang.compiler.tree.expressions.BLangTypeInit;
import org.wso2.ballerinalang.compiler.tree.expressions.BLangTypeTestExpr;
import org.wso2.ballerinalang.compiler.tree.expressions.BLangTypedescExpr;
import org.wso2.ballerinalang.compiler.tree.expressions.BLangUnaryExpr;
import org.wso2.ballerinalang.compiler.tree.expressions.BLangWaitExpr;
import org.wso2.ballerinalang.compiler.tree.expressions.BLangWaitForAllExpr;
import org.wso2.ballerinalang.compiler.tree.expressions.BLangWorkerFlushExpr;
import org.wso2.ballerinalang.compiler.tree.expressions.BLangWorkerReceive;
import org.wso2.ballerinalang.compiler.tree.expressions.BLangWorkerSyncSendExpr;
import org.wso2.ballerinalang.compiler.tree.expressions.BLangXMLAttribute;
import org.wso2.ballerinalang.compiler.tree.expressions.BLangXMLCommentLiteral;
import org.wso2.ballerinalang.compiler.tree.expressions.BLangXMLElementLiteral;
import org.wso2.ballerinalang.compiler.tree.expressions.BLangXMLProcInsLiteral;
import org.wso2.ballerinalang.compiler.tree.expressions.BLangXMLQName;
import org.wso2.ballerinalang.compiler.tree.expressions.BLangXMLQuotedString;
import org.wso2.ballerinalang.compiler.tree.expressions.BLangXMLSequenceLiteral;
import org.wso2.ballerinalang.compiler.tree.expressions.BLangXMLTextLiteral;
import org.wso2.ballerinalang.compiler.tree.statements.BLangAssignment;
import org.wso2.ballerinalang.compiler.tree.statements.BLangBlockStmt;
import org.wso2.ballerinalang.compiler.tree.statements.BLangBreak;
import org.wso2.ballerinalang.compiler.tree.statements.BLangContinue;
import org.wso2.ballerinalang.compiler.tree.statements.BLangExpressionStmt;
import org.wso2.ballerinalang.compiler.tree.statements.BLangFail;
import org.wso2.ballerinalang.compiler.tree.statements.BLangForkJoin;
import org.wso2.ballerinalang.compiler.tree.statements.BLangIf;
import org.wso2.ballerinalang.compiler.tree.statements.BLangLock.BLangLockStmt;
import org.wso2.ballerinalang.compiler.tree.statements.BLangLock.BLangUnLockStmt;
import org.wso2.ballerinalang.compiler.tree.statements.BLangPanic;
import org.wso2.ballerinalang.compiler.tree.statements.BLangReturn;
import org.wso2.ballerinalang.compiler.tree.statements.BLangSimpleVariableDef;
import org.wso2.ballerinalang.compiler.tree.statements.BLangStatement;
import org.wso2.ballerinalang.compiler.tree.statements.BLangWhile;
import org.wso2.ballerinalang.compiler.tree.statements.BLangWorkerSend;
import org.wso2.ballerinalang.compiler.tree.statements.BLangXMLNSStatement;
import org.wso2.ballerinalang.compiler.tree.types.BLangArrayType;
import org.wso2.ballerinalang.compiler.tree.types.BLangBuiltInRefTypeNode;
import org.wso2.ballerinalang.compiler.tree.types.BLangConstrainedType;
import org.wso2.ballerinalang.compiler.tree.types.BLangErrorType;
import org.wso2.ballerinalang.compiler.tree.types.BLangFiniteTypeNode;
import org.wso2.ballerinalang.compiler.tree.types.BLangFunctionTypeNode;
import org.wso2.ballerinalang.compiler.tree.types.BLangIntersectionTypeNode;
import org.wso2.ballerinalang.compiler.tree.types.BLangObjectTypeNode;
import org.wso2.ballerinalang.compiler.tree.types.BLangRecordTypeNode;
import org.wso2.ballerinalang.compiler.tree.types.BLangStreamType;
import org.wso2.ballerinalang.compiler.tree.types.BLangStructureTypeNode;
import org.wso2.ballerinalang.compiler.tree.types.BLangTableTypeNode;
import org.wso2.ballerinalang.compiler.tree.types.BLangTupleTypeNode;
import org.wso2.ballerinalang.compiler.tree.types.BLangType;
import org.wso2.ballerinalang.compiler.tree.types.BLangUnionTypeNode;
import org.wso2.ballerinalang.compiler.tree.types.BLangUserDefinedType;
import org.wso2.ballerinalang.compiler.tree.types.BLangValueType;
import org.wso2.ballerinalang.compiler.util.BArrayState;
import org.wso2.ballerinalang.compiler.util.ClosureVarSymbol;
import org.wso2.ballerinalang.compiler.util.CompilerContext;
import org.wso2.ballerinalang.compiler.util.CompilerUtils;
import org.wso2.ballerinalang.compiler.util.FieldKind;
import org.wso2.ballerinalang.compiler.util.Name;
import org.wso2.ballerinalang.compiler.util.Names;
import org.wso2.ballerinalang.compiler.util.TypeTags;
import org.wso2.ballerinalang.compiler.util.Unifier;
import org.wso2.ballerinalang.util.Flags;

import java.util.ArrayList;
import java.util.Collections;
import java.util.HashMap;
import java.util.LinkedHashMap;
import java.util.List;
import java.util.Map;
import java.util.Set;
import java.util.TreeMap;
import java.util.stream.Collectors;

import javax.xml.XMLConstants;

import static org.ballerinalang.model.tree.NodeKind.CLASS_DEFN;
import static org.ballerinalang.model.tree.NodeKind.INVOCATION;
import static org.ballerinalang.model.tree.NodeKind.STATEMENT_EXPRESSION;
import static org.wso2.ballerinalang.compiler.bir.writer.BIRWriterUtils.createBIRAnnotationAttachment;
import static org.wso2.ballerinalang.compiler.bir.writer.BIRWriterUtils.getBIRAnnotAttachments;
import static org.wso2.ballerinalang.compiler.bir.writer.BIRWriterUtils.getBIRConstantVal;
import static org.wso2.ballerinalang.compiler.desugar.AnnotationDesugar.ANNOTATION_DATA;

/**
 * Lower the AST to BIR.
 *
 * @since 0.980.0
 */
public class BIRGen extends BLangNodeVisitor {

    private static final CompilerContext.Key<BIRGen> BIR_GEN =
            new CompilerContext.Key<>();

    public static final String DEFAULT_WORKER_NAME = "function";
    public static final String CLONE_READ_ONLY = "cloneReadOnly";
    private BIRGenEnv env;
    private Names names;
    private final SymbolTable symTable;
    private BIROptimizer birOptimizer;
    private final Types types;

    // Required variables to generate code for assignment statements
    private boolean varAssignment = false;
    private Map<BSymbol, BIRTypeDefinition> typeDefs = new LinkedHashMap<>();
    private BlockNode currentBlock;
    // This is a global variable cache
    public Map<BSymbol, BIRGlobalVariableDcl> globalVarMap = new HashMap<>();

    // This map is used to create dependencies for imported module global variables
    private Map<BSymbol, BIRGlobalVariableDcl> dummyGlobalVarMapForLocks = new HashMap<>();

    private Map<BType, BIROperand> localTypedescMap = new HashMap<>();
    private Map<BType, BIROperand> globalTypedescMap = new HashMap<>();

    // This is to cache the lockstmt to BIR Lock
    private Map<BLangLockStmt, BIRTerminator.Lock> lockStmtMap = new HashMap<>();

    private Unifier unifier;

    private BirScope currentScope;

    public static BIRGen getInstance(CompilerContext context) {
        BIRGen birGen = context.get(BIR_GEN);
        if (birGen == null) {
            birGen = new BIRGen(context);
        }

        return birGen;
    }

    private BIRGen(CompilerContext context) {
        context.put(BIR_GEN, this);

        this.names = Names.getInstance(context);
        this.symTable = SymbolTable.getInstance(context);
        this.birOptimizer = BIROptimizer.getInstance(context);
        this.unifier = new Unifier();
        this.types = Types.getInstance(context);
    }

    public BLangPackage genBIR(BLangPackage astPkg) {
        BIRPackage birPkg = new BIRPackage(astPkg.pos, astPkg.packageID.orgName, astPkg.packageID.pkgName,
                astPkg.packageID.name, astPkg.packageID.version, astPkg.packageID.sourceFileName);

        astPkg.symbol.bir = birPkg; //TODO try to remove this

        this.env = new BIRGenEnv(birPkg);
        astPkg.accept(this);

        this.birOptimizer.optimizePackage(birPkg);
        if (!astPkg.moduleContextDataHolder.skipTests() && astPkg.hasTestablePackage()) {
            astPkg.getTestablePkgs().forEach(testPkg -> {
                BIRPackage testBirPkg = new BIRPackage(testPkg.pos, testPkg.packageID.orgName,
                        testPkg.packageID.pkgName, testPkg.packageID.name, testPkg.packageID.version,
                        testPkg.packageID.sourceFileName, true);
                this.env = new BIRGenEnv(testBirPkg);
                testPkg.accept(this);
                this.birOptimizer.optimizePackage(testBirPkg);
                testPkg.symbol.bir = testBirPkg;
                testBirPkg.importModules.add(new BIRNode.BIRImportModule(null, testPkg.packageID.orgName,
                        testPkg.packageID.name, testPkg.packageID.version));
            });
        }

        setEntryPoints(astPkg);
        return astPkg;
    }

    private void setEntryPoints(BLangPackage pkgNode) {
        BLangFunction mainFunc = getMainFunction(pkgNode);
        if (mainFunc != null || listenerDeclarationFound(pkgNode.getGlobalVariables()) || !pkgNode.services.isEmpty()) {
            pkgNode.symbol.entryPointExists = true;
        }
    }

    private boolean listenerDeclarationFound(List<BLangVariable> globalVars) {
        for (BLangVariable globalVar : globalVars) {
            if (Symbols.isFlagOn(globalVar.symbol.flags, Flags.LISTENER)) {
                return true;
            }
        }
        return false;
    }

    private BLangFunction getMainFunction(BLangPackage pkgNode) {
        for (BLangFunction funcNode : pkgNode.functions) {
            if (CompilerUtils.isMainFunction(funcNode)) {
                return funcNode;
            }
        }
        return null;
    }

    // Nodes

    @Override
    public void visit(BLangPackage astPkg) {
        // Lower function nodes in AST to bir function nodes.
        // TODO handle init, start, stop functions
        astPkg.imports.forEach(impPkg -> impPkg.accept(this));
        astPkg.constants.forEach(astConst -> astConst.accept(this));
        astPkg.typeDefinitions.forEach(astTypeDef -> astTypeDef.accept(this));
        generateClassDefinitions(astPkg.topLevelNodes);
        astPkg.globalVars.forEach(astGlobalVar -> astGlobalVar.accept(this));
        astPkg.initFunction.accept(this);
        astPkg.startFunction.accept(this);
        astPkg.stopFunction.accept(this);
        astPkg.functions.forEach(astFunc -> astFunc.accept(this));
        astPkg.annotations.forEach(astAnn -> astAnn.accept(this));
        astPkg.services.forEach(service -> service.accept(this));
    }

    private void generateClassDefinitions(List<TopLevelNode> topLevelNodes) {
        for (TopLevelNode topLevelNode : topLevelNodes) {
            if (topLevelNode.getKind() == CLASS_DEFN) {
                ((BLangClassDefinition) topLevelNode).accept(this);
            }
        }
    }

    @Override
    public void visit(BLangTypeDefinition astTypeDefinition) {
        BLangType bLangType = astTypeDefinition.typeNode;
        if (bLangType != null) {
            bLangType.accept(this);
        }
        BType type = getDefinedType(astTypeDefinition);
        BSymbol symbol = astTypeDefinition.symbol;
        Name displayName = symbol.name;
        if (type.tag == TypeTags.RECORD) {
            BRecordType recordType = (BRecordType) type;
            if (recordType.shouldPrintShape()) {
                displayName = new Name(recordType.toString());
            }
        }

        BIRTypeDefinition typeDef = new BIRTypeDefinition(astTypeDefinition.pos,
                                                          symbol.name,
                                                          symbol.flags,
                                                          astTypeDefinition.isBuiltinTypeDef,
                                                          type,
                                                          new ArrayList<>(),
                                                          symbol.origin.toBIROrigin(),
                                                          displayName,
                                                          symbol.originalName);
        if (symbol.tag == SymTag.TYPE_DEF) {
            BTypeReferenceType referenceType = ((BTypeDefinitionSymbol) symbol).referenceType;
            typeDef.referenceType = referenceType;
            BTypeSymbol typeSymbol = symbol.type.tsymbol;
            if (type.tsymbol.owner == symbol.owner
                    && !(Symbols.isFlagOn(typeSymbol.flags, Flags.CLASS))) {
                typeDefs.put(typeSymbol, typeDef);
            } else {
                if (referenceType != null) {
                    typeDef.type = referenceType;
                }
            }
            typeDef.annotAttachments.addAll(getBIRAnnotAttachments(((BTypeDefinitionSymbol) symbol).getAnnotations()));
        } else {
            // TODO: 2022-02-23 not necessarily enums, may not be a type definition symbol for generated type
            //  definitions.
            //enum symbols
            typeDefs.put(symbol, typeDef);

            if (astTypeDefinition.flagSet.contains(Flag.ENUM)) {
                typeDef.annotAttachments.addAll(getBIRAnnotAttachments(((BEnumSymbol) symbol).getAnnotations()));
            }
        }
        this.env.enclPkg.typeDefs.add(typeDef);
        typeDef.index = this.env.enclPkg.typeDefs.size() - 1;

        typeDef.setMarkdownDocAttachment(symbol.markdownDocumentation);

        if (astTypeDefinition.typeNode.getKind() == NodeKind.RECORD_TYPE ||
                astTypeDefinition.typeNode.getKind() == NodeKind.OBJECT_TYPE) {
            BLangStructureTypeNode typeNode = (BLangStructureTypeNode) astTypeDefinition.typeNode;
            for (BLangType typeRef : typeNode.typeRefs) {
                typeDef.referencedTypes.add(typeRef.getBType());
            }
        }

        BSymbol typeSymbol = symbol.tag == SymTag.TYPE_DEF ? symbol.type.tsymbol : symbol;
        // Write referenced functions, if this is an abstract-object
        if (typeSymbol.tag != SymTag.OBJECT || !Symbols.isFlagOn(typeSymbol.flags, Flags.CLASS)) {
            return;
        }

        for (BAttachedFunction func : ((BObjectTypeSymbol) typeSymbol).referencedFunctions) {
            if (!Symbols.isFlagOn(func.symbol.flags, Flags.INTERFACE)) {
                return;
            }

            BInvokableSymbol funcSymbol = func.symbol;
            BIRFunction birFunc = new BIRFunction(astTypeDefinition.pos, func.funcName, funcSymbol.flags, func.type,
                                                  names.fromString(DEFAULT_WORKER_NAME), 0,
                                                  funcSymbol.origin.toBIROrigin());

            if (funcSymbol.receiverSymbol != null) {
                birFunc.receiver = getSelf(funcSymbol.receiverSymbol
                );
            }

            birFunc.setMarkdownDocAttachment(funcSymbol.markdownDocumentation);

            int defaultableParamsCount = 0;
            birFunc.argsCount = funcSymbol.params.size() + defaultableParamsCount +
                    (funcSymbol.restParam != null ? 1 : 0);
            funcSymbol.params.forEach(requiredParam -> addParam(birFunc, requiredParam, astTypeDefinition.pos));
            if (funcSymbol.restParam != null) {
                addRestParam(birFunc, funcSymbol.restParam, astTypeDefinition.pos);
            }

            birFunc.returnVariable = new BIRVariableDcl(astTypeDefinition.pos, funcSymbol.retType,
                    this.env.nextLocalVarId(names), VarScope.FUNCTION, VarKind.RETURN, null);
            birFunc.localVars.add(0, birFunc.returnVariable);

            typeDef.attachedFuncs.add(birFunc);
        }
    }

    private BType getDefinedType(BLangTypeDefinition astTypeDefinition) {
        BType nodeType = astTypeDefinition.typeNode.getBType();
        // Consider: type DE distinct E;
        // For distinct types, the type defined by typeDefStmt (DE) is different from type used to define it (E).
        if (Types.getReferredType(nodeType).tag == TypeTags.ERROR) {
            return astTypeDefinition.symbol.type;
        }
        return nodeType;
    }

    @Override
    public void visit(BLangClassDefinition classDefinition) {
        for (BLangSimpleVariable bLangSimpleVariable : classDefinition.fields) {
            BLangType typeNode = bLangSimpleVariable.typeNode;
            if (typeNode != null) {
                typeNode.accept(this);
            }
        }
        BIRTypeDefinition typeDef = new BIRTypeDefinition(classDefinition.pos,
                                                          classDefinition.symbol.name,
                                                          classDefinition.symbol.originalName,
                                                          classDefinition.symbol.flags,
                                                          false,
                                                          classDefinition.getBType(),
                                                          new ArrayList<>(),
                                                          classDefinition.symbol.origin.toBIROrigin());
        typeDefs.put(classDefinition.symbol, typeDef);
        this.env.enclPkg.typeDefs.add(typeDef);
        typeDef.index = this.env.enclPkg.typeDefs.size() - 1;

        typeDef.setMarkdownDocAttachment(classDefinition.symbol.markdownDocumentation);

        for (BLangType typeRef : classDefinition.typeRefs) {
            typeDef.referencedTypes.add(typeRef.getBType());
        }

        typeDef.annotAttachments.addAll(getBIRAnnotAttachments(
                ((BClassSymbol) classDefinition.symbol).getAnnotations()));

        for (BAttachedFunction func : ((BObjectTypeSymbol) classDefinition.symbol).referencedFunctions) {
            BInvokableSymbol funcSymbol = func.symbol;

            BIRFunction birFunc = new BIRFunction(classDefinition.pos, func.funcName, funcSymbol.flags, func.type,
                    names.fromString(DEFAULT_WORKER_NAME), 0, funcSymbol.origin.toBIROrigin());

            if (funcSymbol.receiverSymbol != null) {
                birFunc.receiver = getSelf(funcSymbol.receiverSymbol);
            }

            birFunc.setMarkdownDocAttachment(funcSymbol.markdownDocumentation);

            int defaultableParamsCount = 0;
            birFunc.argsCount = funcSymbol.params.size() + defaultableParamsCount +
                    (funcSymbol.restParam != null ? 1 : 0);
            funcSymbol.params.forEach(requiredParam -> addParam(birFunc, requiredParam, classDefinition.pos));
            if (funcSymbol.restParam != null) {
                addRestParam(birFunc, funcSymbol.restParam, classDefinition.pos);
            }

            birFunc.returnVariable = new BIRVariableDcl(classDefinition.pos, funcSymbol.retType,
                                                        this.env.nextLocalVarId(names), VarScope.FUNCTION,
                                                        VarKind.RETURN, null);
            birFunc.localVars.add(0, birFunc.returnVariable);

            typeDef.attachedFuncs.add(birFunc);
        }
    }

    @Override
    public void visit(BLangService serviceNode) {
        BServiceSymbol symbol = (BServiceSymbol) serviceNode.symbol;
        List<String> attachPoint = symbol.getAbsResourcePath().orElse(null);
        String attachPointLiteral = symbol.getAttachPointStringLiteral().orElse(null);
        BIRNode.BIRServiceDeclaration serviceDecl =
                new BIRNode.BIRServiceDeclaration(attachPoint, attachPointLiteral, symbol.getListenerTypes(),
                        symbol.name, symbol.getAssociatedClassSymbol().name, symbol.type,
                        symbol.origin, symbol.flags, symbol.pos);
        serviceDecl.setMarkdownDocAttachment(symbol.markdownDocumentation);
        this.env.enclPkg.serviceDecls.add(serviceDecl);
    }

    @Override
    public void visit(BLangConstant astConstant) {
        BConstantSymbol constantSymbol = astConstant.symbol;
        Name constName = constantSymbol.name;
        Name constOriginalName = constantSymbol.getOriginalName();
        BType type = constantSymbol.type;

        // Get the value of the constant.
        ConstValue constantValue = getBIRConstantVal(constantSymbol.value);

        // Create a new constant info object.
        BIRConstant birConstant = new BIRConstant(astConstant.pos, constName, constOriginalName, constantSymbol.flags,
                                                  type, constantValue, constantSymbol.origin.toBIROrigin());
        birConstant.constValue = constantValue;

        birConstant.setMarkdownDocAttachment(astConstant.symbol.markdownDocumentation);
        birConstant.annotAttachments.addAll(getBIRAnnotAttachments(constantSymbol.getAnnotations()));

        // Add the constant to the package.
        this.env.enclPkg.constants.add(birConstant);
    }

    @Override
    public void visit(BLangImportPackage impPkg) {
        if (impPkg.symbol == null) {
            return;
        }
        this.env.enclPkg.importModules.add(new BIRNode.BIRImportModule(impPkg.pos, impPkg.symbol.pkgID.orgName,
                impPkg.symbol.pkgID.name, impPkg.symbol.pkgID.version));
    }

    @Override
    public void visit(BLangResourceFunction resourceFunction) {
        visit((BLangFunction) resourceFunction);
    }

    @Override
    public void visit(BLangFunction astFunc) {
        BInvokableType type = astFunc.symbol.getType();

        boolean isTypeAttachedFunction = astFunc.flagSet.contains(Flag.ATTACHED) &&
                !typeDefs.containsKey(astFunc.receiver.getBType().tsymbol);

        Name workerName = names.fromIdNode(astFunc.defaultWorkerName);

        this.env.unlockVars.push(new BIRLockDetailsHolder());
        Name funcName;
        List<BLangSimpleVariable> requiredParams = astFunc.requiredParams;
        BLangSimpleVariable restParam = astFunc.restParam;
        BLangType returnTypeNode = astFunc.returnTypeNode;
        analyzeParametersAndReturnType(requiredParams, restParam, returnTypeNode);
        if (isTypeAttachedFunction) {
            funcName = names.fromString(astFunc.symbol.name.value);
        } else {
            funcName = getFuncName(astFunc.symbol);
        }
        BIRFunction birFunc = new BIRFunction(astFunc.pos, funcName,
                names.fromString(astFunc.symbol.getOriginalName().value), astFunc.symbol.flags, type, workerName,
                astFunc.sendsToThis.size(), astFunc.symbol.origin.toBIROrigin());
        this.currentScope = new BirScope(0, null);
        if (astFunc.receiver != null) {
            BIRFunctionParameter birVarDcl = new BIRFunctionParameter(astFunc.pos, astFunc.receiver.getBType(),
                    this.env.nextLocalVarId(names), VarScope.FUNCTION, VarKind.ARG, astFunc.receiver.name.value,
                    false, false);
            this.env.symbolVarMap.put(astFunc.receiver.symbol, birVarDcl);
            birFunc.receiver = getSelf(astFunc.receiver.symbol);
        }

        birFunc.setMarkdownDocAttachment(astFunc.symbol.markdownDocumentation);

        //create channelDetails array
        int i = 0;
        for (String channelName : astFunc.sendsToThis) {
            birFunc.workerChannels[i] = new BIRNode.ChannelDetails(channelName, astFunc.defaultWorkerName.value
                    .equals(DEFAULT_WORKER_NAME), isWorkerSend(channelName, astFunc.defaultWorkerName.value));
            i++;
        }

        // Populate annotation attachments on external in BIRFunction node
        if (astFunc.hasBody() && astFunc.body.getKind() == NodeKind.EXTERN_FUNCTION_BODY) {
            birFunc.annotAttachments.addAll(getBIRAnnotAttachmentsForASTAnnotAttachments(
                    ((BLangExternalFunctionBody) astFunc.body).annAttachments));
        }
        // Populate annotation attachments on function in BIRFunction node
        birFunc.annotAttachments.addAll(getBIRAnnotAttachments(astFunc.symbol.getAnnotations()));

        // Populate annotation attachments on return type
        BTypeSymbol tsymbol = astFunc.symbol.type.tsymbol;
        if (returnTypeNode != null && tsymbol != null) {
            birFunc.returnTypeAnnots.addAll(getBIRAnnotAttachments(((BInvokableTypeSymbol) tsymbol).returnTypeAnnots));
        }

        birFunc.argsCount = requiredParams.size() + (restParam != null ? 1 : 0) + astFunc.paramClosureMap.size();
        if (astFunc.flagSet.contains(Flag.ATTACHED) && typeDefs.containsKey(astFunc.receiver.getBType().tsymbol)) {
            typeDefs.get(astFunc.receiver.getBType().tsymbol).attachedFuncs.add(birFunc);
        } else {
            this.env.enclPkg.functions.add(birFunc);
        }

        this.env.enclFunc = birFunc;

        // TODO: Return variable with NIL type should be written to BIR
        // Special %0 location for storing return values
        BType retType = unifier.build(astFunc.symbol.type.getReturnType());
        birFunc.returnVariable = new BIRVariableDcl(astFunc.pos, retType, this.env.nextLocalVarId(names),
                                                    VarScope.FUNCTION, VarKind.RETURN, null);
        birFunc.localVars.add(0, birFunc.returnVariable);

        //add closure vars
        astFunc.paramClosureMap.forEach((k, v) -> addRequiredParam(birFunc, v, astFunc.pos));

        // Create variable declaration for function params
        requiredParams.forEach(requiredParam -> addParam(birFunc, requiredParam));
        if (restParam != null) {
            addRestParam(birFunc, restParam.symbol, restParam.pos);
        }

        if (astFunc.flagSet.contains(Flag.RESOURCE)) {
            BTypeSymbol parentTSymbol = astFunc.parent.getBType().tsymbol;
            // Parent symbol will always be BObjectTypeSymbol for resource functions
            BObjectTypeSymbol objectTypeSymbol = (BObjectTypeSymbol) parentTSymbol;
            for (BAttachedFunction func : objectTypeSymbol.attachedFuncs) {
                if (func.funcName.value.equals(funcName.value)) {
                    BResourceFunction resourceFunction = (BResourceFunction) func;
                    
                    List<BVarSymbol> pathParamSymbols = resourceFunction.pathParams;
                    List<BIRVariableDcl> pathParams = new ArrayList<>(pathParamSymbols.size());
                    for (BVarSymbol pathParamSym : pathParamSymbols) {
                        pathParams.add(createBIRVarDeclForPathParam(pathParamSym));
                    }
                    birFunc.pathParams = pathParams;
                            
                    BVarSymbol restPathParamSym = resourceFunction.restPathParam;
                    if (restPathParamSym != null) {
                        birFunc.restPathParam = createBIRVarDeclForPathParam(restPathParamSym);
                    }

                    List<BResourcePathSegmentSymbol> pathSegmentSymbols = resourceFunction.pathSegmentSymbols;
                    int pathSegmentSize = pathSegmentSymbols.size();
                    List<Name> pathSegmentNameList = new ArrayList<>(pathSegmentSize);
                    List<Location> pathSegmentPosList = new ArrayList<>(pathSegmentSize);
                    List<BType> pathSegmentTypeList = new ArrayList<>(pathSegmentSize);
                    for (BSymbol pathSegmentSym : pathSegmentSymbols) {
                        pathSegmentNameList.add(pathSegmentSym.name);
                        pathSegmentPosList.add(pathSegmentSym.pos);
                        pathSegmentTypeList.add(pathSegmentSym.type);
                    }

                    birFunc.resourcePathSegmentPosList = pathSegmentPosList;
                    birFunc.resourcePath = pathSegmentNameList;
                    birFunc.accessor = resourceFunction.accessor;
                    birFunc.pathSegmentTypeList = pathSegmentTypeList;
                    break;
                }
            }
        }

        if (astFunc.interfaceFunction || Symbols.isNative(astFunc.symbol)) {
            this.env.clear();
            return;
        }

        // Create the entry basic block
        BIRBasicBlock entryBB = new BIRBasicBlock(this.env.nextBBId(names));
        this.env.enclBasicBlocks = birFunc.basicBlocks;
        birFunc.basicBlocks.add(entryBB);
        this.env.enclBB = entryBB;
        this.localTypedescMap = new HashMap<>();
        addToTrapStack(entryBB);
        astFunc.body.accept(this);
        birFunc.basicBlocks.add(this.env.returnBB);

        // Due to the current algorithm, some basic blocks will not contain any instructions or a terminator.
        // These basic blocks will be remove by the optimizer, but for now just add a return terminator
        BIRBasicBlock enclBB = this.env.enclBB;
        if (enclBB.terminator == null && this.env.returnBB != null) {
            enclBB.terminator = new BIRTerminator.GOTO(null, this.env.returnBB, this.currentScope);
        }

        this.env.clear();
        birFunc.dependentGlobalVars = astFunc.symbol.dependentGlobalVars.stream()
                .map(varSymbol -> this.globalVarMap.get(varSymbol)).collect(Collectors.toSet());
    }
    
    private BIRVariableDcl createBIRVarDeclForPathParam(BVarSymbol pathParamSym) {
        return new BIRVariableDcl(pathParamSym.pos, pathParamSym.type, this.env.nextLocalVarId(names), 
                VarScope.FUNCTION, VarKind.ARG, pathParamSym.name.value);
    }

    private BIRVariableDcl getSelf(BSymbol receiver) {
        BIRVariableDcl self = this.env.symbolVarMap.get(receiver);
        if (self == null) {
            return new BIRVariableDcl(null, receiver.type, receiver.name,
                                      VarScope.FUNCTION, VarKind.SELF, null);
        }
        self.kind = VarKind.SELF;
        self.name = new Name("%self");

        return self;
    }

    private void analyzeParametersAndReturnType(List<BLangSimpleVariable> requiredParams, BLangVariable restParam,
                                                BLangType returnTypeNode) {
        BLangType typeNode;
        for (BLangSimpleVariable parameter : requiredParams) {
            typeNode = parameter.typeNode;
            if (typeNode != null) {
                typeNode.accept(this);
            }
        }
        if (restParam != null) {
            typeNode = restParam.typeNode;
            if (typeNode != null) {
                typeNode.accept(this);
            }
        }
        if (returnTypeNode != null) {
            returnTypeNode.accept(this);
        }
    }

    @Override
    public void visit(BLangBlockFunctionBody astBody) {
        BIRBasicBlock endLoopEndBB = this.env.enclLoopEndBB;
        BlockNode prevBlock = this.currentBlock;
        this.currentBlock = astBody;
        this.env.varDclsByBlock.computeIfAbsent(astBody, k -> new ArrayList<>());

        for (BLangStatement astStmt : astBody.stmts) {
            astStmt.accept(this);
        }

        List<BIRVariableDcl> varDecls = this.env.varDclsByBlock.get(astBody);
        for (BIRVariableDcl birVariableDcl : varDecls) {
            birVariableDcl.endBB = this.env.enclBasicBlocks.get(this.env.enclBasicBlocks.size() - 1);
        }
        this.env.enclLoopEndBB = endLoopEndBB;
        this.currentBlock = prevBlock;
    }

    private BIRBasicBlock beginBreakableBlock(BLangBlockStmt.FailureBreakMode mode) {
        BIRBasicBlock blockBB = new BIRBasicBlock(this.env.nextBBId(names));
        addToTrapStack(blockBB);
        this.env.enclBasicBlocks.add(blockBB);

        // Insert a GOTO instruction as the terminal instruction into current basic block.
        this.env.enclBB.terminator = new BIRTerminator.GOTO(null, blockBB, this.currentScope);

        BIRBasicBlock blockEndBB = new BIRBasicBlock(this.env.nextBBId(names));
        addToTrapStack(blockEndBB);

        blockBB.terminator = new BIRTerminator.GOTO(null, blockEndBB, this.currentScope);

        this.env.enclBB = blockBB;
        if (mode == BLangBlockStmt.FailureBreakMode.BREAK_WITHIN_BLOCK) {
            this.env.enclInnerOnFailEndBB = blockEndBB;
        } else {
            this.env.enclOnFailEndBB = blockEndBB;
        }
        this.env.unlockVars.push(new BIRLockDetailsHolder());
        return blockEndBB;
    }

    private void endBreakableBlock(BIRBasicBlock blockEndBB) {
        this.env.unlockVars.pop();
        if (this.env.enclBB.terminator == null) {
            this.env.enclBB.terminator = new BIRTerminator.GOTO(null, blockEndBB, this.currentScope);
        }
        this.env.enclBasicBlocks.add(blockEndBB);
        this.env.enclBB = blockEndBB;
    }

    @Override
    public void visit(BLangAnnotation astAnnotation) {
        BAnnotationSymbol annSymbol = (BAnnotationSymbol) astAnnotation.symbol;
        BIRAnnotation birAnn = getBirAnnotation(annSymbol, astAnnotation.pos);
        this.env.enclPkg.annotations.add(birAnn);
    }

    private BIRAnnotation getBirAnnotation(BAnnotationSymbol annSymbol, Location pos) {
        BIRAnnotation birAnn = new BIRAnnotation(pos, annSymbol.name, annSymbol.originalName,
                                                 annSymbol.flags, annSymbol.points,
                                                 annSymbol.attachedType == null ? symTable.trueType :
                                                         annSymbol.attachedType, annSymbol.origin.toBIROrigin());
        birAnn.packageID = annSymbol.pkgID;
        birAnn.setMarkdownDocAttachment(annSymbol.markdownDocumentation);
        birAnn.annotAttachments.addAll(getBIRAnnotAttachments(annSymbol.getAnnotations()));
        return birAnn;
    }


    private boolean isWorkerSend(String chnlName, String workerName) {
        return chnlName.split("->")[0].equals(workerName);
    }

    @Override
    public void visit(BLangLambdaFunction lambdaExpr) {
        //fpload instruction
        BIRVariableDcl tempVarLambda = new BIRVariableDcl(lambdaExpr.pos, lambdaExpr.getBType(),
                                                          this.env.nextLocalVarId(names), VarScope.FUNCTION,
                                                          VarKind.TEMP, null);
        this.env.enclFunc.localVars.add(tempVarLambda);
        BIROperand lhsOp = new BIROperand(tempVarLambda);
        Name funcName = getFuncName(lambdaExpr.function.symbol);

        List<BIRVariableDcl> params = new ArrayList<>();

        lambdaExpr.function.requiredParams.forEach(param -> {

            BIRVariableDcl birVarDcl = new BIRVariableDcl(param.pos, param.symbol.type,
                    this.env.nextLambdaVarId(names), VarScope.FUNCTION, VarKind.ARG, param.name.value);
            params.add(birVarDcl);
        });

        BLangSimpleVariable restParam = lambdaExpr.function.restParam;
        if (restParam != null) {
            BIRVariableDcl birVarDcl = new BIRVariableDcl(restParam.pos, restParam.symbol.type,
                    this.env.nextLambdaVarId(names), VarScope.FUNCTION, VarKind.ARG, null);
            params.add(birVarDcl);
        }

        PackageID pkgID = lambdaExpr.function.symbol.pkgID;
        PackageID boundMethodPkgId = getPackageIdForBoundMethod(lambdaExpr, funcName.value);
        boolean isWorker = lambdaExpr.function.flagSet.contains(Flag.WORKER);

        setScopeAndEmit(
                new BIRNonTerminator.FPLoad(lambdaExpr.pos, pkgID, boundMethodPkgId != null ? boundMethodPkgId : pkgID,
                                            funcName, lhsOp, params, getClosureMapOperands(lambdaExpr),
                                            lambdaExpr.getBType(), lambdaExpr.function.symbol.strandName,
                                            lambdaExpr.function.symbol.schedulerPolicy, isWorker));
        this.env.targetOperand = lhsOp;
    }

    private List<BIROperand> getClosureMapOperands(BLangLambdaFunction lambdaExpr) {
        List<BIROperand> closureMaps = new ArrayList<>(lambdaExpr.function.paramClosureMap.size());

        lambdaExpr.function.paramClosureMap.forEach((k, v) -> {
            BVarSymbol symbol = lambdaExpr.enclMapSymbols.get(k);
            if (symbol == null) {
                symbol = lambdaExpr.paramMapSymbolsOfEnclInvokable.get(k);
            }
            BIROperand varRef = new BIROperand(this.env.symbolVarMap.get(symbol));
            closureMaps.add(varRef);
        });

        return closureMaps;
    }

    private Name getFuncName(BInvokableSymbol symbol) {
        if (symbol.receiverSymbol == null) {
            return names.fromString(symbol.name.value);
        }

        int offset = symbol.receiverSymbol.type.tsymbol.name.value.length() + 1;
        String attachedFuncName = symbol.name.value;
        return names.fromString(attachedFuncName.substring(offset));
    }

    private void addParam(BIRFunction birFunc, BLangVariable functionParam) {
        addParam(birFunc, functionParam.symbol, functionParam.expr, functionParam.pos,
                 functionParam.symbol.getAnnotations());
    }

    private void addParam(BIRFunction birFunc, BVarSymbol paramSymbol, Location pos) {
        addParam(birFunc, paramSymbol, null, pos, paramSymbol.getAnnotations());
    }

    private void addParam(BIRFunction birFunc, BVarSymbol paramSymbol, BLangExpression defaultValExpr,
                          Location pos, List<? extends AnnotationAttachmentSymbol> annots) {
        boolean isPathParam = paramSymbol.kind == SymbolKind.PATH_PARAMETER ||
                paramSymbol.kind == SymbolKind.PATH_REST_PARAMETER;
        BIRFunctionParameter birVarDcl = new BIRFunctionParameter(pos, paramSymbol.type,
                this.env.nextLocalVarId(names), VarScope.FUNCTION, VarKind.ARG,
                paramSymbol.name.value, defaultValExpr != null, isPathParam);

        birFunc.localVars.add(birVarDcl);

        BIRParameter parameter = new BIRParameter(pos, paramSymbol.name, paramSymbol.flags);
        parameter.annotAttachments.addAll(getBIRAnnotAttachments(annots));
        birFunc.requiredParams.add(parameter);
        birFunc.parameters.add(birVarDcl);

        // We maintain a mapping from variable symbol to the bir_variable declaration.
        // This is required to pull the correct bir_variable declaration for variable references.
        this.env.symbolVarMap.put(paramSymbol, birVarDcl);
    }

    private void addRestParam(BIRFunction birFunc, BVarSymbol paramSymbol, Location pos) {
        BIRFunctionParameter birVarDcl = new BIRFunctionParameter(pos, paramSymbol.type,
                this.env.nextLocalVarId(names), VarScope.FUNCTION, VarKind.ARG, paramSymbol.name.value, false,
                paramSymbol.kind == SymbolKind.PATH_REST_PARAMETER);
        birFunc.parameters.add(birVarDcl);
        birFunc.localVars.add(birVarDcl);

        BIRParameter restParam = new BIRParameter(pos, paramSymbol.name, paramSymbol.flags);
        birFunc.restParam = restParam;
        restParam.annotAttachments.addAll(getBIRAnnotAttachments(paramSymbol.getAnnotations()));

        // We maintain a mapping from variable symbol to the bir_variable declaration.
        // This is required to pull the correct bir_variable declaration for variable references.
        this.env.symbolVarMap.put(paramSymbol, birVarDcl);
    }

    private void addRequiredParam(BIRFunction birFunc, BVarSymbol paramSymbol, Location pos) {
        boolean isPathParam = paramSymbol.kind == SymbolKind.PATH_PARAMETER ||
                paramSymbol.kind == SymbolKind.PATH_REST_PARAMETER;
        BIRFunctionParameter birVarDcl = new BIRFunctionParameter(pos, paramSymbol.type,
                this.env.nextLocalVarId(names), VarScope.FUNCTION, VarKind.ARG, paramSymbol.name.value,
                false, isPathParam);
        birFunc.parameters.add(birVarDcl);
        birFunc.localVars.add(birVarDcl);

        BIRParameter parameter = new BIRParameter(pos, paramSymbol.name, paramSymbol.flags);
        birFunc.requiredParams.add(parameter);

        // We maintain a mapping from variable symbol to the bir_variable declaration.
        // This is required to pull the correct bir_variable declaration for variable references.
        this.env.symbolVarMap.put(paramSymbol, birVarDcl);
    }

    private PackageID getPackageIdForBoundMethod(BLangLambdaFunction lambdaExpr, String funcName) {
        if (!funcName.startsWith("$anon$method$delegate$")) {
            return null;
        }

        Set<ClosureVarSymbol> closureVarSymbols = lambdaExpr.function.closureVarSymbols;
        if (closureVarSymbols.size() == 0) {
            return null;
        }

        Object[] symbols = closureVarSymbols.toArray();
        ClosureVarSymbol next = (ClosureVarSymbol) symbols[symbols.length - 1];
        return next.bSymbol.type.tsymbol.pkgID;
    }

    // Statements

    @Override
    public void visit(BLangBlockStmt astBlockStmt) {
        BIRBasicBlock blockEndBB = null;
        BIRBasicBlock currentOnFailEndBB = this.env.enclOnFailEndBB;
        BIRBasicBlock currentWithinOnFailEndBB = this.env.enclInnerOnFailEndBB;
        BlockNode prevBlock = this.currentBlock;
        this.currentBlock = astBlockStmt;
        this.env.varDclsByBlock.computeIfAbsent(astBlockStmt, k -> new ArrayList<>());
        if (astBlockStmt.failureBreakMode != BLangBlockStmt.FailureBreakMode.NOT_BREAKABLE) {
            blockEndBB = beginBreakableBlock(astBlockStmt.failureBreakMode);
        }
        for (BLangStatement astStmt : astBlockStmt.stmts) {
            astStmt.accept(this);
        }
        if (astBlockStmt.failureBreakMode != BLangBlockStmt.FailureBreakMode.NOT_BREAKABLE) {
            endBreakableBlock(blockEndBB);
        }
        this.env.varDclsByBlock.get(astBlockStmt).forEach(birVariableDcl ->
                birVariableDcl.endBB = this.env.enclBasicBlocks.get(this.env.enclBasicBlocks.size() - 1)
        );
        if (astBlockStmt.isLetExpr) {
            breakBBForLetExprVariables(astBlockStmt.pos);
        }
        this.env.enclInnerOnFailEndBB = currentWithinOnFailEndBB;
        this.env.enclOnFailEndBB = currentOnFailEndBB;
        this.currentBlock = prevBlock;
    }

    private void breakBBForLetExprVariables(Location pos) {
        BIRBasicBlock letExprEndBB = new BIRBasicBlock(this.env.nextBBId(names));
        this.env.enclBB.terminator = new BIRTerminator.GOTO(pos, letExprEndBB, this.currentScope);
        this.env.enclBasicBlocks.add(letExprEndBB);
        this.env.enclBB = letExprEndBB;
    }

    @Override
    public void visit(BLangFail failNode) {
        if (failNode.expr == null) {
            if (this.env.enclInnerOnFailEndBB != null) {
                this.env.enclBB.terminator = new BIRTerminator.GOTO(null, this.env.enclInnerOnFailEndBB,
                        this.currentScope);
            }
            return;
        }

        BIRLockDetailsHolder toUnlock = this.env.unlockVars.peek();
        if (!toUnlock.isEmpty()) {
            BIRBasicBlock goToBB = new BIRBasicBlock(this.env.nextBBId(names));
            this.env.enclBasicBlocks.add(goToBB);
            this.env.enclBB.terminator = new BIRTerminator.GOTO(null, goToBB, this.currentScope);
            this.env.enclBB = goToBB;
        }

        int numLocks = toUnlock.size();
        while (numLocks > 0) {
            BIRBasicBlock unlockBB = new BIRBasicBlock(this.env.nextBBId(names));
            this.env.enclBasicBlocks.add(unlockBB);
            BIRTerminator.Unlock unlock = new BIRTerminator.Unlock(null, unlockBB, this.currentScope);
            this.env.enclBB.terminator = unlock;
            unlock.relatedLock = toUnlock.getLock(numLocks - 1);
            this.env.enclBB = unlockBB;
            numLocks--;
        }

        // Create a basic block for the on fail clause.
        BIRBasicBlock onFailBB = new BIRBasicBlock(this.env.nextBBId(names));
        addToTrapStack(onFailBB);
        this.env.enclBasicBlocks.add(onFailBB);

        // Insert a GOTO instruction as the terminal instruction into current basic block.
        this.env.enclBB.terminator = new BIRTerminator.GOTO(null, onFailBB, this.currentScope);

        // Visit condition expression
        this.env.enclBB = onFailBB;
        failNode.exprStmt.accept(this);
        if (this.env.enclBB.terminator == null) {
            this.env.enclBB.terminator = new BIRTerminator.GOTO(null, this.env.enclOnFailEndBB,
                    this.currentScope);
        }

        // Statements after fail expression are unreachable, hence ignored
        BIRBasicBlock ignoreBlock = new BIRBasicBlock(this.env.nextBBId(names));
        addToTrapStack(ignoreBlock);
        ignoreBlock.terminator = new BIRTerminator.GOTO(null, this.env.enclOnFailEndBB, this.currentScope);
        this.env.enclBasicBlocks.add(ignoreBlock);
        this.env.enclBB = ignoreBlock;
    }


    @Override
    public void visit(BLangSimpleVariableDef astVarDefStmt) {
        VarKind kind;
        if (astVarDefStmt.var.symbol.origin == SymbolOrigin.VIRTUAL) {
            kind = VarKind.SYNTHETIC;
        } else {
            kind = VarKind.LOCAL;
        }
        BIRVariableDcl birVarDcl = new BIRVariableDcl(astVarDefStmt.pos, astVarDefStmt.var.symbol.type,
                this.env.nextLocalVarId(names), VarScope.FUNCTION, kind, astVarDefStmt.var.name.value);
        birVarDcl.startBB = this.env.enclBB;
        this.env.varDclsByBlock.get(this.currentBlock).add(birVarDcl);
        this.env.enclFunc.localVars.add(birVarDcl);
        // We maintain a mapping from variable symbol to the bir_variable declaration.
        // This is required to pull the correct bir_variable declaration for variable references.
        this.env.symbolVarMap.put(astVarDefStmt.var.symbol, birVarDcl);

        BirScope newScope = new BirScope(this.currentScope.id + 1, this.currentScope);
        birVarDcl.insScope = newScope;
        this.currentScope = newScope;

        BLangSimpleVariable simpleVariable = astVarDefStmt.var;
        BLangType typeNode = simpleVariable.typeNode;
        if (typeNode != null) {
            typeNode.accept(this);
        }

        if (simpleVariable.expr == null) {
            return;
        }

        // Visit the rhs expression.
        simpleVariable.expr.accept(this);

        // Create a variable reference and
        BIROperand varRef = new BIROperand(birVarDcl);
        setScopeAndEmit(new Move(astVarDefStmt.pos, this.env.targetOperand, varRef));
        birVarDcl.insOffset = this.env.enclBB.instructions.size() - 1;
    }

    @Override
    public void visit(BLangSimpleVariable varNode) {
        BLangType typeNode = varNode.typeNode;
        if (typeNode != null) {
            typeNode.accept(this);
        }
        String name = ANNOTATION_DATA.equals(varNode.symbol.name.value) ? ANNOTATION_DATA : varNode.name.value;
        String originalName = ANNOTATION_DATA.equals(varNode.symbol.getOriginalName().value) ?
                                                                    ANNOTATION_DATA : varNode.name.originalValue;
        BIRGlobalVariableDcl birVarDcl = new BIRGlobalVariableDcl(varNode.pos, varNode.symbol.flags,
                                                                  varNode.symbol.type, varNode.symbol.pkgID,
                                                                  names.fromString(name),
                                                                  names.fromString(originalName), VarScope.GLOBAL,
                                                                  VarKind.GLOBAL, varNode.name.value,
                                                                  varNode.symbol.origin.toBIROrigin());
        birVarDcl.setMarkdownDocAttachment(varNode.symbol.markdownDocumentation);
        birVarDcl.annotAttachments.addAll(getBIRAnnotAttachments(varNode.symbol.getAnnotations()));

        this.env.enclPkg.globalVars.add(birVarDcl);

        this.globalVarMap.put(varNode.symbol, birVarDcl);
        env.enclPkg.isListenerAvailable |= Symbols.isFlagOn(varNode.symbol.flags, Flags.LISTENER);
    }

    @Override
    public void visit(BLangUserDefinedType userDefinedType) {
    }

    @Override
    public void visit(BLangTupleTypeNode tupleTypeNode) {
        BType type = tupleTypeNode.getBType();
        createNewTypedescInst(type, tupleTypeNode.pos);
        BLangType typeNode;
        for (BLangSimpleVariable member : tupleTypeNode.memberTypeNodes) {
            typeNode = member.typeNode;
            if (member.typeNode != null) {
                typeNode.accept(this);
            }
        }
        typeNode = tupleTypeNode.restParamType;
        if (typeNode != null) {
            typeNode.accept(this);
        }
    }

    @Override
    public void visit(BLangValueType valueType) {
    }

    @Override
    public void visit(BLangUnionTypeNode unionTypeNode) {
        unionTypeNode.memberTypeNodes.forEach(typeNode -> typeNode.accept(this));
    }

    @Override
    public void visit(BLangRecordTypeNode recordTypeNode) {
        BType type = recordTypeNode.getBType();
        createNewTypedescInst(type, recordTypeNode.pos);
        BLangType typeNode;
        for (BLangSimpleVariable field : recordTypeNode.fields) {
            typeNode = field.typeNode;
            if (typeNode != null) {
                typeNode.accept(this);
            }
        }
        typeNode = recordTypeNode.restFieldType;
        if (typeNode != null) {
            typeNode.accept(this);
        }
    }

    @Override
    public void visit(BLangArrayType arrayType) {
        arrayType.elemtype.accept(this);
    }

    @Override
    public void visit(BLangConstrainedType constrainedType) {
        constrainedType.constraint.accept(this);
    }

    @Override
    public void visit(BLangErrorType errorType) {
        if (errorType.detailType != null) {
            errorType.detailType.accept(this);
        }
    }

    @Override
    public void visit(BLangFunctionTypeNode functionTypeNode) {
        analyzeParametersAndReturnType(functionTypeNode.params, functionTypeNode.restParam,
                                       functionTypeNode.returnTypeNode);
    }

    @Override
    public void visit(BLangBuiltInRefTypeNode builtInRefTypeNode) {
    }

    @Override
    public void visit(BLangTableTypeNode tableTypeNode) {
        tableTypeNode.constraint.accept(this);
        BLangTableKeyTypeConstraint tableKeyTypeConstraint = tableTypeNode.tableKeyTypeConstraint;
        if (tableKeyTypeConstraint != null) {
            tableKeyTypeConstraint.accept(this);
        }
    }

    @Override
    public void visit(BLangStreamType streamType) {
        streamType.type.accept(this);
        streamType.constraint.accept(this);
        BLangType error = streamType.error;
        if (error != null) {
            error.accept(this);
        }
    }

    @Override
    public void visit(BLangTableKeyTypeConstraint keyTypeConstraint) {
        keyTypeConstraint.keyType.accept(this);
    }

    @Override
    public void visit(BLangObjectTypeNode objectTypeNode) {
        for (BLangSimpleVariable field : objectTypeNode.fields) {
            BLangType typeNode = field.typeNode;
            if (typeNode != null) {
                typeNode.accept(this);
            }
        }
    }

    @Override
    public void visit(BLangFiniteTypeNode finiteTypeNode) {
    }

    @Override
    public void visit(BLangIntersectionTypeNode intersectionTypeNode) {
        for (BLangType typeNode : intersectionTypeNode.constituentTypeNodes) {
            typeNode.accept(this);
        }
    }

    @Override
    public void visit(BLangAssignment astAssignStmt) {
        astAssignStmt.expr.accept(this);

        this.varAssignment = true;
        astAssignStmt.varRef.accept(this);
        this.varAssignment = false;
    }

    @Override
    public void visit(BLangExpressionStmt exprStmtNode) {
        BLangExpression expr = exprStmtNode.expr;
        expr.accept(this);
        if (this.env.returnBB == null && expr.getKind() == STATEMENT_EXPRESSION &&
                ((BLangStatementExpression) expr).expr.getKind() == INVOCATION &&
        types.isNeverTypeOrStructureTypeWithARequiredNeverMember(expr.getBType())) {
            BIRBasicBlock returnBB = new BIRBasicBlock(this.env.nextBBId(names));
            returnBB.terminator = new BIRTerminator.Return(exprStmtNode.pos);
            this.env.returnBB = returnBB;
        }
    }

    @Override
    public void visit(BLangInvocation invocationExpr) {
        createCall(invocationExpr, false);
    }

    @Override
    public void visit(BLangInvocation.BLangActionInvocation actionInvocation) {
        createCall(actionInvocation, false);
    }

    @Override
    public void visit(BLangStatementExpression statementExpression) {
        statementExpression.stmt.accept(this);
        statementExpression.expr.accept(this);
    }

    @Override
    public void visit(BLangInvocation.BLangAttachedFunctionInvocation invocationExpr) {
        createCall(invocationExpr, true);
    }

    @Override
    public void visit(BLangInvocation.BFunctionPointerInvocation invocation) {
        invocation.functionPointerInvocation = true;
        createCall(invocation, false);
    }

    @Override
    public void visit(BLangForkJoin forkJoin) {
        forkJoin.workers.forEach(worker -> worker.accept(this));
    }

    @Override
    public void visit(BLangWorkerReceive workerReceive) {
        BIRBasicBlock thenBB = new BIRBasicBlock(this.env.nextBBId(names));
        addToTrapStack(thenBB);
        String channel = workerReceive.workerIdentifier.value + "->" + env.enclFunc.workerName.value;

        BIRVariableDcl tempVarDcl = new BIRVariableDcl(workerReceive.getBType(), this.env.nextLocalVarId(names),
                                                       VarScope.FUNCTION, VarKind.TEMP);
        this.env.enclFunc.localVars.add(tempVarDcl);
        BIROperand lhsOp = new BIROperand(tempVarDcl);
        this.env.targetOperand = lhsOp;

        boolean isOnSameStrand = DEFAULT_WORKER_NAME.equals(this.env.enclFunc.workerName.value);

        this.env.enclBB.terminator = new BIRTerminator.WorkerReceive(workerReceive.pos, names.fromString(channel),
                                                                     lhsOp, isOnSameStrand, thenBB, this.currentScope);

        this.env.enclBasicBlocks.add(thenBB);
        this.env.enclBB = thenBB;
    }

    @Override
    public void visit(BLangWorkerSend workerSend) {
        BIRBasicBlock thenBB = new BIRBasicBlock(this.env.nextBBId(names));
        addToTrapStack(thenBB);

        workerSend.expr.accept(this);

        String channelName = this.env.enclFunc.workerName.value + "->" + workerSend.workerIdentifier.value;
        boolean isOnSameStrand = DEFAULT_WORKER_NAME.equals(this.env.enclFunc.workerName.value);

        this.env.enclBB.terminator = new BIRTerminator.WorkerSend(
                workerSend.pos, names.fromString(channelName), this.env.targetOperand, isOnSameStrand, false, null,
                thenBB, this.currentScope);

        this.env.enclBasicBlocks.add(thenBB);
        this.env.enclBB = thenBB;
    }

    @Override
    public void visit(BLangWorkerSyncSendExpr syncSend) {
        BIRBasicBlock thenBB = new BIRBasicBlock(this.env.nextBBId(names));
        addToTrapStack(thenBB);
        syncSend.expr.accept(this);
        BIROperand dataOp = this.env.targetOperand;

        BIRVariableDcl tempVarDcl = new BIRVariableDcl(syncSend.receive.matchingSendsError,
                                                       this.env.nextLocalVarId(names), VarScope.FUNCTION, VarKind.TEMP);
        this.env.enclFunc.localVars.add(tempVarDcl);
        BIROperand lhsOp = new BIROperand(tempVarDcl);
        this.env.targetOperand = lhsOp;

        String channelName = this.env.enclFunc.workerName.value + "->" + syncSend.workerIdentifier.value;
        boolean isOnSameStrand = DEFAULT_WORKER_NAME.equals(this.env.enclFunc.workerName.value);

        this.env.enclBB.terminator = new BIRTerminator.WorkerSend(
                syncSend.pos, names.fromString(channelName), dataOp, isOnSameStrand, true, lhsOp,
                thenBB, this.currentScope);

        this.env.enclBasicBlocks.add(thenBB);
        this.env.enclBB = thenBB;
    }

    @Override
    public void visit(BLangWorkerFlushExpr flushExpr) {
        BIRBasicBlock thenBB = new BIRBasicBlock(this.env.nextBBId(names));
        addToTrapStack(thenBB);

        //create channelDetails array
        BIRNode.ChannelDetails[] channels = new BIRNode.ChannelDetails[flushExpr.workerIdentifierList.size()];
        int i = 0;
        for (BLangIdentifier workerIdentifier : flushExpr.workerIdentifierList) {
            String channelName = this.env.enclFunc.workerName.value + "->" + workerIdentifier.value;
            boolean isOnSameStrand = DEFAULT_WORKER_NAME.equals(this.env.enclFunc.workerName.value);
            channels[i] = new BIRNode.ChannelDetails(channelName, isOnSameStrand, true);
            i++;
        }

        BIRVariableDcl tempVarDcl = new BIRVariableDcl(flushExpr.getBType(), this.env.nextLocalVarId(names),
                                                       VarScope.FUNCTION, VarKind.TEMP);
        this.env.enclFunc.localVars.add(tempVarDcl);
        BIROperand lhsOp = new BIROperand(tempVarDcl);
        this.env.targetOperand = lhsOp;

        this.env.enclBB.terminator = new BIRTerminator.Flush(flushExpr.pos, channels, lhsOp, thenBB,
                this.currentScope);
        this.env.enclBasicBlocks.add(thenBB);
        this.env.enclBB = thenBB;
    }

    private void createWait(BLangWaitExpr waitExpr) {

        BIRBasicBlock thenBB = new BIRBasicBlock(this.env.nextBBId(names));
        addToTrapStack(thenBB);
        // This only supports wait for single future and alternate wait
        List<BIROperand> exprList = new ArrayList<>();

        waitExpr.exprList.forEach(expr -> {
            expr.accept(this);
            exprList.add(this.env.targetOperand);
        });

        BIRVariableDcl tempVarDcl = new BIRVariableDcl(waitExpr.getBType(), this.env.nextLocalVarId(names),
                                                       VarScope.FUNCTION, VarKind.TEMP);
        this.env.enclFunc.localVars.add(tempVarDcl);
        BIROperand lhsOp = new BIROperand(tempVarDcl);
        this.env.targetOperand = lhsOp;

        this.env.enclBB.terminator = new BIRTerminator.Wait(waitExpr.pos, exprList, lhsOp, thenBB, this.currentScope);

        this.env.enclBasicBlocks.add(thenBB);
        this.env.enclBB = thenBB;
    }

    @Override
    public void visit(BLangErrorConstructorExpr errorConstructorExpr) {
        BIRVariableDcl tempVarError = new BIRVariableDcl(errorConstructorExpr.getBType(),
                                                         this.env.nextLocalVarId(names), VarScope.FUNCTION,
                                                         VarKind.TEMP);

        this.env.enclFunc.localVars.add(tempVarError);
        BIROperand lhsOp = new BIROperand(tempVarError);

        this.env.targetOperand = lhsOp;
        List<BLangExpression> positionalArgs = errorConstructorExpr.positionalArgs;
        positionalArgs.get(0).accept(this);
        BIROperand messageOp = this.env.targetOperand;

        positionalArgs.get(1).accept(this);
        BIROperand causeOp = this.env.targetOperand;

        errorConstructorExpr.errorDetail.accept(this);
        BIROperand detailsOp = this.env.targetOperand;

        BIRNonTerminator.NewError newError =
                new BIRNonTerminator.NewError(errorConstructorExpr.pos, errorConstructorExpr.getBType(), lhsOp,
                                              messageOp, causeOp, detailsOp);
        setScopeAndEmit(newError);
        this.env.targetOperand = lhsOp;
    }

    private void createCall(BLangInvocation invocationExpr, boolean isVirtual) {
        List<BLangExpression> requiredArgs = invocationExpr.requiredArgs;
        List<BLangExpression> restArgs = invocationExpr.restArgs;
        List<BIROperand> args = new ArrayList<>(requiredArgs.size() + restArgs.size());

        for (BLangExpression requiredArg : requiredArgs) {
            if (requiredArg.getKind() != NodeKind.IGNORE_EXPR) {
                requiredArg.accept(this);
                args.add(this.env.targetOperand);
            } else {
                BIRVariableDcl birVariableDcl =
                        new BIRVariableDcl(requiredArg.getBType(), new Name("_"), VarScope.FUNCTION, VarKind.ARG);
                birVariableDcl.ignoreVariable = true;
                args.add(new BIROperand(birVariableDcl));
            }
        }

        // seems like restArgs.size() is always 1 or 0, but lets iterate just in case
        for (BLangExpression arg : restArgs) {
            arg.accept(this);
            args.add(this.env.targetOperand);
        }

        BIROperand fp = null;
        if (invocationExpr.functionPointerInvocation) {
            invocationExpr.expr.accept(this);
            fp = this.env.targetOperand;
        }

        // Create a temporary variable to store the return operation result.
        BIRVariableDcl tempVarDcl = new BIRVariableDcl(invocationExpr.getBType(), this.env.nextLocalVarId(names),
                                                       VarScope.FUNCTION, VarKind.TEMP);
        this.env.enclFunc.localVars.add(tempVarDcl);
        BIROperand lhsOp = new BIROperand(tempVarDcl);
        this.env.targetOperand = lhsOp;

        // Lets create a block the jump after successful function return
        BIRBasicBlock thenBB = new BIRBasicBlock(this.env.nextBBId(names));
        addToTrapStack(thenBB);
        this.env.enclBasicBlocks.add(thenBB);


        // TODO: make vCall a new instruction to avoid package id in vCall
        if (invocationExpr.functionPointerInvocation) {
            boolean workerDerivative = Symbols.isFlagOn(invocationExpr.symbol.flags, Flags.WORKER);
            this.env.enclBB.terminator = new BIRTerminator.FPCall(invocationExpr.pos, InstructionKind.FP_CALL,
                    fp, args, lhsOp, invocationExpr.async, thenBB, this.currentScope, workerDerivative);
        } else if (invocationExpr.async) {
            BInvokableSymbol bInvokableSymbol = (BInvokableSymbol) invocationExpr.symbol;
            List<BIRAnnotationAttachment> calleeAnnots = getBIRAnnotAttachments(bInvokableSymbol.getAnnotations());

            List<BIRAnnotationAttachment> annots =
                    getBIRAnnotAttachmentsForASTAnnotAttachments(invocationExpr.annAttachments);
            this.env.enclBB.terminator = new BIRTerminator.AsyncCall(invocationExpr.pos, InstructionKind.ASYNC_CALL,
                    isVirtual, invocationExpr.symbol.pkgID, getFuncName((BInvokableSymbol) invocationExpr.symbol),
                    args, lhsOp, thenBB, annots, calleeAnnots, bInvokableSymbol.getFlags(), this.currentScope);
        } else {
            BInvokableSymbol bInvokableSymbol = (BInvokableSymbol) invocationExpr.symbol;
            List<BIRAnnotationAttachment> calleeAnnots = getBIRAnnotAttachments(bInvokableSymbol.getAnnotations());

            this.env.enclBB.terminator = new BIRTerminator.Call(invocationExpr.pos, InstructionKind.CALL, isVirtual,
                    invocationExpr.symbol.pkgID, getFuncName((BInvokableSymbol) invocationExpr.symbol), args, lhsOp,
                    thenBB, calleeAnnots, bInvokableSymbol.getFlags(), this.currentScope);
        }
        this.env.enclBB = thenBB;
    }

    @Override
    public void visit(BLangReturn astReturnStmt) {
        astReturnStmt.expr.accept(this);
        BIROperand retVarRef = new BIROperand(this.env.enclFunc.returnVariable);
        setScopeAndEmit(new Move(astReturnStmt.pos, this.env.targetOperand, retVarRef));

        // Check whether this function already has a returnBB.
        // A given function can have only one BB that has a return instruction.
        if (this.env.returnBB == null) {
            // If not create one
            BIRBasicBlock returnBB = new BIRBasicBlock(this.env.nextBBId(names));
            addToTrapStack(returnBB);
            returnBB.terminator = new BIRTerminator.Return(getFunctionLastLinePos());
            this.env.returnBB = returnBB;
        }
        if (this.env.enclBB.terminator == null) {
            this.env.unlockVars.forEach(s -> {
                int i = s.size();
                while (i > 0) {
                    BIRBasicBlock unlockBB = new BIRBasicBlock(this.env.nextBBId(names));
                    this.env.enclBasicBlocks.add(unlockBB);
                    BIRTerminator.Unlock unlock = new BIRTerminator.Unlock(null,  unlockBB, this.currentScope);
                    this.env.enclBB.terminator = unlock;
                    unlock.relatedLock = s.getLock(i - 1);
                    this.env.enclBB = unlockBB;
                    i--;
                }
            });

            this.env.enclBB.terminator = new BIRTerminator.GOTO(astReturnStmt.pos, this.env.returnBB,
                    this.currentScope);
            BIRBasicBlock nextBB = new BIRBasicBlock(this.env.nextBBId(names));
            this.env.enclBasicBlocks.add(nextBB);
            this.env.enclBB = nextBB;
            addToTrapStack(nextBB);
        }
    }

    private BLangDiagnosticLocation getFunctionLastLinePos() {
        if (this.env.enclFunc.pos == null) {
            return null;
        }
        LineRange lineRange = this.env.enclFunc.pos.lineRange();
        LinePosition endLine = lineRange.endLine();
        return new BLangDiagnosticLocation(lineRange.fileName(), endLine.line(), endLine.line(), endLine.offset(),
                endLine.offset(), 0, 0);
    }

    @Override
    public void visit(BLangPanic panicNode) {
        panicNode.expr.accept(this);
        // Some functions will only have panic but we need to add return for them to make current algorithm work.
        if (this.env.returnBB == null) {
            BIRBasicBlock returnBB = new BIRBasicBlock(this.env.nextBBId(names));
            addToTrapStack(returnBB);
            returnBB.terminator = new BIRTerminator.Return(panicNode.pos);
            this.env.returnBB = returnBB;
        }
        this.env.enclBB.terminator = new BIRTerminator.Panic(panicNode.pos, this.env.targetOperand, this.currentScope);

        // This basic block will contain statement that comes right after this 'if' statement.
        BIRBasicBlock unlockBB = new BIRBasicBlock(this.env.nextBBId(names));
        addToTrapStack(unlockBB);
        this.env.enclBasicBlocks.add(unlockBB);
        this.env.enclBB = unlockBB;
    }

    @Override
    public void visit(BLangIf astIfStmt) {
        astIfStmt.expr.accept(this);
        BIROperand ifExprResult = this.env.targetOperand;

        // Create the basic block for the if-then block.
        BIRBasicBlock thenBB = new BIRBasicBlock(this.env.nextBBId(names));
        addToTrapStack(thenBB);
        this.env.enclBasicBlocks.add(thenBB);

        // This basic block will contain statement that comes right after this 'if' statement.
        BIRBasicBlock nextBB = new BIRBasicBlock(this.env.nextBBId(names));

        // Add the branch instruction to the current basic block.
        // This is the end of the current basic block.
        BIRTerminator.Branch branchIns = new BIRTerminator.Branch(astIfStmt.pos, ifExprResult, thenBB, null,
                this.currentScope);
        this.env.enclBB.terminator = branchIns;

        // Visit the then-block
        this.env.enclBB = thenBB;
        astIfStmt.body.accept(this);

        // If a terminator statement has not been set for the then-block then just add it.
        if (this.env.enclBB.terminator == null) {
            this.env.enclBB.terminator = new BIRTerminator.GOTO(null, nextBB, this.currentScope);
        }

        // Check whether there exists an else-if or an else block.
        if (astIfStmt.elseStmt != null) {
            // Create a basic block for the else block.
            BIRBasicBlock elseBB = new BIRBasicBlock(this.env.nextBBId(names));
            addToTrapStack(elseBB);
            this.env.enclBasicBlocks.add(elseBB);
            branchIns.falseBB = elseBB;

            // Visit the else block. This could be an else-if block or an else block.
            this.env.enclBB = elseBB;
            astIfStmt.elseStmt.accept(this);

            // If a terminator statement has not been set for the else-block then just add it.
            if (this.env.enclBB.terminator == null) {
                this.env.enclBB.terminator = new BIRTerminator.GOTO(null, nextBB, this.currentScope);
            }
        } else {
            branchIns.falseBB = nextBB;
        }

        // Set the elseBB as the basic block for the rest of statements followed by this if.
        addToTrapStack(nextBB);
        this.env.enclBasicBlocks.add(nextBB);
        this.env.enclBB = nextBB;
    }

    @Override
    public void visit(BLangWhile astWhileStmt) {
        BIRBasicBlock currentEnclLoopBB = this.env.enclLoopBB;
        BIRBasicBlock currentEnclLoopEndBB = this.env.enclLoopEndBB;

        // Create a basic block for the while expression.
        BIRBasicBlock whileExprBB = new BIRBasicBlock(this.env.nextBBId(names));
        addToTrapStack(whileExprBB);
        this.env.enclBasicBlocks.add(whileExprBB);

        // Insert a GOTO instruction as the terminal instruction into current basic block.
        this.env.enclBB.terminator = new BIRTerminator.GOTO(null, whileExprBB, this.currentScope);

        // Visit condition expression
        this.env.enclBB = whileExprBB;
        astWhileStmt.expr.accept(this);
        BIROperand whileExprResult = this.env.targetOperand;

        // Create the basic block for the while-body block.
        BIRBasicBlock whileBodyBB = new BIRBasicBlock(this.env.nextBBId(names));
        addToTrapStack(whileBodyBB);
        this.env.enclBasicBlocks.add(whileBodyBB);

        // Create the basic block for the statements that comes after the while statement.
        BIRBasicBlock whileEndBB = new BIRBasicBlock(this.env.nextBBId(names));
        addToTrapStack(whileEndBB);

        // Add the branch instruction to the while expression basic block.
        this.env.enclBB.terminator =
                new BIRTerminator.Branch(astWhileStmt.pos, whileExprResult, whileBodyBB,
                        whileEndBB, this.currentScope);

        // Visit while body
        this.env.enclBB = whileBodyBB;
        this.env.enclLoopBB = whileExprBB;
        this.env.enclLoopEndBB = whileEndBB;
        this.env.unlockVars.push(new BIRLockDetailsHolder());
        astWhileStmt.body.accept(this);
        this.env.unlockVars.pop();
        if (this.env.enclBB.terminator == null) {
            this.env.enclBB.terminator = new BIRTerminator.GOTO(null, whileExprBB, this.currentScope);
        }

        this.env.enclBasicBlocks.add(whileEndBB);
        this.env.enclBB = whileEndBB;

        this.env.enclLoopBB = currentEnclLoopBB;
        this.env.enclLoopEndBB = currentEnclLoopEndBB;
    }


    // Expressions

    @Override
    public void visit(BLangIgnoreExpr ignoreExpr) {
        BIRVariableDcl tempVarDcl = new BIRVariableDcl(ignoreExpr.getBType(),
                                                       this.env.nextLocalVarId(names), VarScope.FUNCTION, VarKind.TEMP);
        this.env.enclFunc.localVars.add(tempVarDcl);
    }

    @Override
    public void visit(BLangLiteral astLiteralExpr) {
        BIRVariableDcl tempVarDcl = new BIRVariableDcl(astLiteralExpr.getBType(),
                                                       this.env.nextLocalVarId(names), VarScope.FUNCTION, VarKind.TEMP);
        this.env.enclFunc.localVars.add(tempVarDcl);
        BIROperand toVarRef = new BIROperand(tempVarDcl);
        setScopeAndEmit(new BIRNonTerminator.ConstantLoad(astLiteralExpr.pos,
                                                          astLiteralExpr.value, astLiteralExpr.getBType(), toVarRef));
        this.env.targetOperand = toVarRef;
    }

    @Override
    public void visit(BLangMapLiteral astMapLiteralExpr) {
        BType type = astMapLiteralExpr.getBType();
        createNewTypedescInst(type, astMapLiteralExpr.pos);
        BIRVariableDcl tempVarDcl =
                new BIRVariableDcl(type, this.env.nextLocalVarId(names),
                                   VarScope.FUNCTION, VarKind.TEMP);
        this.env.enclFunc.localVars.add(tempVarDcl);
        BIROperand toVarRef = new BIROperand(tempVarDcl);

        setScopeAndEmit(new BIRNonTerminator.NewStructure(astMapLiteralExpr.pos, toVarRef, this.env.targetOperand,
                                               generateMappingConstructorEntries(astMapLiteralExpr.fields), type));
        this.env.targetOperand = toVarRef;
    }

    @Override
    public void visit(BLangTypeConversionExpr astTypeConversionExpr) {
        BIRVariableDcl tempVarDcl = new BIRVariableDcl(astTypeConversionExpr.getBType(),
                                                       this.env.nextLocalVarId(names), VarScope.FUNCTION, VarKind.TEMP);
        this.env.enclFunc.localVars.add(tempVarDcl);
        BIROperand toVarRef = new BIROperand(tempVarDcl);

        astTypeConversionExpr.expr.accept(this);
        BIROperand rhsOp = this.env.targetOperand;

        setScopeAndEmit(
                new BIRNonTerminator.TypeCast(astTypeConversionExpr.pos, toVarRef, rhsOp, toVarRef.variableDcl.type,
                        astTypeConversionExpr.checkTypes));
        this.env.targetOperand = toVarRef;
    }

    @Override
    public void visit(BLangStructLiteral astStructLiteralExpr) {
<<<<<<< HEAD
        BType type = astStructLiteralExpr.getBType();
        BIRVariableDcl tempVarDcl = new BIRVariableDcl(type, this.env.nextLocalVarId(names), VarScope.FUNCTION,
                                                       VarKind.TEMP);
=======
        List<BIROperand> varDcls = mapToVarDcls(astStructLiteralExpr.enclMapSymbols);
        BType type = astStructLiteralExpr.getBType();
        visitTypedesc(astStructLiteralExpr.pos, type, varDcls, getAnnotations(type.tsymbol, this.env));

        BIRVariableDcl tempVarDcl = new BIRVariableDcl(astStructLiteralExpr.getBType(),
                                                       this.env.nextLocalVarId(names), VarScope.FUNCTION, VarKind.TEMP);
>>>>>>> a70cfff6
        this.env.enclFunc.localVars.add(tempVarDcl);
        BIROperand toVarRef = new BIROperand(tempVarDcl);
        List<BIRNode.BIRMappingConstructorEntry> fields =
                                                 generateMappingConstructorEntries(astStructLiteralExpr.fields);
        setScopeAndEmit(createNewStructureInst(fields, toVarRef, type, astStructLiteralExpr.pos));

        this.env.targetOperand = toVarRef;
    }

    private BIRNonTerminator.NewStructure createNewStructureInst(List<BIRNode.BIRMappingConstructorEntry> fields,
                                                                 BIROperand toVarRef, BType type, Location pos) {
        if (localTypedescMap.containsKey(type)) {
            return new BIRNonTerminator.NewStructure(pos, toVarRef, localTypedescMap.get(type), fields, type);
        } else if (Types.isUserDefinedTypeDefinition(type)) {
            return new BIRNonTerminator.NewStructure(pos, toVarRef, toVarRef, fields, type);
        } else {
            createNewTypedescInst(type, pos);
            return new BIRNonTerminator.NewStructure(pos, toVarRef, this.env.targetOperand, fields, type);
        }
    }

    private List<BIROperand> mapToVarDcls(BType type) {
        BType referredType = Types.getReferredType(type);
        if (referredType.tag != TypeTags.RECORD) {
            return Collections.emptyList();
        }
        TreeMap<Integer, BVarSymbol> enclMapSymbols = ((BRecordType) referredType).enclMapSymbols;
        if (enclMapSymbols == null || enclMapSymbols.size() == 0) {
            return Collections.emptyList();
        }

        ArrayList<BIROperand> varDcls = new ArrayList<>(enclMapSymbols.size());
        for (BVarSymbol varSymbol : enclMapSymbols.values()) {
            BIRVariableDcl varDcl = this.env.symbolVarMap.get(varSymbol);
            varDcls.add(new BIROperand(varDcl));
        }
        return varDcls;
    }

    @Override
    public void visit(BLangTypeInit connectorInitExpr) {
        BType exprType = connectorInitExpr.getBType();
        BIRVariableDcl tempVarDcl = new BIRVariableDcl(exprType, this.env.nextLocalVarId(names), VarScope.FUNCTION,
                VarKind.TEMP);
        this.env.enclFunc.localVars.add(tempVarDcl);
        BIROperand toVarRef = new BIROperand(tempVarDcl);
        BType objectType = getEffectiveObjectType(exprType);
        BTypeSymbol objectTypeSymbol = Types.getReferredType(objectType).tsymbol;
        BIRNonTerminator.NewInstance instruction;
        if (isInSamePackage(objectTypeSymbol, env.enclPkg.packageID)) {
            BIRTypeDefinition def = typeDefs.get(objectTypeSymbol);
            instruction = new BIRNonTerminator.NewInstance(connectorInitExpr.pos, def, toVarRef, objectType);
        } else {
            String objectName = objectTypeSymbol.name.value;
            instruction = new BIRNonTerminator.NewInstance(connectorInitExpr.pos, objectTypeSymbol.pkgID, objectName,
                    toVarRef, objectType);
        }
        setScopeAndEmit(instruction);
        this.env.targetOperand = toVarRef;
    }

    private boolean isInSamePackage(BSymbol objectTypeSymbol, PackageID packageID) {
        return objectTypeSymbol.pkgID.equals(packageID);
    }

    @Override
    public void visit(BLangSimpleVarRef.BLangFieldVarRef fieldVarRef) {
    }

    @Override
    public void visit(BLangArrayLiteral astArrayLiteralExpr) {
<<<<<<< HEAD
=======
        BType bType = astArrayLiteralExpr.getBType();
        if (bType.tag == TypeTags.TUPLE) {
            visitTypedesc(astArrayLiteralExpr.pos, bType, Collections.emptyList(),
                          getAnnotations(bType.tsymbol, this.env));
        }
>>>>>>> a70cfff6
        generateListConstructorExpr(astArrayLiteralExpr);
    }

    @Override
    public void visit(BLangTupleLiteral tupleLiteral) {
<<<<<<< HEAD
=======
        BType type = tupleLiteral.getBType();
        visitTypedesc(tupleLiteral.pos, type, Collections.emptyList(), getAnnotations(type.tsymbol, this.env));
>>>>>>> a70cfff6
        generateListConstructorExpr(tupleLiteral);
    }

    private BIROperand getAnnotations(BTypeSymbol typeSymbol, BIRGenEnv env) {
        if (typeSymbol == null || typeSymbol.annotations == null) {
            return null;
        }
        return new BIROperand(getAnnotations(typeSymbol.annotations, env));
    }

    private BIRVariableDcl getAnnotations(BVarSymbol annotations, BIRGenEnv env) {
        if (env.symbolVarMap.containsKey(annotations)) {
            return env.symbolVarMap.get(annotations);
        }
        return globalVarMap.get(annotations);
    }

    @Override
    public void visit(BLangJSONArrayLiteral jsonArrayLiteralExpr) {
        generateListConstructorExpr(jsonArrayLiteralExpr);
    }

    @Override
<<<<<<< HEAD
    public void visit(BLangGroupExpr groupExpr) {
        groupExpr.expression.accept(this);
=======
    public void visit(BLangJSONArrayLiteral jsonArrayLiteralExpr) {
        BType bType = jsonArrayLiteralExpr.getBType();
        if (bType.tag == TypeTags.TUPLE) {
            visitTypedesc(jsonArrayLiteralExpr.pos, bType, Collections.emptyList(),
                          getAnnotations(bType.tsymbol, this.env));
        }
        generateListConstructorExpr(jsonArrayLiteralExpr);
>>>>>>> a70cfff6
    }

    @Override
    public void visit(BLangMapAccessExpr astMapAccessExpr) {
        boolean variableStore = this.varAssignment;
        this.varAssignment = false;
        BIROperand rhsOp = this.env.targetOperand;

        astMapAccessExpr.expr.accept(this);
        BIROperand varRefRegIndex = this.env.targetOperand;

        astMapAccessExpr.indexExpr.accept(this);
        BIROperand keyRegIndex = this.env.targetOperand;
        if (variableStore) {
            setScopeAndEmit(
                    new BIRNonTerminator.FieldAccess(astMapAccessExpr.pos, InstructionKind.MAP_STORE, varRefRegIndex,
                            keyRegIndex, rhsOp, astMapAccessExpr.isStoreOnCreation));
            return;
        }
        BIRVariableDcl tempVarDcl = new BIRVariableDcl(astMapAccessExpr.getBType(), this.env.nextLocalVarId(names),
                                                       VarScope.FUNCTION, VarKind.TEMP);
        this.env.enclFunc.localVars.add(tempVarDcl);
        BIROperand tempVarRef = new BIROperand(tempVarDcl);

        setScopeAndEmit(new BIRNonTerminator.FieldAccess(astMapAccessExpr.pos, InstructionKind.MAP_LOAD, tempVarRef,
                keyRegIndex, varRefRegIndex, astMapAccessExpr.optionalFieldAccess,
                                              astMapAccessExpr.isLValue && !astMapAccessExpr.leafNode));
        this.env.targetOperand = tempVarRef;
        this.varAssignment = variableStore;
    }

    @Override
    public void visit(BLangTableAccessExpr astTableAccessExpr) {
        boolean variableStore = this.varAssignment;
        this.varAssignment = false;
        BIROperand rhsOp = this.env.targetOperand;

        astTableAccessExpr.expr.accept(this);
        BIROperand varRefRegIndex = this.env.targetOperand;

        astTableAccessExpr.indexExpr.accept(this);
        BIROperand keyRegIndex = this.env.targetOperand;
        if (variableStore) {
            setScopeAndEmit(new BIRNonTerminator.FieldAccess(astTableAccessExpr.pos, InstructionKind.TABLE_STORE,
                    varRefRegIndex, keyRegIndex, rhsOp));
            return;
        }
        BIRVariableDcl tempVarDcl = new BIRVariableDcl(astTableAccessExpr.getBType(), this.env.nextLocalVarId(names),
                                                       VarScope.FUNCTION, VarKind.TEMP);
        this.env.enclFunc.localVars.add(tempVarDcl);
        BIROperand tempVarRef = new BIROperand(tempVarDcl);

        setScopeAndEmit(new BIRNonTerminator.FieldAccess(astTableAccessExpr.pos, InstructionKind.TABLE_LOAD, tempVarRef,
                keyRegIndex, varRefRegIndex));
        this.env.targetOperand = tempVarRef;
        this.varAssignment = variableStore;
    }

    @Override
    public void visit(BLangStructFieldAccessExpr astStructFieldAccessExpr) {
        generateMappingAccess(astStructFieldAccessExpr, astStructFieldAccessExpr.optionalFieldAccess);
    }

    @Override
    public void visit(BLangJSONAccessExpr astJSONFieldAccessExpr) {
        if (astJSONFieldAccessExpr.indexExpr.getBType().tag == TypeTags.INT) {
            generateArrayAccess(astJSONFieldAccessExpr);
            return;
        }

        generateMappingAccess(astJSONFieldAccessExpr, astJSONFieldAccessExpr.optionalFieldAccess);
    }

    @Override
    public void visit(BLangDynamicArgExpr dynamicParamExpr) {
        dynamicParamExpr.condition.accept(this);
        dynamicParamExpr.conditionalArgument.accept(this);
    }

    @Override
    public void visit(BLangStringAccessExpr stringAccessExpr) {
        BIRVariableDcl tempVarDcl = new BIRVariableDcl(stringAccessExpr.getBType(), this.env.nextLocalVarId(names),
                                                       VarScope.FUNCTION, VarKind.TEMP);
        this.env.enclFunc.localVars.add(tempVarDcl);
        BIROperand tempVarRef = new BIROperand(tempVarDcl);

        stringAccessExpr.expr.accept(this);
        BIROperand varRefRegIndex = this.env.targetOperand;

        stringAccessExpr.indexExpr.accept(this);
        BIROperand keyRegIndex = this.env.targetOperand;

        setScopeAndEmit(new BIRNonTerminator.FieldAccess(stringAccessExpr.pos, InstructionKind.STRING_LOAD, tempVarRef,
                                              keyRegIndex, varRefRegIndex));
        this.env.targetOperand = tempVarRef;
    }

    @Override
    public void visit(BLangArrayAccessExpr astArrayAccessExpr) {
        generateArrayAccess(astArrayAccessExpr);
    }

    @Override
    public void visit(BLangIndexBasedAccess.BLangTupleAccessExpr tupleAccessExpr) {
        generateArrayAccess(tupleAccessExpr);
    }

    @Override
    public void visit(BLangIsLikeExpr isLikeExpr) {
        BIRVariableDcl tempVarDcl = new BIRVariableDcl(symTable.booleanType,
                this.env.nextLocalVarId(names), VarScope.FUNCTION, VarKind.TEMP);
        this.env.enclFunc.localVars.add(tempVarDcl);
        BIROperand toVarRef = new BIROperand(tempVarDcl);

        isLikeExpr.expr.accept(this);
        BIROperand exprIndex = this.env.targetOperand;

        setScopeAndEmit(new BIRNonTerminator.IsLike(isLikeExpr.pos, isLikeExpr.typeNode.getBType(), toVarRef,
                                                    exprIndex));

        this.env.targetOperand = toVarRef;
    }

    @Override
    public void visit(BLangTypeTestExpr typeTestExpr) {
        BIRVariableDcl tempVarDcl = new BIRVariableDcl(symTable.booleanType,
                this.env.nextLocalVarId(names), VarScope.FUNCTION, VarKind.TEMP);
        this.env.enclFunc.localVars.add(tempVarDcl);
        BIROperand toVarRef = new BIROperand(tempVarDcl);

        typeTestExpr.expr.accept(this);
        BIROperand exprIndex = this.env.targetOperand;

        setScopeAndEmit(
                new BIRNonTerminator.TypeTest(typeTestExpr.pos, typeTestExpr.typeNode.getBType(), toVarRef, exprIndex));

        this.env.targetOperand = toVarRef;
    }

    @Override
    public void visit(BLangLocalVarRef astVarRefExpr) {
        boolean variableStore = this.varAssignment;
        this.varAssignment = false;
        BSymbol varSymbol = astVarRefExpr.symbol;

        if (variableStore) {
            if (astVarRefExpr.symbol.name != Names.IGNORE) {
                BIROperand varRef = new BIROperand(this.env.symbolVarMap.get(varSymbol));
                setScopeAndEmit(new Move(astVarRefExpr.pos, this.env.targetOperand, varRef));
            }
        } else {
            BIRVariableDcl tempVarDcl = new BIRVariableDcl(varSymbol.type,
                    this.env.nextLocalVarId(names), VarScope.FUNCTION, VarKind.TEMP);
            this.env.enclFunc.localVars.add(tempVarDcl);
            BIROperand tempVarRef = new BIROperand(tempVarDcl);

            BIRVariableDcl varDecl = this.env.symbolVarMap.get(varSymbol);

            BIROperand fromVarRef = new BIROperand(varDecl);

            setScopeAndEmit(new Move(astVarRefExpr.pos, fromVarRef, tempVarRef));
            this.env.targetOperand = tempVarRef;
        }
        this.varAssignment = variableStore;
    }

    @Override
    public void visit(BLangPackageVarRef astPackageVarRefExpr) {
        boolean variableStore = this.varAssignment;
        this.varAssignment = false;

        if (variableStore) {
            if (astPackageVarRefExpr.symbol.name != Names.IGNORE) {
                BIROperand varRef = new BIROperand(getVarRef(astPackageVarRefExpr));
                setScopeAndEmit(new Move(astPackageVarRefExpr.pos, this.env.targetOperand, varRef));
            }
        } else {
            BIRVariableDcl tempVarDcl = new BIRVariableDcl(astPackageVarRefExpr.getBType(),
                                                           this.env.nextLocalVarId(names), VarScope.FUNCTION,
                                                           VarKind.TEMP);
            this.env.enclFunc.localVars.add(tempVarDcl);
            BIROperand tempVarRef = new BIROperand(tempVarDcl);
            BIROperand fromVarRef = new BIROperand(getVarRef(astPackageVarRefExpr));
            setScopeAndEmit(new Move(astPackageVarRefExpr.pos, fromVarRef, tempVarRef));
            this.env.targetOperand = tempVarRef;
        }
        this.varAssignment = variableStore;
    }

    private BIRGlobalVariableDcl getVarRef(BLangPackageVarRef astPackageVarRefExpr) {
        BSymbol symbol = astPackageVarRefExpr.symbol;
        BIRGlobalVariableDcl globalVarDcl = this.globalVarMap.get(symbol);
        if (globalVarDcl == null) {
            globalVarDcl = new BIRGlobalVariableDcl(astPackageVarRefExpr.pos, symbol.flags, symbol.type, symbol.pkgID,
                    symbol.name, symbol.getOriginalName(), VarScope.GLOBAL, VarKind.CONSTANT, symbol.name.getValue(),
                    symbol.origin.toBIROrigin());
            this.globalVarMap.put(symbol, globalVarDcl);
        }

        if (!isInSamePackage(astPackageVarRefExpr.varSymbol, env.enclPkg.packageID)) {
            this.env.enclPkg.importedGlobalVarsDummyVarDcls.add(globalVarDcl);
        }
        return globalVarDcl;
    }

    @Override
    public void visit(BLangBinaryExpr astBinaryExpr) {
        astBinaryExpr.lhsExpr.accept(this);
        BIROperand rhsOp1 = this.env.targetOperand;

        astBinaryExpr.rhsExpr.accept(this);
        BIROperand rhsOp2 = this.env.targetOperand;

        // Create a temporary variable to store the binary operation result.
        BIRVariableDcl tempVarDcl = new BIRVariableDcl(astBinaryExpr.getBType(),
                                                       this.env.nextLocalVarId(names), VarScope.FUNCTION, VarKind.TEMP);
        this.env.enclFunc.localVars.add(tempVarDcl);
        BIROperand lhsOp = new BIROperand(tempVarDcl);
        this.env.targetOperand = lhsOp;

        // Create binary instruction
        BinaryOp binaryIns = new BinaryOp(astBinaryExpr.pos, getBinaryInstructionKind(astBinaryExpr.opKind),
                                          astBinaryExpr.getBType(), lhsOp, rhsOp1, rhsOp2);
        setScopeAndEmit(binaryIns);
    }

    @Override
    public void visit(BLangUnaryExpr unaryExpr) {
        unaryExpr.expr.accept(this);
        BIROperand rhsOp = this.env.targetOperand;

        // Create a temporary variable to store the unary operation result.
        BIRVariableDcl tempVarDcl = new BIRVariableDcl(unaryExpr.getBType(),
                                                       this.env.nextLocalVarId(names), VarScope.FUNCTION, VarKind.TEMP);
        this.env.enclFunc.localVars.add(tempVarDcl);
        BIROperand lhsOp = new BIROperand(tempVarDcl);

        if (OperatorKind.ADD.equals(unaryExpr.operator) || OperatorKind.UNTAINT.equals(unaryExpr.operator)) {
            setScopeAndEmit(new Move(unaryExpr.pos, rhsOp, lhsOp));
            this.env.targetOperand = lhsOp;
            return;
        }

        UnaryOP unaryIns = new UnaryOP(unaryExpr.pos, getUnaryInstructionKind(unaryExpr.operator), lhsOp, rhsOp);
        setScopeAndEmit(unaryIns);
        this.env.targetOperand = lhsOp;
    }

    @Override
    public void visit(BLangTrapExpr trapExpr) {
        BIRBasicBlock trapBB = new BIRBasicBlock(this.env.nextBBId(names));
        this.env.enclBasicBlocks.add(trapBB);
        this.env.enclBB.terminator = new BIRTerminator.GOTO(trapExpr.pos, trapBB, this.currentScope);
        this.env.enclBB = trapBB;
        this.env.trapBlocks.push(new ArrayList<>());
        addToTrapStack(trapBB);

        trapExpr.expr.accept(this);

        List<BIRBasicBlock> trappedBlocks = this.env.trapBlocks.pop();
        // Create new block for instructions after trap.
        BIRBasicBlock nextBB = new BIRBasicBlock(this.env.nextBBId(names));
        addToTrapStack(nextBB);
        env.enclBasicBlocks.add(nextBB);
        if (this.env.enclBB.terminator == null) {
            this.env.enclBB.terminator = new BIRTerminator.GOTO(trapExpr.pos, nextBB, this.currentScope);
        }

        env.enclFunc.errorTable.add(new BIRNode.BIRErrorEntry(trappedBlocks.get(0),
                trappedBlocks.get(trappedBlocks.size() - 1), env.targetOperand, nextBB));

        this.env.enclBB = nextBB;
    }

    @Override
    public void visit(BLangWaitExpr waitExpr) {
        createWait(waitExpr);
    }

    @Override
    public void visit(BLangWaitForAllExpr.BLangWaitLiteral waitLiteral) {
        BIRBasicBlock thenBB = new BIRBasicBlock(this.env.nextBBId(names));
        addToTrapStack(thenBB);
        BIRVariableDcl tempVarDcl = new BIRVariableDcl(waitLiteral.getBType(),
                                                       this.env.nextLocalVarId(names), VarScope.FUNCTION, VarKind.TEMP);
        this.env.enclFunc.localVars.add(tempVarDcl);
        BIROperand toVarRef = new BIROperand(tempVarDcl);
        setScopeAndEmit(createNewStructureInst(new ArrayList<>(), toVarRef, waitLiteral.getBType(), waitLiteral.pos));
        this.env.targetOperand = toVarRef;

        List<String> keys = new ArrayList<>();
        List<BIROperand> valueExprs = new ArrayList<>();
        for (BLangWaitForAllExpr.BLangWaitKeyValue keyValue : waitLiteral.keyValuePairs) {
            keys.add(keyValue.key.value);
            BLangExpression expr = keyValue.valueExpr != null ? keyValue.valueExpr : keyValue.keyExpr;
            expr.accept(this);
            BIROperand valueRegIndex = this.env.targetOperand;
            valueExprs.add(valueRegIndex);
        }
        this.env.enclBB.terminator = new BIRTerminator.WaitAll(waitLiteral.pos, toVarRef, keys,
                valueExprs, thenBB, this.currentScope);
        this.env.targetOperand = toVarRef;
        this.env.enclFunc.basicBlocks.add(thenBB);
        this.env.enclBB = thenBB;
    }

    @Override
    public void visit(BLangIsAssignableExpr assignableExpr) {
        BIRVariableDcl tempVarDcl = new BIRVariableDcl(symTable.booleanType, this.env.nextLocalVarId(names),
                VarScope.FUNCTION, VarKind.TEMP);
        this.env.enclFunc.localVars.add(tempVarDcl);
        BIROperand toVarRef = new BIROperand(tempVarDcl);

        assignableExpr.lhsExpr.accept(this);
        BIROperand exprIndex = this.env.targetOperand;

        setScopeAndEmit(
                new BIRNonTerminator.TypeTest(assignableExpr.pos, assignableExpr.targetType, toVarRef, exprIndex));
        this.env.targetOperand = toVarRef;
    }

    @Override
    public void visit(BLangXMLQName xmlQName) {
        BIRVariableDcl tempVarDcl =
                new BIRVariableDcl(symTable.anyType, this.env.nextLocalVarId(names), VarScope.FUNCTION, VarKind.TEMP);
        this.env.enclFunc.localVars.add(tempVarDcl);
        BIROperand toVarRef = new BIROperand(tempVarDcl);

        // If the QName is use outside of XML, treat it as string.
        if (!xmlQName.isUsedInXML) {
            String qName = xmlQName.namespaceURI == null ? xmlQName.localname.value
                    : ("{" + xmlQName.namespaceURI + "}" + xmlQName.localname);
            generateStringLiteral(qName);
            return;
        }

        // Else, treat it as QName
        BIROperand nsURIIndex = generateStringLiteral(xmlQName.namespaceURI);
        BIROperand localnameIndex = generateStringLiteral(xmlQName.localname.value);
        BIROperand prefixIndex = generateStringLiteral(xmlQName.prefix.value);
        BIRNonTerminator.NewXMLQName newXMLQName =
                new BIRNonTerminator.NewXMLQName(xmlQName.pos, toVarRef, localnameIndex, nsURIIndex, prefixIndex);
        setScopeAndEmit(newXMLQName);
        this.env.targetOperand = toVarRef;
    }

    @Override
    public void visit(BLangXMLElementLiteral xmlElementLiteral) {
        BIRVariableDcl tempVarDcl = new BIRVariableDcl(xmlElementLiteral.getBType(), this.env.nextLocalVarId(names),
                                                       VarScope.FUNCTION, VarKind.TEMP);
        this.env.enclFunc.localVars.add(tempVarDcl);
        BIROperand toVarRef = new BIROperand(tempVarDcl);

        // Visit in-line namespace declarations. These needs to be visited first before visiting the
        // attributes, start and end tag names of the element.
        xmlElementLiteral.inlineNamespaces.forEach(xmlns -> xmlns.accept(this));

        // Create start tag name
        BLangExpression startTagName = (BLangExpression) xmlElementLiteral.getStartTagName();
        startTagName.accept(this);
        BIROperand startTagNameIndex = this.env.targetOperand;

        // Create default namespace uri
        BIROperand defaultNsURIVarRef = generateNamespaceRef(xmlElementLiteral.defaultNsSymbol, xmlElementLiteral.pos);

        // Create xml element
        BIRNonTerminator.NewXMLElement newXMLElement =
                new BIRNonTerminator.NewXMLElement(xmlElementLiteral.pos, toVarRef, startTagNameIndex,
                                                   defaultNsURIVarRef,
                                                   Symbols.isFlagOn(xmlElementLiteral.getBType().flags,
                                                                    Flags.READONLY));
        setScopeAndEmit(newXMLElement);

        // Populate the XML by adding namespace declarations, attributes and children
        populateXML(xmlElementLiteral, toVarRef);
        this.env.targetOperand = toVarRef;
    }

    @Override
    public void visit(BLangXMLAttribute attribute) {
        BIROperand xmlVarRef = this.env.targetOperand;

        attribute.name.accept(this);
        BIROperand attrNameOp = this.env.targetOperand;

        attribute.value.accept(this);
        BIROperand attrValueOp = this.env.targetOperand;
        setScopeAndEmit(new BIRNonTerminator.FieldAccess(attribute.pos, InstructionKind.XML_ATTRIBUTE_STORE, xmlVarRef,
                attrNameOp, attrValueOp));
    }

    @Override
    public void visit(BLangXMLSequenceLiteral xmlSequenceLiteral) {
        BIRVariableDcl tempVarDcl = new BIRVariableDcl(xmlSequenceLiteral.getBType(), this.env.nextLocalVarId(names),
                                                       VarScope.FUNCTION, VarKind.TEMP);

        this.env.enclFunc.localVars.add(tempVarDcl);
        BIROperand toVarRef = new BIROperand(tempVarDcl);

        BIRNonTerminator.NewXMLSequence newXMLSequence =
                new BIRNonTerminator.NewXMLSequence(xmlSequenceLiteral.pos, toVarRef);

        setScopeAndEmit(newXMLSequence);
        populateXMLSequence(xmlSequenceLiteral, toVarRef);
        this.env.targetOperand = toVarRef;
    }

    @Override
    public void visit(BLangXMLTextLiteral xmlTextLiteral) {
        BIRVariableDcl tempVarDcl = new BIRVariableDcl(xmlTextLiteral.getBType(), this.env.nextLocalVarId(names),
                                                       VarScope.FUNCTION, VarKind.TEMP);
        this.env.enclFunc.localVars.add(tempVarDcl);
        BIROperand toVarRef = new BIROperand(tempVarDcl);

        xmlTextLiteral.concatExpr.accept(this);
        BIROperand xmlTextIndex = this.env.targetOperand;

        BIRNonTerminator.NewXMLText newXMLElement =
                new BIRNonTerminator.NewXMLText(xmlTextLiteral.pos, toVarRef, xmlTextIndex);
        setScopeAndEmit(newXMLElement);
        this.env.targetOperand = toVarRef;
    }

    @Override
    public void visit(BLangXMLCommentLiteral xmlCommentLiteral) {
        BIRVariableDcl tempVarDcl = new BIRVariableDcl(xmlCommentLiteral.getBType(), this.env.nextLocalVarId(names),
                                                       VarScope.FUNCTION, VarKind.TEMP);
        this.env.enclFunc.localVars.add(tempVarDcl);
        BIROperand toVarRef = new BIROperand(tempVarDcl);

        xmlCommentLiteral.concatExpr.accept(this);
        BIROperand xmlCommentIndex = this.env.targetOperand;

        BIRNonTerminator.NewXMLComment newXMLComment =
                new BIRNonTerminator.NewXMLComment(xmlCommentLiteral.pos, toVarRef, xmlCommentIndex,
                                                   Symbols.isFlagOn(xmlCommentLiteral.getBType().flags,
                                                                    Flags.READONLY));
        setScopeAndEmit(newXMLComment);
        this.env.targetOperand = toVarRef;
    }

    @Override
    public void visit(BLangXMLProcInsLiteral xmlProcInsLiteral) {
        BIRVariableDcl tempVarDcl = new BIRVariableDcl(xmlProcInsLiteral.getBType(), this.env.nextLocalVarId(names),
                                                       VarScope.FUNCTION, VarKind.TEMP);
        this.env.enclFunc.localVars.add(tempVarDcl);
        BIROperand toVarRef = new BIROperand(tempVarDcl);

        xmlProcInsLiteral.dataConcatExpr.accept(this);
        BIROperand dataIndex = this.env.targetOperand;

        xmlProcInsLiteral.target.accept(this);
        BIROperand targetIndex = this.env.targetOperand;

        BIRNonTerminator.NewXMLProcIns newXMLProcIns =
                new BIRNonTerminator.NewXMLProcIns(xmlProcInsLiteral.pos, toVarRef, dataIndex, targetIndex,
                                                   Symbols.isFlagOn(xmlProcInsLiteral.getBType().flags,
                                                                    Flags.READONLY));
        setScopeAndEmit(newXMLProcIns);
        this.env.targetOperand = toVarRef;
    }

    @Override
    public void visit(BLangXMLQuotedString xmlQuotedString) {
        xmlQuotedString.concatExpr.accept(this);
    }

    @Override
    public void visit(BLangXMLNSStatement xmlnsStmtNode) {
        xmlnsStmtNode.xmlnsDecl.accept(this);
    }

    @Override
    public void visit(BLangXMLNS xmlnsNode) {
        // do nothing
    }

    @Override
    public void visit(BLangLocalXMLNS xmlnsNode) {
        generateXMLNamespace(xmlnsNode);
    }

    @Override
    public void visit(BLangPackageXMLNS xmlnsNode) {
        generateXMLNamespace(xmlnsNode);
    }

    @Override
    public void visit(BLangXMLAccessExpr xmlAccessExpr) {
        generateMappingAccess(xmlAccessExpr, false);
    }

    @Override
    public void visit(BLangTypedescExpr accessExpr) {
        BIRVariableDcl tempVarDcl = new BIRVariableDcl(accessExpr.getBType(), this.env.nextLocalVarId(names),
                                                       VarScope.FUNCTION, VarKind.TEMP);
        this.env.enclFunc.localVars.add(tempVarDcl);
        BIROperand toVarRef = new BIROperand(tempVarDcl);
        setScopeAndEmit(new BIRNonTerminator.NewTypeDesc(accessExpr.pos, toVarRef, accessExpr.resolvedType,
                                                         Collections.emptyList()));
        this.env.targetOperand = toVarRef;
    }

    @Override
    public void visit(BLangTableConstructorExpr tableConstructorExpr) {
        BIRVariableDcl tempVarDcl = new BIRVariableDcl(tableConstructorExpr.getBType(), this.env.nextLocalVarId(names),
                                                       VarScope.FUNCTION, VarKind.TEMP);

        this.env.enclFunc.localVars.add(tempVarDcl);
        BIROperand toVarRef = new BIROperand(tempVarDcl);

        BLangArrayLiteral keySpecifierLiteral = new BLangArrayLiteral();
        keySpecifierLiteral.pos = tableConstructorExpr.pos;
        keySpecifierLiteral.setBType(symTable.stringArrayType);
        keySpecifierLiteral.exprs = new ArrayList<>();
        BTableType type = (BTableType) Types.getReferredType(tableConstructorExpr.getBType());

        if (!type.fieldNameList.isEmpty()) {
            type.fieldNameList.forEach(col -> {
                BLangLiteral colLiteral = new BLangLiteral();
                colLiteral.pos = tableConstructorExpr.pos;
                colLiteral.setBType(symTable.stringType);
                colLiteral.value = col;
                keySpecifierLiteral.exprs.add(colLiteral);
            });
        }

        keySpecifierLiteral.accept(this);
        BIROperand keyColOp = this.env.targetOperand;

        BLangArrayLiteral dataLiteral = new BLangArrayLiteral();
        dataLiteral.pos = tableConstructorExpr.pos;
        dataLiteral.setBType(
                new BArrayType(((BTableType) Types.getReferredType(tableConstructorExpr.getBType())).constraint));
        dataLiteral.exprs = new ArrayList<>(tableConstructorExpr.recordLiteralList);
        dataLiteral.accept(this);
        BIROperand dataOp = this.env.targetOperand;

        setScopeAndEmit(
                new BIRNonTerminator.NewTable(tableConstructorExpr.pos, tableConstructorExpr.getBType(), toVarRef,
                                              keyColOp, dataOp));

        this.env.targetOperand = toVarRef;
    }

    @Override
    public void visit(BLangSimpleVarRef.BLangTypeLoad typeLoad) {
        BType type = typeLoad.symbol.tag == SymTag.TYPE_DEF ?
                ((BTypeDefinitionSymbol) typeLoad.symbol).referenceType : typeLoad.symbol.type;
        createNewTypedescInst(type, typeLoad.pos);
    }

<<<<<<< HEAD
    private void createNewTypedescInst(BType type, Location position) {
        List<BIROperand> varDcls = mapToVarDcls(type);
        BTypeSymbol typeSymbol = type.tsymbol;
        BIRVariableDcl tempVarDcl;
        BIROperand toVarRef;
        BIRNonTerminator.NewTypeDesc newTypeDesc;
        if (this.env.enclBB == null) {
            if (type.tag == TypeTags.RECORD || typeSymbol.name != Names.EMPTY) {
                return;
            }
            tempVarDcl = new BIRGlobalVariableDcl(symTable.typeDesc, this.env.nextTypedescId(names), VarScope.GLOBAL,
                                                  VarKind.GLOBAL, 0, typeSymbol.pkgID, SymbolOrigin.VIRTUAL);
            this.env.enclPkg.globalVars.add((BIRGlobalVariableDcl) tempVarDcl);
            toVarRef = new BIROperand(tempVarDcl);
            globalTypedescMap.put(type, toVarRef);
            newTypeDesc = new BIRNonTerminator.NewTypeDesc(position, toVarRef, type, varDcls);
            this.env.enclPkg.typedescs.add(newTypeDesc);
        } else {
            tempVarDcl = new BIRVariableDcl(symTable.typeDesc, this.env.nextLocalVarId(names), VarScope.FUNCTION,
                                            VarKind.TEMP);
            this.env.enclFunc.localVars.add(tempVarDcl);
            toVarRef = new BIROperand(tempVarDcl);
            newTypeDesc = new BIRNonTerminator.NewTypeDesc(position, toVarRef, type, varDcls);
            this.env.targetOperand = toVarRef;
            setScopeAndEmit(newTypeDesc);
            localTypedescMap.put(type, toVarRef);
        }
=======
    private void visitTypedesc(Location pos, BType type, List<BIROperand> varDcls) {
        visitTypedesc(pos, type, varDcls, null);
    }

    private void visitTypedesc(Location pos, BType type, List<BIROperand> varDcls, BIROperand annotations) {
        BIRVariableDcl tempVarDcl = new BIRVariableDcl(symTable.typeDesc, this.env.nextLocalVarId(names),
                                                       VarScope.FUNCTION, VarKind.TEMP);
        this.env.enclFunc.localVars.add(tempVarDcl);
        BIROperand toVarRef = new BIROperand(tempVarDcl);
        if (annotations != null) {
            setScopeAndEmit(new BIRNonTerminator.NewTypeDesc(pos, toVarRef, type, varDcls, annotations));
            this.env.targetOperand = toVarRef;
            return;
        }
        setScopeAndEmit(new BIRNonTerminator.NewTypeDesc(pos, toVarRef, type, varDcls));
        this.env.targetOperand = toVarRef;
>>>>>>> a70cfff6
    }

    @Override
    public void visit(BLangBreak breakStmt) {
        BIRLockDetailsHolder toUnlock = this.env.unlockVars.peek();
        if (!toUnlock.isEmpty()) {
            BIRBasicBlock goToBB = new BIRBasicBlock(this.env.nextBBId(names));
            this.env.enclBasicBlocks.add(goToBB);
            this.env.enclBB.terminator = new BIRTerminator.GOTO(breakStmt.pos, goToBB, this.currentScope);
            this.env.enclBB = goToBB;
        }

        int numLocks = toUnlock.size();
        while (numLocks > 0) {
            BIRBasicBlock unlockBB = new BIRBasicBlock(this.env.nextBBId(names));
            this.env.enclBasicBlocks.add(unlockBB);
            BIRTerminator.Unlock unlock = new BIRTerminator.Unlock(null, unlockBB, this.currentScope);
            this.env.enclBB.terminator = unlock;
            unlock.relatedLock = toUnlock.getLock(numLocks - 1);
            this.env.enclBB = unlockBB;
            numLocks--;
        }
        this.env.enclBB.terminator = new BIRTerminator.GOTO(breakStmt.pos, this.env.enclLoopEndBB, this.currentScope);
    }

    @Override
    public void visit(BLangContinue continueStmt) {
        BIRLockDetailsHolder toUnlock = this.env.unlockVars.peek();
        if (!toUnlock.isEmpty()) {
            BIRBasicBlock goToBB = new BIRBasicBlock(this.env.nextBBId(names));
            this.env.enclBasicBlocks.add(goToBB);
            this.env.enclBB.terminator = new BIRTerminator.GOTO(continueStmt.pos, goToBB, this.currentScope);
            this.env.enclBB = goToBB;
        }
        int numLocks = toUnlock.size();
        while (numLocks > 0) {
            BIRBasicBlock unlockBB = new BIRBasicBlock(this.env.nextBBId(names));
            this.env.enclBasicBlocks.add(unlockBB);
            BIRTerminator.Unlock unlock = new BIRTerminator.Unlock(null,  unlockBB, this.currentScope);
            this.env.enclBB.terminator = unlock;
            BIRTerminator.Lock lock = toUnlock.getLock(numLocks - 1);
            unlock.relatedLock = lock;
            this.env.enclBB = unlockBB;
            numLocks--;
        }

        this.env.enclBB.terminator = new BIRTerminator.GOTO(continueStmt.pos, this.env.enclLoopBB, this.currentScope);
    }

    @Override
    public void visit(BLangFunctionVarRef fpVarRef) {
        generateFPVarRef(fpVarRef, (BInvokableSymbol) fpVarRef.symbol);
    }

    @Override
    public void visit(BLangStructFunctionVarRef structFpVarRef) {
        generateFPVarRef(structFpVarRef, (BInvokableSymbol) structFpVarRef.symbol);
    }

    @Override
    public void visit(BLangLockStmt lockStmt) {
        BIRBasicBlock lockedBB = new BIRBasicBlock(this.env.nextBBId(names));
        addToTrapStack(lockedBB);
        this.env.enclBasicBlocks.add(lockedBB);
        BIRTerminator.Lock lock = new BIRTerminator.Lock(lockStmt.pos, lockedBB, this.currentScope);
        this.env.enclBB.terminator = lock;
        lockStmtMap.put(lockStmt, lock); // Populate the cache.
        this.env.unlockVars.peek().addLock(lock);
        populateBirLockWithGlobalVars(lockStmt);
        this.env.enclBB = lockedBB;

    }

    private void populateBirLockWithGlobalVars(BLangLockStmt lockStmt) {
        for (BVarSymbol globalVar : lockStmt.lockVariables) {
            BIRGlobalVariableDcl birGlobalVar = this.globalVarMap.get(globalVar);

            // If null query the dummy map for dummy variables.
            if (birGlobalVar == null) {
                birGlobalVar = dummyGlobalVarMapForLocks.computeIfAbsent(globalVar, k ->
                        new BIRGlobalVariableDcl(null, globalVar.flags, globalVar.type, globalVar.pkgID,
                                                 globalVar.name, globalVar.getOriginalName(), VarScope.GLOBAL,
                                                 VarKind.GLOBAL, globalVar.name.value,
                                                 globalVar.origin.toBIROrigin()));
            }

            ((BIRTerminator.Lock) this.env.enclBB.terminator).lockVariables.add(birGlobalVar);
        }
    }

    @Override
    public void visit(BLangUnLockStmt unLockStmt) {
        BIRLockDetailsHolder lockDetailsHolder = this.env.unlockVars.peek();
        if (lockDetailsHolder.isEmpty()) {
            return;
        }
        BIRBasicBlock unLockedBB = new BIRBasicBlock(this.env.nextBBId(names));
        addToTrapStack(unLockedBB);
        this.env.enclBasicBlocks.add(unLockedBB);
        this.env.enclBB.terminator = new BIRTerminator.Unlock(unLockStmt.pos, unLockedBB, this.currentScope);
        ((BIRTerminator.Unlock) this.env.enclBB.terminator).relatedLock = lockStmtMap.get(unLockStmt.relatedLock);
        this.env.enclBB = unLockedBB;

        lockDetailsHolder.removeLastLock();
    }

    @Override
    public void visit(BLangRegExpTemplateLiteral regExpTemplateLiteral) {
        BIROperand toVarRef = createVarRefOperand(regExpTemplateLiteral.getBType());

        regExpTemplateLiteral.reDisjunction.accept(this);
        BIROperand reDisjunction = this.env.targetOperand;

        BIRNonTerminator.NewRegExp newRegExp = new BIRNonTerminator.NewRegExp(regExpTemplateLiteral.pos, toVarRef,
                reDisjunction);
        setScopeAndEmit(newRegExp);
        this.env.targetOperand = toVarRef;
    }

    @Override
    public void visit(BLangReDisjunction reDisjunction) {
        BIROperand toVarRef = createVarRefOperand(symTable.anydataType);

        BLangArrayLiteral seqList = new BLangArrayLiteral();
        seqList.pos = reDisjunction.pos;
        seqList.setBType(symTable.arrayAnydataType);
        seqList.exprs = new ArrayList<>();
        seqList.exprs.addAll(reDisjunction.sequenceList);

        seqList.accept(this);
        BIROperand sequences = this.env.targetOperand;

        BIRNonTerminator.NewReDisjunction newRegExp = new BIRNonTerminator.NewReDisjunction(reDisjunction.pos,
                sequences, toVarRef);
        setScopeAndEmit(newRegExp);
        this.env.targetOperand = toVarRef;
    }

    @Override
    public void visit(BLangReSequence reSequence) {
        BIROperand toVarRef = createVarRefOperand(symTable.anydataType);

        BLangArrayLiteral terms = new BLangArrayLiteral();
        terms.pos = reSequence.pos;
        terms.setBType(symTable.arrayAnydataType);
        terms.exprs = new ArrayList<>();
        terms.exprs.addAll(reSequence.termList);

        terms.accept(this);
        BIROperand sequences = this.env.targetOperand;

        BIRNonTerminator.NewReSequence newReSequence =
                new BIRNonTerminator.NewReSequence(reSequence.pos, sequences, toVarRef);
        setScopeAndEmit(newReSequence);
        this.env.targetOperand = toVarRef;
    }

    @Override
    public void visit(BLangReAssertion reAssertion) {
        BIROperand toVarRef = createVarRefOperand(symTable.anydataType);

        reAssertion.assertion.accept(this);
        BIROperand assertion = this.env.targetOperand;

        BIRNonTerminator.NewReAssertion newReAssertion = new BIRNonTerminator.NewReAssertion(reAssertion.pos,
                assertion, toVarRef);
        setScopeAndEmit(newReAssertion);
        this.env.targetOperand = toVarRef;
    }

    @Override
    public void visit(BLangReAtomQuantifier reAtomQuantifier) {
        BIROperand toVarRef = createVarRefOperand(symTable.anydataType);

        reAtomQuantifier.atom.accept(this);
        BIROperand atom = this.env.targetOperand;

        reAtomQuantifier.quantifier.accept(this);
        BIROperand quantifier = this.env.targetOperand;

        BIRNonTerminator.NewReAtomQuantifier newReAtomQuantifier =
                new BIRNonTerminator.NewReAtomQuantifier(reAtomQuantifier.pos,
                toVarRef, atom, quantifier);
        setScopeAndEmit(newReAtomQuantifier);
        this.env.targetOperand = toVarRef;
    }

    @Override
    public void visit(BLangReQuantifier reQuantifier) {
        BIROperand toVarRef = createVarRefOperand(symTable.anydataType);

        reQuantifier.quantifier.accept(this);
        BIROperand quantifier = this.env.targetOperand;

        reQuantifier.nonGreedyChar.accept(this);
        BIROperand nonGreedyChar = this.env.targetOperand;

        BIRNonTerminator.NewReQuantifier newReQuantifier =
                new BIRNonTerminator.NewReQuantifier(reQuantifier.pos, toVarRef, quantifier, nonGreedyChar);
        setScopeAndEmit(newReQuantifier);
        this.env.targetOperand = toVarRef;
    }

    @Override
    public void visit(BLangReAtomCharOrEscape reLiteralCharOrEscape) {
        BIROperand toVarRef = createVarRefOperand(symTable.anydataType);

        reLiteralCharOrEscape.charOrEscape.accept(this);
        BIROperand charOrEscape = this.env.targetOperand;

        BIRNonTerminator.NewReLiteralCharOrEscape newReLiteralCharOrEscape =
                new BIRNonTerminator.NewReLiteralCharOrEscape(reLiteralCharOrEscape.pos, toVarRef, charOrEscape);
        setScopeAndEmit(newReLiteralCharOrEscape);
        this.env.targetOperand = toVarRef;
    }

    @Override
    public void visit(BLangReCharacterClass reCharacterClass) {
        BIROperand toVarRef = createVarRefOperand(symTable.anydataType);

        reCharacterClass.characterClassStart.accept(this);
        BIROperand classStart = this.env.targetOperand;

        reCharacterClass.negation.accept(this);
        BIROperand negation = this.env.targetOperand;

        reCharacterClass.charSet.accept(this);
        BIROperand charSet = this.env.targetOperand;

        reCharacterClass.characterClassEnd.accept(this);
        BIROperand classEnd = this.env.targetOperand;

        BIRNonTerminator.NewReCharacterClass newReCharacterClass =
                new BIRNonTerminator.NewReCharacterClass(reCharacterClass.pos, toVarRef, classStart,
                        negation, charSet, classEnd);
        setScopeAndEmit(newReCharacterClass);
        this.env.targetOperand = toVarRef;
    }

    @Override
    public void visit(BLangReCharSet reCharSet) {
        BIROperand toVarRef = createVarRefOperand(symTable.anydataType);

        BLangArrayLiteral atoms = new BLangArrayLiteral();
        atoms.pos = reCharSet.pos;
        atoms.setBType(symTable.arrayAnydataType);
        atoms.exprs = new ArrayList<>();
        atoms.exprs.addAll(reCharSet.charSetAtoms);

        atoms.accept(this);
        BIROperand charSetAtoms = this.env.targetOperand;

        BIRNonTerminator.NewReCharSet newReCharSet = new BIRNonTerminator.NewReCharSet(reCharSet.pos, toVarRef,
                charSetAtoms);
        setScopeAndEmit(newReCharSet);
        this.env.targetOperand = toVarRef;
    }

    @Override
    public void visit(BLangReCharSetRange reCharSetRange) {
        BIROperand toVarRef = createVarRefOperand(symTable.anydataType);

        reCharSetRange.lhsCharSetAtom.accept(this);
        BIROperand lhsCharSetAtom = this.env.targetOperand;

        reCharSetRange.dash.accept(this);
        BIROperand dash = this.env.targetOperand;

        reCharSetRange.rhsCharSetAtom.accept(this);
        BIROperand rhsCharSetAtom = this.env.targetOperand;

        BIRNonTerminator.NewReCharSetRange newReCharSet = new BIRNonTerminator.NewReCharSetRange(reCharSetRange.pos,
                toVarRef, lhsCharSetAtom, dash, rhsCharSetAtom);
        setScopeAndEmit(newReCharSet);
        this.env.targetOperand = toVarRef;
    }

    @Override
    public void visit(BLangReCapturingGroups reCapturingGroups) {
        BIROperand toVarRef = createVarRefOperand(symTable.anydataType);

        reCapturingGroups.openParen.accept(this);
        BIROperand openParen = this.env.targetOperand;

        reCapturingGroups.flagExpr.accept(this);
        BIROperand flagExpr = this.env.targetOperand;

        reCapturingGroups.disjunction.accept(this);
        BIROperand reDisjunction = this.env.targetOperand;

        reCapturingGroups.closeParen.accept(this);
        BIROperand closeParen = this.env.targetOperand;

        BIRNonTerminator.NewReCapturingGroup newReCapturingGroup =
                new BIRNonTerminator.NewReCapturingGroup(reCapturingGroups.pos, toVarRef, openParen, flagExpr,
                        reDisjunction, closeParen);
        setScopeAndEmit(newReCapturingGroup);
        this.env.targetOperand = toVarRef;
    }

    @Override
    public void visit(BLangReFlagExpression reFlagExpression) {
        BIROperand toVarRef = createVarRefOperand(symTable.anydataType);

        reFlagExpression.questionMark.accept(this);
        BIROperand questionMark = this.env.targetOperand;

        reFlagExpression.flagsOnOff.accept(this);
        BIROperand flagsOnOff = this.env.targetOperand;

        reFlagExpression.colon.accept(this);
        BIROperand colon = this.env.targetOperand;

        BIRNonTerminator.NewReFlagExpression newReFlagExpression =
                new BIRNonTerminator.NewReFlagExpression(reFlagExpression.pos, toVarRef, questionMark, flagsOnOff,
                        colon);
        setScopeAndEmit(newReFlagExpression);
        this.env.targetOperand = toVarRef;
    }

    @Override
    public void visit(BLangReFlagsOnOff reFlagsOnOff) {
        BIROperand toVarRef = createVarRefOperand(symTable.anydataType);

        reFlagsOnOff.flags.accept(this);
        BIROperand flags = this.env.targetOperand;

        BIRNonTerminator.NewReFlagOnOff newReFlagOnOff = new BIRNonTerminator.NewReFlagOnOff(reFlagsOnOff.pos,
                toVarRef, flags);
        setScopeAndEmit(newReFlagOnOff);
        this.env.targetOperand = toVarRef;
    }

    private BIROperand createVarRefOperand(BType type) {
        BIRVariableDcl tempVarDcl = new BIRVariableDcl(type, this.env.nextLocalVarId(names), VarScope.FUNCTION,
                VarKind.TEMP);
        this.env.enclFunc.localVars.add(tempVarDcl);
        return new BIROperand(tempVarDcl);
    }

    private void setScopeAndEmit(BIRNonTerminator instruction) {
        instruction.scope = this.currentScope;
        this.env.enclBB.instructions.add(instruction);
    }

    private InstructionKind getBinaryInstructionKind(OperatorKind opKind) {
        switch (opKind) {
            case ADD:
                return InstructionKind.ADD;
            case SUB:
                return InstructionKind.SUB;
            case MUL:
                return InstructionKind.MUL;
            case DIV:
                return InstructionKind.DIV;
            case MOD:
                return InstructionKind.MOD;
            case EQUAL:
            case EQUALS:
                return InstructionKind.EQUAL;
            case NOT_EQUAL:
                return InstructionKind.NOT_EQUAL;
            case GREATER_THAN:
                return InstructionKind.GREATER_THAN;
            case GREATER_EQUAL:
                return InstructionKind.GREATER_EQUAL;
            case LESS_THAN:
                return InstructionKind.LESS_THAN;
            case LESS_EQUAL:
                return InstructionKind.LESS_EQUAL;
            case AND:
                return InstructionKind.AND;
            case OR:
                return InstructionKind.OR;
            case REF_EQUAL:
                return InstructionKind.REF_EQUAL;
            case REF_NOT_EQUAL:
                return InstructionKind.REF_NOT_EQUAL;
            case CLOSED_RANGE:
                return InstructionKind.CLOSED_RANGE;
            case HALF_OPEN_RANGE:
                return InstructionKind.HALF_OPEN_RANGE;
            case ANNOT_ACCESS:
                return InstructionKind.ANNOT_ACCESS;
            case BITWISE_AND:
                return InstructionKind.BITWISE_AND;
            case BITWISE_OR:
                return InstructionKind.BITWISE_OR;
            case BITWISE_XOR:
                return InstructionKind.BITWISE_XOR;
            case BITWISE_LEFT_SHIFT:
                return InstructionKind.BITWISE_LEFT_SHIFT;
            case BITWISE_RIGHT_SHIFT:
                return InstructionKind.BITWISE_RIGHT_SHIFT;
            case BITWISE_UNSIGNED_RIGHT_SHIFT:
                return InstructionKind.BITWISE_UNSIGNED_RIGHT_SHIFT;
            default:
                throw new IllegalStateException("unsupported binary operation: " + opKind.value());
        }
    }

    private InstructionKind getUnaryInstructionKind(OperatorKind opKind) {
        switch (opKind) {
            case TYPEOF:
                return InstructionKind.TYPEOF;
            case NOT:
                return InstructionKind.NOT;
            case SUB:
                return InstructionKind.NEGATE;
            case ADD:
                return InstructionKind.MOVE;
            default:
                throw new IllegalStateException("unsupported unary operator: " + opKind.value());
        }
    }

    private void generateListConstructorExpr(BLangListConstructorExpr listConstructorExpr) {
        // Emit create array instruction
        BIRVariableDcl tempVarDcl = new BIRVariableDcl(listConstructorExpr.getBType(), this.env.nextLocalVarId(names),
                                                       VarScope.FUNCTION, VarKind.TEMP);
        this.env.enclFunc.localVars.add(tempVarDcl);
        BIROperand toVarRef = new BIROperand(tempVarDcl);

        long size = -1L;
        List<BLangExpression> exprs = listConstructorExpr.exprs;
        BType type = listConstructorExpr.getBType();
        BType referredType = Types.getReferredType(type);
        if (referredType.tag == TypeTags.ARRAY &&
                ((BArrayType) referredType).state != BArrayState.OPEN) {
            size = ((BArrayType) referredType).size;
        } else if (referredType.tag == TypeTags.TUPLE) {
            size = exprs.size();
        }

        BLangLiteral literal = new BLangLiteral();
        Location pos = listConstructorExpr.pos;
        literal.pos = pos;
        literal.value = size;
        literal.setBType(symTable.intType);
        literal.accept(this);
        BIROperand sizeOp = this.env.targetOperand;

        List<BIRNode.BIRListConstructorEntry> initialValues = new ArrayList<>(exprs.size());

        for (BLangExpression expr : exprs) {
            if (expr.getKind() == NodeKind.LIST_CONSTRUCTOR_SPREAD_OP) {
                BLangListConstructorSpreadOpExpr spreadMember = (BLangListConstructorSpreadOpExpr) expr;
                spreadMember.expr.accept(this);
                initialValues.add(new BIRNode.BIRListConstructorSpreadMemberEntry(this.env.targetOperand));
            } else {
                expr.accept(this);
                initialValues.add(new BIRNode.BIRListConstructorExprEntry(this.env.targetOperand));
            }
        }
        setScopeAndEmit(createNewArrayInst(initialValues, type, sizeOp, toVarRef, referredType, pos));
        this.env.targetOperand = toVarRef;
    }

    private BIRNonTerminator.NewArray createNewArrayInst(List<BIRNode.BIRListConstructorEntry> initialValues,
                                                         BType listConstructorExprType, BIROperand sizeOp,
                                                         BIROperand toVarRef, BType referredType, Location pos) {
        if (referredType.tag == TypeTags.TUPLE) {
            if (localTypedescMap.containsKey(referredType)) {
                return new BIRNonTerminator.NewArray(pos, listConstructorExprType, toVarRef,
                                                     localTypedescMap.get(referredType), sizeOp, initialValues);
            } else if (globalTypedescMap.containsKey(referredType)) {
                return new BIRNonTerminator.NewArray(pos, listConstructorExprType, toVarRef,
                                                     globalTypedescMap.get(referredType), sizeOp, initialValues);
            } else if (Types.isUserDefinedTypeDefinition(referredType)) {
                return new BIRNonTerminator.NewArray(pos, listConstructorExprType, toVarRef, toVarRef, sizeOp,
                                                     initialValues);
            } else {
                createNewTypedescInst(listConstructorExprType, pos);
                return new BIRNonTerminator.NewArray(pos, listConstructorExprType, toVarRef, this.env.targetOperand,
                                                     sizeOp, initialValues);
            }
        } else {
            BType eType = ((BArrayType) Types.getReferredType(listConstructorExprType)).eType;
            return new BIRNonTerminator.NewArray(pos, listConstructorExprType, toVarRef,
                                                 localTypedescMap.getOrDefault(eType, null), sizeOp, initialValues);
        }
    }

    private void generateArrayAccess(BLangIndexBasedAccess astArrayAccessExpr) {
        boolean variableStore = this.varAssignment;
        this.varAssignment = false;

        BIROperand rhsOp = this.env.targetOperand;

        astArrayAccessExpr.expr.accept(this);
        BIROperand varRefRegIndex = this.env.targetOperand;

        astArrayAccessExpr.indexExpr.accept(this);
        BIROperand keyRegIndex = this.env.targetOperand;

        if (variableStore) {
            setScopeAndEmit(new BIRNonTerminator.FieldAccess(astArrayAccessExpr.pos, InstructionKind.ARRAY_STORE,
                    varRefRegIndex, keyRegIndex, rhsOp));
            return;
        }
        BIRVariableDcl tempVarDcl = new BIRVariableDcl(astArrayAccessExpr.getBType(), this.env.nextLocalVarId(names),
                                                       VarScope.FUNCTION, VarKind.TEMP);
        this.env.enclFunc.localVars.add(tempVarDcl);
        BIROperand tempVarRef = new BIROperand(tempVarDcl);

        setScopeAndEmit(new BIRNonTerminator.FieldAccess(astArrayAccessExpr.pos, InstructionKind.ARRAY_LOAD, tempVarRef,
                                              keyRegIndex, varRefRegIndex, false,
                                              astArrayAccessExpr.isLValue && !astArrayAccessExpr.leafNode));
        this.env.targetOperand = tempVarRef;

        this.varAssignment = variableStore;
    }

    private void generateMappingAccess(BLangIndexBasedAccess astIndexBasedAccessExpr, boolean except) {
        boolean variableStore = this.varAssignment;
        this.varAssignment = false;
        InstructionKind insKind;
        BType astAccessExprExprType = Types.getReferredType(astIndexBasedAccessExpr.expr.getBType());
        if (variableStore) {
            BIROperand rhsOp = this.env.targetOperand;

            astIndexBasedAccessExpr.expr.accept(this);
            BIROperand varRefRegIndex = this.env.targetOperand;

            astIndexBasedAccessExpr.indexExpr.accept(this);
            BIROperand keyRegIndex = this.env.targetOperand;

            if (astIndexBasedAccessExpr.getKind() == NodeKind.XML_ATTRIBUTE_ACCESS_EXPR) {
                insKind = InstructionKind.XML_ATTRIBUTE_STORE;
                keyRegIndex = getQNameOP(astIndexBasedAccessExpr.indexExpr, keyRegIndex);
            } else if (astAccessExprExprType.tag == TypeTags.OBJECT ||
                    (astAccessExprExprType.tag == TypeTags.UNION &&
                            Types.getReferredType(((BUnionType) astAccessExprExprType).getMemberTypes().iterator()
                                    .next()).tag == TypeTags.OBJECT)) {
                insKind = InstructionKind.OBJECT_STORE;
            } else {
                insKind = InstructionKind.MAP_STORE;
            }
            setScopeAndEmit(
                    new BIRNonTerminator.FieldAccess(astIndexBasedAccessExpr.pos, insKind, varRefRegIndex, keyRegIndex,
                            rhsOp, astIndexBasedAccessExpr.isStoreOnCreation));
        } else {
            BIRVariableDcl tempVarDcl = new BIRVariableDcl(astIndexBasedAccessExpr.getBType(),
                                                           this.env.nextLocalVarId(names),
                                                           VarScope.FUNCTION, VarKind.TEMP);
            this.env.enclFunc.localVars.add(tempVarDcl);
            BIROperand tempVarRef = new BIROperand(tempVarDcl);

            astIndexBasedAccessExpr.expr.accept(this);
            BIROperand varRefRegIndex = this.env.targetOperand;

            astIndexBasedAccessExpr.indexExpr.accept(this);
            BIROperand keyRegIndex = this.env.targetOperand;

            if (astIndexBasedAccessExpr.getKind() == NodeKind.XML_ATTRIBUTE_ACCESS_EXPR) {
                insKind = InstructionKind.XML_ATTRIBUTE_LOAD;
                keyRegIndex = getQNameOP(astIndexBasedAccessExpr.indexExpr, keyRegIndex);
            } else if (TypeTags.isXMLTypeTag(astAccessExprExprType.tag)) {
                generateXMLAccess((BLangXMLAccessExpr) astIndexBasedAccessExpr, tempVarRef, varRefRegIndex,
                        keyRegIndex);
                this.varAssignment = variableStore;
                return;
            } else if (astAccessExprExprType.tag == TypeTags.OBJECT ||
                    (astAccessExprExprType.tag == TypeTags.UNION &&
                            Types.getReferredType(((BUnionType) astAccessExprExprType).getMemberTypes().iterator()
                                    .next()).tag == TypeTags.OBJECT)) {
                insKind = InstructionKind.OBJECT_LOAD;
            } else {
                insKind = InstructionKind.MAP_LOAD;
            }
            setScopeAndEmit(
                    new BIRNonTerminator.FieldAccess(astIndexBasedAccessExpr.pos, insKind, tempVarRef, keyRegIndex,
                            varRefRegIndex, except,
                            astIndexBasedAccessExpr.isLValue && !astIndexBasedAccessExpr.leafNode));
            this.env.targetOperand = tempVarRef;
        }
        this.varAssignment = variableStore;
    }

    private BType getEffectiveObjectType(BType objType) {
        BType type = Types.getReferredType(objType);
        if (type.tag == TypeTags.UNION) {
            return ((BUnionType) type).getMemberTypes().stream()
                    .filter(t -> Types.getReferredType(t).tag != TypeTags.ERROR)
                    .findFirst()
                    .orElse(symTable.noType);
        }
        return objType;
    }

    private BIROperand generateStringLiteral(String value) {
        BLangLiteral prefixLiteral = (BLangLiteral) TreeBuilder.createLiteralExpression();
        prefixLiteral.value = value;

        if (value == null) {
            prefixLiteral.setBType(symTable.nilType);
        } else {
            prefixLiteral.setBType(symTable.stringType);
        }

        prefixLiteral.accept(this);
        return this.env.targetOperand;
    }

    private void generateXMLNamespace(BLangXMLNS xmlnsNode) {
        BIRVariableDcl birVarDcl = new BIRVariableDcl(xmlnsNode.pos, symTable.stringType,
                this.env.nextLocalVarId(names), VarScope.FUNCTION, VarKind.LOCAL, null);
        this.env.enclFunc.localVars.add(birVarDcl);
        this.env.symbolVarMap.put(xmlnsNode.symbol, birVarDcl);

        // Visit the namespace uri expression.
        xmlnsNode.namespaceURI.accept(this);

        // Create a variable reference and
        BIROperand varRef = new BIROperand(birVarDcl);
        setScopeAndEmit(new Move(xmlnsNode.pos, this.env.targetOperand, varRef));
    }

    private BIROperand generateNamespaceRef(BXMLNSSymbol nsSymbol, Location pos) {
        if (nsSymbol == null) {
            return generateStringLiteral(null);
        }

        // global-level, object-level, record-level namespace declarations will not have
        // any interpolated content. hence the namespace URI is statically known.
        long ownerTag = nsSymbol.owner.tag;
        if ((ownerTag & SymTag.PACKAGE) == SymTag.PACKAGE ||
                (ownerTag & SymTag.OBJECT) == SymTag.OBJECT ||
                (ownerTag & SymTag.RECORD) == SymTag.RECORD) {
            return generateStringLiteral(nsSymbol.namespaceURI);
        }

        BIRVariableDcl nsURIVarDcl = new BIRVariableDcl(symTable.stringType, this.env.nextLocalVarId(names),
                VarScope.FUNCTION, VarKind.TEMP);
        this.env.enclFunc.localVars.add(nsURIVarDcl);
        BIROperand nsURIVarRef = new BIROperand(nsURIVarDcl);

        BIRVariableDcl varDecl = this.env.symbolVarMap.get(nsSymbol);
        BIROperand fromVarRef = new BIROperand(varDecl);
        setScopeAndEmit(new Move(pos, fromVarRef, nsURIVarRef));
        return nsURIVarRef;
    }

    private void populateXMLSequence(BLangXMLSequenceLiteral xmlSequenceLiteral, BIROperand toVarRef) {
        for (BLangExpression xmlItem : xmlSequenceLiteral.xmlItems) {
            xmlItem.accept(this);
            BIROperand childOp = this.env.targetOperand;
            setScopeAndEmit(
                    new BIRNonTerminator.XMLAccess(xmlItem.pos, InstructionKind.XML_SEQ_STORE, toVarRef, childOp));
        }
    }

    private void populateXML(BLangXMLElementLiteral xmlElementLiteral, BIROperand toVarRef) {
        // Add namespaces decelerations visible to this element.
        xmlElementLiteral.namespacesInScope.forEach((name, symbol) -> {
            BLangXMLQName nsQName = new BLangXMLQName(name.getValue(), XMLConstants.XMLNS_ATTRIBUTE);
            nsQName.setBType(symTable.stringType);
            nsQName.accept(this);
            BIROperand nsQNameIndex = this.env.targetOperand;
            BIROperand nsURIIndex = generateNamespaceRef(symbol, xmlElementLiteral.pos);
            setScopeAndEmit(new BIRNonTerminator.FieldAccess(xmlElementLiteral.pos, InstructionKind.XML_ATTRIBUTE_STORE,
                    toVarRef, nsQNameIndex, nsURIIndex));
        });

        // Add attributes
        xmlElementLiteral.attributes.forEach(attribute -> {
            this.env.targetOperand = toVarRef;
            attribute.accept(this);
        });

        // Add children
        xmlElementLiteral.modifiedChildren.forEach(child -> {
            child.accept(this);
            BIROperand childOp = this.env.targetOperand;
            setScopeAndEmit(
                    new BIRNonTerminator.XMLAccess(child.pos, InstructionKind.XML_SEQ_STORE, toVarRef, childOp));
        });
    }

    private BIROperand getQNameOP(BLangExpression qnameExpr, BIROperand keyRegIndex) {
        if (qnameExpr.getKind() == NodeKind.XML_QNAME) {
            return keyRegIndex;
        }

        BIRVariableDcl tempQNameVarDcl = new BIRVariableDcl(symTable.anyType,
                this.env.nextLocalVarId(names), VarScope.FUNCTION, VarKind.TEMP);
        this.env.enclFunc.localVars.add(tempQNameVarDcl);
        BIROperand qnameVarRef = new BIROperand(tempQNameVarDcl);
        setScopeAndEmit(new BIRNonTerminator.NewStringXMLQName(qnameExpr.pos, qnameVarRef, keyRegIndex));
        return qnameVarRef;
    }

    // todo: remove/move this, we no longer support xml access like this
    private void generateXMLAccess(BLangXMLAccessExpr xmlAccessExpr, BIROperand tempVarRef,
                                   BIROperand varRefRegIndex, BIROperand keyRegIndex) {
        this.env.targetOperand = tempVarRef;
        InstructionKind insKind;
        if (xmlAccessExpr.fieldType == FieldKind.ALL) {
            setScopeAndEmit(new BIRNonTerminator.XMLAccess(xmlAccessExpr.pos, InstructionKind.XML_LOAD_ALL, tempVarRef,
                    varRefRegIndex));
            return;
        } else if (xmlAccessExpr.indexExpr.getBType().tag == TypeTags.STRING) {
            insKind = InstructionKind.XML_LOAD;
        } else {
            insKind = InstructionKind.XML_SEQ_LOAD;
        }

        setScopeAndEmit(
                new BIRNonTerminator.FieldAccess(xmlAccessExpr.pos, insKind, tempVarRef, keyRegIndex, varRefRegIndex));
    }

    private void generateFPVarRef(BLangExpression fpVarRef, BInvokableSymbol funcSymbol) {
        // fpload instruction
        BIRVariableDcl tempVarLambda =
                new BIRVariableDcl(fpVarRef.getBType(), this.env.nextLocalVarId(names), VarScope.FUNCTION,
                                   VarKind.TEMP);
        this.env.enclFunc.localVars.add(tempVarLambda);
        BIROperand lhsOp = new BIROperand(tempVarLambda);
        Name funcName = getFuncName(funcSymbol);

        List<BIRVariableDcl> params = new ArrayList<>();

        funcSymbol.params.forEach(param -> {
            BIRVariableDcl birVarDcl = new BIRVariableDcl(fpVarRef.pos, param.type, this.env.nextLambdaVarId(names),
                    VarScope.FUNCTION, VarKind.ARG, null);
            params.add(birVarDcl);
        });

        BVarSymbol restParam = funcSymbol.restParam;
        if (restParam != null) {
            BIRVariableDcl birVarDcl = new BIRVariableDcl(fpVarRef.pos, restParam.type, this.env.nextLambdaVarId(names),
                    VarScope.FUNCTION, VarKind.ARG, null);
            params.add(birVarDcl);
        }

        setScopeAndEmit(
                new BIRNonTerminator.FPLoad(fpVarRef.pos, funcSymbol.pkgID, funcName, lhsOp, params, new ArrayList<>(),
                        funcSymbol.type, funcSymbol.strandName, funcSymbol.schedulerPolicy));
        this.env.targetOperand = lhsOp;
    }

    private void addToTrapStack(BIRBasicBlock birBasicBlock) {
        if (this.env.trapBlocks.isEmpty()) {
            return;
        }
        this.env.trapBlocks.peek().add(birBasicBlock);
    }

    private List<BIRNode.BIRMappingConstructorEntry> generateMappingConstructorEntries(
            List<RecordLiteralNode.RecordField> fields) {

        List<BIRNode.BIRMappingConstructorEntry> initialValues = new ArrayList<>(fields.size());

        for (RecordLiteralNode.RecordField field : fields) {
            if (field.isKeyValueField()) {
                BLangRecordKeyValueField keyValueField = (BLangRecordKeyValueField) field;
                keyValueField.key.expr.accept(this);
                BIROperand keyOperand = this.env.targetOperand;

                keyValueField.valueExpr.accept(this);
                BIROperand valueOperand = this.env.targetOperand;
                initialValues.add(new BIRNode.BIRMappingConstructorKeyValueEntry(keyOperand, valueOperand));
                continue;
            }

            BLangRecordLiteral.BLangRecordSpreadOperatorField spreadField =
                    (BLangRecordLiteral.BLangRecordSpreadOperatorField) field;
            spreadField.expr.accept(this);
            initialValues.add(new BIRNode.BIRMappingConstructorSpreadFieldEntry(this.env.targetOperand));
        }
        return initialValues;
    }


    // For invocation expressions, there is no symbol to attach the annotation annotation symbols to. So we
    // add the attachments symbols to the attachment expression and extract them here.
    private List<BIRAnnotationAttachment> getBIRAnnotAttachmentsForASTAnnotAttachments(
            List<BLangAnnotationAttachment> astAnnotAttachments) {
        List<BIRAnnotationAttachment> annotationAttachments = new ArrayList<>(astAnnotAttachments.size());
        for (BLangAnnotationAttachment astAnnotAttachment : astAnnotAttachments) {
            annotationAttachments.add(createBIRAnnotationAttachment(astAnnotAttachment.annotationAttachmentSymbol));
        }
        return annotationAttachments;
    }

}<|MERGE_RESOLUTION|>--- conflicted
+++ resolved
@@ -1751,18 +1751,9 @@
 
     @Override
     public void visit(BLangStructLiteral astStructLiteralExpr) {
-<<<<<<< HEAD
         BType type = astStructLiteralExpr.getBType();
         BIRVariableDcl tempVarDcl = new BIRVariableDcl(type, this.env.nextLocalVarId(names), VarScope.FUNCTION,
                                                        VarKind.TEMP);
-=======
-        List<BIROperand> varDcls = mapToVarDcls(astStructLiteralExpr.enclMapSymbols);
-        BType type = astStructLiteralExpr.getBType();
-        visitTypedesc(astStructLiteralExpr.pos, type, varDcls, getAnnotations(type.tsymbol, this.env));
-
-        BIRVariableDcl tempVarDcl = new BIRVariableDcl(astStructLiteralExpr.getBType(),
-                                                       this.env.nextLocalVarId(names), VarScope.FUNCTION, VarKind.TEMP);
->>>>>>> a70cfff6
         this.env.enclFunc.localVars.add(tempVarDcl);
         BIROperand toVarRef = new BIROperand(tempVarDcl);
         List<BIRNode.BIRMappingConstructorEntry> fields =
@@ -1834,39 +1825,12 @@
 
     @Override
     public void visit(BLangArrayLiteral astArrayLiteralExpr) {
-<<<<<<< HEAD
-=======
-        BType bType = astArrayLiteralExpr.getBType();
-        if (bType.tag == TypeTags.TUPLE) {
-            visitTypedesc(astArrayLiteralExpr.pos, bType, Collections.emptyList(),
-                          getAnnotations(bType.tsymbol, this.env));
-        }
->>>>>>> a70cfff6
         generateListConstructorExpr(astArrayLiteralExpr);
     }
 
     @Override
     public void visit(BLangTupleLiteral tupleLiteral) {
-<<<<<<< HEAD
-=======
-        BType type = tupleLiteral.getBType();
-        visitTypedesc(tupleLiteral.pos, type, Collections.emptyList(), getAnnotations(type.tsymbol, this.env));
->>>>>>> a70cfff6
         generateListConstructorExpr(tupleLiteral);
-    }
-
-    private BIROperand getAnnotations(BTypeSymbol typeSymbol, BIRGenEnv env) {
-        if (typeSymbol == null || typeSymbol.annotations == null) {
-            return null;
-        }
-        return new BIROperand(getAnnotations(typeSymbol.annotations, env));
-    }
-
-    private BIRVariableDcl getAnnotations(BVarSymbol annotations, BIRGenEnv env) {
-        if (env.symbolVarMap.containsKey(annotations)) {
-            return env.symbolVarMap.get(annotations);
-        }
-        return globalVarMap.get(annotations);
     }
 
     @Override
@@ -1875,18 +1839,8 @@
     }
 
     @Override
-<<<<<<< HEAD
     public void visit(BLangGroupExpr groupExpr) {
         groupExpr.expression.accept(this);
-=======
-    public void visit(BLangJSONArrayLiteral jsonArrayLiteralExpr) {
-        BType bType = jsonArrayLiteralExpr.getBType();
-        if (bType.tag == TypeTags.TUPLE) {
-            visitTypedesc(jsonArrayLiteralExpr.pos, bType, Collections.emptyList(),
-                          getAnnotations(bType.tsymbol, this.env));
-        }
-        generateListConstructorExpr(jsonArrayLiteralExpr);
->>>>>>> a70cfff6
     }
 
     @Override
@@ -2439,7 +2393,6 @@
         createNewTypedescInst(type, typeLoad.pos);
     }
 
-<<<<<<< HEAD
     private void createNewTypedescInst(BType type, Location position) {
         List<BIROperand> varDcls = mapToVarDcls(type);
         BTypeSymbol typeSymbol = type.tsymbol;
@@ -2451,7 +2404,7 @@
                 return;
             }
             tempVarDcl = new BIRGlobalVariableDcl(symTable.typeDesc, this.env.nextTypedescId(names), VarScope.GLOBAL,
-                                                  VarKind.GLOBAL, 0, typeSymbol.pkgID, SymbolOrigin.VIRTUAL);
+                    VarKind.GLOBAL, 0, typeSymbol.pkgID, SymbolOrigin.VIRTUAL);
             this.env.enclPkg.globalVars.add((BIRGlobalVariableDcl) tempVarDcl);
             toVarRef = new BIROperand(tempVarDcl);
             globalTypedescMap.put(type, toVarRef);
@@ -2459,7 +2412,7 @@
             this.env.enclPkg.typedescs.add(newTypeDesc);
         } else {
             tempVarDcl = new BIRVariableDcl(symTable.typeDesc, this.env.nextLocalVarId(names), VarScope.FUNCTION,
-                                            VarKind.TEMP);
+                    VarKind.TEMP);
             this.env.enclFunc.localVars.add(tempVarDcl);
             toVarRef = new BIROperand(tempVarDcl);
             newTypeDesc = new BIRNonTerminator.NewTypeDesc(position, toVarRef, type, varDcls);
@@ -2467,24 +2420,6 @@
             setScopeAndEmit(newTypeDesc);
             localTypedescMap.put(type, toVarRef);
         }
-=======
-    private void visitTypedesc(Location pos, BType type, List<BIROperand> varDcls) {
-        visitTypedesc(pos, type, varDcls, null);
-    }
-
-    private void visitTypedesc(Location pos, BType type, List<BIROperand> varDcls, BIROperand annotations) {
-        BIRVariableDcl tempVarDcl = new BIRVariableDcl(symTable.typeDesc, this.env.nextLocalVarId(names),
-                                                       VarScope.FUNCTION, VarKind.TEMP);
-        this.env.enclFunc.localVars.add(tempVarDcl);
-        BIROperand toVarRef = new BIROperand(tempVarDcl);
-        if (annotations != null) {
-            setScopeAndEmit(new BIRNonTerminator.NewTypeDesc(pos, toVarRef, type, varDcls, annotations));
-            this.env.targetOperand = toVarRef;
-            return;
-        }
-        setScopeAndEmit(new BIRNonTerminator.NewTypeDesc(pos, toVarRef, type, varDcls));
-        this.env.targetOperand = toVarRef;
->>>>>>> a70cfff6
     }
 
     @Override
