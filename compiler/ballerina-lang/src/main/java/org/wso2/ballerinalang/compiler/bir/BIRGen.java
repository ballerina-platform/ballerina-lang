--- conflicted
+++ resolved
@@ -416,7 +416,6 @@
     public void visit(BLangTypeDefinition astTypeDefinition) {
         BType type = getDefinedType(astTypeDefinition);
         Name displayName = astTypeDefinition.symbol.name;
-
         if (type.tag == TypeTags.RECORD) {
             BRecordType recordType = (BRecordType) type;
             if (recordType.shouldPrintShape()) {
@@ -432,19 +431,14 @@
                                                           type,
                                                           new ArrayList<>(),
                                                           astTypeDefinition.symbol.origin.toBIROrigin(),
-<<<<<<< HEAD
-                                                          displayName);
+                                                          displayName,
+                                                          astTypeDefinition.symbol.originalName);
         //todo revisit @chiran
         if(astTypeDefinition.symbol.tag == SymTag.TYPE_DEF) {
             typeDefs.put(astTypeDefinition.symbol.type.tsymbol, typeDef);
         } else {
             typeDefs.put(astTypeDefinition.symbol, typeDef);
         }
-=======
-                                                          displayName,
-                                                          astTypeDefinition.symbol.originalName);
-        typeDefs.put(astTypeDefinition.symbol, typeDef);
->>>>>>> acdd844a
         this.env.enclPkg.typeDefs.add(typeDef);
         typeDef.index = this.env.enclPkg.typeDefs.size() - 1;
 
@@ -1831,13 +1825,13 @@
             return;
         }
         BIRVariableDcl tempVarDcl = new BIRVariableDcl(astMapAccessExpr.getBType(), this.env.nextLocalVarId(names),
-                VarScope.FUNCTION, VarKind.TEMP);
+                                                       VarScope.FUNCTION, VarKind.TEMP);
         this.env.enclFunc.localVars.add(tempVarDcl);
         BIROperand tempVarRef = new BIROperand(tempVarDcl);
 
         setScopeAndEmit(new BIRNonTerminator.FieldAccess(astMapAccessExpr.pos, InstructionKind.MAP_LOAD, tempVarRef,
                 keyRegIndex, varRefRegIndex, astMapAccessExpr.optionalFieldAccess,
-                astMapAccessExpr.isLValue && !astMapAccessExpr.leafNode));
+                                              astMapAccessExpr.isLValue && !astMapAccessExpr.leafNode));
         this.env.targetOperand = tempVarRef;
         this.varAssignment = variableStore;
     }
@@ -1893,7 +1887,7 @@
     @Override
     public void visit(BLangStringAccessExpr stringAccessExpr) {
         BIRVariableDcl tempVarDcl = new BIRVariableDcl(stringAccessExpr.getBType(), this.env.nextLocalVarId(names),
-                VarScope.FUNCTION, VarKind.TEMP);
+                                                       VarScope.FUNCTION, VarKind.TEMP);
         this.env.enclFunc.localVars.add(tempVarDcl);
         BIROperand tempVarRef = new BIROperand(tempVarDcl);
 
@@ -1904,7 +1898,7 @@
         BIROperand keyRegIndex = this.env.targetOperand;
 
         setScopeAndEmit(new BIRNonTerminator.FieldAccess(stringAccessExpr.pos, InstructionKind.STRING_LOAD, tempVarRef,
-                keyRegIndex, varRefRegIndex));
+                                              keyRegIndex, varRefRegIndex));
         this.env.targetOperand = tempVarRef;
     }
 
@@ -1929,7 +1923,7 @@
         BIROperand exprIndex = this.env.targetOperand;
 
         setScopeAndEmit(new BIRNonTerminator.IsLike(isLikeExpr.pos, isLikeExpr.typeNode.getBType(), toVarRef,
-                exprIndex));
+                                                    exprIndex));
 
         this.env.targetOperand = toVarRef;
     }
@@ -1989,8 +1983,8 @@
             }
         } else {
             BIRVariableDcl tempVarDcl = new BIRVariableDcl(astPackageVarRefExpr.getBType(),
-                    this.env.nextLocalVarId(names), VarScope.FUNCTION,
-                    VarKind.TEMP);
+                                                           this.env.nextLocalVarId(names), VarScope.FUNCTION,
+                                                           VarKind.TEMP);
             this.env.enclFunc.localVars.add(tempVarDcl);
             BIROperand tempVarRef = new BIROperand(tempVarDcl);
             BIROperand fromVarRef = new BIROperand(getVarRef(astPackageVarRefExpr));
@@ -2005,13 +1999,8 @@
         if ((symbol.tag & SymTag.CONSTANT) == SymTag.CONSTANT ||
                 !isInSamePackage(astPackageVarRefExpr.varSymbol, env.enclPkg.packageID)) {
             return new BIRGlobalVariableDcl(astPackageVarRefExpr.pos, symbol.flags, symbol.type, symbol.pkgID,
-<<<<<<< HEAD
-                    symbol.name, VarScope.GLOBAL, VarKind.CONSTANT, symbol.name.value,
-                    symbol.origin.toBIROrigin());
-=======
                                             symbol.name, symbol.getOriginalName(), VarScope.GLOBAL, VarKind.CONSTANT,
                                             symbol.name.value, symbol.origin.toBIROrigin());
->>>>>>> acdd844a
         }
 
         return this.globalVarMap.get(symbol);
@@ -2027,14 +2016,14 @@
 
         // Create a temporary variable to store the binary operation result.
         BIRVariableDcl tempVarDcl = new BIRVariableDcl(astBinaryExpr.getBType(),
-                this.env.nextLocalVarId(names), VarScope.FUNCTION, VarKind.TEMP);
+                                                       this.env.nextLocalVarId(names), VarScope.FUNCTION, VarKind.TEMP);
         this.env.enclFunc.localVars.add(tempVarDcl);
         BIROperand lhsOp = new BIROperand(tempVarDcl);
         this.env.targetOperand = lhsOp;
 
         // Create binary instruction
         BinaryOp binaryIns = new BinaryOp(astBinaryExpr.pos, getBinaryInstructionKind(astBinaryExpr.opKind),
-                astBinaryExpr.getBType(), lhsOp, rhsOp1, rhsOp2);
+                                          astBinaryExpr.getBType(), lhsOp, rhsOp1, rhsOp2);
         setScopeAndEmit(binaryIns);
     }
 
@@ -2045,7 +2034,7 @@
 
         // Create a temporary variable to store the unary operation result.
         BIRVariableDcl tempVarDcl = new BIRVariableDcl(unaryExpr.getBType(),
-                this.env.nextLocalVarId(names), VarScope.FUNCTION, VarKind.TEMP);
+                                                       this.env.nextLocalVarId(names), VarScope.FUNCTION, VarKind.TEMP);
         this.env.enclFunc.localVars.add(tempVarDcl);
         BIROperand lhsOp = new BIROperand(tempVarDcl);
 
@@ -2097,7 +2086,7 @@
         BIRBasicBlock thenBB = new BIRBasicBlock(this.env.nextBBId(names));
         addToTrapStack(thenBB);
         BIRVariableDcl tempVarDcl = new BIRVariableDcl(waitLiteral.getBType(),
-                this.env.nextLocalVarId(names), VarScope.FUNCTION, VarKind.TEMP);
+                                                       this.env.nextLocalVarId(names), VarScope.FUNCTION, VarKind.TEMP);
         this.env.enclFunc.localVars.add(tempVarDcl);
         BIROperand toVarRef = new BIROperand(tempVarDcl);
         setScopeAndEmit(new BIRNonTerminator.NewStructure(waitLiteral.pos, toVarRef, this.env.targetOperand));
@@ -2162,7 +2151,7 @@
     @Override
     public void visit(BLangXMLElementLiteral xmlElementLiteral) {
         BIRVariableDcl tempVarDcl = new BIRVariableDcl(xmlElementLiteral.getBType(), this.env.nextLocalVarId(names),
-                VarScope.FUNCTION, VarKind.TEMP);
+                                                       VarScope.FUNCTION, VarKind.TEMP);
         this.env.enclFunc.localVars.add(tempVarDcl);
         BIROperand toVarRef = new BIROperand(tempVarDcl);
 
@@ -2181,9 +2170,9 @@
         // Create xml element
         BIRNonTerminator.NewXMLElement newXMLElement =
                 new BIRNonTerminator.NewXMLElement(xmlElementLiteral.pos, toVarRef, startTagNameIndex,
-                        defaultNsURIVarRef,
-                        Symbols.isFlagOn(xmlElementLiteral.getBType().flags,
-                                Flags.READONLY));
+                                                   defaultNsURIVarRef,
+                                                   Symbols.isFlagOn(xmlElementLiteral.getBType().flags,
+                                                                    Flags.READONLY));
         setScopeAndEmit(newXMLElement);
 
         // Populate the XML by adding namespace declarations, attributes and children
@@ -2207,7 +2196,7 @@
     @Override
     public void visit(BLangXMLSequenceLiteral xmlSequenceLiteral) {
         BIRVariableDcl tempVarDcl = new BIRVariableDcl(xmlSequenceLiteral.getBType(), this.env.nextLocalVarId(names),
-                VarScope.FUNCTION, VarKind.TEMP);
+                                                       VarScope.FUNCTION, VarKind.TEMP);
 
         this.env.enclFunc.localVars.add(tempVarDcl);
         BIROperand toVarRef = new BIROperand(tempVarDcl);
@@ -2223,7 +2212,7 @@
     @Override
     public void visit(BLangXMLTextLiteral xmlTextLiteral) {
         BIRVariableDcl tempVarDcl = new BIRVariableDcl(xmlTextLiteral.getBType(), this.env.nextLocalVarId(names),
-                VarScope.FUNCTION, VarKind.TEMP);
+                                                       VarScope.FUNCTION, VarKind.TEMP);
         this.env.enclFunc.localVars.add(tempVarDcl);
         BIROperand toVarRef = new BIROperand(tempVarDcl);
 
@@ -2239,7 +2228,7 @@
     @Override
     public void visit(BLangXMLCommentLiteral xmlCommentLiteral) {
         BIRVariableDcl tempVarDcl = new BIRVariableDcl(xmlCommentLiteral.getBType(), this.env.nextLocalVarId(names),
-                VarScope.FUNCTION, VarKind.TEMP);
+                                                       VarScope.FUNCTION, VarKind.TEMP);
         this.env.enclFunc.localVars.add(tempVarDcl);
         BIROperand toVarRef = new BIROperand(tempVarDcl);
 
@@ -2248,8 +2237,8 @@
 
         BIRNonTerminator.NewXMLComment newXMLComment =
                 new BIRNonTerminator.NewXMLComment(xmlCommentLiteral.pos, toVarRef, xmlCommentIndex,
-                        Symbols.isFlagOn(xmlCommentLiteral.getBType().flags,
-                                Flags.READONLY));
+                                                   Symbols.isFlagOn(xmlCommentLiteral.getBType().flags,
+                                                                    Flags.READONLY));
         setScopeAndEmit(newXMLComment);
         this.env.targetOperand = toVarRef;
     }
@@ -2257,7 +2246,7 @@
     @Override
     public void visit(BLangXMLProcInsLiteral xmlProcInsLiteral) {
         BIRVariableDcl tempVarDcl = new BIRVariableDcl(xmlProcInsLiteral.getBType(), this.env.nextLocalVarId(names),
-                VarScope.FUNCTION, VarKind.TEMP);
+                                                       VarScope.FUNCTION, VarKind.TEMP);
         this.env.enclFunc.localVars.add(tempVarDcl);
         BIROperand toVarRef = new BIROperand(tempVarDcl);
 
@@ -2269,8 +2258,8 @@
 
         BIRNonTerminator.NewXMLProcIns newXMLProcIns =
                 new BIRNonTerminator.NewXMLProcIns(xmlProcInsLiteral.pos, toVarRef, dataIndex, targetIndex,
-                        Symbols.isFlagOn(xmlProcInsLiteral.getBType().flags,
-                                Flags.READONLY));
+                                                   Symbols.isFlagOn(xmlProcInsLiteral.getBType().flags,
+                                                                    Flags.READONLY));
         setScopeAndEmit(newXMLProcIns);
         this.env.targetOperand = toVarRef;
     }
@@ -2331,18 +2320,18 @@
     public void visit(BLangTypedescExpr accessExpr) {
         BIRVariableDcl tempVarDcl =
                 new BIRVariableDcl(accessExpr.getBType(), this.env.nextLocalVarId(names), VarScope.FUNCTION,
-                        VarKind.TEMP);
+                                   VarKind.TEMP);
         this.env.enclFunc.localVars.add(tempVarDcl);
         BIROperand toVarRef = new BIROperand(tempVarDcl);
         setScopeAndEmit(new BIRNonTerminator.NewTypeDesc(accessExpr.pos, toVarRef, accessExpr.resolvedType,
-                Collections.emptyList()));
+                                              Collections.emptyList()));
         this.env.targetOperand = toVarRef;
     }
 
     @Override
     public void visit(BLangTableConstructorExpr tableConstructorExpr) {
         BIRVariableDcl tempVarDcl = new BIRVariableDcl(tableConstructorExpr.getBType(), this.env.nextLocalVarId(names),
-                VarScope.FUNCTION, VarKind.TEMP);
+                                                       VarScope.FUNCTION, VarKind.TEMP);
 
         this.env.enclFunc.localVars.add(tempVarDcl);
         BIROperand toVarRef = new BIROperand(tempVarDcl);
@@ -2375,7 +2364,7 @@
 
         setScopeAndEmit(
                 new BIRNonTerminator.NewTable(tableConstructorExpr.pos, tableConstructorExpr.getBType(), toVarRef,
-                        keyColOp, dataOp));
+                                              keyColOp, dataOp));
 
         this.env.targetOperand = toVarRef;
     }
@@ -2474,14 +2463,9 @@
             if (birGlobalVar == null) {
                 birGlobalVar = dummyGlobalVarMapForLocks.computeIfAbsent(globalVar, k ->
                         new BIRGlobalVariableDcl(null, globalVar.flags, globalVar.type, globalVar.pkgID,
-<<<<<<< HEAD
-                                globalVar.name, VarScope.GLOBAL, VarKind.GLOBAL,
-                                globalVar.name.value, globalVar.origin.toBIROrigin()));
-=======
                                                  globalVar.name, globalVar.getOriginalName(), VarScope.GLOBAL,
                                                  VarKind.GLOBAL, globalVar.name.value,
                                                  globalVar.origin.toBIROrigin()));
->>>>>>> acdd844a
             }
 
             ((BIRTerminator.Lock) this.env.enclBB.terminator).lockVariables.add(birGlobalVar);
@@ -2635,13 +2619,13 @@
             return;
         }
         BIRVariableDcl tempVarDcl = new BIRVariableDcl(astArrayAccessExpr.getBType(), this.env.nextLocalVarId(names),
-                VarScope.FUNCTION, VarKind.TEMP);
+                                                       VarScope.FUNCTION, VarKind.TEMP);
         this.env.enclFunc.localVars.add(tempVarDcl);
         BIROperand tempVarRef = new BIROperand(tempVarDcl);
 
         setScopeAndEmit(new BIRNonTerminator.FieldAccess(astArrayAccessExpr.pos, InstructionKind.ARRAY_LOAD, tempVarRef,
-                keyRegIndex, varRefRegIndex, false,
-                astArrayAccessExpr.isLValue && !astArrayAccessExpr.leafNode));
+                                              keyRegIndex, varRefRegIndex, false,
+                                              astArrayAccessExpr.isLValue && !astArrayAccessExpr.leafNode));
         this.env.targetOperand = tempVarRef;
 
         this.varAssignment = variableStore;
@@ -2677,8 +2661,8 @@
                             rhsOp, astIndexBasedAccessExpr.isStoreOnCreation));
         } else {
             BIRVariableDcl tempVarDcl = new BIRVariableDcl(astIndexBasedAccessExpr.getBType(),
-                    this.env.nextLocalVarId(names),
-                    VarScope.FUNCTION, VarKind.TEMP);
+                                                           this.env.nextLocalVarId(names),
+                                                           VarScope.FUNCTION, VarKind.TEMP);
             this.env.enclFunc.localVars.add(tempVarDcl);
             BIROperand tempVarRef = new BIROperand(tempVarDcl);
 
@@ -2849,7 +2833,7 @@
         // fpload instruction
         BIRVariableDcl tempVarLambda =
                 new BIRVariableDcl(fpVarRef.getBType(), this.env.nextLocalVarId(names), VarScope.FUNCTION,
-                        VarKind.TEMP);
+                                   VarKind.TEMP);
         this.env.enclFunc.localVars.add(tempVarLambda);
         BIROperand lhsOp = new BIROperand(tempVarLambda);
         Name funcName = getFuncName(funcSymbol);
