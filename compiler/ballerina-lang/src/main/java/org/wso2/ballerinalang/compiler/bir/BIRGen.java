--- conflicted
+++ resolved
@@ -27,8 +27,6 @@
 import org.ballerinalang.model.tree.OperatorKind;
 import org.ballerinalang.model.tree.TopLevelNode;
 import org.ballerinalang.model.tree.expressions.RecordLiteralNode;
-import org.wso2.ballerinalang.compiler.bir.model.ArgumentState;
-import org.wso2.ballerinalang.compiler.bir.model.BIRArgument;
 import org.wso2.ballerinalang.compiler.bir.model.BIRNode;
 import org.wso2.ballerinalang.compiler.bir.model.BIRNode.BIRAnnotation;
 import org.wso2.ballerinalang.compiler.bir.model.BIRNode.BIRAnnotationAttachment;
@@ -97,15 +95,10 @@
 import org.wso2.ballerinalang.compiler.tree.BLangXMLNS.BLangPackageXMLNS;
 import org.wso2.ballerinalang.compiler.tree.expressions.BLangBinaryExpr;
 import org.wso2.ballerinalang.compiler.tree.expressions.BLangConstant;
-<<<<<<< HEAD
-import org.wso2.ballerinalang.compiler.tree.expressions.BLangDynamicParamExpr;
-=======
 import org.wso2.ballerinalang.compiler.tree.expressions.BLangErrorConstructorExpr;
->>>>>>> acb5b578
 import org.wso2.ballerinalang.compiler.tree.expressions.BLangExpression;
 import org.wso2.ballerinalang.compiler.tree.expressions.BLangFieldBasedAccess.BLangStructFunctionVarRef;
 import org.wso2.ballerinalang.compiler.tree.expressions.BLangGroupExpr;
-import org.wso2.ballerinalang.compiler.tree.expressions.BLangIgnoreExpr;
 import org.wso2.ballerinalang.compiler.tree.expressions.BLangIndexBasedAccess;
 import org.wso2.ballerinalang.compiler.tree.expressions.BLangIndexBasedAccess.BLangArrayAccessExpr;
 import org.wso2.ballerinalang.compiler.tree.expressions.BLangIndexBasedAccess.BLangJSONAccessExpr;
@@ -1379,42 +1372,25 @@
     private void createCall(BLangInvocation invocationExpr, boolean isVirtual) {
         List<BLangExpression> requiredArgs = invocationExpr.requiredArgs;
         List<BLangExpression> restArgs = invocationExpr.restArgs;
-<<<<<<< HEAD
-        List<BIRArgument> args = new ArrayList<>();
-=======
         List<BIROperand> args = new ArrayList<>();
         boolean transactional = Symbols.isFlagOn(invocationExpr.symbol.flags, Flags.TRANSACTIONAL);
->>>>>>> acb5b578
 
         for (BLangExpression requiredArg : requiredArgs) {
-            if (requiredArg.getKind() == NodeKind.DYNAMIC_PARAM_EXPR) {
-                ((BLangDynamicParamExpr) requiredArg).conditionalArgument.accept(this);
-                BIROperand conditionalArg = this.env.targetOperand;
-                ((BLangDynamicParamExpr) requiredArg).condition.accept(this);
-                BIROperand condition = this.env.targetOperand;
-                args.add(new BIRArgument(ArgumentState.CONDITIONALLY_PROVIDED, conditionalArg, condition));
-            } else if (requiredArg.getKind() != NodeKind.IGNORE_EXPR) {
+            if (requiredArg.getKind() != NodeKind.IGNORE_EXPR) {
                 requiredArg.accept(this);
-                args.add(new BIRArgument(ArgumentState.PROVIDED, this.env.targetOperand));
+                args.add(this.env.targetOperand);
             } else {
                 BIRVariableDcl birVariableDcl =
                         new BIRVariableDcl(requiredArg.type, new Name("_"), VarScope.FUNCTION, VarKind.ARG);
                 birVariableDcl.ignoreVariable = true;
-                args.add(new BIRArgument(ArgumentState.NOT_PROVIDED, new BIROperand(birVariableDcl)));
+                args.add(new BIROperand(birVariableDcl));
             }
         }
 
         // seems like restArgs.size() is always 1 or 0, but lets iterate just in case
         for (BLangExpression arg : restArgs) {
-            if (arg.getKind() != NodeKind.IGNORE_EXPR) {
-                arg.accept(this);
-                args.add(new BIRArgument(ArgumentState.PROVIDED, this.env.targetOperand));
-            } else {
-                BIRVariableDcl birVariableDcl =
-                        new BIRVariableDcl(arg.type, new Name("_"), VarScope.FUNCTION, VarKind.ARG);
-                birVariableDcl.ignoreVariable = true;
-                args.add(new BIRArgument(ArgumentState.NOT_PROVIDED, new BIROperand(birVariableDcl)));
-            }
+            arg.accept(this);
+            args.add(this.env.targetOperand);
         }
 
         BIROperand fp = null;
@@ -1643,12 +1619,6 @@
         this.env.targetOperand = toVarRef;
     }
 
-    public void visit(BLangIgnoreExpr ignoreExpr) {
-        BIRVariableDcl tempVarDcl = new BIRVariableDcl(ignoreExpr.type,
-                this.env.nextLocalVarId(names), VarScope.FUNCTION, VarKind.TEMP);
-        this.env.enclFunc.localVars.add(tempVarDcl);
-    }
-
     @Override
     public void visit(BLangMapLiteral astMapLiteralExpr) {
         visitTypedesc(astMapLiteralExpr.pos, astMapLiteralExpr.type, Collections.emptyList());
@@ -1840,12 +1810,6 @@
         }
 
         generateMappingAccess(astJSONFieldAccessExpr, astJSONFieldAccessExpr.optionalFieldAccess);
-    }
-
-    @Override
-    public void visit(BLangDynamicParamExpr dynamicParamExpr) {
-        dynamicParamExpr.condition.accept(this);
-        dynamicParamExpr.conditionalArgument.accept(this);
     }
 
     @Override
