--- conflicted
+++ resolved
@@ -1101,12 +1101,8 @@
         astTypeConversionExpr.expr.accept(this);
         BIROperand rhsOp = this.env.targetOperand;
 
-<<<<<<< HEAD
-        emit(new BIRNonTerminator.TypeCast(astTypeConversionExpr.pos, toVarRef, rhsOp, toVarRef.variableDcl.type));
-=======
-        emit(new BIRNonTerminator.TypeCast(astTypeConversionExpr.pos, toVarRef, rhsOp,
+        emit(new BIRNonTerminator.TypeCast(astTypeConversionExpr.pos, toVarRef, rhsOp, toVarRef.variableDcl.type,
                 astTypeConversionExpr.checkTypes));
->>>>>>> 06d58390
         this.env.targetOperand = toVarRef;
     }
 
@@ -1661,11 +1657,8 @@
 
         xmlAttributeAccessExpr.expr.accept(this);
         BIROperand xmlVarOp = this.env.targetOperand;
-<<<<<<< HEAD
-        emit(new BIRNonTerminator.TypeCast(xmlAttributeAccessExpr.pos, toVarRef, xmlVarOp, symTable.mapStringType));
-=======
-        emit(new BIRNonTerminator.TypeCast(xmlAttributeAccessExpr.pos, toVarRef, xmlVarOp, true));
->>>>>>> 06d58390
+        emit(new BIRNonTerminator.TypeCast(xmlAttributeAccessExpr.pos, toVarRef, xmlVarOp, symTable.mapStringType,
+                true));
         this.env.targetOperand = toVarRef;
     }
 
