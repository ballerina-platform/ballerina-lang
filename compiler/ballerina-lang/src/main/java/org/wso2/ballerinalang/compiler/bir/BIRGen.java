/*
 *  Copyright (c) 2018, WSO2 Inc. (http://www.wso2.org) All Rights Reserved.
 *
 *  WSO2 Inc. licenses this file to you under the Apache License,
 *  Version 2.0 (the "License"); you may not use this file except
 *  in compliance with the License.
 *  You may obtain a copy of the License at
 *
 *    http://www.apache.org/licenses/LICENSE-2.0
 *
 *  Unless required by applicable law or agreed to in writing,
 *  software distributed under the License is distributed on an
 *  "AS IS" BASIS, WITHOUT WARRANTIES OR CONDITIONS OF ANY
 *  KIND, either express or implied.  See the License for the
 *  specific language governing permissions and limitations
 *  under the License.
 */

package org.wso2.ballerinalang.compiler.bir;

import io.ballerina.tools.diagnostics.Location;
import io.ballerina.tools.text.LinePosition;
import io.ballerina.tools.text.LineRange;
import org.ballerinalang.model.TreeBuilder;
import org.ballerinalang.model.elements.Flag;
import org.ballerinalang.model.elements.PackageID;
import org.ballerinalang.model.symbols.AnnotationAttachmentSymbol;
import org.ballerinalang.model.symbols.SymbolOrigin;
import org.ballerinalang.model.tree.BlockNode;
import org.ballerinalang.model.tree.NodeKind;
import org.ballerinalang.model.tree.OperatorKind;
import org.ballerinalang.model.tree.TopLevelNode;
import org.ballerinalang.model.tree.expressions.RecordLiteralNode;
import org.wso2.ballerinalang.compiler.bir.model.BIRNode;
import org.wso2.ballerinalang.compiler.bir.model.BIRNode.BIRAnnotation;
import org.wso2.ballerinalang.compiler.bir.model.BIRNode.BIRAnnotationAttachment;
import org.wso2.ballerinalang.compiler.bir.model.BIRNode.BIRBasicBlock;
import org.wso2.ballerinalang.compiler.bir.model.BIRNode.BIRConstant;
import org.wso2.ballerinalang.compiler.bir.model.BIRNode.BIRFunction;
import org.wso2.ballerinalang.compiler.bir.model.BIRNode.BIRFunctionParameter;
import org.wso2.ballerinalang.compiler.bir.model.BIRNode.BIRGlobalVariableDcl;
import org.wso2.ballerinalang.compiler.bir.model.BIRNode.BIRLockDetailsHolder;
import org.wso2.ballerinalang.compiler.bir.model.BIRNode.BIRPackage;
import org.wso2.ballerinalang.compiler.bir.model.BIRNode.BIRParameter;
import org.wso2.ballerinalang.compiler.bir.model.BIRNode.BIRTypeDefinition;
import org.wso2.ballerinalang.compiler.bir.model.BIRNode.BIRVariableDcl;
import org.wso2.ballerinalang.compiler.bir.model.BIRNode.ConstValue;
import org.wso2.ballerinalang.compiler.bir.model.BIRNonTerminator;
import org.wso2.ballerinalang.compiler.bir.model.BIRNonTerminator.BinaryOp;
import org.wso2.ballerinalang.compiler.bir.model.BIRNonTerminator.Move;
import org.wso2.ballerinalang.compiler.bir.model.BIRNonTerminator.UnaryOP;
import org.wso2.ballerinalang.compiler.bir.model.BIROperand;
import org.wso2.ballerinalang.compiler.bir.model.BIRTerminator;
import org.wso2.ballerinalang.compiler.bir.model.BirScope;
import org.wso2.ballerinalang.compiler.bir.model.InstructionKind;
import org.wso2.ballerinalang.compiler.bir.model.VarKind;
import org.wso2.ballerinalang.compiler.bir.model.VarScope;
import org.wso2.ballerinalang.compiler.bir.optimizer.BIROptimizer;
import org.wso2.ballerinalang.compiler.diagnostic.BLangDiagnosticLocation;
import org.wso2.ballerinalang.compiler.semantics.analyzer.Types;
import org.wso2.ballerinalang.compiler.semantics.model.SymbolTable;
import org.wso2.ballerinalang.compiler.semantics.model.symbols.BAnnotationAttachmentSymbol;
import org.wso2.ballerinalang.compiler.semantics.model.symbols.BAnnotationSymbol;
import org.wso2.ballerinalang.compiler.semantics.model.symbols.BAttachedFunction;
import org.wso2.ballerinalang.compiler.semantics.model.symbols.BClassSymbol;
import org.wso2.ballerinalang.compiler.semantics.model.symbols.BConstantSymbol;
import org.wso2.ballerinalang.compiler.semantics.model.symbols.BEnumSymbol;
import org.wso2.ballerinalang.compiler.semantics.model.symbols.BInvokableSymbol;
import org.wso2.ballerinalang.compiler.semantics.model.symbols.BInvokableTypeSymbol;
import org.wso2.ballerinalang.compiler.semantics.model.symbols.BObjectTypeSymbol;
import org.wso2.ballerinalang.compiler.semantics.model.symbols.BResourceFunction;
import org.wso2.ballerinalang.compiler.semantics.model.symbols.BServiceSymbol;
import org.wso2.ballerinalang.compiler.semantics.model.symbols.BSymbol;
import org.wso2.ballerinalang.compiler.semantics.model.symbols.BTypeDefinitionSymbol;
import org.wso2.ballerinalang.compiler.semantics.model.symbols.BTypeSymbol;
import org.wso2.ballerinalang.compiler.semantics.model.symbols.BVarSymbol;
import org.wso2.ballerinalang.compiler.semantics.model.symbols.BXMLNSSymbol;
import org.wso2.ballerinalang.compiler.semantics.model.symbols.SymTag;
import org.wso2.ballerinalang.compiler.semantics.model.symbols.Symbols;
import org.wso2.ballerinalang.compiler.semantics.model.types.BArrayType;
import org.wso2.ballerinalang.compiler.semantics.model.types.BIntersectionType;
import org.wso2.ballerinalang.compiler.semantics.model.types.BInvokableType;
import org.wso2.ballerinalang.compiler.semantics.model.types.BRecordType;
import org.wso2.ballerinalang.compiler.semantics.model.types.BTableType;
import org.wso2.ballerinalang.compiler.semantics.model.types.BTupleType;
import org.wso2.ballerinalang.compiler.semantics.model.types.BType;
import org.wso2.ballerinalang.compiler.semantics.model.types.BTypeReferenceType;
import org.wso2.ballerinalang.compiler.semantics.model.types.BUnionType;
import org.wso2.ballerinalang.compiler.tree.BLangAnnotation;
import org.wso2.ballerinalang.compiler.tree.BLangAnnotationAttachment;
import org.wso2.ballerinalang.compiler.tree.BLangBlockFunctionBody;
import org.wso2.ballerinalang.compiler.tree.BLangClassDefinition;
import org.wso2.ballerinalang.compiler.tree.BLangConstantValue;
import org.wso2.ballerinalang.compiler.tree.BLangExternalFunctionBody;
import org.wso2.ballerinalang.compiler.tree.BLangFunction;
import org.wso2.ballerinalang.compiler.tree.BLangIdentifier;
import org.wso2.ballerinalang.compiler.tree.BLangImportPackage;
import org.wso2.ballerinalang.compiler.tree.BLangNodeVisitor;
import org.wso2.ballerinalang.compiler.tree.BLangPackage;
import org.wso2.ballerinalang.compiler.tree.BLangResourceFunction;
import org.wso2.ballerinalang.compiler.tree.BLangService;
import org.wso2.ballerinalang.compiler.tree.BLangSimpleVariable;
import org.wso2.ballerinalang.compiler.tree.BLangTypeDefinition;
import org.wso2.ballerinalang.compiler.tree.BLangVariable;
import org.wso2.ballerinalang.compiler.tree.BLangXMLNS;
import org.wso2.ballerinalang.compiler.tree.BLangXMLNS.BLangLocalXMLNS;
import org.wso2.ballerinalang.compiler.tree.BLangXMLNS.BLangPackageXMLNS;
import org.wso2.ballerinalang.compiler.tree.expressions.BLangBinaryExpr;
import org.wso2.ballerinalang.compiler.tree.expressions.BLangConstant;
import org.wso2.ballerinalang.compiler.tree.expressions.BLangDynamicArgExpr;
import org.wso2.ballerinalang.compiler.tree.expressions.BLangErrorConstructorExpr;
import org.wso2.ballerinalang.compiler.tree.expressions.BLangExpression;
import org.wso2.ballerinalang.compiler.tree.expressions.BLangFieldBasedAccess.BLangStructFunctionVarRef;
import org.wso2.ballerinalang.compiler.tree.expressions.BLangGroupExpr;
import org.wso2.ballerinalang.compiler.tree.expressions.BLangIgnoreExpr;
import org.wso2.ballerinalang.compiler.tree.expressions.BLangIndexBasedAccess;
import org.wso2.ballerinalang.compiler.tree.expressions.BLangIndexBasedAccess.BLangArrayAccessExpr;
import org.wso2.ballerinalang.compiler.tree.expressions.BLangIndexBasedAccess.BLangJSONAccessExpr;
import org.wso2.ballerinalang.compiler.tree.expressions.BLangIndexBasedAccess.BLangMapAccessExpr;
import org.wso2.ballerinalang.compiler.tree.expressions.BLangIndexBasedAccess.BLangStringAccessExpr;
import org.wso2.ballerinalang.compiler.tree.expressions.BLangIndexBasedAccess.BLangStructFieldAccessExpr;
import org.wso2.ballerinalang.compiler.tree.expressions.BLangIndexBasedAccess.BLangTableAccessExpr;
import org.wso2.ballerinalang.compiler.tree.expressions.BLangIndexBasedAccess.BLangXMLAccessExpr;
import org.wso2.ballerinalang.compiler.tree.expressions.BLangInvocation;
import org.wso2.ballerinalang.compiler.tree.expressions.BLangIsAssignableExpr;
import org.wso2.ballerinalang.compiler.tree.expressions.BLangIsLikeExpr;
import org.wso2.ballerinalang.compiler.tree.expressions.BLangLambdaFunction;
import org.wso2.ballerinalang.compiler.tree.expressions.BLangListConstructorExpr;
import org.wso2.ballerinalang.compiler.tree.expressions.BLangListConstructorExpr.BLangArrayLiteral;
import org.wso2.ballerinalang.compiler.tree.expressions.BLangListConstructorExpr.BLangJSONArrayLiteral;
import org.wso2.ballerinalang.compiler.tree.expressions.BLangListConstructorExpr.BLangListConstructorSpreadOpExpr;
import org.wso2.ballerinalang.compiler.tree.expressions.BLangListConstructorExpr.BLangTupleLiteral;
import org.wso2.ballerinalang.compiler.tree.expressions.BLangLiteral;
import org.wso2.ballerinalang.compiler.tree.expressions.BLangReAssertion;
import org.wso2.ballerinalang.compiler.tree.expressions.BLangReAtomCharOrEscape;
import org.wso2.ballerinalang.compiler.tree.expressions.BLangReAtomQuantifier;
import org.wso2.ballerinalang.compiler.tree.expressions.BLangReCapturingGroups;
import org.wso2.ballerinalang.compiler.tree.expressions.BLangReCharSet;
import org.wso2.ballerinalang.compiler.tree.expressions.BLangReCharSetRange;
import org.wso2.ballerinalang.compiler.tree.expressions.BLangReCharacterClass;
import org.wso2.ballerinalang.compiler.tree.expressions.BLangReDisjunction;
import org.wso2.ballerinalang.compiler.tree.expressions.BLangReFlagExpression;
import org.wso2.ballerinalang.compiler.tree.expressions.BLangReFlagsOnOff;
import org.wso2.ballerinalang.compiler.tree.expressions.BLangReQuantifier;
import org.wso2.ballerinalang.compiler.tree.expressions.BLangReSequence;
import org.wso2.ballerinalang.compiler.tree.expressions.BLangRecordLiteral;
import org.wso2.ballerinalang.compiler.tree.expressions.BLangRecordLiteral.BLangMapLiteral;
import org.wso2.ballerinalang.compiler.tree.expressions.BLangRecordLiteral.BLangRecordKeyValueField;
import org.wso2.ballerinalang.compiler.tree.expressions.BLangRecordLiteral.BLangStructLiteral;
import org.wso2.ballerinalang.compiler.tree.expressions.BLangRegExpTemplateLiteral;
import org.wso2.ballerinalang.compiler.tree.expressions.BLangSimpleVarRef;
import org.wso2.ballerinalang.compiler.tree.expressions.BLangSimpleVarRef.BLangFunctionVarRef;
import org.wso2.ballerinalang.compiler.tree.expressions.BLangSimpleVarRef.BLangLocalVarRef;
import org.wso2.ballerinalang.compiler.tree.expressions.BLangSimpleVarRef.BLangPackageVarRef;
import org.wso2.ballerinalang.compiler.tree.expressions.BLangStatementExpression;
import org.wso2.ballerinalang.compiler.tree.expressions.BLangTableConstructorExpr;
import org.wso2.ballerinalang.compiler.tree.expressions.BLangTrapExpr;
import org.wso2.ballerinalang.compiler.tree.expressions.BLangTypeConversionExpr;
import org.wso2.ballerinalang.compiler.tree.expressions.BLangTypeInit;
import org.wso2.ballerinalang.compiler.tree.expressions.BLangTypeTestExpr;
import org.wso2.ballerinalang.compiler.tree.expressions.BLangTypedescExpr;
import org.wso2.ballerinalang.compiler.tree.expressions.BLangUnaryExpr;
import org.wso2.ballerinalang.compiler.tree.expressions.BLangWaitExpr;
import org.wso2.ballerinalang.compiler.tree.expressions.BLangWaitForAllExpr;
import org.wso2.ballerinalang.compiler.tree.expressions.BLangWorkerFlushExpr;
import org.wso2.ballerinalang.compiler.tree.expressions.BLangWorkerReceive;
import org.wso2.ballerinalang.compiler.tree.expressions.BLangWorkerSyncSendExpr;
import org.wso2.ballerinalang.compiler.tree.expressions.BLangXMLAttribute;
import org.wso2.ballerinalang.compiler.tree.expressions.BLangXMLCommentLiteral;
import org.wso2.ballerinalang.compiler.tree.expressions.BLangXMLElementLiteral;
import org.wso2.ballerinalang.compiler.tree.expressions.BLangXMLProcInsLiteral;
import org.wso2.ballerinalang.compiler.tree.expressions.BLangXMLQName;
import org.wso2.ballerinalang.compiler.tree.expressions.BLangXMLQuotedString;
import org.wso2.ballerinalang.compiler.tree.expressions.BLangXMLSequenceLiteral;
import org.wso2.ballerinalang.compiler.tree.expressions.BLangXMLTextLiteral;
import org.wso2.ballerinalang.compiler.tree.statements.BLangAssignment;
import org.wso2.ballerinalang.compiler.tree.statements.BLangBlockStmt;
import org.wso2.ballerinalang.compiler.tree.statements.BLangBreak;
import org.wso2.ballerinalang.compiler.tree.statements.BLangContinue;
import org.wso2.ballerinalang.compiler.tree.statements.BLangExpressionStmt;
import org.wso2.ballerinalang.compiler.tree.statements.BLangFail;
import org.wso2.ballerinalang.compiler.tree.statements.BLangForkJoin;
import org.wso2.ballerinalang.compiler.tree.statements.BLangIf;
import org.wso2.ballerinalang.compiler.tree.statements.BLangLock.BLangLockStmt;
import org.wso2.ballerinalang.compiler.tree.statements.BLangLock.BLangUnLockStmt;
import org.wso2.ballerinalang.compiler.tree.statements.BLangPanic;
import org.wso2.ballerinalang.compiler.tree.statements.BLangReturn;
import org.wso2.ballerinalang.compiler.tree.statements.BLangSimpleVariableDef;
import org.wso2.ballerinalang.compiler.tree.statements.BLangStatement;
import org.wso2.ballerinalang.compiler.tree.statements.BLangWhile;
import org.wso2.ballerinalang.compiler.tree.statements.BLangWorkerSend;
import org.wso2.ballerinalang.compiler.tree.statements.BLangXMLNSStatement;
import org.wso2.ballerinalang.compiler.tree.types.BLangStructureTypeNode;
import org.wso2.ballerinalang.compiler.tree.types.BLangType;
import org.wso2.ballerinalang.compiler.util.BArrayState;
import org.wso2.ballerinalang.compiler.util.ClosureVarSymbol;
import org.wso2.ballerinalang.compiler.util.CompilerContext;
import org.wso2.ballerinalang.compiler.util.CompilerUtils;
import org.wso2.ballerinalang.compiler.util.FieldKind;
import org.wso2.ballerinalang.compiler.util.Name;
import org.wso2.ballerinalang.compiler.util.Names;
import org.wso2.ballerinalang.compiler.util.TypeTags;
import org.wso2.ballerinalang.compiler.util.Unifier;
import org.wso2.ballerinalang.util.Flags;

import java.util.ArrayList;
import java.util.Collections;
import java.util.HashMap;
import java.util.LinkedHashMap;
import java.util.List;
import java.util.Map;
import java.util.Set;
import java.util.TreeMap;
import java.util.stream.Collectors;

import javax.xml.XMLConstants;

import static org.ballerinalang.model.tree.NodeKind.CLASS_DEFN;
import static org.ballerinalang.model.tree.NodeKind.INVOCATION;
import static org.ballerinalang.model.tree.NodeKind.STATEMENT_EXPRESSION;
import static org.wso2.ballerinalang.compiler.desugar.AnnotationDesugar.ANNOTATION_DATA;

/**
 * Lower the AST to BIR.
 *
 * @since 0.980.0
 */
public class BIRGen extends BLangNodeVisitor {

    private static final CompilerContext.Key<BIRGen> BIR_GEN =
            new CompilerContext.Key<>();

    public static final String DEFAULT_WORKER_NAME = "function";
    public static final String CLONE_READ_ONLY = "cloneReadOnly";
    private BIRGenEnv env;
    private Names names;
    private final SymbolTable symTable;
    private BIROptimizer birOptimizer;
    private final Types types;

    // Required variables to generate code for assignment statements
    private boolean varAssignment = false;
    private Map<BSymbol, BIRTypeDefinition> typeDefs = new LinkedHashMap<>();
    private BlockNode currentBlock;
    // This is a global variable cache
    public Map<BSymbol, BIRGlobalVariableDcl> globalVarMap = new HashMap<>();

    // This map is used to create dependencies for imported module global variables
    private Map<BSymbol, BIRGlobalVariableDcl> dummyGlobalVarMapForLocks = new HashMap<>();

    // This is to cache the lockstmt to BIR Lock
    private Map<BLangLockStmt, BIRTerminator.Lock> lockStmtMap = new HashMap<>();

    private Unifier unifier;

    private BirScope currentScope;

    public static BIRGen getInstance(CompilerContext context) {
        BIRGen birGen = context.get(BIR_GEN);
        if (birGen == null) {
            birGen = new BIRGen(context);
        }

        return birGen;
    }

    private BIRGen(CompilerContext context) {
        context.put(BIR_GEN, this);

        this.names = Names.getInstance(context);
        this.symTable = SymbolTable.getInstance(context);
        this.birOptimizer = BIROptimizer.getInstance(context);
        this.unifier = new Unifier();
        this.types = Types.getInstance(context);
    }

    public BLangPackage genBIR(BLangPackage astPkg) {
        BIRPackage birPkg = new BIRPackage(astPkg.pos, astPkg.packageID.orgName, astPkg.packageID.pkgName,
                astPkg.packageID.name, astPkg.packageID.version, astPkg.packageID.sourceFileName);

        astPkg.symbol.bir = birPkg; //TODO try to remove this

        this.env = new BIRGenEnv(birPkg);
        astPkg.accept(this);

        this.birOptimizer.optimizePackage(birPkg);
        if (!astPkg.moduleContextDataHolder.skipTests() && astPkg.hasTestablePackage()) {
            astPkg.getTestablePkgs().forEach(testPkg -> {
                BIRPackage testBirPkg = new BIRPackage(testPkg.pos, testPkg.packageID.orgName,
                        testPkg.packageID.pkgName, testPkg.packageID.name, testPkg.packageID.version,
                        testPkg.packageID.sourceFileName, true);
                this.env = new BIRGenEnv(testBirPkg);
                testPkg.accept(this);
                this.birOptimizer.optimizePackage(testBirPkg);
                testPkg.symbol.bir = testBirPkg;
                testBirPkg.importModules.add(new BIRNode.BIRImportModule(null, testPkg.packageID.orgName,
                        testPkg.packageID.name, testPkg.packageID.version));
            });
        }

        setEntryPoints(astPkg);
        return astPkg;
    }

    private void setEntryPoints(BLangPackage pkgNode) {
        BLangFunction mainFunc = getMainFunction(pkgNode);
        if (mainFunc != null || listenerDeclarationFound(pkgNode.getGlobalVariables()) || !pkgNode.services.isEmpty()) {
            pkgNode.symbol.entryPointExists = true;
        }
    }

    private boolean listenerDeclarationFound(List<BLangVariable> globalVars) {
        for (BLangVariable globalVar : globalVars) {
            if (Symbols.isFlagOn(globalVar.symbol.flags, Flags.LISTENER)) {
                return true;
            }
        }
        return false;
    }

    private BLangFunction getMainFunction(BLangPackage pkgNode) {
        for (BLangFunction funcNode : pkgNode.functions) {
            if (CompilerUtils.isMainFunction(funcNode)) {
                return funcNode;
            }
        }
        return null;
    }

    // Nodes

    @Override
    public void visit(BLangPackage astPkg) {
        // Lower function nodes in AST to bir function nodes.
        // TODO handle init, start, stop functions
        astPkg.imports.forEach(impPkg -> impPkg.accept(this));
        astPkg.constants.forEach(astConst -> astConst.accept(this));
        astPkg.typeDefinitions.forEach(astTypeDef -> astTypeDef.accept(this));
        generateClassDefinitions(astPkg.topLevelNodes);
        astPkg.globalVars.forEach(astGlobalVar -> astGlobalVar.accept(this));
        astPkg.initFunction.accept(this);
        astPkg.startFunction.accept(this);
        astPkg.stopFunction.accept(this);
        astPkg.functions.forEach(astFunc -> astFunc.accept(this));
        astPkg.annotations.forEach(astAnn -> astAnn.accept(this));
        astPkg.services.forEach(service -> service.accept(this));
    }

    private void generateClassDefinitions(List<TopLevelNode> topLevelNodes) {
        for (TopLevelNode topLevelNode : topLevelNodes) {
            if (topLevelNode.getKind() == CLASS_DEFN) {
                ((BLangClassDefinition) topLevelNode).accept(this);
            }
        }
    }

    @Override
    public void visit(BLangTypeDefinition astTypeDefinition) {
        BType type = getDefinedType(astTypeDefinition);
        BSymbol symbol = astTypeDefinition.symbol;
        Name displayName = symbol.name;
        if (type.tag == TypeTags.RECORD) {
            BRecordType recordType = (BRecordType) type;
            if (recordType.shouldPrintShape()) {
                displayName = new Name(recordType.toString());
            }
        }

        BIRTypeDefinition typeDef = new BIRTypeDefinition(astTypeDefinition.pos,
                                                          symbol.name,
                                                          symbol.flags,
                                                          astTypeDefinition.isBuiltinTypeDef,
                                                          type,
                                                          new ArrayList<>(),
                                                          symbol.origin.toBIROrigin(),
                                                          displayName,
                                                          symbol.originalName);
        if (symbol.tag == SymTag.TYPE_DEF) {
            BTypeReferenceType referenceType = ((BTypeDefinitionSymbol) symbol).referenceType;
            typeDef.referenceType = referenceType;
            BTypeSymbol typeSymbol = symbol.type.tsymbol;
            if (type.tsymbol.owner == symbol.owner
                    && !(Symbols.isFlagOn(typeSymbol.flags, Flags.CLASS))) {
                typeDefs.put(typeSymbol, typeDef);
            } else {
                if (referenceType != null) {
                    typeDef.type = referenceType;
                }
            }
            typeDef.annotAttachments.addAll(getBIRAnnotAttachments(((BTypeDefinitionSymbol) symbol).getAnnotations()));
        } else {
            // TODO: 2022-02-23 not necessarily enums, may not be a type definition symbol for generated type
            //  definitions.
            //enum symbols
            typeDefs.put(symbol, typeDef);

            if (astTypeDefinition.flagSet.contains(Flag.ENUM)) {
                typeDef.annotAttachments.addAll(getBIRAnnotAttachments(((BEnumSymbol) symbol).getAnnotations()));
            }
        }
        this.env.enclPkg.typeDefs.add(typeDef);
        typeDef.index = this.env.enclPkg.typeDefs.size() - 1;

        typeDef.setMarkdownDocAttachment(symbol.markdownDocumentation);

        if (astTypeDefinition.typeNode.getKind() == NodeKind.RECORD_TYPE ||
                astTypeDefinition.typeNode.getKind() == NodeKind.OBJECT_TYPE) {
            BLangStructureTypeNode typeNode = (BLangStructureTypeNode) astTypeDefinition.typeNode;
            for (BLangType typeRef : typeNode.typeRefs) {
                typeDef.referencedTypes.add(typeRef.getBType());
            }
        }

        BSymbol typeSymbol = symbol.tag == SymTag.TYPE_DEF ? symbol.type.tsymbol : symbol;
        // Write referenced functions, if this is an abstract-object
        if (typeSymbol.tag != SymTag.OBJECT || !Symbols.isFlagOn(typeSymbol.flags, Flags.CLASS)) {
            return;
        }

        for (BAttachedFunction func : ((BObjectTypeSymbol) typeSymbol).referencedFunctions) {
            if (!Symbols.isFlagOn(func.symbol.flags, Flags.INTERFACE)) {
                return;
            }

            BInvokableSymbol funcSymbol = func.symbol;
            BIRFunction birFunc = new BIRFunction(astTypeDefinition.pos, func.funcName, funcSymbol.flags, func.type,
                                                  names.fromString(DEFAULT_WORKER_NAME), 0,
                                                  funcSymbol.origin.toBIROrigin());

            if (funcSymbol.receiverSymbol != null) {
                birFunc.receiver = getSelf(funcSymbol.receiverSymbol
                );
            }

            birFunc.setMarkdownDocAttachment(funcSymbol.markdownDocumentation);

            int defaultableParamsCount = 0;
            birFunc.argsCount = funcSymbol.params.size() + defaultableParamsCount +
                    (funcSymbol.restParam != null ? 1 : 0);
            funcSymbol.params.forEach(requiredParam -> addParam(birFunc, requiredParam, astTypeDefinition.pos));
            if (funcSymbol.restParam != null) {
                addRestParam(birFunc, funcSymbol.restParam, astTypeDefinition.pos);
            }

            birFunc.returnVariable = new BIRVariableDcl(astTypeDefinition.pos, funcSymbol.retType,
                    this.env.nextLocalVarId(names), VarScope.FUNCTION, VarKind.RETURN, null);
            birFunc.localVars.add(0, birFunc.returnVariable);

            typeDef.attachedFuncs.add(birFunc);
        }
    }

    private BType getDefinedType(BLangTypeDefinition astTypeDefinition) {
        BType nodeType = astTypeDefinition.typeNode.getBType();
        // Consider: type DE distinct E;
        // For distinct types, the type defined by typeDefStmt (DE) is different from type used to define it (E).
        if (Types.getReferredType(nodeType).tag == TypeTags.ERROR) {
            return astTypeDefinition.symbol.type;
        }
        return nodeType;
    }

    @Override
    public void visit(BLangClassDefinition classDefinition) {
        BIRTypeDefinition typeDef = new BIRTypeDefinition(classDefinition.pos,
                                                          classDefinition.symbol.name,
                                                          classDefinition.symbol.originalName,
                                                          classDefinition.symbol.flags,
                                                          false,
                                                          classDefinition.getBType(),
                                                          new ArrayList<>(),
                                                          classDefinition.symbol.origin.toBIROrigin());
        typeDefs.put(classDefinition.symbol, typeDef);
        this.env.enclPkg.typeDefs.add(typeDef);
        typeDef.index = this.env.enclPkg.typeDefs.size() - 1;

        typeDef.setMarkdownDocAttachment(classDefinition.symbol.markdownDocumentation);

        for (BLangType typeRef : classDefinition.typeRefs) {
            typeDef.referencedTypes.add(typeRef.getBType());
        }

        typeDef.annotAttachments.addAll(getBIRAnnotAttachments(
                ((BClassSymbol) classDefinition.symbol).getAnnotations()));

        for (BAttachedFunction func : ((BObjectTypeSymbol) classDefinition.symbol).referencedFunctions) {
            BInvokableSymbol funcSymbol = func.symbol;

            BIRFunction birFunc = new BIRFunction(classDefinition.pos, func.funcName, funcSymbol.flags, func.type,
                    names.fromString(DEFAULT_WORKER_NAME), 0, funcSymbol.origin.toBIROrigin());

            if (funcSymbol.receiverSymbol != null) {
                birFunc.receiver = getSelf(funcSymbol.receiverSymbol);
            }

            birFunc.setMarkdownDocAttachment(funcSymbol.markdownDocumentation);

            int defaultableParamsCount = 0;
            birFunc.argsCount = funcSymbol.params.size() + defaultableParamsCount +
                    (funcSymbol.restParam != null ? 1 : 0);
            funcSymbol.params.forEach(requiredParam -> addParam(birFunc, requiredParam, classDefinition.pos));
            if (funcSymbol.restParam != null) {
                addRestParam(birFunc, funcSymbol.restParam, classDefinition.pos);
            }

            birFunc.returnVariable = new BIRVariableDcl(classDefinition.pos, funcSymbol.retType,
                                                        this.env.nextLocalVarId(names), VarScope.FUNCTION,
                                                        VarKind.RETURN, null);
            birFunc.localVars.add(0, birFunc.returnVariable);

            typeDef.attachedFuncs.add(birFunc);
        }
    }

    @Override
    public void visit(BLangService serviceNode) {
        BServiceSymbol symbol = (BServiceSymbol) serviceNode.symbol;
        List<String> attachPoint = symbol.getAbsResourcePath().orElse(null);
        String attachPointLiteral = symbol.getAttachPointStringLiteral().orElse(null);
        BIRNode.BIRServiceDeclaration serviceDecl =
                new BIRNode.BIRServiceDeclaration(attachPoint, attachPointLiteral, symbol.getListenerTypes(),
                        symbol.name, symbol.getAssociatedClassSymbol().name, symbol.type,
                        symbol.origin, symbol.flags, symbol.pos);
        serviceDecl.setMarkdownDocAttachment(symbol.markdownDocumentation);
        this.env.enclPkg.serviceDecls.add(serviceDecl);
    }

    @Override
    public void visit(BLangConstant astConstant) {
        BConstantSymbol constantSymbol = astConstant.symbol;
        Name constName = constantSymbol.name;
        Name constOriginalName = constantSymbol.getOriginalName();
        BType type = constantSymbol.type;

        // Get the value of the constant.
        ConstValue constantValue = getBIRConstantVal(constantSymbol.value);

        // Create a new constant info object.
        BIRConstant birConstant = new BIRConstant(astConstant.pos, constName, constOriginalName, constantSymbol.flags,
                                                  type, constantValue, constantSymbol.origin.toBIROrigin());
        birConstant.constValue = constantValue;

        birConstant.setMarkdownDocAttachment(astConstant.symbol.markdownDocumentation);
        birConstant.annotAttachments.addAll(getBIRAnnotAttachments(constantSymbol.getAnnotations()));

        // Add the constant to the package.
        this.env.enclPkg.constants.add(birConstant);
    }

    private ConstValue getBIRConstantVal(BLangConstantValue constValue) {
        int tag = constValue.type.tag;
        if (tag == TypeTags.INTERSECTION) {
            constValue.type = ((BIntersectionType) constValue.type).effectiveType;
            tag = constValue.type.tag;
        }

        if (tag == TypeTags.RECORD) {
            Map<String, ConstValue> mapConstVal = new HashMap<>();
            ((Map<String, BLangConstantValue>) constValue.value)
                    .forEach((key, value) -> mapConstVal.put(key, getBIRConstantVal(value)));
            return new ConstValue(mapConstVal, ((BRecordType) constValue.type).getIntersectionType().get());
        }

        if (tag == TypeTags.TUPLE) {
            List<BLangConstantValue> constantValueList = (List<BLangConstantValue>) constValue.value;
            ConstValue[] tupleConstVal = new ConstValue[constantValueList.size()];
            for (int exprIndex = 0; exprIndex < constantValueList.size(); exprIndex++) {
                tupleConstVal[exprIndex] = getBIRConstantVal(constantValueList.get(exprIndex));
            }
            return new ConstValue(tupleConstVal, ((BTupleType) constValue.type).getIntersectionType().get());
        }

        return new ConstValue(constValue.value, constValue.type);
    }

    @Override
    public void visit(BLangImportPackage impPkg) {
        if (impPkg.symbol == null) {
            return;
        }
        this.env.enclPkg.importModules.add(new BIRNode.BIRImportModule(impPkg.pos, impPkg.symbol.pkgID.orgName,
                impPkg.symbol.pkgID.name, impPkg.symbol.pkgID.version));
    }

    @Override
    public void visit(BLangResourceFunction resourceFunction) {
        visit((BLangFunction) resourceFunction);
    }

    @Override
    public void visit(BLangFunction astFunc) {
        BInvokableType type = astFunc.symbol.getType();

        boolean isTypeAttachedFunction = astFunc.flagSet.contains(Flag.ATTACHED) &&
                !typeDefs.containsKey(astFunc.receiver.getBType().tsymbol);

        Name workerName = names.fromIdNode(astFunc.defaultWorkerName);

        this.env.unlockVars.push(new BIRLockDetailsHolder());
        Name funcName;
        if (isTypeAttachedFunction) {
            funcName = names.fromString(astFunc.symbol.name.value);
        } else {
            funcName = getFuncName(astFunc.symbol);
        }
        BIRFunction birFunc = new BIRFunction(astFunc.pos, funcName,
                names.fromString(astFunc.symbol.getOriginalName().value), astFunc.symbol.flags, type, workerName,
                astFunc.sendsToThis.size(), astFunc.symbol.origin.toBIROrigin());
        this.currentScope = new BirScope(0, null);
        if (astFunc.receiver != null) {
            BIRFunctionParameter birVarDcl = new BIRFunctionParameter(astFunc.pos, astFunc.receiver.getBType(),
                                                                      this.env.nextLocalVarId(names), VarScope.FUNCTION,
                                                                      VarKind.ARG, astFunc.receiver.name.value, false);
            this.env.symbolVarMap.put(astFunc.receiver.symbol, birVarDcl);
            birFunc.receiver = getSelf(astFunc.receiver.symbol);
        }

        birFunc.setMarkdownDocAttachment(astFunc.symbol.markdownDocumentation);

        //create channelDetails array
        int i = 0;
        for (String channelName : astFunc.sendsToThis) {
            birFunc.workerChannels[i] = new BIRNode.ChannelDetails(channelName, astFunc.defaultWorkerName.value
                    .equals(DEFAULT_WORKER_NAME), isWorkerSend(channelName, astFunc.defaultWorkerName.value));
            i++;
        }

        // Populate annotation attachments on external in BIRFunction node
        if (astFunc.hasBody() && astFunc.body.getKind() == NodeKind.EXTERN_FUNCTION_BODY) {
            birFunc.annotAttachments.addAll(getBIRAnnotAttachmentsForASTAnnotAttachments(
                    ((BLangExternalFunctionBody) astFunc.body).annAttachments));
        }
        // Populate annotation attachments on function in BIRFunction node
        birFunc.annotAttachments.addAll(getBIRAnnotAttachments(astFunc.symbol.getAnnotations()));

        // Populate annotation attachments on return type
        BTypeSymbol tsymbol = astFunc.symbol.type.tsymbol;
        if (astFunc.returnTypeNode != null && tsymbol != null) {
            birFunc.returnTypeAnnots.addAll(getBIRAnnotAttachments(((BInvokableTypeSymbol) tsymbol).returnTypeAnnots));
        }

        birFunc.argsCount = astFunc.requiredParams.size()
                + (astFunc.restParam != null ? 1 : 0) + astFunc.paramClosureMap.size();
        if (astFunc.flagSet.contains(Flag.ATTACHED) && typeDefs.containsKey(astFunc.receiver.getBType().tsymbol)) {
            typeDefs.get(astFunc.receiver.getBType().tsymbol).attachedFuncs.add(birFunc);
        } else {
            this.env.enclPkg.functions.add(birFunc);
        }

        this.env.enclFunc = birFunc;

        // TODO: Return variable with NIL type should be written to BIR
        // Special %0 location for storing return values
        BType retType = unifier.build(astFunc.symbol.type.getReturnType());
        birFunc.returnVariable = new BIRVariableDcl(astFunc.pos, retType, this.env.nextLocalVarId(names),
                                                    VarScope.FUNCTION, VarKind.RETURN, null);
        birFunc.localVars.add(0, birFunc.returnVariable);

        //add closure vars
        astFunc.paramClosureMap.forEach((k, v) -> addRequiredParam(birFunc, v, astFunc.pos));

        // Create variable declaration for function params
        astFunc.requiredParams.forEach(requiredParam -> addParam(birFunc, requiredParam));
        if (astFunc.restParam != null) {
            addRestParam(birFunc, astFunc.restParam.symbol, astFunc.restParam.pos);
        }

        if (astFunc.flagSet.contains(Flag.RESOURCE)) {
            BTypeSymbol parentTSymbol = astFunc.parent.getBType().tsymbol;
            // Parent symbol will always be BObjectTypeSymbol for resource functions
            BObjectTypeSymbol objectTypeSymbol = (BObjectTypeSymbol) parentTSymbol;
            for (BAttachedFunction func : objectTypeSymbol.attachedFuncs) {
                if (func.funcName.value.equals(funcName.value)) {
                    BResourceFunction resourceFunction = (BResourceFunction) func;
                    
                    List<BVarSymbol> pathParamSymbols = resourceFunction.pathParams;
                    List<BIRVariableDcl> pathParams = new ArrayList<>(pathParamSymbols.size());
                    for (BVarSymbol pathParamSym : pathParamSymbols) {
                        pathParams.add(createBIRVarDeclForPathParam(pathParamSym));
                    }
                    birFunc.pathParams = pathParams;
                            
                    BVarSymbol restPathParamSym = resourceFunction.restPathParam;
                    if (restPathParamSym != null) {
                        birFunc.restPathParam = createBIRVarDeclForPathParam(restPathParamSym);
                    }

                    birFunc.resourcePath = resourceFunction.resourcePath;
                    birFunc.accessor = resourceFunction.accessor;
                    birFunc.resourcePathType = resourceFunction.resourcePathType;
                    break;
                }
            }
        }

        if (astFunc.interfaceFunction || Symbols.isNative(astFunc.symbol)) {
            this.env.clear();
            return;
        }

        // Create the entry basic block
        BIRBasicBlock entryBB = new BIRBasicBlock(this.env.nextBBId(names));
        this.env.enclBasicBlocks = birFunc.basicBlocks;
        birFunc.basicBlocks.add(entryBB);
        this.env.enclBB = entryBB;
        addToTrapStack(entryBB);

        astFunc.body.accept(this);
        birFunc.basicBlocks.add(this.env.returnBB);

        // Due to the current algorithm, some basic blocks will not contain any instructions or a terminator.
        // These basic blocks will be remove by the optimizer, but for now just add a return terminator
        BIRBasicBlock enclBB = this.env.enclBB;
        if (enclBB.terminator == null && this.env.returnBB != null) {
            enclBB.terminator = new BIRTerminator.GOTO(null, this.env.returnBB, this.currentScope);
        }

        this.env.clear();
        birFunc.dependentGlobalVars = astFunc.symbol.dependentGlobalVars.stream()
                .map(varSymbol -> this.globalVarMap.get(varSymbol)).collect(Collectors.toSet());
    }
    
    private BIRVariableDcl createBIRVarDeclForPathParam(BVarSymbol pathParamSym) {
        return new BIRVariableDcl(pathParamSym.pos, pathParamSym.type, this.env.nextLocalVarId(names), 
                VarScope.FUNCTION, VarKind.ARG, pathParamSym.name.value);
    }

    private BIRVariableDcl getSelf(BSymbol receiver) {
        BIRVariableDcl self = this.env.symbolVarMap.get(receiver);
        if (self == null) {
            return new BIRVariableDcl(null, receiver.type, receiver.name,
                                      VarScope.FUNCTION, VarKind.SELF, null);
        }
        self.kind = VarKind.SELF;
        self.name = new Name("%self");

        return self;
    }

    @Override
    public void visit(BLangBlockFunctionBody astBody) {
        BIRBasicBlock endLoopEndBB = this.env.enclLoopEndBB;
        BlockNode prevBlock = this.currentBlock;
        this.currentBlock = astBody;
        this.env.varDclsByBlock.computeIfAbsent(astBody, k -> new ArrayList<>());

        for (BLangStatement astStmt : astBody.stmts) {
            astStmt.accept(this);
        }

        List<BIRVariableDcl> varDecls = this.env.varDclsByBlock.get(astBody);
        for (BIRVariableDcl birVariableDcl : varDecls) {
            birVariableDcl.endBB = this.env.enclBasicBlocks.get(this.env.enclBasicBlocks.size() - 1);
        }
        this.env.enclLoopEndBB = endLoopEndBB;
        this.currentBlock = prevBlock;
    }

    private BIRBasicBlock beginBreakableBlock(BLangBlockStmt.FailureBreakMode mode) {
        BIRBasicBlock blockBB = new BIRBasicBlock(this.env.nextBBId(names));
        addToTrapStack(blockBB);
        this.env.enclBasicBlocks.add(blockBB);

        // Insert a GOTO instruction as the terminal instruction into current basic block.
        this.env.enclBB.terminator = new BIRTerminator.GOTO(null, blockBB, this.currentScope);

        BIRBasicBlock blockEndBB = new BIRBasicBlock(this.env.nextBBId(names));
        addToTrapStack(blockEndBB);

        blockBB.terminator = new BIRTerminator.GOTO(null, blockEndBB, this.currentScope);

        this.env.enclBB = blockBB;
        if (mode == BLangBlockStmt.FailureBreakMode.BREAK_WITHIN_BLOCK) {
            this.env.enclInnerOnFailEndBB = blockEndBB;
        } else {
            this.env.enclOnFailEndBB = blockEndBB;
        }
        this.env.unlockVars.push(new BIRLockDetailsHolder());
        return blockEndBB;
    }

    private void endBreakableBlock(BIRBasicBlock blockEndBB) {
        this.env.unlockVars.pop();
        if (this.env.enclBB.terminator == null) {
            this.env.enclBB.terminator = new BIRTerminator.GOTO(null, blockEndBB, this.currentScope);
        }
        this.env.enclBasicBlocks.add(blockEndBB);
        this.env.enclBB = blockEndBB;
    }

    @Override
    public void visit(BLangAnnotation astAnnotation) {
        BAnnotationSymbol annSymbol = (BAnnotationSymbol) astAnnotation.symbol;
        BIRAnnotation birAnn = getBirAnnotation(annSymbol, astAnnotation.pos);
        this.env.enclPkg.annotations.add(birAnn);
    }

    private BIRAnnotation getBirAnnotation(BAnnotationSymbol annSymbol, Location pos) {
        BIRAnnotation birAnn = new BIRAnnotation(pos, annSymbol.name, annSymbol.originalName,
                                                 annSymbol.flags, annSymbol.points,
                                                 annSymbol.attachedType == null ? symTable.trueType :
                                                         annSymbol.attachedType, annSymbol.origin.toBIROrigin());
        birAnn.packageID = annSymbol.pkgID;
        birAnn.setMarkdownDocAttachment(annSymbol.markdownDocumentation);
        birAnn.annotAttachments.addAll(getBIRAnnotAttachments(annSymbol.getAnnotations()));
        return birAnn;
    }


    private boolean isWorkerSend(String chnlName, String workerName) {
        return chnlName.split("->")[0].equals(workerName);
    }

    @Override
    public void visit(BLangLambdaFunction lambdaExpr) {
        //fpload instruction
        BIRVariableDcl tempVarLambda = new BIRVariableDcl(lambdaExpr.pos, lambdaExpr.getBType(),
                                                          this.env.nextLocalVarId(names), VarScope.FUNCTION,
                                                          VarKind.TEMP, null);
        this.env.enclFunc.localVars.add(tempVarLambda);
        BIROperand lhsOp = new BIROperand(tempVarLambda);
        Name funcName = getFuncName(lambdaExpr.function.symbol);

        List<BIRVariableDcl> params = new ArrayList<>();

        lambdaExpr.function.requiredParams.forEach(param -> {

            BIRVariableDcl birVarDcl = new BIRVariableDcl(param.pos, param.symbol.type,
                    this.env.nextLambdaVarId(names), VarScope.FUNCTION, VarKind.ARG, param.name.value);
            params.add(birVarDcl);
        });

        BLangSimpleVariable restParam = lambdaExpr.function.restParam;
        if (restParam != null) {
            BIRVariableDcl birVarDcl = new BIRVariableDcl(restParam.pos, restParam.symbol.type,
                    this.env.nextLambdaVarId(names), VarScope.FUNCTION, VarKind.ARG, null);
            params.add(birVarDcl);
        }

        PackageID pkgID = lambdaExpr.function.symbol.pkgID;
        PackageID boundMethodPkgId = getPackageIdForBoundMethod(lambdaExpr, funcName.value);
        boolean isWorker = lambdaExpr.function.flagSet.contains(Flag.WORKER);

        setScopeAndEmit(
                new BIRNonTerminator.FPLoad(lambdaExpr.pos, pkgID, boundMethodPkgId != null ? boundMethodPkgId : pkgID,
                                            funcName, lhsOp, params, getClosureMapOperands(lambdaExpr),
                                            lambdaExpr.getBType(), lambdaExpr.function.symbol.strandName,
                                            lambdaExpr.function.symbol.schedulerPolicy, isWorker));
        this.env.targetOperand = lhsOp;
    }

    private List<BIROperand> getClosureMapOperands(BLangLambdaFunction lambdaExpr) {
        List<BIROperand> closureMaps = new ArrayList<>(lambdaExpr.function.paramClosureMap.size());

        lambdaExpr.function.paramClosureMap.forEach((k, v) -> {
            BVarSymbol symbol = lambdaExpr.enclMapSymbols.get(k);
            if (symbol == null) {
                symbol = lambdaExpr.paramMapSymbolsOfEnclInvokable.get(k);
            }
            BIROperand varRef = new BIROperand(this.env.symbolVarMap.get(symbol));
            closureMaps.add(varRef);
        });

        return closureMaps;
    }

    private Name getFuncName(BInvokableSymbol symbol) {
        if (symbol.receiverSymbol == null) {
            return names.fromString(symbol.name.value);
        }

        int offset = symbol.receiverSymbol.type.tsymbol.name.value.length() + 1;
        String attachedFuncName = symbol.name.value;
        return names.fromString(attachedFuncName.substring(offset));
    }

    private void addParam(BIRFunction birFunc, BLangVariable functionParam) {
        addParam(birFunc, functionParam.symbol, functionParam.expr, functionParam.pos,
                 functionParam.symbol.getAnnotations());
    }

    private void addParam(BIRFunction birFunc, BVarSymbol paramSymbol, Location pos) {
        addParam(birFunc, paramSymbol, null, pos, paramSymbol.getAnnotations());
    }

    private void addParam(BIRFunction birFunc, BVarSymbol paramSymbol, BLangExpression defaultValExpr,
                          Location pos, List<? extends AnnotationAttachmentSymbol> annots) {
        BIRFunctionParameter birVarDcl = new BIRFunctionParameter(pos, paramSymbol.type,
                this.env.nextLocalVarId(names), VarScope.FUNCTION, VarKind.ARG,
                paramSymbol.name.value, defaultValExpr != null);

        birFunc.localVars.add(birVarDcl);

        BIRParameter parameter = new BIRParameter(pos, paramSymbol.name, paramSymbol.flags);
        parameter.annotAttachments.addAll(getBIRAnnotAttachments(annots));
        birFunc.requiredParams.add(parameter);
        birFunc.parameters.add(birVarDcl);

        // We maintain a mapping from variable symbol to the bir_variable declaration.
        // This is required to pull the correct bir_variable declaration for variable references.
        this.env.symbolVarMap.put(paramSymbol, birVarDcl);
    }

    private void addRestParam(BIRFunction birFunc, BVarSymbol paramSymbol, Location pos) {
        BIRFunctionParameter birVarDcl = new BIRFunctionParameter(pos, paramSymbol.type,
                this.env.nextLocalVarId(names), VarScope.FUNCTION, VarKind.ARG, paramSymbol.name.value, false);
        birFunc.parameters.add(birVarDcl);
        birFunc.localVars.add(birVarDcl);

        BIRParameter restParam = new BIRParameter(pos, paramSymbol.name, paramSymbol.flags);
        birFunc.restParam = restParam;
        restParam.annotAttachments.addAll(getBIRAnnotAttachments(paramSymbol.getAnnotations()));

        // We maintain a mapping from variable symbol to the bir_variable declaration.
        // This is required to pull the correct bir_variable declaration for variable references.
        this.env.symbolVarMap.put(paramSymbol, birVarDcl);
    }

    private void addRequiredParam(BIRFunction birFunc, BVarSymbol paramSymbol, Location pos) {
        BIRFunctionParameter birVarDcl = new BIRFunctionParameter(pos, paramSymbol.type,
                this.env.nextLocalVarId(names), VarScope.FUNCTION, VarKind.ARG, paramSymbol.name.value, false);
        birFunc.parameters.add(birVarDcl);
        birFunc.localVars.add(birVarDcl);

        BIRParameter parameter = new BIRParameter(pos, paramSymbol.name, paramSymbol.flags);
        birFunc.requiredParams.add(parameter);

        // We maintain a mapping from variable symbol to the bir_variable declaration.
        // This is required to pull the correct bir_variable declaration for variable references.
        this.env.symbolVarMap.put(paramSymbol, birVarDcl);
    }

    private PackageID getPackageIdForBoundMethod(BLangLambdaFunction lambdaExpr, String funcName) {
        if (!funcName.startsWith("$anon$method$delegate$")) {
            return null;
        }

        Set<ClosureVarSymbol> closureVarSymbols = lambdaExpr.function.closureVarSymbols;
        if (closureVarSymbols.size() == 0) {
            return null;
        }

        Object[] symbols = closureVarSymbols.toArray();
        ClosureVarSymbol next = (ClosureVarSymbol) symbols[symbols.length - 1];
        return next.bSymbol.type.tsymbol.pkgID;
    }

    // Statements

    @Override
    public void visit(BLangBlockStmt astBlockStmt) {
        BIRBasicBlock blockEndBB = null;
        BIRBasicBlock currentOnFailEndBB = this.env.enclOnFailEndBB;
        BIRBasicBlock currentWithinOnFailEndBB = this.env.enclInnerOnFailEndBB;
        BlockNode prevBlock = this.currentBlock;
        this.currentBlock = astBlockStmt;
        this.env.varDclsByBlock.computeIfAbsent(astBlockStmt, k -> new ArrayList<>());
        if (astBlockStmt.failureBreakMode != BLangBlockStmt.FailureBreakMode.NOT_BREAKABLE) {
            blockEndBB = beginBreakableBlock(astBlockStmt.failureBreakMode);
        }
        for (BLangStatement astStmt : astBlockStmt.stmts) {
            astStmt.accept(this);
        }
        if (astBlockStmt.failureBreakMode != BLangBlockStmt.FailureBreakMode.NOT_BREAKABLE) {
            endBreakableBlock(blockEndBB);
        }
        this.env.varDclsByBlock.get(astBlockStmt).forEach(birVariableDcl ->
                birVariableDcl.endBB = this.env.enclBasicBlocks.get(this.env.enclBasicBlocks.size() - 1)
        );
        if (astBlockStmt.isLetExpr) {
            breakBBForLetExprVariables(astBlockStmt.pos);
        }
        this.env.enclInnerOnFailEndBB = currentWithinOnFailEndBB;
        this.env.enclOnFailEndBB = currentOnFailEndBB;
        this.currentBlock = prevBlock;
    }

    private void breakBBForLetExprVariables(Location pos) {
        BIRBasicBlock letExprEndBB = new BIRBasicBlock(this.env.nextBBId(names));
        this.env.enclBB.terminator = new BIRTerminator.GOTO(pos, letExprEndBB, this.currentScope);
        this.env.enclBasicBlocks.add(letExprEndBB);
        this.env.enclBB = letExprEndBB;
    }

    @Override
    public void visit(BLangFail failNode) {
        if (failNode.expr == null) {
            if (this.env.enclInnerOnFailEndBB != null) {
                this.env.enclBB.terminator = new BIRTerminator.GOTO(null, this.env.enclInnerOnFailEndBB,
                        this.currentScope);
            }
            return;
        }

        BIRLockDetailsHolder toUnlock = this.env.unlockVars.peek();
        if (!toUnlock.isEmpty()) {
            BIRBasicBlock goToBB = new BIRBasicBlock(this.env.nextBBId(names));
            this.env.enclBasicBlocks.add(goToBB);
            this.env.enclBB.terminator = new BIRTerminator.GOTO(null, goToBB, this.currentScope);
            this.env.enclBB = goToBB;
        }

        int numLocks = toUnlock.size();
        while (numLocks > 0) {
            BIRBasicBlock unlockBB = new BIRBasicBlock(this.env.nextBBId(names));
            this.env.enclBasicBlocks.add(unlockBB);
            BIRTerminator.Unlock unlock = new BIRTerminator.Unlock(null, unlockBB, this.currentScope);
            this.env.enclBB.terminator = unlock;
            unlock.relatedLock = toUnlock.getLock(numLocks - 1);
            this.env.enclBB = unlockBB;
            numLocks--;
        }

        // Create a basic block for the on fail clause.
        BIRBasicBlock onFailBB = new BIRBasicBlock(this.env.nextBBId(names));
        addToTrapStack(onFailBB);
        this.env.enclBasicBlocks.add(onFailBB);

        // Insert a GOTO instruction as the terminal instruction into current basic block.
        this.env.enclBB.terminator = new BIRTerminator.GOTO(null, onFailBB, this.currentScope);

        // Visit condition expression
        this.env.enclBB = onFailBB;
        failNode.exprStmt.accept(this);
        if (this.env.enclBB.terminator == null) {
            this.env.enclBB.terminator = new BIRTerminator.GOTO(null, this.env.enclOnFailEndBB,
                    this.currentScope);
        }

        // Statements after fail expression are unreachable, hence ignored
        BIRBasicBlock ignoreBlock = new BIRBasicBlock(this.env.nextBBId(names));
        addToTrapStack(ignoreBlock);
        ignoreBlock.terminator = new BIRTerminator.GOTO(null, this.env.enclOnFailEndBB, this.currentScope);
        this.env.enclBasicBlocks.add(ignoreBlock);
        this.env.enclBB = ignoreBlock;
    }


    @Override
    public void visit(BLangSimpleVariableDef astVarDefStmt) {
        VarKind kind;
        if (astVarDefStmt.var.symbol.origin == SymbolOrigin.VIRTUAL) {
            kind = VarKind.SYNTHETIC;
        } else {
            kind = VarKind.LOCAL;
        }
        BIRVariableDcl birVarDcl = new BIRVariableDcl(astVarDefStmt.pos, astVarDefStmt.var.symbol.type,
                this.env.nextLocalVarId(names), VarScope.FUNCTION, kind, astVarDefStmt.var.name.value);
        birVarDcl.startBB = this.env.enclBB;
        this.env.varDclsByBlock.get(this.currentBlock).add(birVarDcl);
        this.env.enclFunc.localVars.add(birVarDcl);
        // We maintain a mapping from variable symbol to the bir_variable declaration.
        // This is required to pull the correct bir_variable declaration for variable references.
        this.env.symbolVarMap.put(astVarDefStmt.var.symbol, birVarDcl);

        BirScope newScope = new BirScope(this.currentScope.id + 1, this.currentScope);
        birVarDcl.insScope = newScope;
        this.currentScope = newScope;

        if (astVarDefStmt.var.expr == null) {
            return;
        }

        // Visit the rhs expression.
        astVarDefStmt.var.expr.accept(this);

        // Create a variable reference and
        BIROperand varRef = new BIROperand(birVarDcl);
        setScopeAndEmit(new Move(astVarDefStmt.pos, this.env.targetOperand, varRef));
        birVarDcl.insOffset = this.env.enclBB.instructions.size() - 1;
    }

    @Override
    public void visit(BLangSimpleVariable varNode) {
        String name = ANNOTATION_DATA.equals(varNode.symbol.name.value) ? ANNOTATION_DATA : varNode.name.value;
        String originalName = ANNOTATION_DATA.equals(varNode.symbol.getOriginalName().value) ?
                                                                    ANNOTATION_DATA : varNode.name.originalValue;
        BIRGlobalVariableDcl birVarDcl = new BIRGlobalVariableDcl(varNode.pos, varNode.symbol.flags,
                                                                  varNode.symbol.type, varNode.symbol.pkgID,
                                                                  names.fromString(name),
                                                                  names.fromString(originalName), VarScope.GLOBAL,
                                                                  VarKind.GLOBAL, varNode.name.value,
                                                                  varNode.symbol.origin.toBIROrigin());
        birVarDcl.setMarkdownDocAttachment(varNode.symbol.markdownDocumentation);
        birVarDcl.annotAttachments.addAll(getBIRAnnotAttachments(varNode.symbol.getAnnotations()));

        this.env.enclPkg.globalVars.add(birVarDcl);

        this.globalVarMap.put(varNode.symbol, birVarDcl);
        env.enclPkg.isListenerAvailable |= Symbols.isFlagOn(varNode.symbol.flags, Flags.LISTENER);
    }

    @Override
    public void visit(BLangAssignment astAssignStmt) {
        astAssignStmt.expr.accept(this);

        this.varAssignment = true;
        astAssignStmt.varRef.accept(this);
        this.varAssignment = false;
    }

    @Override
    public void visit(BLangExpressionStmt exprStmtNode) {
        BLangExpression expr = exprStmtNode.expr;
        expr.accept(this);
        if (this.env.returnBB == null && expr.getKind() == STATEMENT_EXPRESSION &&
                ((BLangStatementExpression) expr).expr.getKind() == INVOCATION &&
        types.isNeverTypeOrStructureTypeWithARequiredNeverMember(expr.getBType())) {
            BIRBasicBlock returnBB = new BIRBasicBlock(this.env.nextBBId(names));
            returnBB.terminator = new BIRTerminator.Return(exprStmtNode.pos);
            this.env.returnBB = returnBB;
        }
    }

    @Override
    public void visit(BLangInvocation invocationExpr) {
        createCall(invocationExpr, false);
    }

    @Override
    public void visit(BLangInvocation.BLangActionInvocation actionInvocation) {
        createCall(actionInvocation, false);
    }

    @Override
    public void visit(BLangStatementExpression statementExpression) {
        statementExpression.stmt.accept(this);
        statementExpression.expr.accept(this);
    }

    @Override
    public void visit(BLangInvocation.BLangAttachedFunctionInvocation invocationExpr) {
        createCall(invocationExpr, true);
    }

    @Override
    public void visit(BLangInvocation.BFunctionPointerInvocation invocation) {
        invocation.functionPointerInvocation = true;
        createCall(invocation, false);
    }

    @Override
    public void visit(BLangForkJoin forkJoin) {
        forkJoin.workers.forEach(worker -> worker.accept(this));
    }

    @Override
    public void visit(BLangWorkerReceive workerReceive) {
        BIRBasicBlock thenBB = new BIRBasicBlock(this.env.nextBBId(names));
        addToTrapStack(thenBB);
        String channel = workerReceive.workerIdentifier.value + "->" + env.enclFunc.workerName.value;

        BIRVariableDcl tempVarDcl = new BIRVariableDcl(workerReceive.getBType(), this.env.nextLocalVarId(names),
                                                       VarScope.FUNCTION, VarKind.TEMP);
        this.env.enclFunc.localVars.add(tempVarDcl);
        BIROperand lhsOp = new BIROperand(tempVarDcl);
        this.env.targetOperand = lhsOp;

        boolean isOnSameStrand = DEFAULT_WORKER_NAME.equals(this.env.enclFunc.workerName.value);

        this.env.enclBB.terminator = new BIRTerminator.WorkerReceive(workerReceive.pos, names.fromString(channel),
                                                                     lhsOp, isOnSameStrand, thenBB, this.currentScope);

        this.env.enclBasicBlocks.add(thenBB);
        this.env.enclBB = thenBB;
    }

    @Override
    public void visit(BLangWorkerSend workerSend) {
        BIRBasicBlock thenBB = new BIRBasicBlock(this.env.nextBBId(names));
        addToTrapStack(thenBB);

        workerSend.expr.accept(this);

        String channelName = this.env.enclFunc.workerName.value + "->" + workerSend.workerIdentifier.value;
        boolean isOnSameStrand = DEFAULT_WORKER_NAME.equals(this.env.enclFunc.workerName.value);

        this.env.enclBB.terminator = new BIRTerminator.WorkerSend(
                workerSend.pos, names.fromString(channelName), this.env.targetOperand, isOnSameStrand, false, null,
                thenBB, this.currentScope);

        this.env.enclBasicBlocks.add(thenBB);
        this.env.enclBB = thenBB;
    }

    @Override
    public void visit(BLangWorkerSyncSendExpr syncSend) {
        BIRBasicBlock thenBB = new BIRBasicBlock(this.env.nextBBId(names));
        addToTrapStack(thenBB);
        syncSend.expr.accept(this);
        BIROperand dataOp = this.env.targetOperand;

        BIRVariableDcl tempVarDcl = new BIRVariableDcl(syncSend.receive.matchingSendsError,
                                                       this.env.nextLocalVarId(names), VarScope.FUNCTION, VarKind.TEMP);
        this.env.enclFunc.localVars.add(tempVarDcl);
        BIROperand lhsOp = new BIROperand(tempVarDcl);
        this.env.targetOperand = lhsOp;

        String channelName = this.env.enclFunc.workerName.value + "->" + syncSend.workerIdentifier.value;
        boolean isOnSameStrand = DEFAULT_WORKER_NAME.equals(this.env.enclFunc.workerName.value);

        this.env.enclBB.terminator = new BIRTerminator.WorkerSend(
                syncSend.pos, names.fromString(channelName), dataOp, isOnSameStrand, true, lhsOp,
                thenBB, this.currentScope);

        this.env.enclBasicBlocks.add(thenBB);
        this.env.enclBB = thenBB;
    }

    @Override
    public void visit(BLangWorkerFlushExpr flushExpr) {
        BIRBasicBlock thenBB = new BIRBasicBlock(this.env.nextBBId(names));
        addToTrapStack(thenBB);

        //create channelDetails array
        BIRNode.ChannelDetails[] channels = new BIRNode.ChannelDetails[flushExpr.workerIdentifierList.size()];
        int i = 0;
        for (BLangIdentifier workerIdentifier : flushExpr.workerIdentifierList) {
            String channelName = this.env.enclFunc.workerName.value + "->" + workerIdentifier.value;
            boolean isOnSameStrand = DEFAULT_WORKER_NAME.equals(this.env.enclFunc.workerName.value);
            channels[i] = new BIRNode.ChannelDetails(channelName, isOnSameStrand, true);
            i++;
        }

        BIRVariableDcl tempVarDcl = new BIRVariableDcl(flushExpr.getBType(), this.env.nextLocalVarId(names),
                                                       VarScope.FUNCTION, VarKind.TEMP);
        this.env.enclFunc.localVars.add(tempVarDcl);
        BIROperand lhsOp = new BIROperand(tempVarDcl);
        this.env.targetOperand = lhsOp;

        this.env.enclBB.terminator = new BIRTerminator.Flush(flushExpr.pos, channels, lhsOp, thenBB,
                this.currentScope);
        this.env.enclBasicBlocks.add(thenBB);
        this.env.enclBB = thenBB;
    }

    private void createWait(BLangWaitExpr waitExpr) {

        BIRBasicBlock thenBB = new BIRBasicBlock(this.env.nextBBId(names));
        addToTrapStack(thenBB);
        // This only supports wait for single future and alternate wait
        List<BIROperand> exprList = new ArrayList<>();

        waitExpr.exprList.forEach(expr -> {
            expr.accept(this);
            exprList.add(this.env.targetOperand);
        });

        BIRVariableDcl tempVarDcl = new BIRVariableDcl(waitExpr.getBType(), this.env.nextLocalVarId(names),
                                                       VarScope.FUNCTION, VarKind.TEMP);
        this.env.enclFunc.localVars.add(tempVarDcl);
        BIROperand lhsOp = new BIROperand(tempVarDcl);
        this.env.targetOperand = lhsOp;

        this.env.enclBB.terminator = new BIRTerminator.Wait(waitExpr.pos, exprList, lhsOp, thenBB, this.currentScope);

        this.env.enclBasicBlocks.add(thenBB);
        this.env.enclBB = thenBB;
    }

    @Override
    public void visit(BLangErrorConstructorExpr errorConstructorExpr) {
        BIRVariableDcl tempVarError = new BIRVariableDcl(errorConstructorExpr.getBType(),
                                                         this.env.nextLocalVarId(names), VarScope.FUNCTION,
                                                         VarKind.TEMP);

        this.env.enclFunc.localVars.add(tempVarError);
        BIROperand lhsOp = new BIROperand(tempVarError);

        this.env.targetOperand = lhsOp;
        List<BLangExpression> positionalArgs = errorConstructorExpr.positionalArgs;
        positionalArgs.get(0).accept(this);
        BIROperand messageOp = this.env.targetOperand;

        positionalArgs.get(1).accept(this);
        BIROperand causeOp = this.env.targetOperand;

        errorConstructorExpr.errorDetail.accept(this);
        BIROperand detailsOp = this.env.targetOperand;

        BIRNonTerminator.NewError newError =
                new BIRNonTerminator.NewError(errorConstructorExpr.pos, errorConstructorExpr.getBType(), lhsOp,
                                              messageOp, causeOp, detailsOp);
        setScopeAndEmit(newError);
        this.env.targetOperand = lhsOp;
    }

    private void createCall(BLangInvocation invocationExpr, boolean isVirtual) {
        List<BLangExpression> requiredArgs = invocationExpr.requiredArgs;
        List<BLangExpression> restArgs = invocationExpr.restArgs;
        List<BIROperand> args = new ArrayList<>(requiredArgs.size() + restArgs.size());
        boolean transactional = Symbols.isFlagOn(invocationExpr.symbol.flags, Flags.TRANSACTIONAL);

        for (BLangExpression requiredArg : requiredArgs) {
            if (requiredArg.getKind() != NodeKind.IGNORE_EXPR) {
                requiredArg.accept(this);
                args.add(this.env.targetOperand);
            } else {
                BIRVariableDcl birVariableDcl =
                        new BIRVariableDcl(requiredArg.getBType(), new Name("_"), VarScope.FUNCTION, VarKind.ARG);
                birVariableDcl.ignoreVariable = true;
                args.add(new BIROperand(birVariableDcl));
            }
        }

        // seems like restArgs.size() is always 1 or 0, but lets iterate just in case
        for (BLangExpression arg : restArgs) {
            arg.accept(this);
            args.add(this.env.targetOperand);
        }

        BIROperand fp = null;
        if (invocationExpr.functionPointerInvocation) {
            invocationExpr.expr.accept(this);
            fp = this.env.targetOperand;
        }

        // Create a temporary variable to store the return operation result.
        BIRVariableDcl tempVarDcl = new BIRVariableDcl(invocationExpr.getBType(), this.env.nextLocalVarId(names),
                                                       VarScope.FUNCTION, VarKind.TEMP);
        this.env.enclFunc.localVars.add(tempVarDcl);
        BIROperand lhsOp = new BIROperand(tempVarDcl);
        this.env.targetOperand = lhsOp;

        // Lets create a block the jump after successful function return
        BIRBasicBlock thenBB = new BIRBasicBlock(this.env.nextBBId(names));
        addToTrapStack(thenBB);
        this.env.enclBasicBlocks.add(thenBB);


        // TODO: make vCall a new instruction to avoid package id in vCall
        if (invocationExpr.functionPointerInvocation) {
            boolean workerDerivative = Symbols.isFlagOn(invocationExpr.symbol.flags, Flags.WORKER);
            this.env.enclBB.terminator = new BIRTerminator.FPCall(invocationExpr.pos, InstructionKind.FP_CALL,
                    fp, args, lhsOp, invocationExpr.async, transactional, thenBB, this.currentScope, workerDerivative);
        } else if (invocationExpr.async) {
            BInvokableSymbol bInvokableSymbol = (BInvokableSymbol) invocationExpr.symbol;
            List<BIRAnnotationAttachment> calleeAnnots = getBIRAnnotAttachments(bInvokableSymbol.getAnnotations());

            List<BIRAnnotationAttachment> annots =
                    getBIRAnnotAttachmentsForASTAnnotAttachments(invocationExpr.annAttachments);
            this.env.enclBB.terminator = new BIRTerminator.AsyncCall(invocationExpr.pos, InstructionKind.ASYNC_CALL,
                    isVirtual, invocationExpr.symbol.pkgID, getFuncName((BInvokableSymbol) invocationExpr.symbol),
                    args, lhsOp, thenBB, annots, calleeAnnots, bInvokableSymbol.getFlags(), this.currentScope);
        } else {
            BInvokableSymbol bInvokableSymbol = (BInvokableSymbol) invocationExpr.symbol;
            List<BIRAnnotationAttachment> calleeAnnots = getBIRAnnotAttachments(bInvokableSymbol.getAnnotations());

            this.env.enclBB.terminator = new BIRTerminator.Call(invocationExpr.pos, InstructionKind.CALL, isVirtual,
                    invocationExpr.symbol.pkgID, getFuncName((BInvokableSymbol) invocationExpr.symbol), args, lhsOp,
                    thenBB, calleeAnnots, bInvokableSymbol.getFlags(), this.currentScope);
        }
        this.env.enclBB = thenBB;
    }

    @Override
    public void visit(BLangReturn astReturnStmt) {
        astReturnStmt.expr.accept(this);
        BIROperand retVarRef = new BIROperand(this.env.enclFunc.returnVariable);
        setScopeAndEmit(new Move(astReturnStmt.pos, this.env.targetOperand, retVarRef));

        // Check whether this function already has a returnBB.
        // A given function can have only one BB that has a return instruction.
        if (this.env.returnBB == null) {
            // If not create one
            BIRBasicBlock returnBB = new BIRBasicBlock(this.env.nextBBId(names));
            addToTrapStack(returnBB);
            returnBB.terminator = new BIRTerminator.Return(getFunctionLastLinePos());
            this.env.returnBB = returnBB;
        }
        if (this.env.enclBB.terminator == null) {
            this.env.unlockVars.forEach(s -> {
                int i = s.size();
                while (i > 0) {
                    BIRBasicBlock unlockBB = new BIRBasicBlock(this.env.nextBBId(names));
                    this.env.enclBasicBlocks.add(unlockBB);
                    BIRTerminator.Unlock unlock = new BIRTerminator.Unlock(null,  unlockBB, this.currentScope);
                    this.env.enclBB.terminator = unlock;
                    unlock.relatedLock = s.getLock(i - 1);
                    this.env.enclBB = unlockBB;
                    i--;
                }
            });

            this.env.enclBB.terminator = new BIRTerminator.GOTO(astReturnStmt.pos, this.env.returnBB,
                    this.currentScope);
            BIRBasicBlock nextBB = new BIRBasicBlock(this.env.nextBBId(names));
            this.env.enclBasicBlocks.add(nextBB);
            this.env.enclBB = nextBB;
            addToTrapStack(nextBB);
        }
    }

    private BLangDiagnosticLocation getFunctionLastLinePos() {
        if (this.env.enclFunc.pos == null) {
            return null;
        }
        LineRange lineRange = this.env.enclFunc.pos.lineRange();
        LinePosition endLine = lineRange.endLine();
        return new BLangDiagnosticLocation(lineRange.filePath(), endLine.line(), endLine.line(), endLine.offset(),
                endLine.offset(), 0, 0);
    }

    @Override
    public void visit(BLangPanic panicNode) {
        panicNode.expr.accept(this);
        // Some functions will only have panic but we need to add return for them to make current algorithm work.
        if (this.env.returnBB == null) {
            BIRBasicBlock returnBB = new BIRBasicBlock(this.env.nextBBId(names));
            addToTrapStack(returnBB);
            returnBB.terminator = new BIRTerminator.Return(panicNode.pos);
            this.env.returnBB = returnBB;
        }
        this.env.enclBB.terminator = new BIRTerminator.Panic(panicNode.pos, this.env.targetOperand, this.currentScope);

        // This basic block will contain statement that comes right after this 'if' statement.
        BIRBasicBlock unlockBB = new BIRBasicBlock(this.env.nextBBId(names));
        addToTrapStack(unlockBB);
        this.env.enclBasicBlocks.add(unlockBB);
        this.env.enclBB = unlockBB;
    }

    @Override
    public void visit(BLangIf astIfStmt) {
        astIfStmt.expr.accept(this);
        BIROperand ifExprResult = this.env.targetOperand;

        // Create the basic block for the if-then block.
        BIRBasicBlock thenBB = new BIRBasicBlock(this.env.nextBBId(names));
        addToTrapStack(thenBB);
        this.env.enclBasicBlocks.add(thenBB);

        // This basic block will contain statement that comes right after this 'if' statement.
        BIRBasicBlock nextBB = new BIRBasicBlock(this.env.nextBBId(names));

        // Add the branch instruction to the current basic block.
        // This is the end of the current basic block.
        BIRTerminator.Branch branchIns = new BIRTerminator.Branch(astIfStmt.pos, ifExprResult, thenBB, null,
                this.currentScope);
        this.env.enclBB.terminator = branchIns;

        // Visit the then-block
        this.env.enclBB = thenBB;
        astIfStmt.body.accept(this);

        // If a terminator statement has not been set for the then-block then just add it.
        if (this.env.enclBB.terminator == null) {
            this.env.enclBB.terminator = new BIRTerminator.GOTO(null, nextBB, this.currentScope);
        }

        // Check whether there exists an else-if or an else block.
        if (astIfStmt.elseStmt != null) {
            // Create a basic block for the else block.
            BIRBasicBlock elseBB = new BIRBasicBlock(this.env.nextBBId(names));
            addToTrapStack(elseBB);
            this.env.enclBasicBlocks.add(elseBB);
            branchIns.falseBB = elseBB;

            // Visit the else block. This could be an else-if block or an else block.
            this.env.enclBB = elseBB;
            astIfStmt.elseStmt.accept(this);

            // If a terminator statement has not been set for the else-block then just add it.
            if (this.env.enclBB.terminator == null) {
                this.env.enclBB.terminator = new BIRTerminator.GOTO(null, nextBB, this.currentScope);
            }
        } else {
            branchIns.falseBB = nextBB;
        }

        // Set the elseBB as the basic block for the rest of statements followed by this if.
        addToTrapStack(nextBB);
        this.env.enclBasicBlocks.add(nextBB);
        this.env.enclBB = nextBB;
    }

    @Override
    public void visit(BLangWhile astWhileStmt) {
        BIRBasicBlock currentEnclLoopBB = this.env.enclLoopBB;
        BIRBasicBlock currentEnclLoopEndBB = this.env.enclLoopEndBB;

        // Create a basic block for the while expression.
        BIRBasicBlock whileExprBB = new BIRBasicBlock(this.env.nextBBId(names));
        addToTrapStack(whileExprBB);
        this.env.enclBasicBlocks.add(whileExprBB);

        // Insert a GOTO instruction as the terminal instruction into current basic block.
        this.env.enclBB.terminator = new BIRTerminator.GOTO(null, whileExprBB, this.currentScope);

        // Visit condition expression
        this.env.enclBB = whileExprBB;
        astWhileStmt.expr.accept(this);
        BIROperand whileExprResult = this.env.targetOperand;

        // Create the basic block for the while-body block.
        BIRBasicBlock whileBodyBB = new BIRBasicBlock(this.env.nextBBId(names));
        addToTrapStack(whileBodyBB);
        this.env.enclBasicBlocks.add(whileBodyBB);

        // Create the basic block for the statements that comes after the while statement.
        BIRBasicBlock whileEndBB = new BIRBasicBlock(this.env.nextBBId(names));
        addToTrapStack(whileEndBB);

        // Add the branch instruction to the while expression basic block.
        this.env.enclBB.terminator =
                new BIRTerminator.Branch(astWhileStmt.pos, whileExprResult, whileBodyBB,
                        whileEndBB, this.currentScope);

        // Visit while body
        this.env.enclBB = whileBodyBB;
        this.env.enclLoopBB = whileExprBB;
        this.env.enclLoopEndBB = whileEndBB;
        this.env.unlockVars.push(new BIRLockDetailsHolder());
        astWhileStmt.body.accept(this);
        this.env.unlockVars.pop();
        if (this.env.enclBB.terminator == null) {
            this.env.enclBB.terminator = new BIRTerminator.GOTO(null, whileExprBB, this.currentScope);
        }

        this.env.enclBasicBlocks.add(whileEndBB);
        this.env.enclBB = whileEndBB;

        this.env.enclLoopBB = currentEnclLoopBB;
        this.env.enclLoopEndBB = currentEnclLoopEndBB;
    }


    // Expressions

    @Override
    public void visit(BLangIgnoreExpr ignoreExpr) {
        BIRVariableDcl tempVarDcl = new BIRVariableDcl(ignoreExpr.getBType(),
                                                       this.env.nextLocalVarId(names), VarScope.FUNCTION, VarKind.TEMP);
        this.env.enclFunc.localVars.add(tempVarDcl);
    }

    @Override
    public void visit(BLangLiteral astLiteralExpr) {
        BIRVariableDcl tempVarDcl = new BIRVariableDcl(astLiteralExpr.getBType(),
                                                       this.env.nextLocalVarId(names), VarScope.FUNCTION, VarKind.TEMP);
        this.env.enclFunc.localVars.add(tempVarDcl);
        BIROperand toVarRef = new BIROperand(tempVarDcl);
        setScopeAndEmit(new BIRNonTerminator.ConstantLoad(astLiteralExpr.pos,
                                                          astLiteralExpr.value, astLiteralExpr.getBType(), toVarRef));
        this.env.targetOperand = toVarRef;
    }

    @Override
    public void visit(BLangMapLiteral astMapLiteralExpr) {
        visitTypedesc(astMapLiteralExpr.pos, astMapLiteralExpr.getBType(), Collections.emptyList());
        BIRVariableDcl tempVarDcl =
                new BIRVariableDcl(astMapLiteralExpr.getBType(), this.env.nextLocalVarId(names),
                                   VarScope.FUNCTION, VarKind.TEMP);
        this.env.enclFunc.localVars.add(tempVarDcl);
        BIROperand toVarRef = new BIROperand(tempVarDcl);

        setScopeAndEmit(new BIRNonTerminator.NewStructure(astMapLiteralExpr.pos, toVarRef, this.env.targetOperand,
                                               generateMappingConstructorEntries(astMapLiteralExpr.fields)));
        this.env.targetOperand = toVarRef;
    }

    @Override
    public void visit(BLangTypeConversionExpr astTypeConversionExpr) {
        BIRVariableDcl tempVarDcl = new BIRVariableDcl(astTypeConversionExpr.getBType(),
                                                       this.env.nextLocalVarId(names), VarScope.FUNCTION, VarKind.TEMP);
        this.env.enclFunc.localVars.add(tempVarDcl);
        BIROperand toVarRef = new BIROperand(tempVarDcl);

        astTypeConversionExpr.expr.accept(this);
        BIROperand rhsOp = this.env.targetOperand;

        setScopeAndEmit(
                new BIRNonTerminator.TypeCast(astTypeConversionExpr.pos, toVarRef, rhsOp, toVarRef.variableDcl.type,
                        astTypeConversionExpr.checkTypes));
        this.env.targetOperand = toVarRef;
    }

    @Override
    public void visit(BLangStructLiteral astStructLiteralExpr) {
        List<BIROperand> varDcls = mapToVarDcls(astStructLiteralExpr.enclMapSymbols);
        visitTypedesc(astStructLiteralExpr.pos, astStructLiteralExpr.getBType(), varDcls);

        BIRVariableDcl tempVarDcl = new BIRVariableDcl(astStructLiteralExpr.getBType(),
                                                       this.env.nextLocalVarId(names), VarScope.FUNCTION, VarKind.TEMP);
        this.env.enclFunc.localVars.add(tempVarDcl);
        BIROperand toVarRef = new BIROperand(tempVarDcl);


        BIRNonTerminator.NewStructure instruction =
                new BIRNonTerminator.NewStructure(astStructLiteralExpr.pos, toVarRef, this.env.targetOperand,
                                                  generateMappingConstructorEntries(astStructLiteralExpr.fields));
        setScopeAndEmit(instruction);

        this.env.targetOperand = toVarRef;
    }

    private List<BIROperand> mapToVarDcls(TreeMap<Integer, BVarSymbol> enclMapSymbols) {
        if (enclMapSymbols == null || enclMapSymbols.size() == 0) {
            return Collections.emptyList();
        }

        ArrayList<BIROperand> varDcls = new ArrayList<>(enclMapSymbols.size());
        for (BVarSymbol varSymbol : enclMapSymbols.values()) {
            BIRVariableDcl varDcl = this.env.symbolVarMap.get(varSymbol);
            varDcls.add(new BIROperand(varDcl));
        }
        return varDcls;
    }

    @Override
    public void visit(BLangTypeInit connectorInitExpr) {
        BType exprType = connectorInitExpr.getBType();
        BIRVariableDcl tempVarDcl = new BIRVariableDcl(exprType, this.env.nextLocalVarId(names), VarScope.FUNCTION,
                VarKind.TEMP);
        this.env.enclFunc.localVars.add(tempVarDcl);
        BIROperand toVarRef = new BIROperand(tempVarDcl);
        BType objectType = getEffectiveObjectType(exprType);
        BTypeSymbol objectTypeSymbol = Types.getReferredType(objectType).tsymbol;
        BIRNonTerminator.NewInstance instruction;
        if (isInSamePackage(objectTypeSymbol, env.enclPkg.packageID)) {
            BIRTypeDefinition def = typeDefs.get(objectTypeSymbol);
            instruction = new BIRNonTerminator.NewInstance(connectorInitExpr.pos, def, toVarRef, objectType);
        } else {
            String objectName = objectTypeSymbol.name.value;
            instruction = new BIRNonTerminator.NewInstance(connectorInitExpr.pos, objectTypeSymbol.pkgID, objectName,
                    toVarRef, objectType);
        }
        setScopeAndEmit(instruction);
        this.env.targetOperand = toVarRef;
    }

    private boolean isInSamePackage(BSymbol objectTypeSymbol, PackageID packageID) {
        return objectTypeSymbol.pkgID.equals(packageID);
    }

    @Override
    public void visit(BLangSimpleVarRef.BLangFieldVarRef fieldVarRef) {
    }

    @Override
    public void visit(BLangArrayLiteral astArrayLiteralExpr) {
        BType bType = astArrayLiteralExpr.getBType();
        if (bType.tag == TypeTags.TUPLE) {
            visitTypedesc(astArrayLiteralExpr.pos, bType, Collections.emptyList());
        }
        generateListConstructorExpr(astArrayLiteralExpr);
    }

    @Override
    public void visit(BLangTupleLiteral tupleLiteral) {
        visitTypedesc(tupleLiteral.pos, tupleLiteral.getBType(), Collections.emptyList());
        generateListConstructorExpr(tupleLiteral);
    }

    @Override
    public void visit(BLangGroupExpr groupExpr) {
        groupExpr.expression.accept(this);
    }

    @Override
    public void visit(BLangJSONArrayLiteral jsonArrayLiteralExpr) {
        BType bType = jsonArrayLiteralExpr.getBType();
        if (bType.tag == TypeTags.TUPLE) {
            visitTypedesc(jsonArrayLiteralExpr.pos, bType, Collections.emptyList());
        }
        generateListConstructorExpr(jsonArrayLiteralExpr);
    }

    @Override
    public void visit(BLangMapAccessExpr astMapAccessExpr) {
        boolean variableStore = this.varAssignment;
        this.varAssignment = false;
        BIROperand rhsOp = this.env.targetOperand;

        astMapAccessExpr.expr.accept(this);
        BIROperand varRefRegIndex = this.env.targetOperand;

        astMapAccessExpr.indexExpr.accept(this);
        BIROperand keyRegIndex = this.env.targetOperand;
        if (variableStore) {
            setScopeAndEmit(
                    new BIRNonTerminator.FieldAccess(astMapAccessExpr.pos, InstructionKind.MAP_STORE, varRefRegIndex,
                            keyRegIndex, rhsOp, astMapAccessExpr.isStoreOnCreation));
            return;
        }
        BIRVariableDcl tempVarDcl = new BIRVariableDcl(astMapAccessExpr.getBType(), this.env.nextLocalVarId(names),
                                                       VarScope.FUNCTION, VarKind.TEMP);
        this.env.enclFunc.localVars.add(tempVarDcl);
        BIROperand tempVarRef = new BIROperand(tempVarDcl);

        setScopeAndEmit(new BIRNonTerminator.FieldAccess(astMapAccessExpr.pos, InstructionKind.MAP_LOAD, tempVarRef,
                keyRegIndex, varRefRegIndex, astMapAccessExpr.optionalFieldAccess,
                                              astMapAccessExpr.isLValue && !astMapAccessExpr.leafNode));
        this.env.targetOperand = tempVarRef;
        this.varAssignment = variableStore;
    }

    @Override
    public void visit(BLangTableAccessExpr astTableAccessExpr) {
        boolean variableStore = this.varAssignment;
        this.varAssignment = false;
        BIROperand rhsOp = this.env.targetOperand;

        astTableAccessExpr.expr.accept(this);
        BIROperand varRefRegIndex = this.env.targetOperand;

        astTableAccessExpr.indexExpr.accept(this);
        BIROperand keyRegIndex = this.env.targetOperand;
        if (variableStore) {
            setScopeAndEmit(new BIRNonTerminator.FieldAccess(astTableAccessExpr.pos, InstructionKind.TABLE_STORE,
                    varRefRegIndex, keyRegIndex, rhsOp));
            return;
        }
        BIRVariableDcl tempVarDcl = new BIRVariableDcl(astTableAccessExpr.getBType(), this.env.nextLocalVarId(names),
                                                       VarScope.FUNCTION, VarKind.TEMP);
        this.env.enclFunc.localVars.add(tempVarDcl);
        BIROperand tempVarRef = new BIROperand(tempVarDcl);

        setScopeAndEmit(new BIRNonTerminator.FieldAccess(astTableAccessExpr.pos, InstructionKind.TABLE_LOAD, tempVarRef,
                keyRegIndex, varRefRegIndex));
        this.env.targetOperand = tempVarRef;
        this.varAssignment = variableStore;
    }

    @Override
    public void visit(BLangStructFieldAccessExpr astStructFieldAccessExpr) {
        generateMappingAccess(astStructFieldAccessExpr, astStructFieldAccessExpr.optionalFieldAccess);
    }

    @Override
    public void visit(BLangJSONAccessExpr astJSONFieldAccessExpr) {
        if (astJSONFieldAccessExpr.indexExpr.getBType().tag == TypeTags.INT) {
            generateArrayAccess(astJSONFieldAccessExpr);
            return;
        }

        generateMappingAccess(astJSONFieldAccessExpr, astJSONFieldAccessExpr.optionalFieldAccess);
    }

    @Override
    public void visit(BLangDynamicArgExpr dynamicParamExpr) {
        dynamicParamExpr.condition.accept(this);
        dynamicParamExpr.conditionalArgument.accept(this);
    }

    @Override
    public void visit(BLangStringAccessExpr stringAccessExpr) {
        BIRVariableDcl tempVarDcl = new BIRVariableDcl(stringAccessExpr.getBType(), this.env.nextLocalVarId(names),
                                                       VarScope.FUNCTION, VarKind.TEMP);
        this.env.enclFunc.localVars.add(tempVarDcl);
        BIROperand tempVarRef = new BIROperand(tempVarDcl);

        stringAccessExpr.expr.accept(this);
        BIROperand varRefRegIndex = this.env.targetOperand;

        stringAccessExpr.indexExpr.accept(this);
        BIROperand keyRegIndex = this.env.targetOperand;

        setScopeAndEmit(new BIRNonTerminator.FieldAccess(stringAccessExpr.pos, InstructionKind.STRING_LOAD, tempVarRef,
                                              keyRegIndex, varRefRegIndex));
        this.env.targetOperand = tempVarRef;
    }

    @Override
    public void visit(BLangArrayAccessExpr astArrayAccessExpr) {
        generateArrayAccess(astArrayAccessExpr);
    }

    @Override
    public void visit(BLangIndexBasedAccess.BLangTupleAccessExpr tupleAccessExpr) {
        generateArrayAccess(tupleAccessExpr);
    }

    @Override
    public void visit(BLangIsLikeExpr isLikeExpr) {
        BIRVariableDcl tempVarDcl = new BIRVariableDcl(symTable.booleanType,
                this.env.nextLocalVarId(names), VarScope.FUNCTION, VarKind.TEMP);
        this.env.enclFunc.localVars.add(tempVarDcl);
        BIROperand toVarRef = new BIROperand(tempVarDcl);

        isLikeExpr.expr.accept(this);
        BIROperand exprIndex = this.env.targetOperand;

        setScopeAndEmit(new BIRNonTerminator.IsLike(isLikeExpr.pos, isLikeExpr.typeNode.getBType(), toVarRef,
                                                    exprIndex));

        this.env.targetOperand = toVarRef;
    }

    @Override
    public void visit(BLangTypeTestExpr typeTestExpr) {
        BIRVariableDcl tempVarDcl = new BIRVariableDcl(symTable.booleanType,
                this.env.nextLocalVarId(names), VarScope.FUNCTION, VarKind.TEMP);
        this.env.enclFunc.localVars.add(tempVarDcl);
        BIROperand toVarRef = new BIROperand(tempVarDcl);

        typeTestExpr.expr.accept(this);
        BIROperand exprIndex = this.env.targetOperand;

        setScopeAndEmit(
                new BIRNonTerminator.TypeTest(typeTestExpr.pos, typeTestExpr.typeNode.getBType(), toVarRef, exprIndex));

        this.env.targetOperand = toVarRef;
    }

    @Override
    public void visit(BLangLocalVarRef astVarRefExpr) {
        boolean variableStore = this.varAssignment;
        this.varAssignment = false;
        BSymbol varSymbol = astVarRefExpr.symbol;

        if (variableStore) {
            if (astVarRefExpr.symbol.name != Names.IGNORE) {
                BIROperand varRef = new BIROperand(this.env.symbolVarMap.get(varSymbol));
                setScopeAndEmit(new Move(astVarRefExpr.pos, this.env.targetOperand, varRef));
            }
        } else {
            BIRVariableDcl tempVarDcl = new BIRVariableDcl(varSymbol.type,
                    this.env.nextLocalVarId(names), VarScope.FUNCTION, VarKind.TEMP);
            this.env.enclFunc.localVars.add(tempVarDcl);
            BIROperand tempVarRef = new BIROperand(tempVarDcl);

            BIRVariableDcl varDecl = this.env.symbolVarMap.get(varSymbol);

            BIROperand fromVarRef = new BIROperand(varDecl);

            setScopeAndEmit(new Move(astVarRefExpr.pos, fromVarRef, tempVarRef));
            this.env.targetOperand = tempVarRef;
        }
        this.varAssignment = variableStore;
    }

    @Override
    public void visit(BLangPackageVarRef astPackageVarRefExpr) {
        boolean variableStore = this.varAssignment;
        this.varAssignment = false;

        if (variableStore) {
            if (astPackageVarRefExpr.symbol.name != Names.IGNORE) {
                BIROperand varRef = new BIROperand(getVarRef(astPackageVarRefExpr));
                setScopeAndEmit(new Move(astPackageVarRefExpr.pos, this.env.targetOperand, varRef));
            }
        } else {
            BIRVariableDcl tempVarDcl = new BIRVariableDcl(astPackageVarRefExpr.getBType(),
                                                           this.env.nextLocalVarId(names), VarScope.FUNCTION,
                                                           VarKind.TEMP);
            this.env.enclFunc.localVars.add(tempVarDcl);
            BIROperand tempVarRef = new BIROperand(tempVarDcl);
            BIROperand fromVarRef = new BIROperand(getVarRef(astPackageVarRefExpr));
            setScopeAndEmit(new Move(astPackageVarRefExpr.pos, fromVarRef, tempVarRef));
            this.env.targetOperand = tempVarRef;
        }
        this.varAssignment = variableStore;
    }

    private BIRGlobalVariableDcl getVarRef(BLangPackageVarRef astPackageVarRefExpr) {
        BSymbol symbol = astPackageVarRefExpr.symbol;
        BIRGlobalVariableDcl globalVarDcl = this.globalVarMap.get(symbol);
        if (globalVarDcl == null) {
            globalVarDcl = new BIRGlobalVariableDcl(astPackageVarRefExpr.pos, symbol.flags, symbol.type, symbol.pkgID,
                    symbol.name, symbol.getOriginalName(), VarScope.GLOBAL, VarKind.CONSTANT, symbol.name.getValue(),
                    symbol.origin.toBIROrigin());
            this.globalVarMap.put(symbol, globalVarDcl);
        }

        if (!isInSamePackage(astPackageVarRefExpr.varSymbol, env.enclPkg.packageID)) {
            this.env.enclPkg.importedGlobalVarsDummyVarDcls.add(globalVarDcl);
        }
        return globalVarDcl;
    }

    @Override
    public void visit(BLangBinaryExpr astBinaryExpr) {
        astBinaryExpr.lhsExpr.accept(this);
        BIROperand rhsOp1 = this.env.targetOperand;

        astBinaryExpr.rhsExpr.accept(this);
        BIROperand rhsOp2 = this.env.targetOperand;

        // Create a temporary variable to store the binary operation result.
        BIRVariableDcl tempVarDcl = new BIRVariableDcl(astBinaryExpr.getBType(),
                                                       this.env.nextLocalVarId(names), VarScope.FUNCTION, VarKind.TEMP);
        this.env.enclFunc.localVars.add(tempVarDcl);
        BIROperand lhsOp = new BIROperand(tempVarDcl);
        this.env.targetOperand = lhsOp;

        // Create binary instruction
        BinaryOp binaryIns = new BinaryOp(astBinaryExpr.pos, getBinaryInstructionKind(astBinaryExpr.opKind),
                                          astBinaryExpr.getBType(), lhsOp, rhsOp1, rhsOp2);
        setScopeAndEmit(binaryIns);
    }

    @Override
    public void visit(BLangUnaryExpr unaryExpr) {
        unaryExpr.expr.accept(this);
        BIROperand rhsOp = this.env.targetOperand;

        // Create a temporary variable to store the unary operation result.
        BIRVariableDcl tempVarDcl = new BIRVariableDcl(unaryExpr.getBType(),
                                                       this.env.nextLocalVarId(names), VarScope.FUNCTION, VarKind.TEMP);
        this.env.enclFunc.localVars.add(tempVarDcl);
        BIROperand lhsOp = new BIROperand(tempVarDcl);

        if (OperatorKind.ADD.equals(unaryExpr.operator) || OperatorKind.UNTAINT.equals(unaryExpr.operator)) {
            setScopeAndEmit(new Move(unaryExpr.pos, rhsOp, lhsOp));
            this.env.targetOperand = lhsOp;
            return;
        }

        UnaryOP unaryIns = new UnaryOP(unaryExpr.pos, getUnaryInstructionKind(unaryExpr.operator), lhsOp, rhsOp);
        setScopeAndEmit(unaryIns);
        this.env.targetOperand = lhsOp;
    }

    @Override
    public void visit(BLangTrapExpr trapExpr) {
        BIRBasicBlock trapBB = new BIRBasicBlock(this.env.nextBBId(names));
        this.env.enclBasicBlocks.add(trapBB);
        this.env.enclBB.terminator = new BIRTerminator.GOTO(trapExpr.pos, trapBB, this.currentScope);
        this.env.enclBB = trapBB;
        this.env.trapBlocks.push(new ArrayList<>());
        addToTrapStack(trapBB);

        trapExpr.expr.accept(this);

        List<BIRBasicBlock> trappedBlocks = this.env.trapBlocks.pop();
        // Create new block for instructions after trap.
        BIRBasicBlock nextBB = new BIRBasicBlock(this.env.nextBBId(names));
        addToTrapStack(nextBB);
        env.enclBasicBlocks.add(nextBB);
        if (this.env.enclBB.terminator == null) {
            this.env.enclBB.terminator = new BIRTerminator.GOTO(trapExpr.pos, nextBB, this.currentScope);
        }

        env.enclFunc.errorTable.add(new BIRNode.BIRErrorEntry(trappedBlocks.get(0),
                trappedBlocks.get(trappedBlocks.size() - 1), env.targetOperand, nextBB));

        this.env.enclBB = nextBB;
    }

    @Override
    public void visit(BLangWaitExpr waitExpr) {
        createWait(waitExpr);
    }

    @Override
    public void visit(BLangWaitForAllExpr.BLangWaitLiteral waitLiteral) {
        visitTypedesc(waitLiteral.pos, waitLiteral.getBType(), Collections.emptyList());
        BIRBasicBlock thenBB = new BIRBasicBlock(this.env.nextBBId(names));
        addToTrapStack(thenBB);
        BIRVariableDcl tempVarDcl = new BIRVariableDcl(waitLiteral.getBType(),
                                                       this.env.nextLocalVarId(names), VarScope.FUNCTION, VarKind.TEMP);
        this.env.enclFunc.localVars.add(tempVarDcl);
        BIROperand toVarRef = new BIROperand(tempVarDcl);
        setScopeAndEmit(new BIRNonTerminator.NewStructure(waitLiteral.pos, toVarRef, this.env.targetOperand));
        this.env.targetOperand = toVarRef;

        List<String> keys = new ArrayList<>();
        List<BIROperand> valueExprs = new ArrayList<>();
        for (BLangWaitForAllExpr.BLangWaitKeyValue keyValue : waitLiteral.keyValuePairs) {
            keys.add(keyValue.key.value);
            BLangExpression expr = keyValue.valueExpr != null ? keyValue.valueExpr : keyValue.keyExpr;
            expr.accept(this);
            BIROperand valueRegIndex = this.env.targetOperand;
            valueExprs.add(valueRegIndex);
        }
        this.env.enclBB.terminator = new BIRTerminator.WaitAll(waitLiteral.pos, toVarRef, keys,
                valueExprs, thenBB, this.currentScope);
        this.env.targetOperand = toVarRef;
        this.env.enclFunc.basicBlocks.add(thenBB);
        this.env.enclBB = thenBB;
    }

    @Override
    public void visit(BLangIsAssignableExpr assignableExpr) {
        BIRVariableDcl tempVarDcl = new BIRVariableDcl(symTable.booleanType, this.env.nextLocalVarId(names),
                VarScope.FUNCTION, VarKind.TEMP);
        this.env.enclFunc.localVars.add(tempVarDcl);
        BIROperand toVarRef = new BIROperand(tempVarDcl);

        assignableExpr.lhsExpr.accept(this);
        BIROperand exprIndex = this.env.targetOperand;

        setScopeAndEmit(
                new BIRNonTerminator.TypeTest(assignableExpr.pos, assignableExpr.targetType, toVarRef, exprIndex));
        this.env.targetOperand = toVarRef;
    }

    @Override
    public void visit(BLangXMLQName xmlQName) {
        BIRVariableDcl tempVarDcl =
                new BIRVariableDcl(symTable.anyType, this.env.nextLocalVarId(names), VarScope.FUNCTION, VarKind.TEMP);
        this.env.enclFunc.localVars.add(tempVarDcl);
        BIROperand toVarRef = new BIROperand(tempVarDcl);

        // If the QName is use outside of XML, treat it as string.
        if (!xmlQName.isUsedInXML) {
            String qName = xmlQName.namespaceURI == null ? xmlQName.localname.value
                    : ("{" + xmlQName.namespaceURI + "}" + xmlQName.localname);
            generateStringLiteral(qName);
            return;
        }

        // Else, treat it as QName
        BIROperand nsURIIndex = generateStringLiteral(xmlQName.namespaceURI);
        BIROperand localnameIndex = generateStringLiteral(xmlQName.localname.value);
        BIROperand prefixIndex = generateStringLiteral(xmlQName.prefix.value);
        BIRNonTerminator.NewXMLQName newXMLQName =
                new BIRNonTerminator.NewXMLQName(xmlQName.pos, toVarRef, localnameIndex, nsURIIndex, prefixIndex);
        setScopeAndEmit(newXMLQName);
        this.env.targetOperand = toVarRef;
    }

    @Override
    public void visit(BLangXMLElementLiteral xmlElementLiteral) {
        BIRVariableDcl tempVarDcl = new BIRVariableDcl(xmlElementLiteral.getBType(), this.env.nextLocalVarId(names),
                                                       VarScope.FUNCTION, VarKind.TEMP);
        this.env.enclFunc.localVars.add(tempVarDcl);
        BIROperand toVarRef = new BIROperand(tempVarDcl);

        // Visit in-line namespace declarations. These needs to be visited first before visiting the
        // attributes, start and end tag names of the element.
        xmlElementLiteral.inlineNamespaces.forEach(xmlns -> xmlns.accept(this));

        // Create start tag name
        BLangExpression startTagName = (BLangExpression) xmlElementLiteral.getStartTagName();
        startTagName.accept(this);
        BIROperand startTagNameIndex = this.env.targetOperand;

        // Create default namespace uri
        BIROperand defaultNsURIVarRef = generateNamespaceRef(xmlElementLiteral.defaultNsSymbol, xmlElementLiteral.pos);

        // Create xml element
        BIRNonTerminator.NewXMLElement newXMLElement =
                new BIRNonTerminator.NewXMLElement(xmlElementLiteral.pos, toVarRef, startTagNameIndex,
                                                   defaultNsURIVarRef,
                                                   Symbols.isFlagOn(xmlElementLiteral.getBType().flags,
                                                                    Flags.READONLY));
        setScopeAndEmit(newXMLElement);

        // Populate the XML by adding namespace declarations, attributes and children
        populateXML(xmlElementLiteral, toVarRef);
        this.env.targetOperand = toVarRef;
    }

    @Override
    public void visit(BLangXMLAttribute attribute) {
        BIROperand xmlVarRef = this.env.targetOperand;

        attribute.name.accept(this);
        BIROperand attrNameOp = this.env.targetOperand;

        attribute.value.accept(this);
        BIROperand attrValueOp = this.env.targetOperand;
        setScopeAndEmit(new BIRNonTerminator.FieldAccess(attribute.pos, InstructionKind.XML_ATTRIBUTE_STORE, xmlVarRef,
                attrNameOp, attrValueOp));
    }

    @Override
    public void visit(BLangXMLSequenceLiteral xmlSequenceLiteral) {
        BIRVariableDcl tempVarDcl = new BIRVariableDcl(xmlSequenceLiteral.getBType(), this.env.nextLocalVarId(names),
                                                       VarScope.FUNCTION, VarKind.TEMP);

        this.env.enclFunc.localVars.add(tempVarDcl);
        BIROperand toVarRef = new BIROperand(tempVarDcl);

        BIRNonTerminator.NewXMLSequence newXMLSequence =
                new BIRNonTerminator.NewXMLSequence(xmlSequenceLiteral.pos, toVarRef);

        setScopeAndEmit(newXMLSequence);
        populateXMLSequence(xmlSequenceLiteral, toVarRef);
        this.env.targetOperand = toVarRef;
    }

    @Override
    public void visit(BLangXMLTextLiteral xmlTextLiteral) {
        BIRVariableDcl tempVarDcl = new BIRVariableDcl(xmlTextLiteral.getBType(), this.env.nextLocalVarId(names),
                                                       VarScope.FUNCTION, VarKind.TEMP);
        this.env.enclFunc.localVars.add(tempVarDcl);
        BIROperand toVarRef = new BIROperand(tempVarDcl);

        xmlTextLiteral.concatExpr.accept(this);
        BIROperand xmlTextIndex = this.env.targetOperand;

        BIRNonTerminator.NewXMLText newXMLElement =
                new BIRNonTerminator.NewXMLText(xmlTextLiteral.pos, toVarRef, xmlTextIndex);
        setScopeAndEmit(newXMLElement);
        this.env.targetOperand = toVarRef;
    }

    @Override
    public void visit(BLangXMLCommentLiteral xmlCommentLiteral) {
        BIRVariableDcl tempVarDcl = new BIRVariableDcl(xmlCommentLiteral.getBType(), this.env.nextLocalVarId(names),
                                                       VarScope.FUNCTION, VarKind.TEMP);
        this.env.enclFunc.localVars.add(tempVarDcl);
        BIROperand toVarRef = new BIROperand(tempVarDcl);

        xmlCommentLiteral.concatExpr.accept(this);
        BIROperand xmlCommentIndex = this.env.targetOperand;

        BIRNonTerminator.NewXMLComment newXMLComment =
                new BIRNonTerminator.NewXMLComment(xmlCommentLiteral.pos, toVarRef, xmlCommentIndex,
                                                   Symbols.isFlagOn(xmlCommentLiteral.getBType().flags,
                                                                    Flags.READONLY));
        setScopeAndEmit(newXMLComment);
        this.env.targetOperand = toVarRef;
    }

    @Override
    public void visit(BLangXMLProcInsLiteral xmlProcInsLiteral) {
        BIRVariableDcl tempVarDcl = new BIRVariableDcl(xmlProcInsLiteral.getBType(), this.env.nextLocalVarId(names),
                                                       VarScope.FUNCTION, VarKind.TEMP);
        this.env.enclFunc.localVars.add(tempVarDcl);
        BIROperand toVarRef = new BIROperand(tempVarDcl);

        xmlProcInsLiteral.dataConcatExpr.accept(this);
        BIROperand dataIndex = this.env.targetOperand;

        xmlProcInsLiteral.target.accept(this);
        BIROperand targetIndex = this.env.targetOperand;

        BIRNonTerminator.NewXMLProcIns newXMLProcIns =
                new BIRNonTerminator.NewXMLProcIns(xmlProcInsLiteral.pos, toVarRef, dataIndex, targetIndex,
                                                   Symbols.isFlagOn(xmlProcInsLiteral.getBType().flags,
                                                                    Flags.READONLY));
        setScopeAndEmit(newXMLProcIns);
        this.env.targetOperand = toVarRef;
    }

    @Override
    public void visit(BLangXMLQuotedString xmlQuotedString) {
        xmlQuotedString.concatExpr.accept(this);
    }

    @Override
    public void visit(BLangXMLNSStatement xmlnsStmtNode) {
        xmlnsStmtNode.xmlnsDecl.accept(this);
    }

    @Override
    public void visit(BLangXMLNS xmlnsNode) {
        // do nothing
    }

    @Override
    public void visit(BLangLocalXMLNS xmlnsNode) {
        generateXMLNamespace(xmlnsNode);
    }

    @Override
    public void visit(BLangPackageXMLNS xmlnsNode) {
        generateXMLNamespace(xmlnsNode);
    }

    @Override
    public void visit(BLangXMLAccessExpr xmlAccessExpr) {
        generateMappingAccess(xmlAccessExpr, false);
    }

    @Override
    public void visit(BLangTypedescExpr accessExpr) {
        BIRVariableDcl tempVarDcl =
                new BIRVariableDcl(accessExpr.getBType(), this.env.nextLocalVarId(names), VarScope.FUNCTION,
                                   VarKind.TEMP);
        this.env.enclFunc.localVars.add(tempVarDcl);
        BIROperand toVarRef = new BIROperand(tempVarDcl);
        setScopeAndEmit(new BIRNonTerminator.NewTypeDesc(accessExpr.pos, toVarRef, accessExpr.resolvedType,
                                              Collections.emptyList()));
        this.env.targetOperand = toVarRef;
    }

    @Override
    public void visit(BLangTableConstructorExpr tableConstructorExpr) {
        BIRVariableDcl tempVarDcl = new BIRVariableDcl(tableConstructorExpr.getBType(), this.env.nextLocalVarId(names),
                                                       VarScope.FUNCTION, VarKind.TEMP);

        this.env.enclFunc.localVars.add(tempVarDcl);
        BIROperand toVarRef = new BIROperand(tempVarDcl);

        BLangArrayLiteral keySpecifierLiteral = new BLangArrayLiteral();
        keySpecifierLiteral.pos = tableConstructorExpr.pos;
        keySpecifierLiteral.setBType(symTable.stringArrayType);
        keySpecifierLiteral.exprs = new ArrayList<>();
        BTableType type = (BTableType) Types.getReferredType(tableConstructorExpr.getBType());

        if (!type.fieldNameList.isEmpty()) {
            type.fieldNameList.forEach(col -> {
                BLangLiteral colLiteral = new BLangLiteral();
                colLiteral.pos = tableConstructorExpr.pos;
                colLiteral.setBType(symTable.stringType);
                colLiteral.value = col;
                keySpecifierLiteral.exprs.add(colLiteral);
            });
        }

        keySpecifierLiteral.accept(this);
        BIROperand keyColOp = this.env.targetOperand;

        BLangArrayLiteral dataLiteral = new BLangArrayLiteral();
        dataLiteral.pos = tableConstructorExpr.pos;
        dataLiteral.setBType(
                new BArrayType(((BTableType) Types.getReferredType(tableConstructorExpr.getBType())).constraint));
        dataLiteral.exprs = new ArrayList<>(tableConstructorExpr.recordLiteralList);
        dataLiteral.accept(this);
        BIROperand dataOp = this.env.targetOperand;

        setScopeAndEmit(
                new BIRNonTerminator.NewTable(tableConstructorExpr.pos, tableConstructorExpr.getBType(), toVarRef,
                                              keyColOp, dataOp));

        this.env.targetOperand = toVarRef;
    }

    @Override
    public void visit(BLangSimpleVarRef.BLangTypeLoad typeLoad) {
        BType type = typeLoad.symbol.tag == SymTag.TYPE_DEF ?
                ((BTypeDefinitionSymbol) typeLoad.symbol).referenceType : typeLoad.symbol.type;
        visitTypedesc(typeLoad.pos, type, Collections.emptyList());
    }

    private void visitTypedesc(Location pos, BType type, List<BIROperand> varDcls) {
        BIRVariableDcl tempVarDcl =
                new BIRVariableDcl(symTable.typeDesc, this.env.nextLocalVarId(names), VarScope.FUNCTION, VarKind
                        .TEMP);
        this.env.enclFunc.localVars.add(tempVarDcl);
        BIROperand toVarRef = new BIROperand(tempVarDcl);
        setScopeAndEmit(new BIRNonTerminator.NewTypeDesc(pos, toVarRef, type, varDcls));
        this.env.targetOperand = toVarRef;
    }

    @Override
    public void visit(BLangBreak breakStmt) {
        BIRLockDetailsHolder toUnlock = this.env.unlockVars.peek();
        if (!toUnlock.isEmpty()) {
            BIRBasicBlock goToBB = new BIRBasicBlock(this.env.nextBBId(names));
            this.env.enclBasicBlocks.add(goToBB);
            this.env.enclBB.terminator = new BIRTerminator.GOTO(breakStmt.pos, goToBB, this.currentScope);
            this.env.enclBB = goToBB;
        }

        int numLocks = toUnlock.size();
        while (numLocks > 0) {
            BIRBasicBlock unlockBB = new BIRBasicBlock(this.env.nextBBId(names));
            this.env.enclBasicBlocks.add(unlockBB);
            BIRTerminator.Unlock unlock = new BIRTerminator.Unlock(null, unlockBB, this.currentScope);
            this.env.enclBB.terminator = unlock;
            unlock.relatedLock = toUnlock.getLock(numLocks - 1);
            this.env.enclBB = unlockBB;
            numLocks--;
        }
        this.env.enclBB.terminator = new BIRTerminator.GOTO(breakStmt.pos, this.env.enclLoopEndBB, this.currentScope);
    }

    @Override
    public void visit(BLangContinue continueStmt) {
        BIRLockDetailsHolder toUnlock = this.env.unlockVars.peek();
        if (!toUnlock.isEmpty()) {
            BIRBasicBlock goToBB = new BIRBasicBlock(this.env.nextBBId(names));
            this.env.enclBasicBlocks.add(goToBB);
            this.env.enclBB.terminator = new BIRTerminator.GOTO(continueStmt.pos, goToBB, this.currentScope);
            this.env.enclBB = goToBB;
        }
        int numLocks = toUnlock.size();
        while (numLocks > 0) {
            BIRBasicBlock unlockBB = new BIRBasicBlock(this.env.nextBBId(names));
            this.env.enclBasicBlocks.add(unlockBB);
            BIRTerminator.Unlock unlock = new BIRTerminator.Unlock(null,  unlockBB, this.currentScope);
            this.env.enclBB.terminator = unlock;
            BIRTerminator.Lock lock = toUnlock.getLock(numLocks - 1);
            unlock.relatedLock = lock;
            this.env.enclBB = unlockBB;
            numLocks--;
        }

        this.env.enclBB.terminator = new BIRTerminator.GOTO(continueStmt.pos, this.env.enclLoopBB, this.currentScope);
    }

    @Override
    public void visit(BLangFunctionVarRef fpVarRef) {
        generateFPVarRef(fpVarRef, (BInvokableSymbol) fpVarRef.symbol);
    }

    @Override
    public void visit(BLangStructFunctionVarRef structFpVarRef) {
        generateFPVarRef(structFpVarRef, (BInvokableSymbol) structFpVarRef.symbol);
    }

    @Override
    public void visit(BLangLockStmt lockStmt) {
        BIRBasicBlock lockedBB = new BIRBasicBlock(this.env.nextBBId(names));
        addToTrapStack(lockedBB);
        this.env.enclBasicBlocks.add(lockedBB);
        BIRTerminator.Lock lock = new BIRTerminator.Lock(lockStmt.pos, lockedBB, this.currentScope);
        this.env.enclBB.terminator = lock;
        lockStmtMap.put(lockStmt, lock); // Populate the cache.
        this.env.unlockVars.peek().addLock(lock);
        populateBirLockWithGlobalVars(lockStmt);
        this.env.enclBB = lockedBB;

    }

    private void populateBirLockWithGlobalVars(BLangLockStmt lockStmt) {
        for (BVarSymbol globalVar : lockStmt.lockVariables) {
            BIRGlobalVariableDcl birGlobalVar = this.globalVarMap.get(globalVar);

            // If null query the dummy map for dummy variables.
            if (birGlobalVar == null) {
                birGlobalVar = dummyGlobalVarMapForLocks.computeIfAbsent(globalVar, k ->
                        new BIRGlobalVariableDcl(null, globalVar.flags, globalVar.type, globalVar.pkgID,
                                                 globalVar.name, globalVar.getOriginalName(), VarScope.GLOBAL,
                                                 VarKind.GLOBAL, globalVar.name.value,
                                                 globalVar.origin.toBIROrigin()));
            }

            ((BIRTerminator.Lock) this.env.enclBB.terminator).lockVariables.add(birGlobalVar);
        }
    }

    @Override
    public void visit(BLangUnLockStmt unLockStmt) {
        BIRLockDetailsHolder lockDetailsHolder = this.env.unlockVars.peek();
        if (lockDetailsHolder.isEmpty()) {
            return;
        }
        BIRBasicBlock unLockedBB = new BIRBasicBlock(this.env.nextBBId(names));
        addToTrapStack(unLockedBB);
        this.env.enclBasicBlocks.add(unLockedBB);
        this.env.enclBB.terminator = new BIRTerminator.Unlock(unLockStmt.pos, unLockedBB, this.currentScope);
        ((BIRTerminator.Unlock) this.env.enclBB.terminator).relatedLock = lockStmtMap.get(unLockStmt.relatedLock);
        this.env.enclBB = unLockedBB;

        lockDetailsHolder.removeLastLock();
    }

    @Override
    public void visit(BLangRegExpTemplateLiteral regExpTemplateLiteral) {
        BIROperand toVarRef = createVarRefOperand(regExpTemplateLiteral.getBType());

        regExpTemplateLiteral.reDisjunction.accept(this);
        BIROperand reDisjunction = this.env.targetOperand;

        BIRNonTerminator.NewRegExp newRegExp = new BIRNonTerminator.NewRegExp(regExpTemplateLiteral.pos, toVarRef,
                reDisjunction);
        setScopeAndEmit(newRegExp);
        this.env.targetOperand = toVarRef;
    }

    @Override
    public void visit(BLangReDisjunction reDisjunction) {
        BIROperand toVarRef = createVarRefOperand(symTable.anydataType);

        BLangArrayLiteral seqList = new BLangArrayLiteral();
        seqList.pos = reDisjunction.pos;
        seqList.setBType(symTable.arrayAnydataType);
        seqList.exprs = new ArrayList<>();
        seqList.exprs.addAll(reDisjunction.sequenceList);

        seqList.accept(this);
        BIROperand sequences = this.env.targetOperand;

        BIRNonTerminator.NewReDisjunction newRegExp = new BIRNonTerminator.NewReDisjunction(reDisjunction.pos,
                sequences, toVarRef);
        setScopeAndEmit(newRegExp);
        this.env.targetOperand = toVarRef;
    }

    @Override
    public void visit(BLangReSequence reSequence) {
        BIROperand toVarRef = createVarRefOperand(symTable.anydataType);

        BLangArrayLiteral terms = new BLangArrayLiteral();
        terms.pos = reSequence.pos;
        terms.setBType(symTable.arrayAnydataType);
        terms.exprs = new ArrayList<>();
        terms.exprs.addAll(reSequence.termList);

        terms.accept(this);
        BIROperand sequences = this.env.targetOperand;

        BIRNonTerminator.NewReSequence newReSequence =
                new BIRNonTerminator.NewReSequence(reSequence.pos, sequences, toVarRef);
        setScopeAndEmit(newReSequence);
        this.env.targetOperand = toVarRef;
    }

    @Override
    public void visit(BLangReAssertion reAssertion) {
        BIROperand toVarRef = createVarRefOperand(symTable.anydataType);

        reAssertion.assertion.accept(this);
        BIROperand assertion = this.env.targetOperand;

        BIRNonTerminator.NewReAssertion newReAssertion = new BIRNonTerminator.NewReAssertion(reAssertion.pos,
                assertion, toVarRef);
        setScopeAndEmit(newReAssertion);
        this.env.targetOperand = toVarRef;
    }

    @Override
    public void visit(BLangReAtomQuantifier reAtomQuantifier) {
        BIROperand toVarRef = createVarRefOperand(symTable.anydataType);

        reAtomQuantifier.atom.accept(this);
        BIROperand atom = this.env.targetOperand;

        reAtomQuantifier.quantifier.accept(this);
        BIROperand quantifier = this.env.targetOperand;

        BIRNonTerminator.NewReAtomQuantifier newReAtomQuantifier =
                new BIRNonTerminator.NewReAtomQuantifier(reAtomQuantifier.pos,
                toVarRef, atom, quantifier);
        setScopeAndEmit(newReAtomQuantifier);
        this.env.targetOperand = toVarRef;
    }

    @Override
    public void visit(BLangReQuantifier reQuantifier) {
        BIROperand toVarRef = createVarRefOperand(symTable.anydataType);

        reQuantifier.quantifier.accept(this);
        BIROperand quantifier = this.env.targetOperand;

        reQuantifier.nonGreedyChar.accept(this);
        BIROperand nonGreedyChar = this.env.targetOperand;

        BIRNonTerminator.NewReQuantifier newReQuantifier =
                new BIRNonTerminator.NewReQuantifier(reQuantifier.pos, toVarRef, quantifier, nonGreedyChar);
        setScopeAndEmit(newReQuantifier);
        this.env.targetOperand = toVarRef;
    }

    @Override
    public void visit(BLangReAtomCharOrEscape reLiteralCharOrEscape) {
        BIROperand toVarRef = createVarRefOperand(symTable.anydataType);

        reLiteralCharOrEscape.charOrEscape.accept(this);
        BIROperand charOrEscape = this.env.targetOperand;

        BIRNonTerminator.NewReLiteralCharOrEscape newReLiteralCharOrEscape =
                new BIRNonTerminator.NewReLiteralCharOrEscape(reLiteralCharOrEscape.pos, toVarRef, charOrEscape);
        setScopeAndEmit(newReLiteralCharOrEscape);
        this.env.targetOperand = toVarRef;
    }

    @Override
    public void visit(BLangReCharacterClass reCharacterClass) {
        BIROperand toVarRef = createVarRefOperand(symTable.anydataType);

        reCharacterClass.characterClassStart.accept(this);
        BIROperand classStart = this.env.targetOperand;

        reCharacterClass.negation.accept(this);
        BIROperand negation = this.env.targetOperand;

        reCharacterClass.charSet.accept(this);
        BIROperand charSet = this.env.targetOperand;

        reCharacterClass.characterClassEnd.accept(this);
        BIROperand classEnd = this.env.targetOperand;

        BIRNonTerminator.NewReCharacterClass newReCharacterClass =
                new BIRNonTerminator.NewReCharacterClass(reCharacterClass.pos, toVarRef, classStart,
                        negation, charSet, classEnd);
        setScopeAndEmit(newReCharacterClass);
        this.env.targetOperand = toVarRef;
    }

    @Override
    public void visit(BLangReCharSet reCharSet) {
        BIROperand toVarRef = createVarRefOperand(symTable.anydataType);

        BLangArrayLiteral atoms = new BLangArrayLiteral();
        atoms.pos = reCharSet.pos;
        atoms.setBType(symTable.arrayAnydataType);
        atoms.exprs = new ArrayList<>();
        atoms.exprs.addAll(reCharSet.charSetAtoms);

        atoms.accept(this);
        BIROperand charSetAtoms = this.env.targetOperand;

        BIRNonTerminator.NewReCharSet newReCharSet = new BIRNonTerminator.NewReCharSet(reCharSet.pos, toVarRef,
                charSetAtoms);
        setScopeAndEmit(newReCharSet);
        this.env.targetOperand = toVarRef;
    }

    @Override
    public void visit(BLangReCharSetRange reCharSetRange) {
        BIROperand toVarRef = createVarRefOperand(symTable.anydataType);

        reCharSetRange.lhsCharSetAtom.accept(this);
        BIROperand lhsCharSetAtom = this.env.targetOperand;

        reCharSetRange.dash.accept(this);
        BIROperand dash = this.env.targetOperand;

        reCharSetRange.rhsCharSetAtom.accept(this);
        BIROperand rhsCharSetAtom = this.env.targetOperand;

        BIRNonTerminator.NewReCharSetRange newReCharSet = new BIRNonTerminator.NewReCharSetRange(reCharSetRange.pos,
                toVarRef, lhsCharSetAtom, dash, rhsCharSetAtom);
        setScopeAndEmit(newReCharSet);
        this.env.targetOperand = toVarRef;
    }

    @Override
    public void visit(BLangReCapturingGroups reCapturingGroups) {
        BIROperand toVarRef = createVarRefOperand(symTable.anydataType);

        reCapturingGroups.openParen.accept(this);
        BIROperand openParen = this.env.targetOperand;

        reCapturingGroups.flagExpr.accept(this);
        BIROperand flagExpr = this.env.targetOperand;

        reCapturingGroups.disjunction.accept(this);
        BIROperand reDisjunction = this.env.targetOperand;

        reCapturingGroups.closeParen.accept(this);
        BIROperand closeParen = this.env.targetOperand;

        BIRNonTerminator.NewReCapturingGroup newReCapturingGroup =
                new BIRNonTerminator.NewReCapturingGroup(reCapturingGroups.pos, toVarRef, openParen, flagExpr,
                        reDisjunction, closeParen);
        setScopeAndEmit(newReCapturingGroup);
        this.env.targetOperand = toVarRef;
    }

    @Override
    public void visit(BLangReFlagExpression reFlagExpression) {
        BIROperand toVarRef = createVarRefOperand(symTable.anydataType);

        reFlagExpression.questionMark.accept(this);
        BIROperand questionMark = this.env.targetOperand;

        reFlagExpression.flagsOnOff.accept(this);
        BIROperand flagsOnOff = this.env.targetOperand;

        reFlagExpression.colon.accept(this);
        BIROperand colon = this.env.targetOperand;

        BIRNonTerminator.NewReFlagExpression newReFlagExpression =
                new BIRNonTerminator.NewReFlagExpression(reFlagExpression.pos, toVarRef, questionMark, flagsOnOff,
                        colon);
        setScopeAndEmit(newReFlagExpression);
        this.env.targetOperand = toVarRef;
    }

    @Override
    public void visit(BLangReFlagsOnOff reFlagsOnOff) {
        BIROperand toVarRef = createVarRefOperand(symTable.anydataType);

        reFlagsOnOff.flags.accept(this);
        BIROperand flags = this.env.targetOperand;

        BIRNonTerminator.NewReFlagOnOff newReFlagOnOff = new BIRNonTerminator.NewReFlagOnOff(reFlagsOnOff.pos,
                toVarRef, flags);
        setScopeAndEmit(newReFlagOnOff);
        this.env.targetOperand = toVarRef;
    }

    private BIROperand createVarRefOperand(BType type) {
        BIRVariableDcl tempVarDcl = new BIRVariableDcl(type, this.env.nextLocalVarId(names), VarScope.FUNCTION,
                VarKind.TEMP);
        this.env.enclFunc.localVars.add(tempVarDcl);
        return new BIROperand(tempVarDcl);
    }

    private void setScopeAndEmit(BIRNonTerminator instruction) {
        instruction.scope = this.currentScope;
        this.env.enclBB.instructions.add(instruction);
    }

    private InstructionKind getBinaryInstructionKind(OperatorKind opKind) {
        switch (opKind) {
            case ADD:
                return InstructionKind.ADD;
            case SUB:
                return InstructionKind.SUB;
            case MUL:
                return InstructionKind.MUL;
            case DIV:
                return InstructionKind.DIV;
            case MOD:
                return InstructionKind.MOD;
            case EQUAL:
            case EQUALS:
                return InstructionKind.EQUAL;
            case NOT_EQUAL:
                return InstructionKind.NOT_EQUAL;
            case GREATER_THAN:
                return InstructionKind.GREATER_THAN;
            case GREATER_EQUAL:
                return InstructionKind.GREATER_EQUAL;
            case LESS_THAN:
                return InstructionKind.LESS_THAN;
            case LESS_EQUAL:
                return InstructionKind.LESS_EQUAL;
            case AND:
                return InstructionKind.AND;
            case OR:
                return InstructionKind.OR;
            case REF_EQUAL:
                return InstructionKind.REF_EQUAL;
            case REF_NOT_EQUAL:
                return InstructionKind.REF_NOT_EQUAL;
            case CLOSED_RANGE:
                return InstructionKind.CLOSED_RANGE;
            case HALF_OPEN_RANGE:
                return InstructionKind.HALF_OPEN_RANGE;
            case ANNOT_ACCESS:
                return InstructionKind.ANNOT_ACCESS;
            case BITWISE_AND:
                return InstructionKind.BITWISE_AND;
            case BITWISE_OR:
                return InstructionKind.BITWISE_OR;
            case BITWISE_XOR:
                return InstructionKind.BITWISE_XOR;
            case BITWISE_LEFT_SHIFT:
                return InstructionKind.BITWISE_LEFT_SHIFT;
            case BITWISE_RIGHT_SHIFT:
                return InstructionKind.BITWISE_RIGHT_SHIFT;
            case BITWISE_UNSIGNED_RIGHT_SHIFT:
                return InstructionKind.BITWISE_UNSIGNED_RIGHT_SHIFT;
            default:
                throw new IllegalStateException("unsupported binary operation: " + opKind.value());
        }
    }

    private InstructionKind getUnaryInstructionKind(OperatorKind opKind) {
        switch (opKind) {
            case TYPEOF:
                return InstructionKind.TYPEOF;
            case NOT:
                return InstructionKind.NOT;
            case SUB:
                return InstructionKind.NEGATE;
            case ADD:
                return InstructionKind.MOVE;
            default:
                throw new IllegalStateException("unsupported unary operator: " + opKind.value());
        }
    }

    private void generateListConstructorExpr(BLangListConstructorExpr listConstructorExpr) {
        // Emit create array instruction
        BIRVariableDcl tempVarDcl = new BIRVariableDcl(listConstructorExpr.getBType(), this.env.nextLocalVarId(names),
                                                       VarScope.FUNCTION, VarKind.TEMP);
        this.env.enclFunc.localVars.add(tempVarDcl);
        BIROperand toVarRef = new BIROperand(tempVarDcl);

        long size = -1L;
        BIROperand typedescOp = null;
        List<BLangExpression> exprs = listConstructorExpr.exprs;
<<<<<<< HEAD
        BType listConstructorExprType = listConstructorExpr.getBType();
        BType referredType = Types.getReferredType(listConstructorExprType);
        if (referredType.tag == TypeTags.ARRAY &&
                ((BArrayType) referredType).state != BArrayState.OPEN) {
            size = ((BArrayType) referredType).size;
        } else if (referredType.tag == TypeTags.TUPLE) {
=======
        BType listConstructorExprType = Types.getReferredType(listConstructorExpr.getBType());
        if (listConstructorExprType.tag == TypeTags.ARRAY &&
                ((BArrayType) listConstructorExprType).state != BArrayState.OPEN) {
            size = ((BArrayType) listConstructorExprType).size;
        } else if (listConstructorExprType.tag == TypeTags.TUPLE) {
            typedescOp = this.env.targetOperand;
>>>>>>> 1c4d2812
            size = exprs.size();
        }

        BLangLiteral literal = new BLangLiteral();
        literal.pos = listConstructorExpr.pos;
        literal.value = size;
        literal.setBType(symTable.intType);
        literal.accept(this);
        BIROperand sizeOp = this.env.targetOperand;

        List<BIRNode.BIRListConstructorEntry> initialValues = new ArrayList<>(exprs.size());

        for (BLangExpression expr : exprs) {
            if (expr.getKind() == NodeKind.LIST_CONSTRUCTOR_SPREAD_OP) {
                BLangListConstructorSpreadOpExpr spreadMember = (BLangListConstructorSpreadOpExpr) expr;
                spreadMember.expr.accept(this);
                initialValues.add(new BIRNode.BIRListConstructorSpreadMemberEntry(this.env.targetOperand));
            } else {
                expr.accept(this);
                initialValues.add(new BIRNode.BIRListConstructorExprEntry(this.env.targetOperand));
            }
        }

        if (listConstructorExprType.tag == TypeTags.TUPLE) {
            setScopeAndEmit(
                    new BIRNonTerminator.NewArray(listConstructorExpr.pos, listConstructorExprType, toVarRef,
                            typedescOp, sizeOp, initialValues));
        } else {
            setScopeAndEmit(
                    new BIRNonTerminator.NewArray(listConstructorExpr.pos, listConstructorExprType, toVarRef, sizeOp,
                            initialValues));
        }
        this.env.targetOperand = toVarRef;
    }

    private void generateArrayAccess(BLangIndexBasedAccess astArrayAccessExpr) {
        boolean variableStore = this.varAssignment;
        this.varAssignment = false;

        BIROperand rhsOp = this.env.targetOperand;

        astArrayAccessExpr.expr.accept(this);
        BIROperand varRefRegIndex = this.env.targetOperand;

        astArrayAccessExpr.indexExpr.accept(this);
        BIROperand keyRegIndex = this.env.targetOperand;

        if (variableStore) {
            setScopeAndEmit(new BIRNonTerminator.FieldAccess(astArrayAccessExpr.pos, InstructionKind.ARRAY_STORE,
                    varRefRegIndex, keyRegIndex, rhsOp));
            return;
        }
        BIRVariableDcl tempVarDcl = new BIRVariableDcl(astArrayAccessExpr.getBType(), this.env.nextLocalVarId(names),
                                                       VarScope.FUNCTION, VarKind.TEMP);
        this.env.enclFunc.localVars.add(tempVarDcl);
        BIROperand tempVarRef = new BIROperand(tempVarDcl);

        setScopeAndEmit(new BIRNonTerminator.FieldAccess(astArrayAccessExpr.pos, InstructionKind.ARRAY_LOAD, tempVarRef,
                                              keyRegIndex, varRefRegIndex, false,
                                              astArrayAccessExpr.isLValue && !astArrayAccessExpr.leafNode));
        this.env.targetOperand = tempVarRef;

        this.varAssignment = variableStore;
    }

    private void generateMappingAccess(BLangIndexBasedAccess astIndexBasedAccessExpr, boolean except) {
        boolean variableStore = this.varAssignment;
        this.varAssignment = false;
        InstructionKind insKind;
        BType astAccessExprExprType = Types.getReferredType(astIndexBasedAccessExpr.expr.getBType());
        if (variableStore) {
            BIROperand rhsOp = this.env.targetOperand;

            astIndexBasedAccessExpr.expr.accept(this);
            BIROperand varRefRegIndex = this.env.targetOperand;

            astIndexBasedAccessExpr.indexExpr.accept(this);
            BIROperand keyRegIndex = this.env.targetOperand;

            if (astIndexBasedAccessExpr.getKind() == NodeKind.XML_ATTRIBUTE_ACCESS_EXPR) {
                insKind = InstructionKind.XML_ATTRIBUTE_STORE;
                keyRegIndex = getQNameOP(astIndexBasedAccessExpr.indexExpr, keyRegIndex);
            } else if (astAccessExprExprType.tag == TypeTags.OBJECT ||
                    (astAccessExprExprType.tag == TypeTags.UNION &&
                            Types.getReferredType(((BUnionType) astAccessExprExprType).getMemberTypes().iterator()
                                    .next()).tag == TypeTags.OBJECT)) {
                insKind = InstructionKind.OBJECT_STORE;
            } else {
                insKind = InstructionKind.MAP_STORE;
            }
            setScopeAndEmit(
                    new BIRNonTerminator.FieldAccess(astIndexBasedAccessExpr.pos, insKind, varRefRegIndex, keyRegIndex,
                            rhsOp, astIndexBasedAccessExpr.isStoreOnCreation));
        } else {
            BIRVariableDcl tempVarDcl = new BIRVariableDcl(astIndexBasedAccessExpr.getBType(),
                                                           this.env.nextLocalVarId(names),
                                                           VarScope.FUNCTION, VarKind.TEMP);
            this.env.enclFunc.localVars.add(tempVarDcl);
            BIROperand tempVarRef = new BIROperand(tempVarDcl);

            astIndexBasedAccessExpr.expr.accept(this);
            BIROperand varRefRegIndex = this.env.targetOperand;

            astIndexBasedAccessExpr.indexExpr.accept(this);
            BIROperand keyRegIndex = this.env.targetOperand;

            if (astIndexBasedAccessExpr.getKind() == NodeKind.XML_ATTRIBUTE_ACCESS_EXPR) {
                insKind = InstructionKind.XML_ATTRIBUTE_LOAD;
                keyRegIndex = getQNameOP(astIndexBasedAccessExpr.indexExpr, keyRegIndex);
            } else if (TypeTags.isXMLTypeTag(astAccessExprExprType.tag)) {
                generateXMLAccess((BLangXMLAccessExpr) astIndexBasedAccessExpr, tempVarRef, varRefRegIndex,
                        keyRegIndex);
                this.varAssignment = variableStore;
                return;
            } else if (astAccessExprExprType.tag == TypeTags.OBJECT ||
                    (astAccessExprExprType.tag == TypeTags.UNION &&
                            Types.getReferredType(((BUnionType) astAccessExprExprType).getMemberTypes().iterator()
                                    .next()).tag == TypeTags.OBJECT)) {
                insKind = InstructionKind.OBJECT_LOAD;
            } else {
                insKind = InstructionKind.MAP_LOAD;
            }
            setScopeAndEmit(
                    new BIRNonTerminator.FieldAccess(astIndexBasedAccessExpr.pos, insKind, tempVarRef, keyRegIndex,
                            varRefRegIndex, except,
                            astIndexBasedAccessExpr.isLValue && !astIndexBasedAccessExpr.leafNode));
            this.env.targetOperand = tempVarRef;
        }
        this.varAssignment = variableStore;
    }

    private BType getEffectiveObjectType(BType objType) {
        BType type = Types.getReferredType(objType);
        if (type.tag == TypeTags.UNION) {
            return ((BUnionType) type).getMemberTypes().stream()
                    .filter(t -> Types.getReferredType(t).tag != TypeTags.ERROR)
                    .findFirst()
                    .orElse(symTable.noType);
        }
        return objType;
    }

    private BIROperand generateStringLiteral(String value) {
        BLangLiteral prefixLiteral = (BLangLiteral) TreeBuilder.createLiteralExpression();
        prefixLiteral.value = value;

        if (value == null) {
            prefixLiteral.setBType(symTable.nilType);
        } else {
            prefixLiteral.setBType(symTable.stringType);
        }

        prefixLiteral.accept(this);
        return this.env.targetOperand;
    }

    private void generateXMLNamespace(BLangXMLNS xmlnsNode) {
        BIRVariableDcl birVarDcl = new BIRVariableDcl(xmlnsNode.pos, symTable.stringType,
                this.env.nextLocalVarId(names), VarScope.FUNCTION, VarKind.LOCAL, null);
        this.env.enclFunc.localVars.add(birVarDcl);
        this.env.symbolVarMap.put(xmlnsNode.symbol, birVarDcl);

        // Visit the namespace uri expression.
        xmlnsNode.namespaceURI.accept(this);

        // Create a variable reference and
        BIROperand varRef = new BIROperand(birVarDcl);
        setScopeAndEmit(new Move(xmlnsNode.pos, this.env.targetOperand, varRef));
    }

    private BIROperand generateNamespaceRef(BXMLNSSymbol nsSymbol, Location pos) {
        if (nsSymbol == null) {
            return generateStringLiteral(null);
        }

        // global-level, object-level, record-level namespace declarations will not have
        // any interpolated content. hence the namespace URI is statically known.
        int ownerTag = nsSymbol.owner.tag;
        if ((ownerTag & SymTag.PACKAGE) == SymTag.PACKAGE ||
                (ownerTag & SymTag.OBJECT) == SymTag.OBJECT ||
                (ownerTag & SymTag.RECORD) == SymTag.RECORD) {
            return generateStringLiteral(nsSymbol.namespaceURI);
        }

        BIRVariableDcl nsURIVarDcl = new BIRVariableDcl(symTable.stringType, this.env.nextLocalVarId(names),
                VarScope.FUNCTION, VarKind.TEMP);
        this.env.enclFunc.localVars.add(nsURIVarDcl);
        BIROperand nsURIVarRef = new BIROperand(nsURIVarDcl);

        BIRVariableDcl varDecl = this.env.symbolVarMap.get(nsSymbol);
        BIROperand fromVarRef = new BIROperand(varDecl);
        setScopeAndEmit(new Move(pos, fromVarRef, nsURIVarRef));
        return nsURIVarRef;
    }

    private void populateXMLSequence(BLangXMLSequenceLiteral xmlSequenceLiteral, BIROperand toVarRef) {
        for (BLangExpression xmlItem : xmlSequenceLiteral.xmlItems) {
            xmlItem.accept(this);
            BIROperand childOp = this.env.targetOperand;
            setScopeAndEmit(
                    new BIRNonTerminator.XMLAccess(xmlItem.pos, InstructionKind.XML_SEQ_STORE, toVarRef, childOp));
        }
    }

    private void populateXML(BLangXMLElementLiteral xmlElementLiteral, BIROperand toVarRef) {
        // Add namespaces decelerations visible to this element.
        xmlElementLiteral.namespacesInScope.forEach((name, symbol) -> {
            BLangXMLQName nsQName = new BLangXMLQName(name.getValue(), XMLConstants.XMLNS_ATTRIBUTE);
            nsQName.setBType(symTable.stringType);
            nsQName.accept(this);
            BIROperand nsQNameIndex = this.env.targetOperand;
            BIROperand nsURIIndex = generateNamespaceRef(symbol, xmlElementLiteral.pos);
            setScopeAndEmit(new BIRNonTerminator.FieldAccess(xmlElementLiteral.pos, InstructionKind.XML_ATTRIBUTE_STORE,
                    toVarRef, nsQNameIndex, nsURIIndex));
        });

        // Add attributes
        xmlElementLiteral.attributes.forEach(attribute -> {
            this.env.targetOperand = toVarRef;
            attribute.accept(this);
        });

        // Add children
        xmlElementLiteral.modifiedChildren.forEach(child -> {
            child.accept(this);
            BIROperand childOp = this.env.targetOperand;
            setScopeAndEmit(
                    new BIRNonTerminator.XMLAccess(child.pos, InstructionKind.XML_SEQ_STORE, toVarRef, childOp));
        });
    }

    private BIROperand getQNameOP(BLangExpression qnameExpr, BIROperand keyRegIndex) {
        if (qnameExpr.getKind() == NodeKind.XML_QNAME) {
            return keyRegIndex;
        }

        BIRVariableDcl tempQNameVarDcl = new BIRVariableDcl(symTable.anyType,
                this.env.nextLocalVarId(names), VarScope.FUNCTION, VarKind.TEMP);
        this.env.enclFunc.localVars.add(tempQNameVarDcl);
        BIROperand qnameVarRef = new BIROperand(tempQNameVarDcl);
        setScopeAndEmit(new BIRNonTerminator.NewStringXMLQName(qnameExpr.pos, qnameVarRef, keyRegIndex));
        return qnameVarRef;
    }

    // todo: remove/move this, we no longer support xml access like this
    private void generateXMLAccess(BLangXMLAccessExpr xmlAccessExpr, BIROperand tempVarRef,
                                   BIROperand varRefRegIndex, BIROperand keyRegIndex) {
        this.env.targetOperand = tempVarRef;
        InstructionKind insKind;
        if (xmlAccessExpr.fieldType == FieldKind.ALL) {
            setScopeAndEmit(new BIRNonTerminator.XMLAccess(xmlAccessExpr.pos, InstructionKind.XML_LOAD_ALL, tempVarRef,
                    varRefRegIndex));
            return;
        } else if (xmlAccessExpr.indexExpr.getBType().tag == TypeTags.STRING) {
            insKind = InstructionKind.XML_LOAD;
        } else {
            insKind = InstructionKind.XML_SEQ_LOAD;
        }

        setScopeAndEmit(
                new BIRNonTerminator.FieldAccess(xmlAccessExpr.pos, insKind, tempVarRef, keyRegIndex, varRefRegIndex));
    }

    private void generateFPVarRef(BLangExpression fpVarRef, BInvokableSymbol funcSymbol) {
        // fpload instruction
        BIRVariableDcl tempVarLambda =
                new BIRVariableDcl(fpVarRef.getBType(), this.env.nextLocalVarId(names), VarScope.FUNCTION,
                                   VarKind.TEMP);
        this.env.enclFunc.localVars.add(tempVarLambda);
        BIROperand lhsOp = new BIROperand(tempVarLambda);
        Name funcName = getFuncName(funcSymbol);

        List<BIRVariableDcl> params = new ArrayList<>();

        funcSymbol.params.forEach(param -> {
            BIRVariableDcl birVarDcl = new BIRVariableDcl(fpVarRef.pos, param.type, this.env.nextLambdaVarId(names),
                    VarScope.FUNCTION, VarKind.ARG, null);
            params.add(birVarDcl);
        });

        BVarSymbol restParam = funcSymbol.restParam;
        if (restParam != null) {
            BIRVariableDcl birVarDcl = new BIRVariableDcl(fpVarRef.pos, restParam.type, this.env.nextLambdaVarId(names),
                    VarScope.FUNCTION, VarKind.ARG, null);
            params.add(birVarDcl);
        }

        setScopeAndEmit(
                new BIRNonTerminator.FPLoad(fpVarRef.pos, funcSymbol.pkgID, funcName, lhsOp, params, new ArrayList<>(),
                        funcSymbol.type, funcSymbol.strandName, funcSymbol.schedulerPolicy));
        this.env.targetOperand = lhsOp;
    }

    private void addToTrapStack(BIRBasicBlock birBasicBlock) {
        if (this.env.trapBlocks.isEmpty()) {
            return;
        }
        this.env.trapBlocks.peek().add(birBasicBlock);
    }

    private List<BIRNode.BIRMappingConstructorEntry> generateMappingConstructorEntries(
            List<RecordLiteralNode.RecordField> fields) {

        List<BIRNode.BIRMappingConstructorEntry> initialValues = new ArrayList<>(fields.size());

        for (RecordLiteralNode.RecordField field : fields) {
            if (field.isKeyValueField()) {
                BLangRecordKeyValueField keyValueField = (BLangRecordKeyValueField) field;
                keyValueField.key.expr.accept(this);
                BIROperand keyOperand = this.env.targetOperand;

                keyValueField.valueExpr.accept(this);
                BIROperand valueOperand = this.env.targetOperand;
                initialValues.add(new BIRNode.BIRMappingConstructorKeyValueEntry(keyOperand, valueOperand));
                continue;
            }

            BLangRecordLiteral.BLangRecordSpreadOperatorField spreadField =
                    (BLangRecordLiteral.BLangRecordSpreadOperatorField) field;
            spreadField.expr.accept(this);
            initialValues.add(new BIRNode.BIRMappingConstructorSpreadFieldEntry(this.env.targetOperand));
        }
        return initialValues;
    }


    // For invocation expressions, there is no symbol to attach the annotation annotation symbols to. So we
    // add the attachments symbols to the attachment expression and extract them here.
    private List<BIRAnnotationAttachment> getBIRAnnotAttachmentsForASTAnnotAttachments(
            List<BLangAnnotationAttachment> astAnnotAttachments) {
        List<BIRAnnotationAttachment> annotationAttachments = new ArrayList<>(astAnnotAttachments.size());
        for (BLangAnnotationAttachment astAnnotAttachment : astAnnotAttachments) {
            annotationAttachments.add(createBIRAnnotationAttachment(astAnnotAttachment.annotationAttachmentSymbol));
        }
        return annotationAttachments;
    }

    private List<BIRAnnotationAttachment> getBIRAnnotAttachments(
            List<? extends AnnotationAttachmentSymbol> astAnnotAttachments) {
        List<BIRAnnotationAttachment> annotationAttachments = new ArrayList<>(astAnnotAttachments.size());
        for (AnnotationAttachmentSymbol annotationAttachmentSymbol : astAnnotAttachments) {
            annotationAttachments.add(createBIRAnnotationAttachment(
                    (BAnnotationAttachmentSymbol) annotationAttachmentSymbol));
        }
        return annotationAttachments;
    }

    private BIRAnnotationAttachment createBIRAnnotationAttachment(BAnnotationAttachmentSymbol annotAttachmentSymbol) {
        Location pos = annotAttachmentSymbol.pos;
        PackageID annotPkgID = annotAttachmentSymbol.annotPkgID;
        Name annotTag = annotAttachmentSymbol.annotTag;

        if (!annotAttachmentSymbol.isConstAnnotation()) {
            return new BIRAnnotationAttachment(pos, annotPkgID, annotTag);
        }

        BLangConstantValue attachmentValue =
                ((BAnnotationAttachmentSymbol.BConstAnnotationAttachmentSymbol) annotAttachmentSymbol)
                        .attachmentValueSymbol.value;
        return new BIRNode.BIRConstAnnotationAttachment(pos, annotPkgID, annotTag, getBIRConstantVal(attachmentValue));
    }
}<|MERGE_RESOLUTION|>--- conflicted
+++ resolved
@@ -2652,21 +2652,13 @@
         long size = -1L;
         BIROperand typedescOp = null;
         List<BLangExpression> exprs = listConstructorExpr.exprs;
-<<<<<<< HEAD
         BType listConstructorExprType = listConstructorExpr.getBType();
         BType referredType = Types.getReferredType(listConstructorExprType);
         if (referredType.tag == TypeTags.ARRAY &&
                 ((BArrayType) referredType).state != BArrayState.OPEN) {
             size = ((BArrayType) referredType).size;
         } else if (referredType.tag == TypeTags.TUPLE) {
-=======
-        BType listConstructorExprType = Types.getReferredType(listConstructorExpr.getBType());
-        if (listConstructorExprType.tag == TypeTags.ARRAY &&
-                ((BArrayType) listConstructorExprType).state != BArrayState.OPEN) {
-            size = ((BArrayType) listConstructorExprType).size;
-        } else if (listConstructorExprType.tag == TypeTags.TUPLE) {
             typedescOp = this.env.targetOperand;
->>>>>>> 1c4d2812
             size = exprs.size();
         }
 
