--- conflicted
+++ resolved
@@ -1571,11 +1571,7 @@
     @Override
     public void visit(BLangStructLiteral astStructLiteralExpr) {
         BType type = astStructLiteralExpr.getBType();
-<<<<<<< HEAD
         visitTypedesc(astStructLiteralExpr.pos, type, Collections.emptyList(), getAnnotations(type.tsymbol, this.env));
-=======
-        visitTypedesc(astStructLiteralExpr.pos, type, varDcls);
->>>>>>> 56add9cf
 
         BIRVariableDcl tempVarDcl = new BIRVariableDcl(astStructLiteralExpr.getBType(),
                                                        this.env.nextLocalVarId(names), VarScope.FUNCTION, VarKind.TEMP);
@@ -2203,33 +2199,23 @@
         visitTypedesc(typeLoad.pos, type);
     }
 
-<<<<<<< HEAD
     private void visitTypedesc(Location pos, BType type) {
         visitTypedesc(pos, type, Collections.emptyList(), null);
     }
 
     private void visitTypedesc(Location pos, BType type, List<BIROperand> varDcls, BIROperand annotations) {
-=======
-    private void visitTypedesc(Location pos, BType type, List<BIROperand> varDcls) {
->>>>>>> 56add9cf
         BIRVariableDcl tempVarDcl = new BIRVariableDcl(symTable.typeDesc, this.env.nextLocalVarId(names),
                                                        VarScope.FUNCTION, VarKind.TEMP);
         BIRGenEnv env = this.env;
         env.enclFunc.localVars.add(tempVarDcl);
         BIROperand toVarRef = new BIROperand(tempVarDcl);
-        BIROperand annotations = getAnnotations(type.tsymbol, env);
         if (annotations != null) {
             setScopeAndEmit(new BIRNonTerminator.NewTypeDesc(pos, toVarRef, type, varDcls, annotations));
             env.targetOperand = toVarRef;
             return;
         }
-<<<<<<< HEAD
         setScopeAndEmit(new BIRNonTerminator.NewTypeDesc(pos, toVarRef, type, Collections.emptyList()));
-        this.env.targetOperand = toVarRef;
-=======
-        setScopeAndEmit(new BIRNonTerminator.NewTypeDesc(pos, toVarRef, type, varDcls));
         env.targetOperand = toVarRef;
->>>>>>> 56add9cf
     }
 
     @Override
