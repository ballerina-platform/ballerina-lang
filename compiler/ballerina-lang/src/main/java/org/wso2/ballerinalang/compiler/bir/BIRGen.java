--- conflicted
+++ resolved
@@ -1952,14 +1952,10 @@
 
     @Override
     public void visit(BLangWaitForAllExpr.BLangWaitLiteral waitLiteral) {
-<<<<<<< HEAD
         visitTypedesc(waitLiteral.pos, waitLiteral.getBType());
-        BIRBasicBlock thenBB = new BIRBasicBlock(this.env.nextBBId(names));
-=======
-        visitTypedesc(waitLiteral.pos, waitLiteral.getBType(), Collections.emptyList());
         BIRBasicBlock thenBB = new BIRBasicBlock(this.env.nextBBId());
->>>>>>> 5088a0b0
         addToTrapStack(thenBB);
+
         BIRVariableDcl tempVarDcl = new BIRVariableDcl(waitLiteral.getBType(),
                                                        this.env.nextLocalVarId(names), VarScope.FUNCTION, VarKind.TEMP);
         this.env.enclFunc.localVars.add(tempVarDcl);
