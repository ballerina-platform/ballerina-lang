/*
 *  Copyright (c) 2018, WSO2 Inc. (http://www.wso2.org) All Rights Reserved.
 *
 *  WSO2 Inc. licenses this file to you under the Apache License,
 *  Version 2.0 (the "License"); you may not use this file except
 *  in compliance with the License.
 *  You may obtain a copy of the License at
 *
 *    http://www.apache.org/licenses/LICENSE-2.0
 *
 *  Unless required by applicable law or agreed to in writing,
 *  software distributed under the License is distributed on an
 *  "AS IS" BASIS, WITHOUT WARRANTIES OR CONDITIONS OF ANY
 *  KIND, either express or implied.  See the License for the
 *  specific language governing permissions and limitations
 *  under the License.
 */

package org.wso2.ballerinalang.compiler.bir;

import io.ballerina.identifier.Utils;
import io.ballerina.tools.diagnostics.Location;
import io.ballerina.tools.text.LinePosition;
import io.ballerina.tools.text.LineRange;
import org.ballerinalang.model.TreeBuilder;
import org.ballerinalang.model.elements.Flag;
import org.ballerinalang.model.elements.PackageID;
import org.ballerinalang.model.symbols.AnnotationAttachmentSymbol;
import org.ballerinalang.model.symbols.SymbolKind;
import org.ballerinalang.model.symbols.SymbolOrigin;
import org.ballerinalang.model.tree.BlockNode;
import org.ballerinalang.model.tree.NodeKind;
import org.ballerinalang.model.tree.OperatorKind;
import org.ballerinalang.model.tree.TopLevelNode;
import org.ballerinalang.model.tree.expressions.RecordLiteralNode;
import org.wso2.ballerinalang.compiler.bir.model.BIRNode;
import org.wso2.ballerinalang.compiler.bir.model.BIRNode.BIRAnnotation;
import org.wso2.ballerinalang.compiler.bir.model.BIRNode.BIRAnnotationAttachment;
import org.wso2.ballerinalang.compiler.bir.model.BIRNode.BIRBasicBlock;
import org.wso2.ballerinalang.compiler.bir.model.BIRNode.BIRConstant;
import org.wso2.ballerinalang.compiler.bir.model.BIRNode.BIRFunction;
import org.wso2.ballerinalang.compiler.bir.model.BIRNode.BIRFunctionParameter;
import org.wso2.ballerinalang.compiler.bir.model.BIRNode.BIRGlobalVariableDcl;
import org.wso2.ballerinalang.compiler.bir.model.BIRNode.BIRLockDetailsHolder;
import org.wso2.ballerinalang.compiler.bir.model.BIRNode.BIRPackage;
import org.wso2.ballerinalang.compiler.bir.model.BIRNode.BIRParameter;
import org.wso2.ballerinalang.compiler.bir.model.BIRNode.BIRTypeDefinition;
import org.wso2.ballerinalang.compiler.bir.model.BIRNode.BIRVariableDcl;
import org.wso2.ballerinalang.compiler.bir.model.BIRNode.ConstValue;
import org.wso2.ballerinalang.compiler.bir.model.BIRNonTerminator;
import org.wso2.ballerinalang.compiler.bir.model.BIRNonTerminator.BinaryOp;
import org.wso2.ballerinalang.compiler.bir.model.BIRNonTerminator.Move;
import org.wso2.ballerinalang.compiler.bir.model.BIRNonTerminator.UnaryOP;
import org.wso2.ballerinalang.compiler.bir.model.BIROperand;
import org.wso2.ballerinalang.compiler.bir.model.BIRTerminator;
import org.wso2.ballerinalang.compiler.bir.model.BirScope;
import org.wso2.ballerinalang.compiler.bir.model.InstructionKind;
import org.wso2.ballerinalang.compiler.bir.model.VarKind;
import org.wso2.ballerinalang.compiler.bir.model.VarScope;
import org.wso2.ballerinalang.compiler.bir.optimizer.BIROptimizer;
import org.wso2.ballerinalang.compiler.diagnostic.BLangDiagnosticLocation;
import org.wso2.ballerinalang.compiler.semantics.analyzer.Types;
import org.wso2.ballerinalang.compiler.semantics.model.SymbolTable;
import org.wso2.ballerinalang.compiler.semantics.model.symbols.BAnnotationSymbol;
import org.wso2.ballerinalang.compiler.semantics.model.symbols.BAttachedFunction;
import org.wso2.ballerinalang.compiler.semantics.model.symbols.BClassSymbol;
import org.wso2.ballerinalang.compiler.semantics.model.symbols.BConstantSymbol;
import org.wso2.ballerinalang.compiler.semantics.model.symbols.BEnumSymbol;
import org.wso2.ballerinalang.compiler.semantics.model.symbols.BInvokableSymbol;
import org.wso2.ballerinalang.compiler.semantics.model.symbols.BInvokableTypeSymbol;
import org.wso2.ballerinalang.compiler.semantics.model.symbols.BObjectTypeSymbol;
import org.wso2.ballerinalang.compiler.semantics.model.symbols.BResourceFunction;
import org.wso2.ballerinalang.compiler.semantics.model.symbols.BResourcePathSegmentSymbol;
import org.wso2.ballerinalang.compiler.semantics.model.symbols.BServiceSymbol;
import org.wso2.ballerinalang.compiler.semantics.model.symbols.BSymbol;
import org.wso2.ballerinalang.compiler.semantics.model.symbols.BTypeDefinitionSymbol;
import org.wso2.ballerinalang.compiler.semantics.model.symbols.BTypeSymbol;
import org.wso2.ballerinalang.compiler.semantics.model.symbols.BVarSymbol;
import org.wso2.ballerinalang.compiler.semantics.model.symbols.BXMLNSSymbol;
import org.wso2.ballerinalang.compiler.semantics.model.symbols.SymTag;
import org.wso2.ballerinalang.compiler.semantics.model.symbols.Symbols;
import org.wso2.ballerinalang.compiler.semantics.model.types.BArrayType;
import org.wso2.ballerinalang.compiler.semantics.model.types.BInvokableType;
import org.wso2.ballerinalang.compiler.semantics.model.types.BRecordType;
import org.wso2.ballerinalang.compiler.semantics.model.types.BTableType;
import org.wso2.ballerinalang.compiler.semantics.model.types.BType;
import org.wso2.ballerinalang.compiler.semantics.model.types.BTypeReferenceType;
import org.wso2.ballerinalang.compiler.semantics.model.types.BUnionType;
import org.wso2.ballerinalang.compiler.tree.BLangAnnotation;
import org.wso2.ballerinalang.compiler.tree.BLangAnnotationAttachment;
import org.wso2.ballerinalang.compiler.tree.BLangBlockFunctionBody;
import org.wso2.ballerinalang.compiler.tree.BLangClassDefinition;
import org.wso2.ballerinalang.compiler.tree.BLangExternalFunctionBody;
import org.wso2.ballerinalang.compiler.tree.BLangFunction;
import org.wso2.ballerinalang.compiler.tree.BLangImportPackage;
import org.wso2.ballerinalang.compiler.tree.BLangNodeVisitor;
import org.wso2.ballerinalang.compiler.tree.BLangPackage;
import org.wso2.ballerinalang.compiler.tree.BLangResourceFunction;
import org.wso2.ballerinalang.compiler.tree.BLangService;
import org.wso2.ballerinalang.compiler.tree.BLangSimpleVariable;
import org.wso2.ballerinalang.compiler.tree.BLangTypeDefinition;
import org.wso2.ballerinalang.compiler.tree.BLangVariable;
import org.wso2.ballerinalang.compiler.tree.BLangXMLNS;
import org.wso2.ballerinalang.compiler.tree.BLangXMLNS.BLangLocalXMLNS;
import org.wso2.ballerinalang.compiler.tree.BLangXMLNS.BLangPackageXMLNS;
import org.wso2.ballerinalang.compiler.tree.expressions.BLangAlternateWorkerReceive;
import org.wso2.ballerinalang.compiler.tree.expressions.BLangBinaryExpr;
import org.wso2.ballerinalang.compiler.tree.expressions.BLangConstant;
import org.wso2.ballerinalang.compiler.tree.expressions.BLangDynamicArgExpr;
import org.wso2.ballerinalang.compiler.tree.expressions.BLangErrorConstructorExpr;
import org.wso2.ballerinalang.compiler.tree.expressions.BLangExpression;
import org.wso2.ballerinalang.compiler.tree.expressions.BLangFieldBasedAccess.BLangStructFunctionVarRef;
import org.wso2.ballerinalang.compiler.tree.expressions.BLangGroupExpr;
import org.wso2.ballerinalang.compiler.tree.expressions.BLangIgnoreExpr;
import org.wso2.ballerinalang.compiler.tree.expressions.BLangIndexBasedAccess;
import org.wso2.ballerinalang.compiler.tree.expressions.BLangIndexBasedAccess.BLangArrayAccessExpr;
import org.wso2.ballerinalang.compiler.tree.expressions.BLangIndexBasedAccess.BLangJSONAccessExpr;
import org.wso2.ballerinalang.compiler.tree.expressions.BLangIndexBasedAccess.BLangMapAccessExpr;
import org.wso2.ballerinalang.compiler.tree.expressions.BLangIndexBasedAccess.BLangStringAccessExpr;
import org.wso2.ballerinalang.compiler.tree.expressions.BLangIndexBasedAccess.BLangStructFieldAccessExpr;
import org.wso2.ballerinalang.compiler.tree.expressions.BLangIndexBasedAccess.BLangTableAccessExpr;
import org.wso2.ballerinalang.compiler.tree.expressions.BLangIndexBasedAccess.BLangXMLAccessExpr;
import org.wso2.ballerinalang.compiler.tree.expressions.BLangInvocation;
import org.wso2.ballerinalang.compiler.tree.expressions.BLangIsAssignableExpr;
import org.wso2.ballerinalang.compiler.tree.expressions.BLangIsLikeExpr;
import org.wso2.ballerinalang.compiler.tree.expressions.BLangLambdaFunction;
import org.wso2.ballerinalang.compiler.tree.expressions.BLangListConstructorExpr;
import org.wso2.ballerinalang.compiler.tree.expressions.BLangListConstructorExpr.BLangArrayLiteral;
import org.wso2.ballerinalang.compiler.tree.expressions.BLangListConstructorExpr.BLangJSONArrayLiteral;
import org.wso2.ballerinalang.compiler.tree.expressions.BLangListConstructorExpr.BLangListConstructorSpreadOpExpr;
import org.wso2.ballerinalang.compiler.tree.expressions.BLangListConstructorExpr.BLangTupleLiteral;
import org.wso2.ballerinalang.compiler.tree.expressions.BLangLiteral;
import org.wso2.ballerinalang.compiler.tree.expressions.BLangMultipleWorkerReceive;
import org.wso2.ballerinalang.compiler.tree.expressions.BLangReAssertion;
import org.wso2.ballerinalang.compiler.tree.expressions.BLangReAtomCharOrEscape;
import org.wso2.ballerinalang.compiler.tree.expressions.BLangReAtomQuantifier;
import org.wso2.ballerinalang.compiler.tree.expressions.BLangReCapturingGroups;
import org.wso2.ballerinalang.compiler.tree.expressions.BLangReCharSet;
import org.wso2.ballerinalang.compiler.tree.expressions.BLangReCharSetRange;
import org.wso2.ballerinalang.compiler.tree.expressions.BLangReCharacterClass;
import org.wso2.ballerinalang.compiler.tree.expressions.BLangReDisjunction;
import org.wso2.ballerinalang.compiler.tree.expressions.BLangReFlagExpression;
import org.wso2.ballerinalang.compiler.tree.expressions.BLangReFlagsOnOff;
import org.wso2.ballerinalang.compiler.tree.expressions.BLangReQuantifier;
import org.wso2.ballerinalang.compiler.tree.expressions.BLangReSequence;
import org.wso2.ballerinalang.compiler.tree.expressions.BLangRecordLiteral;
import org.wso2.ballerinalang.compiler.tree.expressions.BLangRecordLiteral.BLangMapLiteral;
import org.wso2.ballerinalang.compiler.tree.expressions.BLangRecordLiteral.BLangRecordKeyValueField;
import org.wso2.ballerinalang.compiler.tree.expressions.BLangRecordLiteral.BLangStructLiteral;
import org.wso2.ballerinalang.compiler.tree.expressions.BLangRegExpTemplateLiteral;
import org.wso2.ballerinalang.compiler.tree.expressions.BLangSimpleVarRef;
import org.wso2.ballerinalang.compiler.tree.expressions.BLangSimpleVarRef.BLangFunctionVarRef;
import org.wso2.ballerinalang.compiler.tree.expressions.BLangSimpleVarRef.BLangLocalVarRef;
import org.wso2.ballerinalang.compiler.tree.expressions.BLangSimpleVarRef.BLangPackageVarRef;
import org.wso2.ballerinalang.compiler.tree.expressions.BLangStatementExpression;
import org.wso2.ballerinalang.compiler.tree.expressions.BLangTableConstructorExpr;
import org.wso2.ballerinalang.compiler.tree.expressions.BLangTrapExpr;
import org.wso2.ballerinalang.compiler.tree.expressions.BLangTypeConversionExpr;
import org.wso2.ballerinalang.compiler.tree.expressions.BLangTypeInit;
import org.wso2.ballerinalang.compiler.tree.expressions.BLangTypeTestExpr;
import org.wso2.ballerinalang.compiler.tree.expressions.BLangTypedescExpr;
import org.wso2.ballerinalang.compiler.tree.expressions.BLangUnaryExpr;
import org.wso2.ballerinalang.compiler.tree.expressions.BLangWaitExpr;
import org.wso2.ballerinalang.compiler.tree.expressions.BLangWaitForAllExpr;
import org.wso2.ballerinalang.compiler.tree.expressions.BLangWorkerAsyncSendExpr;
import org.wso2.ballerinalang.compiler.tree.expressions.BLangWorkerFlushExpr;
import org.wso2.ballerinalang.compiler.tree.expressions.BLangWorkerReceive;
import org.wso2.ballerinalang.compiler.tree.expressions.BLangWorkerSendReceiveExpr;
import org.wso2.ballerinalang.compiler.tree.expressions.BLangWorkerSyncSendExpr;
import org.wso2.ballerinalang.compiler.tree.expressions.BLangXMLAttribute;
import org.wso2.ballerinalang.compiler.tree.expressions.BLangXMLCommentLiteral;
import org.wso2.ballerinalang.compiler.tree.expressions.BLangXMLElementLiteral;
import org.wso2.ballerinalang.compiler.tree.expressions.BLangXMLProcInsLiteral;
import org.wso2.ballerinalang.compiler.tree.expressions.BLangXMLQName;
import org.wso2.ballerinalang.compiler.tree.expressions.BLangXMLQuotedString;
import org.wso2.ballerinalang.compiler.tree.expressions.BLangXMLSequenceLiteral;
import org.wso2.ballerinalang.compiler.tree.expressions.BLangXMLTextLiteral;
import org.wso2.ballerinalang.compiler.tree.statements.BLangAssignment;
import org.wso2.ballerinalang.compiler.tree.statements.BLangBlockStmt;
import org.wso2.ballerinalang.compiler.tree.statements.BLangBreak;
import org.wso2.ballerinalang.compiler.tree.statements.BLangContinue;
import org.wso2.ballerinalang.compiler.tree.statements.BLangExpressionStmt;
import org.wso2.ballerinalang.compiler.tree.statements.BLangFail;
import org.wso2.ballerinalang.compiler.tree.statements.BLangForkJoin;
import org.wso2.ballerinalang.compiler.tree.statements.BLangIf;
import org.wso2.ballerinalang.compiler.tree.statements.BLangLock.BLangLockStmt;
import org.wso2.ballerinalang.compiler.tree.statements.BLangLock.BLangUnLockStmt;
import org.wso2.ballerinalang.compiler.tree.statements.BLangPanic;
import org.wso2.ballerinalang.compiler.tree.statements.BLangReturn;
import org.wso2.ballerinalang.compiler.tree.statements.BLangSimpleVariableDef;
import org.wso2.ballerinalang.compiler.tree.statements.BLangStatement;
import org.wso2.ballerinalang.compiler.tree.statements.BLangWhile;
import org.wso2.ballerinalang.compiler.tree.statements.BLangXMLNSStatement;
import org.wso2.ballerinalang.compiler.tree.types.BLangStructureTypeNode;
import org.wso2.ballerinalang.compiler.tree.types.BLangType;
import org.wso2.ballerinalang.compiler.util.BArrayState;
import org.wso2.ballerinalang.compiler.util.ClosureVarSymbol;
import org.wso2.ballerinalang.compiler.util.CompilerContext;
import org.wso2.ballerinalang.compiler.util.CompilerUtils;
import org.wso2.ballerinalang.compiler.util.FieldKind;
import org.wso2.ballerinalang.compiler.util.Name;
import org.wso2.ballerinalang.compiler.util.Names;
import org.wso2.ballerinalang.compiler.util.TypeTags;
import org.wso2.ballerinalang.compiler.util.Unifier;
import org.wso2.ballerinalang.util.Flags;

import java.util.ArrayList;
import java.util.Collections;
import java.util.HashMap;
import java.util.LinkedHashMap;
import java.util.List;
import java.util.Map;
import java.util.Set;
import java.util.TreeMap;
import java.util.stream.Collectors;

import javax.xml.XMLConstants;

import static org.ballerinalang.model.tree.NodeKind.CLASS_DEFN;
import static org.ballerinalang.model.tree.NodeKind.INVOCATION;
import static org.ballerinalang.model.tree.NodeKind.STATEMENT_EXPRESSION;
import static org.wso2.ballerinalang.compiler.bir.writer.BIRWriterUtils.createBIRAnnotationAttachment;
import static org.wso2.ballerinalang.compiler.bir.writer.BIRWriterUtils.getBIRAnnotAttachments;
import static org.wso2.ballerinalang.compiler.bir.writer.BIRWriterUtils.getBIRConstantVal;
import static org.wso2.ballerinalang.compiler.desugar.AnnotationDesugar.ANNOTATION_DATA;

/**
 * Lower the AST to BIR.
 *
 * @since 0.980.0
 */
public class BIRGen extends BLangNodeVisitor {

    private static final CompilerContext.Key<BIRGen> BIR_GEN =
            new CompilerContext.Key<>();

    public static final String DEFAULT_WORKER_NAME = "function";
    public static final String CLONE_READ_ONLY = "cloneReadOnly";
    private BIRGenEnv env;
    private Names names;
    private final SymbolTable symTable;
    private BIROptimizer birOptimizer;
    private final Types types;

    // Required variables to generate code for assignment statements
    private boolean varAssignment = false;
    private Map<BSymbol, BIRTypeDefinition> typeDefs = new LinkedHashMap<>();
    private BlockNode currentBlock;
    // This is a global variable cache
    public Map<BSymbol, BIRGlobalVariableDcl> globalVarMap = new HashMap<>();

    // This map is used to create dependencies for imported module global variables
    private Map<BSymbol, BIRGlobalVariableDcl> dummyGlobalVarMapForLocks = new HashMap<>();

    // This is to cache the lockstmt to BIR Lock
    private Map<BLangLockStmt, BIRTerminator.Lock> lockStmtMap = new HashMap<>();

    private Unifier unifier;

    private BirScope currentScope;

    public static BIRGen getInstance(CompilerContext context) {
        BIRGen birGen = context.get(BIR_GEN);
        if (birGen == null) {
            birGen = new BIRGen(context);
        }

        return birGen;
    }

    private BIRGen(CompilerContext context) {
        context.put(BIR_GEN, this);

        this.names = Names.getInstance(context);
        this.symTable = SymbolTable.getInstance(context);
        this.birOptimizer = BIROptimizer.getInstance(context);
        this.unifier = new Unifier();
        this.types = Types.getInstance(context);
    }

    public BLangPackage genBIR(BLangPackage astPkg) {
        boolean skipTest = astPkg.moduleContextDataHolder.skipTests();
        String sourceRoot = astPkg.moduleContextDataHolder.sourceRoot().toString();
        BIRPackage birPkg = new BIRPackage(astPkg.pos, astPkg.packageID.orgName, astPkg.packageID.pkgName,
                astPkg.packageID.name, astPkg.packageID.version, astPkg.packageID.sourceFileName,
                sourceRoot, skipTest);

        astPkg.symbol.bir = birPkg; //TODO try to remove this

        this.env = new BIRGenEnv(birPkg);
        astPkg.accept(this);

        this.birOptimizer.optimizePackage(birPkg);
        if (!astPkg.moduleContextDataHolder.skipTests() && astPkg.hasTestablePackage()) {
            astPkg.getTestablePkgs().forEach(testPkg -> {
                BIRPackage testBirPkg = new BIRPackage(testPkg.pos, testPkg.packageID.orgName,
                        testPkg.packageID.pkgName, testPkg.packageID.name, testPkg.packageID.version,
                        testPkg.packageID.sourceFileName, sourceRoot, skipTest, true);
                this.env = new BIRGenEnv(testBirPkg);
                testPkg.accept(this);
                this.birOptimizer.optimizePackage(testBirPkg);
                testPkg.symbol.bir = testBirPkg;
                testBirPkg.importModules.add(new BIRNode.BIRImportModule(null, testPkg.packageID.orgName,
                        testPkg.packageID.name, testPkg.packageID.version));
            });
        }

        setEntryPoints(astPkg);
        return astPkg;
    }

    private void setEntryPoints(BLangPackage pkgNode) {
        BLangFunction mainFunc = getMainFunction(pkgNode);
        if (mainFunc != null || listenerDeclarationFound(pkgNode.getGlobalVariables()) || !pkgNode.services.isEmpty()) {
            pkgNode.symbol.entryPointExists = true;
        }
    }

    private boolean listenerDeclarationFound(List<BLangVariable> globalVars) {
        for (BLangVariable globalVar : globalVars) {
            if (Symbols.isFlagOn(globalVar.symbol.flags, Flags.LISTENER)) {
                return true;
            }
        }
        return false;
    }

    private BLangFunction getMainFunction(BLangPackage pkgNode) {
        for (BLangFunction funcNode : pkgNode.functions) {
            if (CompilerUtils.isMainFunction(funcNode)) {
                return funcNode;
            }
        }
        return null;
    }

    // Nodes

    @Override
    public void visit(BLangPackage astPkg) {
        // Lower function nodes in AST to bir function nodes.
        // TODO handle init, start, stop functions
        astPkg.imports.forEach(impPkg -> impPkg.accept(this));
        astPkg.constants.forEach(astConst -> astConst.accept(this));
        astPkg.typeDefinitions.forEach(astTypeDef -> astTypeDef.accept(this));
        generateClassDefinitions(astPkg.topLevelNodes);
        astPkg.globalVars.forEach(astGlobalVar -> astGlobalVar.accept(this));
        astPkg.initFunction.accept(this);
        astPkg.startFunction.accept(this);
        astPkg.stopFunction.accept(this);
        astPkg.functions.forEach(astFunc -> astFunc.accept(this));
        astPkg.annotations.forEach(astAnn -> astAnn.accept(this));
        astPkg.services.forEach(service -> service.accept(this));
    }

    private void generateClassDefinitions(List<TopLevelNode> topLevelNodes) {
        for (TopLevelNode topLevelNode : topLevelNodes) {
            if (topLevelNode.getKind() == CLASS_DEFN) {
                ((BLangClassDefinition) topLevelNode).accept(this);
            }
        }
    }

    @Override
    public void visit(BLangTypeDefinition astTypeDefinition) {
        BType type = getDefinedType(astTypeDefinition);
        BType referredType = Types.getImpliedType(type);
        BSymbol symbol = astTypeDefinition.symbol;
        String displayName = symbol.name.value;
        if (referredType.tag == TypeTags.RECORD) {
            BRecordType recordType = (BRecordType) referredType;
            if (recordType.shouldPrintShape()) {
                displayName = recordType.toString();
            }
        }

        BIRTypeDefinition typeDef = new BIRTypeDefinition(astTypeDefinition.pos,
                                                          symbol.name,
                                                          symbol.flags,
                                                          astTypeDefinition.isBuiltinTypeDef,
                                                          type,
                                                          new ArrayList<>(),
                                                          symbol.origin.toBIROrigin(),
                                                          new Name(Utils.unescapeBallerina(displayName)),
                                                          symbol.originalName);
        if (symbol.tag == SymTag.TYPE_DEF) {
            BTypeReferenceType referenceType = ((BTypeDefinitionSymbol) symbol).referenceType;
            typeDef.referenceType = referenceType;
            BTypeSymbol typeSymbol = symbol.type.tsymbol;
            if (type.tsymbol.owner == symbol.owner
                    && !(Symbols.isFlagOn(typeSymbol.flags, Flags.CLASS))) {
                typeDefs.put(typeSymbol, typeDef);
            } else {
                if (referenceType != null) {
                    typeDef.type = referenceType;
                }
            }
            typeDef.annotAttachments.addAll(getBIRAnnotAttachments(((BTypeDefinitionSymbol) symbol).getAnnotations()));
        } else {
            // TODO: 2022-02-23 not necessarily enums, may not be a type definition symbol for generated type
            //  definitions.
            //enum symbols
            typeDefs.put(symbol, typeDef);

            if (astTypeDefinition.flagSet.contains(Flag.ENUM)) {
                typeDef.annotAttachments.addAll(getBIRAnnotAttachments(((BEnumSymbol) symbol).getAnnotations()));
            }
        }
        this.env.enclPkg.typeDefs.add(typeDef);
        typeDef.index = this.env.enclPkg.typeDefs.size() - 1;

        typeDef.setMarkdownDocAttachment(symbol.markdownDocumentation);

        if (astTypeDefinition.typeNode.getKind() == NodeKind.RECORD_TYPE ||
                astTypeDefinition.typeNode.getKind() == NodeKind.OBJECT_TYPE) {
            BLangStructureTypeNode typeNode = (BLangStructureTypeNode) astTypeDefinition.typeNode;
            for (BLangType typeRef : typeNode.typeRefs) {
                typeDef.referencedTypes.add(typeRef.getBType());
            }
        }

        BSymbol typeSymbol = symbol.tag == SymTag.TYPE_DEF ? symbol.type.tsymbol : symbol;
        // Write referenced functions, if this is an abstract-object
        if (typeSymbol.tag != SymTag.OBJECT || !Symbols.isFlagOn(typeSymbol.flags, Flags.CLASS)) {
            return;
        }

        for (BAttachedFunction func : ((BObjectTypeSymbol) typeSymbol).referencedFunctions) {
            if (!Symbols.isFlagOn(func.symbol.flags, Flags.INTERFACE)) {
                return;
            }

            BInvokableSymbol funcSymbol = func.symbol;
            BIRFunction birFunc = new BIRFunction(astTypeDefinition.pos, func.funcName, funcSymbol.flags, func.type,
                                                  names.fromString(DEFAULT_WORKER_NAME), 0,
                                                  funcSymbol.origin.toBIROrigin());

            if (funcSymbol.receiverSymbol != null) {
                birFunc.receiver = getSelf(funcSymbol.receiverSymbol
                );
            }

            birFunc.setMarkdownDocAttachment(funcSymbol.markdownDocumentation);

            int defaultableParamsCount = 0;
            birFunc.argsCount = funcSymbol.params.size() + defaultableParamsCount +
                    (funcSymbol.restParam != null ? 1 : 0);
            funcSymbol.params.forEach(requiredParam -> addParam(birFunc, requiredParam, astTypeDefinition.pos));
            if (funcSymbol.restParam != null) {
                addRestParam(birFunc, funcSymbol.restParam, astTypeDefinition.pos);
            }

            birFunc.returnVariable = new BIRVariableDcl(astTypeDefinition.pos, funcSymbol.retType,
                    this.env.nextLocalVarId(names), VarScope.FUNCTION, VarKind.RETURN, null);
            birFunc.localVars.add(0, birFunc.returnVariable);

            typeDef.attachedFuncs.add(birFunc);
        }
    }

    private BType getDefinedType(BLangTypeDefinition astTypeDefinition) {
        BType nodeType = astTypeDefinition.typeNode.getBType();
        // Consider: type DE distinct E;
        // For distinct types, the type defined by typeDefStmt (DE) is different from type used to define it (E).
        if (Types.getImpliedType(nodeType).tag == TypeTags.ERROR) {
            return astTypeDefinition.symbol.type;
        }
        return nodeType;
    }

    @Override
    public void visit(BLangClassDefinition classDefinition) {
        BIRTypeDefinition typeDef = new BIRTypeDefinition(classDefinition.pos,
                                                          classDefinition.symbol.name,
                                                          classDefinition.symbol.originalName,
                                                          classDefinition.symbol.flags,
                                                          false,
                                                          classDefinition.getBType(),
                                                          new ArrayList<>(),
                                                          classDefinition.symbol.origin.toBIROrigin());
        typeDefs.put(classDefinition.symbol, typeDef);
        this.env.enclPkg.typeDefs.add(typeDef);
        typeDef.index = this.env.enclPkg.typeDefs.size() - 1;

        typeDef.setMarkdownDocAttachment(classDefinition.symbol.markdownDocumentation);

        for (BLangType typeRef : classDefinition.typeRefs) {
            typeDef.referencedTypes.add(typeRef.getBType());
        }

        typeDef.annotAttachments.addAll(getBIRAnnotAttachments(
                ((BClassSymbol) classDefinition.symbol).getAnnotations()));

        for (BAttachedFunction func : ((BObjectTypeSymbol) classDefinition.symbol).referencedFunctions) {
            BInvokableSymbol funcSymbol = func.symbol;

            BIRFunction birFunc = new BIRFunction(classDefinition.pos, func.funcName, funcSymbol.flags, func.type,
                    names.fromString(DEFAULT_WORKER_NAME), 0, funcSymbol.origin.toBIROrigin());

            if (funcSymbol.receiverSymbol != null) {
                birFunc.receiver = getSelf(funcSymbol.receiverSymbol);
            }

            birFunc.setMarkdownDocAttachment(funcSymbol.markdownDocumentation);

            int defaultableParamsCount = 0;
            birFunc.argsCount = funcSymbol.params.size() + defaultableParamsCount +
                    (funcSymbol.restParam != null ? 1 : 0);
            funcSymbol.params.forEach(requiredParam -> addParam(birFunc, requiredParam, classDefinition.pos));
            if (funcSymbol.restParam != null) {
                addRestParam(birFunc, funcSymbol.restParam, classDefinition.pos);
            }

            birFunc.returnVariable = new BIRVariableDcl(classDefinition.pos, funcSymbol.retType,
                                                        this.env.nextLocalVarId(names), VarScope.FUNCTION,
                                                        VarKind.RETURN, null);
            birFunc.localVars.add(0, birFunc.returnVariable);

            typeDef.attachedFuncs.add(birFunc);
        }
    }

    @Override
    public void visit(BLangService serviceNode) {
        BServiceSymbol symbol = (BServiceSymbol) serviceNode.symbol;
        List<String> attachPoint = symbol.getAbsResourcePath().orElse(null);
        String attachPointLiteral = symbol.getAttachPointStringLiteral().orElse(null);
        BIRNode.BIRServiceDeclaration serviceDecl =
                new BIRNode.BIRServiceDeclaration(attachPoint, attachPointLiteral, symbol.getListenerTypes(),
                        symbol.name, symbol.getAssociatedClassSymbol().name, symbol.type,
                        symbol.origin, symbol.flags, symbol.pos);
        serviceDecl.setMarkdownDocAttachment(symbol.markdownDocumentation);
        this.env.enclPkg.serviceDecls.add(serviceDecl);
    }

    @Override
    public void visit(BLangConstant astConstant) {
        BConstantSymbol constantSymbol = astConstant.symbol;
        Name constName = constantSymbol.name;
        Name constOriginalName = constantSymbol.getOriginalName();
        BType type = constantSymbol.type;

        // Get the value of the constant.
        ConstValue constantValue = getBIRConstantVal(constantSymbol.value);

        // Create a new constant info object.
        BIRConstant birConstant = new BIRConstant(astConstant.pos, constName, constOriginalName, constantSymbol.flags,
                                                  type, constantValue, constantSymbol.origin.toBIROrigin());
        birConstant.constValue = constantValue;

        birConstant.setMarkdownDocAttachment(astConstant.symbol.markdownDocumentation);
        birConstant.annotAttachments.addAll(getBIRAnnotAttachments(constantSymbol.getAnnotations()));

        // Add the constant to the package.
        this.env.enclPkg.constants.add(birConstant);
    }

    @Override
    public void visit(BLangImportPackage impPkg) {
        if (impPkg.symbol == null) {
            return;
        }
        this.env.enclPkg.importModules.add(new BIRNode.BIRImportModule(impPkg.pos, impPkg.symbol.pkgID.orgName,
                impPkg.symbol.pkgID.name, impPkg.symbol.pkgID.version));
    }

    @Override
    public void visit(BLangResourceFunction resourceFunction) {
        visit((BLangFunction) resourceFunction);
    }

    @Override
    public void visit(BLangFunction astFunc) {
        BInvokableType type = astFunc.symbol.getType();

        boolean isTypeAttachedFunction = astFunc.flagSet.contains(Flag.ATTACHED) &&
                !typeDefs.containsKey(astFunc.receiver.getBType().tsymbol);

        Name workerName = names.fromIdNode(astFunc.defaultWorkerName);

        this.env.unlockVars.push(new BIRLockDetailsHolder());
        Name funcName;
        if (isTypeAttachedFunction) {
            funcName = names.fromString(astFunc.symbol.name.value);
        } else {
            funcName = getFuncName(astFunc.symbol);
        }
        BIRFunction birFunc = new BIRFunction(astFunc.pos, funcName,
                names.fromString(astFunc.symbol.getOriginalName().value), astFunc.symbol.flags, type, workerName,
                astFunc.sendsToThis.size(), astFunc.symbol.origin.toBIROrigin());
        this.currentScope = new BirScope(0, null);
        if (astFunc.receiver != null) {
            BIRFunctionParameter birVarDcl = new BIRFunctionParameter(astFunc.pos, astFunc.receiver.getBType(),
                    this.env.nextLocalVarId(names), VarScope.FUNCTION, VarKind.ARG, astFunc.receiver.name.value,
                    false, false);
            this.env.symbolVarMap.put(astFunc.receiver.symbol, birVarDcl);
            birFunc.receiver = getSelf(astFunc.receiver.symbol);
        }

        birFunc.setMarkdownDocAttachment(astFunc.symbol.markdownDocumentation);

        //create channelDetails array
        int i = 0;
        for (BLangWorkerSendReceiveExpr.Channel channel : astFunc.sendsToThis) {
            String channelId = channel.channelId();
            birFunc.workerChannels[i] = new BIRNode.ChannelDetails(channelId, astFunc.defaultWorkerName.value
                    .equals(DEFAULT_WORKER_NAME), isWorkerSend(channelId, astFunc.defaultWorkerName.value));
            i++;
        }

        // Populate annotation attachments on external in BIRFunction node
        if (astFunc.hasBody() && astFunc.body.getKind() == NodeKind.EXTERN_FUNCTION_BODY) {
            birFunc.annotAttachments.addAll(getBIRAnnotAttachmentsForASTAnnotAttachments(
                    ((BLangExternalFunctionBody) astFunc.body).annAttachments));
        }
        // Populate annotation attachments on function in BIRFunction node
        birFunc.annotAttachments.addAll(getBIRAnnotAttachments(astFunc.symbol.getAnnotations()));

        // Populate annotation attachments on return type
        BTypeSymbol tsymbol = astFunc.symbol.type.tsymbol;
        if (astFunc.returnTypeNode != null && tsymbol != null) {
            birFunc.returnTypeAnnots.addAll(getBIRAnnotAttachments(((BInvokableTypeSymbol) tsymbol).returnTypeAnnots));
        }

        birFunc.argsCount = astFunc.requiredParams.size()
                + (astFunc.restParam != null ? 1 : 0) + astFunc.paramClosureMap.size();
        if (astFunc.flagSet.contains(Flag.ATTACHED) && typeDefs.containsKey(astFunc.receiver.getBType().tsymbol)) {
            typeDefs.get(astFunc.receiver.getBType().tsymbol).attachedFuncs.add(birFunc);
        } else {
            this.env.enclPkg.functions.add(birFunc);
        }

        this.env.enclFunc = birFunc;

        // TODO: Return variable with NIL type should be written to BIR
        // Special %0 location for storing return values
        BType retType = unifier.build(astFunc.symbol.type.getReturnType());
        birFunc.returnVariable = new BIRVariableDcl(astFunc.pos, retType, this.env.nextLocalVarId(names),
                                                    VarScope.FUNCTION, VarKind.RETURN, null);
        birFunc.localVars.add(0, birFunc.returnVariable);

        //add closure vars
        astFunc.paramClosureMap.forEach((k, v) -> addRequiredParam(birFunc, v, astFunc.pos));

        // Create variable declaration for function params
        astFunc.requiredParams.forEach(requiredParam -> addParam(birFunc, requiredParam));
        if (astFunc.restParam != null) {
            addRestParam(birFunc, astFunc.restParam.symbol, astFunc.restParam.pos);
        }

        if (astFunc.flagSet.contains(Flag.RESOURCE)) {
            BTypeSymbol parentTSymbol = astFunc.parent.getBType().tsymbol;
            // Parent symbol will always be BObjectTypeSymbol for resource functions
            BObjectTypeSymbol objectTypeSymbol = (BObjectTypeSymbol) parentTSymbol;
            for (BAttachedFunction func : objectTypeSymbol.attachedFuncs) {
                if (func.funcName.value.equals(funcName.value)) {
                    BResourceFunction resourceFunction = (BResourceFunction) func;
                    
                    List<BVarSymbol> pathParamSymbols = resourceFunction.pathParams;
                    List<BIRVariableDcl> pathParams = new ArrayList<>(pathParamSymbols.size());
                    for (BVarSymbol pathParamSym : pathParamSymbols) {
                        pathParams.add(createBIRVarDeclForPathParam(pathParamSym));
                    }
                    birFunc.pathParams = pathParams;
                            
                    BVarSymbol restPathParamSym = resourceFunction.restPathParam;
                    if (restPathParamSym != null) {
                        birFunc.restPathParam = createBIRVarDeclForPathParam(restPathParamSym);
                    }

                    List<BResourcePathSegmentSymbol> pathSegmentSymbols = resourceFunction.pathSegmentSymbols;
                    int pathSegmentSize = pathSegmentSymbols.size();
                    List<Name> pathSegmentNameList = new ArrayList<>(pathSegmentSize);
                    List<Location> pathSegmentPosList = new ArrayList<>(pathSegmentSize);
                    List<BType> pathSegmentTypeList = new ArrayList<>(pathSegmentSize);
                    for (BSymbol pathSegmentSym : pathSegmentSymbols) {
                        pathSegmentNameList.add(pathSegmentSym.name);
                        pathSegmentPosList.add(pathSegmentSym.pos);
                        pathSegmentTypeList.add(pathSegmentSym.type);
                    }

                    birFunc.resourcePathSegmentPosList = pathSegmentPosList;
                    birFunc.resourcePath = pathSegmentNameList;
                    birFunc.accessor = resourceFunction.accessor;
                    birFunc.pathSegmentTypeList = pathSegmentTypeList;
                    break;
                }
            }
        }

        if (astFunc.interfaceFunction || Symbols.isNative(astFunc.symbol)) {
            this.env.clear();
            return;
        }

        // Create the entry basic block
        BIRBasicBlock entryBB = new BIRBasicBlock(this.env.nextBBId());
        this.env.enclBasicBlocks = birFunc.basicBlocks;
        birFunc.basicBlocks.add(entryBB);
        this.env.enclBB = entryBB;
        addToTrapStack(entryBB);

        astFunc.body.accept(this);
        birFunc.basicBlocks.add(this.env.returnBB);

        // Due to the current algorithm, some basic blocks will not contain any instructions or a terminator.
        // These basic blocks will be remove by the optimizer, but for now just add a return terminator
        BIRBasicBlock enclBB = this.env.enclBB;
        if (enclBB.terminator == null && this.env.returnBB != null) {
            enclBB.terminator = new BIRTerminator.GOTO(null, this.env.returnBB, this.currentScope);
        }

        this.env.clear();
        birFunc.dependentGlobalVars = astFunc.symbol.dependentGlobalVars.stream()
                .map(varSymbol -> this.globalVarMap.get(varSymbol)).collect(Collectors.toSet());
    }
    
    private BIRVariableDcl createBIRVarDeclForPathParam(BVarSymbol pathParamSym) {
        return new BIRVariableDcl(pathParamSym.pos, pathParamSym.type, this.env.nextLocalVarId(names), 
                VarScope.FUNCTION, VarKind.ARG, pathParamSym.name.value);
    }

    private BIRVariableDcl getSelf(BSymbol receiver) {
        BIRVariableDcl self = this.env.symbolVarMap.get(receiver);
        if (self == null) {
            return new BIRVariableDcl(null, receiver.type, receiver.name,
                                      VarScope.FUNCTION, VarKind.SELF, null);
        }
        self.kind = VarKind.SELF;
        self.name = new Name("%self");

        return self;
    }

    @Override
    public void visit(BLangBlockFunctionBody astBody) {
        BIRBasicBlock endLoopEndBB = this.env.enclLoopEndBB;
        BlockNode prevBlock = this.currentBlock;
        this.currentBlock = astBody;
        this.env.varDclsByBlock.computeIfAbsent(astBody, k -> new ArrayList<>());

        for (BLangStatement astStmt : astBody.stmts) {
            astStmt.accept(this);
        }

        List<BIRVariableDcl> varDecls = this.env.varDclsByBlock.get(astBody);
        for (BIRVariableDcl birVariableDcl : varDecls) {
            birVariableDcl.endBB = this.env.enclBasicBlocks.get(this.env.enclBasicBlocks.size() - 1);
        }
        this.env.enclLoopEndBB = endLoopEndBB;
        this.currentBlock = prevBlock;
    }

    private BIRBasicBlock beginBreakableBlock(BLangBlockStmt.FailureBreakMode mode) {
        BIRBasicBlock blockBB = new BIRBasicBlock(this.env.nextBBId());
        addToTrapStack(blockBB);
        this.env.enclBasicBlocks.add(blockBB);

        // Insert a GOTO instruction as the terminal instruction into current basic block.
        this.env.enclBB.terminator = new BIRTerminator.GOTO(null, blockBB, this.currentScope);

        BIRBasicBlock blockEndBB = new BIRBasicBlock(this.env.nextBBId());
        addToTrapStack(blockEndBB);

        blockBB.terminator = new BIRTerminator.GOTO(null, blockEndBB, this.currentScope);

        this.env.enclBB = blockBB;
        if (mode == BLangBlockStmt.FailureBreakMode.BREAK_WITHIN_BLOCK) {
            this.env.enclInnerOnFailEndBB = blockEndBB;
        } else {
            this.env.enclOnFailEndBB = blockEndBB;
        }
        this.env.unlockVars.push(new BIRLockDetailsHolder());
        return blockEndBB;
    }

    private void endBreakableBlock(BIRBasicBlock blockEndBB) {
        this.env.unlockVars.pop();
        if (this.env.enclBB.terminator == null) {
            this.env.enclBB.terminator = new BIRTerminator.GOTO(null, blockEndBB, this.currentScope);
        }
        this.env.enclBasicBlocks.add(blockEndBB);
        this.env.enclBB = blockEndBB;
    }

    @Override
    public void visit(BLangAnnotation astAnnotation) {
        BAnnotationSymbol annSymbol = (BAnnotationSymbol) astAnnotation.symbol;
        BIRAnnotation birAnn = getBirAnnotation(annSymbol, astAnnotation.pos);
        this.env.enclPkg.annotations.add(birAnn);
    }

    private BIRAnnotation getBirAnnotation(BAnnotationSymbol annSymbol, Location pos) {
        BIRAnnotation birAnn = new BIRAnnotation(pos, annSymbol.name, annSymbol.originalName,
                                                 annSymbol.flags, annSymbol.points,
                                                 annSymbol.attachedType == null ? symTable.trueType :
                                                         annSymbol.attachedType, annSymbol.origin.toBIROrigin());
        birAnn.packageID = annSymbol.pkgID;
        birAnn.setMarkdownDocAttachment(annSymbol.markdownDocumentation);
        birAnn.annotAttachments.addAll(getBIRAnnotAttachments(annSymbol.getAnnotations()));
        return birAnn;
    }


    private boolean isWorkerSend(String chnlName, String workerName) {
        return chnlName.split("->")[0].equals(workerName);
    }

    @Override
    public void visit(BLangLambdaFunction lambdaExpr) {
        //fpload instruction
        BIRVariableDcl tempVarLambda = new BIRVariableDcl(lambdaExpr.pos, lambdaExpr.getBType(),
                                                          this.env.nextLocalVarId(names), VarScope.FUNCTION,
                                                          VarKind.TEMP, null);
        this.env.enclFunc.localVars.add(tempVarLambda);
        BIROperand lhsOp = new BIROperand(tempVarLambda);
        Name funcName = getFuncName(lambdaExpr.function.symbol);

        List<BIRVariableDcl> params = new ArrayList<>();

        lambdaExpr.function.requiredParams.forEach(param -> {

            BIRVariableDcl birVarDcl = new BIRVariableDcl(param.pos, param.symbol.type,
                    this.env.nextLambdaVarId(names), VarScope.FUNCTION, VarKind.ARG, param.name.value);
            params.add(birVarDcl);
        });

        BLangSimpleVariable restParam = lambdaExpr.function.restParam;
        if (restParam != null) {
            BIRVariableDcl birVarDcl = new BIRVariableDcl(restParam.pos, restParam.symbol.type,
                    this.env.nextLambdaVarId(names), VarScope.FUNCTION, VarKind.ARG, null);
            params.add(birVarDcl);
        }

        PackageID pkgID = lambdaExpr.function.symbol.pkgID;
        PackageID boundMethodPkgId = getPackageIdForBoundMethod(lambdaExpr, funcName.value);
        boolean isWorker = lambdaExpr.function.flagSet.contains(Flag.WORKER);

        setScopeAndEmit(
                new BIRNonTerminator.FPLoad(lambdaExpr.pos, pkgID, boundMethodPkgId != null ? boundMethodPkgId : pkgID,
                                            funcName, lhsOp, params, getClosureMapOperands(lambdaExpr),
                                            lambdaExpr.getBType(), lambdaExpr.function.symbol.strandName,
                                            lambdaExpr.function.symbol.schedulerPolicy, isWorker));
        this.env.targetOperand = lhsOp;
    }

    private List<BIROperand> getClosureMapOperands(BLangLambdaFunction lambdaExpr) {
        List<BIROperand> closureMaps = new ArrayList<>(lambdaExpr.function.paramClosureMap.size());

        lambdaExpr.function.paramClosureMap.forEach((k, v) -> {
            BVarSymbol symbol = lambdaExpr.enclMapSymbols.get(k);
            if (symbol == null) {
                symbol = lambdaExpr.paramMapSymbolsOfEnclInvokable.get(k);
            }
            BIROperand varRef = new BIROperand(this.env.symbolVarMap.get(symbol));
            closureMaps.add(varRef);
        });

        return closureMaps;
    }

    private Name getFuncName(BInvokableSymbol symbol) {
        if (symbol.receiverSymbol == null) {
            return names.fromString(symbol.name.value);
        }

        int offset = symbol.receiverSymbol.type.tsymbol.name.value.length() + 1;
        String attachedFuncName = symbol.name.value;
        return names.fromString(attachedFuncName.substring(offset));
    }

    private void addParam(BIRFunction birFunc, BLangVariable functionParam) {
        addParam(birFunc, functionParam.symbol, functionParam.expr, functionParam.pos,
                 functionParam.symbol.getAnnotations());
    }

    private void addParam(BIRFunction birFunc, BVarSymbol paramSymbol, Location pos) {
        addParam(birFunc, paramSymbol, null, pos, paramSymbol.getAnnotations());
    }

    private void addParam(BIRFunction birFunc, BVarSymbol paramSymbol, BLangExpression defaultValExpr,
                          Location pos, List<? extends AnnotationAttachmentSymbol> annots) {
        boolean isPathParam = paramSymbol.kind == SymbolKind.PATH_PARAMETER ||
                paramSymbol.kind == SymbolKind.PATH_REST_PARAMETER;
        BIRFunctionParameter birVarDcl = new BIRFunctionParameter(pos, paramSymbol.type,
                this.env.nextLocalVarId(names), VarScope.FUNCTION, VarKind.ARG,
                paramSymbol.name.value, defaultValExpr != null, isPathParam);

        birFunc.localVars.add(birVarDcl);

        BIRParameter parameter = new BIRParameter(pos, paramSymbol.name, paramSymbol.flags);
        parameter.annotAttachments.addAll(getBIRAnnotAttachments(annots));
        birFunc.requiredParams.add(parameter);
        birFunc.parameters.add(birVarDcl);

        // We maintain a mapping from variable symbol to the bir_variable declaration.
        // This is required to pull the correct bir_variable declaration for variable references.
        this.env.symbolVarMap.put(paramSymbol, birVarDcl);
    }

    private void addRestParam(BIRFunction birFunc, BVarSymbol paramSymbol, Location pos) {
        BIRFunctionParameter birVarDcl = new BIRFunctionParameter(pos, paramSymbol.type,
                this.env.nextLocalVarId(names), VarScope.FUNCTION, VarKind.ARG, paramSymbol.name.value, false,
                paramSymbol.kind == SymbolKind.PATH_REST_PARAMETER);
        birFunc.parameters.add(birVarDcl);
        birFunc.localVars.add(birVarDcl);

        BIRParameter restParam = new BIRParameter(pos, paramSymbol.name, paramSymbol.flags);
        birFunc.restParam = restParam;
        restParam.annotAttachments.addAll(getBIRAnnotAttachments(paramSymbol.getAnnotations()));

        // We maintain a mapping from variable symbol to the bir_variable declaration.
        // This is required to pull the correct bir_variable declaration for variable references.
        this.env.symbolVarMap.put(paramSymbol, birVarDcl);
    }

    private void addRequiredParam(BIRFunction birFunc, BVarSymbol paramSymbol, Location pos) {
        boolean isPathParam = paramSymbol.kind == SymbolKind.PATH_PARAMETER ||
                paramSymbol.kind == SymbolKind.PATH_REST_PARAMETER;
        BIRFunctionParameter birVarDcl = new BIRFunctionParameter(pos, paramSymbol.type,
                this.env.nextLocalVarId(names), VarScope.FUNCTION, VarKind.ARG, paramSymbol.name.value,
                false, isPathParam);
        birFunc.parameters.add(birVarDcl);
        birFunc.localVars.add(birVarDcl);

        BIRParameter parameter = new BIRParameter(pos, paramSymbol.name, paramSymbol.flags);
        birFunc.requiredParams.add(parameter);

        // We maintain a mapping from variable symbol to the bir_variable declaration.
        // This is required to pull the correct bir_variable declaration for variable references.
        this.env.symbolVarMap.put(paramSymbol, birVarDcl);
    }

    private PackageID getPackageIdForBoundMethod(BLangLambdaFunction lambdaExpr, String funcName) {
        if (!funcName.startsWith("$anon$method$delegate$")) {
            return null;
        }

        Set<ClosureVarSymbol> closureVarSymbols = lambdaExpr.function.closureVarSymbols;
        if (closureVarSymbols.size() == 0) {
            return null;
        }

        Object[] symbols = closureVarSymbols.toArray();
        ClosureVarSymbol next = (ClosureVarSymbol) symbols[symbols.length - 1];
        return next.bSymbol.type.tsymbol.pkgID;
    }

    // Statements

    @Override
    public void visit(BLangBlockStmt astBlockStmt) {
        BIRBasicBlock blockEndBB = null;
        BIRBasicBlock currentOnFailEndBB = this.env.enclOnFailEndBB;
        BIRBasicBlock currentWithinOnFailEndBB = this.env.enclInnerOnFailEndBB;
        BlockNode prevBlock = this.currentBlock;
        this.currentBlock = astBlockStmt;
        this.env.varDclsByBlock.computeIfAbsent(astBlockStmt, k -> new ArrayList<>());
        if (astBlockStmt.failureBreakMode != BLangBlockStmt.FailureBreakMode.NOT_BREAKABLE) {
            blockEndBB = beginBreakableBlock(astBlockStmt.failureBreakMode);
        }
        for (BLangStatement astStmt : astBlockStmt.stmts) {
            astStmt.accept(this);
        }
        if (astBlockStmt.failureBreakMode != BLangBlockStmt.FailureBreakMode.NOT_BREAKABLE) {
            endBreakableBlock(blockEndBB);
        }
        this.env.varDclsByBlock.get(astBlockStmt).forEach(birVariableDcl ->
                birVariableDcl.endBB = this.env.enclBasicBlocks.get(this.env.enclBasicBlocks.size() - 1)
        );
        if (astBlockStmt.isLetExpr) {
            breakBBForLetExprVariables(astBlockStmt.pos);
        }
        this.env.enclInnerOnFailEndBB = currentWithinOnFailEndBB;
        this.env.enclOnFailEndBB = currentOnFailEndBB;
        this.currentBlock = prevBlock;
    }

    private void breakBBForLetExprVariables(Location pos) {
        BIRBasicBlock letExprEndBB = new BIRBasicBlock(this.env.nextBBId());
        this.env.enclBB.terminator = new BIRTerminator.GOTO(pos, letExprEndBB, this.currentScope);
        this.env.enclBasicBlocks.add(letExprEndBB);
        this.env.enclBB = letExprEndBB;
    }

    @Override
    public void visit(BLangFail failNode) {
        if (failNode.expr == null) {
            if (this.env.enclInnerOnFailEndBB != null) {
                this.env.enclBB.terminator = new BIRTerminator.GOTO(null, this.env.enclInnerOnFailEndBB,
                        this.currentScope);
            }
            return;
        }

        BIRLockDetailsHolder toUnlock = this.env.unlockVars.peek();
        if (!toUnlock.isEmpty()) {
            BIRBasicBlock goToBB = new BIRBasicBlock(this.env.nextBBId());
            this.env.enclBasicBlocks.add(goToBB);
            this.env.enclBB.terminator = new BIRTerminator.GOTO(null, goToBB, this.currentScope);
            this.env.enclBB = goToBB;
        }

        int numLocks = toUnlock.size();
        while (numLocks > 0) {
            BIRBasicBlock unlockBB = new BIRBasicBlock(this.env.nextBBId());
            this.env.enclBasicBlocks.add(unlockBB);
            BIRTerminator.Unlock unlock = new BIRTerminator.Unlock(null, unlockBB, this.currentScope);
            this.env.enclBB.terminator = unlock;
            unlock.relatedLock = toUnlock.getLock(numLocks - 1);
            this.env.enclBB = unlockBB;
            numLocks--;
        }

        // Create a basic block for the on fail clause.
        BIRBasicBlock onFailBB = new BIRBasicBlock(this.env.nextBBId());
        addToTrapStack(onFailBB);
        this.env.enclBasicBlocks.add(onFailBB);

        // Insert a GOTO instruction as the terminal instruction into current basic block.
        this.env.enclBB.terminator = new BIRTerminator.GOTO(null, onFailBB, this.currentScope);

        // Visit condition expression
        this.env.enclBB = onFailBB;
        failNode.exprStmt.accept(this);
        if (this.env.enclBB.terminator == null) {
            this.env.enclBB.terminator = new BIRTerminator.GOTO(null, this.env.enclOnFailEndBB,
                    this.currentScope);
        }

        // Statements after fail expression are unreachable, hence ignored
        BIRBasicBlock ignoreBlock = new BIRBasicBlock(this.env.nextBBId());
        addToTrapStack(ignoreBlock);
        ignoreBlock.terminator = new BIRTerminator.GOTO(null, this.env.enclOnFailEndBB, this.currentScope);
        this.env.enclBasicBlocks.add(ignoreBlock);
        this.env.enclBB = ignoreBlock;
    }


    @Override
    public void visit(BLangSimpleVariableDef astVarDefStmt) {
        VarKind kind;
        if (astVarDefStmt.var.symbol.origin == SymbolOrigin.VIRTUAL) {
            kind = VarKind.SYNTHETIC;
        } else {
            kind = VarKind.LOCAL;
        }
        BIRVariableDcl birVarDcl = new BIRVariableDcl(astVarDefStmt.pos, astVarDefStmt.var.symbol.type,
                this.env.nextLocalVarId(names), VarScope.FUNCTION, kind, astVarDefStmt.var.name.value);
        birVarDcl.startBB = this.env.enclBB;
        this.env.varDclsByBlock.get(this.currentBlock).add(birVarDcl);
        this.env.enclFunc.localVars.add(birVarDcl);
        // We maintain a mapping from variable symbol to the bir_variable declaration.
        // This is required to pull the correct bir_variable declaration for variable references.
        this.env.symbolVarMap.put(astVarDefStmt.var.symbol, birVarDcl);

        BirScope newScope = new BirScope(this.currentScope.id + 1, this.currentScope);
        birVarDcl.insScope = newScope;
        this.currentScope = newScope;

        if (astVarDefStmt.var.expr == null) {
            return;
        }

        // Visit the rhs expression.
        astVarDefStmt.var.expr.accept(this);

        // Create a variable reference and
        BIROperand varRef = new BIROperand(birVarDcl);
        setScopeAndEmit(new Move(astVarDefStmt.pos, this.env.targetOperand, varRef));
        birVarDcl.insOffset = this.env.enclBB.instructions.size() - 1;
    }

    @Override
    public void visit(BLangSimpleVariable varNode) {
        String name = ANNOTATION_DATA.equals(varNode.symbol.name.value) ? ANNOTATION_DATA : varNode.name.value;
        String originalName = ANNOTATION_DATA.equals(varNode.symbol.getOriginalName().value) ?
                                                                    ANNOTATION_DATA : varNode.name.originalValue;
        BIRGlobalVariableDcl birVarDcl = new BIRGlobalVariableDcl(varNode.pos, varNode.symbol.flags,
                                                                  varNode.symbol.type, varNode.symbol.pkgID,
                                                                  names.fromString(name),
                                                                  names.fromString(originalName), VarScope.GLOBAL,
                                                                  VarKind.GLOBAL, varNode.name.value,
                                                                  varNode.symbol.origin.toBIROrigin());
        birVarDcl.setMarkdownDocAttachment(varNode.symbol.markdownDocumentation);
        birVarDcl.annotAttachments.addAll(getBIRAnnotAttachments(varNode.symbol.getAnnotations()));

        this.env.enclPkg.globalVars.add(birVarDcl);

        this.globalVarMap.put(varNode.symbol, birVarDcl);
        env.enclPkg.isListenerAvailable |= Symbols.isFlagOn(varNode.symbol.flags, Flags.LISTENER);
    }

    @Override
    public void visit(BLangAssignment astAssignStmt) {
        astAssignStmt.expr.accept(this);

        this.varAssignment = true;
        astAssignStmt.varRef.accept(this);
        this.varAssignment = false;
    }

    @Override
    public void visit(BLangExpressionStmt exprStmtNode) {
        BLangExpression expr = exprStmtNode.expr;
        expr.accept(this);
        if (this.env.returnBB == null && expr.getKind() == STATEMENT_EXPRESSION &&
                ((BLangStatementExpression) expr).expr.getKind() == INVOCATION &&
        types.isNeverTypeOrStructureTypeWithARequiredNeverMember(expr.getBType())) {
            BIRBasicBlock returnBB = new BIRBasicBlock(this.env.nextBBId());
            returnBB.terminator = new BIRTerminator.Return(exprStmtNode.pos);
            this.env.returnBB = returnBB;
        }
    }

    @Override
    public void visit(BLangInvocation invocationExpr) {
        createCall(invocationExpr, false);
    }

    @Override
    public void visit(BLangInvocation.BLangActionInvocation actionInvocation) {
        createCall(actionInvocation, false);
    }

    @Override
    public void visit(BLangStatementExpression statementExpression) {
        statementExpression.stmt.accept(this);
        statementExpression.expr.accept(this);
    }

    @Override
    public void visit(BLangInvocation.BLangAttachedFunctionInvocation invocationExpr) {
        createCall(invocationExpr, true);
    }

    @Override
    public void visit(BLangInvocation.BFunctionPointerInvocation invocation) {
        invocation.functionPointerInvocation = true;
        createCall(invocation, false);
    }

    @Override
    public void visit(BLangForkJoin forkJoin) {
        forkJoin.workers.forEach(worker -> worker.accept(this));
    }

    @Override
<<<<<<< HEAD
    public void visit(BLangCombinedWorkerReceive combinedWorkerReceive) {
        if (combinedWorkerReceive.getKind() == NodeKind.ALTERNATE_WORKER_RECEIVE) {
            BIRBasicBlock thenBB = new BIRBasicBlock(this.env.nextBBId());
            addToTrapStack(thenBB);
            BIRVariableDcl tempVarDcl = new BIRVariableDcl(combinedWorkerReceive.getBType(),
                    this.env.nextLocalVarId(names), VarScope.FUNCTION, VarKind.TEMP);
            this.env.enclFunc.localVars.add(tempVarDcl);
            BIROperand lhsOp = new BIROperand(tempVarDcl);
            this.env.targetOperand = lhsOp;

            boolean isOnSameStrand = DEFAULT_WORKER_NAME.equals(this.env.enclFunc.workerName.value);

            this.env.enclBB.terminator = new BIRTerminator.WorkerAlternateReceive(combinedWorkerReceive.pos,
                    getChannelList(combinedWorkerReceive), lhsOp, isOnSameStrand, thenBB, this.currentScope);

            this.env.enclBasicBlocks.add(thenBB);
            this.env.enclBB = thenBB;

        } else {
            // TODO: 22/11/23 implement
            throw new AssertionError("multiple receive not yet implemented");
        }
    }

    private List<String> getChannelList(BLangCombinedWorkerReceive combinedWorkerReceive) {
        List<String> channels = new ArrayList<>();
        for (BLangWorkerReceive workerReceive : combinedWorkerReceive.getWorkerReceives()) {
            channels.add(workerReceive.getChannel().channelId());
        }
        return channels;
=======
    public void visit(BLangAlternateWorkerReceive altWorkerReceive) {
        // TODO: 22/11/23 implement
        throw new AssertionError("alternate receive not yet implemented");
    }

    @Override
    public void visit(BLangMultipleWorkerReceive multipleWorkerReceive) {
        // TODO: 24/11/23 implement
        throw new AssertionError("multiple receive not yet implemented");
>>>>>>> a2324abf
    }

    @Override
    public void visit(BLangWorkerReceive workerReceive) {
        BIRBasicBlock thenBB = new BIRBasicBlock(this.env.nextBBId());
        addToTrapStack(thenBB);

        BIRVariableDcl tempVarDcl = new BIRVariableDcl(workerReceive.getBType(), this.env.nextLocalVarId(names),
                                                       VarScope.FUNCTION, VarKind.TEMP);
        this.env.enclFunc.localVars.add(tempVarDcl);
        BIROperand lhsOp = new BIROperand(tempVarDcl);
        this.env.targetOperand = lhsOp;

        boolean isOnSameStrand = DEFAULT_WORKER_NAME.equals(this.env.enclFunc.workerName.value);

        this.env.enclBB.terminator = new BIRTerminator.WorkerReceive(workerReceive.pos,
                names.fromString(workerReceive.getChannel().channelId()), lhsOp, isOnSameStrand, thenBB,
                this.currentScope);

        this.env.enclBasicBlocks.add(thenBB);
        this.env.enclBB = thenBB;
    }

    @Override
    public void visit(BLangWorkerAsyncSendExpr asyncSendExpr) {
        BIRBasicBlock thenBB = new BIRBasicBlock(this.env.nextBBId());
        addToTrapStack(thenBB);

        asyncSendExpr.expr.accept(this);
        BIROperand dataOp = this.env.targetOperand;
        BIRVariableDcl tempVarDcl = new BIRVariableDcl(asyncSendExpr.receive.matchingSendsError,
                this.env.nextLocalVarId(names), VarScope.FUNCTION, VarKind.TEMP);
        this.env.enclFunc.localVars.add(tempVarDcl);
        BIROperand lhsOp = new BIROperand(tempVarDcl);
        this.env.targetOperand = lhsOp;
        boolean isOnSameStrand = DEFAULT_WORKER_NAME.equals(this.env.enclFunc.workerName.value);

        this.env.enclBB.terminator = new BIRTerminator.WorkerSend(
                asyncSendExpr.pos, names.fromString(asyncSendExpr.getChannel().channelId()), dataOp, isOnSameStrand,
                false, lhsOp, thenBB, this.currentScope);

        this.env.enclBasicBlocks.add(thenBB);
        this.env.enclBB = thenBB;
    }

    @Override
    public void visit(BLangWorkerSyncSendExpr syncSend) {
        BIRBasicBlock thenBB = new BIRBasicBlock(this.env.nextBBId());
        addToTrapStack(thenBB);
        syncSend.expr.accept(this);
        BIROperand dataOp = this.env.targetOperand;

        BIRVariableDcl tempVarDcl = new BIRVariableDcl(syncSend.receive.matchingSendsError,
                                                       this.env.nextLocalVarId(names), VarScope.FUNCTION, VarKind.TEMP);
        this.env.enclFunc.localVars.add(tempVarDcl);
        BIROperand lhsOp = new BIROperand(tempVarDcl);
        this.env.targetOperand = lhsOp;

        boolean isOnSameStrand = DEFAULT_WORKER_NAME.equals(this.env.enclFunc.workerName.value);

        this.env.enclBB.terminator = new BIRTerminator.WorkerSend(
                syncSend.pos, names.fromString(syncSend.getChannel().channelId()), dataOp, isOnSameStrand, true, lhsOp,
                thenBB, this.currentScope);

        this.env.enclBasicBlocks.add(thenBB);
        this.env.enclBB = thenBB;
    }

    @Override
    public void visit(BLangWorkerFlushExpr flushExpr) {
        BIRBasicBlock thenBB = new BIRBasicBlock(this.env.nextBBId());
        addToTrapStack(thenBB);

        //create channelDetails array
        BIRNode.ChannelDetails[] channels = new BIRNode.ChannelDetails[flushExpr.cachedWorkerSendStmts.size()];
        int i = 0;
        boolean isOnSameStrand = DEFAULT_WORKER_NAME.equals(this.env.enclFunc.workerName.value);
        for (BLangWorkerAsyncSendExpr sendStmt : flushExpr.cachedWorkerSendStmts) {
            channels[i] = new BIRNode.ChannelDetails(sendStmt.getChannel().channelId(), isOnSameStrand, true);
            i++;
        }
        BIRVariableDcl tempVarDcl = new BIRVariableDcl(flushExpr.getBType(), this.env.nextLocalVarId(names),
                                                       VarScope.FUNCTION, VarKind.TEMP);
        this.env.enclFunc.localVars.add(tempVarDcl);
        BIROperand lhsOp = new BIROperand(tempVarDcl);
        this.env.targetOperand = lhsOp;

        this.env.enclBB.terminator = new BIRTerminator.Flush(flushExpr.pos, channels, lhsOp, thenBB,
                this.currentScope);
        this.env.enclBasicBlocks.add(thenBB);
        this.env.enclBB = thenBB;
    }

    private void createWait(BLangWaitExpr waitExpr) {

        BIRBasicBlock thenBB = new BIRBasicBlock(this.env.nextBBId());
        addToTrapStack(thenBB);
        // This only supports wait for single future and alternate wait
        List<BIROperand> exprList = new ArrayList<>();

        waitExpr.exprList.forEach(expr -> {
            expr.accept(this);
            exprList.add(this.env.targetOperand);
        });

        BIRVariableDcl tempVarDcl = new BIRVariableDcl(waitExpr.getBType(), this.env.nextLocalVarId(names),
                                                       VarScope.FUNCTION, VarKind.TEMP);
        this.env.enclFunc.localVars.add(tempVarDcl);
        BIROperand lhsOp = new BIROperand(tempVarDcl);
        this.env.targetOperand = lhsOp;

        this.env.enclBB.terminator = new BIRTerminator.Wait(waitExpr.pos, exprList, lhsOp, thenBB, this.currentScope);

        this.env.enclBasicBlocks.add(thenBB);
        this.env.enclBB = thenBB;
    }

    @Override
    public void visit(BLangErrorConstructorExpr errorConstructorExpr) {
        BIRVariableDcl tempVarError = new BIRVariableDcl(errorConstructorExpr.getBType(),
                                                         this.env.nextLocalVarId(names), VarScope.FUNCTION,
                                                         VarKind.TEMP);

        this.env.enclFunc.localVars.add(tempVarError);
        BIROperand lhsOp = new BIROperand(tempVarError);

        this.env.targetOperand = lhsOp;
        List<BLangExpression> positionalArgs = errorConstructorExpr.positionalArgs;
        positionalArgs.get(0).accept(this);
        BIROperand messageOp = this.env.targetOperand;

        positionalArgs.get(1).accept(this);
        BIROperand causeOp = this.env.targetOperand;

        errorConstructorExpr.errorDetail.accept(this);
        BIROperand detailsOp = this.env.targetOperand;

        BIRNonTerminator.NewError newError =
                new BIRNonTerminator.NewError(errorConstructorExpr.pos, errorConstructorExpr.getBType(), lhsOp,
                                              messageOp, causeOp, detailsOp);
        setScopeAndEmit(newError);
        this.env.targetOperand = lhsOp;
    }

    private void createCall(BLangInvocation invocationExpr, boolean isVirtual) {
        List<BLangExpression> requiredArgs = invocationExpr.requiredArgs;
        List<BLangExpression> restArgs = invocationExpr.restArgs;
        List<BIROperand> args = new ArrayList<>(requiredArgs.size() + restArgs.size());

        for (BLangExpression requiredArg : requiredArgs) {
            if (requiredArg.getKind() != NodeKind.IGNORE_EXPR) {
                requiredArg.accept(this);
                args.add(this.env.targetOperand);
            } else {
                BIRVariableDcl birVariableDcl =
                        new BIRVariableDcl(requiredArg.getBType(), new Name("_"), VarScope.FUNCTION, VarKind.ARG);
                birVariableDcl.ignoreVariable = true;
                args.add(new BIROperand(birVariableDcl));
            }
        }

        // seems like restArgs.size() is always 1 or 0, but lets iterate just in case
        for (BLangExpression arg : restArgs) {
            arg.accept(this);
            args.add(this.env.targetOperand);
        }

        BIROperand fp = null;
        if (invocationExpr.functionPointerInvocation) {
            invocationExpr.expr.accept(this);
            fp = this.env.targetOperand;
        }

        // Create a temporary variable to store the return operation result.
        BIRVariableDcl tempVarDcl = new BIRVariableDcl(invocationExpr.getBType(), this.env.nextLocalVarId(names),
                                                       VarScope.FUNCTION, VarKind.TEMP);
        this.env.enclFunc.localVars.add(tempVarDcl);
        BIROperand lhsOp = new BIROperand(tempVarDcl);
        this.env.targetOperand = lhsOp;

        // Lets create a block the jump after successful function return
        BIRBasicBlock thenBB = new BIRBasicBlock(this.env.nextBBId());
        addToTrapStack(thenBB);
        this.env.enclBasicBlocks.add(thenBB);


        // TODO: make vCall a new instruction to avoid package id in vCall
        if (invocationExpr.functionPointerInvocation) {
            boolean workerDerivative = Symbols.isFlagOn(invocationExpr.symbol.flags, Flags.WORKER);
            this.env.enclBB.terminator = new BIRTerminator.FPCall(invocationExpr.pos, InstructionKind.FP_CALL,
                    fp, args, lhsOp, invocationExpr.async, thenBB, this.currentScope, workerDerivative);
        } else if (invocationExpr.async) {
            BInvokableSymbol bInvokableSymbol = (BInvokableSymbol) invocationExpr.symbol;
            List<BIRAnnotationAttachment> calleeAnnots = getBIRAnnotAttachments(bInvokableSymbol.getAnnotations());

            List<BIRAnnotationAttachment> annots =
                    getBIRAnnotAttachmentsForASTAnnotAttachments(invocationExpr.annAttachments);
            this.env.enclBB.terminator = new BIRTerminator.AsyncCall(invocationExpr.pos, InstructionKind.ASYNC_CALL,
                    isVirtual, invocationExpr.symbol.pkgID, getFuncName((BInvokableSymbol) invocationExpr.symbol),
                    args, lhsOp, thenBB, annots, calleeAnnots, bInvokableSymbol.getFlags(), this.currentScope);
        } else {
            BInvokableSymbol bInvokableSymbol = (BInvokableSymbol) invocationExpr.symbol;
            List<BIRAnnotationAttachment> calleeAnnots = getBIRAnnotAttachments(bInvokableSymbol.getAnnotations());

            this.env.enclBB.terminator = new BIRTerminator.Call(invocationExpr.pos, InstructionKind.CALL, isVirtual,
                    invocationExpr.symbol.pkgID, getFuncName((BInvokableSymbol) invocationExpr.symbol), args, lhsOp,
                    thenBB, calleeAnnots, bInvokableSymbol.getFlags(), this.currentScope);
        }
        this.env.enclBB = thenBB;
    }

    @Override
    public void visit(BLangReturn astReturnStmt) {
        astReturnStmt.expr.accept(this);
        BIROperand retVarRef = new BIROperand(this.env.enclFunc.returnVariable);
        setScopeAndEmit(new Move(astReturnStmt.pos, this.env.targetOperand, retVarRef));

        // Check whether this function already has a returnBB.
        // A given function can have only one BB that has a return instruction.
        if (this.env.returnBB == null) {
            // If not create one
            BIRBasicBlock returnBB = new BIRBasicBlock(this.env.nextBBId());
            addToTrapStack(returnBB);
            returnBB.terminator = new BIRTerminator.Return(getFunctionLastLinePos());
            this.env.returnBB = returnBB;
        }
        if (this.env.enclBB.terminator == null) {
            this.env.unlockVars.forEach(s -> {
                int i = s.size();
                while (i > 0) {
                    BIRBasicBlock unlockBB = new BIRBasicBlock(this.env.nextBBId());
                    this.env.enclBasicBlocks.add(unlockBB);
                    BIRTerminator.Unlock unlock = new BIRTerminator.Unlock(null,  unlockBB, this.currentScope);
                    this.env.enclBB.terminator = unlock;
                    unlock.relatedLock = s.getLock(i - 1);
                    this.env.enclBB = unlockBB;
                    i--;
                }
            });

            this.env.enclBB.terminator = new BIRTerminator.GOTO(astReturnStmt.pos, this.env.returnBB,
                    this.currentScope);
            BIRBasicBlock nextBB = new BIRBasicBlock(this.env.nextBBId());
            this.env.enclBasicBlocks.add(nextBB);
            this.env.enclBB = nextBB;
            addToTrapStack(nextBB);
        }
    }

    private BLangDiagnosticLocation getFunctionLastLinePos() {
        if (this.env.enclFunc.pos == null) {
            return null;
        }
        LineRange lineRange = this.env.enclFunc.pos.lineRange();
        LinePosition endLine = lineRange.endLine();
        return new BLangDiagnosticLocation(lineRange.fileName(), endLine.line(), endLine.line(), endLine.offset(),
                endLine.offset(), 0, 0);
    }

    @Override
    public void visit(BLangPanic panicNode) {
        panicNode.expr.accept(this);
        // Some functions will only have panic but we need to add return for them to make current algorithm work.
        if (this.env.returnBB == null) {
            BIRBasicBlock returnBB = new BIRBasicBlock(this.env.nextBBId());
            addToTrapStack(returnBB);
            returnBB.terminator = new BIRTerminator.Return(panicNode.pos);
            this.env.returnBB = returnBB;
        }
        this.env.enclBB.terminator = new BIRTerminator.Panic(panicNode.pos, this.env.targetOperand, this.currentScope);

        // This basic block will contain statement that comes right after this 'if' statement.
        BIRBasicBlock unlockBB = new BIRBasicBlock(this.env.nextBBId());
        addToTrapStack(unlockBB);
        this.env.enclBasicBlocks.add(unlockBB);
        this.env.enclBB = unlockBB;
    }

    @Override
    public void visit(BLangIf astIfStmt) {
        astIfStmt.expr.accept(this);
        BIROperand ifExprResult = this.env.targetOperand;

        // Create the basic block for the if-then block.
        BIRBasicBlock thenBB = new BIRBasicBlock(this.env.nextBBId());
        addToTrapStack(thenBB);
        this.env.enclBasicBlocks.add(thenBB);

        // This basic block will contain statement that comes right after this 'if' statement.
        BIRBasicBlock nextBB = new BIRBasicBlock(this.env.nextBBId());

        // Add the branch instruction to the current basic block.
        // This is the end of the current basic block.
        BIRTerminator.Branch branchIns = new BIRTerminator.Branch(astIfStmt.pos, ifExprResult, thenBB, null,
                this.currentScope);
        this.env.enclBB.terminator = branchIns;

        // Visit the then-block
        this.env.enclBB = thenBB;
        astIfStmt.body.accept(this);

        // If a terminator statement has not been set for the then-block then just add it.
        if (this.env.enclBB.terminator == null) {
            this.env.enclBB.terminator = new BIRTerminator.GOTO(null, nextBB, this.currentScope);
        }

        // Check whether there exists an else-if or an else block.
        if (astIfStmt.elseStmt != null) {
            // Create a basic block for the else block.
            BIRBasicBlock elseBB = new BIRBasicBlock(this.env.nextBBId());
            addToTrapStack(elseBB);
            this.env.enclBasicBlocks.add(elseBB);
            branchIns.falseBB = elseBB;

            // Visit the else block. This could be an else-if block or an else block.
            this.env.enclBB = elseBB;
            astIfStmt.elseStmt.accept(this);

            // If a terminator statement has not been set for the else-block then just add it.
            if (this.env.enclBB.terminator == null) {
                this.env.enclBB.terminator = new BIRTerminator.GOTO(null, nextBB, this.currentScope);
            }
        } else {
            branchIns.falseBB = nextBB;
        }

        // Set the elseBB as the basic block for the rest of statements followed by this if.
        addToTrapStack(nextBB);
        this.env.enclBasicBlocks.add(nextBB);
        this.env.enclBB = nextBB;
    }

    @Override
    public void visit(BLangWhile astWhileStmt) {
        BIRBasicBlock currentEnclLoopBB = this.env.enclLoopBB;
        BIRBasicBlock currentEnclLoopEndBB = this.env.enclLoopEndBB;

        // Create a basic block for the while expression.
        BIRBasicBlock whileExprBB = new BIRBasicBlock(this.env.nextBBId());
        addToTrapStack(whileExprBB);
        this.env.enclBasicBlocks.add(whileExprBB);

        // Insert a GOTO instruction as the terminal instruction into current basic block.
        this.env.enclBB.terminator = new BIRTerminator.GOTO(null, whileExprBB, this.currentScope);

        // Visit condition expression
        this.env.enclBB = whileExprBB;
        astWhileStmt.expr.accept(this);
        BIROperand whileExprResult = this.env.targetOperand;

        // Create the basic block for the while-body block.
        BIRBasicBlock whileBodyBB = new BIRBasicBlock(this.env.nextBBId());
        addToTrapStack(whileBodyBB);
        this.env.enclBasicBlocks.add(whileBodyBB);

        // Create the basic block for the statements that comes after the while statement.
        BIRBasicBlock whileEndBB = new BIRBasicBlock(this.env.nextBBId());
        addToTrapStack(whileEndBB);

        // Add the branch instruction to the while expression basic block.
        this.env.enclBB.terminator =
                new BIRTerminator.Branch(astWhileStmt.pos, whileExprResult, whileBodyBB,
                        whileEndBB, this.currentScope);

        // Visit while body
        this.env.enclBB = whileBodyBB;
        this.env.enclLoopBB = whileExprBB;
        this.env.enclLoopEndBB = whileEndBB;
        this.env.unlockVars.push(new BIRLockDetailsHolder());
        astWhileStmt.body.accept(this);
        this.env.unlockVars.pop();
        if (this.env.enclBB.terminator == null) {
            this.env.enclBB.terminator = new BIRTerminator.GOTO(null, whileExprBB, this.currentScope);
        }

        this.env.enclBasicBlocks.add(whileEndBB);
        this.env.enclBB = whileEndBB;

        this.env.enclLoopBB = currentEnclLoopBB;
        this.env.enclLoopEndBB = currentEnclLoopEndBB;
    }


    // Expressions

    @Override
    public void visit(BLangIgnoreExpr ignoreExpr) {
        BIRVariableDcl tempVarDcl = new BIRVariableDcl(ignoreExpr.getBType(),
                                                       this.env.nextLocalVarId(names), VarScope.FUNCTION, VarKind.TEMP);
        this.env.enclFunc.localVars.add(tempVarDcl);
    }

    @Override
    public void visit(BLangLiteral astLiteralExpr) {
        BIRVariableDcl tempVarDcl = new BIRVariableDcl(astLiteralExpr.getBType(),
                                                       this.env.nextLocalVarId(names), VarScope.FUNCTION, VarKind.TEMP);
        this.env.enclFunc.localVars.add(tempVarDcl);
        BIROperand toVarRef = new BIROperand(tempVarDcl);
        setScopeAndEmit(new BIRNonTerminator.ConstantLoad(astLiteralExpr.pos,
                                                          astLiteralExpr.value, astLiteralExpr.getBType(), toVarRef));
        this.env.targetOperand = toVarRef;
    }

    @Override
    public void visit(BLangMapLiteral astMapLiteralExpr) {
        this.env.isInArrayOrStructure++;
        visitTypedesc(astMapLiteralExpr.pos, astMapLiteralExpr.getBType(), Collections.emptyList());
        BIRVariableDcl tempVarDcl =
                new BIRVariableDcl(astMapLiteralExpr.getBType(), this.env.nextLocalVarId(names),
                                   VarScope.FUNCTION, VarKind.TEMP);
        this.env.enclFunc.localVars.add(tempVarDcl);
        BIROperand toVarRef = new BIROperand(tempVarDcl);

        setScopeAndEmit(new BIRNonTerminator.NewStructure(astMapLiteralExpr.pos, toVarRef, this.env.targetOperand,
                                               generateMappingConstructorEntries(astMapLiteralExpr.fields)));
        this.env.targetOperand = toVarRef;
        this.env.isInArrayOrStructure--;
    }

    @Override
    public void visit(BLangTypeConversionExpr astTypeConversionExpr) {
        BIRVariableDcl tempVarDcl = new BIRVariableDcl(astTypeConversionExpr.getBType(),
                                                       this.env.nextLocalVarId(names), VarScope.FUNCTION, VarKind.TEMP);
        this.env.enclFunc.localVars.add(tempVarDcl);
        BIROperand toVarRef = new BIROperand(tempVarDcl);

        astTypeConversionExpr.expr.accept(this);
        BIROperand rhsOp = this.env.targetOperand;

        setScopeAndEmit(
                new BIRNonTerminator.TypeCast(astTypeConversionExpr.pos, toVarRef, rhsOp, toVarRef.variableDcl.type,
                        astTypeConversionExpr.checkTypes));
        this.env.targetOperand = toVarRef;
    }

    @Override
    public void visit(BLangStructLiteral astStructLiteralExpr) {
        this.env.isInArrayOrStructure++;
        List<BIROperand> varDcls = mapToVarDcls(astStructLiteralExpr.enclMapSymbols);
        BType type = astStructLiteralExpr.getBType();
        visitTypedesc(astStructLiteralExpr.pos, type, varDcls);

        BIRVariableDcl tempVarDcl = new BIRVariableDcl(astStructLiteralExpr.getBType(),
                                                       this.env.nextLocalVarId(names), VarScope.FUNCTION, VarKind.TEMP);
        this.env.enclFunc.localVars.add(tempVarDcl);
        BIROperand toVarRef = new BIROperand(tempVarDcl);


        BIRNonTerminator.NewStructure instruction =
                new BIRNonTerminator.NewStructure(astStructLiteralExpr.pos, toVarRef, this.env.targetOperand,
                                                  generateMappingConstructorEntries(astStructLiteralExpr.fields));
        setScopeAndEmit(instruction);

        this.env.targetOperand = toVarRef;
        this.env.isInArrayOrStructure--;
    }

    private List<BIROperand> mapToVarDcls(TreeMap<Integer, BVarSymbol> enclMapSymbols) {
        if (enclMapSymbols == null || enclMapSymbols.size() == 0) {
            return Collections.emptyList();
        }

        ArrayList<BIROperand> varDcls = new ArrayList<>(enclMapSymbols.size());
        for (BVarSymbol varSymbol : enclMapSymbols.values()) {
            BIRVariableDcl varDcl = this.env.symbolVarMap.get(varSymbol);
            varDcls.add(new BIROperand(varDcl));
        }
        return varDcls;
    }

    @Override
    public void visit(BLangTypeInit connectorInitExpr) {
        BType exprType = connectorInitExpr.getBType();
        BIRVariableDcl tempVarDcl = new BIRVariableDcl(exprType, this.env.nextLocalVarId(names), VarScope.FUNCTION,
                VarKind.TEMP);
        this.env.enclFunc.localVars.add(tempVarDcl);
        BIROperand toVarRef = new BIROperand(tempVarDcl);
        BType objectType = getEffectiveObjectType(exprType);
        BTypeSymbol objectTypeSymbol = Types.getImpliedType(objectType).tsymbol;
        BIRNonTerminator.NewInstance instruction;
        if (isInSamePackage(objectTypeSymbol, env.enclPkg.packageID)) {
            BIRTypeDefinition def = typeDefs.get(objectTypeSymbol);
            instruction = new BIRNonTerminator.NewInstance(connectorInitExpr.pos, def, toVarRef, objectType);
        } else {
            String objectName = objectTypeSymbol.name.value;
            instruction = new BIRNonTerminator.NewInstance(connectorInitExpr.pos, objectTypeSymbol.pkgID, objectName,
                    toVarRef, objectType);
        }
        setScopeAndEmit(instruction);
        this.env.targetOperand = toVarRef;
    }

    private boolean isInSamePackage(BSymbol objectTypeSymbol, PackageID packageID) {
        return objectTypeSymbol.pkgID.equals(packageID);
    }

    @Override
    public void visit(BLangSimpleVarRef.BLangFieldVarRef fieldVarRef) {
    }

    @Override
    public void visit(BLangArrayLiteral astArrayLiteralExpr) {
        BType bType = astArrayLiteralExpr.getBType();
        if (bType.tag == TypeTags.TUPLE) {
            visitTypedesc(astArrayLiteralExpr.pos, bType, Collections.emptyList());
        }
        generateListConstructorExpr(astArrayLiteralExpr);
    }

    @Override
    public void visit(BLangTupleLiteral tupleLiteral) {
        BType type = tupleLiteral.getBType();
        visitTypedesc(tupleLiteral.pos, type, Collections.emptyList());
        generateListConstructorExpr(tupleLiteral);
    }

    @Override
    public void visit(BLangGroupExpr groupExpr) {
        groupExpr.expression.accept(this);
    }

    @Override
    public void visit(BLangJSONArrayLiteral jsonArrayLiteralExpr) {
        BType bType = jsonArrayLiteralExpr.getBType();
        if (bType.tag == TypeTags.TUPLE) {
            visitTypedesc(jsonArrayLiteralExpr.pos, bType, Collections.emptyList());
        }
        generateListConstructorExpr(jsonArrayLiteralExpr);
    }

    @Override
    public void visit(BLangMapAccessExpr astMapAccessExpr) {
        boolean variableStore = this.varAssignment;
        this.varAssignment = false;
        BIROperand rhsOp = this.env.targetOperand;

        astMapAccessExpr.expr.accept(this);
        BIROperand varRefRegIndex = this.env.targetOperand;

        astMapAccessExpr.indexExpr.accept(this);
        BIROperand keyRegIndex = this.env.targetOperand;
        if (variableStore) {
            setScopeAndEmit(
                    new BIRNonTerminator.FieldAccess(astMapAccessExpr.pos, InstructionKind.MAP_STORE, varRefRegIndex,
                            keyRegIndex, rhsOp, astMapAccessExpr.isStoreOnCreation));
            return;
        }
        BIRVariableDcl tempVarDcl = new BIRVariableDcl(astMapAccessExpr.getBType(), this.env.nextLocalVarId(names),
                                                       VarScope.FUNCTION, VarKind.TEMP);
        this.env.enclFunc.localVars.add(tempVarDcl);
        BIROperand tempVarRef = new BIROperand(tempVarDcl);

        setScopeAndEmit(new BIRNonTerminator.FieldAccess(astMapAccessExpr.pos, InstructionKind.MAP_LOAD, tempVarRef,
                keyRegIndex, varRefRegIndex, astMapAccessExpr.optionalFieldAccess,
                                              astMapAccessExpr.isLValue && !astMapAccessExpr.leafNode));
        this.env.targetOperand = tempVarRef;
        this.varAssignment = variableStore;
    }

    @Override
    public void visit(BLangTableAccessExpr astTableAccessExpr) {
        boolean variableStore = this.varAssignment;
        this.varAssignment = false;
        BIROperand rhsOp = this.env.targetOperand;

        astTableAccessExpr.expr.accept(this);
        BIROperand varRefRegIndex = this.env.targetOperand;

        astTableAccessExpr.indexExpr.accept(this);
        BIROperand keyRegIndex = this.env.targetOperand;
        if (variableStore) {
            setScopeAndEmit(new BIRNonTerminator.FieldAccess(astTableAccessExpr.pos, InstructionKind.TABLE_STORE,
                    varRefRegIndex, keyRegIndex, rhsOp));
            return;
        }
        BIRVariableDcl tempVarDcl = new BIRVariableDcl(astTableAccessExpr.getBType(), this.env.nextLocalVarId(names),
                                                       VarScope.FUNCTION, VarKind.TEMP);
        this.env.enclFunc.localVars.add(tempVarDcl);
        BIROperand tempVarRef = new BIROperand(tempVarDcl);

        setScopeAndEmit(new BIRNonTerminator.FieldAccess(astTableAccessExpr.pos, InstructionKind.TABLE_LOAD, tempVarRef,
                keyRegIndex, varRefRegIndex));
        this.env.targetOperand = tempVarRef;
        this.varAssignment = variableStore;
    }

    @Override
    public void visit(BLangStructFieldAccessExpr astStructFieldAccessExpr) {
        generateMappingAccess(astStructFieldAccessExpr, astStructFieldAccessExpr.optionalFieldAccess);
    }

    @Override
    public void visit(BLangJSONAccessExpr astJSONFieldAccessExpr) {
        if (Types.getImpliedType(astJSONFieldAccessExpr.indexExpr.getBType()).tag == TypeTags.INT) {
            generateArrayAccess(astJSONFieldAccessExpr);
            return;
        }

        generateMappingAccess(astJSONFieldAccessExpr, astJSONFieldAccessExpr.optionalFieldAccess);
    }

    @Override
    public void visit(BLangDynamicArgExpr dynamicParamExpr) {
        dynamicParamExpr.condition.accept(this);
        dynamicParamExpr.conditionalArgument.accept(this);
    }

    @Override
    public void visit(BLangStringAccessExpr stringAccessExpr) {
        BIRVariableDcl tempVarDcl = new BIRVariableDcl(stringAccessExpr.getBType(), this.env.nextLocalVarId(names),
                                                       VarScope.FUNCTION, VarKind.TEMP);
        this.env.enclFunc.localVars.add(tempVarDcl);
        BIROperand tempVarRef = new BIROperand(tempVarDcl);

        stringAccessExpr.expr.accept(this);
        BIROperand varRefRegIndex = this.env.targetOperand;

        stringAccessExpr.indexExpr.accept(this);
        BIROperand keyRegIndex = this.env.targetOperand;

        setScopeAndEmit(new BIRNonTerminator.FieldAccess(stringAccessExpr.pos, InstructionKind.STRING_LOAD, tempVarRef,
                                              keyRegIndex, varRefRegIndex));
        this.env.targetOperand = tempVarRef;
    }

    @Override
    public void visit(BLangArrayAccessExpr astArrayAccessExpr) {
        generateArrayAccess(astArrayAccessExpr);
    }

    @Override
    public void visit(BLangIndexBasedAccess.BLangTupleAccessExpr tupleAccessExpr) {
        generateArrayAccess(tupleAccessExpr);
    }

    @Override
    public void visit(BLangIsLikeExpr isLikeExpr) {
        BIRVariableDcl tempVarDcl = new BIRVariableDcl(symTable.booleanType,
                this.env.nextLocalVarId(names), VarScope.FUNCTION, VarKind.TEMP);
        this.env.enclFunc.localVars.add(tempVarDcl);
        BIROperand toVarRef = new BIROperand(tempVarDcl);

        isLikeExpr.expr.accept(this);
        BIROperand exprIndex = this.env.targetOperand;

        setScopeAndEmit(new BIRNonTerminator.IsLike(isLikeExpr.pos, isLikeExpr.typeNode.getBType(), toVarRef,
                                                    exprIndex));

        this.env.targetOperand = toVarRef;
    }

    @Override
    public void visit(BLangTypeTestExpr typeTestExpr) {
        BIRVariableDcl tempVarDcl = new BIRVariableDcl(symTable.booleanType,
                this.env.nextLocalVarId(names), VarScope.FUNCTION, VarKind.TEMP);
        this.env.enclFunc.localVars.add(tempVarDcl);
        BIROperand toVarRef = new BIROperand(tempVarDcl);

        typeTestExpr.expr.accept(this);
        BIROperand exprIndex = this.env.targetOperand;

        setScopeAndEmit(
                new BIRNonTerminator.TypeTest(typeTestExpr.pos, typeTestExpr.typeNode.getBType(), toVarRef, exprIndex));

        this.env.targetOperand = toVarRef;
    }

    @Override
    public void visit(BLangLocalVarRef astVarRefExpr) {
        boolean variableStore = this.varAssignment;
        this.varAssignment = false;
        BSymbol varSymbol = astVarRefExpr.symbol;

        if (variableStore) {
            if (astVarRefExpr.symbol.name != Names.IGNORE) {
                BIROperand varRef = new BIROperand(this.env.symbolVarMap.get(varSymbol));
                setScopeAndEmit(new Move(astVarRefExpr.pos, this.env.targetOperand, varRef));
            }
        } else {
            BIRVariableDcl tempVarDcl = new BIRVariableDcl(varSymbol.type,
                    this.env.nextLocalVarId(names), VarScope.FUNCTION, VarKind.TEMP);
            this.env.enclFunc.localVars.add(tempVarDcl);
            BIROperand tempVarRef = new BIROperand(tempVarDcl);

            BIRVariableDcl varDecl = this.env.symbolVarMap.get(varSymbol);

            BIROperand fromVarRef = new BIROperand(varDecl);

            setScopeAndEmit(new Move(astVarRefExpr.pos, fromVarRef, tempVarRef));
            this.env.targetOperand = tempVarRef;
        }
        this.varAssignment = variableStore;
    }

    @Override
    public void visit(BLangPackageVarRef astPackageVarRefExpr) {
        boolean variableStore = this.varAssignment;
        this.varAssignment = false;

        if (variableStore) {
            if (astPackageVarRefExpr.symbol.name != Names.IGNORE) {
                BIROperand varRef = new BIROperand(getVarRef(astPackageVarRefExpr));
                setScopeAndEmit(new Move(astPackageVarRefExpr.pos, this.env.targetOperand, varRef));
            }
        } else {
            if (this.env.isInArrayOrStructure > 0) {
                BIRVariableDcl tempVarDcl = new BIRVariableDcl(astPackageVarRefExpr.getBType(),
                        this.env.nextLocalVarId(names), VarScope.FUNCTION, VarKind.TEMP);
                this.env.enclFunc.localVars.add(tempVarDcl);
                BIROperand tempVarRef = new BIROperand(tempVarDcl);
                BIROperand fromVarRef = new BIROperand(getVarRef(astPackageVarRefExpr));
                setScopeAndEmit(new Move(astPackageVarRefExpr.pos, fromVarRef, tempVarRef));
                this.env.targetOperand = tempVarRef;
            } else {
                this.env.targetOperand = new BIROperand(getVarRef(astPackageVarRefExpr));
            }
        }
        this.varAssignment = variableStore;
    }

    private BIRGlobalVariableDcl getVarRef(BLangPackageVarRef astPackageVarRefExpr) {
        BSymbol symbol = astPackageVarRefExpr.symbol;
        BIRGlobalVariableDcl globalVarDcl = this.globalVarMap.get(symbol);
        if (globalVarDcl == null) {
            globalVarDcl = new BIRGlobalVariableDcl(astPackageVarRefExpr.pos, symbol.flags, symbol.type, symbol.pkgID,
                    symbol.name, symbol.getOriginalName(), VarScope.GLOBAL, VarKind.CONSTANT, symbol.name.getValue(),
                    symbol.origin.toBIROrigin());
            this.globalVarMap.put(symbol, globalVarDcl);
        }

        if (!isInSamePackage(astPackageVarRefExpr.varSymbol, env.enclPkg.packageID)) {
            this.env.enclPkg.importedGlobalVarsDummyVarDcls.add(globalVarDcl);
        }
        return globalVarDcl;
    }

    @Override
    public void visit(BLangBinaryExpr astBinaryExpr) {
        astBinaryExpr.lhsExpr.accept(this);
        BIROperand rhsOp1 = this.env.targetOperand;

        astBinaryExpr.rhsExpr.accept(this);
        BIROperand rhsOp2 = this.env.targetOperand;

        // Create a temporary variable to store the binary operation result.
        BIRVariableDcl tempVarDcl = new BIRVariableDcl(astBinaryExpr.getBType(),
                                                       this.env.nextLocalVarId(names), VarScope.FUNCTION, VarKind.TEMP);
        this.env.enclFunc.localVars.add(tempVarDcl);
        BIROperand lhsOp = new BIROperand(tempVarDcl);
        this.env.targetOperand = lhsOp;

        // Create binary instruction
        BinaryOp binaryIns = new BinaryOp(astBinaryExpr.pos, getBinaryInstructionKind(astBinaryExpr.opKind),
                                          astBinaryExpr.getBType(), lhsOp, rhsOp1, rhsOp2);
        setScopeAndEmit(binaryIns);
    }

    @Override
    public void visit(BLangUnaryExpr unaryExpr) {
        unaryExpr.expr.accept(this);
        BIROperand rhsOp = this.env.targetOperand;

        // Create a temporary variable to store the unary operation result.
        BIRVariableDcl tempVarDcl = new BIRVariableDcl(unaryExpr.getBType(),
                                                       this.env.nextLocalVarId(names), VarScope.FUNCTION, VarKind.TEMP);
        this.env.enclFunc.localVars.add(tempVarDcl);
        BIROperand lhsOp = new BIROperand(tempVarDcl);

        if (OperatorKind.ADD.equals(unaryExpr.operator) || OperatorKind.UNTAINT.equals(unaryExpr.operator)) {
            setScopeAndEmit(new Move(unaryExpr.pos, rhsOp, lhsOp));
            this.env.targetOperand = lhsOp;
            return;
        }

        UnaryOP unaryIns = new UnaryOP(unaryExpr.pos, getUnaryInstructionKind(unaryExpr.operator), lhsOp, rhsOp);
        setScopeAndEmit(unaryIns);
        this.env.targetOperand = lhsOp;
    }

    @Override
    public void visit(BLangTrapExpr trapExpr) {
        BIRBasicBlock trapBB = new BIRBasicBlock(this.env.nextBBId());
        this.env.enclBasicBlocks.add(trapBB);
        this.env.enclBB.terminator = new BIRTerminator.GOTO(trapExpr.pos, trapBB, this.currentScope);
        this.env.enclBB = trapBB;
        this.env.trapBlocks.push(new ArrayList<>());
        addToTrapStack(trapBB);

        trapExpr.expr.accept(this);

        List<BIRBasicBlock> trappedBlocks = this.env.trapBlocks.pop();
        // Create new block for instructions after trap.
        BIRBasicBlock nextBB = new BIRBasicBlock(this.env.nextBBId());
        addToTrapStack(nextBB);
        env.enclBasicBlocks.add(nextBB);
        if (this.env.enclBB.terminator == null) {
            this.env.enclBB.terminator = new BIRTerminator.GOTO(trapExpr.pos, nextBB, this.currentScope);
        }

        env.enclFunc.errorTable.add(new BIRNode.BIRErrorEntry(trappedBlocks.get(0),
                trappedBlocks.get(trappedBlocks.size() - 1), env.targetOperand, nextBB));

        this.env.enclBB = nextBB;
    }

    @Override
    public void visit(BLangWaitExpr waitExpr) {
        createWait(waitExpr);
    }

    @Override
    public void visit(BLangWaitForAllExpr.BLangWaitLiteral waitLiteral) {
        this.env.isInArrayOrStructure++;
        visitTypedesc(waitLiteral.pos, waitLiteral.getBType(), Collections.emptyList());
        BIRBasicBlock thenBB = new BIRBasicBlock(this.env.nextBBId());
        addToTrapStack(thenBB);
        BIRVariableDcl tempVarDcl = new BIRVariableDcl(waitLiteral.getBType(),
                                                       this.env.nextLocalVarId(names), VarScope.FUNCTION, VarKind.TEMP);
        this.env.enclFunc.localVars.add(tempVarDcl);
        BIROperand toVarRef = new BIROperand(tempVarDcl);
        setScopeAndEmit(new BIRNonTerminator.NewStructure(waitLiteral.pos, toVarRef, this.env.targetOperand));
        this.env.targetOperand = toVarRef;

        List<String> keys = new ArrayList<>();
        List<BIROperand> valueExprs = new ArrayList<>();
        for (BLangWaitForAllExpr.BLangWaitKeyValue keyValue : waitLiteral.keyValuePairs) {
            keys.add(keyValue.key.value);
            BLangExpression expr = keyValue.valueExpr != null ? keyValue.valueExpr : keyValue.keyExpr;
            expr.accept(this);
            BIROperand valueRegIndex = this.env.targetOperand;
            valueExprs.add(valueRegIndex);
        }
        this.env.enclBB.terminator = new BIRTerminator.WaitAll(waitLiteral.pos, toVarRef, keys,
                valueExprs, thenBB, this.currentScope);
        this.env.targetOperand = toVarRef;
        this.env.enclFunc.basicBlocks.add(thenBB);
        this.env.enclBB = thenBB;
        this.env.isInArrayOrStructure--;
    }

    @Override
    public void visit(BLangIsAssignableExpr assignableExpr) {
        BIRVariableDcl tempVarDcl = new BIRVariableDcl(symTable.booleanType, this.env.nextLocalVarId(names),
                VarScope.FUNCTION, VarKind.TEMP);
        this.env.enclFunc.localVars.add(tempVarDcl);
        BIROperand toVarRef = new BIROperand(tempVarDcl);

        assignableExpr.lhsExpr.accept(this);
        BIROperand exprIndex = this.env.targetOperand;

        setScopeAndEmit(
                new BIRNonTerminator.TypeTest(assignableExpr.pos, assignableExpr.targetType, toVarRef, exprIndex));
        this.env.targetOperand = toVarRef;
    }

    @Override
    public void visit(BLangXMLQName xmlQName) {
        BIRVariableDcl tempVarDcl =
                new BIRVariableDcl(symTable.anyType, this.env.nextLocalVarId(names), VarScope.FUNCTION, VarKind.TEMP);
        this.env.enclFunc.localVars.add(tempVarDcl);
        BIROperand toVarRef = new BIROperand(tempVarDcl);

        // If the QName is use outside of XML, treat it as string.
        if (!xmlQName.isUsedInXML) {
            String qName = xmlQName.namespaceURI == null ? xmlQName.localname.value
                    : ("{" + xmlQName.namespaceURI + "}" + xmlQName.localname);
            generateStringLiteral(qName);
            return;
        }

        // Else, treat it as QName
        BIROperand nsURIIndex = generateStringLiteral(xmlQName.namespaceURI);
        BIROperand localnameIndex = generateStringLiteral(xmlQName.localname.value);
        BIROperand prefixIndex = generateStringLiteral(xmlQName.prefix.value);
        BIRNonTerminator.NewXMLQName newXMLQName =
                new BIRNonTerminator.NewXMLQName(xmlQName.pos, toVarRef, localnameIndex, nsURIIndex, prefixIndex);
        setScopeAndEmit(newXMLQName);
        this.env.targetOperand = toVarRef;
    }

    @Override
    public void visit(BLangXMLElementLiteral xmlElementLiteral) {
        BIRVariableDcl tempVarDcl = new BIRVariableDcl(xmlElementLiteral.getBType(), this.env.nextLocalVarId(names),
                                                       VarScope.FUNCTION, VarKind.TEMP);
        this.env.enclFunc.localVars.add(tempVarDcl);
        BIROperand toVarRef = new BIROperand(tempVarDcl);

        // Visit in-line namespace declarations. These needs to be visited first before visiting the
        // attributes, start and end tag names of the element.
        xmlElementLiteral.inlineNamespaces.forEach(xmlns -> xmlns.accept(this));

        // Create start tag name
        BLangExpression startTagName = (BLangExpression) xmlElementLiteral.getStartTagName();
        startTagName.accept(this);
        BIROperand startTagNameIndex = this.env.targetOperand;

        // Create default namespace uri
        BIROperand defaultNsURIVarRef = generateNamespaceRef(xmlElementLiteral.defaultNsSymbol, xmlElementLiteral.pos);

        // Create xml element
        BIRNonTerminator.NewXMLElement newXMLElement =
                new BIRNonTerminator.NewXMLElement(xmlElementLiteral.pos, toVarRef, startTagNameIndex,
                                                   defaultNsURIVarRef,
                                                   Symbols.isFlagOn(xmlElementLiteral.getBType().flags,
                                                                    Flags.READONLY));
        setScopeAndEmit(newXMLElement);

        // Populate the XML by adding namespace declarations, attributes and children
        populateXML(xmlElementLiteral, toVarRef);
        this.env.targetOperand = toVarRef;
    }

    @Override
    public void visit(BLangXMLAttribute attribute) {
        BIROperand xmlVarRef = this.env.targetOperand;

        attribute.name.accept(this);
        BIROperand attrNameOp = this.env.targetOperand;

        attribute.value.accept(this);
        BIROperand attrValueOp = this.env.targetOperand;
        setScopeAndEmit(new BIRNonTerminator.FieldAccess(attribute.pos, InstructionKind.XML_ATTRIBUTE_STORE, xmlVarRef,
                attrNameOp, attrValueOp));
    }

    @Override
    public void visit(BLangXMLSequenceLiteral xmlSequenceLiteral) {
        BIRVariableDcl tempVarDcl = new BIRVariableDcl(xmlSequenceLiteral.getBType(), this.env.nextLocalVarId(names),
                                                       VarScope.FUNCTION, VarKind.TEMP);

        this.env.enclFunc.localVars.add(tempVarDcl);
        BIROperand toVarRef = new BIROperand(tempVarDcl);

        BIRNonTerminator.NewXMLSequence newXMLSequence =
                new BIRNonTerminator.NewXMLSequence(xmlSequenceLiteral.pos, toVarRef);

        setScopeAndEmit(newXMLSequence);
        populateXMLSequence(xmlSequenceLiteral, toVarRef);
        this.env.targetOperand = toVarRef;
    }

    @Override
    public void visit(BLangXMLTextLiteral xmlTextLiteral) {
        BIRVariableDcl tempVarDcl = new BIRVariableDcl(xmlTextLiteral.getBType(), this.env.nextLocalVarId(names),
                                                       VarScope.FUNCTION, VarKind.TEMP);
        this.env.enclFunc.localVars.add(tempVarDcl);
        BIROperand toVarRef = new BIROperand(tempVarDcl);

        xmlTextLiteral.concatExpr.accept(this);
        BIROperand xmlTextIndex = this.env.targetOperand;

        BIRNonTerminator.NewXMLText newXMLElement =
                new BIRNonTerminator.NewXMLText(xmlTextLiteral.pos, toVarRef, xmlTextIndex);
        setScopeAndEmit(newXMLElement);
        this.env.targetOperand = toVarRef;
    }

    @Override
    public void visit(BLangXMLCommentLiteral xmlCommentLiteral) {
        BIRVariableDcl tempVarDcl = new BIRVariableDcl(xmlCommentLiteral.getBType(), this.env.nextLocalVarId(names),
                                                       VarScope.FUNCTION, VarKind.TEMP);
        this.env.enclFunc.localVars.add(tempVarDcl);
        BIROperand toVarRef = new BIROperand(tempVarDcl);

        xmlCommentLiteral.concatExpr.accept(this);
        BIROperand xmlCommentIndex = this.env.targetOperand;

        BIRNonTerminator.NewXMLComment newXMLComment =
                new BIRNonTerminator.NewXMLComment(xmlCommentLiteral.pos, toVarRef, xmlCommentIndex,
                                                   Symbols.isFlagOn(xmlCommentLiteral.getBType().flags,
                                                                    Flags.READONLY));
        setScopeAndEmit(newXMLComment);
        this.env.targetOperand = toVarRef;
    }

    @Override
    public void visit(BLangXMLProcInsLiteral xmlProcInsLiteral) {
        BIRVariableDcl tempVarDcl = new BIRVariableDcl(xmlProcInsLiteral.getBType(), this.env.nextLocalVarId(names),
                                                       VarScope.FUNCTION, VarKind.TEMP);
        this.env.enclFunc.localVars.add(tempVarDcl);
        BIROperand toVarRef = new BIROperand(tempVarDcl);

        xmlProcInsLiteral.dataConcatExpr.accept(this);
        BIROperand dataIndex = this.env.targetOperand;

        xmlProcInsLiteral.target.accept(this);
        BIROperand targetIndex = this.env.targetOperand;

        BIRNonTerminator.NewXMLProcIns newXMLProcIns =
                new BIRNonTerminator.NewXMLProcIns(xmlProcInsLiteral.pos, toVarRef, dataIndex, targetIndex,
                                                   Symbols.isFlagOn(xmlProcInsLiteral.getBType().flags,
                                                                    Flags.READONLY));
        setScopeAndEmit(newXMLProcIns);
        this.env.targetOperand = toVarRef;
    }

    @Override
    public void visit(BLangXMLQuotedString xmlQuotedString) {
        xmlQuotedString.concatExpr.accept(this);
    }

    @Override
    public void visit(BLangXMLNSStatement xmlnsStmtNode) {
        xmlnsStmtNode.xmlnsDecl.accept(this);
    }

    @Override
    public void visit(BLangXMLNS xmlnsNode) {
        // do nothing
    }

    @Override
    public void visit(BLangLocalXMLNS xmlnsNode) {
        generateXMLNamespace(xmlnsNode);
    }

    @Override
    public void visit(BLangPackageXMLNS xmlnsNode) {
        generateXMLNamespace(xmlnsNode);
    }

    @Override
    public void visit(BLangXMLAccessExpr xmlAccessExpr) {
        generateMappingAccess(xmlAccessExpr, false);
    }

    @Override
    public void visit(BLangTypedescExpr accessExpr) {
        BIRVariableDcl tempVarDcl =
                new BIRVariableDcl(accessExpr.getBType(), this.env.nextLocalVarId(names), VarScope.FUNCTION,
                                   VarKind.TEMP);
        this.env.enclFunc.localVars.add(tempVarDcl);
        BIROperand toVarRef = new BIROperand(tempVarDcl);
        setScopeAndEmit(new BIRNonTerminator.NewTypeDesc(accessExpr.pos, toVarRef, accessExpr.resolvedType,
                                                         Collections.emptyList()));
        this.env.targetOperand = toVarRef;
    }

    @Override
    public void visit(BLangTableConstructorExpr tableConstructorExpr) {
        BIRVariableDcl tempVarDcl = new BIRVariableDcl(tableConstructorExpr.getBType(), this.env.nextLocalVarId(names),
                                                       VarScope.FUNCTION, VarKind.TEMP);

        this.env.enclFunc.localVars.add(tempVarDcl);
        BIROperand toVarRef = new BIROperand(tempVarDcl);

        BLangArrayLiteral keySpecifierLiteral = new BLangArrayLiteral();
        keySpecifierLiteral.pos = tableConstructorExpr.pos;
        keySpecifierLiteral.setBType(symTable.stringArrayType);
        keySpecifierLiteral.exprs = new ArrayList<>();
        BTableType type = (BTableType) Types.getImpliedType(tableConstructorExpr.getBType());

        if (!type.fieldNameList.isEmpty()) {
            type.fieldNameList.forEach(col -> {
                BLangLiteral colLiteral = new BLangLiteral();
                colLiteral.pos = tableConstructorExpr.pos;
                colLiteral.setBType(symTable.stringType);
                colLiteral.value = col;
                keySpecifierLiteral.exprs.add(colLiteral);
            });
        }

        keySpecifierLiteral.accept(this);
        BIROperand keyColOp = this.env.targetOperand;

        BLangArrayLiteral dataLiteral = new BLangArrayLiteral();
        dataLiteral.pos = tableConstructorExpr.pos;
        dataLiteral.setBType(
                new BArrayType(((BTableType) Types.getImpliedType(tableConstructorExpr.getBType())).constraint));
        dataLiteral.exprs = new ArrayList<>(tableConstructorExpr.recordLiteralList);
        dataLiteral.accept(this);
        BIROperand dataOp = this.env.targetOperand;

        setScopeAndEmit(
                new BIRNonTerminator.NewTable(tableConstructorExpr.pos, tableConstructorExpr.getBType(), toVarRef,
                                              keyColOp, dataOp));

        this.env.targetOperand = toVarRef;
    }

    @Override
    public void visit(BLangSimpleVarRef.BLangTypeLoad typeLoad) {
        BType type = typeLoad.symbol.tag == SymTag.TYPE_DEF ?
                ((BTypeDefinitionSymbol) typeLoad.symbol).referenceType : typeLoad.symbol.type;
        visitTypedesc(typeLoad.pos, type, Collections.emptyList());
    }

    private void visitTypedesc(Location pos, BType type, List<BIROperand> varDcls) {
        BIRVariableDcl tempVarDcl = new BIRVariableDcl(symTable.typeDesc, this.env.nextLocalVarId(names),
                                                       VarScope.FUNCTION, VarKind.TEMP);
        BIRGenEnv env = this.env;
        env.enclFunc.localVars.add(tempVarDcl);
        BIROperand toVarRef = new BIROperand(tempVarDcl);
        BIROperand annotations = getAnnotations(type.tsymbol, env);
        if (annotations != null) {
            setScopeAndEmit(new BIRNonTerminator.NewTypeDesc(pos, toVarRef, type, varDcls, annotations));
            env.targetOperand = toVarRef;
            return;
        }
        setScopeAndEmit(new BIRNonTerminator.NewTypeDesc(pos, toVarRef, type, varDcls));
        env.targetOperand = toVarRef;
    }

    @Override
    public void visit(BLangBreak breakStmt) {
        BIRLockDetailsHolder toUnlock = this.env.unlockVars.peek();
        if (!toUnlock.isEmpty()) {
            BIRBasicBlock goToBB = new BIRBasicBlock(this.env.nextBBId());
            this.env.enclBasicBlocks.add(goToBB);
            this.env.enclBB.terminator = new BIRTerminator.GOTO(breakStmt.pos, goToBB, this.currentScope);
            this.env.enclBB = goToBB;
        }

        int numLocks = toUnlock.size();
        while (numLocks > 0) {
            BIRBasicBlock unlockBB = new BIRBasicBlock(this.env.nextBBId());
            this.env.enclBasicBlocks.add(unlockBB);
            BIRTerminator.Unlock unlock = new BIRTerminator.Unlock(null, unlockBB, this.currentScope);
            this.env.enclBB.terminator = unlock;
            unlock.relatedLock = toUnlock.getLock(numLocks - 1);
            this.env.enclBB = unlockBB;
            numLocks--;
        }
        this.env.enclBB.terminator = new BIRTerminator.GOTO(breakStmt.pos, this.env.enclLoopEndBB, this.currentScope);
    }

    @Override
    public void visit(BLangContinue continueStmt) {
        BIRLockDetailsHolder toUnlock = this.env.unlockVars.peek();
        if (!toUnlock.isEmpty()) {
            BIRBasicBlock goToBB = new BIRBasicBlock(this.env.nextBBId());
            this.env.enclBasicBlocks.add(goToBB);
            this.env.enclBB.terminator = new BIRTerminator.GOTO(continueStmt.pos, goToBB, this.currentScope);
            this.env.enclBB = goToBB;
        }
        int numLocks = toUnlock.size();
        while (numLocks > 0) {
            BIRBasicBlock unlockBB = new BIRBasicBlock(this.env.nextBBId());
            this.env.enclBasicBlocks.add(unlockBB);
            BIRTerminator.Unlock unlock = new BIRTerminator.Unlock(null,  unlockBB, this.currentScope);
            this.env.enclBB.terminator = unlock;
            BIRTerminator.Lock lock = toUnlock.getLock(numLocks - 1);
            unlock.relatedLock = lock;
            this.env.enclBB = unlockBB;
            numLocks--;
        }

        this.env.enclBB.terminator = new BIRTerminator.GOTO(continueStmt.pos, this.env.enclLoopBB, this.currentScope);
    }

    @Override
    public void visit(BLangFunctionVarRef fpVarRef) {
        generateFPVarRef(fpVarRef, (BInvokableSymbol) fpVarRef.symbol);
    }

    @Override
    public void visit(BLangStructFunctionVarRef structFpVarRef) {
        generateFPVarRef(structFpVarRef, (BInvokableSymbol) structFpVarRef.symbol);
    }

    @Override
    public void visit(BLangLockStmt lockStmt) {
        BIRBasicBlock lockedBB = new BIRBasicBlock(this.env.nextBBId());
        addToTrapStack(lockedBB);
        this.env.enclBasicBlocks.add(lockedBB);
        BIRTerminator.Lock lock = new BIRTerminator.Lock(lockStmt.pos, lockedBB, this.currentScope);
        this.env.enclBB.terminator = lock;
        lockStmtMap.put(lockStmt, lock); // Populate the cache.
        this.env.unlockVars.peek().addLock(lock);
        populateBirLockWithGlobalVars(lockStmt);
        this.env.enclBB = lockedBB;

    }

    private void populateBirLockWithGlobalVars(BLangLockStmt lockStmt) {
        for (BVarSymbol globalVar : lockStmt.lockVariables) {
            BIRGlobalVariableDcl birGlobalVar = this.globalVarMap.get(globalVar);

            // If null query the dummy map for dummy variables.
            if (birGlobalVar == null) {
                birGlobalVar = dummyGlobalVarMapForLocks.computeIfAbsent(globalVar, k ->
                        new BIRGlobalVariableDcl(null, globalVar.flags, globalVar.type, globalVar.pkgID,
                                                 globalVar.name, globalVar.getOriginalName(), VarScope.GLOBAL,
                                                 VarKind.GLOBAL, globalVar.name.value,
                                                 globalVar.origin.toBIROrigin()));
            }

            ((BIRTerminator.Lock) this.env.enclBB.terminator).lockVariables.add(birGlobalVar);
        }
    }

    @Override
    public void visit(BLangUnLockStmt unLockStmt) {
        BIRLockDetailsHolder lockDetailsHolder = this.env.unlockVars.peek();
        if (lockDetailsHolder.isEmpty()) {
            return;
        }
        BIRBasicBlock unLockedBB = new BIRBasicBlock(this.env.nextBBId());
        addToTrapStack(unLockedBB);
        this.env.enclBasicBlocks.add(unLockedBB);
        this.env.enclBB.terminator = new BIRTerminator.Unlock(unLockStmt.pos, unLockedBB, this.currentScope);
        ((BIRTerminator.Unlock) this.env.enclBB.terminator).relatedLock = lockStmtMap.get(unLockStmt.relatedLock);
        this.env.enclBB = unLockedBB;

        lockDetailsHolder.removeLastLock();
    }

    @Override
    public void visit(BLangRegExpTemplateLiteral regExpTemplateLiteral) {
        BIROperand toVarRef = createVarRefOperand(regExpTemplateLiteral.getBType());

        regExpTemplateLiteral.reDisjunction.accept(this);
        BIROperand reDisjunction = this.env.targetOperand;

        BIRNonTerminator.NewRegExp newRegExp = new BIRNonTerminator.NewRegExp(regExpTemplateLiteral.pos, toVarRef,
                reDisjunction);
        setScopeAndEmit(newRegExp);
        this.env.targetOperand = toVarRef;
    }

    @Override
    public void visit(BLangReDisjunction reDisjunction) {
        BIROperand toVarRef = createVarRefOperand(symTable.anydataType);

        BLangArrayLiteral seqList = new BLangArrayLiteral();
        seqList.pos = reDisjunction.pos;
        seqList.setBType(symTable.arrayAnydataType);
        seqList.exprs = new ArrayList<>();
        seqList.exprs.addAll(reDisjunction.sequenceList);

        seqList.accept(this);
        BIROperand sequences = this.env.targetOperand;

        BIRNonTerminator.NewReDisjunction newRegExp = new BIRNonTerminator.NewReDisjunction(reDisjunction.pos,
                sequences, toVarRef);
        setScopeAndEmit(newRegExp);
        this.env.targetOperand = toVarRef;
    }

    @Override
    public void visit(BLangReSequence reSequence) {
        BIROperand toVarRef = createVarRefOperand(symTable.anydataType);

        BLangArrayLiteral terms = new BLangArrayLiteral();
        terms.pos = reSequence.pos;
        terms.setBType(symTable.arrayAnydataType);
        terms.exprs = new ArrayList<>();
        terms.exprs.addAll(reSequence.termList);

        terms.accept(this);
        BIROperand sequences = this.env.targetOperand;

        BIRNonTerminator.NewReSequence newReSequence =
                new BIRNonTerminator.NewReSequence(reSequence.pos, sequences, toVarRef);
        setScopeAndEmit(newReSequence);
        this.env.targetOperand = toVarRef;
    }

    @Override
    public void visit(BLangReAssertion reAssertion) {
        BIROperand toVarRef = createVarRefOperand(symTable.anydataType);

        reAssertion.assertion.accept(this);
        BIROperand assertion = this.env.targetOperand;

        BIRNonTerminator.NewReAssertion newReAssertion = new BIRNonTerminator.NewReAssertion(reAssertion.pos,
                assertion, toVarRef);
        setScopeAndEmit(newReAssertion);
        this.env.targetOperand = toVarRef;
    }

    @Override
    public void visit(BLangReAtomQuantifier reAtomQuantifier) {
        BIROperand toVarRef = createVarRefOperand(symTable.anydataType);

        reAtomQuantifier.atom.accept(this);
        BIROperand atom = this.env.targetOperand;

        reAtomQuantifier.quantifier.accept(this);
        BIROperand quantifier = this.env.targetOperand;

        BIRNonTerminator.NewReAtomQuantifier newReAtomQuantifier =
                new BIRNonTerminator.NewReAtomQuantifier(reAtomQuantifier.pos,
                toVarRef, atom, quantifier);
        setScopeAndEmit(newReAtomQuantifier);
        this.env.targetOperand = toVarRef;
    }

    @Override
    public void visit(BLangReQuantifier reQuantifier) {
        BIROperand toVarRef = createVarRefOperand(symTable.anydataType);

        reQuantifier.quantifier.accept(this);
        BIROperand quantifier = this.env.targetOperand;

        reQuantifier.nonGreedyChar.accept(this);
        BIROperand nonGreedyChar = this.env.targetOperand;

        BIRNonTerminator.NewReQuantifier newReQuantifier =
                new BIRNonTerminator.NewReQuantifier(reQuantifier.pos, toVarRef, quantifier, nonGreedyChar);
        setScopeAndEmit(newReQuantifier);
        this.env.targetOperand = toVarRef;
    }

    @Override
    public void visit(BLangReAtomCharOrEscape reLiteralCharOrEscape) {
        BIROperand toVarRef = createVarRefOperand(symTable.anydataType);

        reLiteralCharOrEscape.charOrEscape.accept(this);
        BIROperand charOrEscape = this.env.targetOperand;

        BIRNonTerminator.NewReLiteralCharOrEscape newReLiteralCharOrEscape =
                new BIRNonTerminator.NewReLiteralCharOrEscape(reLiteralCharOrEscape.pos, toVarRef, charOrEscape);
        setScopeAndEmit(newReLiteralCharOrEscape);
        this.env.targetOperand = toVarRef;
    }

    @Override
    public void visit(BLangReCharacterClass reCharacterClass) {
        BIROperand toVarRef = createVarRefOperand(symTable.anydataType);

        reCharacterClass.characterClassStart.accept(this);
        BIROperand classStart = this.env.targetOperand;

        reCharacterClass.negation.accept(this);
        BIROperand negation = this.env.targetOperand;

        reCharacterClass.charSet.accept(this);
        BIROperand charSet = this.env.targetOperand;

        reCharacterClass.characterClassEnd.accept(this);
        BIROperand classEnd = this.env.targetOperand;

        BIRNonTerminator.NewReCharacterClass newReCharacterClass =
                new BIRNonTerminator.NewReCharacterClass(reCharacterClass.pos, toVarRef, classStart,
                        negation, charSet, classEnd);
        setScopeAndEmit(newReCharacterClass);
        this.env.targetOperand = toVarRef;
    }

    @Override
    public void visit(BLangReCharSet reCharSet) {
        BIROperand toVarRef = createVarRefOperand(symTable.anydataType);

        BLangArrayLiteral atoms = new BLangArrayLiteral();
        atoms.pos = reCharSet.pos;
        atoms.setBType(symTable.arrayAnydataType);
        atoms.exprs = new ArrayList<>();
        atoms.exprs.addAll(reCharSet.charSetAtoms);

        atoms.accept(this);
        BIROperand charSetAtoms = this.env.targetOperand;

        BIRNonTerminator.NewReCharSet newReCharSet = new BIRNonTerminator.NewReCharSet(reCharSet.pos, toVarRef,
                charSetAtoms);
        setScopeAndEmit(newReCharSet);
        this.env.targetOperand = toVarRef;
    }

    @Override
    public void visit(BLangReCharSetRange reCharSetRange) {
        BIROperand toVarRef = createVarRefOperand(symTable.anydataType);

        reCharSetRange.lhsCharSetAtom.accept(this);
        BIROperand lhsCharSetAtom = this.env.targetOperand;

        reCharSetRange.dash.accept(this);
        BIROperand dash = this.env.targetOperand;

        reCharSetRange.rhsCharSetAtom.accept(this);
        BIROperand rhsCharSetAtom = this.env.targetOperand;

        BIRNonTerminator.NewReCharSetRange newReCharSet = new BIRNonTerminator.NewReCharSetRange(reCharSetRange.pos,
                toVarRef, lhsCharSetAtom, dash, rhsCharSetAtom);
        setScopeAndEmit(newReCharSet);
        this.env.targetOperand = toVarRef;
    }

    @Override
    public void visit(BLangReCapturingGroups reCapturingGroups) {
        BIROperand toVarRef = createVarRefOperand(symTable.anydataType);

        reCapturingGroups.openParen.accept(this);
        BIROperand openParen = this.env.targetOperand;

        reCapturingGroups.flagExpr.accept(this);
        BIROperand flagExpr = this.env.targetOperand;

        reCapturingGroups.disjunction.accept(this);
        BIROperand reDisjunction = this.env.targetOperand;

        reCapturingGroups.closeParen.accept(this);
        BIROperand closeParen = this.env.targetOperand;

        BIRNonTerminator.NewReCapturingGroup newReCapturingGroup =
                new BIRNonTerminator.NewReCapturingGroup(reCapturingGroups.pos, toVarRef, openParen, flagExpr,
                        reDisjunction, closeParen);
        setScopeAndEmit(newReCapturingGroup);
        this.env.targetOperand = toVarRef;
    }

    @Override
    public void visit(BLangReFlagExpression reFlagExpression) {
        BIROperand toVarRef = createVarRefOperand(symTable.anydataType);

        reFlagExpression.questionMark.accept(this);
        BIROperand questionMark = this.env.targetOperand;

        reFlagExpression.flagsOnOff.accept(this);
        BIROperand flagsOnOff = this.env.targetOperand;

        reFlagExpression.colon.accept(this);
        BIROperand colon = this.env.targetOperand;

        BIRNonTerminator.NewReFlagExpression newReFlagExpression =
                new BIRNonTerminator.NewReFlagExpression(reFlagExpression.pos, toVarRef, questionMark, flagsOnOff,
                        colon);
        setScopeAndEmit(newReFlagExpression);
        this.env.targetOperand = toVarRef;
    }

    @Override
    public void visit(BLangReFlagsOnOff reFlagsOnOff) {
        BIROperand toVarRef = createVarRefOperand(symTable.anydataType);

        reFlagsOnOff.flags.accept(this);
        BIROperand flags = this.env.targetOperand;

        BIRNonTerminator.NewReFlagOnOff newReFlagOnOff = new BIRNonTerminator.NewReFlagOnOff(reFlagsOnOff.pos,
                toVarRef, flags);
        setScopeAndEmit(newReFlagOnOff);
        this.env.targetOperand = toVarRef;
    }

    private BIROperand createVarRefOperand(BType type) {
        BIRVariableDcl tempVarDcl = new BIRVariableDcl(type, this.env.nextLocalVarId(names), VarScope.FUNCTION,
                VarKind.TEMP);
        this.env.enclFunc.localVars.add(tempVarDcl);
        return new BIROperand(tempVarDcl);
    }

    private void setScopeAndEmit(BIRNonTerminator instruction) {
        instruction.scope = this.currentScope;
        this.env.enclBB.instructions.add(instruction);
    }

    private InstructionKind getBinaryInstructionKind(OperatorKind opKind) {
        switch (opKind) {
            case ADD:
                return InstructionKind.ADD;
            case SUB:
                return InstructionKind.SUB;
            case MUL:
                return InstructionKind.MUL;
            case DIV:
                return InstructionKind.DIV;
            case MOD:
                return InstructionKind.MOD;
            case EQUAL:
            case EQUALS:
                return InstructionKind.EQUAL;
            case NOT_EQUAL:
                return InstructionKind.NOT_EQUAL;
            case GREATER_THAN:
                return InstructionKind.GREATER_THAN;
            case GREATER_EQUAL:
                return InstructionKind.GREATER_EQUAL;
            case LESS_THAN:
                return InstructionKind.LESS_THAN;
            case LESS_EQUAL:
                return InstructionKind.LESS_EQUAL;
            case AND:
                return InstructionKind.AND;
            case OR:
                return InstructionKind.OR;
            case REF_EQUAL:
                return InstructionKind.REF_EQUAL;
            case REF_NOT_EQUAL:
                return InstructionKind.REF_NOT_EQUAL;
            case CLOSED_RANGE:
                return InstructionKind.CLOSED_RANGE;
            case HALF_OPEN_RANGE:
                return InstructionKind.HALF_OPEN_RANGE;
            case ANNOT_ACCESS:
                return InstructionKind.ANNOT_ACCESS;
            case BITWISE_AND:
                return InstructionKind.BITWISE_AND;
            case BITWISE_OR:
                return InstructionKind.BITWISE_OR;
            case BITWISE_XOR:
                return InstructionKind.BITWISE_XOR;
            case BITWISE_LEFT_SHIFT:
                return InstructionKind.BITWISE_LEFT_SHIFT;
            case BITWISE_RIGHT_SHIFT:
                return InstructionKind.BITWISE_RIGHT_SHIFT;
            case BITWISE_UNSIGNED_RIGHT_SHIFT:
                return InstructionKind.BITWISE_UNSIGNED_RIGHT_SHIFT;
            default:
                throw new IllegalStateException("unsupported binary operation: " + opKind.value());
        }
    }

    private InstructionKind getUnaryInstructionKind(OperatorKind opKind) {
        switch (opKind) {
            case TYPEOF:
                return InstructionKind.TYPEOF;
            case NOT:
                return InstructionKind.NOT;
            case SUB:
                return InstructionKind.NEGATE;
            case ADD:
                return InstructionKind.MOVE;
            default:
                throw new IllegalStateException("unsupported unary operator: " + opKind.value());
        }
    }

    private void generateListConstructorExpr(BLangListConstructorExpr listConstructorExpr) {
        this.env.isInArrayOrStructure++;
        // Emit create array instruction
        BIRVariableDcl tempVarDcl = new BIRVariableDcl(listConstructorExpr.getBType(), this.env.nextLocalVarId(names),
                                                       VarScope.FUNCTION, VarKind.TEMP);
        this.env.enclFunc.localVars.add(tempVarDcl);
        BIROperand toVarRef = new BIROperand(tempVarDcl);

        long size = -1L;
        BIROperand typedescOp = null;
        List<BLangExpression> exprs = listConstructorExpr.exprs;
        BType listConstructorExprType = listConstructorExpr.getBType();
        BType referredType = Types.getImpliedType(listConstructorExprType);
        if (referredType.tag == TypeTags.ARRAY &&
                ((BArrayType) referredType).state != BArrayState.OPEN) {
            size = ((BArrayType) referredType).size;
        } else if (referredType.tag == TypeTags.TUPLE) {
            typedescOp = this.env.targetOperand;
            size = exprs.size();
        }

        BLangLiteral literal = new BLangLiteral();
        literal.pos = listConstructorExpr.pos;
        literal.value = size;
        literal.setBType(symTable.intType);
        literal.accept(this);
        BIROperand sizeOp = this.env.targetOperand;

        List<BIRNode.BIRListConstructorEntry> initialValues = new ArrayList<>(exprs.size());

        for (BLangExpression expr : exprs) {
            if (expr.getKind() == NodeKind.LIST_CONSTRUCTOR_SPREAD_OP) {
                BLangListConstructorSpreadOpExpr spreadMember = (BLangListConstructorSpreadOpExpr) expr;
                spreadMember.expr.accept(this);
                initialValues.add(new BIRNode.BIRListConstructorSpreadMemberEntry(this.env.targetOperand));
            } else {
                expr.accept(this);
                initialValues.add(new BIRNode.BIRListConstructorExprEntry(this.env.targetOperand));
            }
        }

        if (referredType.tag == TypeTags.TUPLE) {
            setScopeAndEmit(
                    new BIRNonTerminator.NewArray(listConstructorExpr.pos, listConstructorExprType, toVarRef,
                            typedescOp, sizeOp, initialValues));
        } else {
            setScopeAndEmit(
                    new BIRNonTerminator.NewArray(listConstructorExpr.pos, listConstructorExprType, toVarRef, sizeOp,
                            initialValues));
        }
        this.env.targetOperand = toVarRef;
        this.env.isInArrayOrStructure--;
    }

    private void generateArrayAccess(BLangIndexBasedAccess astArrayAccessExpr) {
        boolean variableStore = this.varAssignment;
        this.varAssignment = false;

        BIROperand rhsOp = this.env.targetOperand;

        astArrayAccessExpr.expr.accept(this);
        BIROperand varRefRegIndex = this.env.targetOperand;

        astArrayAccessExpr.indexExpr.accept(this);
        BIROperand keyRegIndex = this.env.targetOperand;

        if (variableStore) {
            setScopeAndEmit(new BIRNonTerminator.FieldAccess(astArrayAccessExpr.pos, InstructionKind.ARRAY_STORE,
                    varRefRegIndex, keyRegIndex, rhsOp));
            return;
        }
        BIRVariableDcl tempVarDcl = new BIRVariableDcl(astArrayAccessExpr.getBType(), this.env.nextLocalVarId(names),
                                                       VarScope.FUNCTION, VarKind.TEMP);
        this.env.enclFunc.localVars.add(tempVarDcl);
        BIROperand tempVarRef = new BIROperand(tempVarDcl);

        setScopeAndEmit(new BIRNonTerminator.FieldAccess(astArrayAccessExpr.pos, InstructionKind.ARRAY_LOAD, tempVarRef,
                                              keyRegIndex, varRefRegIndex, false,
                                              astArrayAccessExpr.isLValue && !astArrayAccessExpr.leafNode));
        this.env.targetOperand = tempVarRef;

        this.varAssignment = variableStore;
    }

    private void generateMappingAccess(BLangIndexBasedAccess astIndexBasedAccessExpr, boolean except) {
        boolean variableStore = this.varAssignment;
        this.varAssignment = false;
        InstructionKind insKind;
        BType astAccessExprExprType = Types.getImpliedType(astIndexBasedAccessExpr.expr.getBType());
        if (variableStore) {
            BIROperand rhsOp = this.env.targetOperand;

            astIndexBasedAccessExpr.expr.accept(this);
            BIROperand varRefRegIndex = this.env.targetOperand;

            astIndexBasedAccessExpr.indexExpr.accept(this);
            BIROperand keyRegIndex = this.env.targetOperand;

            if (astIndexBasedAccessExpr.getKind() == NodeKind.XML_ATTRIBUTE_ACCESS_EXPR) {
                insKind = InstructionKind.XML_ATTRIBUTE_STORE;
                keyRegIndex = getQNameOP(astIndexBasedAccessExpr.indexExpr, keyRegIndex);
            } else if (astAccessExprExprType.tag == TypeTags.OBJECT ||
                    (astAccessExprExprType.tag == TypeTags.UNION &&
                            Types.getImpliedType(((BUnionType) astAccessExprExprType).getMemberTypes().iterator()
                                    .next()).tag == TypeTags.OBJECT)) {
                insKind = InstructionKind.OBJECT_STORE;
            } else {
                insKind = InstructionKind.MAP_STORE;
            }
            setScopeAndEmit(
                    new BIRNonTerminator.FieldAccess(astIndexBasedAccessExpr.pos, insKind, varRefRegIndex, keyRegIndex,
                            rhsOp, astIndexBasedAccessExpr.isStoreOnCreation));
        } else {
            BIRVariableDcl tempVarDcl = new BIRVariableDcl(astIndexBasedAccessExpr.getBType(),
                                                           this.env.nextLocalVarId(names),
                                                           VarScope.FUNCTION, VarKind.TEMP);
            this.env.enclFunc.localVars.add(tempVarDcl);
            BIROperand tempVarRef = new BIROperand(tempVarDcl);

            astIndexBasedAccessExpr.expr.accept(this);
            BIROperand varRefRegIndex = this.env.targetOperand;

            astIndexBasedAccessExpr.indexExpr.accept(this);
            BIROperand keyRegIndex = this.env.targetOperand;

            if (astIndexBasedAccessExpr.getKind() == NodeKind.XML_ATTRIBUTE_ACCESS_EXPR) {
                insKind = InstructionKind.XML_ATTRIBUTE_LOAD;
                keyRegIndex = getQNameOP(astIndexBasedAccessExpr.indexExpr, keyRegIndex);
            } else if (TypeTags.isXMLTypeTag(astAccessExprExprType.tag)) {
                generateXMLAccess((BLangXMLAccessExpr) astIndexBasedAccessExpr, tempVarRef, varRefRegIndex,
                        keyRegIndex);
                this.varAssignment = variableStore;
                return;
            } else if (astAccessExprExprType.tag == TypeTags.OBJECT ||
                    (astAccessExprExprType.tag == TypeTags.UNION &&
                            Types.getImpliedType(((BUnionType) astAccessExprExprType).getMemberTypes().iterator()
                                    .next()).tag == TypeTags.OBJECT)) {
                insKind = InstructionKind.OBJECT_LOAD;
            } else {
                insKind = InstructionKind.MAP_LOAD;
            }
            setScopeAndEmit(
                    new BIRNonTerminator.FieldAccess(astIndexBasedAccessExpr.pos, insKind, tempVarRef, keyRegIndex,
                            varRefRegIndex, except,
                            astIndexBasedAccessExpr.isLValue && !astIndexBasedAccessExpr.leafNode));
            this.env.targetOperand = tempVarRef;
        }
        this.varAssignment = variableStore;
    }

    private BType getEffectiveObjectType(BType objType) {
        BType type = Types.getImpliedType(objType);
        if (type.tag == TypeTags.UNION) {
            return ((BUnionType) type).getMemberTypes().stream()
                    .filter(t -> Types.getImpliedType(t).tag != TypeTags.ERROR)
                    .findFirst()
                    .orElse(symTable.noType);
        }
        return objType;
    }

    private BIROperand generateStringLiteral(String value) {
        BLangLiteral prefixLiteral = (BLangLiteral) TreeBuilder.createLiteralExpression();
        prefixLiteral.value = value;

        if (value == null) {
            prefixLiteral.setBType(symTable.nilType);
        } else {
            prefixLiteral.setBType(symTable.stringType);
        }

        prefixLiteral.accept(this);
        return this.env.targetOperand;
    }

    private void generateXMLNamespace(BLangXMLNS xmlnsNode) {
        BIRVariableDcl birVarDcl = new BIRVariableDcl(xmlnsNode.pos, symTable.stringType,
                this.env.nextLocalVarId(names), VarScope.FUNCTION, VarKind.LOCAL, null);
        this.env.enclFunc.localVars.add(birVarDcl);
        this.env.symbolVarMap.put(xmlnsNode.symbol, birVarDcl);

        // Visit the namespace uri expression.
        xmlnsNode.namespaceURI.accept(this);

        // Create a variable reference and
        BIROperand varRef = new BIROperand(birVarDcl);
        setScopeAndEmit(new Move(xmlnsNode.pos, this.env.targetOperand, varRef));
    }

    private BIROperand generateNamespaceRef(BXMLNSSymbol nsSymbol, Location pos) {
        if (nsSymbol == null) {
            return generateStringLiteral(null);
        }

        // global-level, object-level, record-level namespace declarations will not have
        // any interpolated content. hence the namespace URI is statically known.
        long ownerTag = nsSymbol.owner.tag;
        if ((ownerTag & SymTag.PACKAGE) == SymTag.PACKAGE ||
                (ownerTag & SymTag.OBJECT) == SymTag.OBJECT ||
                (ownerTag & SymTag.RECORD) == SymTag.RECORD) {
            return generateStringLiteral(nsSymbol.namespaceURI);
        }

        BIRVariableDcl nsURIVarDcl = new BIRVariableDcl(symTable.stringType, this.env.nextLocalVarId(names),
                VarScope.FUNCTION, VarKind.TEMP);
        this.env.enclFunc.localVars.add(nsURIVarDcl);
        BIROperand nsURIVarRef = new BIROperand(nsURIVarDcl);

        BIRVariableDcl varDecl = this.env.symbolVarMap.get(nsSymbol);
        BIROperand fromVarRef = new BIROperand(varDecl);
        setScopeAndEmit(new Move(pos, fromVarRef, nsURIVarRef));
        return nsURIVarRef;
    }

    private void populateXMLSequence(BLangXMLSequenceLiteral xmlSequenceLiteral, BIROperand toVarRef) {
        for (BLangExpression xmlItem : xmlSequenceLiteral.xmlItems) {
            xmlItem.accept(this);
            BIROperand childOp = this.env.targetOperand;
            setScopeAndEmit(
                    new BIRNonTerminator.XMLAccess(xmlItem.pos, InstructionKind.XML_SEQ_STORE, toVarRef, childOp));
        }
    }

    private void populateXML(BLangXMLElementLiteral xmlElementLiteral, BIROperand toVarRef) {
        // Add namespaces decelerations visible to this element.
        xmlElementLiteral.namespacesInScope.forEach((name, symbol) -> {
            BLangXMLQName nsQName = new BLangXMLQName(name.getValue(), XMLConstants.XMLNS_ATTRIBUTE);
            nsQName.setBType(symTable.stringType);
            nsQName.accept(this);
            BIROperand nsQNameIndex = this.env.targetOperand;
            BIROperand nsURIIndex = generateNamespaceRef(symbol, xmlElementLiteral.pos);
            setScopeAndEmit(new BIRNonTerminator.FieldAccess(xmlElementLiteral.pos, InstructionKind.XML_ATTRIBUTE_STORE,
                    toVarRef, nsQNameIndex, nsURIIndex));
        });

        // Add attributes
        xmlElementLiteral.attributes.forEach(attribute -> {
            this.env.targetOperand = toVarRef;
            attribute.accept(this);
        });

        // Add children
        xmlElementLiteral.modifiedChildren.forEach(child -> {
            child.accept(this);
            BIROperand childOp = this.env.targetOperand;
            setScopeAndEmit(
                    new BIRNonTerminator.XMLAccess(child.pos, InstructionKind.XML_SEQ_STORE, toVarRef, childOp));
        });
    }

    private BIROperand getQNameOP(BLangExpression qnameExpr, BIROperand keyRegIndex) {
        if (qnameExpr.getKind() == NodeKind.XML_QNAME) {
            return keyRegIndex;
        }

        BIRVariableDcl tempQNameVarDcl = new BIRVariableDcl(symTable.anyType,
                this.env.nextLocalVarId(names), VarScope.FUNCTION, VarKind.TEMP);
        this.env.enclFunc.localVars.add(tempQNameVarDcl);
        BIROperand qnameVarRef = new BIROperand(tempQNameVarDcl);
        setScopeAndEmit(new BIRNonTerminator.NewStringXMLQName(qnameExpr.pos, qnameVarRef, keyRegIndex));
        return qnameVarRef;
    }

    // todo: remove/move this, we no longer support xml access like this
    private void generateXMLAccess(BLangXMLAccessExpr xmlAccessExpr, BIROperand tempVarRef,
                                   BIROperand varRefRegIndex, BIROperand keyRegIndex) {
        this.env.targetOperand = tempVarRef;
        InstructionKind insKind;
        if (xmlAccessExpr.fieldType == FieldKind.ALL) {
            setScopeAndEmit(new BIRNonTerminator.XMLAccess(xmlAccessExpr.pos, InstructionKind.XML_LOAD_ALL, tempVarRef,
                    varRefRegIndex));
            return;
        } else if (Types.getImpliedType(xmlAccessExpr.indexExpr.getBType()).tag == TypeTags.STRING) {
            insKind = InstructionKind.XML_LOAD;
        } else {
            insKind = InstructionKind.XML_SEQ_LOAD;
        }

        setScopeAndEmit(
                new BIRNonTerminator.FieldAccess(xmlAccessExpr.pos, insKind, tempVarRef, keyRegIndex, varRefRegIndex));
    }

    private void generateFPVarRef(BLangExpression fpVarRef, BInvokableSymbol funcSymbol) {
        // fpload instruction
        BIRVariableDcl tempVarLambda =
                new BIRVariableDcl(fpVarRef.getBType(), this.env.nextLocalVarId(names), VarScope.FUNCTION,
                                   VarKind.TEMP);
        this.env.enclFunc.localVars.add(tempVarLambda);
        BIROperand lhsOp = new BIROperand(tempVarLambda);
        Name funcName = getFuncName(funcSymbol);

        List<BIRVariableDcl> params = new ArrayList<>();

        funcSymbol.params.forEach(param -> {
            BIRVariableDcl birVarDcl = new BIRVariableDcl(fpVarRef.pos, param.type, this.env.nextLambdaVarId(names),
                    VarScope.FUNCTION, VarKind.ARG, null);
            params.add(birVarDcl);
        });

        BVarSymbol restParam = funcSymbol.restParam;
        if (restParam != null) {
            BIRVariableDcl birVarDcl = new BIRVariableDcl(fpVarRef.pos, restParam.type, this.env.nextLambdaVarId(names),
                    VarScope.FUNCTION, VarKind.ARG, null);
            params.add(birVarDcl);
        }

        setScopeAndEmit(
                new BIRNonTerminator.FPLoad(fpVarRef.pos, funcSymbol.pkgID, funcName, lhsOp, params, new ArrayList<>(),
                        funcSymbol.type, funcSymbol.strandName, funcSymbol.schedulerPolicy));
        this.env.targetOperand = lhsOp;
    }

    private void addToTrapStack(BIRBasicBlock birBasicBlock) {
        if (this.env.trapBlocks.isEmpty()) {
            return;
        }
        this.env.trapBlocks.peek().add(birBasicBlock);
    }

    private List<BIRNode.BIRMappingConstructorEntry> generateMappingConstructorEntries(
            List<RecordLiteralNode.RecordField> fields) {

        List<BIRNode.BIRMappingConstructorEntry> initialValues = new ArrayList<>(fields.size());

        for (RecordLiteralNode.RecordField field : fields) {
            if (field.isKeyValueField()) {
                BLangRecordKeyValueField keyValueField = (BLangRecordKeyValueField) field;
                keyValueField.key.expr.accept(this);
                BIROperand keyOperand = this.env.targetOperand;

                keyValueField.valueExpr.accept(this);
                BIROperand valueOperand = this.env.targetOperand;
                initialValues.add(new BIRNode.BIRMappingConstructorKeyValueEntry(keyOperand, valueOperand));
                continue;
            }

            BLangRecordLiteral.BLangRecordSpreadOperatorField spreadField =
                    (BLangRecordLiteral.BLangRecordSpreadOperatorField) field;
            spreadField.expr.accept(this);
            initialValues.add(new BIRNode.BIRMappingConstructorSpreadFieldEntry(this.env.targetOperand));
        }
        return initialValues;
    }


    // For invocation expressions, there is no symbol to attach the annotation annotation symbols to. So we
    // add the attachments symbols to the attachment expression and extract them here.
    private List<BIRAnnotationAttachment> getBIRAnnotAttachmentsForASTAnnotAttachments(
            List<BLangAnnotationAttachment> astAnnotAttachments) {
        List<BIRAnnotationAttachment> annotationAttachments = new ArrayList<>(astAnnotAttachments.size());
        for (BLangAnnotationAttachment astAnnotAttachment : astAnnotAttachments) {
            annotationAttachments.add(createBIRAnnotationAttachment(astAnnotAttachment.annotationAttachmentSymbol));
        }
        return annotationAttachments;
    }

    private BIROperand getAnnotations(BTypeSymbol typeSymbol, BIRGenEnv env) {
        if (typeSymbol == null || typeSymbol.annotations == null) {
            return null;
        }
        return new BIROperand(getAnnotations(typeSymbol.annotations, env));
    }

    private BIRVariableDcl getAnnotations(BVarSymbol annotations, BIRGenEnv env) {
        if (env.symbolVarMap.containsKey(annotations)) {
            return env.symbolVarMap.get(annotations);
        }
        return globalVarMap.get(annotations);
    }
}<|MERGE_RESOLUTION|>--- conflicted
+++ resolved
@@ -1146,48 +1146,34 @@
     }
 
     @Override
-<<<<<<< HEAD
-    public void visit(BLangCombinedWorkerReceive combinedWorkerReceive) {
-        if (combinedWorkerReceive.getKind() == NodeKind.ALTERNATE_WORKER_RECEIVE) {
-            BIRBasicBlock thenBB = new BIRBasicBlock(this.env.nextBBId());
-            addToTrapStack(thenBB);
-            BIRVariableDcl tempVarDcl = new BIRVariableDcl(combinedWorkerReceive.getBType(),
-                    this.env.nextLocalVarId(names), VarScope.FUNCTION, VarKind.TEMP);
-            this.env.enclFunc.localVars.add(tempVarDcl);
-            BIROperand lhsOp = new BIROperand(tempVarDcl);
-            this.env.targetOperand = lhsOp;
-
-            boolean isOnSameStrand = DEFAULT_WORKER_NAME.equals(this.env.enclFunc.workerName.value);
-
-            this.env.enclBB.terminator = new BIRTerminator.WorkerAlternateReceive(combinedWorkerReceive.pos,
-                    getChannelList(combinedWorkerReceive), lhsOp, isOnSameStrand, thenBB, this.currentScope);
-
-            this.env.enclBasicBlocks.add(thenBB);
-            this.env.enclBB = thenBB;
-
-        } else {
-            // TODO: 22/11/23 implement
-            throw new AssertionError("multiple receive not yet implemented");
-        }
-    }
-
-    private List<String> getChannelList(BLangCombinedWorkerReceive combinedWorkerReceive) {
+    public void visit(BLangAlternateWorkerReceive altWorkerReceive) {
+        BIRBasicBlock thenBB = new BIRBasicBlock(this.env.nextBBId());
+        addToTrapStack(thenBB);
+        BIRVariableDcl tempVarDcl = new BIRVariableDcl(altWorkerReceive.getBType(), this.env.nextLocalVarId(names), VarScope.FUNCTION, VarKind.TEMP);
+        this.env.enclFunc.localVars.add(tempVarDcl);
+        BIROperand lhsOp = new BIROperand(tempVarDcl);
+        this.env.targetOperand = lhsOp;
+
+        boolean isOnSameStrand = DEFAULT_WORKER_NAME.equals(this.env.enclFunc.workerName.value);
+
+        this.env.enclBB.terminator = new BIRTerminator.WorkerAlternateReceive(altWorkerReceive.pos,
+                getChannelList(altWorkerReceive), lhsOp, isOnSameStrand, thenBB, this.currentScope);
+        this.env.enclBasicBlocks.add(thenBB);
+        this.env.enclBB = thenBB;
+    }
+
+    private List<String> getChannelList(BLangAlternateWorkerReceive alternateWorkerReceive) {
         List<String> channels = new ArrayList<>();
-        for (BLangWorkerReceive workerReceive : combinedWorkerReceive.getWorkerReceives()) {
+        for (BLangWorkerReceive workerReceive : alternateWorkerReceive.getWorkerReceives()) {
             channels.add(workerReceive.getChannel().channelId());
         }
         return channels;
-=======
-    public void visit(BLangAlternateWorkerReceive altWorkerReceive) {
-        // TODO: 22/11/23 implement
-        throw new AssertionError("alternate receive not yet implemented");
     }
 
     @Override
     public void visit(BLangMultipleWorkerReceive multipleWorkerReceive) {
         // TODO: 24/11/23 implement
         throw new AssertionError("multiple receive not yet implemented");
->>>>>>> a2324abf
     }
 
     @Override
