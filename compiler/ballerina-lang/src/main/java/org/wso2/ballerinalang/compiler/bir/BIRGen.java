/*
 *  Copyright (c) 2018, WSO2 Inc. (http://www.wso2.org) All Rights Reserved.
 *
 *  WSO2 Inc. licenses this file to you under the Apache License,
 *  Version 2.0 (the "License"); you may not use this file except
 *  in compliance with the License.
 *  You may obtain a copy of the License at
 *
 *    http://www.apache.org/licenses/LICENSE-2.0
 *
 *  Unless required by applicable law or agreed to in writing,
 *  software distributed under the License is distributed on an
 *  "AS IS" BASIS, WITHOUT WARRANTIES OR CONDITIONS OF ANY
 *  KIND, either express or implied.  See the License for the
 *  specific language governing permissions and limitations
 *  under the License.
 */

package org.wso2.ballerinalang.compiler.bir;

import io.ballerina.tools.diagnostics.Location;
import io.ballerina.tools.text.LinePosition;
import io.ballerina.tools.text.LineRange;
import org.ballerinalang.model.TreeBuilder;
import org.ballerinalang.model.elements.Flag;
import org.ballerinalang.model.elements.PackageID;
import org.ballerinalang.model.symbols.AnnotationAttachmentSymbol;
import org.ballerinalang.model.symbols.SymbolOrigin;
import org.ballerinalang.model.tree.BlockNode;
import org.ballerinalang.model.tree.NodeKind;
import org.ballerinalang.model.tree.OperatorKind;
import org.ballerinalang.model.tree.TopLevelNode;
import org.ballerinalang.model.tree.expressions.RecordLiteralNode;
import org.wso2.ballerinalang.compiler.bir.model.BIRNode;
import org.wso2.ballerinalang.compiler.bir.model.BIRNode.BIRAnnotation;
import org.wso2.ballerinalang.compiler.bir.model.BIRNode.BIRAnnotationAttachment;
import org.wso2.ballerinalang.compiler.bir.model.BIRNode.BIRBasicBlock;
import org.wso2.ballerinalang.compiler.bir.model.BIRNode.BIRConstant;
import org.wso2.ballerinalang.compiler.bir.model.BIRNode.BIRFunction;
import org.wso2.ballerinalang.compiler.bir.model.BIRNode.BIRFunctionParameter;
import org.wso2.ballerinalang.compiler.bir.model.BIRNode.BIRGlobalVariableDcl;
import org.wso2.ballerinalang.compiler.bir.model.BIRNode.BIRLockDetailsHolder;
import org.wso2.ballerinalang.compiler.bir.model.BIRNode.BIRPackage;
import org.wso2.ballerinalang.compiler.bir.model.BIRNode.BIRParameter;
import org.wso2.ballerinalang.compiler.bir.model.BIRNode.BIRTypeDefinition;
import org.wso2.ballerinalang.compiler.bir.model.BIRNode.BIRVariableDcl;
import org.wso2.ballerinalang.compiler.bir.model.BIRNode.ConstValue;
import org.wso2.ballerinalang.compiler.bir.model.BIRNonTerminator;
import org.wso2.ballerinalang.compiler.bir.model.BIRNonTerminator.BinaryOp;
import org.wso2.ballerinalang.compiler.bir.model.BIRNonTerminator.Move;
import org.wso2.ballerinalang.compiler.bir.model.BIRNonTerminator.UnaryOP;
import org.wso2.ballerinalang.compiler.bir.model.BIROperand;
import org.wso2.ballerinalang.compiler.bir.model.BIRTerminator;
import org.wso2.ballerinalang.compiler.bir.model.BirScope;
import org.wso2.ballerinalang.compiler.bir.model.InstructionKind;
import org.wso2.ballerinalang.compiler.bir.model.VarKind;
import org.wso2.ballerinalang.compiler.bir.model.VarScope;
import org.wso2.ballerinalang.compiler.bir.optimizer.BIROptimizer;
import org.wso2.ballerinalang.compiler.diagnostic.BLangDiagnosticLocation;
import org.wso2.ballerinalang.compiler.semantics.analyzer.Types;
import org.wso2.ballerinalang.compiler.semantics.model.SymbolTable;
import org.wso2.ballerinalang.compiler.semantics.model.symbols.BAnnotationSymbol;
import org.wso2.ballerinalang.compiler.semantics.model.symbols.BAttachedFunction;
import org.wso2.ballerinalang.compiler.semantics.model.symbols.BClassSymbol;
import org.wso2.ballerinalang.compiler.semantics.model.symbols.BConstantSymbol;
import org.wso2.ballerinalang.compiler.semantics.model.symbols.BEnumSymbol;
import org.wso2.ballerinalang.compiler.semantics.model.symbols.BInvokableSymbol;
import org.wso2.ballerinalang.compiler.semantics.model.symbols.BInvokableTypeSymbol;
import org.wso2.ballerinalang.compiler.semantics.model.symbols.BObjectTypeSymbol;
import org.wso2.ballerinalang.compiler.semantics.model.symbols.BResourceFunction;
import org.wso2.ballerinalang.compiler.semantics.model.symbols.BResourcePathSegmentSymbol;
import org.wso2.ballerinalang.compiler.semantics.model.symbols.BServiceSymbol;
import org.wso2.ballerinalang.compiler.semantics.model.symbols.BSymbol;
import org.wso2.ballerinalang.compiler.semantics.model.symbols.BTypeDefinitionSymbol;
import org.wso2.ballerinalang.compiler.semantics.model.symbols.BTypeSymbol;
import org.wso2.ballerinalang.compiler.semantics.model.symbols.BVarSymbol;
import org.wso2.ballerinalang.compiler.semantics.model.symbols.BXMLNSSymbol;
import org.wso2.ballerinalang.compiler.semantics.model.symbols.SymTag;
import org.wso2.ballerinalang.compiler.semantics.model.symbols.Symbols;
import org.wso2.ballerinalang.compiler.semantics.model.types.BArrayType;
import org.wso2.ballerinalang.compiler.semantics.model.types.BInvokableType;
import org.wso2.ballerinalang.compiler.semantics.model.types.BRecordType;
import org.wso2.ballerinalang.compiler.semantics.model.types.BTableType;
import org.wso2.ballerinalang.compiler.semantics.model.types.BType;
import org.wso2.ballerinalang.compiler.semantics.model.types.BTypeReferenceType;
import org.wso2.ballerinalang.compiler.semantics.model.types.BUnionType;
import org.wso2.ballerinalang.compiler.tree.BLangAnnotation;
import org.wso2.ballerinalang.compiler.tree.BLangAnnotationAttachment;
import org.wso2.ballerinalang.compiler.tree.BLangBlockFunctionBody;
import org.wso2.ballerinalang.compiler.tree.BLangClassDefinition;
import org.wso2.ballerinalang.compiler.tree.BLangExternalFunctionBody;
import org.wso2.ballerinalang.compiler.tree.BLangFunction;
import org.wso2.ballerinalang.compiler.tree.BLangIdentifier;
import org.wso2.ballerinalang.compiler.tree.BLangImportPackage;
import org.wso2.ballerinalang.compiler.tree.BLangNodeVisitor;
import org.wso2.ballerinalang.compiler.tree.BLangPackage;
import org.wso2.ballerinalang.compiler.tree.BLangResourceFunction;
import org.wso2.ballerinalang.compiler.tree.BLangService;
import org.wso2.ballerinalang.compiler.tree.BLangSimpleVariable;
import org.wso2.ballerinalang.compiler.tree.BLangTypeDefinition;
import org.wso2.ballerinalang.compiler.tree.BLangVariable;
import org.wso2.ballerinalang.compiler.tree.BLangXMLNS;
import org.wso2.ballerinalang.compiler.tree.BLangXMLNS.BLangLocalXMLNS;
import org.wso2.ballerinalang.compiler.tree.BLangXMLNS.BLangPackageXMLNS;
import org.wso2.ballerinalang.compiler.tree.expressions.BLangBinaryExpr;
import org.wso2.ballerinalang.compiler.tree.expressions.BLangConstant;
import org.wso2.ballerinalang.compiler.tree.expressions.BLangDynamicArgExpr;
import org.wso2.ballerinalang.compiler.tree.expressions.BLangErrorConstructorExpr;
import org.wso2.ballerinalang.compiler.tree.expressions.BLangExpression;
import org.wso2.ballerinalang.compiler.tree.expressions.BLangFieldBasedAccess.BLangStructFunctionVarRef;
import org.wso2.ballerinalang.compiler.tree.expressions.BLangGroupExpr;
import org.wso2.ballerinalang.compiler.tree.expressions.BLangIgnoreExpr;
import org.wso2.ballerinalang.compiler.tree.expressions.BLangIndexBasedAccess;
import org.wso2.ballerinalang.compiler.tree.expressions.BLangIndexBasedAccess.BLangArrayAccessExpr;
import org.wso2.ballerinalang.compiler.tree.expressions.BLangIndexBasedAccess.BLangJSONAccessExpr;
import org.wso2.ballerinalang.compiler.tree.expressions.BLangIndexBasedAccess.BLangMapAccessExpr;
import org.wso2.ballerinalang.compiler.tree.expressions.BLangIndexBasedAccess.BLangStringAccessExpr;
import org.wso2.ballerinalang.compiler.tree.expressions.BLangIndexBasedAccess.BLangStructFieldAccessExpr;
import org.wso2.ballerinalang.compiler.tree.expressions.BLangIndexBasedAccess.BLangTableAccessExpr;
import org.wso2.ballerinalang.compiler.tree.expressions.BLangIndexBasedAccess.BLangXMLAccessExpr;
import org.wso2.ballerinalang.compiler.tree.expressions.BLangInvocation;
import org.wso2.ballerinalang.compiler.tree.expressions.BLangIsAssignableExpr;
import org.wso2.ballerinalang.compiler.tree.expressions.BLangIsLikeExpr;
import org.wso2.ballerinalang.compiler.tree.expressions.BLangLambdaFunction;
import org.wso2.ballerinalang.compiler.tree.expressions.BLangListConstructorExpr;
import org.wso2.ballerinalang.compiler.tree.expressions.BLangListConstructorExpr.BLangArrayLiteral;
import org.wso2.ballerinalang.compiler.tree.expressions.BLangListConstructorExpr.BLangJSONArrayLiteral;
import org.wso2.ballerinalang.compiler.tree.expressions.BLangListConstructorExpr.BLangListConstructorSpreadOpExpr;
import org.wso2.ballerinalang.compiler.tree.expressions.BLangListConstructorExpr.BLangTupleLiteral;
import org.wso2.ballerinalang.compiler.tree.expressions.BLangLiteral;
import org.wso2.ballerinalang.compiler.tree.expressions.BLangReAssertion;
import org.wso2.ballerinalang.compiler.tree.expressions.BLangReAtomCharOrEscape;
import org.wso2.ballerinalang.compiler.tree.expressions.BLangReAtomQuantifier;
import org.wso2.ballerinalang.compiler.tree.expressions.BLangReCapturingGroups;
import org.wso2.ballerinalang.compiler.tree.expressions.BLangReCharSet;
import org.wso2.ballerinalang.compiler.tree.expressions.BLangReCharSetRange;
import org.wso2.ballerinalang.compiler.tree.expressions.BLangReCharacterClass;
import org.wso2.ballerinalang.compiler.tree.expressions.BLangReDisjunction;
import org.wso2.ballerinalang.compiler.tree.expressions.BLangReFlagExpression;
import org.wso2.ballerinalang.compiler.tree.expressions.BLangReFlagsOnOff;
import org.wso2.ballerinalang.compiler.tree.expressions.BLangReQuantifier;
import org.wso2.ballerinalang.compiler.tree.expressions.BLangReSequence;
import org.wso2.ballerinalang.compiler.tree.expressions.BLangRecordLiteral;
import org.wso2.ballerinalang.compiler.tree.expressions.BLangRecordLiteral.BLangMapLiteral;
import org.wso2.ballerinalang.compiler.tree.expressions.BLangRecordLiteral.BLangRecordKeyValueField;
import org.wso2.ballerinalang.compiler.tree.expressions.BLangRecordLiteral.BLangStructLiteral;
import org.wso2.ballerinalang.compiler.tree.expressions.BLangRegExpTemplateLiteral;
import org.wso2.ballerinalang.compiler.tree.expressions.BLangSimpleVarRef;
import org.wso2.ballerinalang.compiler.tree.expressions.BLangSimpleVarRef.BLangFunctionVarRef;
import org.wso2.ballerinalang.compiler.tree.expressions.BLangSimpleVarRef.BLangLocalVarRef;
import org.wso2.ballerinalang.compiler.tree.expressions.BLangSimpleVarRef.BLangPackageVarRef;
import org.wso2.ballerinalang.compiler.tree.expressions.BLangStatementExpression;
import org.wso2.ballerinalang.compiler.tree.expressions.BLangTableConstructorExpr;
import org.wso2.ballerinalang.compiler.tree.expressions.BLangTrapExpr;
import org.wso2.ballerinalang.compiler.tree.expressions.BLangTypeConversionExpr;
import org.wso2.ballerinalang.compiler.tree.expressions.BLangTypeInit;
import org.wso2.ballerinalang.compiler.tree.expressions.BLangTypeTestExpr;
import org.wso2.ballerinalang.compiler.tree.expressions.BLangTypedescExpr;
import org.wso2.ballerinalang.compiler.tree.expressions.BLangUnaryExpr;
import org.wso2.ballerinalang.compiler.tree.expressions.BLangWaitExpr;
import org.wso2.ballerinalang.compiler.tree.expressions.BLangWaitForAllExpr;
import org.wso2.ballerinalang.compiler.tree.expressions.BLangWorkerFlushExpr;
import org.wso2.ballerinalang.compiler.tree.expressions.BLangWorkerReceive;
import org.wso2.ballerinalang.compiler.tree.expressions.BLangWorkerSyncSendExpr;
import org.wso2.ballerinalang.compiler.tree.expressions.BLangXMLAttribute;
import org.wso2.ballerinalang.compiler.tree.expressions.BLangXMLCommentLiteral;
import org.wso2.ballerinalang.compiler.tree.expressions.BLangXMLElementLiteral;
import org.wso2.ballerinalang.compiler.tree.expressions.BLangXMLProcInsLiteral;
import org.wso2.ballerinalang.compiler.tree.expressions.BLangXMLQName;
import org.wso2.ballerinalang.compiler.tree.expressions.BLangXMLQuotedString;
import org.wso2.ballerinalang.compiler.tree.expressions.BLangXMLSequenceLiteral;
import org.wso2.ballerinalang.compiler.tree.expressions.BLangXMLTextLiteral;
import org.wso2.ballerinalang.compiler.tree.statements.BLangAssignment;
import org.wso2.ballerinalang.compiler.tree.statements.BLangBlockStmt;
import org.wso2.ballerinalang.compiler.tree.statements.BLangBreak;
import org.wso2.ballerinalang.compiler.tree.statements.BLangContinue;
import org.wso2.ballerinalang.compiler.tree.statements.BLangExpressionStmt;
import org.wso2.ballerinalang.compiler.tree.statements.BLangFail;
import org.wso2.ballerinalang.compiler.tree.statements.BLangForkJoin;
import org.wso2.ballerinalang.compiler.tree.statements.BLangIf;
import org.wso2.ballerinalang.compiler.tree.statements.BLangLock.BLangLockStmt;
import org.wso2.ballerinalang.compiler.tree.statements.BLangLock.BLangUnLockStmt;
import org.wso2.ballerinalang.compiler.tree.statements.BLangPanic;
import org.wso2.ballerinalang.compiler.tree.statements.BLangReturn;
import org.wso2.ballerinalang.compiler.tree.statements.BLangSimpleVariableDef;
import org.wso2.ballerinalang.compiler.tree.statements.BLangStatement;
import org.wso2.ballerinalang.compiler.tree.statements.BLangWhile;
import org.wso2.ballerinalang.compiler.tree.statements.BLangWorkerSend;
import org.wso2.ballerinalang.compiler.tree.statements.BLangXMLNSStatement;
import org.wso2.ballerinalang.compiler.tree.types.BLangStructureTypeNode;
import org.wso2.ballerinalang.compiler.tree.types.BLangType;
import org.wso2.ballerinalang.compiler.util.BArrayState;
import org.wso2.ballerinalang.compiler.util.ClosureVarSymbol;
import org.wso2.ballerinalang.compiler.util.CompilerContext;
import org.wso2.ballerinalang.compiler.util.CompilerUtils;
import org.wso2.ballerinalang.compiler.util.FieldKind;
import org.wso2.ballerinalang.compiler.util.Name;
import org.wso2.ballerinalang.compiler.util.Names;
import org.wso2.ballerinalang.compiler.util.TypeTags;
import org.wso2.ballerinalang.compiler.util.Unifier;
import org.wso2.ballerinalang.util.Flags;

import java.util.ArrayList;
import java.util.Collections;
import java.util.HashMap;
import java.util.LinkedHashMap;
import java.util.List;
import java.util.Map;
import java.util.Set;
import java.util.TreeMap;
import java.util.stream.Collectors;

import javax.xml.XMLConstants;

import static org.ballerinalang.model.tree.NodeKind.CLASS_DEFN;
import static org.ballerinalang.model.tree.NodeKind.INVOCATION;
import static org.ballerinalang.model.tree.NodeKind.STATEMENT_EXPRESSION;
import static org.wso2.ballerinalang.compiler.bir.writer.BIRWriterUtils.createBIRAnnotationAttachment;
import static org.wso2.ballerinalang.compiler.bir.writer.BIRWriterUtils.getBIRAnnotAttachments;
import static org.wso2.ballerinalang.compiler.bir.writer.BIRWriterUtils.getBIRConstantVal;
import static org.wso2.ballerinalang.compiler.desugar.AnnotationDesugar.ANNOTATION_DATA;

/**
 * Lower the AST to BIR.
 *
 * @since 0.980.0
 */
public class BIRGen extends BLangNodeVisitor {

    private static final CompilerContext.Key<BIRGen> BIR_GEN =
            new CompilerContext.Key<>();

    public static final String DEFAULT_WORKER_NAME = "function";
    public static final String CLONE_READ_ONLY = "cloneReadOnly";
    private BIRGenEnv env;
    private Names names;
    private final SymbolTable symTable;
    private BIROptimizer birOptimizer;
    private final Types types;

    // Required variables to generate code for assignment statements
    private boolean varAssignment = false;
    private Map<BSymbol, BIRTypeDefinition> typeDefs = new LinkedHashMap<>();
    private BlockNode currentBlock;
    // This is a global variable cache
    public Map<BSymbol, BIRGlobalVariableDcl> globalVarMap = new HashMap<>();

    // This map is used to create dependencies for imported module global variables
    private Map<BSymbol, BIRGlobalVariableDcl> dummyGlobalVarMapForLocks = new HashMap<>();

    // This is to cache the lockstmt to BIR Lock
    private Map<BLangLockStmt, BIRTerminator.Lock> lockStmtMap = new HashMap<>();

    private Unifier unifier;

    private BirScope currentScope;

    public static BIRGen getInstance(CompilerContext context) {
        BIRGen birGen = context.get(BIR_GEN);
        if (birGen == null) {
            birGen = new BIRGen(context);
        }

        return birGen;
    }

    private BIRGen(CompilerContext context) {
        context.put(BIR_GEN, this);

        this.names = Names.getInstance(context);
        this.symTable = SymbolTable.getInstance(context);
        this.birOptimizer = BIROptimizer.getInstance(context);
        this.unifier = new Unifier();
        this.types = Types.getInstance(context);
    }

    public BLangPackage genBIR(BLangPackage astPkg) {
        BIRPackage birPkg = new BIRPackage(astPkg.pos, astPkg.packageID.orgName, astPkg.packageID.pkgName,
                astPkg.packageID.name, astPkg.packageID.version, astPkg.packageID.sourceFileName);

        astPkg.symbol.bir = birPkg; //TODO try to remove this

        this.env = new BIRGenEnv(birPkg);
        astPkg.accept(this);

        this.birOptimizer.optimizePackage(birPkg);
        if (!astPkg.moduleContextDataHolder.skipTests() && astPkg.hasTestablePackage()) {
            astPkg.getTestablePkgs().forEach(testPkg -> {
                BIRPackage testBirPkg = new BIRPackage(testPkg.pos, testPkg.packageID.orgName,
                        testPkg.packageID.pkgName, testPkg.packageID.name, testPkg.packageID.version,
                        testPkg.packageID.sourceFileName, true);
                this.env = new BIRGenEnv(testBirPkg);
                testPkg.accept(this);
                this.birOptimizer.optimizePackage(testBirPkg);
                testPkg.symbol.bir = testBirPkg;
                testBirPkg.importModules.add(new BIRNode.BIRImportModule(null, testPkg.packageID.orgName,
                        testPkg.packageID.name, testPkg.packageID.version));
            });
        }

        setEntryPoints(astPkg);
        return astPkg;
    }

    private void setEntryPoints(BLangPackage pkgNode) {
        BLangFunction mainFunc = getMainFunction(pkgNode);
        if (mainFunc != null || listenerDeclarationFound(pkgNode.getGlobalVariables()) || !pkgNode.services.isEmpty()) {
            pkgNode.symbol.entryPointExists = true;
        }
    }

    private boolean listenerDeclarationFound(List<BLangVariable> globalVars) {
        for (BLangVariable globalVar : globalVars) {
            if (Symbols.isFlagOn(globalVar.symbol.flags, Flags.LISTENER)) {
                return true;
            }
        }
        return false;
    }

    private BLangFunction getMainFunction(BLangPackage pkgNode) {
        for (BLangFunction funcNode : pkgNode.functions) {
            if (CompilerUtils.isMainFunction(funcNode)) {
                return funcNode;
            }
        }
        return null;
    }

    // Nodes

    @Override
    public void visit(BLangPackage astPkg) {
        // Lower function nodes in AST to bir function nodes.
        // TODO handle init, start, stop functions
        astPkg.imports.forEach(impPkg -> impPkg.accept(this));
        astPkg.constants.forEach(astConst -> astConst.accept(this));
        astPkg.typeDefinitions.forEach(astTypeDef -> astTypeDef.accept(this));
        generateClassDefinitions(astPkg.topLevelNodes);
        astPkg.globalVars.forEach(astGlobalVar -> astGlobalVar.accept(this));
        astPkg.initFunction.accept(this);
        astPkg.startFunction.accept(this);
        astPkg.stopFunction.accept(this);
        astPkg.functions.forEach(astFunc -> astFunc.accept(this));
        astPkg.annotations.forEach(astAnn -> astAnn.accept(this));
        astPkg.services.forEach(service -> service.accept(this));
    }

    private void generateClassDefinitions(List<TopLevelNode> topLevelNodes) {
        for (TopLevelNode topLevelNode : topLevelNodes) {
            if (topLevelNode.getKind() == CLASS_DEFN) {
                ((BLangClassDefinition) topLevelNode).accept(this);
            }
        }
    }

    @Override
    public void visit(BLangTypeDefinition astTypeDefinition) {
        BType type = getDefinedType(astTypeDefinition);
        BType referredType = Types.getReferredType(type);
        BSymbol symbol = astTypeDefinition.symbol;
        Name displayName = symbol.name;
        if (referredType.tag == TypeTags.RECORD) {
            BRecordType recordType = (BRecordType) referredType;
            if (recordType.shouldPrintShape()) {
                displayName = new Name(recordType.toString());
            }
        }

        BIRTypeDefinition typeDef = new BIRTypeDefinition(astTypeDefinition.pos,
                                                          symbol.name,
                                                          symbol.flags,
                                                          astTypeDefinition.isBuiltinTypeDef,
                                                          type,
                                                          new ArrayList<>(),
                                                          symbol.origin.toBIROrigin(),
                                                          displayName,
                                                          symbol.originalName);
        if (symbol.tag == SymTag.TYPE_DEF) {
            BTypeReferenceType referenceType = ((BTypeDefinitionSymbol) symbol).referenceType;
            typeDef.referenceType = referenceType;
            BTypeSymbol typeSymbol = symbol.type.tsymbol;
            if (type.tsymbol.owner == symbol.owner
                    && !(Symbols.isFlagOn(typeSymbol.flags, Flags.CLASS))) {
                typeDefs.put(typeSymbol, typeDef);
            } else {
                if (referenceType != null) {
                    typeDef.type = referenceType;
                }
            }
            typeDef.annotAttachments.addAll(getBIRAnnotAttachments(((BTypeDefinitionSymbol) symbol).getAnnotations()));
        } else {
            // TODO: 2022-02-23 not necessarily enums, may not be a type definition symbol for generated type
            //  definitions.
            //enum symbols
            typeDefs.put(symbol, typeDef);

            if (astTypeDefinition.flagSet.contains(Flag.ENUM)) {
                typeDef.annotAttachments.addAll(getBIRAnnotAttachments(((BEnumSymbol) symbol).getAnnotations()));
            }
        }
        this.env.enclPkg.typeDefs.add(typeDef);
        typeDef.index = this.env.enclPkg.typeDefs.size() - 1;

        typeDef.setMarkdownDocAttachment(symbol.markdownDocumentation);

        if (astTypeDefinition.typeNode.getKind() == NodeKind.RECORD_TYPE ||
                astTypeDefinition.typeNode.getKind() == NodeKind.OBJECT_TYPE) {
            BLangStructureTypeNode typeNode = (BLangStructureTypeNode) astTypeDefinition.typeNode;
            for (BLangType typeRef : typeNode.typeRefs) {
                typeDef.referencedTypes.add(typeRef.getBType());
            }
        }

        BSymbol typeSymbol = symbol.tag == SymTag.TYPE_DEF ? symbol.type.tsymbol : symbol;
        // Write referenced functions, if this is an abstract-object
        if (typeSymbol.tag != SymTag.OBJECT || !Symbols.isFlagOn(typeSymbol.flags, Flags.CLASS)) {
            return;
        }

        for (BAttachedFunction func : ((BObjectTypeSymbol) typeSymbol).referencedFunctions) {
            if (!Symbols.isFlagOn(func.symbol.flags, Flags.INTERFACE)) {
                return;
            }

            BInvokableSymbol funcSymbol = func.symbol;
            BIRFunction birFunc = new BIRFunction(astTypeDefinition.pos, func.funcName, funcSymbol.flags, func.type,
                                                  names.fromString(DEFAULT_WORKER_NAME), 0,
                                                  funcSymbol.origin.toBIROrigin());

            if (funcSymbol.receiverSymbol != null) {
                birFunc.receiver = getSelf(funcSymbol.receiverSymbol
                );
            }

            birFunc.setMarkdownDocAttachment(funcSymbol.markdownDocumentation);

            int defaultableParamsCount = 0;
            birFunc.argsCount = funcSymbol.params.size() + defaultableParamsCount +
                    (funcSymbol.restParam != null ? 1 : 0);
            funcSymbol.params.forEach(requiredParam -> addParam(birFunc, requiredParam, astTypeDefinition.pos));
            if (funcSymbol.restParam != null) {
                addRestParam(birFunc, funcSymbol.restParam, astTypeDefinition.pos);
            }

            birFunc.returnVariable = new BIRVariableDcl(astTypeDefinition.pos, funcSymbol.retType,
                    this.env.nextLocalVarId(names), VarScope.FUNCTION, VarKind.RETURN, null);
            birFunc.localVars.add(0, birFunc.returnVariable);

            typeDef.attachedFuncs.add(birFunc);
        }
    }

    private BType getDefinedType(BLangTypeDefinition astTypeDefinition) {
        BType nodeType = astTypeDefinition.typeNode.getBType();
        // Consider: type DE distinct E;
        // For distinct types, the type defined by typeDefStmt (DE) is different from type used to define it (E).
        if (Types.getReferredType(nodeType).tag == TypeTags.ERROR) {
            return astTypeDefinition.symbol.type;
        }
        return nodeType;
    }

    @Override
    public void visit(BLangClassDefinition classDefinition) {
        BIRTypeDefinition typeDef = new BIRTypeDefinition(classDefinition.pos,
                                                          classDefinition.symbol.name,
                                                          classDefinition.symbol.originalName,
                                                          classDefinition.symbol.flags,
                                                          false,
                                                          classDefinition.getBType(),
                                                          new ArrayList<>(),
                                                          classDefinition.symbol.origin.toBIROrigin());
        typeDefs.put(classDefinition.symbol, typeDef);
        this.env.enclPkg.typeDefs.add(typeDef);
        typeDef.index = this.env.enclPkg.typeDefs.size() - 1;

        typeDef.setMarkdownDocAttachment(classDefinition.symbol.markdownDocumentation);

        for (BLangType typeRef : classDefinition.typeRefs) {
            typeDef.referencedTypes.add(typeRef.getBType());
        }

        typeDef.annotAttachments.addAll(getBIRAnnotAttachments(
                ((BClassSymbol) classDefinition.symbol).getAnnotations()));

        for (BAttachedFunction func : ((BObjectTypeSymbol) classDefinition.symbol).referencedFunctions) {
            BInvokableSymbol funcSymbol = func.symbol;

            BIRFunction birFunc = new BIRFunction(classDefinition.pos, func.funcName, funcSymbol.flags, func.type,
                    names.fromString(DEFAULT_WORKER_NAME), 0, funcSymbol.origin.toBIROrigin());

            if (funcSymbol.receiverSymbol != null) {
                birFunc.receiver = getSelf(funcSymbol.receiverSymbol);
            }

            birFunc.setMarkdownDocAttachment(funcSymbol.markdownDocumentation);

            int defaultableParamsCount = 0;
            birFunc.argsCount = funcSymbol.params.size() + defaultableParamsCount +
                    (funcSymbol.restParam != null ? 1 : 0);
            funcSymbol.params.forEach(requiredParam -> addParam(birFunc, requiredParam, classDefinition.pos));
            if (funcSymbol.restParam != null) {
                addRestParam(birFunc, funcSymbol.restParam, classDefinition.pos);
            }

            birFunc.returnVariable = new BIRVariableDcl(classDefinition.pos, funcSymbol.retType,
                                                        this.env.nextLocalVarId(names), VarScope.FUNCTION,
                                                        VarKind.RETURN, null);
            birFunc.localVars.add(0, birFunc.returnVariable);

            typeDef.attachedFuncs.add(birFunc);
        }
    }

    @Override
    public void visit(BLangService serviceNode) {
        BServiceSymbol symbol = (BServiceSymbol) serviceNode.symbol;
        List<String> attachPoint = symbol.getAbsResourcePath().orElse(null);
        String attachPointLiteral = symbol.getAttachPointStringLiteral().orElse(null);
        BIRNode.BIRServiceDeclaration serviceDecl =
                new BIRNode.BIRServiceDeclaration(attachPoint, attachPointLiteral, symbol.getListenerTypes(),
                        symbol.name, symbol.getAssociatedClassSymbol().name, symbol.type,
                        symbol.origin, symbol.flags, symbol.pos);
        serviceDecl.setMarkdownDocAttachment(symbol.markdownDocumentation);
        this.env.enclPkg.serviceDecls.add(serviceDecl);
    }

    @Override
    public void visit(BLangConstant astConstant) {
        BConstantSymbol constantSymbol = astConstant.symbol;
        Name constName = constantSymbol.name;
        Name constOriginalName = constantSymbol.getOriginalName();
        BType type = constantSymbol.type;

        // Get the value of the constant.
        ConstValue constantValue = getBIRConstantVal(constantSymbol.value);

        // Create a new constant info object.
        BIRConstant birConstant = new BIRConstant(astConstant.pos, constName, constOriginalName, constantSymbol.flags,
                                                  type, constantValue, constantSymbol.origin.toBIROrigin());
        birConstant.constValue = constantValue;

        birConstant.setMarkdownDocAttachment(astConstant.symbol.markdownDocumentation);
        birConstant.annotAttachments.addAll(getBIRAnnotAttachments(constantSymbol.getAnnotations()));

        // Add the constant to the package.
        this.env.enclPkg.constants.add(birConstant);
    }

<<<<<<< HEAD
    private ConstValue getBIRConstantVal(BLangConstantValue constValue) {
        int tag = Types.getReferredType(constValue.type).tag;

        if (tag == TypeTags.RECORD) {
            Map<String, ConstValue> mapConstVal = new HashMap<>();
            ((Map<String, BLangConstantValue>) constValue.value)
                    .forEach((key, value) -> mapConstVal.put(key, getBIRConstantVal(value)));
            return new ConstValue(mapConstVal, constValue.type);
        }

        if (tag == TypeTags.TUPLE) {
            List<BLangConstantValue> constantValueList = (List<BLangConstantValue>) constValue.value;
            ConstValue[] tupleConstVal = new ConstValue[constantValueList.size()];
            for (int exprIndex = 0; exprIndex < constantValueList.size(); exprIndex++) {
                tupleConstVal[exprIndex] = getBIRConstantVal(constantValueList.get(exprIndex));
            }
            return new ConstValue(tupleConstVal, constValue.type);
        }

        return new ConstValue(constValue.value, constValue.type);
    }

=======
>>>>>>> 766948ff
    @Override
    public void visit(BLangImportPackage impPkg) {
        if (impPkg.symbol == null) {
            return;
        }
        this.env.enclPkg.importModules.add(new BIRNode.BIRImportModule(impPkg.pos, impPkg.symbol.pkgID.orgName,
                impPkg.symbol.pkgID.name, impPkg.symbol.pkgID.version));
    }

    @Override
    public void visit(BLangResourceFunction resourceFunction) {
        visit((BLangFunction) resourceFunction);
    }

    @Override
    public void visit(BLangFunction astFunc) {
        BInvokableType type = astFunc.symbol.getType();

        boolean isTypeAttachedFunction = astFunc.flagSet.contains(Flag.ATTACHED) &&
                !typeDefs.containsKey(astFunc.receiver.getBType().tsymbol);

        Name workerName = names.fromIdNode(astFunc.defaultWorkerName);

        this.env.unlockVars.push(new BIRLockDetailsHolder());
        Name funcName;
        if (isTypeAttachedFunction) {
            funcName = names.fromString(astFunc.symbol.name.value);
        } else {
            funcName = getFuncName(astFunc.symbol);
        }
        BIRFunction birFunc = new BIRFunction(astFunc.pos, funcName,
                names.fromString(astFunc.symbol.getOriginalName().value), astFunc.symbol.flags, type, workerName,
                astFunc.sendsToThis.size(), astFunc.symbol.origin.toBIROrigin());
        this.currentScope = new BirScope(0, null);
        if (astFunc.receiver != null) {
            BIRFunctionParameter birVarDcl = new BIRFunctionParameter(astFunc.pos, astFunc.receiver.getBType(),
                                                                      this.env.nextLocalVarId(names), VarScope.FUNCTION,
                                                                      VarKind.ARG, astFunc.receiver.name.value, false);
            this.env.symbolVarMap.put(astFunc.receiver.symbol, birVarDcl);
            birFunc.receiver = getSelf(astFunc.receiver.symbol);
        }

        birFunc.setMarkdownDocAttachment(astFunc.symbol.markdownDocumentation);

        //create channelDetails array
        int i = 0;
        for (String channelName : astFunc.sendsToThis) {
            birFunc.workerChannels[i] = new BIRNode.ChannelDetails(channelName, astFunc.defaultWorkerName.value
                    .equals(DEFAULT_WORKER_NAME), isWorkerSend(channelName, astFunc.defaultWorkerName.value));
            i++;
        }

        // Populate annotation attachments on external in BIRFunction node
        if (astFunc.hasBody() && astFunc.body.getKind() == NodeKind.EXTERN_FUNCTION_BODY) {
            birFunc.annotAttachments.addAll(getBIRAnnotAttachmentsForASTAnnotAttachments(
                    ((BLangExternalFunctionBody) astFunc.body).annAttachments));
        }
        // Populate annotation attachments on function in BIRFunction node
        birFunc.annotAttachments.addAll(getBIRAnnotAttachments(astFunc.symbol.getAnnotations()));

        // Populate annotation attachments on return type
        BTypeSymbol tsymbol = astFunc.symbol.type.tsymbol;
        if (astFunc.returnTypeNode != null && tsymbol != null) {
            birFunc.returnTypeAnnots.addAll(getBIRAnnotAttachments(((BInvokableTypeSymbol) tsymbol).returnTypeAnnots));
        }

        birFunc.argsCount = astFunc.requiredParams.size()
                + (astFunc.restParam != null ? 1 : 0) + astFunc.paramClosureMap.size();
        if (astFunc.flagSet.contains(Flag.ATTACHED) && typeDefs.containsKey(astFunc.receiver.getBType().tsymbol)) {
            typeDefs.get(astFunc.receiver.getBType().tsymbol).attachedFuncs.add(birFunc);
        } else {
            this.env.enclPkg.functions.add(birFunc);
        }

        this.env.enclFunc = birFunc;

        // TODO: Return variable with NIL type should be written to BIR
        // Special %0 location for storing return values
        BType retType = unifier.build(astFunc.symbol.type.getReturnType());
        birFunc.returnVariable = new BIRVariableDcl(astFunc.pos, retType, this.env.nextLocalVarId(names),
                                                    VarScope.FUNCTION, VarKind.RETURN, null);
        birFunc.localVars.add(0, birFunc.returnVariable);

        //add closure vars
        astFunc.paramClosureMap.forEach((k, v) -> addRequiredParam(birFunc, v, astFunc.pos));

        // Create variable declaration for function params
        astFunc.requiredParams.forEach(requiredParam -> addParam(birFunc, requiredParam));
        if (astFunc.restParam != null) {
            addRestParam(birFunc, astFunc.restParam.symbol, astFunc.restParam.pos);
        }

        if (astFunc.flagSet.contains(Flag.RESOURCE)) {
            BTypeSymbol parentTSymbol = astFunc.parent.getBType().tsymbol;
            // Parent symbol will always be BObjectTypeSymbol for resource functions
            BObjectTypeSymbol objectTypeSymbol = (BObjectTypeSymbol) parentTSymbol;
            for (BAttachedFunction func : objectTypeSymbol.attachedFuncs) {
                if (func.funcName.value.equals(funcName.value)) {
                    BResourceFunction resourceFunction = (BResourceFunction) func;
                    
                    List<BVarSymbol> pathParamSymbols = resourceFunction.pathParams;
                    List<BIRVariableDcl> pathParams = new ArrayList<>(pathParamSymbols.size());
                    for (BVarSymbol pathParamSym : pathParamSymbols) {
                        pathParams.add(createBIRVarDeclForPathParam(pathParamSym));
                    }
                    birFunc.pathParams = pathParams;
                            
                    BVarSymbol restPathParamSym = resourceFunction.restPathParam;
                    if (restPathParamSym != null) {
                        birFunc.restPathParam = createBIRVarDeclForPathParam(restPathParamSym);
                    }

                    List<BResourcePathSegmentSymbol> pathSegmentSymbols = resourceFunction.pathSegmentSymbols;
                    int pathSegmentSize = pathSegmentSymbols.size();
                    List<Name> pathSegmentNameList = new ArrayList<>(pathSegmentSize);
                    List<Location> pathSegmentPosList = new ArrayList<>(pathSegmentSize);
                    List<BType> pathSegmentTypeList = new ArrayList<>(pathSegmentSize);
                    for (BSymbol pathSegmentSym : pathSegmentSymbols) {
                        pathSegmentNameList.add(pathSegmentSym.name);
                        pathSegmentPosList.add(pathSegmentSym.pos);
                        pathSegmentTypeList.add(pathSegmentSym.type);
                    }
                    
                    birFunc.resourcePathSegmentPosList = pathSegmentPosList;
                    birFunc.resourcePath = pathSegmentNameList;
                    birFunc.accessor = resourceFunction.accessor;
                    birFunc.pathSegmentTypeList = pathSegmentTypeList;
                    break;
                }
            }
        }

        if (astFunc.interfaceFunction || Symbols.isNative(astFunc.symbol)) {
            this.env.clear();
            return;
        }

        // Create the entry basic block
        BIRBasicBlock entryBB = new BIRBasicBlock(this.env.nextBBId(names));
        this.env.enclBasicBlocks = birFunc.basicBlocks;
        birFunc.basicBlocks.add(entryBB);
        this.env.enclBB = entryBB;
        addToTrapStack(entryBB);

        astFunc.body.accept(this);
        birFunc.basicBlocks.add(this.env.returnBB);

        // Due to the current algorithm, some basic blocks will not contain any instructions or a terminator.
        // These basic blocks will be remove by the optimizer, but for now just add a return terminator
        BIRBasicBlock enclBB = this.env.enclBB;
        if (enclBB.terminator == null && this.env.returnBB != null) {
            enclBB.terminator = new BIRTerminator.GOTO(null, this.env.returnBB, this.currentScope);
        }

        this.env.clear();
        birFunc.dependentGlobalVars = astFunc.symbol.dependentGlobalVars.stream()
                .map(varSymbol -> this.globalVarMap.get(varSymbol)).collect(Collectors.toSet());
    }
    
    private BIRVariableDcl createBIRVarDeclForPathParam(BVarSymbol pathParamSym) {
        return new BIRVariableDcl(pathParamSym.pos, pathParamSym.type, this.env.nextLocalVarId(names), 
                VarScope.FUNCTION, VarKind.ARG, pathParamSym.name.value);
    }

    private BIRVariableDcl getSelf(BSymbol receiver) {
        BIRVariableDcl self = this.env.symbolVarMap.get(receiver);
        if (self == null) {
            return new BIRVariableDcl(null, receiver.type, receiver.name,
                                      VarScope.FUNCTION, VarKind.SELF, null);
        }
        self.kind = VarKind.SELF;
        self.name = new Name("%self");

        return self;
    }

    @Override
    public void visit(BLangBlockFunctionBody astBody) {
        BIRBasicBlock endLoopEndBB = this.env.enclLoopEndBB;
        BlockNode prevBlock = this.currentBlock;
        this.currentBlock = astBody;
        this.env.varDclsByBlock.computeIfAbsent(astBody, k -> new ArrayList<>());

        for (BLangStatement astStmt : astBody.stmts) {
            astStmt.accept(this);
        }

        List<BIRVariableDcl> varDecls = this.env.varDclsByBlock.get(astBody);
        for (BIRVariableDcl birVariableDcl : varDecls) {
            birVariableDcl.endBB = this.env.enclBasicBlocks.get(this.env.enclBasicBlocks.size() - 1);
        }
        this.env.enclLoopEndBB = endLoopEndBB;
        this.currentBlock = prevBlock;
    }

    private BIRBasicBlock beginBreakableBlock(BLangBlockStmt.FailureBreakMode mode) {
        BIRBasicBlock blockBB = new BIRBasicBlock(this.env.nextBBId(names));
        addToTrapStack(blockBB);
        this.env.enclBasicBlocks.add(blockBB);

        // Insert a GOTO instruction as the terminal instruction into current basic block.
        this.env.enclBB.terminator = new BIRTerminator.GOTO(null, blockBB, this.currentScope);

        BIRBasicBlock blockEndBB = new BIRBasicBlock(this.env.nextBBId(names));
        addToTrapStack(blockEndBB);

        blockBB.terminator = new BIRTerminator.GOTO(null, blockEndBB, this.currentScope);

        this.env.enclBB = blockBB;
        if (mode == BLangBlockStmt.FailureBreakMode.BREAK_WITHIN_BLOCK) {
            this.env.enclInnerOnFailEndBB = blockEndBB;
        } else {
            this.env.enclOnFailEndBB = blockEndBB;
        }
        this.env.unlockVars.push(new BIRLockDetailsHolder());
        return blockEndBB;
    }

    private void endBreakableBlock(BIRBasicBlock blockEndBB) {
        this.env.unlockVars.pop();
        if (this.env.enclBB.terminator == null) {
            this.env.enclBB.terminator = new BIRTerminator.GOTO(null, blockEndBB, this.currentScope);
        }
        this.env.enclBasicBlocks.add(blockEndBB);
        this.env.enclBB = blockEndBB;
    }

    @Override
    public void visit(BLangAnnotation astAnnotation) {
        BAnnotationSymbol annSymbol = (BAnnotationSymbol) astAnnotation.symbol;
        BIRAnnotation birAnn = getBirAnnotation(annSymbol, astAnnotation.pos);
        this.env.enclPkg.annotations.add(birAnn);
    }

    private BIRAnnotation getBirAnnotation(BAnnotationSymbol annSymbol, Location pos) {
        BIRAnnotation birAnn = new BIRAnnotation(pos, annSymbol.name, annSymbol.originalName,
                                                 annSymbol.flags, annSymbol.points,
                                                 annSymbol.attachedType == null ? symTable.trueType :
                                                         annSymbol.attachedType, annSymbol.origin.toBIROrigin());
        birAnn.packageID = annSymbol.pkgID;
        birAnn.setMarkdownDocAttachment(annSymbol.markdownDocumentation);
        birAnn.annotAttachments.addAll(getBIRAnnotAttachments(annSymbol.getAnnotations()));
        return birAnn;
    }


    private boolean isWorkerSend(String chnlName, String workerName) {
        return chnlName.split("->")[0].equals(workerName);
    }

    @Override
    public void visit(BLangLambdaFunction lambdaExpr) {
        //fpload instruction
        BIRVariableDcl tempVarLambda = new BIRVariableDcl(lambdaExpr.pos, lambdaExpr.getBType(),
                                                          this.env.nextLocalVarId(names), VarScope.FUNCTION,
                                                          VarKind.TEMP, null);
        this.env.enclFunc.localVars.add(tempVarLambda);
        BIROperand lhsOp = new BIROperand(tempVarLambda);
        Name funcName = getFuncName(lambdaExpr.function.symbol);

        List<BIRVariableDcl> params = new ArrayList<>();

        lambdaExpr.function.requiredParams.forEach(param -> {

            BIRVariableDcl birVarDcl = new BIRVariableDcl(param.pos, param.symbol.type,
                    this.env.nextLambdaVarId(names), VarScope.FUNCTION, VarKind.ARG, param.name.value);
            params.add(birVarDcl);
        });

        BLangSimpleVariable restParam = lambdaExpr.function.restParam;
        if (restParam != null) {
            BIRVariableDcl birVarDcl = new BIRVariableDcl(restParam.pos, restParam.symbol.type,
                    this.env.nextLambdaVarId(names), VarScope.FUNCTION, VarKind.ARG, null);
            params.add(birVarDcl);
        }

        PackageID pkgID = lambdaExpr.function.symbol.pkgID;
        PackageID boundMethodPkgId = getPackageIdForBoundMethod(lambdaExpr, funcName.value);
        boolean isWorker = lambdaExpr.function.flagSet.contains(Flag.WORKER);

        setScopeAndEmit(
                new BIRNonTerminator.FPLoad(lambdaExpr.pos, pkgID, boundMethodPkgId != null ? boundMethodPkgId : pkgID,
                                            funcName, lhsOp, params, getClosureMapOperands(lambdaExpr),
                                            lambdaExpr.getBType(), lambdaExpr.function.symbol.strandName,
                                            lambdaExpr.function.symbol.schedulerPolicy, isWorker));
        this.env.targetOperand = lhsOp;
    }

    private List<BIROperand> getClosureMapOperands(BLangLambdaFunction lambdaExpr) {
        List<BIROperand> closureMaps = new ArrayList<>(lambdaExpr.function.paramClosureMap.size());

        lambdaExpr.function.paramClosureMap.forEach((k, v) -> {
            BVarSymbol symbol = lambdaExpr.enclMapSymbols.get(k);
            if (symbol == null) {
                symbol = lambdaExpr.paramMapSymbolsOfEnclInvokable.get(k);
            }
            BIROperand varRef = new BIROperand(this.env.symbolVarMap.get(symbol));
            closureMaps.add(varRef);
        });

        return closureMaps;
    }

    private Name getFuncName(BInvokableSymbol symbol) {
        if (symbol.receiverSymbol == null) {
            return names.fromString(symbol.name.value);
        }

        int offset = symbol.receiverSymbol.type.tsymbol.name.value.length() + 1;
        String attachedFuncName = symbol.name.value;
        return names.fromString(attachedFuncName.substring(offset));
    }

    private void addParam(BIRFunction birFunc, BLangVariable functionParam) {
        addParam(birFunc, functionParam.symbol, functionParam.expr, functionParam.pos,
                 functionParam.symbol.getAnnotations());
    }

    private void addParam(BIRFunction birFunc, BVarSymbol paramSymbol, Location pos) {
        addParam(birFunc, paramSymbol, null, pos, paramSymbol.getAnnotations());
    }

    private void addParam(BIRFunction birFunc, BVarSymbol paramSymbol, BLangExpression defaultValExpr,
                          Location pos, List<? extends AnnotationAttachmentSymbol> annots) {
        BIRFunctionParameter birVarDcl = new BIRFunctionParameter(pos, paramSymbol.type,
                this.env.nextLocalVarId(names), VarScope.FUNCTION, VarKind.ARG,
                paramSymbol.name.value, defaultValExpr != null);

        birFunc.localVars.add(birVarDcl);

        BIRParameter parameter = new BIRParameter(pos, paramSymbol.name, paramSymbol.flags);
        parameter.annotAttachments.addAll(getBIRAnnotAttachments(annots));
        birFunc.requiredParams.add(parameter);
        birFunc.parameters.add(birVarDcl);

        // We maintain a mapping from variable symbol to the bir_variable declaration.
        // This is required to pull the correct bir_variable declaration for variable references.
        this.env.symbolVarMap.put(paramSymbol, birVarDcl);
    }

    private void addRestParam(BIRFunction birFunc, BVarSymbol paramSymbol, Location pos) {
        BIRFunctionParameter birVarDcl = new BIRFunctionParameter(pos, paramSymbol.type,
                this.env.nextLocalVarId(names), VarScope.FUNCTION, VarKind.ARG, paramSymbol.name.value, false);
        birFunc.parameters.add(birVarDcl);
        birFunc.localVars.add(birVarDcl);

        BIRParameter restParam = new BIRParameter(pos, paramSymbol.name, paramSymbol.flags);
        birFunc.restParam = restParam;
        restParam.annotAttachments.addAll(getBIRAnnotAttachments(paramSymbol.getAnnotations()));

        // We maintain a mapping from variable symbol to the bir_variable declaration.
        // This is required to pull the correct bir_variable declaration for variable references.
        this.env.symbolVarMap.put(paramSymbol, birVarDcl);
    }

    private void addRequiredParam(BIRFunction birFunc, BVarSymbol paramSymbol, Location pos) {
        BIRFunctionParameter birVarDcl = new BIRFunctionParameter(pos, paramSymbol.type,
                this.env.nextLocalVarId(names), VarScope.FUNCTION, VarKind.ARG, paramSymbol.name.value, false);
        birFunc.parameters.add(birVarDcl);
        birFunc.localVars.add(birVarDcl);

        BIRParameter parameter = new BIRParameter(pos, paramSymbol.name, paramSymbol.flags);
        birFunc.requiredParams.add(parameter);

        // We maintain a mapping from variable symbol to the bir_variable declaration.
        // This is required to pull the correct bir_variable declaration for variable references.
        this.env.symbolVarMap.put(paramSymbol, birVarDcl);
    }

    private PackageID getPackageIdForBoundMethod(BLangLambdaFunction lambdaExpr, String funcName) {
        if (!funcName.startsWith("$anon$method$delegate$")) {
            return null;
        }

        Set<ClosureVarSymbol> closureVarSymbols = lambdaExpr.function.closureVarSymbols;
        if (closureVarSymbols.size() == 0) {
            return null;
        }

        Object[] symbols = closureVarSymbols.toArray();
        ClosureVarSymbol next = (ClosureVarSymbol) symbols[symbols.length - 1];
        return next.bSymbol.type.tsymbol.pkgID;
    }

    // Statements

    @Override
    public void visit(BLangBlockStmt astBlockStmt) {
        BIRBasicBlock blockEndBB = null;
        BIRBasicBlock currentOnFailEndBB = this.env.enclOnFailEndBB;
        BIRBasicBlock currentWithinOnFailEndBB = this.env.enclInnerOnFailEndBB;
        BlockNode prevBlock = this.currentBlock;
        this.currentBlock = astBlockStmt;
        this.env.varDclsByBlock.computeIfAbsent(astBlockStmt, k -> new ArrayList<>());
        if (astBlockStmt.failureBreakMode != BLangBlockStmt.FailureBreakMode.NOT_BREAKABLE) {
            blockEndBB = beginBreakableBlock(astBlockStmt.failureBreakMode);
        }
        for (BLangStatement astStmt : astBlockStmt.stmts) {
            astStmt.accept(this);
        }
        if (astBlockStmt.failureBreakMode != BLangBlockStmt.FailureBreakMode.NOT_BREAKABLE) {
            endBreakableBlock(blockEndBB);
        }
        this.env.varDclsByBlock.get(astBlockStmt).forEach(birVariableDcl ->
                birVariableDcl.endBB = this.env.enclBasicBlocks.get(this.env.enclBasicBlocks.size() - 1)
        );
        if (astBlockStmt.isLetExpr) {
            breakBBForLetExprVariables(astBlockStmt.pos);
        }
        this.env.enclInnerOnFailEndBB = currentWithinOnFailEndBB;
        this.env.enclOnFailEndBB = currentOnFailEndBB;
        this.currentBlock = prevBlock;
    }

    private void breakBBForLetExprVariables(Location pos) {
        BIRBasicBlock letExprEndBB = new BIRBasicBlock(this.env.nextBBId(names));
        this.env.enclBB.terminator = new BIRTerminator.GOTO(pos, letExprEndBB, this.currentScope);
        this.env.enclBasicBlocks.add(letExprEndBB);
        this.env.enclBB = letExprEndBB;
    }

    @Override
    public void visit(BLangFail failNode) {
        if (failNode.expr == null) {
            if (this.env.enclInnerOnFailEndBB != null) {
                this.env.enclBB.terminator = new BIRTerminator.GOTO(null, this.env.enclInnerOnFailEndBB,
                        this.currentScope);
            }
            return;
        }

        BIRLockDetailsHolder toUnlock = this.env.unlockVars.peek();
        if (!toUnlock.isEmpty()) {
            BIRBasicBlock goToBB = new BIRBasicBlock(this.env.nextBBId(names));
            this.env.enclBasicBlocks.add(goToBB);
            this.env.enclBB.terminator = new BIRTerminator.GOTO(null, goToBB, this.currentScope);
            this.env.enclBB = goToBB;
        }

        int numLocks = toUnlock.size();
        while (numLocks > 0) {
            BIRBasicBlock unlockBB = new BIRBasicBlock(this.env.nextBBId(names));
            this.env.enclBasicBlocks.add(unlockBB);
            BIRTerminator.Unlock unlock = new BIRTerminator.Unlock(null, unlockBB, this.currentScope);
            this.env.enclBB.terminator = unlock;
            unlock.relatedLock = toUnlock.getLock(numLocks - 1);
            this.env.enclBB = unlockBB;
            numLocks--;
        }

        // Create a basic block for the on fail clause.
        BIRBasicBlock onFailBB = new BIRBasicBlock(this.env.nextBBId(names));
        addToTrapStack(onFailBB);
        this.env.enclBasicBlocks.add(onFailBB);

        // Insert a GOTO instruction as the terminal instruction into current basic block.
        this.env.enclBB.terminator = new BIRTerminator.GOTO(null, onFailBB, this.currentScope);

        // Visit condition expression
        this.env.enclBB = onFailBB;
        failNode.exprStmt.accept(this);
        if (this.env.enclBB.terminator == null) {
            this.env.enclBB.terminator = new BIRTerminator.GOTO(null, this.env.enclOnFailEndBB,
                    this.currentScope);
        }

        // Statements after fail expression are unreachable, hence ignored
        BIRBasicBlock ignoreBlock = new BIRBasicBlock(this.env.nextBBId(names));
        addToTrapStack(ignoreBlock);
        ignoreBlock.terminator = new BIRTerminator.GOTO(null, this.env.enclOnFailEndBB, this.currentScope);
        this.env.enclBasicBlocks.add(ignoreBlock);
        this.env.enclBB = ignoreBlock;
    }


    @Override
    public void visit(BLangSimpleVariableDef astVarDefStmt) {
        VarKind kind;
        if (astVarDefStmt.var.symbol.origin == SymbolOrigin.VIRTUAL) {
            kind = VarKind.SYNTHETIC;
        } else {
            kind = VarKind.LOCAL;
        }
        BIRVariableDcl birVarDcl = new BIRVariableDcl(astVarDefStmt.pos, astVarDefStmt.var.symbol.type,
                this.env.nextLocalVarId(names), VarScope.FUNCTION, kind, astVarDefStmt.var.name.value);
        birVarDcl.startBB = this.env.enclBB;
        this.env.varDclsByBlock.get(this.currentBlock).add(birVarDcl);
        this.env.enclFunc.localVars.add(birVarDcl);
        // We maintain a mapping from variable symbol to the bir_variable declaration.
        // This is required to pull the correct bir_variable declaration for variable references.
        this.env.symbolVarMap.put(astVarDefStmt.var.symbol, birVarDcl);

        BirScope newScope = new BirScope(this.currentScope.id + 1, this.currentScope);
        birVarDcl.insScope = newScope;
        this.currentScope = newScope;

        if (astVarDefStmt.var.expr == null) {
            return;
        }

        // Visit the rhs expression.
        astVarDefStmt.var.expr.accept(this);

        // Create a variable reference and
        BIROperand varRef = new BIROperand(birVarDcl);
        setScopeAndEmit(new Move(astVarDefStmt.pos, this.env.targetOperand, varRef));
        birVarDcl.insOffset = this.env.enclBB.instructions.size() - 1;
    }

    @Override
    public void visit(BLangSimpleVariable varNode) {
        String name = ANNOTATION_DATA.equals(varNode.symbol.name.value) ? ANNOTATION_DATA : varNode.name.value;
        String originalName = ANNOTATION_DATA.equals(varNode.symbol.getOriginalName().value) ?
                                                                    ANNOTATION_DATA : varNode.name.originalValue;
        BIRGlobalVariableDcl birVarDcl = new BIRGlobalVariableDcl(varNode.pos, varNode.symbol.flags,
                                                                  varNode.symbol.type, varNode.symbol.pkgID,
                                                                  names.fromString(name),
                                                                  names.fromString(originalName), VarScope.GLOBAL,
                                                                  VarKind.GLOBAL, varNode.name.value,
                                                                  varNode.symbol.origin.toBIROrigin());
        birVarDcl.setMarkdownDocAttachment(varNode.symbol.markdownDocumentation);
        birVarDcl.annotAttachments.addAll(getBIRAnnotAttachments(varNode.symbol.getAnnotations()));

        this.env.enclPkg.globalVars.add(birVarDcl);

        this.globalVarMap.put(varNode.symbol, birVarDcl);
        env.enclPkg.isListenerAvailable |= Symbols.isFlagOn(varNode.symbol.flags, Flags.LISTENER);
    }

    @Override
    public void visit(BLangAssignment astAssignStmt) {
        astAssignStmt.expr.accept(this);

        this.varAssignment = true;
        astAssignStmt.varRef.accept(this);
        this.varAssignment = false;
    }

    @Override
    public void visit(BLangExpressionStmt exprStmtNode) {
        BLangExpression expr = exprStmtNode.expr;
        expr.accept(this);
        if (this.env.returnBB == null && expr.getKind() == STATEMENT_EXPRESSION &&
                ((BLangStatementExpression) expr).expr.getKind() == INVOCATION &&
        types.isNeverTypeOrStructureTypeWithARequiredNeverMember(expr.getBType())) {
            BIRBasicBlock returnBB = new BIRBasicBlock(this.env.nextBBId(names));
            returnBB.terminator = new BIRTerminator.Return(exprStmtNode.pos);
            this.env.returnBB = returnBB;
        }
    }

    @Override
    public void visit(BLangInvocation invocationExpr) {
        createCall(invocationExpr, false);
    }

    @Override
    public void visit(BLangInvocation.BLangActionInvocation actionInvocation) {
        createCall(actionInvocation, false);
    }

    @Override
    public void visit(BLangStatementExpression statementExpression) {
        statementExpression.stmt.accept(this);
        statementExpression.expr.accept(this);
    }

    @Override
    public void visit(BLangInvocation.BLangAttachedFunctionInvocation invocationExpr) {
        createCall(invocationExpr, true);
    }

    @Override
    public void visit(BLangInvocation.BFunctionPointerInvocation invocation) {
        invocation.functionPointerInvocation = true;
        createCall(invocation, false);
    }

    @Override
    public void visit(BLangForkJoin forkJoin) {
        forkJoin.workers.forEach(worker -> worker.accept(this));
    }

    @Override
    public void visit(BLangWorkerReceive workerReceive) {
        BIRBasicBlock thenBB = new BIRBasicBlock(this.env.nextBBId(names));
        addToTrapStack(thenBB);
        String channel = workerReceive.workerIdentifier.value + "->" + env.enclFunc.workerName.value;

        BIRVariableDcl tempVarDcl = new BIRVariableDcl(workerReceive.getBType(), this.env.nextLocalVarId(names),
                                                       VarScope.FUNCTION, VarKind.TEMP);
        this.env.enclFunc.localVars.add(tempVarDcl);
        BIROperand lhsOp = new BIROperand(tempVarDcl);
        this.env.targetOperand = lhsOp;

        boolean isOnSameStrand = DEFAULT_WORKER_NAME.equals(this.env.enclFunc.workerName.value);

        this.env.enclBB.terminator = new BIRTerminator.WorkerReceive(workerReceive.pos, names.fromString(channel),
                                                                     lhsOp, isOnSameStrand, thenBB, this.currentScope);

        this.env.enclBasicBlocks.add(thenBB);
        this.env.enclBB = thenBB;
    }

    @Override
    public void visit(BLangWorkerSend workerSend) {
        BIRBasicBlock thenBB = new BIRBasicBlock(this.env.nextBBId(names));
        addToTrapStack(thenBB);

        workerSend.expr.accept(this);

        String channelName = this.env.enclFunc.workerName.value + "->" + workerSend.workerIdentifier.value;
        boolean isOnSameStrand = DEFAULT_WORKER_NAME.equals(this.env.enclFunc.workerName.value);

        this.env.enclBB.terminator = new BIRTerminator.WorkerSend(
                workerSend.pos, names.fromString(channelName), this.env.targetOperand, isOnSameStrand, false, null,
                thenBB, this.currentScope);

        this.env.enclBasicBlocks.add(thenBB);
        this.env.enclBB = thenBB;
    }

    @Override
    public void visit(BLangWorkerSyncSendExpr syncSend) {
        BIRBasicBlock thenBB = new BIRBasicBlock(this.env.nextBBId(names));
        addToTrapStack(thenBB);
        syncSend.expr.accept(this);
        BIROperand dataOp = this.env.targetOperand;

        BIRVariableDcl tempVarDcl = new BIRVariableDcl(syncSend.receive.matchingSendsError,
                                                       this.env.nextLocalVarId(names), VarScope.FUNCTION, VarKind.TEMP);
        this.env.enclFunc.localVars.add(tempVarDcl);
        BIROperand lhsOp = new BIROperand(tempVarDcl);
        this.env.targetOperand = lhsOp;

        String channelName = this.env.enclFunc.workerName.value + "->" + syncSend.workerIdentifier.value;
        boolean isOnSameStrand = DEFAULT_WORKER_NAME.equals(this.env.enclFunc.workerName.value);

        this.env.enclBB.terminator = new BIRTerminator.WorkerSend(
                syncSend.pos, names.fromString(channelName), dataOp, isOnSameStrand, true, lhsOp,
                thenBB, this.currentScope);

        this.env.enclBasicBlocks.add(thenBB);
        this.env.enclBB = thenBB;
    }

    @Override
    public void visit(BLangWorkerFlushExpr flushExpr) {
        BIRBasicBlock thenBB = new BIRBasicBlock(this.env.nextBBId(names));
        addToTrapStack(thenBB);

        //create channelDetails array
        BIRNode.ChannelDetails[] channels = new BIRNode.ChannelDetails[flushExpr.workerIdentifierList.size()];
        int i = 0;
        for (BLangIdentifier workerIdentifier : flushExpr.workerIdentifierList) {
            String channelName = this.env.enclFunc.workerName.value + "->" + workerIdentifier.value;
            boolean isOnSameStrand = DEFAULT_WORKER_NAME.equals(this.env.enclFunc.workerName.value);
            channels[i] = new BIRNode.ChannelDetails(channelName, isOnSameStrand, true);
            i++;
        }

        BIRVariableDcl tempVarDcl = new BIRVariableDcl(flushExpr.getBType(), this.env.nextLocalVarId(names),
                                                       VarScope.FUNCTION, VarKind.TEMP);
        this.env.enclFunc.localVars.add(tempVarDcl);
        BIROperand lhsOp = new BIROperand(tempVarDcl);
        this.env.targetOperand = lhsOp;

        this.env.enclBB.terminator = new BIRTerminator.Flush(flushExpr.pos, channels, lhsOp, thenBB,
                this.currentScope);
        this.env.enclBasicBlocks.add(thenBB);
        this.env.enclBB = thenBB;
    }

    private void createWait(BLangWaitExpr waitExpr) {

        BIRBasicBlock thenBB = new BIRBasicBlock(this.env.nextBBId(names));
        addToTrapStack(thenBB);
        // This only supports wait for single future and alternate wait
        List<BIROperand> exprList = new ArrayList<>();

        waitExpr.exprList.forEach(expr -> {
            expr.accept(this);
            exprList.add(this.env.targetOperand);
        });

        BIRVariableDcl tempVarDcl = new BIRVariableDcl(waitExpr.getBType(), this.env.nextLocalVarId(names),
                                                       VarScope.FUNCTION, VarKind.TEMP);
        this.env.enclFunc.localVars.add(tempVarDcl);
        BIROperand lhsOp = new BIROperand(tempVarDcl);
        this.env.targetOperand = lhsOp;

        this.env.enclBB.terminator = new BIRTerminator.Wait(waitExpr.pos, exprList, lhsOp, thenBB, this.currentScope);

        this.env.enclBasicBlocks.add(thenBB);
        this.env.enclBB = thenBB;
    }

    @Override
    public void visit(BLangErrorConstructorExpr errorConstructorExpr) {
        BIRVariableDcl tempVarError = new BIRVariableDcl(errorConstructorExpr.getBType(),
                                                         this.env.nextLocalVarId(names), VarScope.FUNCTION,
                                                         VarKind.TEMP);

        this.env.enclFunc.localVars.add(tempVarError);
        BIROperand lhsOp = new BIROperand(tempVarError);

        this.env.targetOperand = lhsOp;
        List<BLangExpression> positionalArgs = errorConstructorExpr.positionalArgs;
        positionalArgs.get(0).accept(this);
        BIROperand messageOp = this.env.targetOperand;

        positionalArgs.get(1).accept(this);
        BIROperand causeOp = this.env.targetOperand;

        errorConstructorExpr.errorDetail.accept(this);
        BIROperand detailsOp = this.env.targetOperand;

        BIRNonTerminator.NewError newError =
                new BIRNonTerminator.NewError(errorConstructorExpr.pos, errorConstructorExpr.getBType(), lhsOp,
                                              messageOp, causeOp, detailsOp);
        setScopeAndEmit(newError);
        this.env.targetOperand = lhsOp;
    }

    private void createCall(BLangInvocation invocationExpr, boolean isVirtual) {
        List<BLangExpression> requiredArgs = invocationExpr.requiredArgs;
        List<BLangExpression> restArgs = invocationExpr.restArgs;
        List<BIROperand> args = new ArrayList<>(requiredArgs.size() + restArgs.size());
        boolean transactional = Symbols.isFlagOn(invocationExpr.symbol.flags, Flags.TRANSACTIONAL);

        for (BLangExpression requiredArg : requiredArgs) {
            if (requiredArg.getKind() != NodeKind.IGNORE_EXPR) {
                requiredArg.accept(this);
                args.add(this.env.targetOperand);
            } else {
                BIRVariableDcl birVariableDcl =
                        new BIRVariableDcl(requiredArg.getBType(), new Name("_"), VarScope.FUNCTION, VarKind.ARG);
                birVariableDcl.ignoreVariable = true;
                args.add(new BIROperand(birVariableDcl));
            }
        }

        // seems like restArgs.size() is always 1 or 0, but lets iterate just in case
        for (BLangExpression arg : restArgs) {
            arg.accept(this);
            args.add(this.env.targetOperand);
        }

        BIROperand fp = null;
        if (invocationExpr.functionPointerInvocation) {
            invocationExpr.expr.accept(this);
            fp = this.env.targetOperand;
        }

        // Create a temporary variable to store the return operation result.
        BIRVariableDcl tempVarDcl = new BIRVariableDcl(invocationExpr.getBType(), this.env.nextLocalVarId(names),
                                                       VarScope.FUNCTION, VarKind.TEMP);
        this.env.enclFunc.localVars.add(tempVarDcl);
        BIROperand lhsOp = new BIROperand(tempVarDcl);
        this.env.targetOperand = lhsOp;

        // Lets create a block the jump after successful function return
        BIRBasicBlock thenBB = new BIRBasicBlock(this.env.nextBBId(names));
        addToTrapStack(thenBB);
        this.env.enclBasicBlocks.add(thenBB);


        // TODO: make vCall a new instruction to avoid package id in vCall
        if (invocationExpr.functionPointerInvocation) {
            boolean workerDerivative = Symbols.isFlagOn(invocationExpr.symbol.flags, Flags.WORKER);
            this.env.enclBB.terminator = new BIRTerminator.FPCall(invocationExpr.pos, InstructionKind.FP_CALL,
                    fp, args, lhsOp, invocationExpr.async, transactional, thenBB, this.currentScope, workerDerivative);
        } else if (invocationExpr.async) {
            BInvokableSymbol bInvokableSymbol = (BInvokableSymbol) invocationExpr.symbol;
            List<BIRAnnotationAttachment> calleeAnnots = getBIRAnnotAttachments(bInvokableSymbol.getAnnotations());

            List<BIRAnnotationAttachment> annots =
                    getBIRAnnotAttachmentsForASTAnnotAttachments(invocationExpr.annAttachments);
            this.env.enclBB.terminator = new BIRTerminator.AsyncCall(invocationExpr.pos, InstructionKind.ASYNC_CALL,
                    isVirtual, invocationExpr.symbol.pkgID, getFuncName((BInvokableSymbol) invocationExpr.symbol),
                    args, lhsOp, thenBB, annots, calleeAnnots, bInvokableSymbol.getFlags(), this.currentScope);
        } else {
            BInvokableSymbol bInvokableSymbol = (BInvokableSymbol) invocationExpr.symbol;
            List<BIRAnnotationAttachment> calleeAnnots = getBIRAnnotAttachments(bInvokableSymbol.getAnnotations());

            this.env.enclBB.terminator = new BIRTerminator.Call(invocationExpr.pos, InstructionKind.CALL, isVirtual,
                    invocationExpr.symbol.pkgID, getFuncName((BInvokableSymbol) invocationExpr.symbol), args, lhsOp,
                    thenBB, calleeAnnots, bInvokableSymbol.getFlags(), this.currentScope);
        }
        this.env.enclBB = thenBB;
    }

    @Override
    public void visit(BLangReturn astReturnStmt) {
        astReturnStmt.expr.accept(this);
        BIROperand retVarRef = new BIROperand(this.env.enclFunc.returnVariable);
        setScopeAndEmit(new Move(astReturnStmt.pos, this.env.targetOperand, retVarRef));

        // Check whether this function already has a returnBB.
        // A given function can have only one BB that has a return instruction.
        if (this.env.returnBB == null) {
            // If not create one
            BIRBasicBlock returnBB = new BIRBasicBlock(this.env.nextBBId(names));
            addToTrapStack(returnBB);
            returnBB.terminator = new BIRTerminator.Return(getFunctionLastLinePos());
            this.env.returnBB = returnBB;
        }
        if (this.env.enclBB.terminator == null) {
            this.env.unlockVars.forEach(s -> {
                int i = s.size();
                while (i > 0) {
                    BIRBasicBlock unlockBB = new BIRBasicBlock(this.env.nextBBId(names));
                    this.env.enclBasicBlocks.add(unlockBB);
                    BIRTerminator.Unlock unlock = new BIRTerminator.Unlock(null,  unlockBB, this.currentScope);
                    this.env.enclBB.terminator = unlock;
                    unlock.relatedLock = s.getLock(i - 1);
                    this.env.enclBB = unlockBB;
                    i--;
                }
            });

            this.env.enclBB.terminator = new BIRTerminator.GOTO(astReturnStmt.pos, this.env.returnBB,
                    this.currentScope);
            BIRBasicBlock nextBB = new BIRBasicBlock(this.env.nextBBId(names));
            this.env.enclBasicBlocks.add(nextBB);
            this.env.enclBB = nextBB;
            addToTrapStack(nextBB);
        }
    }

    private BLangDiagnosticLocation getFunctionLastLinePos() {
        if (this.env.enclFunc.pos == null) {
            return null;
        }
        LineRange lineRange = this.env.enclFunc.pos.lineRange();
        LinePosition endLine = lineRange.endLine();
        return new BLangDiagnosticLocation(lineRange.filePath(), endLine.line(), endLine.line(), endLine.offset(),
                endLine.offset(), 0, 0);
    }

    @Override
    public void visit(BLangPanic panicNode) {
        panicNode.expr.accept(this);
        // Some functions will only have panic but we need to add return for them to make current algorithm work.
        if (this.env.returnBB == null) {
            BIRBasicBlock returnBB = new BIRBasicBlock(this.env.nextBBId(names));
            addToTrapStack(returnBB);
            returnBB.terminator = new BIRTerminator.Return(panicNode.pos);
            this.env.returnBB = returnBB;
        }
        this.env.enclBB.terminator = new BIRTerminator.Panic(panicNode.pos, this.env.targetOperand, this.currentScope);

        // This basic block will contain statement that comes right after this 'if' statement.
        BIRBasicBlock unlockBB = new BIRBasicBlock(this.env.nextBBId(names));
        addToTrapStack(unlockBB);
        this.env.enclBasicBlocks.add(unlockBB);
        this.env.enclBB = unlockBB;
    }

    @Override
    public void visit(BLangIf astIfStmt) {
        astIfStmt.expr.accept(this);
        BIROperand ifExprResult = this.env.targetOperand;

        // Create the basic block for the if-then block.
        BIRBasicBlock thenBB = new BIRBasicBlock(this.env.nextBBId(names));
        addToTrapStack(thenBB);
        this.env.enclBasicBlocks.add(thenBB);

        // This basic block will contain statement that comes right after this 'if' statement.
        BIRBasicBlock nextBB = new BIRBasicBlock(this.env.nextBBId(names));

        // Add the branch instruction to the current basic block.
        // This is the end of the current basic block.
        BIRTerminator.Branch branchIns = new BIRTerminator.Branch(astIfStmt.pos, ifExprResult, thenBB, null,
                this.currentScope);
        this.env.enclBB.terminator = branchIns;

        // Visit the then-block
        this.env.enclBB = thenBB;
        astIfStmt.body.accept(this);

        // If a terminator statement has not been set for the then-block then just add it.
        if (this.env.enclBB.terminator == null) {
            this.env.enclBB.terminator = new BIRTerminator.GOTO(null, nextBB, this.currentScope);
        }

        // Check whether there exists an else-if or an else block.
        if (astIfStmt.elseStmt != null) {
            // Create a basic block for the else block.
            BIRBasicBlock elseBB = new BIRBasicBlock(this.env.nextBBId(names));
            addToTrapStack(elseBB);
            this.env.enclBasicBlocks.add(elseBB);
            branchIns.falseBB = elseBB;

            // Visit the else block. This could be an else-if block or an else block.
            this.env.enclBB = elseBB;
            astIfStmt.elseStmt.accept(this);

            // If a terminator statement has not been set for the else-block then just add it.
            if (this.env.enclBB.terminator == null) {
                this.env.enclBB.terminator = new BIRTerminator.GOTO(null, nextBB, this.currentScope);
            }
        } else {
            branchIns.falseBB = nextBB;
        }

        // Set the elseBB as the basic block for the rest of statements followed by this if.
        addToTrapStack(nextBB);
        this.env.enclBasicBlocks.add(nextBB);
        this.env.enclBB = nextBB;
    }

    @Override
    public void visit(BLangWhile astWhileStmt) {
        BIRBasicBlock currentEnclLoopBB = this.env.enclLoopBB;
        BIRBasicBlock currentEnclLoopEndBB = this.env.enclLoopEndBB;

        // Create a basic block for the while expression.
        BIRBasicBlock whileExprBB = new BIRBasicBlock(this.env.nextBBId(names));
        addToTrapStack(whileExprBB);
        this.env.enclBasicBlocks.add(whileExprBB);

        // Insert a GOTO instruction as the terminal instruction into current basic block.
        this.env.enclBB.terminator = new BIRTerminator.GOTO(null, whileExprBB, this.currentScope);

        // Visit condition expression
        this.env.enclBB = whileExprBB;
        astWhileStmt.expr.accept(this);
        BIROperand whileExprResult = this.env.targetOperand;

        // Create the basic block for the while-body block.
        BIRBasicBlock whileBodyBB = new BIRBasicBlock(this.env.nextBBId(names));
        addToTrapStack(whileBodyBB);
        this.env.enclBasicBlocks.add(whileBodyBB);

        // Create the basic block for the statements that comes after the while statement.
        BIRBasicBlock whileEndBB = new BIRBasicBlock(this.env.nextBBId(names));
        addToTrapStack(whileEndBB);

        // Add the branch instruction to the while expression basic block.
        this.env.enclBB.terminator =
                new BIRTerminator.Branch(astWhileStmt.pos, whileExprResult, whileBodyBB,
                        whileEndBB, this.currentScope);

        // Visit while body
        this.env.enclBB = whileBodyBB;
        this.env.enclLoopBB = whileExprBB;
        this.env.enclLoopEndBB = whileEndBB;
        this.env.unlockVars.push(new BIRLockDetailsHolder());
        astWhileStmt.body.accept(this);
        this.env.unlockVars.pop();
        if (this.env.enclBB.terminator == null) {
            this.env.enclBB.terminator = new BIRTerminator.GOTO(null, whileExprBB, this.currentScope);
        }

        this.env.enclBasicBlocks.add(whileEndBB);
        this.env.enclBB = whileEndBB;

        this.env.enclLoopBB = currentEnclLoopBB;
        this.env.enclLoopEndBB = currentEnclLoopEndBB;
    }


    // Expressions

    @Override
    public void visit(BLangIgnoreExpr ignoreExpr) {
        BIRVariableDcl tempVarDcl = new BIRVariableDcl(ignoreExpr.getBType(),
                                                       this.env.nextLocalVarId(names), VarScope.FUNCTION, VarKind.TEMP);
        this.env.enclFunc.localVars.add(tempVarDcl);
    }

    @Override
    public void visit(BLangLiteral astLiteralExpr) {
        BIRVariableDcl tempVarDcl = new BIRVariableDcl(astLiteralExpr.getBType(),
                                                       this.env.nextLocalVarId(names), VarScope.FUNCTION, VarKind.TEMP);
        this.env.enclFunc.localVars.add(tempVarDcl);
        BIROperand toVarRef = new BIROperand(tempVarDcl);
        setScopeAndEmit(new BIRNonTerminator.ConstantLoad(astLiteralExpr.pos,
                                                          astLiteralExpr.value, astLiteralExpr.getBType(), toVarRef));
        this.env.targetOperand = toVarRef;
    }

    @Override
    public void visit(BLangMapLiteral astMapLiteralExpr) {
        visitTypedesc(astMapLiteralExpr.pos, astMapLiteralExpr.getBType(), Collections.emptyList());
        BIRVariableDcl tempVarDcl =
                new BIRVariableDcl(astMapLiteralExpr.getBType(), this.env.nextLocalVarId(names),
                                   VarScope.FUNCTION, VarKind.TEMP);
        this.env.enclFunc.localVars.add(tempVarDcl);
        BIROperand toVarRef = new BIROperand(tempVarDcl);

        setScopeAndEmit(new BIRNonTerminator.NewStructure(astMapLiteralExpr.pos, toVarRef, this.env.targetOperand,
                                               generateMappingConstructorEntries(astMapLiteralExpr.fields)));
        this.env.targetOperand = toVarRef;
    }

    @Override
    public void visit(BLangTypeConversionExpr astTypeConversionExpr) {
        BIRVariableDcl tempVarDcl = new BIRVariableDcl(astTypeConversionExpr.getBType(),
                                                       this.env.nextLocalVarId(names), VarScope.FUNCTION, VarKind.TEMP);
        this.env.enclFunc.localVars.add(tempVarDcl);
        BIROperand toVarRef = new BIROperand(tempVarDcl);

        astTypeConversionExpr.expr.accept(this);
        BIROperand rhsOp = this.env.targetOperand;

        setScopeAndEmit(
                new BIRNonTerminator.TypeCast(astTypeConversionExpr.pos, toVarRef, rhsOp, toVarRef.variableDcl.type,
                        astTypeConversionExpr.checkTypes));
        this.env.targetOperand = toVarRef;
    }

    @Override
    public void visit(BLangStructLiteral astStructLiteralExpr) {
        List<BIROperand> varDcls = mapToVarDcls(astStructLiteralExpr.enclMapSymbols);
        BType type = astStructLiteralExpr.getBType();
        visitTypedesc(astStructLiteralExpr.pos, type, varDcls, getAnnotations(type.tsymbol, this.env));

        BIRVariableDcl tempVarDcl = new BIRVariableDcl(astStructLiteralExpr.getBType(),
                                                       this.env.nextLocalVarId(names), VarScope.FUNCTION, VarKind.TEMP);
        this.env.enclFunc.localVars.add(tempVarDcl);
        BIROperand toVarRef = new BIROperand(tempVarDcl);


        BIRNonTerminator.NewStructure instruction =
                new BIRNonTerminator.NewStructure(astStructLiteralExpr.pos, toVarRef, this.env.targetOperand,
                                                  generateMappingConstructorEntries(astStructLiteralExpr.fields));
        setScopeAndEmit(instruction);

        this.env.targetOperand = toVarRef;
    }

    private List<BIROperand> mapToVarDcls(TreeMap<Integer, BVarSymbol> enclMapSymbols) {
        if (enclMapSymbols == null || enclMapSymbols.size() == 0) {
            return Collections.emptyList();
        }

        ArrayList<BIROperand> varDcls = new ArrayList<>(enclMapSymbols.size());
        for (BVarSymbol varSymbol : enclMapSymbols.values()) {
            BIRVariableDcl varDcl = this.env.symbolVarMap.get(varSymbol);
            varDcls.add(new BIROperand(varDcl));
        }
        return varDcls;
    }

    @Override
    public void visit(BLangTypeInit connectorInitExpr) {
        BType exprType = connectorInitExpr.getBType();
        BIRVariableDcl tempVarDcl = new BIRVariableDcl(exprType, this.env.nextLocalVarId(names), VarScope.FUNCTION,
                VarKind.TEMP);
        this.env.enclFunc.localVars.add(tempVarDcl);
        BIROperand toVarRef = new BIROperand(tempVarDcl);
        BType objectType = getEffectiveObjectType(exprType);
        BTypeSymbol objectTypeSymbol = Types.getReferredType(objectType).tsymbol;
        BIRNonTerminator.NewInstance instruction;
        if (isInSamePackage(objectTypeSymbol, env.enclPkg.packageID)) {
            BIRTypeDefinition def = typeDefs.get(objectTypeSymbol);
            instruction = new BIRNonTerminator.NewInstance(connectorInitExpr.pos, def, toVarRef, objectType);
        } else {
            String objectName = objectTypeSymbol.name.value;
            instruction = new BIRNonTerminator.NewInstance(connectorInitExpr.pos, objectTypeSymbol.pkgID, objectName,
                    toVarRef, objectType);
        }
        setScopeAndEmit(instruction);
        this.env.targetOperand = toVarRef;
    }

    private boolean isInSamePackage(BSymbol objectTypeSymbol, PackageID packageID) {
        return objectTypeSymbol.pkgID.equals(packageID);
    }

    @Override
    public void visit(BLangSimpleVarRef.BLangFieldVarRef fieldVarRef) {
    }

    @Override
    public void visit(BLangArrayLiteral astArrayLiteralExpr) {
        BType bType = astArrayLiteralExpr.getBType();
        if (bType.tag == TypeTags.TUPLE) {
            visitTypedesc(astArrayLiteralExpr.pos, bType, Collections.emptyList(),
                          getAnnotations(bType.tsymbol, this.env));
        }
        generateListConstructorExpr(astArrayLiteralExpr);
    }

    @Override
    public void visit(BLangTupleLiteral tupleLiteral) {
        BType type = tupleLiteral.getBType();
        visitTypedesc(tupleLiteral.pos, type, Collections.emptyList(), getAnnotations(type.tsymbol, this.env));
        generateListConstructorExpr(tupleLiteral);
    }

    private BIROperand getAnnotations(BTypeSymbol typeSymbol, BIRGenEnv env) {
        if (typeSymbol == null || typeSymbol.annotations == null) {
            return null;
        }
        return new BIROperand(getAnnotations(typeSymbol.annotations, env));
    }

    private BIRVariableDcl getAnnotations(BVarSymbol annotations, BIRGenEnv env) {
        if (env.symbolVarMap.containsKey(annotations)) {
            return env.symbolVarMap.get(annotations);
        }
        return globalVarMap.get(annotations);
    }

    @Override
    public void visit(BLangGroupExpr groupExpr) {
        groupExpr.expression.accept(this);
    }

    @Override
    public void visit(BLangJSONArrayLiteral jsonArrayLiteralExpr) {
        BType bType = jsonArrayLiteralExpr.getBType();
        if (bType.tag == TypeTags.TUPLE) {
            visitTypedesc(jsonArrayLiteralExpr.pos, bType, Collections.emptyList(),
                          getAnnotations(bType.tsymbol, this.env));
        }
        generateListConstructorExpr(jsonArrayLiteralExpr);
    }

    @Override
    public void visit(BLangMapAccessExpr astMapAccessExpr) {
        boolean variableStore = this.varAssignment;
        this.varAssignment = false;
        BIROperand rhsOp = this.env.targetOperand;

        astMapAccessExpr.expr.accept(this);
        BIROperand varRefRegIndex = this.env.targetOperand;

        astMapAccessExpr.indexExpr.accept(this);
        BIROperand keyRegIndex = this.env.targetOperand;
        if (variableStore) {
            setScopeAndEmit(
                    new BIRNonTerminator.FieldAccess(astMapAccessExpr.pos, InstructionKind.MAP_STORE, varRefRegIndex,
                            keyRegIndex, rhsOp, astMapAccessExpr.isStoreOnCreation));
            return;
        }
        BIRVariableDcl tempVarDcl = new BIRVariableDcl(astMapAccessExpr.getBType(), this.env.nextLocalVarId(names),
                                                       VarScope.FUNCTION, VarKind.TEMP);
        this.env.enclFunc.localVars.add(tempVarDcl);
        BIROperand tempVarRef = new BIROperand(tempVarDcl);

        setScopeAndEmit(new BIRNonTerminator.FieldAccess(astMapAccessExpr.pos, InstructionKind.MAP_LOAD, tempVarRef,
                keyRegIndex, varRefRegIndex, astMapAccessExpr.optionalFieldAccess,
                                              astMapAccessExpr.isLValue && !astMapAccessExpr.leafNode));
        this.env.targetOperand = tempVarRef;
        this.varAssignment = variableStore;
    }

    @Override
    public void visit(BLangTableAccessExpr astTableAccessExpr) {
        boolean variableStore = this.varAssignment;
        this.varAssignment = false;
        BIROperand rhsOp = this.env.targetOperand;

        astTableAccessExpr.expr.accept(this);
        BIROperand varRefRegIndex = this.env.targetOperand;

        astTableAccessExpr.indexExpr.accept(this);
        BIROperand keyRegIndex = this.env.targetOperand;
        if (variableStore) {
            setScopeAndEmit(new BIRNonTerminator.FieldAccess(astTableAccessExpr.pos, InstructionKind.TABLE_STORE,
                    varRefRegIndex, keyRegIndex, rhsOp));
            return;
        }
        BIRVariableDcl tempVarDcl = new BIRVariableDcl(astTableAccessExpr.getBType(), this.env.nextLocalVarId(names),
                                                       VarScope.FUNCTION, VarKind.TEMP);
        this.env.enclFunc.localVars.add(tempVarDcl);
        BIROperand tempVarRef = new BIROperand(tempVarDcl);

        setScopeAndEmit(new BIRNonTerminator.FieldAccess(astTableAccessExpr.pos, InstructionKind.TABLE_LOAD, tempVarRef,
                keyRegIndex, varRefRegIndex));
        this.env.targetOperand = tempVarRef;
        this.varAssignment = variableStore;
    }

    @Override
    public void visit(BLangStructFieldAccessExpr astStructFieldAccessExpr) {
        generateMappingAccess(astStructFieldAccessExpr, astStructFieldAccessExpr.optionalFieldAccess);
    }

    @Override
    public void visit(BLangJSONAccessExpr astJSONFieldAccessExpr) {
        if (Types.getReferredType(astJSONFieldAccessExpr.indexExpr.getBType()).tag == TypeTags.INT) {
            generateArrayAccess(astJSONFieldAccessExpr);
            return;
        }

        generateMappingAccess(astJSONFieldAccessExpr, astJSONFieldAccessExpr.optionalFieldAccess);
    }

    @Override
    public void visit(BLangDynamicArgExpr dynamicParamExpr) {
        dynamicParamExpr.condition.accept(this);
        dynamicParamExpr.conditionalArgument.accept(this);
    }

    @Override
    public void visit(BLangStringAccessExpr stringAccessExpr) {
        BIRVariableDcl tempVarDcl = new BIRVariableDcl(stringAccessExpr.getBType(), this.env.nextLocalVarId(names),
                                                       VarScope.FUNCTION, VarKind.TEMP);
        this.env.enclFunc.localVars.add(tempVarDcl);
        BIROperand tempVarRef = new BIROperand(tempVarDcl);

        stringAccessExpr.expr.accept(this);
        BIROperand varRefRegIndex = this.env.targetOperand;

        stringAccessExpr.indexExpr.accept(this);
        BIROperand keyRegIndex = this.env.targetOperand;

        setScopeAndEmit(new BIRNonTerminator.FieldAccess(stringAccessExpr.pos, InstructionKind.STRING_LOAD, tempVarRef,
                                              keyRegIndex, varRefRegIndex));
        this.env.targetOperand = tempVarRef;
    }

    @Override
    public void visit(BLangArrayAccessExpr astArrayAccessExpr) {
        generateArrayAccess(astArrayAccessExpr);
    }

    @Override
    public void visit(BLangIndexBasedAccess.BLangTupleAccessExpr tupleAccessExpr) {
        generateArrayAccess(tupleAccessExpr);
    }

    @Override
    public void visit(BLangIsLikeExpr isLikeExpr) {
        BIRVariableDcl tempVarDcl = new BIRVariableDcl(symTable.booleanType,
                this.env.nextLocalVarId(names), VarScope.FUNCTION, VarKind.TEMP);
        this.env.enclFunc.localVars.add(tempVarDcl);
        BIROperand toVarRef = new BIROperand(tempVarDcl);

        isLikeExpr.expr.accept(this);
        BIROperand exprIndex = this.env.targetOperand;

        setScopeAndEmit(new BIRNonTerminator.IsLike(isLikeExpr.pos, isLikeExpr.typeNode.getBType(), toVarRef,
                                                    exprIndex));

        this.env.targetOperand = toVarRef;
    }

    @Override
    public void visit(BLangTypeTestExpr typeTestExpr) {
        BIRVariableDcl tempVarDcl = new BIRVariableDcl(symTable.booleanType,
                this.env.nextLocalVarId(names), VarScope.FUNCTION, VarKind.TEMP);
        this.env.enclFunc.localVars.add(tempVarDcl);
        BIROperand toVarRef = new BIROperand(tempVarDcl);

        typeTestExpr.expr.accept(this);
        BIROperand exprIndex = this.env.targetOperand;

        setScopeAndEmit(
                new BIRNonTerminator.TypeTest(typeTestExpr.pos, typeTestExpr.typeNode.getBType(), toVarRef, exprIndex));

        this.env.targetOperand = toVarRef;
    }

    @Override
    public void visit(BLangLocalVarRef astVarRefExpr) {
        boolean variableStore = this.varAssignment;
        this.varAssignment = false;
        BSymbol varSymbol = astVarRefExpr.symbol;

        if (variableStore) {
            if (astVarRefExpr.symbol.name != Names.IGNORE) {
                BIROperand varRef = new BIROperand(this.env.symbolVarMap.get(varSymbol));
                setScopeAndEmit(new Move(astVarRefExpr.pos, this.env.targetOperand, varRef));
            }
        } else {
            BIRVariableDcl tempVarDcl = new BIRVariableDcl(varSymbol.type,
                    this.env.nextLocalVarId(names), VarScope.FUNCTION, VarKind.TEMP);
            this.env.enclFunc.localVars.add(tempVarDcl);
            BIROperand tempVarRef = new BIROperand(tempVarDcl);

            BIRVariableDcl varDecl = this.env.symbolVarMap.get(varSymbol);

            BIROperand fromVarRef = new BIROperand(varDecl);

            setScopeAndEmit(new Move(astVarRefExpr.pos, fromVarRef, tempVarRef));
            this.env.targetOperand = tempVarRef;
        }
        this.varAssignment = variableStore;
    }

    @Override
    public void visit(BLangPackageVarRef astPackageVarRefExpr) {
        boolean variableStore = this.varAssignment;
        this.varAssignment = false;

        if (variableStore) {
            if (astPackageVarRefExpr.symbol.name != Names.IGNORE) {
                BIROperand varRef = new BIROperand(getVarRef(astPackageVarRefExpr));
                setScopeAndEmit(new Move(astPackageVarRefExpr.pos, this.env.targetOperand, varRef));
            }
        } else {
            BIRVariableDcl tempVarDcl = new BIRVariableDcl(astPackageVarRefExpr.getBType(),
                                                           this.env.nextLocalVarId(names), VarScope.FUNCTION,
                                                           VarKind.TEMP);
            this.env.enclFunc.localVars.add(tempVarDcl);
            BIROperand tempVarRef = new BIROperand(tempVarDcl);
            BIROperand fromVarRef = new BIROperand(getVarRef(astPackageVarRefExpr));
            setScopeAndEmit(new Move(astPackageVarRefExpr.pos, fromVarRef, tempVarRef));
            this.env.targetOperand = tempVarRef;
        }
        this.varAssignment = variableStore;
    }

    private BIRGlobalVariableDcl getVarRef(BLangPackageVarRef astPackageVarRefExpr) {
        BSymbol symbol = astPackageVarRefExpr.symbol;
        BIRGlobalVariableDcl globalVarDcl = this.globalVarMap.get(symbol);
        if (globalVarDcl == null) {
            globalVarDcl = new BIRGlobalVariableDcl(astPackageVarRefExpr.pos, symbol.flags, symbol.type, symbol.pkgID,
                    symbol.name, symbol.getOriginalName(), VarScope.GLOBAL, VarKind.CONSTANT, symbol.name.getValue(),
                    symbol.origin.toBIROrigin());
            this.globalVarMap.put(symbol, globalVarDcl);
        }

        if (!isInSamePackage(astPackageVarRefExpr.varSymbol, env.enclPkg.packageID)) {
            this.env.enclPkg.importedGlobalVarsDummyVarDcls.add(globalVarDcl);
        }
        return globalVarDcl;
    }

    @Override
    public void visit(BLangBinaryExpr astBinaryExpr) {
        astBinaryExpr.lhsExpr.accept(this);
        BIROperand rhsOp1 = this.env.targetOperand;

        astBinaryExpr.rhsExpr.accept(this);
        BIROperand rhsOp2 = this.env.targetOperand;

        // Create a temporary variable to store the binary operation result.
        BIRVariableDcl tempVarDcl = new BIRVariableDcl(astBinaryExpr.getBType(),
                                                       this.env.nextLocalVarId(names), VarScope.FUNCTION, VarKind.TEMP);
        this.env.enclFunc.localVars.add(tempVarDcl);
        BIROperand lhsOp = new BIROperand(tempVarDcl);
        this.env.targetOperand = lhsOp;

        // Create binary instruction
        BinaryOp binaryIns = new BinaryOp(astBinaryExpr.pos, getBinaryInstructionKind(astBinaryExpr.opKind),
                                          astBinaryExpr.getBType(), lhsOp, rhsOp1, rhsOp2);
        setScopeAndEmit(binaryIns);
    }

    @Override
    public void visit(BLangUnaryExpr unaryExpr) {
        unaryExpr.expr.accept(this);
        BIROperand rhsOp = this.env.targetOperand;

        // Create a temporary variable to store the unary operation result.
        BIRVariableDcl tempVarDcl = new BIRVariableDcl(unaryExpr.getBType(),
                                                       this.env.nextLocalVarId(names), VarScope.FUNCTION, VarKind.TEMP);
        this.env.enclFunc.localVars.add(tempVarDcl);
        BIROperand lhsOp = new BIROperand(tempVarDcl);

        if (OperatorKind.ADD.equals(unaryExpr.operator) || OperatorKind.UNTAINT.equals(unaryExpr.operator)) {
            setScopeAndEmit(new Move(unaryExpr.pos, rhsOp, lhsOp));
            this.env.targetOperand = lhsOp;
            return;
        }

        UnaryOP unaryIns = new UnaryOP(unaryExpr.pos, getUnaryInstructionKind(unaryExpr.operator), lhsOp, rhsOp);
        setScopeAndEmit(unaryIns);
        this.env.targetOperand = lhsOp;
    }

    @Override
    public void visit(BLangTrapExpr trapExpr) {
        BIRBasicBlock trapBB = new BIRBasicBlock(this.env.nextBBId(names));
        this.env.enclBasicBlocks.add(trapBB);
        this.env.enclBB.terminator = new BIRTerminator.GOTO(trapExpr.pos, trapBB, this.currentScope);
        this.env.enclBB = trapBB;
        this.env.trapBlocks.push(new ArrayList<>());
        addToTrapStack(trapBB);

        trapExpr.expr.accept(this);

        List<BIRBasicBlock> trappedBlocks = this.env.trapBlocks.pop();
        // Create new block for instructions after trap.
        BIRBasicBlock nextBB = new BIRBasicBlock(this.env.nextBBId(names));
        addToTrapStack(nextBB);
        env.enclBasicBlocks.add(nextBB);
        if (this.env.enclBB.terminator == null) {
            this.env.enclBB.terminator = new BIRTerminator.GOTO(trapExpr.pos, nextBB, this.currentScope);
        }

        env.enclFunc.errorTable.add(new BIRNode.BIRErrorEntry(trappedBlocks.get(0),
                trappedBlocks.get(trappedBlocks.size() - 1), env.targetOperand, nextBB));

        this.env.enclBB = nextBB;
    }

    @Override
    public void visit(BLangWaitExpr waitExpr) {
        createWait(waitExpr);
    }

    @Override
    public void visit(BLangWaitForAllExpr.BLangWaitLiteral waitLiteral) {
        visitTypedesc(waitLiteral.pos, waitLiteral.getBType(), Collections.emptyList());
        BIRBasicBlock thenBB = new BIRBasicBlock(this.env.nextBBId(names));
        addToTrapStack(thenBB);
        BIRVariableDcl tempVarDcl = new BIRVariableDcl(waitLiteral.getBType(),
                                                       this.env.nextLocalVarId(names), VarScope.FUNCTION, VarKind.TEMP);
        this.env.enclFunc.localVars.add(tempVarDcl);
        BIROperand toVarRef = new BIROperand(tempVarDcl);
        setScopeAndEmit(new BIRNonTerminator.NewStructure(waitLiteral.pos, toVarRef, this.env.targetOperand));
        this.env.targetOperand = toVarRef;

        List<String> keys = new ArrayList<>();
        List<BIROperand> valueExprs = new ArrayList<>();
        for (BLangWaitForAllExpr.BLangWaitKeyValue keyValue : waitLiteral.keyValuePairs) {
            keys.add(keyValue.key.value);
            BLangExpression expr = keyValue.valueExpr != null ? keyValue.valueExpr : keyValue.keyExpr;
            expr.accept(this);
            BIROperand valueRegIndex = this.env.targetOperand;
            valueExprs.add(valueRegIndex);
        }
        this.env.enclBB.terminator = new BIRTerminator.WaitAll(waitLiteral.pos, toVarRef, keys,
                valueExprs, thenBB, this.currentScope);
        this.env.targetOperand = toVarRef;
        this.env.enclFunc.basicBlocks.add(thenBB);
        this.env.enclBB = thenBB;
    }

    @Override
    public void visit(BLangIsAssignableExpr assignableExpr) {
        BIRVariableDcl tempVarDcl = new BIRVariableDcl(symTable.booleanType, this.env.nextLocalVarId(names),
                VarScope.FUNCTION, VarKind.TEMP);
        this.env.enclFunc.localVars.add(tempVarDcl);
        BIROperand toVarRef = new BIROperand(tempVarDcl);

        assignableExpr.lhsExpr.accept(this);
        BIROperand exprIndex = this.env.targetOperand;

        setScopeAndEmit(
                new BIRNonTerminator.TypeTest(assignableExpr.pos, assignableExpr.targetType, toVarRef, exprIndex));
        this.env.targetOperand = toVarRef;
    }

    @Override
    public void visit(BLangXMLQName xmlQName) {
        BIRVariableDcl tempVarDcl =
                new BIRVariableDcl(symTable.anyType, this.env.nextLocalVarId(names), VarScope.FUNCTION, VarKind.TEMP);
        this.env.enclFunc.localVars.add(tempVarDcl);
        BIROperand toVarRef = new BIROperand(tempVarDcl);

        // If the QName is use outside of XML, treat it as string.
        if (!xmlQName.isUsedInXML) {
            String qName = xmlQName.namespaceURI == null ? xmlQName.localname.value
                    : ("{" + xmlQName.namespaceURI + "}" + xmlQName.localname);
            generateStringLiteral(qName);
            return;
        }

        // Else, treat it as QName
        BIROperand nsURIIndex = generateStringLiteral(xmlQName.namespaceURI);
        BIROperand localnameIndex = generateStringLiteral(xmlQName.localname.value);
        BIROperand prefixIndex = generateStringLiteral(xmlQName.prefix.value);
        BIRNonTerminator.NewXMLQName newXMLQName =
                new BIRNonTerminator.NewXMLQName(xmlQName.pos, toVarRef, localnameIndex, nsURIIndex, prefixIndex);
        setScopeAndEmit(newXMLQName);
        this.env.targetOperand = toVarRef;
    }

    @Override
    public void visit(BLangXMLElementLiteral xmlElementLiteral) {
        BIRVariableDcl tempVarDcl = new BIRVariableDcl(xmlElementLiteral.getBType(), this.env.nextLocalVarId(names),
                                                       VarScope.FUNCTION, VarKind.TEMP);
        this.env.enclFunc.localVars.add(tempVarDcl);
        BIROperand toVarRef = new BIROperand(tempVarDcl);

        // Visit in-line namespace declarations. These needs to be visited first before visiting the
        // attributes, start and end tag names of the element.
        xmlElementLiteral.inlineNamespaces.forEach(xmlns -> xmlns.accept(this));

        // Create start tag name
        BLangExpression startTagName = (BLangExpression) xmlElementLiteral.getStartTagName();
        startTagName.accept(this);
        BIROperand startTagNameIndex = this.env.targetOperand;

        // Create default namespace uri
        BIROperand defaultNsURIVarRef = generateNamespaceRef(xmlElementLiteral.defaultNsSymbol, xmlElementLiteral.pos);

        // Create xml element
        BIRNonTerminator.NewXMLElement newXMLElement =
                new BIRNonTerminator.NewXMLElement(xmlElementLiteral.pos, toVarRef, startTagNameIndex,
                                                   defaultNsURIVarRef,
                                                   Symbols.isFlagOn(xmlElementLiteral.getBType().flags,
                                                                    Flags.READONLY));
        setScopeAndEmit(newXMLElement);

        // Populate the XML by adding namespace declarations, attributes and children
        populateXML(xmlElementLiteral, toVarRef);
        this.env.targetOperand = toVarRef;
    }

    @Override
    public void visit(BLangXMLAttribute attribute) {
        BIROperand xmlVarRef = this.env.targetOperand;

        attribute.name.accept(this);
        BIROperand attrNameOp = this.env.targetOperand;

        attribute.value.accept(this);
        BIROperand attrValueOp = this.env.targetOperand;
        setScopeAndEmit(new BIRNonTerminator.FieldAccess(attribute.pos, InstructionKind.XML_ATTRIBUTE_STORE, xmlVarRef,
                attrNameOp, attrValueOp));
    }

    @Override
    public void visit(BLangXMLSequenceLiteral xmlSequenceLiteral) {
        BIRVariableDcl tempVarDcl = new BIRVariableDcl(xmlSequenceLiteral.getBType(), this.env.nextLocalVarId(names),
                                                       VarScope.FUNCTION, VarKind.TEMP);

        this.env.enclFunc.localVars.add(tempVarDcl);
        BIROperand toVarRef = new BIROperand(tempVarDcl);

        BIRNonTerminator.NewXMLSequence newXMLSequence =
                new BIRNonTerminator.NewXMLSequence(xmlSequenceLiteral.pos, toVarRef);

        setScopeAndEmit(newXMLSequence);
        populateXMLSequence(xmlSequenceLiteral, toVarRef);
        this.env.targetOperand = toVarRef;
    }

    @Override
    public void visit(BLangXMLTextLiteral xmlTextLiteral) {
        BIRVariableDcl tempVarDcl = new BIRVariableDcl(xmlTextLiteral.getBType(), this.env.nextLocalVarId(names),
                                                       VarScope.FUNCTION, VarKind.TEMP);
        this.env.enclFunc.localVars.add(tempVarDcl);
        BIROperand toVarRef = new BIROperand(tempVarDcl);

        xmlTextLiteral.concatExpr.accept(this);
        BIROperand xmlTextIndex = this.env.targetOperand;

        BIRNonTerminator.NewXMLText newXMLElement =
                new BIRNonTerminator.NewXMLText(xmlTextLiteral.pos, toVarRef, xmlTextIndex);
        setScopeAndEmit(newXMLElement);
        this.env.targetOperand = toVarRef;
    }

    @Override
    public void visit(BLangXMLCommentLiteral xmlCommentLiteral) {
        BIRVariableDcl tempVarDcl = new BIRVariableDcl(xmlCommentLiteral.getBType(), this.env.nextLocalVarId(names),
                                                       VarScope.FUNCTION, VarKind.TEMP);
        this.env.enclFunc.localVars.add(tempVarDcl);
        BIROperand toVarRef = new BIROperand(tempVarDcl);

        xmlCommentLiteral.concatExpr.accept(this);
        BIROperand xmlCommentIndex = this.env.targetOperand;

        BIRNonTerminator.NewXMLComment newXMLComment =
                new BIRNonTerminator.NewXMLComment(xmlCommentLiteral.pos, toVarRef, xmlCommentIndex,
                                                   Symbols.isFlagOn(xmlCommentLiteral.getBType().flags,
                                                                    Flags.READONLY));
        setScopeAndEmit(newXMLComment);
        this.env.targetOperand = toVarRef;
    }

    @Override
    public void visit(BLangXMLProcInsLiteral xmlProcInsLiteral) {
        BIRVariableDcl tempVarDcl = new BIRVariableDcl(xmlProcInsLiteral.getBType(), this.env.nextLocalVarId(names),
                                                       VarScope.FUNCTION, VarKind.TEMP);
        this.env.enclFunc.localVars.add(tempVarDcl);
        BIROperand toVarRef = new BIROperand(tempVarDcl);

        xmlProcInsLiteral.dataConcatExpr.accept(this);
        BIROperand dataIndex = this.env.targetOperand;

        xmlProcInsLiteral.target.accept(this);
        BIROperand targetIndex = this.env.targetOperand;

        BIRNonTerminator.NewXMLProcIns newXMLProcIns =
                new BIRNonTerminator.NewXMLProcIns(xmlProcInsLiteral.pos, toVarRef, dataIndex, targetIndex,
                                                   Symbols.isFlagOn(xmlProcInsLiteral.getBType().flags,
                                                                    Flags.READONLY));
        setScopeAndEmit(newXMLProcIns);
        this.env.targetOperand = toVarRef;
    }

    @Override
    public void visit(BLangXMLQuotedString xmlQuotedString) {
        xmlQuotedString.concatExpr.accept(this);
    }

    @Override
    public void visit(BLangXMLNSStatement xmlnsStmtNode) {
        xmlnsStmtNode.xmlnsDecl.accept(this);
    }

    @Override
    public void visit(BLangXMLNS xmlnsNode) {
        // do nothing
    }

    @Override
    public void visit(BLangLocalXMLNS xmlnsNode) {
        generateXMLNamespace(xmlnsNode);
    }

    @Override
    public void visit(BLangPackageXMLNS xmlnsNode) {
        generateXMLNamespace(xmlnsNode);
    }

    @Override
    public void visit(BLangXMLAccessExpr xmlAccessExpr) {
        generateMappingAccess(xmlAccessExpr, false);
    }

    @Override
    public void visit(BLangTypedescExpr accessExpr) {
        BIRVariableDcl tempVarDcl =
                new BIRVariableDcl(accessExpr.getBType(), this.env.nextLocalVarId(names), VarScope.FUNCTION,
                                   VarKind.TEMP);
        this.env.enclFunc.localVars.add(tempVarDcl);
        BIROperand toVarRef = new BIROperand(tempVarDcl);
        setScopeAndEmit(new BIRNonTerminator.NewTypeDesc(accessExpr.pos, toVarRef, accessExpr.resolvedType,
                                                         Collections.emptyList()));
        this.env.targetOperand = toVarRef;
    }

    @Override
    public void visit(BLangTableConstructorExpr tableConstructorExpr) {
        BIRVariableDcl tempVarDcl = new BIRVariableDcl(tableConstructorExpr.getBType(), this.env.nextLocalVarId(names),
                                                       VarScope.FUNCTION, VarKind.TEMP);

        this.env.enclFunc.localVars.add(tempVarDcl);
        BIROperand toVarRef = new BIROperand(tempVarDcl);

        BLangArrayLiteral keySpecifierLiteral = new BLangArrayLiteral();
        keySpecifierLiteral.pos = tableConstructorExpr.pos;
        keySpecifierLiteral.setBType(symTable.stringArrayType);
        keySpecifierLiteral.exprs = new ArrayList<>();
        BTableType type = (BTableType) Types.getReferredType(tableConstructorExpr.getBType());

        if (!type.fieldNameList.isEmpty()) {
            type.fieldNameList.forEach(col -> {
                BLangLiteral colLiteral = new BLangLiteral();
                colLiteral.pos = tableConstructorExpr.pos;
                colLiteral.setBType(symTable.stringType);
                colLiteral.value = col;
                keySpecifierLiteral.exprs.add(colLiteral);
            });
        }

        keySpecifierLiteral.accept(this);
        BIROperand keyColOp = this.env.targetOperand;

        BLangArrayLiteral dataLiteral = new BLangArrayLiteral();
        dataLiteral.pos = tableConstructorExpr.pos;
        dataLiteral.setBType(
                new BArrayType(((BTableType) Types.getReferredType(tableConstructorExpr.getBType())).constraint));
        dataLiteral.exprs = new ArrayList<>(tableConstructorExpr.recordLiteralList);
        dataLiteral.accept(this);
        BIROperand dataOp = this.env.targetOperand;

        setScopeAndEmit(
                new BIRNonTerminator.NewTable(tableConstructorExpr.pos, tableConstructorExpr.getBType(), toVarRef,
                                              keyColOp, dataOp));

        this.env.targetOperand = toVarRef;
    }

    @Override
    public void visit(BLangSimpleVarRef.BLangTypeLoad typeLoad) {
        BType type = typeLoad.symbol.tag == SymTag.TYPE_DEF ?
                ((BTypeDefinitionSymbol) typeLoad.symbol).referenceType : typeLoad.symbol.type;
        visitTypedesc(typeLoad.pos, type, Collections.emptyList());
    }

    private void visitTypedesc(Location pos, BType type, List<BIROperand> varDcls) {
        visitTypedesc(pos, type, varDcls, null);
    }

    private void visitTypedesc(Location pos, BType type, List<BIROperand> varDcls, BIROperand annotations) {
        BIRVariableDcl tempVarDcl = new BIRVariableDcl(symTable.typeDesc, this.env.nextLocalVarId(names),
                                                       VarScope.FUNCTION, VarKind.TEMP);
        this.env.enclFunc.localVars.add(tempVarDcl);
        BIROperand toVarRef = new BIROperand(tempVarDcl);
        if (annotations != null) {
            setScopeAndEmit(new BIRNonTerminator.NewTypeDesc(pos, toVarRef, type, varDcls, annotations));
            this.env.targetOperand = toVarRef;
            return;
        }
        setScopeAndEmit(new BIRNonTerminator.NewTypeDesc(pos, toVarRef, type, varDcls));
        this.env.targetOperand = toVarRef;
    }

    @Override
    public void visit(BLangBreak breakStmt) {
        BIRLockDetailsHolder toUnlock = this.env.unlockVars.peek();
        if (!toUnlock.isEmpty()) {
            BIRBasicBlock goToBB = new BIRBasicBlock(this.env.nextBBId(names));
            this.env.enclBasicBlocks.add(goToBB);
            this.env.enclBB.terminator = new BIRTerminator.GOTO(breakStmt.pos, goToBB, this.currentScope);
            this.env.enclBB = goToBB;
        }

        int numLocks = toUnlock.size();
        while (numLocks > 0) {
            BIRBasicBlock unlockBB = new BIRBasicBlock(this.env.nextBBId(names));
            this.env.enclBasicBlocks.add(unlockBB);
            BIRTerminator.Unlock unlock = new BIRTerminator.Unlock(null, unlockBB, this.currentScope);
            this.env.enclBB.terminator = unlock;
            unlock.relatedLock = toUnlock.getLock(numLocks - 1);
            this.env.enclBB = unlockBB;
            numLocks--;
        }
        this.env.enclBB.terminator = new BIRTerminator.GOTO(breakStmt.pos, this.env.enclLoopEndBB, this.currentScope);
    }

    @Override
    public void visit(BLangContinue continueStmt) {
        BIRLockDetailsHolder toUnlock = this.env.unlockVars.peek();
        if (!toUnlock.isEmpty()) {
            BIRBasicBlock goToBB = new BIRBasicBlock(this.env.nextBBId(names));
            this.env.enclBasicBlocks.add(goToBB);
            this.env.enclBB.terminator = new BIRTerminator.GOTO(continueStmt.pos, goToBB, this.currentScope);
            this.env.enclBB = goToBB;
        }
        int numLocks = toUnlock.size();
        while (numLocks > 0) {
            BIRBasicBlock unlockBB = new BIRBasicBlock(this.env.nextBBId(names));
            this.env.enclBasicBlocks.add(unlockBB);
            BIRTerminator.Unlock unlock = new BIRTerminator.Unlock(null,  unlockBB, this.currentScope);
            this.env.enclBB.terminator = unlock;
            BIRTerminator.Lock lock = toUnlock.getLock(numLocks - 1);
            unlock.relatedLock = lock;
            this.env.enclBB = unlockBB;
            numLocks--;
        }

        this.env.enclBB.terminator = new BIRTerminator.GOTO(continueStmt.pos, this.env.enclLoopBB, this.currentScope);
    }

    @Override
    public void visit(BLangFunctionVarRef fpVarRef) {
        generateFPVarRef(fpVarRef, (BInvokableSymbol) fpVarRef.symbol);
    }

    @Override
    public void visit(BLangStructFunctionVarRef structFpVarRef) {
        generateFPVarRef(structFpVarRef, (BInvokableSymbol) structFpVarRef.symbol);
    }

    @Override
    public void visit(BLangLockStmt lockStmt) {
        BIRBasicBlock lockedBB = new BIRBasicBlock(this.env.nextBBId(names));
        addToTrapStack(lockedBB);
        this.env.enclBasicBlocks.add(lockedBB);
        BIRTerminator.Lock lock = new BIRTerminator.Lock(lockStmt.pos, lockedBB, this.currentScope);
        this.env.enclBB.terminator = lock;
        lockStmtMap.put(lockStmt, lock); // Populate the cache.
        this.env.unlockVars.peek().addLock(lock);
        populateBirLockWithGlobalVars(lockStmt);
        this.env.enclBB = lockedBB;

    }

    private void populateBirLockWithGlobalVars(BLangLockStmt lockStmt) {
        for (BVarSymbol globalVar : lockStmt.lockVariables) {
            BIRGlobalVariableDcl birGlobalVar = this.globalVarMap.get(globalVar);

            // If null query the dummy map for dummy variables.
            if (birGlobalVar == null) {
                birGlobalVar = dummyGlobalVarMapForLocks.computeIfAbsent(globalVar, k ->
                        new BIRGlobalVariableDcl(null, globalVar.flags, globalVar.type, globalVar.pkgID,
                                                 globalVar.name, globalVar.getOriginalName(), VarScope.GLOBAL,
                                                 VarKind.GLOBAL, globalVar.name.value,
                                                 globalVar.origin.toBIROrigin()));
            }

            ((BIRTerminator.Lock) this.env.enclBB.terminator).lockVariables.add(birGlobalVar);
        }
    }

    @Override
    public void visit(BLangUnLockStmt unLockStmt) {
        BIRLockDetailsHolder lockDetailsHolder = this.env.unlockVars.peek();
        if (lockDetailsHolder.isEmpty()) {
            return;
        }
        BIRBasicBlock unLockedBB = new BIRBasicBlock(this.env.nextBBId(names));
        addToTrapStack(unLockedBB);
        this.env.enclBasicBlocks.add(unLockedBB);
        this.env.enclBB.terminator = new BIRTerminator.Unlock(unLockStmt.pos, unLockedBB, this.currentScope);
        ((BIRTerminator.Unlock) this.env.enclBB.terminator).relatedLock = lockStmtMap.get(unLockStmt.relatedLock);
        this.env.enclBB = unLockedBB;

        lockDetailsHolder.removeLastLock();
    }

    @Override
    public void visit(BLangRegExpTemplateLiteral regExpTemplateLiteral) {
        BIROperand toVarRef = createVarRefOperand(regExpTemplateLiteral.getBType());

        regExpTemplateLiteral.reDisjunction.accept(this);
        BIROperand reDisjunction = this.env.targetOperand;

        BIRNonTerminator.NewRegExp newRegExp = new BIRNonTerminator.NewRegExp(regExpTemplateLiteral.pos, toVarRef,
                reDisjunction);
        setScopeAndEmit(newRegExp);
        this.env.targetOperand = toVarRef;
    }

    @Override
    public void visit(BLangReDisjunction reDisjunction) {
        BIROperand toVarRef = createVarRefOperand(symTable.anydataType);

        BLangArrayLiteral seqList = new BLangArrayLiteral();
        seqList.pos = reDisjunction.pos;
        seqList.setBType(symTable.arrayAnydataType);
        seqList.exprs = new ArrayList<>();
        seqList.exprs.addAll(reDisjunction.sequenceList);

        seqList.accept(this);
        BIROperand sequences = this.env.targetOperand;

        BIRNonTerminator.NewReDisjunction newRegExp = new BIRNonTerminator.NewReDisjunction(reDisjunction.pos,
                sequences, toVarRef);
        setScopeAndEmit(newRegExp);
        this.env.targetOperand = toVarRef;
    }

    @Override
    public void visit(BLangReSequence reSequence) {
        BIROperand toVarRef = createVarRefOperand(symTable.anydataType);

        BLangArrayLiteral terms = new BLangArrayLiteral();
        terms.pos = reSequence.pos;
        terms.setBType(symTable.arrayAnydataType);
        terms.exprs = new ArrayList<>();
        terms.exprs.addAll(reSequence.termList);

        terms.accept(this);
        BIROperand sequences = this.env.targetOperand;

        BIRNonTerminator.NewReSequence newReSequence =
                new BIRNonTerminator.NewReSequence(reSequence.pos, sequences, toVarRef);
        setScopeAndEmit(newReSequence);
        this.env.targetOperand = toVarRef;
    }

    @Override
    public void visit(BLangReAssertion reAssertion) {
        BIROperand toVarRef = createVarRefOperand(symTable.anydataType);

        reAssertion.assertion.accept(this);
        BIROperand assertion = this.env.targetOperand;

        BIRNonTerminator.NewReAssertion newReAssertion = new BIRNonTerminator.NewReAssertion(reAssertion.pos,
                assertion, toVarRef);
        setScopeAndEmit(newReAssertion);
        this.env.targetOperand = toVarRef;
    }

    @Override
    public void visit(BLangReAtomQuantifier reAtomQuantifier) {
        BIROperand toVarRef = createVarRefOperand(symTable.anydataType);

        reAtomQuantifier.atom.accept(this);
        BIROperand atom = this.env.targetOperand;

        reAtomQuantifier.quantifier.accept(this);
        BIROperand quantifier = this.env.targetOperand;

        BIRNonTerminator.NewReAtomQuantifier newReAtomQuantifier =
                new BIRNonTerminator.NewReAtomQuantifier(reAtomQuantifier.pos,
                toVarRef, atom, quantifier);
        setScopeAndEmit(newReAtomQuantifier);
        this.env.targetOperand = toVarRef;
    }

    @Override
    public void visit(BLangReQuantifier reQuantifier) {
        BIROperand toVarRef = createVarRefOperand(symTable.anydataType);

        reQuantifier.quantifier.accept(this);
        BIROperand quantifier = this.env.targetOperand;

        reQuantifier.nonGreedyChar.accept(this);
        BIROperand nonGreedyChar = this.env.targetOperand;

        BIRNonTerminator.NewReQuantifier newReQuantifier =
                new BIRNonTerminator.NewReQuantifier(reQuantifier.pos, toVarRef, quantifier, nonGreedyChar);
        setScopeAndEmit(newReQuantifier);
        this.env.targetOperand = toVarRef;
    }

    @Override
    public void visit(BLangReAtomCharOrEscape reLiteralCharOrEscape) {
        BIROperand toVarRef = createVarRefOperand(symTable.anydataType);

        reLiteralCharOrEscape.charOrEscape.accept(this);
        BIROperand charOrEscape = this.env.targetOperand;

        BIRNonTerminator.NewReLiteralCharOrEscape newReLiteralCharOrEscape =
                new BIRNonTerminator.NewReLiteralCharOrEscape(reLiteralCharOrEscape.pos, toVarRef, charOrEscape);
        setScopeAndEmit(newReLiteralCharOrEscape);
        this.env.targetOperand = toVarRef;
    }

    @Override
    public void visit(BLangReCharacterClass reCharacterClass) {
        BIROperand toVarRef = createVarRefOperand(symTable.anydataType);

        reCharacterClass.characterClassStart.accept(this);
        BIROperand classStart = this.env.targetOperand;

        reCharacterClass.negation.accept(this);
        BIROperand negation = this.env.targetOperand;

        reCharacterClass.charSet.accept(this);
        BIROperand charSet = this.env.targetOperand;

        reCharacterClass.characterClassEnd.accept(this);
        BIROperand classEnd = this.env.targetOperand;

        BIRNonTerminator.NewReCharacterClass newReCharacterClass =
                new BIRNonTerminator.NewReCharacterClass(reCharacterClass.pos, toVarRef, classStart,
                        negation, charSet, classEnd);
        setScopeAndEmit(newReCharacterClass);
        this.env.targetOperand = toVarRef;
    }

    @Override
    public void visit(BLangReCharSet reCharSet) {
        BIROperand toVarRef = createVarRefOperand(symTable.anydataType);

        BLangArrayLiteral atoms = new BLangArrayLiteral();
        atoms.pos = reCharSet.pos;
        atoms.setBType(symTable.arrayAnydataType);
        atoms.exprs = new ArrayList<>();
        atoms.exprs.addAll(reCharSet.charSetAtoms);

        atoms.accept(this);
        BIROperand charSetAtoms = this.env.targetOperand;

        BIRNonTerminator.NewReCharSet newReCharSet = new BIRNonTerminator.NewReCharSet(reCharSet.pos, toVarRef,
                charSetAtoms);
        setScopeAndEmit(newReCharSet);
        this.env.targetOperand = toVarRef;
    }

    @Override
    public void visit(BLangReCharSetRange reCharSetRange) {
        BIROperand toVarRef = createVarRefOperand(symTable.anydataType);

        reCharSetRange.lhsCharSetAtom.accept(this);
        BIROperand lhsCharSetAtom = this.env.targetOperand;

        reCharSetRange.dash.accept(this);
        BIROperand dash = this.env.targetOperand;

        reCharSetRange.rhsCharSetAtom.accept(this);
        BIROperand rhsCharSetAtom = this.env.targetOperand;

        BIRNonTerminator.NewReCharSetRange newReCharSet = new BIRNonTerminator.NewReCharSetRange(reCharSetRange.pos,
                toVarRef, lhsCharSetAtom, dash, rhsCharSetAtom);
        setScopeAndEmit(newReCharSet);
        this.env.targetOperand = toVarRef;
    }

    @Override
    public void visit(BLangReCapturingGroups reCapturingGroups) {
        BIROperand toVarRef = createVarRefOperand(symTable.anydataType);

        reCapturingGroups.openParen.accept(this);
        BIROperand openParen = this.env.targetOperand;

        reCapturingGroups.flagExpr.accept(this);
        BIROperand flagExpr = this.env.targetOperand;

        reCapturingGroups.disjunction.accept(this);
        BIROperand reDisjunction = this.env.targetOperand;

        reCapturingGroups.closeParen.accept(this);
        BIROperand closeParen = this.env.targetOperand;

        BIRNonTerminator.NewReCapturingGroup newReCapturingGroup =
                new BIRNonTerminator.NewReCapturingGroup(reCapturingGroups.pos, toVarRef, openParen, flagExpr,
                        reDisjunction, closeParen);
        setScopeAndEmit(newReCapturingGroup);
        this.env.targetOperand = toVarRef;
    }

    @Override
    public void visit(BLangReFlagExpression reFlagExpression) {
        BIROperand toVarRef = createVarRefOperand(symTable.anydataType);

        reFlagExpression.questionMark.accept(this);
        BIROperand questionMark = this.env.targetOperand;

        reFlagExpression.flagsOnOff.accept(this);
        BIROperand flagsOnOff = this.env.targetOperand;

        reFlagExpression.colon.accept(this);
        BIROperand colon = this.env.targetOperand;

        BIRNonTerminator.NewReFlagExpression newReFlagExpression =
                new BIRNonTerminator.NewReFlagExpression(reFlagExpression.pos, toVarRef, questionMark, flagsOnOff,
                        colon);
        setScopeAndEmit(newReFlagExpression);
        this.env.targetOperand = toVarRef;
    }

    @Override
    public void visit(BLangReFlagsOnOff reFlagsOnOff) {
        BIROperand toVarRef = createVarRefOperand(symTable.anydataType);

        reFlagsOnOff.flags.accept(this);
        BIROperand flags = this.env.targetOperand;

        BIRNonTerminator.NewReFlagOnOff newReFlagOnOff = new BIRNonTerminator.NewReFlagOnOff(reFlagsOnOff.pos,
                toVarRef, flags);
        setScopeAndEmit(newReFlagOnOff);
        this.env.targetOperand = toVarRef;
    }

    private BIROperand createVarRefOperand(BType type) {
        BIRVariableDcl tempVarDcl = new BIRVariableDcl(type, this.env.nextLocalVarId(names), VarScope.FUNCTION,
                VarKind.TEMP);
        this.env.enclFunc.localVars.add(tempVarDcl);
        return new BIROperand(tempVarDcl);
    }

    private void setScopeAndEmit(BIRNonTerminator instruction) {
        instruction.scope = this.currentScope;
        this.env.enclBB.instructions.add(instruction);
    }

    private InstructionKind getBinaryInstructionKind(OperatorKind opKind) {
        switch (opKind) {
            case ADD:
                return InstructionKind.ADD;
            case SUB:
                return InstructionKind.SUB;
            case MUL:
                return InstructionKind.MUL;
            case DIV:
                return InstructionKind.DIV;
            case MOD:
                return InstructionKind.MOD;
            case EQUAL:
            case EQUALS:
                return InstructionKind.EQUAL;
            case NOT_EQUAL:
                return InstructionKind.NOT_EQUAL;
            case GREATER_THAN:
                return InstructionKind.GREATER_THAN;
            case GREATER_EQUAL:
                return InstructionKind.GREATER_EQUAL;
            case LESS_THAN:
                return InstructionKind.LESS_THAN;
            case LESS_EQUAL:
                return InstructionKind.LESS_EQUAL;
            case AND:
                return InstructionKind.AND;
            case OR:
                return InstructionKind.OR;
            case REF_EQUAL:
                return InstructionKind.REF_EQUAL;
            case REF_NOT_EQUAL:
                return InstructionKind.REF_NOT_EQUAL;
            case CLOSED_RANGE:
                return InstructionKind.CLOSED_RANGE;
            case HALF_OPEN_RANGE:
                return InstructionKind.HALF_OPEN_RANGE;
            case ANNOT_ACCESS:
                return InstructionKind.ANNOT_ACCESS;
            case BITWISE_AND:
                return InstructionKind.BITWISE_AND;
            case BITWISE_OR:
                return InstructionKind.BITWISE_OR;
            case BITWISE_XOR:
                return InstructionKind.BITWISE_XOR;
            case BITWISE_LEFT_SHIFT:
                return InstructionKind.BITWISE_LEFT_SHIFT;
            case BITWISE_RIGHT_SHIFT:
                return InstructionKind.BITWISE_RIGHT_SHIFT;
            case BITWISE_UNSIGNED_RIGHT_SHIFT:
                return InstructionKind.BITWISE_UNSIGNED_RIGHT_SHIFT;
            default:
                throw new IllegalStateException("unsupported binary operation: " + opKind.value());
        }
    }

    private InstructionKind getUnaryInstructionKind(OperatorKind opKind) {
        switch (opKind) {
            case TYPEOF:
                return InstructionKind.TYPEOF;
            case NOT:
                return InstructionKind.NOT;
            case SUB:
                return InstructionKind.NEGATE;
            case ADD:
                return InstructionKind.MOVE;
            default:
                throw new IllegalStateException("unsupported unary operator: " + opKind.value());
        }
    }

    private void generateListConstructorExpr(BLangListConstructorExpr listConstructorExpr) {
        // Emit create array instruction
        BIRVariableDcl tempVarDcl = new BIRVariableDcl(listConstructorExpr.getBType(), this.env.nextLocalVarId(names),
                                                       VarScope.FUNCTION, VarKind.TEMP);
        this.env.enclFunc.localVars.add(tempVarDcl);
        BIROperand toVarRef = new BIROperand(tempVarDcl);

        long size = -1L;
        BIROperand typedescOp = null;
        List<BLangExpression> exprs = listConstructorExpr.exprs;
        BType listConstructorExprType = listConstructorExpr.getBType();
        BType referredType = Types.getReferredType(listConstructorExprType);
        if (referredType.tag == TypeTags.ARRAY &&
                ((BArrayType) referredType).state != BArrayState.OPEN) {
            size = ((BArrayType) referredType).size;
        } else if (referredType.tag == TypeTags.TUPLE) {
            typedescOp = this.env.targetOperand;
            size = exprs.size();
        }

        BLangLiteral literal = new BLangLiteral();
        literal.pos = listConstructorExpr.pos;
        literal.value = size;
        literal.setBType(symTable.intType);
        literal.accept(this);
        BIROperand sizeOp = this.env.targetOperand;

        List<BIRNode.BIRListConstructorEntry> initialValues = new ArrayList<>(exprs.size());

        for (BLangExpression expr : exprs) {
            if (expr.getKind() == NodeKind.LIST_CONSTRUCTOR_SPREAD_OP) {
                BLangListConstructorSpreadOpExpr spreadMember = (BLangListConstructorSpreadOpExpr) expr;
                spreadMember.expr.accept(this);
                initialValues.add(new BIRNode.BIRListConstructorSpreadMemberEntry(this.env.targetOperand));
            } else {
                expr.accept(this);
                initialValues.add(new BIRNode.BIRListConstructorExprEntry(this.env.targetOperand));
            }
        }

        if (referredType.tag == TypeTags.TUPLE) {
            setScopeAndEmit(
                    new BIRNonTerminator.NewArray(listConstructorExpr.pos, listConstructorExprType, toVarRef,
                            typedescOp, sizeOp, initialValues));
        } else {
            setScopeAndEmit(
                    new BIRNonTerminator.NewArray(listConstructorExpr.pos, listConstructorExprType, toVarRef, sizeOp,
                            initialValues));
        }
        this.env.targetOperand = toVarRef;
    }

    private void generateArrayAccess(BLangIndexBasedAccess astArrayAccessExpr) {
        boolean variableStore = this.varAssignment;
        this.varAssignment = false;

        BIROperand rhsOp = this.env.targetOperand;

        astArrayAccessExpr.expr.accept(this);
        BIROperand varRefRegIndex = this.env.targetOperand;

        astArrayAccessExpr.indexExpr.accept(this);
        BIROperand keyRegIndex = this.env.targetOperand;

        if (variableStore) {
            setScopeAndEmit(new BIRNonTerminator.FieldAccess(astArrayAccessExpr.pos, InstructionKind.ARRAY_STORE,
                    varRefRegIndex, keyRegIndex, rhsOp));
            return;
        }
        BIRVariableDcl tempVarDcl = new BIRVariableDcl(astArrayAccessExpr.getBType(), this.env.nextLocalVarId(names),
                                                       VarScope.FUNCTION, VarKind.TEMP);
        this.env.enclFunc.localVars.add(tempVarDcl);
        BIROperand tempVarRef = new BIROperand(tempVarDcl);

        setScopeAndEmit(new BIRNonTerminator.FieldAccess(astArrayAccessExpr.pos, InstructionKind.ARRAY_LOAD, tempVarRef,
                                              keyRegIndex, varRefRegIndex, false,
                                              astArrayAccessExpr.isLValue && !astArrayAccessExpr.leafNode));
        this.env.targetOperand = tempVarRef;

        this.varAssignment = variableStore;
    }

    private void generateMappingAccess(BLangIndexBasedAccess astIndexBasedAccessExpr, boolean except) {
        boolean variableStore = this.varAssignment;
        this.varAssignment = false;
        InstructionKind insKind;
        BType astAccessExprExprType = Types.getReferredType(astIndexBasedAccessExpr.expr.getBType());
        if (variableStore) {
            BIROperand rhsOp = this.env.targetOperand;

            astIndexBasedAccessExpr.expr.accept(this);
            BIROperand varRefRegIndex = this.env.targetOperand;

            astIndexBasedAccessExpr.indexExpr.accept(this);
            BIROperand keyRegIndex = this.env.targetOperand;

            if (astIndexBasedAccessExpr.getKind() == NodeKind.XML_ATTRIBUTE_ACCESS_EXPR) {
                insKind = InstructionKind.XML_ATTRIBUTE_STORE;
                keyRegIndex = getQNameOP(astIndexBasedAccessExpr.indexExpr, keyRegIndex);
            } else if (astAccessExprExprType.tag == TypeTags.OBJECT ||
                    (astAccessExprExprType.tag == TypeTags.UNION &&
                            Types.getReferredType(((BUnionType) astAccessExprExprType).getMemberTypes().iterator()
                                    .next()).tag == TypeTags.OBJECT)) {
                insKind = InstructionKind.OBJECT_STORE;
            } else {
                insKind = InstructionKind.MAP_STORE;
            }
            setScopeAndEmit(
                    new BIRNonTerminator.FieldAccess(astIndexBasedAccessExpr.pos, insKind, varRefRegIndex, keyRegIndex,
                            rhsOp, astIndexBasedAccessExpr.isStoreOnCreation));
        } else {
            BIRVariableDcl tempVarDcl = new BIRVariableDcl(astIndexBasedAccessExpr.getBType(),
                                                           this.env.nextLocalVarId(names),
                                                           VarScope.FUNCTION, VarKind.TEMP);
            this.env.enclFunc.localVars.add(tempVarDcl);
            BIROperand tempVarRef = new BIROperand(tempVarDcl);

            astIndexBasedAccessExpr.expr.accept(this);
            BIROperand varRefRegIndex = this.env.targetOperand;

            astIndexBasedAccessExpr.indexExpr.accept(this);
            BIROperand keyRegIndex = this.env.targetOperand;

            if (astIndexBasedAccessExpr.getKind() == NodeKind.XML_ATTRIBUTE_ACCESS_EXPR) {
                insKind = InstructionKind.XML_ATTRIBUTE_LOAD;
                keyRegIndex = getQNameOP(astIndexBasedAccessExpr.indexExpr, keyRegIndex);
            } else if (TypeTags.isXMLTypeTag(astAccessExprExprType.tag)) {
                generateXMLAccess((BLangXMLAccessExpr) astIndexBasedAccessExpr, tempVarRef, varRefRegIndex,
                        keyRegIndex);
                this.varAssignment = variableStore;
                return;
            } else if (astAccessExprExprType.tag == TypeTags.OBJECT ||
                    (astAccessExprExprType.tag == TypeTags.UNION &&
                            Types.getReferredType(((BUnionType) astAccessExprExprType).getMemberTypes().iterator()
                                    .next()).tag == TypeTags.OBJECT)) {
                insKind = InstructionKind.OBJECT_LOAD;
            } else {
                insKind = InstructionKind.MAP_LOAD;
            }
            setScopeAndEmit(
                    new BIRNonTerminator.FieldAccess(astIndexBasedAccessExpr.pos, insKind, tempVarRef, keyRegIndex,
                            varRefRegIndex, except,
                            astIndexBasedAccessExpr.isLValue && !astIndexBasedAccessExpr.leafNode));
            this.env.targetOperand = tempVarRef;
        }
        this.varAssignment = variableStore;
    }

    private BType getEffectiveObjectType(BType objType) {
        BType type = Types.getReferredType(objType);
        if (type.tag == TypeTags.UNION) {
            return ((BUnionType) type).getMemberTypes().stream()
                    .filter(t -> Types.getReferredType(t).tag != TypeTags.ERROR)
                    .findFirst()
                    .orElse(symTable.noType);
        }
        return objType;
    }

    private BIROperand generateStringLiteral(String value) {
        BLangLiteral prefixLiteral = (BLangLiteral) TreeBuilder.createLiteralExpression();
        prefixLiteral.value = value;

        if (value == null) {
            prefixLiteral.setBType(symTable.nilType);
        } else {
            prefixLiteral.setBType(symTable.stringType);
        }

        prefixLiteral.accept(this);
        return this.env.targetOperand;
    }

    private void generateXMLNamespace(BLangXMLNS xmlnsNode) {
        BIRVariableDcl birVarDcl = new BIRVariableDcl(xmlnsNode.pos, symTable.stringType,
                this.env.nextLocalVarId(names), VarScope.FUNCTION, VarKind.LOCAL, null);
        this.env.enclFunc.localVars.add(birVarDcl);
        this.env.symbolVarMap.put(xmlnsNode.symbol, birVarDcl);

        // Visit the namespace uri expression.
        xmlnsNode.namespaceURI.accept(this);

        // Create a variable reference and
        BIROperand varRef = new BIROperand(birVarDcl);
        setScopeAndEmit(new Move(xmlnsNode.pos, this.env.targetOperand, varRef));
    }

    private BIROperand generateNamespaceRef(BXMLNSSymbol nsSymbol, Location pos) {
        if (nsSymbol == null) {
            return generateStringLiteral(null);
        }

        // global-level, object-level, record-level namespace declarations will not have
        // any interpolated content. hence the namespace URI is statically known.
        long ownerTag = nsSymbol.owner.tag;
        if ((ownerTag & SymTag.PACKAGE) == SymTag.PACKAGE ||
                (ownerTag & SymTag.OBJECT) == SymTag.OBJECT ||
                (ownerTag & SymTag.RECORD) == SymTag.RECORD) {
            return generateStringLiteral(nsSymbol.namespaceURI);
        }

        BIRVariableDcl nsURIVarDcl = new BIRVariableDcl(symTable.stringType, this.env.nextLocalVarId(names),
                VarScope.FUNCTION, VarKind.TEMP);
        this.env.enclFunc.localVars.add(nsURIVarDcl);
        BIROperand nsURIVarRef = new BIROperand(nsURIVarDcl);

        BIRVariableDcl varDecl = this.env.symbolVarMap.get(nsSymbol);
        BIROperand fromVarRef = new BIROperand(varDecl);
        setScopeAndEmit(new Move(pos, fromVarRef, nsURIVarRef));
        return nsURIVarRef;
    }

    private void populateXMLSequence(BLangXMLSequenceLiteral xmlSequenceLiteral, BIROperand toVarRef) {
        for (BLangExpression xmlItem : xmlSequenceLiteral.xmlItems) {
            xmlItem.accept(this);
            BIROperand childOp = this.env.targetOperand;
            setScopeAndEmit(
                    new BIRNonTerminator.XMLAccess(xmlItem.pos, InstructionKind.XML_SEQ_STORE, toVarRef, childOp));
        }
    }

    private void populateXML(BLangXMLElementLiteral xmlElementLiteral, BIROperand toVarRef) {
        // Add namespaces decelerations visible to this element.
        xmlElementLiteral.namespacesInScope.forEach((name, symbol) -> {
            BLangXMLQName nsQName = new BLangXMLQName(name.getValue(), XMLConstants.XMLNS_ATTRIBUTE);
            nsQName.setBType(symTable.stringType);
            nsQName.accept(this);
            BIROperand nsQNameIndex = this.env.targetOperand;
            BIROperand nsURIIndex = generateNamespaceRef(symbol, xmlElementLiteral.pos);
            setScopeAndEmit(new BIRNonTerminator.FieldAccess(xmlElementLiteral.pos, InstructionKind.XML_ATTRIBUTE_STORE,
                    toVarRef, nsQNameIndex, nsURIIndex));
        });

        // Add attributes
        xmlElementLiteral.attributes.forEach(attribute -> {
            this.env.targetOperand = toVarRef;
            attribute.accept(this);
        });

        // Add children
        xmlElementLiteral.modifiedChildren.forEach(child -> {
            child.accept(this);
            BIROperand childOp = this.env.targetOperand;
            setScopeAndEmit(
                    new BIRNonTerminator.XMLAccess(child.pos, InstructionKind.XML_SEQ_STORE, toVarRef, childOp));
        });
    }

    private BIROperand getQNameOP(BLangExpression qnameExpr, BIROperand keyRegIndex) {
        if (qnameExpr.getKind() == NodeKind.XML_QNAME) {
            return keyRegIndex;
        }

        BIRVariableDcl tempQNameVarDcl = new BIRVariableDcl(symTable.anyType,
                this.env.nextLocalVarId(names), VarScope.FUNCTION, VarKind.TEMP);
        this.env.enclFunc.localVars.add(tempQNameVarDcl);
        BIROperand qnameVarRef = new BIROperand(tempQNameVarDcl);
        setScopeAndEmit(new BIRNonTerminator.NewStringXMLQName(qnameExpr.pos, qnameVarRef, keyRegIndex));
        return qnameVarRef;
    }

    // todo: remove/move this, we no longer support xml access like this
    private void generateXMLAccess(BLangXMLAccessExpr xmlAccessExpr, BIROperand tempVarRef,
                                   BIROperand varRefRegIndex, BIROperand keyRegIndex) {
        this.env.targetOperand = tempVarRef;
        InstructionKind insKind;
        if (xmlAccessExpr.fieldType == FieldKind.ALL) {
            setScopeAndEmit(new BIRNonTerminator.XMLAccess(xmlAccessExpr.pos, InstructionKind.XML_LOAD_ALL, tempVarRef,
                    varRefRegIndex));
            return;
        } else if (Types.getReferredType(xmlAccessExpr.indexExpr.getBType()).tag == TypeTags.STRING) {
            insKind = InstructionKind.XML_LOAD;
        } else {
            insKind = InstructionKind.XML_SEQ_LOAD;
        }

        setScopeAndEmit(
                new BIRNonTerminator.FieldAccess(xmlAccessExpr.pos, insKind, tempVarRef, keyRegIndex, varRefRegIndex));
    }

    private void generateFPVarRef(BLangExpression fpVarRef, BInvokableSymbol funcSymbol) {
        // fpload instruction
        BIRVariableDcl tempVarLambda =
                new BIRVariableDcl(fpVarRef.getBType(), this.env.nextLocalVarId(names), VarScope.FUNCTION,
                                   VarKind.TEMP);
        this.env.enclFunc.localVars.add(tempVarLambda);
        BIROperand lhsOp = new BIROperand(tempVarLambda);
        Name funcName = getFuncName(funcSymbol);

        List<BIRVariableDcl> params = new ArrayList<>();

        funcSymbol.params.forEach(param -> {
            BIRVariableDcl birVarDcl = new BIRVariableDcl(fpVarRef.pos, param.type, this.env.nextLambdaVarId(names),
                    VarScope.FUNCTION, VarKind.ARG, null);
            params.add(birVarDcl);
        });

        BVarSymbol restParam = funcSymbol.restParam;
        if (restParam != null) {
            BIRVariableDcl birVarDcl = new BIRVariableDcl(fpVarRef.pos, restParam.type, this.env.nextLambdaVarId(names),
                    VarScope.FUNCTION, VarKind.ARG, null);
            params.add(birVarDcl);
        }

        setScopeAndEmit(
                new BIRNonTerminator.FPLoad(fpVarRef.pos, funcSymbol.pkgID, funcName, lhsOp, params, new ArrayList<>(),
                        funcSymbol.type, funcSymbol.strandName, funcSymbol.schedulerPolicy));
        this.env.targetOperand = lhsOp;
    }

    private void addToTrapStack(BIRBasicBlock birBasicBlock) {
        if (this.env.trapBlocks.isEmpty()) {
            return;
        }
        this.env.trapBlocks.peek().add(birBasicBlock);
    }

    private List<BIRNode.BIRMappingConstructorEntry> generateMappingConstructorEntries(
            List<RecordLiteralNode.RecordField> fields) {

        List<BIRNode.BIRMappingConstructorEntry> initialValues = new ArrayList<>(fields.size());

        for (RecordLiteralNode.RecordField field : fields) {
            if (field.isKeyValueField()) {
                BLangRecordKeyValueField keyValueField = (BLangRecordKeyValueField) field;
                keyValueField.key.expr.accept(this);
                BIROperand keyOperand = this.env.targetOperand;

                keyValueField.valueExpr.accept(this);
                BIROperand valueOperand = this.env.targetOperand;
                initialValues.add(new BIRNode.BIRMappingConstructorKeyValueEntry(keyOperand, valueOperand));
                continue;
            }

            BLangRecordLiteral.BLangRecordSpreadOperatorField spreadField =
                    (BLangRecordLiteral.BLangRecordSpreadOperatorField) field;
            spreadField.expr.accept(this);
            initialValues.add(new BIRNode.BIRMappingConstructorSpreadFieldEntry(this.env.targetOperand));
        }
        return initialValues;
    }


    // For invocation expressions, there is no symbol to attach the annotation annotation symbols to. So we
    // add the attachments symbols to the attachment expression and extract them here.
    private List<BIRAnnotationAttachment> getBIRAnnotAttachmentsForASTAnnotAttachments(
            List<BLangAnnotationAttachment> astAnnotAttachments) {
        List<BIRAnnotationAttachment> annotationAttachments = new ArrayList<>(astAnnotAttachments.size());
        for (BLangAnnotationAttachment astAnnotAttachment : astAnnotAttachments) {
            annotationAttachments.add(createBIRAnnotationAttachment(astAnnotAttachment.annotationAttachmentSymbol));
        }
        return annotationAttachments;
    }

}<|MERGE_RESOLUTION|>--- conflicted
+++ resolved
@@ -548,31 +548,6 @@
         this.env.enclPkg.constants.add(birConstant);
     }
 
-<<<<<<< HEAD
-    private ConstValue getBIRConstantVal(BLangConstantValue constValue) {
-        int tag = Types.getReferredType(constValue.type).tag;
-
-        if (tag == TypeTags.RECORD) {
-            Map<String, ConstValue> mapConstVal = new HashMap<>();
-            ((Map<String, BLangConstantValue>) constValue.value)
-                    .forEach((key, value) -> mapConstVal.put(key, getBIRConstantVal(value)));
-            return new ConstValue(mapConstVal, constValue.type);
-        }
-
-        if (tag == TypeTags.TUPLE) {
-            List<BLangConstantValue> constantValueList = (List<BLangConstantValue>) constValue.value;
-            ConstValue[] tupleConstVal = new ConstValue[constantValueList.size()];
-            for (int exprIndex = 0; exprIndex < constantValueList.size(); exprIndex++) {
-                tupleConstVal[exprIndex] = getBIRConstantVal(constantValueList.get(exprIndex));
-            }
-            return new ConstValue(tupleConstVal, constValue.type);
-        }
-
-        return new ConstValue(constValue.value, constValue.type);
-    }
-
-=======
->>>>>>> 766948ff
     @Override
     public void visit(BLangImportPackage impPkg) {
         if (impPkg.symbol == null) {
