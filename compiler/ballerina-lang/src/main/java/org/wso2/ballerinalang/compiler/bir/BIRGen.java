/*
 *  Copyright (c) 2018, WSO2 Inc. (http://www.wso2.org) All Rights Reserved.
 *
 *  WSO2 Inc. licenses this file to you under the Apache License,
 *  Version 2.0 (the "License"); you may not use this file except
 *  in compliance with the License.
 *  You may obtain a copy of the License at
 *
 *    http://www.apache.org/licenses/LICENSE-2.0
 *
 *  Unless required by applicable law or agreed to in writing,
 *  software distributed under the License is distributed on an
 *  "AS IS" BASIS, WITHOUT WARRANTIES OR CONDITIONS OF ANY
 *  KIND, either express or implied.  See the License for the
 *  specific language governing permissions and limitations
 *  under the License.
 */

package org.wso2.ballerinalang.compiler.bir;

import io.ballerina.tools.diagnostics.Location;
import io.ballerina.tools.text.LinePosition;
import io.ballerina.tools.text.LineRange;
import org.ballerinalang.model.TreeBuilder;
import org.ballerinalang.model.elements.Flag;
import org.ballerinalang.model.elements.PackageID;
import org.ballerinalang.model.symbols.AnnotationAttachmentSymbol;
import org.ballerinalang.model.symbols.SymbolOrigin;
import org.ballerinalang.model.tree.BlockNode;
import org.ballerinalang.model.tree.NodeKind;
import org.ballerinalang.model.tree.OperatorKind;
import org.ballerinalang.model.tree.TopLevelNode;
import org.ballerinalang.model.tree.expressions.RecordLiteralNode;
import org.wso2.ballerinalang.compiler.bir.model.BIRNode;
import org.wso2.ballerinalang.compiler.bir.model.BIRNode.BIRAnnotation;
import org.wso2.ballerinalang.compiler.bir.model.BIRNode.BIRAnnotationAttachment;
import org.wso2.ballerinalang.compiler.bir.model.BIRNode.BIRBasicBlock;
import org.wso2.ballerinalang.compiler.bir.model.BIRNode.BIRConstant;
import org.wso2.ballerinalang.compiler.bir.model.BIRNode.BIRFunction;
import org.wso2.ballerinalang.compiler.bir.model.BIRNode.BIRFunctionParameter;
import org.wso2.ballerinalang.compiler.bir.model.BIRNode.BIRGlobalVariableDcl;
import org.wso2.ballerinalang.compiler.bir.model.BIRNode.BIRLockDetailsHolder;
import org.wso2.ballerinalang.compiler.bir.model.BIRNode.BIRPackage;
import org.wso2.ballerinalang.compiler.bir.model.BIRNode.BIRParameter;
import org.wso2.ballerinalang.compiler.bir.model.BIRNode.BIRTypeDefinition;
import org.wso2.ballerinalang.compiler.bir.model.BIRNode.BIRVariableDcl;
import org.wso2.ballerinalang.compiler.bir.model.BIRNode.ConstValue;
import org.wso2.ballerinalang.compiler.bir.model.BIRNonTerminator;
import org.wso2.ballerinalang.compiler.bir.model.BIRNonTerminator.BinaryOp;
import org.wso2.ballerinalang.compiler.bir.model.BIRNonTerminator.Move;
import org.wso2.ballerinalang.compiler.bir.model.BIRNonTerminator.UnaryOP;
import org.wso2.ballerinalang.compiler.bir.model.BIROperand;
import org.wso2.ballerinalang.compiler.bir.model.BIRTerminator;
import org.wso2.ballerinalang.compiler.bir.model.BirScope;
import org.wso2.ballerinalang.compiler.bir.model.InstructionKind;
import org.wso2.ballerinalang.compiler.bir.model.VarKind;
import org.wso2.ballerinalang.compiler.bir.model.VarScope;
import org.wso2.ballerinalang.compiler.bir.optimizer.BIROptimizer;
import org.wso2.ballerinalang.compiler.diagnostic.BLangDiagnosticLocation;
import org.wso2.ballerinalang.compiler.semantics.analyzer.Types;
import org.wso2.ballerinalang.compiler.semantics.model.SymbolTable;
import org.wso2.ballerinalang.compiler.semantics.model.symbols.BAnnotationAttachmentSymbol;
import org.wso2.ballerinalang.compiler.semantics.model.symbols.BAnnotationSymbol;
import org.wso2.ballerinalang.compiler.semantics.model.symbols.BAttachedFunction;
import org.wso2.ballerinalang.compiler.semantics.model.symbols.BClassSymbol;
import org.wso2.ballerinalang.compiler.semantics.model.symbols.BConstantSymbol;
import org.wso2.ballerinalang.compiler.semantics.model.symbols.BEnumSymbol;
import org.wso2.ballerinalang.compiler.semantics.model.symbols.BInvokableSymbol;
import org.wso2.ballerinalang.compiler.semantics.model.symbols.BInvokableTypeSymbol;
import org.wso2.ballerinalang.compiler.semantics.model.symbols.BObjectTypeSymbol;
import org.wso2.ballerinalang.compiler.semantics.model.symbols.BResourceFunction;
import org.wso2.ballerinalang.compiler.semantics.model.symbols.BServiceSymbol;
import org.wso2.ballerinalang.compiler.semantics.model.symbols.BSymbol;
import org.wso2.ballerinalang.compiler.semantics.model.symbols.BTypeDefinitionSymbol;
import org.wso2.ballerinalang.compiler.semantics.model.symbols.BTypeSymbol;
import org.wso2.ballerinalang.compiler.semantics.model.symbols.BVarSymbol;
import org.wso2.ballerinalang.compiler.semantics.model.symbols.BXMLNSSymbol;
import org.wso2.ballerinalang.compiler.semantics.model.symbols.SymTag;
import org.wso2.ballerinalang.compiler.semantics.model.symbols.Symbols;
import org.wso2.ballerinalang.compiler.semantics.model.types.BArrayType;
import org.wso2.ballerinalang.compiler.semantics.model.types.BIntersectionType;
import org.wso2.ballerinalang.compiler.semantics.model.types.BInvokableType;
import org.wso2.ballerinalang.compiler.semantics.model.types.BRecordType;
import org.wso2.ballerinalang.compiler.semantics.model.types.BTableType;
import org.wso2.ballerinalang.compiler.semantics.model.types.BTupleType;
import org.wso2.ballerinalang.compiler.semantics.model.types.BType;
import org.wso2.ballerinalang.compiler.semantics.model.types.BTypeReferenceType;
import org.wso2.ballerinalang.compiler.semantics.model.types.BUnionType;
import org.wso2.ballerinalang.compiler.tree.BLangAnnotation;
import org.wso2.ballerinalang.compiler.tree.BLangAnnotationAttachment;
import org.wso2.ballerinalang.compiler.tree.BLangBlockFunctionBody;
import org.wso2.ballerinalang.compiler.tree.BLangClassDefinition;
import org.wso2.ballerinalang.compiler.tree.BLangConstantValue;
import org.wso2.ballerinalang.compiler.tree.BLangExternalFunctionBody;
import org.wso2.ballerinalang.compiler.tree.BLangFunction;
import org.wso2.ballerinalang.compiler.tree.BLangIdentifier;
import org.wso2.ballerinalang.compiler.tree.BLangImportPackage;
import org.wso2.ballerinalang.compiler.tree.BLangNodeVisitor;
import org.wso2.ballerinalang.compiler.tree.BLangPackage;
import org.wso2.ballerinalang.compiler.tree.BLangResourceFunction;
import org.wso2.ballerinalang.compiler.tree.BLangService;
import org.wso2.ballerinalang.compiler.tree.BLangSimpleVariable;
import org.wso2.ballerinalang.compiler.tree.BLangTypeDefinition;
import org.wso2.ballerinalang.compiler.tree.BLangVariable;
import org.wso2.ballerinalang.compiler.tree.BLangXMLNS;
import org.wso2.ballerinalang.compiler.tree.BLangXMLNS.BLangLocalXMLNS;
import org.wso2.ballerinalang.compiler.tree.BLangXMLNS.BLangPackageXMLNS;
import org.wso2.ballerinalang.compiler.tree.expressions.BLangBinaryExpr;
import org.wso2.ballerinalang.compiler.tree.expressions.BLangConstant;
import org.wso2.ballerinalang.compiler.tree.expressions.BLangDynamicArgExpr;
import org.wso2.ballerinalang.compiler.tree.expressions.BLangErrorConstructorExpr;
import org.wso2.ballerinalang.compiler.tree.expressions.BLangExpression;
import org.wso2.ballerinalang.compiler.tree.expressions.BLangFieldBasedAccess.BLangStructFunctionVarRef;
import org.wso2.ballerinalang.compiler.tree.expressions.BLangGroupExpr;
import org.wso2.ballerinalang.compiler.tree.expressions.BLangIgnoreExpr;
import org.wso2.ballerinalang.compiler.tree.expressions.BLangIndexBasedAccess;
import org.wso2.ballerinalang.compiler.tree.expressions.BLangIndexBasedAccess.BLangArrayAccessExpr;
import org.wso2.ballerinalang.compiler.tree.expressions.BLangIndexBasedAccess.BLangJSONAccessExpr;
import org.wso2.ballerinalang.compiler.tree.expressions.BLangIndexBasedAccess.BLangMapAccessExpr;
import org.wso2.ballerinalang.compiler.tree.expressions.BLangIndexBasedAccess.BLangStringAccessExpr;
import org.wso2.ballerinalang.compiler.tree.expressions.BLangIndexBasedAccess.BLangStructFieldAccessExpr;
import org.wso2.ballerinalang.compiler.tree.expressions.BLangIndexBasedAccess.BLangTableAccessExpr;
import org.wso2.ballerinalang.compiler.tree.expressions.BLangIndexBasedAccess.BLangXMLAccessExpr;
import org.wso2.ballerinalang.compiler.tree.expressions.BLangInvocation;
import org.wso2.ballerinalang.compiler.tree.expressions.BLangIsAssignableExpr;
import org.wso2.ballerinalang.compiler.tree.expressions.BLangIsLikeExpr;
import org.wso2.ballerinalang.compiler.tree.expressions.BLangLambdaFunction;
import org.wso2.ballerinalang.compiler.tree.expressions.BLangListConstructorExpr;
import org.wso2.ballerinalang.compiler.tree.expressions.BLangListConstructorExpr.BLangArrayLiteral;
import org.wso2.ballerinalang.compiler.tree.expressions.BLangListConstructorExpr.BLangJSONArrayLiteral;
import org.wso2.ballerinalang.compiler.tree.expressions.BLangListConstructorExpr.BLangListConstructorSpreadOpExpr;
import org.wso2.ballerinalang.compiler.tree.expressions.BLangListConstructorExpr.BLangTupleLiteral;
import org.wso2.ballerinalang.compiler.tree.expressions.BLangLiteral;
import org.wso2.ballerinalang.compiler.tree.expressions.BLangReAssertion;
import org.wso2.ballerinalang.compiler.tree.expressions.BLangReAtomCharOrEscape;
import org.wso2.ballerinalang.compiler.tree.expressions.BLangReAtomQuantifier;
import org.wso2.ballerinalang.compiler.tree.expressions.BLangReCapturingGroups;
import org.wso2.ballerinalang.compiler.tree.expressions.BLangReCharSet;
import org.wso2.ballerinalang.compiler.tree.expressions.BLangReCharSetRange;
import org.wso2.ballerinalang.compiler.tree.expressions.BLangReCharacterClass;
import org.wso2.ballerinalang.compiler.tree.expressions.BLangReDisjunction;
import org.wso2.ballerinalang.compiler.tree.expressions.BLangReFlagExpression;
import org.wso2.ballerinalang.compiler.tree.expressions.BLangReFlagsOnOff;
import org.wso2.ballerinalang.compiler.tree.expressions.BLangReQuantifier;
import org.wso2.ballerinalang.compiler.tree.expressions.BLangReSequence;
import org.wso2.ballerinalang.compiler.tree.expressions.BLangRecordLiteral;
import org.wso2.ballerinalang.compiler.tree.expressions.BLangRecordLiteral.BLangMapLiteral;
import org.wso2.ballerinalang.compiler.tree.expressions.BLangRecordLiteral.BLangRecordKeyValueField;
import org.wso2.ballerinalang.compiler.tree.expressions.BLangRecordLiteral.BLangStructLiteral;
import org.wso2.ballerinalang.compiler.tree.expressions.BLangRegExpTemplateLiteral;
import org.wso2.ballerinalang.compiler.tree.expressions.BLangSimpleVarRef;
import org.wso2.ballerinalang.compiler.tree.expressions.BLangSimpleVarRef.BLangFunctionVarRef;
import org.wso2.ballerinalang.compiler.tree.expressions.BLangSimpleVarRef.BLangLocalVarRef;
import org.wso2.ballerinalang.compiler.tree.expressions.BLangSimpleVarRef.BLangPackageVarRef;
import org.wso2.ballerinalang.compiler.tree.expressions.BLangStatementExpression;
import org.wso2.ballerinalang.compiler.tree.expressions.BLangTableConstructorExpr;
import org.wso2.ballerinalang.compiler.tree.expressions.BLangTrapExpr;
import org.wso2.ballerinalang.compiler.tree.expressions.BLangTypeConversionExpr;
import org.wso2.ballerinalang.compiler.tree.expressions.BLangTypeInit;
import org.wso2.ballerinalang.compiler.tree.expressions.BLangTypeTestExpr;
import org.wso2.ballerinalang.compiler.tree.expressions.BLangTypedescExpr;
import org.wso2.ballerinalang.compiler.tree.expressions.BLangUnaryExpr;
import org.wso2.ballerinalang.compiler.tree.expressions.BLangWaitExpr;
import org.wso2.ballerinalang.compiler.tree.expressions.BLangWaitForAllExpr;
import org.wso2.ballerinalang.compiler.tree.expressions.BLangWorkerFlushExpr;
import org.wso2.ballerinalang.compiler.tree.expressions.BLangWorkerReceive;
import org.wso2.ballerinalang.compiler.tree.expressions.BLangWorkerSyncSendExpr;
import org.wso2.ballerinalang.compiler.tree.expressions.BLangXMLAttribute;
import org.wso2.ballerinalang.compiler.tree.expressions.BLangXMLCommentLiteral;
import org.wso2.ballerinalang.compiler.tree.expressions.BLangXMLElementLiteral;
import org.wso2.ballerinalang.compiler.tree.expressions.BLangXMLProcInsLiteral;
import org.wso2.ballerinalang.compiler.tree.expressions.BLangXMLQName;
import org.wso2.ballerinalang.compiler.tree.expressions.BLangXMLQuotedString;
import org.wso2.ballerinalang.compiler.tree.expressions.BLangXMLSequenceLiteral;
import org.wso2.ballerinalang.compiler.tree.expressions.BLangXMLTextLiteral;
import org.wso2.ballerinalang.compiler.tree.statements.BLangAssignment;
import org.wso2.ballerinalang.compiler.tree.statements.BLangBlockStmt;
import org.wso2.ballerinalang.compiler.tree.statements.BLangBreak;
import org.wso2.ballerinalang.compiler.tree.statements.BLangContinue;
import org.wso2.ballerinalang.compiler.tree.statements.BLangExpressionStmt;
import org.wso2.ballerinalang.compiler.tree.statements.BLangFail;
import org.wso2.ballerinalang.compiler.tree.statements.BLangForkJoin;
import org.wso2.ballerinalang.compiler.tree.statements.BLangIf;
import org.wso2.ballerinalang.compiler.tree.statements.BLangLock.BLangLockStmt;
import org.wso2.ballerinalang.compiler.tree.statements.BLangLock.BLangUnLockStmt;
import org.wso2.ballerinalang.compiler.tree.statements.BLangPanic;
import org.wso2.ballerinalang.compiler.tree.statements.BLangReturn;
import org.wso2.ballerinalang.compiler.tree.statements.BLangSimpleVariableDef;
import org.wso2.ballerinalang.compiler.tree.statements.BLangStatement;
import org.wso2.ballerinalang.compiler.tree.statements.BLangWhile;
import org.wso2.ballerinalang.compiler.tree.statements.BLangWorkerSend;
import org.wso2.ballerinalang.compiler.tree.statements.BLangXMLNSStatement;
import org.wso2.ballerinalang.compiler.tree.types.BLangStructureTypeNode;
import org.wso2.ballerinalang.compiler.tree.types.BLangType;
import org.wso2.ballerinalang.compiler.util.BArrayState;
import org.wso2.ballerinalang.compiler.util.ClosureVarSymbol;
import org.wso2.ballerinalang.compiler.util.CompilerContext;
import org.wso2.ballerinalang.compiler.util.CompilerUtils;
import org.wso2.ballerinalang.compiler.util.FieldKind;
import org.wso2.ballerinalang.compiler.util.Name;
import org.wso2.ballerinalang.compiler.util.Names;
import org.wso2.ballerinalang.compiler.util.TypeTags;
import org.wso2.ballerinalang.compiler.util.Unifier;
import org.wso2.ballerinalang.util.Flags;

import java.util.ArrayList;
import java.util.Collections;
import java.util.HashMap;
import java.util.LinkedHashMap;
import java.util.List;
import java.util.Map;
import java.util.Set;
import java.util.TreeMap;
import java.util.stream.Collectors;

import javax.xml.XMLConstants;

import static org.ballerinalang.model.tree.NodeKind.CLASS_DEFN;
import static org.ballerinalang.model.tree.NodeKind.INVOCATION;
import static org.ballerinalang.model.tree.NodeKind.STATEMENT_EXPRESSION;
import static org.wso2.ballerinalang.compiler.desugar.AnnotationDesugar.ANNOTATION_DATA;

/**
 * Lower the AST to BIR.
 *
 * @since 0.980.0
 */
public class BIRGen extends BLangNodeVisitor {

    private static final CompilerContext.Key<BIRGen> BIR_GEN =
            new CompilerContext.Key<>();

    public static final String DEFAULT_WORKER_NAME = "function";
    public static final String CLONE_READ_ONLY = "cloneReadOnly";
    private BIRGenEnv env;
    private Names names;
    private final SymbolTable symTable;
    private BIROptimizer birOptimizer;
    private final Types types;

    // Required variables to generate code for assignment statements
    private boolean varAssignment = false;
    private Map<BSymbol, BIRTypeDefinition> typeDefs = new LinkedHashMap<>();
    private BlockNode currentBlock;
    // This is a global variable cache
    public Map<BSymbol, BIRGlobalVariableDcl> globalVarMap = new HashMap<>();

    // This map is used to create dependencies for imported module global variables
    private Map<BSymbol, BIRGlobalVariableDcl> dummyGlobalVarMapForLocks = new HashMap<>();

    // This is to cache the lockstmt to BIR Lock
    private Map<BLangLockStmt, BIRTerminator.Lock> lockStmtMap = new HashMap<>();

    private Unifier unifier;

    private BirScope currentScope;

    public static BIRGen getInstance(CompilerContext context) {
        BIRGen birGen = context.get(BIR_GEN);
        if (birGen == null) {
            birGen = new BIRGen(context);
        }

        return birGen;
    }

    private BIRGen(CompilerContext context) {
        context.put(BIR_GEN, this);

        this.names = Names.getInstance(context);
        this.symTable = SymbolTable.getInstance(context);
        this.birOptimizer = BIROptimizer.getInstance(context);
        this.unifier = new Unifier();
        this.types = Types.getInstance(context);
    }

    public BLangPackage genBIR(BLangPackage astPkg) {
        BIRPackage birPkg = new BIRPackage(astPkg.pos, astPkg.packageID.orgName, astPkg.packageID.pkgName,
                astPkg.packageID.name, astPkg.packageID.version, astPkg.packageID.sourceFileName);

        astPkg.symbol.bir = birPkg; //TODO try to remove this

        this.env = new BIRGenEnv(birPkg);
        astPkg.accept(this);

        this.birOptimizer.optimizePackage(birPkg);
        if (!astPkg.moduleContextDataHolder.skipTests() && astPkg.hasTestablePackage()) {
            astPkg.getTestablePkgs().forEach(testPkg -> {
                BIRPackage testBirPkg = new BIRPackage(testPkg.pos, testPkg.packageID.orgName,
                        testPkg.packageID.pkgName, testPkg.packageID.name, testPkg.packageID.version,
                        testPkg.packageID.sourceFileName, true);
                this.env = new BIRGenEnv(testBirPkg);
                testPkg.accept(this);
                this.birOptimizer.optimizePackage(testBirPkg);
                testPkg.symbol.bir = testBirPkg;
                testBirPkg.importModules.add(new BIRNode.BIRImportModule(null, testPkg.packageID.orgName,
                        testPkg.packageID.name, testPkg.packageID.version));
            });
        }

        setEntryPoints(astPkg);
        return astPkg;
    }

    private void setEntryPoints(BLangPackage pkgNode) {
        BLangFunction mainFunc = getMainFunction(pkgNode);
        if (mainFunc != null || listenerDeclarationFound(pkgNode.getGlobalVariables()) || !pkgNode.services.isEmpty()) {
            pkgNode.symbol.entryPointExists = true;
        }
    }

    private boolean listenerDeclarationFound(List<BLangVariable> globalVars) {
        for (BLangVariable globalVar : globalVars) {
            if (Symbols.isFlagOn(globalVar.symbol.flags, Flags.LISTENER)) {
                return true;
            }
        }
        return false;
    }

    private BLangFunction getMainFunction(BLangPackage pkgNode) {
        for (BLangFunction funcNode : pkgNode.functions) {
            if (CompilerUtils.isMainFunction(funcNode)) {
                return funcNode;
            }
        }
        return null;
    }

    // Nodes

    @Override
    public void visit(BLangPackage astPkg) {
        // Lower function nodes in AST to bir function nodes.
        // TODO handle init, start, stop functions
        astPkg.imports.forEach(impPkg -> impPkg.accept(this));
        astPkg.constants.forEach(astConst -> astConst.accept(this));
        astPkg.typeDefinitions.forEach(astTypeDef -> astTypeDef.accept(this));
        generateClassDefinitions(astPkg.topLevelNodes);
        astPkg.globalVars.forEach(astGlobalVar -> astGlobalVar.accept(this));
        astPkg.initFunction.accept(this);
        astPkg.startFunction.accept(this);
        astPkg.stopFunction.accept(this);
        astPkg.functions.forEach(astFunc -> astFunc.accept(this));
        astPkg.annotations.forEach(astAnn -> astAnn.accept(this));
        astPkg.services.forEach(service -> service.accept(this));
    }

    private void generateClassDefinitions(List<TopLevelNode> topLevelNodes) {
        for (TopLevelNode topLevelNode : topLevelNodes) {
            if (topLevelNode.getKind() == CLASS_DEFN) {
                ((BLangClassDefinition) topLevelNode).accept(this);
            }
        }
    }

    @Override
    public void visit(BLangTypeDefinition astTypeDefinition) {
        BType type = getDefinedType(astTypeDefinition);
        BType referredType = Types.getReferredType(type);
        BSymbol symbol = astTypeDefinition.symbol;
        Name displayName = symbol.name;
        if (referredType.tag == TypeTags.RECORD) {
            BRecordType recordType = (BRecordType) referredType;
            if (recordType.shouldPrintShape()) {
                displayName = new Name(recordType.toString());
            }
        }

        BIRTypeDefinition typeDef = new BIRTypeDefinition(astTypeDefinition.pos,
                                                          symbol.name,
                                                          symbol.flags,
                                                          astTypeDefinition.isBuiltinTypeDef,
                                                          type,
                                                          new ArrayList<>(),
                                                          symbol.origin.toBIROrigin(),
                                                          displayName,
                                                          symbol.originalName);
        if (symbol.tag == SymTag.TYPE_DEF) {
            BTypeReferenceType referenceType = ((BTypeDefinitionSymbol) symbol).referenceType;
            typeDef.referenceType = referenceType;
            BTypeSymbol typeSymbol = symbol.type.tsymbol;
            if (type.tsymbol.owner == symbol.owner
                    && !(Symbols.isFlagOn(typeSymbol.flags, Flags.CLASS))) {
                typeDefs.put(typeSymbol, typeDef);
            } else {
                if (referenceType != null) {
                    typeDef.type = referenceType;
                }
            }
            typeDef.annotAttachments.addAll(getBIRAnnotAttachments(((BTypeDefinitionSymbol) symbol).getAnnotations()));
        } else {
            // TODO: 2022-02-23 not necessarily enums, may not be a type definition symbol for generated type
            //  definitions.
            //enum symbols
            typeDefs.put(symbol, typeDef);

            if (astTypeDefinition.flagSet.contains(Flag.ENUM)) {
                typeDef.annotAttachments.addAll(getBIRAnnotAttachments(((BEnumSymbol) symbol).getAnnotations()));
            }
        }
        this.env.enclPkg.typeDefs.add(typeDef);
        typeDef.index = this.env.enclPkg.typeDefs.size() - 1;

        typeDef.setMarkdownDocAttachment(symbol.markdownDocumentation);

        if (astTypeDefinition.typeNode.getKind() == NodeKind.RECORD_TYPE ||
                astTypeDefinition.typeNode.getKind() == NodeKind.OBJECT_TYPE) {
            BLangStructureTypeNode typeNode = (BLangStructureTypeNode) astTypeDefinition.typeNode;
            for (BLangType typeRef : typeNode.typeRefs) {
                typeDef.referencedTypes.add(typeRef.getBType());
            }
        }

        BSymbol typeSymbol = symbol.tag == SymTag.TYPE_DEF ? symbol.type.tsymbol : symbol;
        // Write referenced functions, if this is an abstract-object
        if (typeSymbol.tag != SymTag.OBJECT || !Symbols.isFlagOn(typeSymbol.flags, Flags.CLASS)) {
            return;
        }

        for (BAttachedFunction func : ((BObjectTypeSymbol) typeSymbol).referencedFunctions) {
            if (!Symbols.isFlagOn(func.symbol.flags, Flags.INTERFACE)) {
                return;
            }

            BInvokableSymbol funcSymbol = func.symbol;
            BIRFunction birFunc = new BIRFunction(astTypeDefinition.pos, func.funcName, funcSymbol.flags, func.type,
                                                  names.fromString(DEFAULT_WORKER_NAME), 0,
                                                  funcSymbol.origin.toBIROrigin());

            if (funcSymbol.receiverSymbol != null) {
                birFunc.receiver = getSelf(funcSymbol.receiverSymbol
                );
            }

            birFunc.setMarkdownDocAttachment(funcSymbol.markdownDocumentation);

            int defaultableParamsCount = 0;
            birFunc.argsCount = funcSymbol.params.size() + defaultableParamsCount +
                    (funcSymbol.restParam != null ? 1 : 0);
            funcSymbol.params.forEach(requiredParam -> addParam(birFunc, requiredParam, astTypeDefinition.pos));
            if (funcSymbol.restParam != null) {
                addRestParam(birFunc, funcSymbol.restParam, astTypeDefinition.pos);
            }

            birFunc.returnVariable = new BIRVariableDcl(astTypeDefinition.pos, funcSymbol.retType,
                    this.env.nextLocalVarId(names), VarScope.FUNCTION, VarKind.RETURN, null);
            birFunc.localVars.add(0, birFunc.returnVariable);

            typeDef.attachedFuncs.add(birFunc);
        }
    }

    private BType getDefinedType(BLangTypeDefinition astTypeDefinition) {
        BType nodeType = astTypeDefinition.typeNode.getBType();
        // Consider: type DE distinct E;
        // For distinct types, the type defined by typeDefStmt (DE) is different from type used to define it (E).
        if (Types.getReferredType(nodeType).tag == TypeTags.ERROR) {
            return astTypeDefinition.symbol.type;
        }
        return nodeType;
    }

    @Override
    public void visit(BLangClassDefinition classDefinition) {
        BIRTypeDefinition typeDef = new BIRTypeDefinition(classDefinition.pos,
                                                          classDefinition.symbol.name,
                                                          classDefinition.symbol.originalName,
                                                          classDefinition.symbol.flags,
                                                          false,
                                                          classDefinition.getBType(),
                                                          new ArrayList<>(),
                                                          classDefinition.symbol.origin.toBIROrigin());
        typeDefs.put(classDefinition.symbol, typeDef);
        this.env.enclPkg.typeDefs.add(typeDef);
        typeDef.index = this.env.enclPkg.typeDefs.size() - 1;

        typeDef.setMarkdownDocAttachment(classDefinition.symbol.markdownDocumentation);

        for (BLangType typeRef : classDefinition.typeRefs) {
            typeDef.referencedTypes.add(typeRef.getBType());
        }

        typeDef.annotAttachments.addAll(getBIRAnnotAttachments(
                ((BClassSymbol) classDefinition.symbol).getAnnotations()));

        for (BAttachedFunction func : ((BObjectTypeSymbol) classDefinition.symbol).referencedFunctions) {
            BInvokableSymbol funcSymbol = func.symbol;

            BIRFunction birFunc = new BIRFunction(classDefinition.pos, func.funcName, funcSymbol.flags, func.type,
                    names.fromString(DEFAULT_WORKER_NAME), 0, funcSymbol.origin.toBIROrigin());

            if (funcSymbol.receiverSymbol != null) {
                birFunc.receiver = getSelf(funcSymbol.receiverSymbol);
            }

            birFunc.setMarkdownDocAttachment(funcSymbol.markdownDocumentation);

            int defaultableParamsCount = 0;
            birFunc.argsCount = funcSymbol.params.size() + defaultableParamsCount +
                    (funcSymbol.restParam != null ? 1 : 0);
            funcSymbol.params.forEach(requiredParam -> addParam(birFunc, requiredParam, classDefinition.pos));
            if (funcSymbol.restParam != null) {
                addRestParam(birFunc, funcSymbol.restParam, classDefinition.pos);
            }

            birFunc.returnVariable = new BIRVariableDcl(classDefinition.pos, funcSymbol.retType,
                                                        this.env.nextLocalVarId(names), VarScope.FUNCTION,
                                                        VarKind.RETURN, null);
            birFunc.localVars.add(0, birFunc.returnVariable);

            typeDef.attachedFuncs.add(birFunc);
        }
    }

    @Override
    public void visit(BLangService serviceNode) {
        BServiceSymbol symbol = (BServiceSymbol) serviceNode.symbol;
        List<String> attachPoint = symbol.getAbsResourcePath().orElse(null);
        String attachPointLiteral = symbol.getAttachPointStringLiteral().orElse(null);
        BIRNode.BIRServiceDeclaration serviceDecl =
                new BIRNode.BIRServiceDeclaration(attachPoint, attachPointLiteral, symbol.getListenerTypes(),
                        symbol.name, symbol.getAssociatedClassSymbol().name, symbol.type,
                        symbol.origin, symbol.flags, symbol.pos);
        serviceDecl.setMarkdownDocAttachment(symbol.markdownDocumentation);
        this.env.enclPkg.serviceDecls.add(serviceDecl);
    }

    @Override
    public void visit(BLangConstant astConstant) {
        BConstantSymbol constantSymbol = astConstant.symbol;
        Name constName = constantSymbol.name;
        Name constOriginalName = constantSymbol.getOriginalName();
        BType type = constantSymbol.type;

        // Get the value of the constant.
        ConstValue constantValue = getBIRConstantVal(constantSymbol.value);

        // Create a new constant info object.
        BIRConstant birConstant = new BIRConstant(astConstant.pos, constName, constOriginalName, constantSymbol.flags,
                                                  type, constantValue, constantSymbol.origin.toBIROrigin());
        birConstant.constValue = constantValue;

        birConstant.setMarkdownDocAttachment(astConstant.symbol.markdownDocumentation);
        birConstant.annotAttachments.addAll(getBIRAnnotAttachments(constantSymbol.getAnnotations()));

        // Add the constant to the package.
        this.env.enclPkg.constants.add(birConstant);
    }

    private ConstValue getBIRConstantVal(BLangConstantValue constValue) {
        int tag = Types.getReferredType(constValue.type).tag;

        if (tag == TypeTags.RECORD) {
            Map<String, ConstValue> mapConstVal = new HashMap<>();
            ((Map<String, BLangConstantValue>) constValue.value)
                    .forEach((key, value) -> mapConstVal.put(key, getBIRConstantVal(value)));
            return new ConstValue(mapConstVal, constValue.type);
        }

        if (tag == TypeTags.TUPLE) {
            List<BLangConstantValue> constantValueList = (List<BLangConstantValue>) constValue.value;
            ConstValue[] tupleConstVal = new ConstValue[constantValueList.size()];
            for (int exprIndex = 0; exprIndex < constantValueList.size(); exprIndex++) {
                tupleConstVal[exprIndex] = getBIRConstantVal(constantValueList.get(exprIndex));
            }
            return new ConstValue(tupleConstVal, constValue.type);
        }

        return new ConstValue(constValue.value, constValue.type);
    }

    @Override
    public void visit(BLangImportPackage impPkg) {
        if (impPkg.symbol == null) {
            return;
        }
        this.env.enclPkg.importModules.add(new BIRNode.BIRImportModule(impPkg.pos, impPkg.symbol.pkgID.orgName,
                impPkg.symbol.pkgID.name, impPkg.symbol.pkgID.version));
    }

    @Override
    public void visit(BLangResourceFunction resourceFunction) {
        visit((BLangFunction) resourceFunction);
    }

    @Override
    public void visit(BLangFunction astFunc) {
        BInvokableType type = astFunc.symbol.getType();

        boolean isTypeAttachedFunction = astFunc.flagSet.contains(Flag.ATTACHED) &&
                !typeDefs.containsKey(astFunc.receiver.getBType().tsymbol);

        Name workerName = names.fromIdNode(astFunc.defaultWorkerName);

        this.env.unlockVars.push(new BIRLockDetailsHolder());
        Name funcName;
        if (isTypeAttachedFunction) {
            funcName = names.fromString(astFunc.symbol.name.value);
        } else {
            funcName = getFuncName(astFunc.symbol);
        }
        BIRFunction birFunc = new BIRFunction(astFunc.pos, funcName,
                names.fromString(astFunc.symbol.getOriginalName().value), astFunc.symbol.flags, type, workerName,
                astFunc.sendsToThis.size(), astFunc.symbol.origin.toBIROrigin());
        this.currentScope = new BirScope(0, null);
        if (astFunc.receiver != null) {
            BIRFunctionParameter birVarDcl = new BIRFunctionParameter(astFunc.pos, astFunc.receiver.getBType(),
                                                                      this.env.nextLocalVarId(names), VarScope.FUNCTION,
                                                                      VarKind.ARG, astFunc.receiver.name.value, false);
            this.env.symbolVarMap.put(astFunc.receiver.symbol, birVarDcl);
            birFunc.receiver = getSelf(astFunc.receiver.symbol);
        }

        birFunc.setMarkdownDocAttachment(astFunc.symbol.markdownDocumentation);

        //create channelDetails array
        int i = 0;
        for (String channelName : astFunc.sendsToThis) {
            birFunc.workerChannels[i] = new BIRNode.ChannelDetails(channelName, astFunc.defaultWorkerName.value
                    .equals(DEFAULT_WORKER_NAME), isWorkerSend(channelName, astFunc.defaultWorkerName.value));
            i++;
        }

        // Populate annotation attachments on external in BIRFunction node
        if (astFunc.hasBody() && astFunc.body.getKind() == NodeKind.EXTERN_FUNCTION_BODY) {
            birFunc.annotAttachments.addAll(getBIRAnnotAttachmentsForASTAnnotAttachments(
                    ((BLangExternalFunctionBody) astFunc.body).annAttachments));
        }
        // Populate annotation attachments on function in BIRFunction node
        birFunc.annotAttachments.addAll(getBIRAnnotAttachments(astFunc.symbol.getAnnotations()));

        // Populate annotation attachments on return type
        BTypeSymbol tsymbol = astFunc.symbol.type.tsymbol;
        if (astFunc.returnTypeNode != null && tsymbol != null) {
            birFunc.returnTypeAnnots.addAll(getBIRAnnotAttachments(((BInvokableTypeSymbol) tsymbol).returnTypeAnnots));
        }

        birFunc.argsCount = astFunc.requiredParams.size()
                + (astFunc.restParam != null ? 1 : 0) + astFunc.paramClosureMap.size();
        if (astFunc.flagSet.contains(Flag.ATTACHED) && typeDefs.containsKey(astFunc.receiver.getBType().tsymbol)) {
            typeDefs.get(astFunc.receiver.getBType().tsymbol).attachedFuncs.add(birFunc);
        } else {
            this.env.enclPkg.functions.add(birFunc);
        }

        this.env.enclFunc = birFunc;

        // TODO: Return variable with NIL type should be written to BIR
        // Special %0 location for storing return values
        BType retType = unifier.build(astFunc.symbol.type.getReturnType());
        birFunc.returnVariable = new BIRVariableDcl(astFunc.pos, retType, this.env.nextLocalVarId(names),
                                                    VarScope.FUNCTION, VarKind.RETURN, null);
        birFunc.localVars.add(0, birFunc.returnVariable);

        //add closure vars
        astFunc.paramClosureMap.forEach((k, v) -> addRequiredParam(birFunc, v, astFunc.pos));

        // Create variable declaration for function params
        astFunc.requiredParams.forEach(requiredParam -> addParam(birFunc, requiredParam));
        if (astFunc.restParam != null) {
            addRestParam(birFunc, astFunc.restParam.symbol, astFunc.restParam.pos);
        }

        if (astFunc.flagSet.contains(Flag.RESOURCE)) {
            BTypeSymbol parentTSymbol = astFunc.parent.getBType().tsymbol;
            // Parent symbol will always be BObjectTypeSymbol for resource functions
            BObjectTypeSymbol objectTypeSymbol = (BObjectTypeSymbol) parentTSymbol;
            for (BAttachedFunction func : objectTypeSymbol.attachedFuncs) {
                if (func.funcName.value.equals(funcName.value)) {
                    BResourceFunction resourceFunction = (BResourceFunction) func;
                    
                    List<BVarSymbol> pathParamSymbols = resourceFunction.pathParams;
                    List<BIRVariableDcl> pathParams = new ArrayList<>(pathParamSymbols.size());
                    for (BVarSymbol pathParamSym : pathParamSymbols) {
                        pathParams.add(createBIRVarDeclForPathParam(pathParamSym));
                    }
                    birFunc.pathParams = pathParams;
                            
                    BVarSymbol restPathParamSym = resourceFunction.restPathParam;
                    if (restPathParamSym != null) {
                        birFunc.restPathParam = createBIRVarDeclForPathParam(restPathParamSym);
                    }

                    birFunc.resourcePath = resourceFunction.resourcePath;
                    birFunc.accessor = resourceFunction.accessor;
                    birFunc.resourcePathType = resourceFunction.resourcePathType;
                    break;
                }
            }
        }

        if (astFunc.interfaceFunction || Symbols.isNative(astFunc.symbol)) {
            this.env.clear();
            return;
        }

        // Create the entry basic block
        BIRBasicBlock entryBB = new BIRBasicBlock(this.env.nextBBId(names));
        this.env.enclBasicBlocks = birFunc.basicBlocks;
        birFunc.basicBlocks.add(entryBB);
        this.env.enclBB = entryBB;
        addToTrapStack(entryBB);

        astFunc.body.accept(this);
        birFunc.basicBlocks.add(this.env.returnBB);

        // Due to the current algorithm, some basic blocks will not contain any instructions or a terminator.
        // These basic blocks will be remove by the optimizer, but for now just add a return terminator
        BIRBasicBlock enclBB = this.env.enclBB;
        if (enclBB.terminator == null && this.env.returnBB != null) {
            enclBB.terminator = new BIRTerminator.GOTO(null, this.env.returnBB, this.currentScope);
        }

        this.env.clear();
        birFunc.dependentGlobalVars = astFunc.symbol.dependentGlobalVars.stream()
                .map(varSymbol -> this.globalVarMap.get(varSymbol)).collect(Collectors.toSet());
    }
    
    private BIRVariableDcl createBIRVarDeclForPathParam(BVarSymbol pathParamSym) {
        return new BIRVariableDcl(pathParamSym.pos, pathParamSym.type, this.env.nextLocalVarId(names), 
                VarScope.FUNCTION, VarKind.ARG, pathParamSym.name.value);
    }

    private BIRVariableDcl getSelf(BSymbol receiver) {
        BIRVariableDcl self = this.env.symbolVarMap.get(receiver);
        if (self == null) {
            return new BIRVariableDcl(null, receiver.type, receiver.name,
                                      VarScope.FUNCTION, VarKind.SELF, null);
        }
        self.kind = VarKind.SELF;
        self.name = new Name("%self");

        return self;
    }

    @Override
    public void visit(BLangBlockFunctionBody astBody) {
        BIRBasicBlock endLoopEndBB = this.env.enclLoopEndBB;
        BlockNode prevBlock = this.currentBlock;
        this.currentBlock = astBody;
        this.env.varDclsByBlock.computeIfAbsent(astBody, k -> new ArrayList<>());

        for (BLangStatement astStmt : astBody.stmts) {
            astStmt.accept(this);
        }

        List<BIRVariableDcl> varDecls = this.env.varDclsByBlock.get(astBody);
        for (BIRVariableDcl birVariableDcl : varDecls) {
            birVariableDcl.endBB = this.env.enclBasicBlocks.get(this.env.enclBasicBlocks.size() - 1);
        }
        this.env.enclLoopEndBB = endLoopEndBB;
        this.currentBlock = prevBlock;
    }

    private BIRBasicBlock beginBreakableBlock(BLangBlockStmt.FailureBreakMode mode) {
        BIRBasicBlock blockBB = new BIRBasicBlock(this.env.nextBBId(names));
        addToTrapStack(blockBB);
        this.env.enclBasicBlocks.add(blockBB);

        // Insert a GOTO instruction as the terminal instruction into current basic block.
        this.env.enclBB.terminator = new BIRTerminator.GOTO(null, blockBB, this.currentScope);

        BIRBasicBlock blockEndBB = new BIRBasicBlock(this.env.nextBBId(names));
        addToTrapStack(blockEndBB);

        blockBB.terminator = new BIRTerminator.GOTO(null, blockEndBB, this.currentScope);

        this.env.enclBB = blockBB;
        if (mode == BLangBlockStmt.FailureBreakMode.BREAK_WITHIN_BLOCK) {
            this.env.enclInnerOnFailEndBB = blockEndBB;
        } else {
            this.env.enclOnFailEndBB = blockEndBB;
        }
        this.env.unlockVars.push(new BIRLockDetailsHolder());
        return blockEndBB;
    }

    private void endBreakableBlock(BIRBasicBlock blockEndBB) {
        this.env.unlockVars.pop();
        if (this.env.enclBB.terminator == null) {
            this.env.enclBB.terminator = new BIRTerminator.GOTO(null, blockEndBB, this.currentScope);
        }
        this.env.enclBasicBlocks.add(blockEndBB);
        this.env.enclBB = blockEndBB;
    }

    @Override
    public void visit(BLangAnnotation astAnnotation) {
        BAnnotationSymbol annSymbol = (BAnnotationSymbol) astAnnotation.symbol;
        BIRAnnotation birAnn = getBirAnnotation(annSymbol, astAnnotation.pos);
        this.env.enclPkg.annotations.add(birAnn);
    }

    private BIRAnnotation getBirAnnotation(BAnnotationSymbol annSymbol, Location pos) {
        BIRAnnotation birAnn = new BIRAnnotation(pos, annSymbol.name, annSymbol.originalName,
                                                 annSymbol.flags, annSymbol.points,
                                                 annSymbol.attachedType == null ? symTable.trueType :
                                                         annSymbol.attachedType, annSymbol.origin.toBIROrigin());
        birAnn.packageID = annSymbol.pkgID;
        birAnn.setMarkdownDocAttachment(annSymbol.markdownDocumentation);
        birAnn.annotAttachments.addAll(getBIRAnnotAttachments(annSymbol.getAnnotations()));
        return birAnn;
    }


    private boolean isWorkerSend(String chnlName, String workerName) {
        return chnlName.split("->")[0].equals(workerName);
    }

    @Override
    public void visit(BLangLambdaFunction lambdaExpr) {
        //fpload instruction
        BIRVariableDcl tempVarLambda = new BIRVariableDcl(lambdaExpr.pos, lambdaExpr.getBType(),
                                                          this.env.nextLocalVarId(names), VarScope.FUNCTION,
                                                          VarKind.TEMP, null);
        this.env.enclFunc.localVars.add(tempVarLambda);
        BIROperand lhsOp = new BIROperand(tempVarLambda);
        Name funcName = getFuncName(lambdaExpr.function.symbol);

        List<BIRVariableDcl> params = new ArrayList<>();

        lambdaExpr.function.requiredParams.forEach(param -> {

            BIRVariableDcl birVarDcl = new BIRVariableDcl(param.pos, param.symbol.type,
                    this.env.nextLambdaVarId(names), VarScope.FUNCTION, VarKind.ARG, param.name.value);
            params.add(birVarDcl);
        });

        BLangSimpleVariable restParam = lambdaExpr.function.restParam;
        if (restParam != null) {
            BIRVariableDcl birVarDcl = new BIRVariableDcl(restParam.pos, restParam.symbol.type,
                    this.env.nextLambdaVarId(names), VarScope.FUNCTION, VarKind.ARG, null);
            params.add(birVarDcl);
        }

        PackageID pkgID = lambdaExpr.function.symbol.pkgID;
        PackageID boundMethodPkgId = getPackageIdForBoundMethod(lambdaExpr, funcName.value);
        boolean isWorker = lambdaExpr.function.flagSet.contains(Flag.WORKER);

        setScopeAndEmit(
                new BIRNonTerminator.FPLoad(lambdaExpr.pos, pkgID, boundMethodPkgId != null ? boundMethodPkgId : pkgID,
                                            funcName, lhsOp, params, getClosureMapOperands(lambdaExpr),
                                            lambdaExpr.getBType(), lambdaExpr.function.symbol.strandName,
                                            lambdaExpr.function.symbol.schedulerPolicy, isWorker));
        this.env.targetOperand = lhsOp;
    }

    private List<BIROperand> getClosureMapOperands(BLangLambdaFunction lambdaExpr) {
        List<BIROperand> closureMaps = new ArrayList<>(lambdaExpr.function.paramClosureMap.size());

        lambdaExpr.function.paramClosureMap.forEach((k, v) -> {
            BVarSymbol symbol = lambdaExpr.enclMapSymbols.get(k);
            if (symbol == null) {
                symbol = lambdaExpr.paramMapSymbolsOfEnclInvokable.get(k);
            }
            BIROperand varRef = new BIROperand(this.env.symbolVarMap.get(symbol));
            closureMaps.add(varRef);
        });

        return closureMaps;
    }

    private Name getFuncName(BInvokableSymbol symbol) {
        if (symbol.receiverSymbol == null) {
            return names.fromString(symbol.name.value);
        }

        int offset = symbol.receiverSymbol.type.tsymbol.name.value.length() + 1;
        String attachedFuncName = symbol.name.value;
        return names.fromString(attachedFuncName.substring(offset));
    }

    private void addParam(BIRFunction birFunc, BLangVariable functionParam) {
        addParam(birFunc, functionParam.symbol, functionParam.expr, functionParam.pos,
                 functionParam.symbol.getAnnotations());
    }

    private void addParam(BIRFunction birFunc, BVarSymbol paramSymbol, Location pos) {
        addParam(birFunc, paramSymbol, null, pos, paramSymbol.getAnnotations());
    }

    private void addParam(BIRFunction birFunc, BVarSymbol paramSymbol, BLangExpression defaultValExpr,
                          Location pos, List<? extends AnnotationAttachmentSymbol> annots) {
        BIRFunctionParameter birVarDcl = new BIRFunctionParameter(pos, paramSymbol.type,
                this.env.nextLocalVarId(names), VarScope.FUNCTION, VarKind.ARG,
                paramSymbol.name.value, defaultValExpr != null);

        birFunc.localVars.add(birVarDcl);

        BIRParameter parameter = new BIRParameter(pos, paramSymbol.name, paramSymbol.flags);
        parameter.annotAttachments.addAll(getBIRAnnotAttachments(annots));
        birFunc.requiredParams.add(parameter);
        birFunc.parameters.add(birVarDcl);

        // We maintain a mapping from variable symbol to the bir_variable declaration.
        // This is required to pull the correct bir_variable declaration for variable references.
        this.env.symbolVarMap.put(paramSymbol, birVarDcl);
    }

    private void addRestParam(BIRFunction birFunc, BVarSymbol paramSymbol, Location pos) {
        BIRFunctionParameter birVarDcl = new BIRFunctionParameter(pos, paramSymbol.type,
                this.env.nextLocalVarId(names), VarScope.FUNCTION, VarKind.ARG, paramSymbol.name.value, false);
        birFunc.parameters.add(birVarDcl);
        birFunc.localVars.add(birVarDcl);

        BIRParameter restParam = new BIRParameter(pos, paramSymbol.name, paramSymbol.flags);
        birFunc.restParam = restParam;
        restParam.annotAttachments.addAll(getBIRAnnotAttachments(paramSymbol.getAnnotations()));

        // We maintain a mapping from variable symbol to the bir_variable declaration.
        // This is required to pull the correct bir_variable declaration for variable references.
        this.env.symbolVarMap.put(paramSymbol, birVarDcl);
    }

    private void addRequiredParam(BIRFunction birFunc, BVarSymbol paramSymbol, Location pos) {
        BIRFunctionParameter birVarDcl = new BIRFunctionParameter(pos, paramSymbol.type,
                this.env.nextLocalVarId(names), VarScope.FUNCTION, VarKind.ARG, paramSymbol.name.value, false);
        birFunc.parameters.add(birVarDcl);
        birFunc.localVars.add(birVarDcl);

        BIRParameter parameter = new BIRParameter(pos, paramSymbol.name, paramSymbol.flags);
        birFunc.requiredParams.add(parameter);

        // We maintain a mapping from variable symbol to the bir_variable declaration.
        // This is required to pull the correct bir_variable declaration for variable references.
        this.env.symbolVarMap.put(paramSymbol, birVarDcl);
    }

    private PackageID getPackageIdForBoundMethod(BLangLambdaFunction lambdaExpr, String funcName) {
        if (!funcName.startsWith("$anon$method$delegate$")) {
            return null;
        }

        Set<ClosureVarSymbol> closureVarSymbols = lambdaExpr.function.closureVarSymbols;
        if (closureVarSymbols.size() == 0) {
            return null;
        }

        Object[] symbols = closureVarSymbols.toArray();
        ClosureVarSymbol next = (ClosureVarSymbol) symbols[symbols.length - 1];
        return next.bSymbol.type.tsymbol.pkgID;
    }

    // Statements

    @Override
    public void visit(BLangBlockStmt astBlockStmt) {
        BIRBasicBlock blockEndBB = null;
        BIRBasicBlock currentOnFailEndBB = this.env.enclOnFailEndBB;
        BIRBasicBlock currentWithinOnFailEndBB = this.env.enclInnerOnFailEndBB;
        BlockNode prevBlock = this.currentBlock;
        this.currentBlock = astBlockStmt;
        this.env.varDclsByBlock.computeIfAbsent(astBlockStmt, k -> new ArrayList<>());
        if (astBlockStmt.failureBreakMode != BLangBlockStmt.FailureBreakMode.NOT_BREAKABLE) {
            blockEndBB = beginBreakableBlock(astBlockStmt.failureBreakMode);
        }
        if (astBlockStmt.isFromFailNode) {
            breakIntoNewBasicBlock(astBlockStmt);
            if (this.env.failStartBBAlreadyAvailable) {
                return;
            }
        }
        for (BLangStatement astStmt : astBlockStmt.stmts) {
            astStmt.accept(this);
        }
        if (astBlockStmt.failureBreakMode != BLangBlockStmt.FailureBreakMode.NOT_BREAKABLE) {
            endBreakableBlock(blockEndBB);
        }
        this.env.varDclsByBlock.get(astBlockStmt).forEach(birVariableDcl ->
                birVariableDcl.endBB = this.env.enclBasicBlocks.get(this.env.enclBasicBlocks.size() - 1)
        );
        if (astBlockStmt.isLetExpr) {
            breakBBForLetExprVariables(astBlockStmt.pos);
        }
        this.env.enclInnerOnFailEndBB = currentWithinOnFailEndBB;
        this.env.enclOnFailEndBB = currentOnFailEndBB;
        this.currentBlock = prevBlock;
    }

    private void breakBBForLetExprVariables(Location pos) {
        BIRBasicBlock letExprEndBB = new BIRBasicBlock(this.env.nextBBId(names));
        this.env.enclBB.terminator = new BIRTerminator.GOTO(pos, letExprEndBB, this.currentScope);
        this.env.enclBasicBlocks.add(letExprEndBB);
        this.env.enclBB = letExprEndBB;
    }

    private void breakIntoNewBasicBlock(BLangBlockStmt bLangBlockStmt) {
        BIRBasicBlock blockBB = this.env.failStartBasicBlockMap.get(bLangBlockStmt);
        if (blockBB == null) {
            this.env.failStartBBAlreadyAvailable = false;
            blockBB = new BIRBasicBlock(this.env.nextBBId(names));
            this.env.enclBasicBlocks.add(blockBB);
            // Insert a GOTO instruction as the terminal instruction into current basic block.
            this.env.enclBB.terminator = new BIRTerminator.GOTO(null, blockBB, this.currentScope);
            this.env.enclBB = blockBB;

            this.env.failStartBasicBlockMap.put(bLangBlockStmt, blockBB);
            return;
        }
        this.env.failStartBBAlreadyAvailable = true;
        // Insert a GOTO instruction as the terminal instruction into current basic block.
        this.env.enclBB.terminator = new BIRTerminator.GOTO(null, blockBB, this.currentScope);
        this.env.enclBB = blockBB;
    }

    @Override
    public void visit(BLangFail failNode) {
        if (failNode.expr == null) {
            if (this.env.enclInnerOnFailEndBB != null) {
                this.env.enclBB.terminator = new BIRTerminator.GOTO(null, this.env.enclInnerOnFailEndBB,
                        this.currentScope);
            }
            return;
        }

        BIRLockDetailsHolder toUnlock = this.env.unlockVars.peek();
        if (!toUnlock.isEmpty()) {
            BIRBasicBlock goToBB = new BIRBasicBlock(this.env.nextBBId(names));
            this.env.enclBasicBlocks.add(goToBB);
            this.env.enclBB.terminator = new BIRTerminator.GOTO(null, goToBB, this.currentScope);
            this.env.enclBB = goToBB;
        }

        int numLocks = toUnlock.size();
        while (numLocks > 0) {
            BIRBasicBlock unlockBB = new BIRBasicBlock(this.env.nextBBId(names));
            this.env.enclBasicBlocks.add(unlockBB);
            BIRTerminator.Unlock unlock = new BIRTerminator.Unlock(null, unlockBB, this.currentScope);
            this.env.enclBB.terminator = unlock;
            unlock.relatedLock = toUnlock.getLock(numLocks - 1);
            this.env.enclBB = unlockBB;
            numLocks--;
        }

        BIRBasicBlock onFailBB = this.env.onFailStartBlockByFailNode.get(failNode);
        if (onFailBB == null) {
            // Create a basic block for the on fail clause.
            onFailBB = new BIRBasicBlock(this.env.nextBBId(names));
            addToTrapStack(onFailBB);
            this.env.enclBasicBlocks.add(onFailBB);

            // Insert a GOTO instruction as the terminal instruction into current basic block.
            this.env.enclBB.terminator = new BIRTerminator.GOTO(null, onFailBB, this.currentScope);

            // Visit condition expression
            this.env.enclBB = onFailBB;
            failNode.exprStmt.accept(this);
            if (this.env.enclBB.terminator == null) {
                this.env.enclBB.terminator = new BIRTerminator.GOTO(null, this.env.enclOnFailEndBB,
                        this.currentScope);
            }

            // Statements after fail expression are unreachable, hence ignored
            BIRBasicBlock ignoreBlock = new BIRBasicBlock(this.env.nextBBId(names));
            addToTrapStack(ignoreBlock);
            ignoreBlock.terminator = new BIRTerminator.GOTO(null, this.env.enclOnFailEndBB, this.currentScope);
            this.env.enclBasicBlocks.add(ignoreBlock);
            this.env.enclBB = ignoreBlock;

            this.env.onFailStartBlockByFailNode.put(failNode, onFailBB);
            return;
        }
        this.env.enclBB.terminator = new BIRTerminator.GOTO(null, onFailBB, this.currentScope);
        this.env.enclBB = onFailBB;
    }


    @Override
    public void visit(BLangSimpleVariableDef astVarDefStmt) {
        BIRVariableDcl birVarDcl;
        BVarSymbol varSymbol = astVarDefStmt.var.symbol;
        boolean isExistingVarDef = true;
        if (varSymbol.origin == SymbolOrigin.VIRTUAL) {
            birVarDcl = this.env.syntheticErrorVarDclMap.get(varSymbol);
            if (birVarDcl == null) {
                birVarDcl = new BIRVariableDcl(astVarDefStmt.pos, varSymbol.type,
                        this.env.nextLocalVarId(names), VarScope.FUNCTION, VarKind.SYNTHETIC,
                        astVarDefStmt.var.name.value);
                this.env.syntheticErrorVarDclMap.put(varSymbol, birVarDcl);
                isExistingVarDef = false;
            }
        } else {
            birVarDcl = new BIRVariableDcl(astVarDefStmt.pos, varSymbol.type, this.env.nextLocalVarId(names),
                    VarScope.FUNCTION, VarKind.LOCAL, astVarDefStmt.var.name.value);
            isExistingVarDef = false;
        }
        if (!isExistingVarDef) {
            birVarDcl.startBB = this.env.enclBB;
            this.env.varDclsByBlock.get(this.currentBlock).add(birVarDcl);
            this.env.enclFunc.localVars.add(birVarDcl);
            // We maintain a mapping from variable symbol to the bir_variable declaration.
            // This is required to pull the correct bir_variable declaration for variable references.
            this.env.symbolVarMap.put(varSymbol, birVarDcl);

            BirScope newScope = new BirScope(this.currentScope.id + 1, this.currentScope);
            birVarDcl.insScope = newScope;
            this.currentScope = newScope;
        }

        if (astVarDefStmt.var.expr == null) {
            return;
        }

        // Visit the rhs expression.
        astVarDefStmt.var.expr.accept(this);

        // Create a variable reference and
        BIROperand varRef = new BIROperand(birVarDcl);
        setScopeAndEmit(new Move(astVarDefStmt.pos, this.env.targetOperand, varRef));
        birVarDcl.insOffset = this.env.enclBB.instructions.size() - 1;
    }

    @Override
    public void visit(BLangSimpleVariable varNode) {
        String name = ANNOTATION_DATA.equals(varNode.symbol.name.value) ? ANNOTATION_DATA : varNode.name.value;
        String originalName = ANNOTATION_DATA.equals(varNode.symbol.getOriginalName().value) ?
                                                                    ANNOTATION_DATA : varNode.name.originalValue;
        BIRGlobalVariableDcl birVarDcl = new BIRGlobalVariableDcl(varNode.pos, varNode.symbol.flags,
                                                                  varNode.symbol.type, varNode.symbol.pkgID,
                                                                  names.fromString(name),
                                                                  names.fromString(originalName), VarScope.GLOBAL,
                                                                  VarKind.GLOBAL, varNode.name.value,
                                                                  varNode.symbol.origin.toBIROrigin());
        birVarDcl.setMarkdownDocAttachment(varNode.symbol.markdownDocumentation);
        birVarDcl.annotAttachments.addAll(getBIRAnnotAttachments(varNode.symbol.getAnnotations()));

        this.env.enclPkg.globalVars.add(birVarDcl);

        this.globalVarMap.put(varNode.symbol, birVarDcl);
        env.enclPkg.isListenerAvailable |= Symbols.isFlagOn(varNode.symbol.flags, Flags.LISTENER);
    }

    @Override
    public void visit(BLangAssignment astAssignStmt) {
        astAssignStmt.expr.accept(this);

        this.varAssignment = true;
        astAssignStmt.varRef.accept(this);
        this.varAssignment = false;
    }

    @Override
    public void visit(BLangExpressionStmt exprStmtNode) {
        BLangExpression expr = exprStmtNode.expr;
        expr.accept(this);
        if (this.env.returnBB == null && expr.getKind() == STATEMENT_EXPRESSION &&
                ((BLangStatementExpression) expr).expr.getKind() == INVOCATION &&
        types.isNeverTypeOrStructureTypeWithARequiredNeverMember(expr.getBType())) {
            BIRBasicBlock returnBB = new BIRBasicBlock(this.env.nextBBId(names));
            returnBB.terminator = new BIRTerminator.Return(exprStmtNode.pos);
            this.env.returnBB = returnBB;
        }
    }

    @Override
    public void visit(BLangInvocation invocationExpr) {
        createCall(invocationExpr, false);
    }

    @Override
    public void visit(BLangInvocation.BLangActionInvocation actionInvocation) {
        createCall(actionInvocation, false);
    }

    @Override
    public void visit(BLangStatementExpression statementExpression) {
        statementExpression.stmt.accept(this);
        statementExpression.expr.accept(this);
    }

    @Override
    public void visit(BLangInvocation.BLangAttachedFunctionInvocation invocationExpr) {
        createCall(invocationExpr, true);
    }

    @Override
    public void visit(BLangInvocation.BFunctionPointerInvocation invocation) {
        invocation.functionPointerInvocation = true;
        createCall(invocation, false);
    }

    @Override
    public void visit(BLangForkJoin forkJoin) {
        forkJoin.workers.forEach(worker -> worker.accept(this));
    }

    @Override
    public void visit(BLangWorkerReceive workerReceive) {
        BIRBasicBlock thenBB = new BIRBasicBlock(this.env.nextBBId(names));
        addToTrapStack(thenBB);
        String channel = workerReceive.workerIdentifier.value + "->" + env.enclFunc.workerName.value;

        BIRVariableDcl tempVarDcl = new BIRVariableDcl(workerReceive.getBType(), this.env.nextLocalVarId(names),
                                                       VarScope.FUNCTION, VarKind.TEMP);
        this.env.enclFunc.localVars.add(tempVarDcl);
        BIROperand lhsOp = new BIROperand(tempVarDcl);
        this.env.targetOperand = lhsOp;

        boolean isOnSameStrand = DEFAULT_WORKER_NAME.equals(this.env.enclFunc.workerName.value);

        this.env.enclBB.terminator = new BIRTerminator.WorkerReceive(workerReceive.pos, names.fromString(channel),
                                                                     lhsOp, isOnSameStrand, thenBB, this.currentScope);

        this.env.enclBasicBlocks.add(thenBB);
        this.env.enclBB = thenBB;
    }

    @Override
    public void visit(BLangWorkerSend workerSend) {
        BIRBasicBlock thenBB = new BIRBasicBlock(this.env.nextBBId(names));
        addToTrapStack(thenBB);

        workerSend.expr.accept(this);

        String channelName = this.env.enclFunc.workerName.value + "->" + workerSend.workerIdentifier.value;
        boolean isOnSameStrand = DEFAULT_WORKER_NAME.equals(this.env.enclFunc.workerName.value);

        this.env.enclBB.terminator = new BIRTerminator.WorkerSend(
                workerSend.pos, names.fromString(channelName), this.env.targetOperand, isOnSameStrand, false, null,
                thenBB, this.currentScope);

        this.env.enclBasicBlocks.add(thenBB);
        this.env.enclBB = thenBB;
    }

    @Override
    public void visit(BLangWorkerSyncSendExpr syncSend) {
        BIRBasicBlock thenBB = new BIRBasicBlock(this.env.nextBBId(names));
        addToTrapStack(thenBB);
        syncSend.expr.accept(this);
        BIROperand dataOp = this.env.targetOperand;

        BIRVariableDcl tempVarDcl = new BIRVariableDcl(syncSend.receive.matchingSendsError,
                                                       this.env.nextLocalVarId(names), VarScope.FUNCTION, VarKind.TEMP);
        this.env.enclFunc.localVars.add(tempVarDcl);
        BIROperand lhsOp = new BIROperand(tempVarDcl);
        this.env.targetOperand = lhsOp;

        String channelName = this.env.enclFunc.workerName.value + "->" + syncSend.workerIdentifier.value;
        boolean isOnSameStrand = DEFAULT_WORKER_NAME.equals(this.env.enclFunc.workerName.value);

        this.env.enclBB.terminator = new BIRTerminator.WorkerSend(
                syncSend.pos, names.fromString(channelName), dataOp, isOnSameStrand, true, lhsOp,
                thenBB, this.currentScope);

        this.env.enclBasicBlocks.add(thenBB);
        this.env.enclBB = thenBB;
    }

    @Override
    public void visit(BLangWorkerFlushExpr flushExpr) {
        BIRBasicBlock thenBB = new BIRBasicBlock(this.env.nextBBId(names));
        addToTrapStack(thenBB);

        //create channelDetails array
        BIRNode.ChannelDetails[] channels = new BIRNode.ChannelDetails[flushExpr.workerIdentifierList.size()];
        int i = 0;
        for (BLangIdentifier workerIdentifier : flushExpr.workerIdentifierList) {
            String channelName = this.env.enclFunc.workerName.value + "->" + workerIdentifier.value;
            boolean isOnSameStrand = DEFAULT_WORKER_NAME.equals(this.env.enclFunc.workerName.value);
            channels[i] = new BIRNode.ChannelDetails(channelName, isOnSameStrand, true);
            i++;
        }

        BIRVariableDcl tempVarDcl = new BIRVariableDcl(flushExpr.getBType(), this.env.nextLocalVarId(names),
                                                       VarScope.FUNCTION, VarKind.TEMP);
        this.env.enclFunc.localVars.add(tempVarDcl);
        BIROperand lhsOp = new BIROperand(tempVarDcl);
        this.env.targetOperand = lhsOp;

        this.env.enclBB.terminator = new BIRTerminator.Flush(flushExpr.pos, channels, lhsOp, thenBB,
                this.currentScope);
        this.env.enclBasicBlocks.add(thenBB);
        this.env.enclBB = thenBB;
    }

    private void createWait(BLangWaitExpr waitExpr) {

        BIRBasicBlock thenBB = new BIRBasicBlock(this.env.nextBBId(names));
        addToTrapStack(thenBB);
        // This only supports wait for single future and alternate wait
        List<BIROperand> exprList = new ArrayList<>();

        waitExpr.exprList.forEach(expr -> {
            expr.accept(this);
            exprList.add(this.env.targetOperand);
        });

        BIRVariableDcl tempVarDcl = new BIRVariableDcl(waitExpr.getBType(), this.env.nextLocalVarId(names),
                                                       VarScope.FUNCTION, VarKind.TEMP);
        this.env.enclFunc.localVars.add(tempVarDcl);
        BIROperand lhsOp = new BIROperand(tempVarDcl);
        this.env.targetOperand = lhsOp;

        this.env.enclBB.terminator = new BIRTerminator.Wait(waitExpr.pos, exprList, lhsOp, thenBB, this.currentScope);

        this.env.enclBasicBlocks.add(thenBB);
        this.env.enclBB = thenBB;
    }

    @Override
    public void visit(BLangErrorConstructorExpr errorConstructorExpr) {
        BIRVariableDcl tempVarError = new BIRVariableDcl(errorConstructorExpr.getBType(),
                                                         this.env.nextLocalVarId(names), VarScope.FUNCTION,
                                                         VarKind.TEMP);

        this.env.enclFunc.localVars.add(tempVarError);
        BIROperand lhsOp = new BIROperand(tempVarError);

        this.env.targetOperand = lhsOp;
        List<BLangExpression> positionalArgs = errorConstructorExpr.positionalArgs;
        positionalArgs.get(0).accept(this);
        BIROperand messageOp = this.env.targetOperand;

        positionalArgs.get(1).accept(this);
        BIROperand causeOp = this.env.targetOperand;

        errorConstructorExpr.errorDetail.accept(this);
        BIROperand detailsOp = this.env.targetOperand;

        BIRNonTerminator.NewError newError =
                new BIRNonTerminator.NewError(errorConstructorExpr.pos, errorConstructorExpr.getBType(), lhsOp,
                                              messageOp, causeOp, detailsOp);
        setScopeAndEmit(newError);
        this.env.targetOperand = lhsOp;
    }

    private void createCall(BLangInvocation invocationExpr, boolean isVirtual) {
        List<BLangExpression> requiredArgs = invocationExpr.requiredArgs;
        List<BLangExpression> restArgs = invocationExpr.restArgs;
        List<BIROperand> args = new ArrayList<>(requiredArgs.size() + restArgs.size());
        boolean transactional = Symbols.isFlagOn(invocationExpr.symbol.flags, Flags.TRANSACTIONAL);

        for (BLangExpression requiredArg : requiredArgs) {
            if (requiredArg.getKind() != NodeKind.IGNORE_EXPR) {
                requiredArg.accept(this);
                args.add(this.env.targetOperand);
            } else {
                BIRVariableDcl birVariableDcl =
                        new BIRVariableDcl(requiredArg.getBType(), new Name("_"), VarScope.FUNCTION, VarKind.ARG);
                birVariableDcl.ignoreVariable = true;
                args.add(new BIROperand(birVariableDcl));
            }
        }

        // seems like restArgs.size() is always 1 or 0, but lets iterate just in case
        for (BLangExpression arg : restArgs) {
            arg.accept(this);
            args.add(this.env.targetOperand);
        }

        BIROperand fp = null;
        if (invocationExpr.functionPointerInvocation) {
            invocationExpr.expr.accept(this);
            fp = this.env.targetOperand;
        }

        // Create a temporary variable to store the return operation result.
        BIRVariableDcl tempVarDcl = new BIRVariableDcl(invocationExpr.getBType(), this.env.nextLocalVarId(names),
                                                       VarScope.FUNCTION, VarKind.TEMP);
        this.env.enclFunc.localVars.add(tempVarDcl);
        BIROperand lhsOp = new BIROperand(tempVarDcl);
        this.env.targetOperand = lhsOp;

        // Lets create a block the jump after successful function return
        BIRBasicBlock thenBB = new BIRBasicBlock(this.env.nextBBId(names));
        addToTrapStack(thenBB);
        this.env.enclBasicBlocks.add(thenBB);


        // TODO: make vCall a new instruction to avoid package id in vCall
        if (invocationExpr.functionPointerInvocation) {
            boolean workerDerivative = Symbols.isFlagOn(invocationExpr.symbol.flags, Flags.WORKER);
            this.env.enclBB.terminator = new BIRTerminator.FPCall(invocationExpr.pos, InstructionKind.FP_CALL,
                    fp, args, lhsOp, invocationExpr.async, transactional, thenBB, this.currentScope, workerDerivative);
        } else if (invocationExpr.async) {
            BInvokableSymbol bInvokableSymbol = (BInvokableSymbol) invocationExpr.symbol;
            List<BIRAnnotationAttachment> calleeAnnots = getBIRAnnotAttachments(bInvokableSymbol.getAnnotations());

            List<BIRAnnotationAttachment> annots =
                    getBIRAnnotAttachmentsForASTAnnotAttachments(invocationExpr.annAttachments);
            this.env.enclBB.terminator = new BIRTerminator.AsyncCall(invocationExpr.pos, InstructionKind.ASYNC_CALL,
                    isVirtual, invocationExpr.symbol.pkgID, getFuncName((BInvokableSymbol) invocationExpr.symbol),
                    args, lhsOp, thenBB, annots, calleeAnnots, bInvokableSymbol.getFlags(), this.currentScope);
        } else {
            BInvokableSymbol bInvokableSymbol = (BInvokableSymbol) invocationExpr.symbol;
            List<BIRAnnotationAttachment> calleeAnnots = getBIRAnnotAttachments(bInvokableSymbol.getAnnotations());

            this.env.enclBB.terminator = new BIRTerminator.Call(invocationExpr.pos, InstructionKind.CALL, isVirtual,
                    invocationExpr.symbol.pkgID, getFuncName((BInvokableSymbol) invocationExpr.symbol), args, lhsOp,
                    thenBB, calleeAnnots, bInvokableSymbol.getFlags(), this.currentScope);
        }
        this.env.enclBB = thenBB;
    }

    @Override
    public void visit(BLangReturn astReturnStmt) {
        astReturnStmt.expr.accept(this);
        BIROperand retVarRef = new BIROperand(this.env.enclFunc.returnVariable);
        setScopeAndEmit(new Move(astReturnStmt.pos, this.env.targetOperand, retVarRef));

        // Check whether this function already has a returnBB.
        // A given function can have only one BB that has a return instruction.
        if (this.env.returnBB == null) {
            // If not create one
            BIRBasicBlock returnBB = new BIRBasicBlock(this.env.nextBBId(names));
            addToTrapStack(returnBB);
            returnBB.terminator = new BIRTerminator.Return(getFunctionLastLinePos());
            this.env.returnBB = returnBB;
        }
        if (this.env.enclBB.terminator == null) {
            this.env.unlockVars.forEach(s -> {
                int i = s.size();
                while (i > 0) {
                    BIRBasicBlock unlockBB = new BIRBasicBlock(this.env.nextBBId(names));
                    this.env.enclBasicBlocks.add(unlockBB);
                    BIRTerminator.Unlock unlock = new BIRTerminator.Unlock(null,  unlockBB, this.currentScope);
                    this.env.enclBB.terminator = unlock;
                    unlock.relatedLock = s.getLock(i - 1);
                    this.env.enclBB = unlockBB;
                    i--;
                }
            });

            this.env.enclBB.terminator = new BIRTerminator.GOTO(astReturnStmt.pos, this.env.returnBB,
                    this.currentScope);
            BIRBasicBlock nextBB = new BIRBasicBlock(this.env.nextBBId(names));
            this.env.enclBasicBlocks.add(nextBB);
            this.env.enclBB = nextBB;
            addToTrapStack(nextBB);
        }
    }

    private BLangDiagnosticLocation getFunctionLastLinePos() {
        if (this.env.enclFunc.pos == null) {
            return null;
        }
        LineRange lineRange = this.env.enclFunc.pos.lineRange();
        LinePosition endLine = lineRange.endLine();
        return new BLangDiagnosticLocation(lineRange.filePath(), endLine.line(), endLine.line(), endLine.offset(),
                endLine.offset(), 0, 0);
    }

    @Override
    public void visit(BLangPanic panicNode) {
        panicNode.expr.accept(this);
        // Some functions will only have panic but we need to add return for them to make current algorithm work.
        if (this.env.returnBB == null) {
            BIRBasicBlock returnBB = new BIRBasicBlock(this.env.nextBBId(names));
            addToTrapStack(returnBB);
            returnBB.terminator = new BIRTerminator.Return(panicNode.pos);
            this.env.returnBB = returnBB;
        }
        this.env.enclBB.terminator = new BIRTerminator.Panic(panicNode.pos, this.env.targetOperand, this.currentScope);

        // This basic block will contain statement that comes right after this 'if' statement.
        BIRBasicBlock unlockBB = new BIRBasicBlock(this.env.nextBBId(names));
        addToTrapStack(unlockBB);
        this.env.enclBasicBlocks.add(unlockBB);
        this.env.enclBB = unlockBB;
    }

    @Override
    public void visit(BLangIf astIfStmt) {
        astIfStmt.expr.accept(this);
        BIROperand ifExprResult = this.env.targetOperand;

        // Create the basic block for the if-then block.
        BIRBasicBlock thenBB = new BIRBasicBlock(this.env.nextBBId(names));
        addToTrapStack(thenBB);
        this.env.enclBasicBlocks.add(thenBB);

        // This basic block will contain statement that comes right after this 'if' statement.
        BIRBasicBlock nextBB = new BIRBasicBlock(this.env.nextBBId(names));

        // Add the branch instruction to the current basic block.
        // This is the end of the current basic block.
        BIRTerminator.Branch branchIns = new BIRTerminator.Branch(astIfStmt.pos, ifExprResult, thenBB, null,
                this.currentScope);
        this.env.enclBB.terminator = branchIns;

        // Visit the then-block
        this.env.enclBB = thenBB;
        astIfStmt.body.accept(this);

        // If a terminator statement has not been set for the then-block then just add it.
        if (this.env.enclBB.terminator == null) {
            this.env.enclBB.terminator = new BIRTerminator.GOTO(null, nextBB, this.currentScope);
        }

        // Check whether there exists an else-if or an else block.
        if (astIfStmt.elseStmt != null) {
            // Create a basic block for the else block.
            BIRBasicBlock elseBB = new BIRBasicBlock(this.env.nextBBId(names));
            addToTrapStack(elseBB);
            this.env.enclBasicBlocks.add(elseBB);
            branchIns.falseBB = elseBB;

            // Visit the else block. This could be an else-if block or an else block.
            this.env.enclBB = elseBB;
            astIfStmt.elseStmt.accept(this);

            // If a terminator statement has not been set for the else-block then just add it.
            if (this.env.enclBB.terminator == null) {
                this.env.enclBB.terminator = new BIRTerminator.GOTO(null, nextBB, this.currentScope);
            }
        } else {
            branchIns.falseBB = nextBB;
        }

        // Set the elseBB as the basic block for the rest of statements followed by this if.
        addToTrapStack(nextBB);
        this.env.enclBasicBlocks.add(nextBB);
        this.env.enclBB = nextBB;
    }

    @Override
    public void visit(BLangWhile astWhileStmt) {
        BIRBasicBlock currentEnclLoopBB = this.env.enclLoopBB;
        BIRBasicBlock currentEnclLoopEndBB = this.env.enclLoopEndBB;

        // Create a basic block for the while expression.
        BIRBasicBlock whileExprBB = new BIRBasicBlock(this.env.nextBBId(names));
        addToTrapStack(whileExprBB);
        this.env.enclBasicBlocks.add(whileExprBB);

        // Insert a GOTO instruction as the terminal instruction into current basic block.
        this.env.enclBB.terminator = new BIRTerminator.GOTO(null, whileExprBB, this.currentScope);

        // Visit condition expression
        this.env.enclBB = whileExprBB;
        astWhileStmt.expr.accept(this);
        BIROperand whileExprResult = this.env.targetOperand;

        // Create the basic block for the while-body block.
        BIRBasicBlock whileBodyBB = new BIRBasicBlock(this.env.nextBBId(names));
        addToTrapStack(whileBodyBB);
        this.env.enclBasicBlocks.add(whileBodyBB);

        // Create the basic block for the statements that comes after the while statement.
        BIRBasicBlock whileEndBB = new BIRBasicBlock(this.env.nextBBId(names));
        addToTrapStack(whileEndBB);

        // Add the branch instruction to the while expression basic block.
        this.env.enclBB.terminator =
                new BIRTerminator.Branch(astWhileStmt.pos, whileExprResult, whileBodyBB,
                        whileEndBB, this.currentScope);

        // Visit while body
        this.env.enclBB = whileBodyBB;
        this.env.enclLoopBB = whileExprBB;
        this.env.enclLoopEndBB = whileEndBB;
        this.env.unlockVars.push(new BIRLockDetailsHolder());
        astWhileStmt.body.accept(this);
        this.env.unlockVars.pop();
        if (this.env.enclBB.terminator == null) {
            this.env.enclBB.terminator = new BIRTerminator.GOTO(null, whileExprBB, this.currentScope);
        }

        this.env.enclBasicBlocks.add(whileEndBB);
        this.env.enclBB = whileEndBB;

        this.env.enclLoopBB = currentEnclLoopBB;
        this.env.enclLoopEndBB = currentEnclLoopEndBB;
    }


    // Expressions

    @Override
    public void visit(BLangIgnoreExpr ignoreExpr) {
        BIRVariableDcl tempVarDcl = new BIRVariableDcl(ignoreExpr.getBType(),
                                                       this.env.nextLocalVarId(names), VarScope.FUNCTION, VarKind.TEMP);
        this.env.enclFunc.localVars.add(tempVarDcl);
    }

    @Override
    public void visit(BLangLiteral astLiteralExpr) {
        BIRVariableDcl tempVarDcl = new BIRVariableDcl(astLiteralExpr.getBType(),
                                                       this.env.nextLocalVarId(names), VarScope.FUNCTION, VarKind.TEMP);
        this.env.enclFunc.localVars.add(tempVarDcl);
        BIROperand toVarRef = new BIROperand(tempVarDcl);
        setScopeAndEmit(new BIRNonTerminator.ConstantLoad(astLiteralExpr.pos,
                                                          astLiteralExpr.value, astLiteralExpr.getBType(), toVarRef));
        this.env.targetOperand = toVarRef;
    }

    @Override
    public void visit(BLangMapLiteral astMapLiteralExpr) {
        visitTypedesc(astMapLiteralExpr.pos, astMapLiteralExpr.getBType(), Collections.emptyList());
        BIRVariableDcl tempVarDcl =
                new BIRVariableDcl(astMapLiteralExpr.getBType(), this.env.nextLocalVarId(names),
                                   VarScope.FUNCTION, VarKind.TEMP);
        this.env.enclFunc.localVars.add(tempVarDcl);
        BIROperand toVarRef = new BIROperand(tempVarDcl);

        setScopeAndEmit(new BIRNonTerminator.NewStructure(astMapLiteralExpr.pos, toVarRef, this.env.targetOperand,
                                               generateMappingConstructorEntries(astMapLiteralExpr.fields)));
        this.env.targetOperand = toVarRef;
    }

    @Override
    public void visit(BLangTypeConversionExpr astTypeConversionExpr) {
        BIRVariableDcl tempVarDcl = new BIRVariableDcl(astTypeConversionExpr.getBType(),
                                                       this.env.nextLocalVarId(names), VarScope.FUNCTION, VarKind.TEMP);
        this.env.enclFunc.localVars.add(tempVarDcl);
        BIROperand toVarRef = new BIROperand(tempVarDcl);

        astTypeConversionExpr.expr.accept(this);
        BIROperand rhsOp = this.env.targetOperand;

        setScopeAndEmit(
                new BIRNonTerminator.TypeCast(astTypeConversionExpr.pos, toVarRef, rhsOp, toVarRef.variableDcl.type,
                        astTypeConversionExpr.checkTypes));
        this.env.targetOperand = toVarRef;
    }

    @Override
    public void visit(BLangStructLiteral astStructLiteralExpr) {
        List<BIROperand> varDcls = mapToVarDcls(astStructLiteralExpr.enclMapSymbols);
        visitTypedesc(astStructLiteralExpr.pos, astStructLiteralExpr.getBType(), varDcls);

        BIRVariableDcl tempVarDcl = new BIRVariableDcl(astStructLiteralExpr.getBType(),
                                                       this.env.nextLocalVarId(names), VarScope.FUNCTION, VarKind.TEMP);
        this.env.enclFunc.localVars.add(tempVarDcl);
        BIROperand toVarRef = new BIROperand(tempVarDcl);


        BIRNonTerminator.NewStructure instruction =
                new BIRNonTerminator.NewStructure(astStructLiteralExpr.pos, toVarRef, this.env.targetOperand,
                                                  generateMappingConstructorEntries(astStructLiteralExpr.fields));
        setScopeAndEmit(instruction);

        this.env.targetOperand = toVarRef;
    }

    private List<BIROperand> mapToVarDcls(TreeMap<Integer, BVarSymbol> enclMapSymbols) {
        if (enclMapSymbols == null || enclMapSymbols.size() == 0) {
            return Collections.emptyList();
        }

        ArrayList<BIROperand> varDcls = new ArrayList<>(enclMapSymbols.size());
        for (BVarSymbol varSymbol : enclMapSymbols.values()) {
            BIRVariableDcl varDcl = this.env.symbolVarMap.get(varSymbol);
            varDcls.add(new BIROperand(varDcl));
        }
        return varDcls;
    }

    @Override
    public void visit(BLangTypeInit connectorInitExpr) {
        BType exprType = connectorInitExpr.getBType();
        BIRVariableDcl tempVarDcl = new BIRVariableDcl(exprType, this.env.nextLocalVarId(names), VarScope.FUNCTION,
                VarKind.TEMP);
        this.env.enclFunc.localVars.add(tempVarDcl);
        BIROperand toVarRef = new BIROperand(tempVarDcl);
        BType objectType = getEffectiveObjectType(exprType);
        BTypeSymbol objectTypeSymbol = Types.getReferredType(objectType).tsymbol;
        BIRNonTerminator.NewInstance instruction;
        if (isInSamePackage(objectTypeSymbol, env.enclPkg.packageID)) {
            BIRTypeDefinition def = typeDefs.get(objectTypeSymbol);
            instruction = new BIRNonTerminator.NewInstance(connectorInitExpr.pos, def, toVarRef, objectType);
        } else {
<<<<<<< HEAD
            BType connectorInitExprType = Types.getReferredType(connectorInitExpr.getBType());
            BType objectType = connectorInitExprType.tag != TypeTags.UNION ? connectorInitExprType :
                    ((BUnionType) connectorInitExprType).getMemberTypes().stream()
                            .filter(bType -> Types.getReferredType(bType).tag != TypeTags.ERROR)
                            .findFirst()
                            .get();

            String objectName = objectType.tsymbol.name.value;
            instruction = new BIRNonTerminator.NewInstance(connectorInitExpr.pos, objectTypeSymbol.pkgID,
                                                           objectName, toVarRef);
=======
            String objectName = objectTypeSymbol.name.value;
            instruction = new BIRNonTerminator.NewInstance(connectorInitExpr.pos, objectTypeSymbol.pkgID, objectName,
                    toVarRef, objectType);
>>>>>>> dea2287c
        }
        setScopeAndEmit(instruction);
        this.env.targetOperand = toVarRef;
    }

    private boolean isInSamePackage(BSymbol objectTypeSymbol, PackageID packageID) {
        return objectTypeSymbol.pkgID.equals(packageID);
    }

    @Override
    public void visit(BLangSimpleVarRef.BLangFieldVarRef fieldVarRef) {
    }

    @Override
    public void visit(BLangArrayLiteral astArrayLiteralExpr) {
        BType bType = astArrayLiteralExpr.getBType();
        if (bType.tag == TypeTags.TUPLE) {
            visitTypedesc(astArrayLiteralExpr.pos, bType, Collections.emptyList());
        }
        generateListConstructorExpr(astArrayLiteralExpr);
    }

    @Override
    public void visit(BLangTupleLiteral tupleLiteral) {
        visitTypedesc(tupleLiteral.pos, tupleLiteral.getBType(), Collections.emptyList());
        generateListConstructorExpr(tupleLiteral);
    }

    @Override
    public void visit(BLangGroupExpr groupExpr) {
        groupExpr.expression.accept(this);
    }

    @Override
    public void visit(BLangJSONArrayLiteral jsonArrayLiteralExpr) {
        BType bType = jsonArrayLiteralExpr.getBType();
        if (bType.tag == TypeTags.TUPLE) {
            visitTypedesc(jsonArrayLiteralExpr.pos, bType, Collections.emptyList());
        }
        generateListConstructorExpr(jsonArrayLiteralExpr);
    }

    @Override
    public void visit(BLangMapAccessExpr astMapAccessExpr) {
        boolean variableStore = this.varAssignment;
        this.varAssignment = false;
        BIROperand rhsOp = this.env.targetOperand;

        astMapAccessExpr.expr.accept(this);
        BIROperand varRefRegIndex = this.env.targetOperand;

        astMapAccessExpr.indexExpr.accept(this);
        BIROperand keyRegIndex = this.env.targetOperand;
        if (variableStore) {
            setScopeAndEmit(
                    new BIRNonTerminator.FieldAccess(astMapAccessExpr.pos, InstructionKind.MAP_STORE, varRefRegIndex,
                            keyRegIndex, rhsOp, astMapAccessExpr.isStoreOnCreation));
            return;
        }
        BIRVariableDcl tempVarDcl = new BIRVariableDcl(astMapAccessExpr.getBType(), this.env.nextLocalVarId(names),
                                                       VarScope.FUNCTION, VarKind.TEMP);
        this.env.enclFunc.localVars.add(tempVarDcl);
        BIROperand tempVarRef = new BIROperand(tempVarDcl);

        setScopeAndEmit(new BIRNonTerminator.FieldAccess(astMapAccessExpr.pos, InstructionKind.MAP_LOAD, tempVarRef,
                keyRegIndex, varRefRegIndex, astMapAccessExpr.optionalFieldAccess,
                                              astMapAccessExpr.isLValue && !astMapAccessExpr.leafNode));
        this.env.targetOperand = tempVarRef;
        this.varAssignment = variableStore;
    }

    @Override
    public void visit(BLangTableAccessExpr astTableAccessExpr) {
        boolean variableStore = this.varAssignment;
        this.varAssignment = false;
        BIROperand rhsOp = this.env.targetOperand;

        astTableAccessExpr.expr.accept(this);
        BIROperand varRefRegIndex = this.env.targetOperand;

        astTableAccessExpr.indexExpr.accept(this);
        BIROperand keyRegIndex = this.env.targetOperand;
        if (variableStore) {
            setScopeAndEmit(new BIRNonTerminator.FieldAccess(astTableAccessExpr.pos, InstructionKind.TABLE_STORE,
                    varRefRegIndex, keyRegIndex, rhsOp));
            return;
        }
        BIRVariableDcl tempVarDcl = new BIRVariableDcl(astTableAccessExpr.getBType(), this.env.nextLocalVarId(names),
                                                       VarScope.FUNCTION, VarKind.TEMP);
        this.env.enclFunc.localVars.add(tempVarDcl);
        BIROperand tempVarRef = new BIROperand(tempVarDcl);

        setScopeAndEmit(new BIRNonTerminator.FieldAccess(astTableAccessExpr.pos, InstructionKind.TABLE_LOAD, tempVarRef,
                keyRegIndex, varRefRegIndex));
        this.env.targetOperand = tempVarRef;
        this.varAssignment = variableStore;
    }

    @Override
    public void visit(BLangStructFieldAccessExpr astStructFieldAccessExpr) {
        generateMappingAccess(astStructFieldAccessExpr, astStructFieldAccessExpr.optionalFieldAccess);
    }

    @Override
    public void visit(BLangJSONAccessExpr astJSONFieldAccessExpr) {
        if (Types.getReferredType(astJSONFieldAccessExpr.indexExpr.getBType()).tag == TypeTags.INT) {
            generateArrayAccess(astJSONFieldAccessExpr);
            return;
        }

        generateMappingAccess(astJSONFieldAccessExpr, astJSONFieldAccessExpr.optionalFieldAccess);
    }

    @Override
    public void visit(BLangDynamicArgExpr dynamicParamExpr) {
        dynamicParamExpr.condition.accept(this);
        dynamicParamExpr.conditionalArgument.accept(this);
    }

    @Override
    public void visit(BLangStringAccessExpr stringAccessExpr) {
        BIRVariableDcl tempVarDcl = new BIRVariableDcl(stringAccessExpr.getBType(), this.env.nextLocalVarId(names),
                                                       VarScope.FUNCTION, VarKind.TEMP);
        this.env.enclFunc.localVars.add(tempVarDcl);
        BIROperand tempVarRef = new BIROperand(tempVarDcl);

        stringAccessExpr.expr.accept(this);
        BIROperand varRefRegIndex = this.env.targetOperand;

        stringAccessExpr.indexExpr.accept(this);
        BIROperand keyRegIndex = this.env.targetOperand;

        setScopeAndEmit(new BIRNonTerminator.FieldAccess(stringAccessExpr.pos, InstructionKind.STRING_LOAD, tempVarRef,
                                              keyRegIndex, varRefRegIndex));
        this.env.targetOperand = tempVarRef;
    }

    @Override
    public void visit(BLangArrayAccessExpr astArrayAccessExpr) {
        generateArrayAccess(astArrayAccessExpr);
    }

    @Override
    public void visit(BLangIndexBasedAccess.BLangTupleAccessExpr tupleAccessExpr) {
        generateArrayAccess(tupleAccessExpr);
    }

    @Override
    public void visit(BLangIsLikeExpr isLikeExpr) {
        BIRVariableDcl tempVarDcl = new BIRVariableDcl(symTable.booleanType,
                this.env.nextLocalVarId(names), VarScope.FUNCTION, VarKind.TEMP);
        this.env.enclFunc.localVars.add(tempVarDcl);
        BIROperand toVarRef = new BIROperand(tempVarDcl);

        isLikeExpr.expr.accept(this);
        BIROperand exprIndex = this.env.targetOperand;

        setScopeAndEmit(new BIRNonTerminator.IsLike(isLikeExpr.pos, isLikeExpr.typeNode.getBType(), toVarRef,
                                                    exprIndex));

        this.env.targetOperand = toVarRef;
    }

    @Override
    public void visit(BLangTypeTestExpr typeTestExpr) {
        BIRVariableDcl tempVarDcl = new BIRVariableDcl(symTable.booleanType,
                this.env.nextLocalVarId(names), VarScope.FUNCTION, VarKind.TEMP);
        this.env.enclFunc.localVars.add(tempVarDcl);
        BIROperand toVarRef = new BIROperand(tempVarDcl);

        typeTestExpr.expr.accept(this);
        BIROperand exprIndex = this.env.targetOperand;

        setScopeAndEmit(
                new BIRNonTerminator.TypeTest(typeTestExpr.pos, typeTestExpr.typeNode.getBType(), toVarRef, exprIndex));

        this.env.targetOperand = toVarRef;
    }

    @Override
    public void visit(BLangLocalVarRef astVarRefExpr) {
        boolean variableStore = this.varAssignment;
        this.varAssignment = false;
        BSymbol varSymbol = astVarRefExpr.symbol;

        if (variableStore) {
            if (astVarRefExpr.symbol.name != Names.IGNORE) {
                BIROperand varRef = new BIROperand(this.env.symbolVarMap.get(varSymbol));
                setScopeAndEmit(new Move(astVarRefExpr.pos, this.env.targetOperand, varRef));
            }
        } else {
            BIRVariableDcl tempVarDcl = new BIRVariableDcl(varSymbol.type,
                    this.env.nextLocalVarId(names), VarScope.FUNCTION, VarKind.TEMP);
            this.env.enclFunc.localVars.add(tempVarDcl);
            BIROperand tempVarRef = new BIROperand(tempVarDcl);

            BIRVariableDcl varDecl = this.env.symbolVarMap.get(varSymbol);

            BIROperand fromVarRef = new BIROperand(varDecl);

            setScopeAndEmit(new Move(astVarRefExpr.pos, fromVarRef, tempVarRef));
            this.env.targetOperand = tempVarRef;
        }
        this.varAssignment = variableStore;
    }

    @Override
    public void visit(BLangPackageVarRef astPackageVarRefExpr) {
        boolean variableStore = this.varAssignment;
        this.varAssignment = false;

        if (variableStore) {
            if (astPackageVarRefExpr.symbol.name != Names.IGNORE) {
                BIROperand varRef = new BIROperand(getVarRef(astPackageVarRefExpr));
                setScopeAndEmit(new Move(astPackageVarRefExpr.pos, this.env.targetOperand, varRef));
            }
        } else {
            BIRVariableDcl tempVarDcl = new BIRVariableDcl(astPackageVarRefExpr.getBType(),
                                                           this.env.nextLocalVarId(names), VarScope.FUNCTION,
                                                           VarKind.TEMP);
            this.env.enclFunc.localVars.add(tempVarDcl);
            BIROperand tempVarRef = new BIROperand(tempVarDcl);
            BIROperand fromVarRef = new BIROperand(getVarRef(astPackageVarRefExpr));
            setScopeAndEmit(new Move(astPackageVarRefExpr.pos, fromVarRef, tempVarRef));
            this.env.targetOperand = tempVarRef;
        }
        this.varAssignment = variableStore;
    }

    private BIRGlobalVariableDcl getVarRef(BLangPackageVarRef astPackageVarRefExpr) {
        BSymbol symbol = astPackageVarRefExpr.symbol;
        BIRGlobalVariableDcl globalVarDcl = this.globalVarMap.get(symbol);
        if (globalVarDcl == null) {
            globalVarDcl = new BIRGlobalVariableDcl(astPackageVarRefExpr.pos, symbol.flags, symbol.type, symbol.pkgID,
                    symbol.name, symbol.getOriginalName(), VarScope.GLOBAL, VarKind.CONSTANT, symbol.name.getValue(),
                    symbol.origin.toBIROrigin());
            this.globalVarMap.put(symbol, globalVarDcl);
        }

        if (!isInSamePackage(astPackageVarRefExpr.varSymbol, env.enclPkg.packageID)) {
            this.env.enclPkg.importedGlobalVarsDummyVarDcls.add(globalVarDcl);
        }
        return globalVarDcl;
    }

    @Override
    public void visit(BLangBinaryExpr astBinaryExpr) {
        astBinaryExpr.lhsExpr.accept(this);
        BIROperand rhsOp1 = this.env.targetOperand;

        astBinaryExpr.rhsExpr.accept(this);
        BIROperand rhsOp2 = this.env.targetOperand;

        // Create a temporary variable to store the binary operation result.
        BIRVariableDcl tempVarDcl = new BIRVariableDcl(astBinaryExpr.getBType(),
                                                       this.env.nextLocalVarId(names), VarScope.FUNCTION, VarKind.TEMP);
        this.env.enclFunc.localVars.add(tempVarDcl);
        BIROperand lhsOp = new BIROperand(tempVarDcl);
        this.env.targetOperand = lhsOp;

        // Create binary instruction
        BinaryOp binaryIns = new BinaryOp(astBinaryExpr.pos, getBinaryInstructionKind(astBinaryExpr.opKind),
                                          astBinaryExpr.getBType(), lhsOp, rhsOp1, rhsOp2);
        setScopeAndEmit(binaryIns);
    }

    @Override
    public void visit(BLangUnaryExpr unaryExpr) {
        unaryExpr.expr.accept(this);
        BIROperand rhsOp = this.env.targetOperand;

        // Create a temporary variable to store the unary operation result.
        BIRVariableDcl tempVarDcl = new BIRVariableDcl(unaryExpr.getBType(),
                                                       this.env.nextLocalVarId(names), VarScope.FUNCTION, VarKind.TEMP);
        this.env.enclFunc.localVars.add(tempVarDcl);
        BIROperand lhsOp = new BIROperand(tempVarDcl);

        if (OperatorKind.ADD.equals(unaryExpr.operator) || OperatorKind.UNTAINT.equals(unaryExpr.operator)) {
            setScopeAndEmit(new Move(unaryExpr.pos, rhsOp, lhsOp));
            this.env.targetOperand = lhsOp;
            return;
        }

        UnaryOP unaryIns = new UnaryOP(unaryExpr.pos, getUnaryInstructionKind(unaryExpr.operator), lhsOp, rhsOp);
        setScopeAndEmit(unaryIns);
        this.env.targetOperand = lhsOp;
    }

    @Override
    public void visit(BLangTrapExpr trapExpr) {
        BIRBasicBlock trapBB = new BIRBasicBlock(this.env.nextBBId(names));
        this.env.enclBasicBlocks.add(trapBB);
        this.env.enclBB.terminator = new BIRTerminator.GOTO(trapExpr.pos, trapBB, this.currentScope);
        this.env.enclBB = trapBB;
        this.env.trapBlocks.push(new ArrayList<>());
        addToTrapStack(trapBB);

        trapExpr.expr.accept(this);

        List<BIRBasicBlock> trappedBlocks = this.env.trapBlocks.pop();
        // Create new block for instructions after trap.
        BIRBasicBlock nextBB = new BIRBasicBlock(this.env.nextBBId(names));
        addToTrapStack(nextBB);
        env.enclBasicBlocks.add(nextBB);
        if (this.env.enclBB.terminator == null) {
            this.env.enclBB.terminator = new BIRTerminator.GOTO(trapExpr.pos, nextBB, this.currentScope);
        }

        env.enclFunc.errorTable.add(new BIRNode.BIRErrorEntry(trappedBlocks.get(0),
                trappedBlocks.get(trappedBlocks.size() - 1), env.targetOperand, nextBB));

        this.env.enclBB = nextBB;
    }

    @Override
    public void visit(BLangWaitExpr waitExpr) {
        createWait(waitExpr);
    }

    @Override
    public void visit(BLangWaitForAllExpr.BLangWaitLiteral waitLiteral) {
        visitTypedesc(waitLiteral.pos, waitLiteral.getBType(), Collections.emptyList());
        BIRBasicBlock thenBB = new BIRBasicBlock(this.env.nextBBId(names));
        addToTrapStack(thenBB);
        BIRVariableDcl tempVarDcl = new BIRVariableDcl(waitLiteral.getBType(),
                                                       this.env.nextLocalVarId(names), VarScope.FUNCTION, VarKind.TEMP);
        this.env.enclFunc.localVars.add(tempVarDcl);
        BIROperand toVarRef = new BIROperand(tempVarDcl);
        setScopeAndEmit(new BIRNonTerminator.NewStructure(waitLiteral.pos, toVarRef, this.env.targetOperand));
        this.env.targetOperand = toVarRef;

        List<String> keys = new ArrayList<>();
        List<BIROperand> valueExprs = new ArrayList<>();
        for (BLangWaitForAllExpr.BLangWaitKeyValue keyValue : waitLiteral.keyValuePairs) {
            keys.add(keyValue.key.value);
            BLangExpression expr = keyValue.valueExpr != null ? keyValue.valueExpr : keyValue.keyExpr;
            expr.accept(this);
            BIROperand valueRegIndex = this.env.targetOperand;
            valueExprs.add(valueRegIndex);
        }
        this.env.enclBB.terminator = new BIRTerminator.WaitAll(waitLiteral.pos, toVarRef, keys,
                valueExprs, thenBB, this.currentScope);
        this.env.targetOperand = toVarRef;
        this.env.enclFunc.basicBlocks.add(thenBB);
        this.env.enclBB = thenBB;
    }

    @Override
    public void visit(BLangIsAssignableExpr assignableExpr) {
        BIRVariableDcl tempVarDcl = new BIRVariableDcl(symTable.booleanType, this.env.nextLocalVarId(names),
                VarScope.FUNCTION, VarKind.TEMP);
        this.env.enclFunc.localVars.add(tempVarDcl);
        BIROperand toVarRef = new BIROperand(tempVarDcl);

        assignableExpr.lhsExpr.accept(this);
        BIROperand exprIndex = this.env.targetOperand;

        setScopeAndEmit(
                new BIRNonTerminator.TypeTest(assignableExpr.pos, assignableExpr.targetType, toVarRef, exprIndex));
        this.env.targetOperand = toVarRef;
    }

    @Override
    public void visit(BLangXMLQName xmlQName) {
        BIRVariableDcl tempVarDcl =
                new BIRVariableDcl(symTable.anyType, this.env.nextLocalVarId(names), VarScope.FUNCTION, VarKind.TEMP);
        this.env.enclFunc.localVars.add(tempVarDcl);
        BIROperand toVarRef = new BIROperand(tempVarDcl);

        // If the QName is use outside of XML, treat it as string.
        if (!xmlQName.isUsedInXML) {
            String qName = xmlQName.namespaceURI == null ? xmlQName.localname.value
                    : ("{" + xmlQName.namespaceURI + "}" + xmlQName.localname);
            generateStringLiteral(qName);
            return;
        }

        // Else, treat it as QName
        BIROperand nsURIIndex = generateStringLiteral(xmlQName.namespaceURI);
        BIROperand localnameIndex = generateStringLiteral(xmlQName.localname.value);
        BIROperand prefixIndex = generateStringLiteral(xmlQName.prefix.value);
        BIRNonTerminator.NewXMLQName newXMLQName =
                new BIRNonTerminator.NewXMLQName(xmlQName.pos, toVarRef, localnameIndex, nsURIIndex, prefixIndex);
        setScopeAndEmit(newXMLQName);
        this.env.targetOperand = toVarRef;
    }

    @Override
    public void visit(BLangXMLElementLiteral xmlElementLiteral) {
        BIRVariableDcl tempVarDcl = new BIRVariableDcl(xmlElementLiteral.getBType(), this.env.nextLocalVarId(names),
                                                       VarScope.FUNCTION, VarKind.TEMP);
        this.env.enclFunc.localVars.add(tempVarDcl);
        BIROperand toVarRef = new BIROperand(tempVarDcl);

        // Visit in-line namespace declarations. These needs to be visited first before visiting the
        // attributes, start and end tag names of the element.
        xmlElementLiteral.inlineNamespaces.forEach(xmlns -> xmlns.accept(this));

        // Create start tag name
        BLangExpression startTagName = (BLangExpression) xmlElementLiteral.getStartTagName();
        startTagName.accept(this);
        BIROperand startTagNameIndex = this.env.targetOperand;

        // Create default namespace uri
        BIROperand defaultNsURIVarRef = generateNamespaceRef(xmlElementLiteral.defaultNsSymbol, xmlElementLiteral.pos);

        // Create xml element
        BIRNonTerminator.NewXMLElement newXMLElement =
                new BIRNonTerminator.NewXMLElement(xmlElementLiteral.pos, toVarRef, startTagNameIndex,
                                                   defaultNsURIVarRef,
                                                   Symbols.isFlagOn(xmlElementLiteral.getBType().flags,
                                                                    Flags.READONLY));
        setScopeAndEmit(newXMLElement);

        // Populate the XML by adding namespace declarations, attributes and children
        populateXML(xmlElementLiteral, toVarRef);
        this.env.targetOperand = toVarRef;
    }

    @Override
    public void visit(BLangXMLAttribute attribute) {
        BIROperand xmlVarRef = this.env.targetOperand;

        attribute.name.accept(this);
        BIROperand attrNameOp = this.env.targetOperand;

        attribute.value.accept(this);
        BIROperand attrValueOp = this.env.targetOperand;
        setScopeAndEmit(new BIRNonTerminator.FieldAccess(attribute.pos, InstructionKind.XML_ATTRIBUTE_STORE, xmlVarRef,
                attrNameOp, attrValueOp));
    }

    @Override
    public void visit(BLangXMLSequenceLiteral xmlSequenceLiteral) {
        BIRVariableDcl tempVarDcl = new BIRVariableDcl(xmlSequenceLiteral.getBType(), this.env.nextLocalVarId(names),
                                                       VarScope.FUNCTION, VarKind.TEMP);

        this.env.enclFunc.localVars.add(tempVarDcl);
        BIROperand toVarRef = new BIROperand(tempVarDcl);

        BIRNonTerminator.NewXMLSequence newXMLSequence =
                new BIRNonTerminator.NewXMLSequence(xmlSequenceLiteral.pos, toVarRef);

        setScopeAndEmit(newXMLSequence);
        populateXMLSequence(xmlSequenceLiteral, toVarRef);
        this.env.targetOperand = toVarRef;
    }

    @Override
    public void visit(BLangXMLTextLiteral xmlTextLiteral) {
        BIRVariableDcl tempVarDcl = new BIRVariableDcl(xmlTextLiteral.getBType(), this.env.nextLocalVarId(names),
                                                       VarScope.FUNCTION, VarKind.TEMP);
        this.env.enclFunc.localVars.add(tempVarDcl);
        BIROperand toVarRef = new BIROperand(tempVarDcl);

        xmlTextLiteral.concatExpr.accept(this);
        BIROperand xmlTextIndex = this.env.targetOperand;

        BIRNonTerminator.NewXMLText newXMLElement =
                new BIRNonTerminator.NewXMLText(xmlTextLiteral.pos, toVarRef, xmlTextIndex);
        setScopeAndEmit(newXMLElement);
        this.env.targetOperand = toVarRef;
    }

    @Override
    public void visit(BLangXMLCommentLiteral xmlCommentLiteral) {
        BIRVariableDcl tempVarDcl = new BIRVariableDcl(xmlCommentLiteral.getBType(), this.env.nextLocalVarId(names),
                                                       VarScope.FUNCTION, VarKind.TEMP);
        this.env.enclFunc.localVars.add(tempVarDcl);
        BIROperand toVarRef = new BIROperand(tempVarDcl);

        xmlCommentLiteral.concatExpr.accept(this);
        BIROperand xmlCommentIndex = this.env.targetOperand;

        BIRNonTerminator.NewXMLComment newXMLComment =
                new BIRNonTerminator.NewXMLComment(xmlCommentLiteral.pos, toVarRef, xmlCommentIndex,
                                                   Symbols.isFlagOn(xmlCommentLiteral.getBType().flags,
                                                                    Flags.READONLY));
        setScopeAndEmit(newXMLComment);
        this.env.targetOperand = toVarRef;
    }

    @Override
    public void visit(BLangXMLProcInsLiteral xmlProcInsLiteral) {
        BIRVariableDcl tempVarDcl = new BIRVariableDcl(xmlProcInsLiteral.getBType(), this.env.nextLocalVarId(names),
                                                       VarScope.FUNCTION, VarKind.TEMP);
        this.env.enclFunc.localVars.add(tempVarDcl);
        BIROperand toVarRef = new BIROperand(tempVarDcl);

        xmlProcInsLiteral.dataConcatExpr.accept(this);
        BIROperand dataIndex = this.env.targetOperand;

        xmlProcInsLiteral.target.accept(this);
        BIROperand targetIndex = this.env.targetOperand;

        BIRNonTerminator.NewXMLProcIns newXMLProcIns =
                new BIRNonTerminator.NewXMLProcIns(xmlProcInsLiteral.pos, toVarRef, dataIndex, targetIndex,
                                                   Symbols.isFlagOn(xmlProcInsLiteral.getBType().flags,
                                                                    Flags.READONLY));
        setScopeAndEmit(newXMLProcIns);
        this.env.targetOperand = toVarRef;
    }

    @Override
    public void visit(BLangXMLQuotedString xmlQuotedString) {
        xmlQuotedString.concatExpr.accept(this);
    }

    @Override
    public void visit(BLangXMLNSStatement xmlnsStmtNode) {
        xmlnsStmtNode.xmlnsDecl.accept(this);
    }

    @Override
    public void visit(BLangXMLNS xmlnsNode) {
        // do nothing
    }

    @Override
    public void visit(BLangLocalXMLNS xmlnsNode) {
        generateXMLNamespace(xmlnsNode);
    }

    @Override
    public void visit(BLangPackageXMLNS xmlnsNode) {
        generateXMLNamespace(xmlnsNode);
    }

    @Override
    public void visit(BLangXMLAccessExpr xmlAccessExpr) {
        generateMappingAccess(xmlAccessExpr, false);
    }

    @Override
    public void visit(BLangTypedescExpr accessExpr) {
        BIRVariableDcl tempVarDcl =
                new BIRVariableDcl(accessExpr.getBType(), this.env.nextLocalVarId(names), VarScope.FUNCTION,
                                   VarKind.TEMP);
        this.env.enclFunc.localVars.add(tempVarDcl);
        BIROperand toVarRef = new BIROperand(tempVarDcl);
        setScopeAndEmit(new BIRNonTerminator.NewTypeDesc(accessExpr.pos, toVarRef, accessExpr.resolvedType,
                                              Collections.emptyList()));
        this.env.targetOperand = toVarRef;
    }

    @Override
    public void visit(BLangTableConstructorExpr tableConstructorExpr) {
        BIRVariableDcl tempVarDcl = new BIRVariableDcl(tableConstructorExpr.getBType(), this.env.nextLocalVarId(names),
                                                       VarScope.FUNCTION, VarKind.TEMP);

        this.env.enclFunc.localVars.add(tempVarDcl);
        BIROperand toVarRef = new BIROperand(tempVarDcl);

        BLangArrayLiteral keySpecifierLiteral = new BLangArrayLiteral();
        keySpecifierLiteral.pos = tableConstructorExpr.pos;
        keySpecifierLiteral.setBType(symTable.stringArrayType);
        keySpecifierLiteral.exprs = new ArrayList<>();
        BTableType type = (BTableType) Types.getReferredType(tableConstructorExpr.getBType());

        if (!type.fieldNameList.isEmpty()) {
            type.fieldNameList.forEach(col -> {
                BLangLiteral colLiteral = new BLangLiteral();
                colLiteral.pos = tableConstructorExpr.pos;
                colLiteral.setBType(symTable.stringType);
                colLiteral.value = col;
                keySpecifierLiteral.exprs.add(colLiteral);
            });
        }

        keySpecifierLiteral.accept(this);
        BIROperand keyColOp = this.env.targetOperand;

        BLangArrayLiteral dataLiteral = new BLangArrayLiteral();
        dataLiteral.pos = tableConstructorExpr.pos;
        dataLiteral.setBType(
                new BArrayType(((BTableType) Types.getReferredType(tableConstructorExpr.getBType())).constraint));
        dataLiteral.exprs = new ArrayList<>(tableConstructorExpr.recordLiteralList);
        dataLiteral.accept(this);
        BIROperand dataOp = this.env.targetOperand;

        setScopeAndEmit(
                new BIRNonTerminator.NewTable(tableConstructorExpr.pos, tableConstructorExpr.getBType(), toVarRef,
                                              keyColOp, dataOp));

        this.env.targetOperand = toVarRef;
    }

    @Override
    public void visit(BLangSimpleVarRef.BLangTypeLoad typeLoad) {
        BType type = typeLoad.symbol.tag == SymTag.TYPE_DEF ?
                ((BTypeDefinitionSymbol) typeLoad.symbol).referenceType : typeLoad.symbol.type;
        visitTypedesc(typeLoad.pos, type, Collections.emptyList());
    }

    private void visitTypedesc(Location pos, BType type, List<BIROperand> varDcls) {
        BIRVariableDcl tempVarDcl =
                new BIRVariableDcl(symTable.typeDesc, this.env.nextLocalVarId(names), VarScope.FUNCTION, VarKind
                        .TEMP);
        this.env.enclFunc.localVars.add(tempVarDcl);
        BIROperand toVarRef = new BIROperand(tempVarDcl);
        setScopeAndEmit(new BIRNonTerminator.NewTypeDesc(pos, toVarRef, type, varDcls));
        this.env.targetOperand = toVarRef;
    }

    @Override
    public void visit(BLangBreak breakStmt) {
        BIRLockDetailsHolder toUnlock = this.env.unlockVars.peek();
        if (!toUnlock.isEmpty()) {
            BIRBasicBlock goToBB = new BIRBasicBlock(this.env.nextBBId(names));
            this.env.enclBasicBlocks.add(goToBB);
            this.env.enclBB.terminator = new BIRTerminator.GOTO(breakStmt.pos, goToBB, this.currentScope);
            this.env.enclBB = goToBB;
        }

        int numLocks = toUnlock.size();
        while (numLocks > 0) {
            BIRBasicBlock unlockBB = new BIRBasicBlock(this.env.nextBBId(names));
            this.env.enclBasicBlocks.add(unlockBB);
            BIRTerminator.Unlock unlock = new BIRTerminator.Unlock(null, unlockBB, this.currentScope);
            this.env.enclBB.terminator = unlock;
            unlock.relatedLock = toUnlock.getLock(numLocks - 1);
            this.env.enclBB = unlockBB;
            numLocks--;
        }
        this.env.enclBB.terminator = new BIRTerminator.GOTO(breakStmt.pos, this.env.enclLoopEndBB, this.currentScope);
    }

    @Override
    public void visit(BLangContinue continueStmt) {
        BIRLockDetailsHolder toUnlock = this.env.unlockVars.peek();
        if (!toUnlock.isEmpty()) {
            BIRBasicBlock goToBB = new BIRBasicBlock(this.env.nextBBId(names));
            this.env.enclBasicBlocks.add(goToBB);
            this.env.enclBB.terminator = new BIRTerminator.GOTO(continueStmt.pos, goToBB, this.currentScope);
            this.env.enclBB = goToBB;
        }
        int numLocks = toUnlock.size();
        while (numLocks > 0) {
            BIRBasicBlock unlockBB = new BIRBasicBlock(this.env.nextBBId(names));
            this.env.enclBasicBlocks.add(unlockBB);
            BIRTerminator.Unlock unlock = new BIRTerminator.Unlock(null,  unlockBB, this.currentScope);
            this.env.enclBB.terminator = unlock;
            BIRTerminator.Lock lock = toUnlock.getLock(numLocks - 1);
            unlock.relatedLock = lock;
            this.env.enclBB = unlockBB;
            numLocks--;
        }

        this.env.enclBB.terminator = new BIRTerminator.GOTO(continueStmt.pos, this.env.enclLoopBB, this.currentScope);
    }

    @Override
    public void visit(BLangFunctionVarRef fpVarRef) {
        generateFPVarRef(fpVarRef, (BInvokableSymbol) fpVarRef.symbol);
    }

    @Override
    public void visit(BLangStructFunctionVarRef structFpVarRef) {
        generateFPVarRef(structFpVarRef, (BInvokableSymbol) structFpVarRef.symbol);
    }

    @Override
    public void visit(BLangLockStmt lockStmt) {
        BIRBasicBlock lockedBB = new BIRBasicBlock(this.env.nextBBId(names));
        addToTrapStack(lockedBB);
        this.env.enclBasicBlocks.add(lockedBB);
        BIRTerminator.Lock lock = new BIRTerminator.Lock(lockStmt.pos, lockedBB, this.currentScope);
        this.env.enclBB.terminator = lock;
        lockStmtMap.put(lockStmt, lock); // Populate the cache.
        this.env.unlockVars.peek().addLock(lock);
        populateBirLockWithGlobalVars(lockStmt);
        this.env.enclBB = lockedBB;

    }

    private void populateBirLockWithGlobalVars(BLangLockStmt lockStmt) {
        for (BVarSymbol globalVar : lockStmt.lockVariables) {
            BIRGlobalVariableDcl birGlobalVar = this.globalVarMap.get(globalVar);

            // If null query the dummy map for dummy variables.
            if (birGlobalVar == null) {
                birGlobalVar = dummyGlobalVarMapForLocks.computeIfAbsent(globalVar, k ->
                        new BIRGlobalVariableDcl(null, globalVar.flags, globalVar.type, globalVar.pkgID,
                                                 globalVar.name, globalVar.getOriginalName(), VarScope.GLOBAL,
                                                 VarKind.GLOBAL, globalVar.name.value,
                                                 globalVar.origin.toBIROrigin()));
            }

            ((BIRTerminator.Lock) this.env.enclBB.terminator).lockVariables.add(birGlobalVar);
        }
    }

    @Override
    public void visit(BLangUnLockStmt unLockStmt) {
        BIRLockDetailsHolder lockDetailsHolder = this.env.unlockVars.peek();
        if (lockDetailsHolder.isEmpty()) {
            return;
        }
        BIRBasicBlock unLockedBB = new BIRBasicBlock(this.env.nextBBId(names));
        addToTrapStack(unLockedBB);
        this.env.enclBasicBlocks.add(unLockedBB);
        this.env.enclBB.terminator = new BIRTerminator.Unlock(unLockStmt.pos, unLockedBB, this.currentScope);
        ((BIRTerminator.Unlock) this.env.enclBB.terminator).relatedLock = lockStmtMap.get(unLockStmt.relatedLock);
        this.env.enclBB = unLockedBB;

        lockDetailsHolder.removeLastLock();
    }

    @Override
    public void visit(BLangRegExpTemplateLiteral regExpTemplateLiteral) {
        BIROperand toVarRef = createVarRefOperand(regExpTemplateLiteral.getBType());

        regExpTemplateLiteral.reDisjunction.accept(this);
        BIROperand reDisjunction = this.env.targetOperand;

        BIRNonTerminator.NewRegExp newRegExp = new BIRNonTerminator.NewRegExp(regExpTemplateLiteral.pos, toVarRef,
                reDisjunction);
        setScopeAndEmit(newRegExp);
        this.env.targetOperand = toVarRef;
    }

    @Override
    public void visit(BLangReDisjunction reDisjunction) {
        BIROperand toVarRef = createVarRefOperand(symTable.anydataType);

        BLangArrayLiteral seqList = new BLangArrayLiteral();
        seqList.pos = reDisjunction.pos;
        seqList.setBType(symTable.arrayAnydataType);
        seqList.exprs = new ArrayList<>();
        seqList.exprs.addAll(reDisjunction.sequenceList);

        seqList.accept(this);
        BIROperand sequences = this.env.targetOperand;

        BIRNonTerminator.NewReDisjunction newRegExp = new BIRNonTerminator.NewReDisjunction(reDisjunction.pos,
                sequences, toVarRef);
        setScopeAndEmit(newRegExp);
        this.env.targetOperand = toVarRef;
    }

    @Override
    public void visit(BLangReSequence reSequence) {
        BIROperand toVarRef = createVarRefOperand(symTable.anydataType);

        BLangArrayLiteral terms = new BLangArrayLiteral();
        terms.pos = reSequence.pos;
        terms.setBType(symTable.arrayAnydataType);
        terms.exprs = new ArrayList<>();
        terms.exprs.addAll(reSequence.termList);

        terms.accept(this);
        BIROperand sequences = this.env.targetOperand;

        BIRNonTerminator.NewReSequence newReSequence =
                new BIRNonTerminator.NewReSequence(reSequence.pos, sequences, toVarRef);
        setScopeAndEmit(newReSequence);
        this.env.targetOperand = toVarRef;
    }

    @Override
    public void visit(BLangReAssertion reAssertion) {
        BIROperand toVarRef = createVarRefOperand(symTable.anydataType);

        reAssertion.assertion.accept(this);
        BIROperand assertion = this.env.targetOperand;

        BIRNonTerminator.NewReAssertion newReAssertion = new BIRNonTerminator.NewReAssertion(reAssertion.pos,
                assertion, toVarRef);
        setScopeAndEmit(newReAssertion);
        this.env.targetOperand = toVarRef;
    }

    @Override
    public void visit(BLangReAtomQuantifier reAtomQuantifier) {
        BIROperand toVarRef = createVarRefOperand(symTable.anydataType);

        reAtomQuantifier.atom.accept(this);
        BIROperand atom = this.env.targetOperand;

        reAtomQuantifier.quantifier.accept(this);
        BIROperand quantifier = this.env.targetOperand;

        BIRNonTerminator.NewReAtomQuantifier newReAtomQuantifier =
                new BIRNonTerminator.NewReAtomQuantifier(reAtomQuantifier.pos,
                toVarRef, atom, quantifier);
        setScopeAndEmit(newReAtomQuantifier);
        this.env.targetOperand = toVarRef;
    }

    @Override
    public void visit(BLangReQuantifier reQuantifier) {
        BIROperand toVarRef = createVarRefOperand(symTable.anydataType);

        reQuantifier.quantifier.accept(this);
        BIROperand quantifier = this.env.targetOperand;

        reQuantifier.nonGreedyChar.accept(this);
        BIROperand nonGreedyChar = this.env.targetOperand;

        BIRNonTerminator.NewReQuantifier newReQuantifier =
                new BIRNonTerminator.NewReQuantifier(reQuantifier.pos, toVarRef, quantifier, nonGreedyChar);
        setScopeAndEmit(newReQuantifier);
        this.env.targetOperand = toVarRef;
    }

    @Override
    public void visit(BLangReAtomCharOrEscape reLiteralCharOrEscape) {
        BIROperand toVarRef = createVarRefOperand(symTable.anydataType);

        reLiteralCharOrEscape.charOrEscape.accept(this);
        BIROperand charOrEscape = this.env.targetOperand;

        BIRNonTerminator.NewReLiteralCharOrEscape newReLiteralCharOrEscape =
                new BIRNonTerminator.NewReLiteralCharOrEscape(reLiteralCharOrEscape.pos, toVarRef, charOrEscape);
        setScopeAndEmit(newReLiteralCharOrEscape);
        this.env.targetOperand = toVarRef;
    }

    @Override
    public void visit(BLangReCharacterClass reCharacterClass) {
        BIROperand toVarRef = createVarRefOperand(symTable.anydataType);

        reCharacterClass.characterClassStart.accept(this);
        BIROperand classStart = this.env.targetOperand;

        reCharacterClass.negation.accept(this);
        BIROperand negation = this.env.targetOperand;

        reCharacterClass.charSet.accept(this);
        BIROperand charSet = this.env.targetOperand;

        reCharacterClass.characterClassEnd.accept(this);
        BIROperand classEnd = this.env.targetOperand;

        BIRNonTerminator.NewReCharacterClass newReCharacterClass =
                new BIRNonTerminator.NewReCharacterClass(reCharacterClass.pos, toVarRef, classStart,
                        negation, charSet, classEnd);
        setScopeAndEmit(newReCharacterClass);
        this.env.targetOperand = toVarRef;
    }

    @Override
    public void visit(BLangReCharSet reCharSet) {
        BIROperand toVarRef = createVarRefOperand(symTable.anydataType);

        BLangArrayLiteral atoms = new BLangArrayLiteral();
        atoms.pos = reCharSet.pos;
        atoms.setBType(symTable.arrayAnydataType);
        atoms.exprs = new ArrayList<>();
        atoms.exprs.addAll(reCharSet.charSetAtoms);

        atoms.accept(this);
        BIROperand charSetAtoms = this.env.targetOperand;

        BIRNonTerminator.NewReCharSet newReCharSet = new BIRNonTerminator.NewReCharSet(reCharSet.pos, toVarRef,
                charSetAtoms);
        setScopeAndEmit(newReCharSet);
        this.env.targetOperand = toVarRef;
    }

    @Override
    public void visit(BLangReCharSetRange reCharSetRange) {
        BIROperand toVarRef = createVarRefOperand(symTable.anydataType);

        reCharSetRange.lhsCharSetAtom.accept(this);
        BIROperand lhsCharSetAtom = this.env.targetOperand;

        reCharSetRange.dash.accept(this);
        BIROperand dash = this.env.targetOperand;

        reCharSetRange.rhsCharSetAtom.accept(this);
        BIROperand rhsCharSetAtom = this.env.targetOperand;

        BIRNonTerminator.NewReCharSetRange newReCharSet = new BIRNonTerminator.NewReCharSetRange(reCharSetRange.pos,
                toVarRef, lhsCharSetAtom, dash, rhsCharSetAtom);
        setScopeAndEmit(newReCharSet);
        this.env.targetOperand = toVarRef;
    }

    @Override
    public void visit(BLangReCapturingGroups reCapturingGroups) {
        BIROperand toVarRef = createVarRefOperand(symTable.anydataType);

        reCapturingGroups.openParen.accept(this);
        BIROperand openParen = this.env.targetOperand;

        reCapturingGroups.flagExpr.accept(this);
        BIROperand flagExpr = this.env.targetOperand;

        reCapturingGroups.disjunction.accept(this);
        BIROperand reDisjunction = this.env.targetOperand;

        reCapturingGroups.closeParen.accept(this);
        BIROperand closeParen = this.env.targetOperand;

        BIRNonTerminator.NewReCapturingGroup newReCapturingGroup =
                new BIRNonTerminator.NewReCapturingGroup(reCapturingGroups.pos, toVarRef, openParen, flagExpr,
                        reDisjunction, closeParen);
        setScopeAndEmit(newReCapturingGroup);
        this.env.targetOperand = toVarRef;
    }

    @Override
    public void visit(BLangReFlagExpression reFlagExpression) {
        BIROperand toVarRef = createVarRefOperand(symTable.anydataType);

        reFlagExpression.questionMark.accept(this);
        BIROperand questionMark = this.env.targetOperand;

        reFlagExpression.flagsOnOff.accept(this);
        BIROperand flagsOnOff = this.env.targetOperand;

        reFlagExpression.colon.accept(this);
        BIROperand colon = this.env.targetOperand;

        BIRNonTerminator.NewReFlagExpression newReFlagExpression =
                new BIRNonTerminator.NewReFlagExpression(reFlagExpression.pos, toVarRef, questionMark, flagsOnOff,
                        colon);
        setScopeAndEmit(newReFlagExpression);
        this.env.targetOperand = toVarRef;
    }

    @Override
    public void visit(BLangReFlagsOnOff reFlagsOnOff) {
        BIROperand toVarRef = createVarRefOperand(symTable.anydataType);

        reFlagsOnOff.flags.accept(this);
        BIROperand flags = this.env.targetOperand;

        BIRNonTerminator.NewReFlagOnOff newReFlagOnOff = new BIRNonTerminator.NewReFlagOnOff(reFlagsOnOff.pos,
                toVarRef, flags);
        setScopeAndEmit(newReFlagOnOff);
        this.env.targetOperand = toVarRef;
    }

    private BIROperand createVarRefOperand(BType type) {
        BIRVariableDcl tempVarDcl = new BIRVariableDcl(type, this.env.nextLocalVarId(names), VarScope.FUNCTION,
                VarKind.TEMP);
        this.env.enclFunc.localVars.add(tempVarDcl);
        return new BIROperand(tempVarDcl);
    }

    private void setScopeAndEmit(BIRNonTerminator instruction) {
        instruction.scope = this.currentScope;
        this.env.enclBB.instructions.add(instruction);
    }

    private InstructionKind getBinaryInstructionKind(OperatorKind opKind) {
        switch (opKind) {
            case ADD:
                return InstructionKind.ADD;
            case SUB:
                return InstructionKind.SUB;
            case MUL:
                return InstructionKind.MUL;
            case DIV:
                return InstructionKind.DIV;
            case MOD:
                return InstructionKind.MOD;
            case EQUAL:
            case EQUALS:
                return InstructionKind.EQUAL;
            case NOT_EQUAL:
                return InstructionKind.NOT_EQUAL;
            case GREATER_THAN:
                return InstructionKind.GREATER_THAN;
            case GREATER_EQUAL:
                return InstructionKind.GREATER_EQUAL;
            case LESS_THAN:
                return InstructionKind.LESS_THAN;
            case LESS_EQUAL:
                return InstructionKind.LESS_EQUAL;
            case AND:
                return InstructionKind.AND;
            case OR:
                return InstructionKind.OR;
            case REF_EQUAL:
                return InstructionKind.REF_EQUAL;
            case REF_NOT_EQUAL:
                return InstructionKind.REF_NOT_EQUAL;
            case CLOSED_RANGE:
                return InstructionKind.CLOSED_RANGE;
            case HALF_OPEN_RANGE:
                return InstructionKind.HALF_OPEN_RANGE;
            case ANNOT_ACCESS:
                return InstructionKind.ANNOT_ACCESS;
            case BITWISE_AND:
                return InstructionKind.BITWISE_AND;
            case BITWISE_OR:
                return InstructionKind.BITWISE_OR;
            case BITWISE_XOR:
                return InstructionKind.BITWISE_XOR;
            case BITWISE_LEFT_SHIFT:
                return InstructionKind.BITWISE_LEFT_SHIFT;
            case BITWISE_RIGHT_SHIFT:
                return InstructionKind.BITWISE_RIGHT_SHIFT;
            case BITWISE_UNSIGNED_RIGHT_SHIFT:
                return InstructionKind.BITWISE_UNSIGNED_RIGHT_SHIFT;
            default:
                throw new IllegalStateException("unsupported binary operation: " + opKind.value());
        }
    }

    private InstructionKind getUnaryInstructionKind(OperatorKind opKind) {
        switch (opKind) {
            case TYPEOF:
                return InstructionKind.TYPEOF;
            case NOT:
                return InstructionKind.NOT;
            case SUB:
                return InstructionKind.NEGATE;
            case ADD:
                return InstructionKind.MOVE;
            default:
                throw new IllegalStateException("unsupported unary operator: " + opKind.value());
        }
    }

    private void generateListConstructorExpr(BLangListConstructorExpr listConstructorExpr) {
        // Emit create array instruction
        BIRVariableDcl tempVarDcl = new BIRVariableDcl(listConstructorExpr.getBType(), this.env.nextLocalVarId(names),
                                                       VarScope.FUNCTION, VarKind.TEMP);
        this.env.enclFunc.localVars.add(tempVarDcl);
        BIROperand toVarRef = new BIROperand(tempVarDcl);

        long size = -1L;
        BIROperand typedescOp = null;
        List<BLangExpression> exprs = listConstructorExpr.exprs;
        BType listConstructorExprType = listConstructorExpr.getBType();
        BType referredType = Types.getReferredType(listConstructorExprType);
        if (referredType.tag == TypeTags.ARRAY &&
                ((BArrayType) referredType).state != BArrayState.OPEN) {
            size = ((BArrayType) referredType).size;
        } else if (referredType.tag == TypeTags.TUPLE) {
            typedescOp = this.env.targetOperand;
            size = exprs.size();
        }

        BLangLiteral literal = new BLangLiteral();
        literal.pos = listConstructorExpr.pos;
        literal.value = size;
        literal.setBType(symTable.intType);
        literal.accept(this);
        BIROperand sizeOp = this.env.targetOperand;

        List<BIRNode.BIRListConstructorEntry> initialValues = new ArrayList<>(exprs.size());

        for (BLangExpression expr : exprs) {
            if (expr.getKind() == NodeKind.LIST_CONSTRUCTOR_SPREAD_OP) {
                BLangListConstructorSpreadOpExpr spreadMember = (BLangListConstructorSpreadOpExpr) expr;
                spreadMember.expr.accept(this);
                initialValues.add(new BIRNode.BIRListConstructorSpreadMemberEntry(this.env.targetOperand));
            } else {
                expr.accept(this);
                initialValues.add(new BIRNode.BIRListConstructorExprEntry(this.env.targetOperand));
            }
        }

        if (referredType.tag == TypeTags.TUPLE) {
            setScopeAndEmit(
                    new BIRNonTerminator.NewArray(listConstructorExpr.pos, listConstructorExprType, toVarRef,
                            typedescOp, sizeOp, initialValues));
        } else {
            setScopeAndEmit(
                    new BIRNonTerminator.NewArray(listConstructorExpr.pos, listConstructorExprType, toVarRef, sizeOp,
                            initialValues));
        }
        this.env.targetOperand = toVarRef;
    }

    private void generateArrayAccess(BLangIndexBasedAccess astArrayAccessExpr) {
        boolean variableStore = this.varAssignment;
        this.varAssignment = false;

        BIROperand rhsOp = this.env.targetOperand;

        astArrayAccessExpr.expr.accept(this);
        BIROperand varRefRegIndex = this.env.targetOperand;

        astArrayAccessExpr.indexExpr.accept(this);
        BIROperand keyRegIndex = this.env.targetOperand;

        if (variableStore) {
            setScopeAndEmit(new BIRNonTerminator.FieldAccess(astArrayAccessExpr.pos, InstructionKind.ARRAY_STORE,
                    varRefRegIndex, keyRegIndex, rhsOp));
            return;
        }
        BIRVariableDcl tempVarDcl = new BIRVariableDcl(astArrayAccessExpr.getBType(), this.env.nextLocalVarId(names),
                                                       VarScope.FUNCTION, VarKind.TEMP);
        this.env.enclFunc.localVars.add(tempVarDcl);
        BIROperand tempVarRef = new BIROperand(tempVarDcl);

        setScopeAndEmit(new BIRNonTerminator.FieldAccess(astArrayAccessExpr.pos, InstructionKind.ARRAY_LOAD, tempVarRef,
                                              keyRegIndex, varRefRegIndex, false,
                                              astArrayAccessExpr.isLValue && !astArrayAccessExpr.leafNode));
        this.env.targetOperand = tempVarRef;

        this.varAssignment = variableStore;
    }

    private void generateMappingAccess(BLangIndexBasedAccess astIndexBasedAccessExpr, boolean except) {
        boolean variableStore = this.varAssignment;
        this.varAssignment = false;
        InstructionKind insKind;
        BType astAccessExprExprType = Types.getReferredType(astIndexBasedAccessExpr.expr.getBType());
        if (variableStore) {
            BIROperand rhsOp = this.env.targetOperand;

            astIndexBasedAccessExpr.expr.accept(this);
            BIROperand varRefRegIndex = this.env.targetOperand;

            astIndexBasedAccessExpr.indexExpr.accept(this);
            BIROperand keyRegIndex = this.env.targetOperand;

            if (astIndexBasedAccessExpr.getKind() == NodeKind.XML_ATTRIBUTE_ACCESS_EXPR) {
                insKind = InstructionKind.XML_ATTRIBUTE_STORE;
                keyRegIndex = getQNameOP(astIndexBasedAccessExpr.indexExpr, keyRegIndex);
            } else if (astAccessExprExprType.tag == TypeTags.OBJECT ||
                    (astAccessExprExprType.tag == TypeTags.UNION &&
                            Types.getReferredType(((BUnionType) astAccessExprExprType).getMemberTypes().iterator()
                                    .next()).tag == TypeTags.OBJECT)) {
                insKind = InstructionKind.OBJECT_STORE;
            } else {
                insKind = InstructionKind.MAP_STORE;
            }
            setScopeAndEmit(
                    new BIRNonTerminator.FieldAccess(astIndexBasedAccessExpr.pos, insKind, varRefRegIndex, keyRegIndex,
                            rhsOp, astIndexBasedAccessExpr.isStoreOnCreation));
        } else {
            BIRVariableDcl tempVarDcl = new BIRVariableDcl(astIndexBasedAccessExpr.getBType(),
                                                           this.env.nextLocalVarId(names),
                                                           VarScope.FUNCTION, VarKind.TEMP);
            this.env.enclFunc.localVars.add(tempVarDcl);
            BIROperand tempVarRef = new BIROperand(tempVarDcl);

            astIndexBasedAccessExpr.expr.accept(this);
            BIROperand varRefRegIndex = this.env.targetOperand;

            astIndexBasedAccessExpr.indexExpr.accept(this);
            BIROperand keyRegIndex = this.env.targetOperand;

            if (astIndexBasedAccessExpr.getKind() == NodeKind.XML_ATTRIBUTE_ACCESS_EXPR) {
                insKind = InstructionKind.XML_ATTRIBUTE_LOAD;
                keyRegIndex = getQNameOP(astIndexBasedAccessExpr.indexExpr, keyRegIndex);
            } else if (TypeTags.isXMLTypeTag(astAccessExprExprType.tag)) {
                generateXMLAccess((BLangXMLAccessExpr) astIndexBasedAccessExpr, tempVarRef, varRefRegIndex,
                        keyRegIndex);
                this.varAssignment = variableStore;
                return;
            } else if (astAccessExprExprType.tag == TypeTags.OBJECT ||
                    (astAccessExprExprType.tag == TypeTags.UNION &&
                            Types.getReferredType(((BUnionType) astAccessExprExprType).getMemberTypes().iterator()
                                    .next()).tag == TypeTags.OBJECT)) {
                insKind = InstructionKind.OBJECT_LOAD;
            } else {
                insKind = InstructionKind.MAP_LOAD;
            }
            setScopeAndEmit(
                    new BIRNonTerminator.FieldAccess(astIndexBasedAccessExpr.pos, insKind, tempVarRef, keyRegIndex,
                            varRefRegIndex, except,
                            astIndexBasedAccessExpr.isLValue && !astIndexBasedAccessExpr.leafNode));
            this.env.targetOperand = tempVarRef;
        }
        this.varAssignment = variableStore;
    }

    private BType getEffectiveObjectType(BType objType) {
        BType type = Types.getReferredType(objType);
        if (type.tag == TypeTags.UNION) {
            return ((BUnionType) type).getMemberTypes().stream()
                    .filter(t -> Types.getReferredType(t).tag != TypeTags.ERROR)
                    .findFirst()
                    .orElse(symTable.noType);
        }
        return objType;
    }

    private BIROperand generateStringLiteral(String value) {
        BLangLiteral prefixLiteral = (BLangLiteral) TreeBuilder.createLiteralExpression();
        prefixLiteral.value = value;

        if (value == null) {
            prefixLiteral.setBType(symTable.nilType);
        } else {
            prefixLiteral.setBType(symTable.stringType);
        }

        prefixLiteral.accept(this);
        return this.env.targetOperand;
    }

    private void generateXMLNamespace(BLangXMLNS xmlnsNode) {
        BIRVariableDcl birVarDcl = new BIRVariableDcl(xmlnsNode.pos, symTable.stringType,
                this.env.nextLocalVarId(names), VarScope.FUNCTION, VarKind.LOCAL, null);
        this.env.enclFunc.localVars.add(birVarDcl);
        this.env.symbolVarMap.put(xmlnsNode.symbol, birVarDcl);

        // Visit the namespace uri expression.
        xmlnsNode.namespaceURI.accept(this);

        // Create a variable reference and
        BIROperand varRef = new BIROperand(birVarDcl);
        setScopeAndEmit(new Move(xmlnsNode.pos, this.env.targetOperand, varRef));
    }

    private BIROperand generateNamespaceRef(BXMLNSSymbol nsSymbol, Location pos) {
        if (nsSymbol == null) {
            return generateStringLiteral(null);
        }

        // global-level, object-level, record-level namespace declarations will not have
        // any interpolated content. hence the namespace URI is statically known.
        int ownerTag = nsSymbol.owner.tag;
        if ((ownerTag & SymTag.PACKAGE) == SymTag.PACKAGE ||
                (ownerTag & SymTag.OBJECT) == SymTag.OBJECT ||
                (ownerTag & SymTag.RECORD) == SymTag.RECORD) {
            return generateStringLiteral(nsSymbol.namespaceURI);
        }

        BIRVariableDcl nsURIVarDcl = new BIRVariableDcl(symTable.stringType, this.env.nextLocalVarId(names),
                VarScope.FUNCTION, VarKind.TEMP);
        this.env.enclFunc.localVars.add(nsURIVarDcl);
        BIROperand nsURIVarRef = new BIROperand(nsURIVarDcl);

        BIRVariableDcl varDecl = this.env.symbolVarMap.get(nsSymbol);
        BIROperand fromVarRef = new BIROperand(varDecl);
        setScopeAndEmit(new Move(pos, fromVarRef, nsURIVarRef));
        return nsURIVarRef;
    }

    private void populateXMLSequence(BLangXMLSequenceLiteral xmlSequenceLiteral, BIROperand toVarRef) {
        for (BLangExpression xmlItem : xmlSequenceLiteral.xmlItems) {
            xmlItem.accept(this);
            BIROperand childOp = this.env.targetOperand;
            setScopeAndEmit(
                    new BIRNonTerminator.XMLAccess(xmlItem.pos, InstructionKind.XML_SEQ_STORE, toVarRef, childOp));
        }
    }

    private void populateXML(BLangXMLElementLiteral xmlElementLiteral, BIROperand toVarRef) {
        // Add namespaces decelerations visible to this element.
        xmlElementLiteral.namespacesInScope.forEach((name, symbol) -> {
            BLangXMLQName nsQName = new BLangXMLQName(name.getValue(), XMLConstants.XMLNS_ATTRIBUTE);
            nsQName.setBType(symTable.stringType);
            nsQName.accept(this);
            BIROperand nsQNameIndex = this.env.targetOperand;
            BIROperand nsURIIndex = generateNamespaceRef(symbol, xmlElementLiteral.pos);
            setScopeAndEmit(new BIRNonTerminator.FieldAccess(xmlElementLiteral.pos, InstructionKind.XML_ATTRIBUTE_STORE,
                    toVarRef, nsQNameIndex, nsURIIndex));
        });

        // Add attributes
        xmlElementLiteral.attributes.forEach(attribute -> {
            this.env.targetOperand = toVarRef;
            attribute.accept(this);
        });

        // Add children
        xmlElementLiteral.modifiedChildren.forEach(child -> {
            child.accept(this);
            BIROperand childOp = this.env.targetOperand;
            setScopeAndEmit(
                    new BIRNonTerminator.XMLAccess(child.pos, InstructionKind.XML_SEQ_STORE, toVarRef, childOp));
        });
    }

    private BIROperand getQNameOP(BLangExpression qnameExpr, BIROperand keyRegIndex) {
        if (qnameExpr.getKind() == NodeKind.XML_QNAME) {
            return keyRegIndex;
        }

        BIRVariableDcl tempQNameVarDcl = new BIRVariableDcl(symTable.anyType,
                this.env.nextLocalVarId(names), VarScope.FUNCTION, VarKind.TEMP);
        this.env.enclFunc.localVars.add(tempQNameVarDcl);
        BIROperand qnameVarRef = new BIROperand(tempQNameVarDcl);
        setScopeAndEmit(new BIRNonTerminator.NewStringXMLQName(qnameExpr.pos, qnameVarRef, keyRegIndex));
        return qnameVarRef;
    }

    // todo: remove/move this, we no longer support xml access like this
    private void generateXMLAccess(BLangXMLAccessExpr xmlAccessExpr, BIROperand tempVarRef,
                                   BIROperand varRefRegIndex, BIROperand keyRegIndex) {
        this.env.targetOperand = tempVarRef;
        InstructionKind insKind;
        if (xmlAccessExpr.fieldType == FieldKind.ALL) {
            setScopeAndEmit(new BIRNonTerminator.XMLAccess(xmlAccessExpr.pos, InstructionKind.XML_LOAD_ALL, tempVarRef,
                    varRefRegIndex));
            return;
        } else if (Types.getReferredType(xmlAccessExpr.indexExpr.getBType()).tag == TypeTags.STRING) {
            insKind = InstructionKind.XML_LOAD;
        } else {
            insKind = InstructionKind.XML_SEQ_LOAD;
        }

        setScopeAndEmit(
                new BIRNonTerminator.FieldAccess(xmlAccessExpr.pos, insKind, tempVarRef, keyRegIndex, varRefRegIndex));
    }

    private void generateFPVarRef(BLangExpression fpVarRef, BInvokableSymbol funcSymbol) {
        // fpload instruction
        BIRVariableDcl tempVarLambda =
                new BIRVariableDcl(fpVarRef.getBType(), this.env.nextLocalVarId(names), VarScope.FUNCTION,
                                   VarKind.TEMP);
        this.env.enclFunc.localVars.add(tempVarLambda);
        BIROperand lhsOp = new BIROperand(tempVarLambda);
        Name funcName = getFuncName(funcSymbol);

        List<BIRVariableDcl> params = new ArrayList<>();

        funcSymbol.params.forEach(param -> {
            BIRVariableDcl birVarDcl = new BIRVariableDcl(fpVarRef.pos, param.type, this.env.nextLambdaVarId(names),
                    VarScope.FUNCTION, VarKind.ARG, null);
            params.add(birVarDcl);
        });

        BVarSymbol restParam = funcSymbol.restParam;
        if (restParam != null) {
            BIRVariableDcl birVarDcl = new BIRVariableDcl(fpVarRef.pos, restParam.type, this.env.nextLambdaVarId(names),
                    VarScope.FUNCTION, VarKind.ARG, null);
            params.add(birVarDcl);
        }

        setScopeAndEmit(
                new BIRNonTerminator.FPLoad(fpVarRef.pos, funcSymbol.pkgID, funcName, lhsOp, params, new ArrayList<>(),
                        funcSymbol.type, funcSymbol.strandName, funcSymbol.schedulerPolicy));
        this.env.targetOperand = lhsOp;
    }

    private void addToTrapStack(BIRBasicBlock birBasicBlock) {
        if (this.env.trapBlocks.isEmpty()) {
            return;
        }
        this.env.trapBlocks.peek().add(birBasicBlock);
    }

    private List<BIRNode.BIRMappingConstructorEntry> generateMappingConstructorEntries(
            List<RecordLiteralNode.RecordField> fields) {

        List<BIRNode.BIRMappingConstructorEntry> initialValues = new ArrayList<>(fields.size());

        for (RecordLiteralNode.RecordField field : fields) {
            if (field.isKeyValueField()) {
                BLangRecordKeyValueField keyValueField = (BLangRecordKeyValueField) field;
                keyValueField.key.expr.accept(this);
                BIROperand keyOperand = this.env.targetOperand;

                keyValueField.valueExpr.accept(this);
                BIROperand valueOperand = this.env.targetOperand;
                initialValues.add(new BIRNode.BIRMappingConstructorKeyValueEntry(keyOperand, valueOperand));
                continue;
            }

            BLangRecordLiteral.BLangRecordSpreadOperatorField spreadField =
                    (BLangRecordLiteral.BLangRecordSpreadOperatorField) field;
            spreadField.expr.accept(this);
            initialValues.add(new BIRNode.BIRMappingConstructorSpreadFieldEntry(this.env.targetOperand));
        }
        return initialValues;
    }


    // For invocation expressions, there is no symbol to attach the annotation annotation symbols to. So we
    // add the attachments symbols to the attachment expression and extract them here.
    private List<BIRAnnotationAttachment> getBIRAnnotAttachmentsForASTAnnotAttachments(
            List<BLangAnnotationAttachment> astAnnotAttachments) {
        List<BIRAnnotationAttachment> annotationAttachments = new ArrayList<>(astAnnotAttachments.size());
        for (BLangAnnotationAttachment astAnnotAttachment : astAnnotAttachments) {
            annotationAttachments.add(createBIRAnnotationAttachment(astAnnotAttachment.annotationAttachmentSymbol));
        }
        return annotationAttachments;
    }

    private List<BIRAnnotationAttachment> getBIRAnnotAttachments(
            List<? extends AnnotationAttachmentSymbol> astAnnotAttachments) {
        List<BIRAnnotationAttachment> annotationAttachments = new ArrayList<>(astAnnotAttachments.size());
        for (AnnotationAttachmentSymbol annotationAttachmentSymbol : astAnnotAttachments) {
            annotationAttachments.add(createBIRAnnotationAttachment(
                    (BAnnotationAttachmentSymbol) annotationAttachmentSymbol));
        }
        return annotationAttachments;
    }

    private BIRAnnotationAttachment createBIRAnnotationAttachment(BAnnotationAttachmentSymbol annotAttachmentSymbol) {
        Location pos = annotAttachmentSymbol.pos;
        PackageID annotPkgID = annotAttachmentSymbol.annotPkgID;
        Name annotTag = annotAttachmentSymbol.annotTag;

        if (!annotAttachmentSymbol.isConstAnnotation()) {
            return new BIRAnnotationAttachment(pos, annotPkgID, annotTag);
        }

        BLangConstantValue attachmentValue =
                ((BAnnotationAttachmentSymbol.BConstAnnotationAttachmentSymbol) annotAttachmentSymbol)
                        .attachmentValueSymbol.value;
        return new BIRNode.BIRConstAnnotationAttachment(pos, annotPkgID, annotTag, getBIRConstantVal(attachmentValue));
    }
}<|MERGE_RESOLUTION|>--- conflicted
+++ resolved
@@ -1662,22 +1662,9 @@
             BIRTypeDefinition def = typeDefs.get(objectTypeSymbol);
             instruction = new BIRNonTerminator.NewInstance(connectorInitExpr.pos, def, toVarRef, objectType);
         } else {
-<<<<<<< HEAD
-            BType connectorInitExprType = Types.getReferredType(connectorInitExpr.getBType());
-            BType objectType = connectorInitExprType.tag != TypeTags.UNION ? connectorInitExprType :
-                    ((BUnionType) connectorInitExprType).getMemberTypes().stream()
-                            .filter(bType -> Types.getReferredType(bType).tag != TypeTags.ERROR)
-                            .findFirst()
-                            .get();
-
-            String objectName = objectType.tsymbol.name.value;
-            instruction = new BIRNonTerminator.NewInstance(connectorInitExpr.pos, objectTypeSymbol.pkgID,
-                                                           objectName, toVarRef);
-=======
             String objectName = objectTypeSymbol.name.value;
             instruction = new BIRNonTerminator.NewInstance(connectorInitExpr.pos, objectTypeSymbol.pkgID, objectName,
                     toVarRef, objectType);
->>>>>>> dea2287c
         }
         setScopeAndEmit(instruction);
         this.env.targetOperand = toVarRef;
