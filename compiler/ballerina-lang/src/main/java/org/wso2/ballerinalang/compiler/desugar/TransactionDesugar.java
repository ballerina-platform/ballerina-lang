/*
 *  Copyright (c) 2020, WSO2 Inc. (http://www.wso2.org) All Rights Reserved.
 *
 *  WSO2 Inc. licenses this file to you under the Apache License,
 *  Version 2.0 (the "License"); you may not use this file except
 *  in compliance with the License.
 *  You may obtain a copy of the License at
 *
 *  http://www.apache.org/licenses/LICENSE-2.0
 *
 *  Unless required by applicable law or agreed to in writing, software
 *  distributed under the License is distributed on an "AS IS" BASIS,
 *  WITHOUT WARRANTIES OR CONDITIONS OF ANY KIND, either express or implied.
 *  See the License for the specific language governing permissions and
 *  limitations under the License.
 */
package org.wso2.ballerinalang.compiler.desugar;

import org.ballerinalang.model.TreeBuilder;
import org.ballerinalang.model.tree.OperatorKind;
import org.ballerinalang.model.types.TypeKind;
import org.wso2.ballerinalang.compiler.semantics.analyzer.SymbolResolver;
import org.wso2.ballerinalang.compiler.semantics.model.SymbolEnv;
import org.wso2.ballerinalang.compiler.semantics.model.SymbolTable;
import org.wso2.ballerinalang.compiler.semantics.model.symbols.BInvokableSymbol;
import org.wso2.ballerinalang.compiler.semantics.model.symbols.BOperatorSymbol;
import org.wso2.ballerinalang.compiler.semantics.model.symbols.BSymbol;
import org.wso2.ballerinalang.compiler.semantics.model.symbols.BVarSymbol;
import org.wso2.ballerinalang.compiler.semantics.model.types.BInvokableType;
import org.wso2.ballerinalang.compiler.semantics.model.types.BType;
import org.wso2.ballerinalang.compiler.semantics.model.types.BUnionType;
import org.wso2.ballerinalang.compiler.tree.BLangBlockFunctionBody;
import org.wso2.ballerinalang.compiler.tree.BLangInvokableNode;
import org.wso2.ballerinalang.compiler.tree.BLangNodeVisitor;
import org.wso2.ballerinalang.compiler.tree.BLangSimpleVariable;
import org.wso2.ballerinalang.compiler.tree.expressions.BLangCommitExpr;
import org.wso2.ballerinalang.compiler.tree.expressions.BLangExpression;
import org.wso2.ballerinalang.compiler.tree.expressions.BLangGroupExpr;
import org.wso2.ballerinalang.compiler.tree.expressions.BLangInvocation;
import org.wso2.ballerinalang.compiler.tree.expressions.BLangLambdaFunction;
import org.wso2.ballerinalang.compiler.tree.expressions.BLangLiteral;
import org.wso2.ballerinalang.compiler.tree.expressions.BLangSimpleVarRef;
import org.wso2.ballerinalang.compiler.tree.expressions.BLangStatementExpression;
import org.wso2.ballerinalang.compiler.tree.expressions.BLangTransactionalExpr;
import org.wso2.ballerinalang.compiler.tree.expressions.BLangTrapExpr;
import org.wso2.ballerinalang.compiler.tree.expressions.BLangTypeTestExpr;
import org.wso2.ballerinalang.compiler.tree.statements.BLangAssignment;
import org.wso2.ballerinalang.compiler.tree.statements.BLangBlockStmt;
import org.wso2.ballerinalang.compiler.tree.statements.BLangExpressionStmt;
import org.wso2.ballerinalang.compiler.tree.statements.BLangIf;
import org.wso2.ballerinalang.compiler.tree.statements.BLangRetryTransaction;
import org.wso2.ballerinalang.compiler.tree.statements.BLangRollback;
import org.wso2.ballerinalang.compiler.tree.statements.BLangSimpleVariableDef;
import org.wso2.ballerinalang.compiler.tree.statements.BLangTransaction;
import org.wso2.ballerinalang.compiler.tree.statements.BLangWhile;
import org.wso2.ballerinalang.compiler.tree.types.BLangType;
import org.wso2.ballerinalang.compiler.tree.types.BLangValueType;
import org.wso2.ballerinalang.compiler.util.CompilerContext;
import org.wso2.ballerinalang.compiler.util.Name;
import org.wso2.ballerinalang.compiler.util.Names;
import org.wso2.ballerinalang.compiler.util.diagnotic.DiagnosticPos;
import org.wso2.ballerinalang.util.Lists;

import java.util.ArrayList;
import java.util.List;

import static org.wso2.ballerinalang.compiler.util.Names.CLEAN_UP_TRANSACTION;
import static org.wso2.ballerinalang.compiler.util.Names.CURRENT_TRANSACTION_INFO;
import static org.wso2.ballerinalang.compiler.util.Names.END_TRANSACTION;
import static org.wso2.ballerinalang.compiler.util.Names.GET_AND_CLEAR_FAILURE_TRANSACTION;
import static org.wso2.ballerinalang.compiler.util.Names.ROLLBACK_TRANSACTION;
import static org.wso2.ballerinalang.compiler.util.Names.START_TRANSACTION;
import static org.wso2.ballerinalang.compiler.util.Names.TRANSACTION_INFO_RECORD;

/**
 * Class responsible for desugar transaction statements into actual Ballerina code.
 *
 * @since 2.0.0-preview1
 */
public class TransactionDesugar extends BLangNodeVisitor {

    private static final CompilerContext.Key<TransactionDesugar> TRANSACTION_DESUGAR_KEY = new CompilerContext.Key<>();
    private final Desugar desugar;
    private final SymbolTable symTable;
    private final SymbolResolver symResolver;
    private final Names names;

    private BSymbol transactionError;
    private BLangExpression retryStmt;

    private BLangExpression transactionBlockID;
    private BLangExpression transactionID;
    private BLangSimpleVarRef prevAttemptInfoRef;

    private String uniqueId;
    private int transactionBlockCount;

    private TransactionDesugar(CompilerContext context) {
        context.put(TRANSACTION_DESUGAR_KEY, this);
        this.symTable = SymbolTable.getInstance(context);
        this.symResolver = SymbolResolver.getInstance(context);
        this.names = Names.getInstance(context);
        this.desugar = Desugar.getInstance(context);
    }

    public static TransactionDesugar getInstance(CompilerContext context) {
        TransactionDesugar desugar = context.get(TRANSACTION_DESUGAR_KEY);
        if (desugar == null) {
            desugar = new TransactionDesugar(context);
        }
        return desugar;
    }

    BLangStatementExpression desugar(BLangTransaction transactionNode, SymbolEnv env) {
        // Transaction statement desugar implementation code.

        DiagnosticPos pos = transactionNode.pos;
        BLangBlockStmt transactionBlockStmt = desugarTransactionBody(transactionNode, env, false, pos);
        return ASTBuilderUtil.createStatementExpression(transactionBlockStmt,
                ASTBuilderUtil.createLiteral(pos, symTable.nilType, Names.NIL_VALUE));
    }

    private BLangBlockStmt desugarTransactionBody(BLangTransaction transactionNode, SymbolEnv env, boolean shouldRetry,
                                                  DiagnosticPos pos) {
        BLangBlockStmt transactionBlockStmt = ASTBuilderUtil.createBlockStmt(pos);

        // Create transaction block ID variable
        uniqueId = String.valueOf(++transactionBlockCount);
        BLangLiteral transactionBlockIDLiteral = ASTBuilderUtil.createLiteral(pos, symTable.stringType,
                uniqueId);
        BType transactionBlockIDType = symTable.stringType;
        BVarSymbol transactionBlockIDVarSymbol = new BVarSymbol(0, new Name("transactionBlockId" + uniqueId),
                env.scope.owner.pkgID, transactionBlockIDType, env.scope.owner);
        BLangSimpleVariable transactionBlockIDVariable = ASTBuilderUtil.createVariable(pos, "transactionBlockId"
                        + uniqueId, transactionBlockIDType, transactionBlockIDLiteral, transactionBlockIDVarSymbol);
        transactionBlockIDVariable.symbol.closure = true;
        BLangSimpleVariableDef transactionBlockIDVariableDef = ASTBuilderUtil.createVariableDef(pos,
                transactionBlockIDVariable);
        transactionBlockStmt.stmts.add(transactionBlockIDVariableDef);

        BLangSimpleVariableDef prevAttemptVarDef = createPrevAttemptInfoVarDef(env, pos);
        transactionBlockStmt.stmts.add(prevAttemptVarDef);
        this.prevAttemptInfoRef = ASTBuilderUtil.createVariableRef(pos, prevAttemptVarDef.var.symbol);
        this.transactionBlockID = ASTBuilderUtil.createVariableRef(pos, transactionBlockIDVariable.symbol);

        // Invoke startTransaction method and get a transaction id
        BType transactionIDType = symTable.stringType;
        BVarSymbol transactionIDVarSymbol = new BVarSymbol(0, new Name("transactionId" + uniqueId),
                env.scope.owner.pkgID, transactionIDType, env.scope.owner);
        BLangSimpleVariable transactionIDVariable = ASTBuilderUtil.createVariable(pos, "transactionId" + uniqueId,
                transactionIDType, ASTBuilderUtil.createLiteral(pos, symTable.stringType, ""), transactionIDVarSymbol);
        BLangSimpleVariableDef transactionIDVariableDef = ASTBuilderUtil.createVariableDef(pos,
                transactionIDVariable);
        transactionBlockStmt.stmts.add(transactionIDVariableDef);

        this.transactionID = ASTBuilderUtil.createVariableRef(pos, transactionIDVariable.symbol);
        transactionIDVariable.symbol.closure = true;

        env.scope.define(transactionBlockIDVarSymbol.name, transactionBlockIDVarSymbol);
        env.scope.define(transactionIDVarSymbol.name, transactionIDVarSymbol);
        env.scope.define(prevAttemptVarDef.var.symbol.name, prevAttemptVarDef.var.symbol);

        BLangType transactionReturnType = ASTBuilderUtil.createTypeNode(symTable.anyOrErrorType);

        BLangBlockFunctionBody trxMainBody = ASTBuilderUtil.createBlockFunctionBody(transactionNode.pos);
        BLangSimpleVariable trxMainFuncParamPrevAttempt = createPrevAttemptVariable(env, pos);
        BLangLambdaFunction trxMainFunc = desugar.createLambdaFunction(transactionNode.pos, "$trxFunc$",
                Lists.of(trxMainFuncParamPrevAttempt), transactionReturnType, trxMainBody);

        BLangInvocation startTransactionInvocation =
                createStartTransactionInvocation(env, pos, transactionBlockIDLiteral,
                ASTBuilderUtil.createVariableRef(pos, trxMainFuncParamPrevAttempt.symbol));
        BLangAssignment startTrxAssignment =
                ASTBuilderUtil.createAssignmentStmt(pos, ASTBuilderUtil.createVariableRef(pos, transactionIDVarSymbol),
                startTransactionInvocation);

        BLangAssignment infoAssignment = createPrevAttemptInfoInvocation(env, pos);
        trxMainBody.stmts.add(startTrxAssignment);
        trxMainBody.stmts.add(infoAssignment);
        transactionNode.transactionBody.stmts.forEach(stmt -> {
            trxMainBody.stmts.add(desugar.rewrite(stmt, env));
        });

        trxMainFunc.function = desugar.resolveReturnTypeCast(trxMainFunc.function, env);

        BVarSymbol transactionVarSymbol = new BVarSymbol(0, names.fromString("$trxFunc$"),
                env.scope.owner.pkgID, trxMainFunc.type, trxMainFunc.function.symbol);
        BLangSimpleVariable transactionLambdaVariable = ASTBuilderUtil.createVariable(pos, "trxFunc",
                trxMainFunc.type, trxMainFunc, transactionVarSymbol);
        BLangSimpleVariableDef transactionLambdaVariableDef = ASTBuilderUtil.createVariableDef(pos,
                transactionLambdaVariable);
        BLangSimpleVarRef transactionLambdaVarRef = new BLangSimpleVarRef.
                BLangLocalVarRef(transactionLambdaVariable.symbol);
        transactionBlockStmt.stmts.add(transactionLambdaVariableDef);

        // Add lambda function call
        BLangInvocation transactionLambdaInvocation = new BLangInvocation.BFunctionPointerInvocation(pos,
                transactionLambdaVarRef, transactionLambdaVariable.symbol, transactionReturnType.type);
        transactionLambdaInvocation.argExprs = Lists.of(desugar.rewrite(prevAttemptInfoRef, env));
        transactionLambdaInvocation.requiredArgs = transactionLambdaInvocation.argExprs;
        BLangTrapExpr trapExpr = (BLangTrapExpr) TreeBuilder.createTrapExpressionNode();
        trapExpr.type = transactionReturnType.type;
        trapExpr.expr = transactionLambdaInvocation;

        trxMainFunc.capturedClosureEnv = env;

<<<<<<< HEAD
        BVarSymbol resultSymbol = new BVarSymbol(0, new Name("$result$"),
                env.scope.owner.pkgID, transactionReturnType.type, env.scope.owner);
        BLangSimpleVariable resultVariable = ASTBuilderUtil.createVariable(pos, "$result$",
                transactionReturnType.type, trapExpr, resultSymbol);
=======
        BVarSymbol resultSymbol = new BVarSymbol(0, new Name("result" + uniqueId),
                env.scope.owner.pkgID, symTable.errorOrNilType, env.scope.owner);
        BLangSimpleVariable resultVariable = ASTBuilderUtil.createVariable(pos, "result" + uniqueId,
                symTable.errorOrNilType, trapExpr, resultSymbol);
>>>>>>> a9c142ce
        BLangSimpleVariableDef trxFuncVarDef = ASTBuilderUtil.createVariableDef(pos,
                resultVariable);

        if (shouldRetry) {
            transactionError = resultSymbol;
            retryStmt = trapExpr;
        }

        transactionBlockStmt.stmts.add(trxFuncVarDef);

        createRollbackIfFailed(transactionNode.pos, transactionBlockStmt, resultSymbol);
        return transactionBlockStmt;
    }

    private BLangAssignment createPrevAttemptInfoInvocation(SymbolEnv env, DiagnosticPos pos) {
        BInvokableSymbol transactionInfoInvokableSymbol = (BInvokableSymbol) symResolver.
                lookupSymbolInMainSpace(symTable.pkgEnvMap.get(desugar.getTransactionSymbol(env)),
                        CURRENT_TRANSACTION_INFO);
        BLangInvocation infoInvocation =
                ASTBuilderUtil.createInvocationExprForMethod(pos, transactionInfoInvokableSymbol,
                        new ArrayList<>(), symResolver);
        infoInvocation.argExprs = infoInvocation.requiredArgs;
        return ASTBuilderUtil.createAssignmentStmt(pos, prevAttemptInfoRef, infoInvocation);
    }

    private BLangInvocation createStartTransactionInvocation(SymbolEnv env, DiagnosticPos pos,
            BLangLiteral transactionBlockIDLiteral, BLangSimpleVarRef prevAttempt) {
        BInvokableSymbol startTransactionInvokableSymbol = (BInvokableSymbol) symResolver.
                lookupSymbolInMainSpace(symTable.pkgEnvMap.get(desugar.getTransactionSymbol(env)), START_TRANSACTION);
        List<BLangExpression> args = new ArrayList<>();
        args.add(transactionBlockIDLiteral);
        args.add(prevAttempt);
        BLangInvocation startTransactionInvocation = ASTBuilderUtil.
                createInvocationExprForMethod(pos, startTransactionInvokableSymbol, args, symResolver);
        startTransactionInvocation.argExprs = args;
        return startTransactionInvocation;
    }

    private BLangSimpleVariableDef createPrevAttemptInfoVarDef(SymbolEnv env, DiagnosticPos pos) {
        BLangLiteral nilLiteral = ASTBuilderUtil.createLiteral(pos, symTable.nilType, Names.NIL_VALUE);
        BLangSimpleVariable prevAttemptVariable = createPrevAttemptVariable(env, pos);
        prevAttemptVariable.expr = nilLiteral;
        return ASTBuilderUtil.createVariableDef(pos, prevAttemptVariable);
    }

    private BLangSimpleVariable createPrevAttemptVariable(SymbolEnv env, DiagnosticPos pos) {
        BSymbol infoRecordSymbol = symResolver.
                lookupSymbolInMainSpace(symTable.pkgEnvMap.get(desugar.getTransactionSymbol(env)),
                TRANSACTION_INFO_RECORD);
        BType infoRecordType = BUnionType.create(null, infoRecordSymbol.type, symTable.nilType);
        BVarSymbol prevAttemptVarSymbol = new BVarSymbol(0, new Name("prevAttempt" + uniqueId),
                env.scope.owner.pkgID, infoRecordType, env.scope.owner);
        prevAttemptVarSymbol.closure = true;
        return ASTBuilderUtil.createVariable(pos, "prevAttempt" + uniqueId, infoRecordType, null,
                prevAttemptVarSymbol);
    }

    //  commit or rollback was not executed and fail(e) or panic(e) returned, so rollback
    //    if (transactional && result is error) {
    //        rollback result;
    //    }
    private void createRollbackIfFailed(DiagnosticPos pos, BLangBlockStmt transactionBlockStmt,
                                        BSymbol trxFuncResultSymbol) {
        BLangIf rollbackCheck = ASTBuilderUtil.createIfStmt(pos, transactionBlockStmt);
        BLangTransactionalExpr transactionalExpr = TreeBuilder.createTransactionalExpressionNode();
        transactionalExpr.type = symTable.booleanType;
        BLangSimpleVarRef result = ASTBuilderUtil.createVariableRef(pos, trxFuncResultSymbol);
        BLangTypeTestExpr errorCheck = desugar.createTypeCheckExpr(pos, result, desugar.getErrorTypeNode());
        rollbackCheck.expr = ASTBuilderUtil.createBinaryExpr(pos, transactionalExpr, errorCheck, symTable.booleanType,
                OperatorKind.AND, null);
        BLangRollback rollbackStmt = (BLangRollback) TreeBuilder.createRollbackNode();
        rollbackStmt.expr = desugar.addConversionExprIfRequired(result, symTable.errorOrNilType);
        rollbackCheck.body = ASTBuilderUtil.createBlockStmt(pos);
        rollbackCheck.body.stmts.add(rollbackStmt);
    }

    private BLangInvocation createCleanupTrxStmt(DiagnosticPos pos,  SymbolEnv env) {
        List<BLangExpression> args;
        BInvokableSymbol cleanupTrxInvokableSymbol = (BInvokableSymbol) symResolver.lookupSymbolInMainSpace(symTable
                        .pkgEnvMap.get(desugar.getTransactionSymbol(env)), CLEAN_UP_TRANSACTION);
        args = new ArrayList<>();
        args.add(transactionBlockID);
        BLangInvocation cleanupTrxInvocation = ASTBuilderUtil.
                createInvocationExprForMethod(pos, cleanupTrxInvokableSymbol, args, symResolver);
        cleanupTrxInvocation.argExprs = args;
        return cleanupTrxInvocation;
    }

    BLangStatementExpression desugar(BLangRollback rollbackNode, SymbolEnv env) {
        // Rollback desugar implementation
        DiagnosticPos pos = rollbackNode.pos;
        BLangBlockStmt rollbackBlockStmt = ASTBuilderUtil.createBlockStmt(pos);
        BSymbol transactionSymbol = desugar.getTransactionSymbol(env);

        // Create temp output variable
        BLangSimpleVariableDef outputVariableDef = createRollbackOrCommitResultDef(env, pos);
        BLangSimpleVarRef outputVarRef = ASTBuilderUtil.createVariableRef(pos, outputVariableDef.var.symbol);
        rollbackBlockStmt.addStatement(outputVariableDef);

        BInvokableSymbol rollbackTransactionInvokableSymbol = (BInvokableSymbol) symResolver
                .lookupSymbolInMainSpace(symTable.pkgEnvMap.get(transactionSymbol), ROLLBACK_TRANSACTION);
        List<BLangExpression> args = new ArrayList<>();
        args.add(transactionBlockID);
        if (rollbackNode.expr != null) {
            args.add(rollbackNode.expr);
        }
        BLangInvocation rollbackTransactionInvocation = ASTBuilderUtil.
                createInvocationExprForMethod(pos, rollbackTransactionInvokableSymbol, args, symResolver);
        rollbackTransactionInvocation.argExprs = args;

        BLangTrapExpr rollbackTrapExpression = (BLangTrapExpr) TreeBuilder.createTrapExpressionNode();
        rollbackTrapExpression.type = BUnionType.create(null, symTable.errorType, symTable.nilType);
        rollbackTrapExpression.expr = rollbackTransactionInvocation;

        BVarSymbol rollbackTransactionVarSymbol = new BVarSymbol(0, new Name("rollbackResult"),
                env.scope.owner.pkgID, symTable.errorOrNilType, env.scope.owner);
        BLangSimpleVariable rollbackResultVariable = ASTBuilderUtil.createVariable(pos, "rollbackResult",
                symTable.errorOrNilType, rollbackTrapExpression, rollbackTransactionVarSymbol);
        rollbackBlockStmt.stmts.add(ASTBuilderUtil.createVariableDef(pos,
                rollbackResultVariable));
        BLangSimpleVarRef rollbackResult = ASTBuilderUtil.createVariableRef(pos, rollbackTransactionVarSymbol);
        BLangIf checkResult = ASTBuilderUtil.createIfStmt(pos, rollbackBlockStmt);
        checkResult.expr = desugar.createTypeCheckExpr(pos, rollbackResult, desugar.getErrorTypeNode());
        checkResult.body = ASTBuilderUtil.createBlockStmt(pos);
        checkResult.body.stmts.add(ASTBuilderUtil.createAssignmentStmt(pos, outputVarRef, rollbackResult));
        BLangBlockStmt elseStmt = ASTBuilderUtil.createBlockStmt(pos);
        BLangExpressionStmt cleanupTrxStmt = ASTBuilderUtil.createExpressionStmt(pos, elseStmt);
        cleanupTrxStmt.expr = createCleanupTrxStmt(pos, env);
        checkResult.elseStmt = elseStmt;
        BLangStatementExpression rollbackStmtExpr =
                ASTBuilderUtil.createStatementExpression(rollbackBlockStmt, outputVarRef);
        rollbackStmtExpr.type = symTable.errorOrNilType;
        return rollbackStmtExpr;
    }

    BLangStatementExpression desugar(BLangCommitExpr commitExpr, SymbolEnv env) {
        DiagnosticPos pos = commitExpr.pos;
        BLangBlockStmt commitBlockStatement = ASTBuilderUtil.createBlockStmt(pos);
        BSymbol transactionSymbol = desugar.getTransactionSymbol(env);

        // Create temp output variable
        BLangSimpleVariableDef outputVariableDef = createRollbackOrCommitResultDef(env, pos);
        BLangSimpleVarRef outputVarRef = ASTBuilderUtil.createVariableRef(pos, outputVariableDef.var.symbol);
        commitBlockStatement.addStatement(outputVariableDef);

        // Clear failures
        BInvokableSymbol transactionCleanerInvokableSymbol = (BInvokableSymbol) symResolver.
                lookupSymbolInMainSpace(symTable.pkgEnvMap.get(transactionSymbol),
                        GET_AND_CLEAR_FAILURE_TRANSACTION);
        BLangInvocation transactionCleanerInvocation = ASTBuilderUtil.
                createInvocationExprForMethod(pos, transactionCleanerInvokableSymbol, new ArrayList<>(), symResolver);
        transactionCleanerInvocation.argExprs = new ArrayList<>();

        BVarSymbol isTransactionFailedVarSymbol = new BVarSymbol(0, new Name("isFailed"),
                env.scope.owner.pkgID, symTable.booleanType, env.scope.owner);
        BLangSimpleVariable isTransactionFailedVariable = ASTBuilderUtil.createVariable(pos, "isFailed",
                symTable.booleanType, transactionCleanerInvocation, isTransactionFailedVarSymbol);
        BLangSimpleVariableDef isTransactionFailedVariableDef = ASTBuilderUtil.createVariableDef(pos,
                isTransactionFailedVariable);
        commitBlockStatement.addStatement(isTransactionFailedVariableDef);

        BLangBlockStmt failureHandlerBlockStatement = ASTBuilderUtil.createBlockStmt(pos);

        // Commit expr desugar implementation
        BInvokableSymbol commitTransactionInvokableSymbol = (BInvokableSymbol) symResolver.
                lookupSymbolInMainSpace(symTable.pkgEnvMap.get(transactionSymbol),
                        END_TRANSACTION);
        List<BLangExpression> args = new ArrayList<>();
        args.add(transactionID);
        args.add(transactionBlockID);
        BLangInvocation commitTransactionInvocation = ASTBuilderUtil.
                createInvocationExprForMethod(pos, commitTransactionInvokableSymbol, args, symResolver);
        commitTransactionInvocation.argExprs = args;

        BLangTrapExpr commitTrapExpression = (BLangTrapExpr) TreeBuilder.createTrapExpressionNode();
        BType commitReturnType = BUnionType.create(null, symTable.stringType, symTable.errorType);
        commitTrapExpression.type = commitReturnType;
        commitTrapExpression.expr = commitTransactionInvocation;

        BVarSymbol commitTransactionVarSymbol = new BVarSymbol(0, new Name("commitResult"),
                env.scope.owner.pkgID, commitReturnType, env.scope.owner);
        BLangSimpleVariable commitResultVariable = ASTBuilderUtil.createVariable(pos, "commitResult",
                commitReturnType, commitTrapExpression, commitTransactionVarSymbol);
        BLangSimpleVariableDef commitResultVariableDef = ASTBuilderUtil.createVariableDef(pos,
                commitResultVariable);
        BLangSimpleVarRef commitResultVarRef = ASTBuilderUtil.createVariableRef(pos, commitResultVariable.symbol);
        failureHandlerBlockStatement.addStatement(commitResultVariableDef);

        // Successful commit operation
        BLangIf commitResultValidationIf = ASTBuilderUtil.createIfStmt(pos, failureHandlerBlockStatement);
        BLangGroupExpr commitResultValidationGroupExpr = new BLangGroupExpr();
        commitResultValidationGroupExpr.type = symTable.booleanType;
        BLangValueType stringType = (BLangValueType) TreeBuilder.createValueTypeNode();
        stringType.type = symTable.stringType;
        stringType.typeKind = TypeKind.STRING;
        commitResultValidationGroupExpr.expression = ASTBuilderUtil.createTypeTestExpr(pos, commitResultVarRef,
                stringType);
        commitResultValidationIf.expr = commitResultValidationGroupExpr;
        commitResultValidationIf.body = ASTBuilderUtil.createBlockStmt(pos);
        BLangExpressionStmt stmt = ASTBuilderUtil.createExpressionStmt(pos, commitResultValidationIf.body);
        stmt.expr = createCleanupTrxStmt(pos, env);
        commitResultValidationIf.elseStmt = ASTBuilderUtil.createAssignmentStmt(pos, outputVarRef, commitResultVarRef);
        // Create failure validation
        BLangIf failureValidationIf = ASTBuilderUtil.createIfStmt(pos, commitBlockStatement);
        BLangGroupExpr failureValidationGroupExpr = new BLangGroupExpr();
        failureValidationGroupExpr.type = symTable.booleanType;
        BLangSimpleVarRef failureValidationExprVarRef = ASTBuilderUtil.createVariableRef(pos,
                isTransactionFailedVariable.symbol);
        List<BType> paramTypes = new ArrayList<>();
        paramTypes.add(symTable.booleanType);
        BInvokableType type = new BInvokableType(paramTypes, symTable.booleanType,
                null);
        BOperatorSymbol notOperatorSymbol = new BOperatorSymbol(
                names.fromString(OperatorKind.NOT.value()), symTable.rootPkgSymbol.pkgID, type, symTable.rootPkgSymbol);
        failureValidationGroupExpr.expression = ASTBuilderUtil.createUnaryExpr(pos, failureValidationExprVarRef,
                symTable.booleanType, OperatorKind.NOT, notOperatorSymbol);
        failureValidationIf.expr = failureValidationGroupExpr;
        failureValidationIf.body = failureHandlerBlockStatement;

        BLangStatementExpression stmtExpr = ASTBuilderUtil.createStatementExpression(commitBlockStatement,
                outputVarRef);
        stmtExpr.type = symTable.errorOrNilType;
        return stmtExpr;
    }

    private BLangSimpleVariableDef createRollbackOrCommitResultDef(SymbolEnv env, DiagnosticPos pos) {
        BLangExpression nilExpression = ASTBuilderUtil.createLiteral(pos, symTable.nilType, Names.NIL_VALUE);
        BVarSymbol outputVarSymbol = new BVarSymbol(0, new Name("$outputVar$"),
                env.scope.owner.pkgID, symTable.errorOrNilType, env.scope.owner);
        BLangSimpleVariable outputVariable =
                ASTBuilderUtil.createVariable(pos, "$outputVar$", symTable.errorOrNilType,
                        nilExpression, outputVarSymbol);
        return ASTBuilderUtil.createVariableDef(pos, outputVariable);
    }

    public BLangStatementExpression desugar(BLangRetryTransaction retryTrxBlock, SymbolEnv env) {
        BLangBlockStmt blockStmt = desugarTransactionBody(retryTrxBlock.transaction, env, true, retryTrxBlock.pos);
        BLangSimpleVariableDef retryMgrDef =
                desugar.createRetryManagerDef(retryTrxBlock.retrySpec, retryTrxBlock.pos);
        blockStmt.stmts.add(retryMgrDef);
        BLangSimpleVarRef resultRef = ASTBuilderUtil.createVariableRef(retryTrxBlock.pos, transactionError);
        BLangWhile retryWhileLoop = desugar.createRetryWhileLoop(retryTrxBlock.pos, retryMgrDef, retryStmt,
                resultRef);
        createRollbackIfFailed(retryTrxBlock.pos, retryWhileLoop.body, resultRef.symbol);
        blockStmt.stmts.add(retryWhileLoop);
        if (retryTrxBlock.transactionReturns) {
            //  returns <TypeCast>$result$;
            BLangInvokableNode encInvokable = env.enclInvokable;
            return ASTBuilderUtil.createStatementExpression(blockStmt,
                    desugar.addConversionExprIfRequired(resultRef, encInvokable.returnTypeNode.type));
        } else {
            return ASTBuilderUtil.createStatementExpression(blockStmt,
                    ASTBuilderUtil.createLiteral(retryTrxBlock.pos, symTable.nilType, Names.NIL_VALUE));
        }
    }
}<|MERGE_RESOLUTION|>--- conflicted
+++ resolved
@@ -30,7 +30,6 @@
 import org.wso2.ballerinalang.compiler.semantics.model.types.BType;
 import org.wso2.ballerinalang.compiler.semantics.model.types.BUnionType;
 import org.wso2.ballerinalang.compiler.tree.BLangBlockFunctionBody;
-import org.wso2.ballerinalang.compiler.tree.BLangInvokableNode;
 import org.wso2.ballerinalang.compiler.tree.BLangNodeVisitor;
 import org.wso2.ballerinalang.compiler.tree.BLangSimpleVariable;
 import org.wso2.ballerinalang.compiler.tree.expressions.BLangCommitExpr;
@@ -160,12 +159,11 @@
         env.scope.define(transactionIDVarSymbol.name, transactionIDVarSymbol);
         env.scope.define(prevAttemptVarDef.var.symbol.name, prevAttemptVarDef.var.symbol);
 
-        BLangType transactionReturnType = ASTBuilderUtil.createTypeNode(symTable.anyOrErrorType);
-
         BLangBlockFunctionBody trxMainBody = ASTBuilderUtil.createBlockFunctionBody(transactionNode.pos);
+        BLangType transactionLambdaReturnType = ASTBuilderUtil.createTypeNode(symTable.errorOrNilType);
         BLangSimpleVariable trxMainFuncParamPrevAttempt = createPrevAttemptVariable(env, pos);
         BLangLambdaFunction trxMainFunc = desugar.createLambdaFunction(transactionNode.pos, "$trxFunc$",
-                Lists.of(trxMainFuncParamPrevAttempt), transactionReturnType, trxMainBody);
+                Lists.of(trxMainFuncParamPrevAttempt), transactionLambdaReturnType, trxMainBody);
 
         BLangInvocation startTransactionInvocation =
                 createStartTransactionInvocation(env, pos, transactionBlockIDLiteral,
@@ -180,8 +178,6 @@
         transactionNode.transactionBody.stmts.forEach(stmt -> {
             trxMainBody.stmts.add(desugar.rewrite(stmt, env));
         });
-
-        trxMainFunc.function = desugar.resolveReturnTypeCast(trxMainFunc.function, env);
 
         BVarSymbol transactionVarSymbol = new BVarSymbol(0, names.fromString("$trxFunc$"),
                 env.scope.owner.pkgID, trxMainFunc.type, trxMainFunc.function.symbol);
@@ -195,26 +191,19 @@
 
         // Add lambda function call
         BLangInvocation transactionLambdaInvocation = new BLangInvocation.BFunctionPointerInvocation(pos,
-                transactionLambdaVarRef, transactionLambdaVariable.symbol, transactionReturnType.type);
+                transactionLambdaVarRef, transactionLambdaVariable.symbol, symTable.errorOrNilType);
         transactionLambdaInvocation.argExprs = Lists.of(desugar.rewrite(prevAttemptInfoRef, env));
         transactionLambdaInvocation.requiredArgs = transactionLambdaInvocation.argExprs;
         BLangTrapExpr trapExpr = (BLangTrapExpr) TreeBuilder.createTrapExpressionNode();
-        trapExpr.type = transactionReturnType.type;
+        trapExpr.type = BUnionType.create(null, symTable.errorType, symTable.nilType);
         trapExpr.expr = transactionLambdaInvocation;
 
         trxMainFunc.capturedClosureEnv = env;
 
-<<<<<<< HEAD
-        BVarSymbol resultSymbol = new BVarSymbol(0, new Name("$result$"),
-                env.scope.owner.pkgID, transactionReturnType.type, env.scope.owner);
-        BLangSimpleVariable resultVariable = ASTBuilderUtil.createVariable(pos, "$result$",
-                transactionReturnType.type, trapExpr, resultSymbol);
-=======
         BVarSymbol resultSymbol = new BVarSymbol(0, new Name("result" + uniqueId),
                 env.scope.owner.pkgID, symTable.errorOrNilType, env.scope.owner);
         BLangSimpleVariable resultVariable = ASTBuilderUtil.createVariable(pos, "result" + uniqueId,
                 symTable.errorOrNilType, trapExpr, resultSymbol);
->>>>>>> a9c142ce
         BLangSimpleVariableDef trxFuncVarDef = ASTBuilderUtil.createVariableDef(pos,
                 resultVariable);
 
@@ -286,7 +275,7 @@
         rollbackCheck.expr = ASTBuilderUtil.createBinaryExpr(pos, transactionalExpr, errorCheck, symTable.booleanType,
                 OperatorKind.AND, null);
         BLangRollback rollbackStmt = (BLangRollback) TreeBuilder.createRollbackNode();
-        rollbackStmt.expr = desugar.addConversionExprIfRequired(result, symTable.errorOrNilType);
+        rollbackStmt.expr = result;
         rollbackCheck.body = ASTBuilderUtil.createBlockStmt(pos);
         rollbackCheck.body.stmts.add(rollbackStmt);
     }
@@ -460,14 +449,7 @@
                 resultRef);
         createRollbackIfFailed(retryTrxBlock.pos, retryWhileLoop.body, resultRef.symbol);
         blockStmt.stmts.add(retryWhileLoop);
-        if (retryTrxBlock.transactionReturns) {
-            //  returns <TypeCast>$result$;
-            BLangInvokableNode encInvokable = env.enclInvokable;
-            return ASTBuilderUtil.createStatementExpression(blockStmt,
-                    desugar.addConversionExprIfRequired(resultRef, encInvokable.returnTypeNode.type));
-        } else {
-            return ASTBuilderUtil.createStatementExpression(blockStmt,
-                    ASTBuilderUtil.createLiteral(retryTrxBlock.pos, symTable.nilType, Names.NIL_VALUE));
-        }
+        return ASTBuilderUtil.createStatementExpression(blockStmt,
+                ASTBuilderUtil.createLiteral(retryTrxBlock.pos, symTable.nilType, Names.NIL_VALUE));
     }
 }