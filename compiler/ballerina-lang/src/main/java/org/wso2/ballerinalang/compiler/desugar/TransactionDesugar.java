--- conflicted
+++ resolved
@@ -77,7 +77,6 @@
 import static org.wso2.ballerinalang.compiler.util.Names.GET_AND_CLEAR_FAILURE_TRANSACTION;
 import static org.wso2.ballerinalang.compiler.util.Names.ROLLBACK_TRANSACTION;
 import static org.wso2.ballerinalang.compiler.util.Names.START_TRANSACTION;
-import static org.wso2.ballerinalang.compiler.util.Names.START_TRANSACTION_COORDINATOR;
 import static org.wso2.ballerinalang.compiler.util.Names.TRANSACTION_INFO_RECORD;
 
 /**
@@ -331,28 +330,7 @@
         return startTransactionInvocation;
     }
 
-<<<<<<< HEAD
-    public BLangInvocation createStartTransactionCoordinatorInvocation(Location pos) {
-        BInvokableSymbol startTransactionInvokableSymbol =
-                (BInvokableSymbol) getInternalTransactionModuleInvokableSymbol(START_TRANSACTION_COORDINATOR);
-
-        // Include transaction-internal module as an import if not included
-        if (!transactionInternalModuleIncluded) {
-            desugar.addTransactionInternalModuleImport();
-            transactionInternalModuleIncluded = true;
-        }
-
-        List<BLangExpression> args = new ArrayList<>();
-        BLangInvocation startTransactionCoordinatorInvocation = ASTBuilderUtil.
-                createInvocationExprForMethod(pos, startTransactionInvokableSymbol, args, symResolver);
-        startTransactionCoordinatorInvocation.argExprs = args;
-        return startTransactionCoordinatorInvocation;
-    }
-
-    private BLangSimpleVariableDef createPrevAttemptInfoVarDef(SymbolEnv env, Location pos) {
-=======
     BLangSimpleVariableDef createPrevAttemptInfoVarDef(SymbolEnv env, Location pos) {
->>>>>>> 3e303877
         BLangLiteral nilLiteral = ASTBuilderUtil.createLiteral(pos, symTable.nilType, Names.NIL_VALUE);
         BLangSimpleVariable prevAttemptVariable = createPrevAttemptVariable(env, pos);
         prevAttemptVariable.expr = nilLiteral;
